// !$*UTF8*$!
{
	archiveVersion = 1;
	classes = {
	};
	objectVersion = 50;
	objects = {

/* Begin PBXBuildFile section */
<<<<<<< HEAD
		0EAE0C7E21387C39004CD7FF /* ModeButtonViewTests.swift in Sources */ = {isa = PBXBuildFile; fileRef = 0EAE0C7D21387C39004CD7FF /* ModeButtonViewTests.swift */; };
		0EAE0C8121387DE3004CD7FF /* ModeSelectorAndShootControllerTests.swift in Sources */ = {isa = PBXBuildFile; fileRef = 0EAE0C7F21387DE3004CD7FF /* ModeSelectorAndShootControllerTests.swift */; };
		0EAE0C8221387DE3004CD7FF /* ModeSelectorAndShootViewTests.swift in Sources */ = {isa = PBXBuildFile; fileRef = 0EAE0C8021387DE3004CD7FF /* ModeSelectorAndShootViewTests.swift */; };
=======
		0EAE0C89213985E8004CD7FF /* CameraSegmentHandlerStub.swift in Sources */ = {isa = PBXBuildFile; fileRef = 0EAE0C88213985E8004CD7FF /* CameraSegmentHandlerStub.swift */; };
>>>>>>> f3c6b1c2
		0EBE144E2123727800E9D0C8 /* CameraSettingsTests.swift in Sources */ = {isa = PBXBuildFile; fileRef = 0EBE144D2123727800E9D0C8 /* CameraSettingsTests.swift */; };
		2534A21F22A4C02B90353CA5 /* Pods_KanvasCameraExample.framework in Frameworks */ = {isa = PBXBuildFile; fileRef = 37E13E1F33AB135043567AD8 /* Pods_KanvasCameraExample.framework */; };
		AB7263E9212CC83B0044ED96 /* KanvasCameraStringsTests.swift in Sources */ = {isa = PBXBuildFile; fileRef = AB7263E5212CC83B0044ED96 /* KanvasCameraStringsTests.swift */; };
		AB7263EA212CC83B0044ED96 /* KanvasCameraImagesTests.swift in Sources */ = {isa = PBXBuildFile; fileRef = AB7263E6212CC83B0044ED96 /* KanvasCameraImagesTests.swift */; };
		AB7263EB212CC83B0044ED96 /* KanvasCameraColorsTests.swift in Sources */ = {isa = PBXBuildFile; fileRef = AB7263E7212CC83B0044ED96 /* KanvasCameraColorsTests.swift */; };
		AB7263EC212CC83B0044ED96 /* KanvasCameraTimesTests.swift in Sources */ = {isa = PBXBuildFile; fileRef = AB7263E8212CC83B0044ED96 /* KanvasCameraTimesTests.swift */; };
		AB7263EF212CCBB30044ED96 /* CameraSegmentHandlerTests.swift in Sources */ = {isa = PBXBuildFile; fileRef = AB7263EE212CCBB30044ED96 /* CameraSegmentHandlerTests.swift */; };
		AB7F29472121F02A00B8D599 /* AppDelegate.swift in Sources */ = {isa = PBXBuildFile; fileRef = AB7F29462121F02A00B8D599 /* AppDelegate.swift */; };
		AB7F29492121F02A00B8D599 /* ViewController.swift in Sources */ = {isa = PBXBuildFile; fileRef = AB7F29482121F02A00B8D599 /* ViewController.swift */; };
		AB7F294C2121F02B00B8D599 /* Main.storyboard in Resources */ = {isa = PBXBuildFile; fileRef = AB7F294A2121F02B00B8D599 /* Main.storyboard */; };
		AB7F294E2121F02C00B8D599 /* Assets.xcassets in Resources */ = {isa = PBXBuildFile; fileRef = AB7F294D2121F02C00B8D599 /* Assets.xcassets */; };
		AB7F29512121F02C00B8D599 /* LaunchScreen.storyboard in Resources */ = {isa = PBXBuildFile; fileRef = AB7F294F2121F02C00B8D599 /* LaunchScreen.storyboard */; };
		AB997EEB212CD07800A346A2 /* sample.mp4 in Resources */ = {isa = PBXBuildFile; fileRef = ABFBDE25212CCDE400E1044C /* sample.mp4 */; };
		AB997EEC212CD07A00A346A2 /* sample.png in Resources */ = {isa = PBXBuildFile; fileRef = ABFBDE26212CCDE500E1044C /* sample.png */; };
		ABE498D62134AA1C00379F7F /* PhotoOutputHandlerTests.swift in Sources */ = {isa = PBXBuildFile; fileRef = ABE498D52134AA1C00379F7F /* PhotoOutputHandlerTests.swift */; };
		ABE498DA2134AD5700379F7F /* GifVideoOutputHandlerTests.swift in Sources */ = {isa = PBXBuildFile; fileRef = ABE498D92134AD5700379F7F /* GifVideoOutputHandlerTests.swift */; };
		ABE498DC2134AEB200379F7F /* VideoOutputHandlerTests.swift in Sources */ = {isa = PBXBuildFile; fileRef = ABE498DB2134AEB200379F7F /* VideoOutputHandlerTests.swift */; };
		ABE498E52136F22400379F7F /* CameraRecorderTests.swift in Sources */ = {isa = PBXBuildFile; fileRef = ABE498E32136F22400379F7F /* CameraRecorderTests.swift */; };
		ABE498E62136F22400379F7F /* CameraRecorderStub.swift in Sources */ = {isa = PBXBuildFile; fileRef = ABE498E42136F22400379F7F /* CameraRecorderStub.swift */; };
		ABE498FA21370DFD00379F7F /* MediaClipsCollectionViewTests.swift in Sources */ = {isa = PBXBuildFile; fileRef = ABE498F621370DFD00379F7F /* MediaClipsCollectionViewTests.swift */; };
		ABE498FB21370DFD00379F7F /* MediaClipTests.swift in Sources */ = {isa = PBXBuildFile; fileRef = ABE498F721370DFD00379F7F /* MediaClipTests.swift */; };
		ABE498FC21370DFD00379F7F /* MediaClipsCollectionControllerTests.swift in Sources */ = {isa = PBXBuildFile; fileRef = ABE498F821370DFD00379F7F /* MediaClipsCollectionControllerTests.swift */; };
		ABE498FD21370DFD00379F7F /* MediaClipsCollectionCellTests.swift in Sources */ = {isa = PBXBuildFile; fileRef = ABE498F921370DFD00379F7F /* MediaClipsCollectionCellTests.swift */; };
		ABE4990021370FAB00379F7F /* MediaClipsEditorControllerTests.swift in Sources */ = {isa = PBXBuildFile; fileRef = ABE498FE21370FAB00379F7F /* MediaClipsEditorControllerTests.swift */; };
		ABE4990121370FAB00379F7F /* MediaClipsEditorViewTests.swift in Sources */ = {isa = PBXBuildFile; fileRef = ABE498FF21370FAB00379F7F /* MediaClipsEditorViewTests.swift */; };
		ABE49906213712E100379F7F /* OptionsControllerTests.swift in Sources */ = {isa = PBXBuildFile; fileRef = ABE49903213712E100379F7F /* OptionsControllerTests.swift */; };
		ABE49907213712E100379F7F /* OptionsStackViewTests.swift in Sources */ = {isa = PBXBuildFile; fileRef = ABE49904213712E100379F7F /* OptionsStackViewTests.swift */; };
		ABE49908213712E100379F7F /* OptionViewTests.swift in Sources */ = {isa = PBXBuildFile; fileRef = ABE49905213712E100379F7F /* OptionViewTests.swift */; };
		ABE4990C213722D300379F7F /* OptionTests.swift in Sources */ = {isa = PBXBuildFile; fileRef = ABE4990B213722D300379F7F /* OptionTests.swift */; };
		ABE4991E2137307500379F7F /* IgnoreTouchesViewTests.swift in Sources */ = {isa = PBXBuildFile; fileRef = ABE4991C2137307500379F7F /* IgnoreTouchesViewTests.swift */; };
		ABE4991F2137307500379F7F /* QueueTests.swift in Sources */ = {isa = PBXBuildFile; fileRef = ABE4991D2137307500379F7F /* QueueTests.swift */; };
		ABE4992B21375B3700379F7F /* ShootButtonViewTests.swift in Sources */ = {isa = PBXBuildFile; fileRef = ABE4992A21375B3700379F7F /* ShootButtonViewTests.swift */; };
		ABFBDE27212CCDE500E1044C /* sample.mp4 in Resources */ = {isa = PBXBuildFile; fileRef = ABFBDE25212CCDE400E1044C /* sample.mp4 */; };
		ABFBDE28212CCDE500E1044C /* sample.png in Resources */ = {isa = PBXBuildFile; fileRef = ABFBDE26212CCDE500E1044C /* sample.png */; };
		ABFBDE2A212CCF0700E1044C /* CameraSegmentTests.swift in Sources */ = {isa = PBXBuildFile; fileRef = ABFBDE29212CCF0700E1044C /* CameraSegmentTests.swift */; };
		E8264023808D1EB1319FB1A6 /* Pods_KanvasCameraExampleTests.framework in Frameworks */ = {isa = PBXBuildFile; fileRef = 830DFC8B8AE630F14D70C4C7 /* Pods_KanvasCameraExampleTests.framework */; };
/* End PBXBuildFile section */

/* Begin PBXContainerItemProxy section */
		AB7F29612121F0ED00B8D599 /* PBXContainerItemProxy */ = {
			isa = PBXContainerItemProxy;
			containerPortal = AB7F293B2121F02A00B8D599 /* Project object */;
			proxyType = 1;
			remoteGlobalIDString = AB7F29422121F02A00B8D599;
			remoteInfo = KanvasCameraExample;
		};
/* End PBXContainerItemProxy section */

/* Begin PBXFileReference section */
		07DDC249DAB2E1FD27A71D49 /* Pods-KanvasCameraExampleTests.debug.xcconfig */ = {isa = PBXFileReference; includeInIndex = 1; lastKnownFileType = text.xcconfig; name = "Pods-KanvasCameraExampleTests.debug.xcconfig"; path = "Pods/Target Support Files/Pods-KanvasCameraExampleTests/Pods-KanvasCameraExampleTests.debug.xcconfig"; sourceTree = "<group>"; };
<<<<<<< HEAD
		0EAE0C7D21387C39004CD7FF /* ModeButtonViewTests.swift */ = {isa = PBXFileReference; fileEncoding = 4; lastKnownFileType = sourcecode.swift; path = ModeButtonViewTests.swift; sourceTree = "<group>"; };
		0EAE0C7F21387DE3004CD7FF /* ModeSelectorAndShootControllerTests.swift */ = {isa = PBXFileReference; fileEncoding = 4; lastKnownFileType = sourcecode.swift; path = ModeSelectorAndShootControllerTests.swift; sourceTree = "<group>"; };
		0EAE0C8021387DE3004CD7FF /* ModeSelectorAndShootViewTests.swift */ = {isa = PBXFileReference; fileEncoding = 4; lastKnownFileType = sourcecode.swift; path = ModeSelectorAndShootViewTests.swift; sourceTree = "<group>"; };
=======
		0EAE0C88213985E8004CD7FF /* CameraSegmentHandlerStub.swift */ = {isa = PBXFileReference; fileEncoding = 4; lastKnownFileType = sourcecode.swift; path = CameraSegmentHandlerStub.swift; sourceTree = "<group>"; };
>>>>>>> f3c6b1c2
		0EBE144D2123727800E9D0C8 /* CameraSettingsTests.swift */ = {isa = PBXFileReference; lastKnownFileType = sourcecode.swift; path = CameraSettingsTests.swift; sourceTree = "<group>"; };
		304EF2CB1E9D5F1928A6D805 /* Pods-KanvasCameraExampleUITests.release.xcconfig */ = {isa = PBXFileReference; includeInIndex = 1; lastKnownFileType = text.xcconfig; name = "Pods-KanvasCameraExampleUITests.release.xcconfig"; path = "Pods/Target Support Files/Pods-KanvasCameraExampleUITests/Pods-KanvasCameraExampleUITests.release.xcconfig"; sourceTree = "<group>"; };
		37E13E1F33AB135043567AD8 /* Pods_KanvasCameraExample.framework */ = {isa = PBXFileReference; explicitFileType = wrapper.framework; includeInIndex = 0; path = Pods_KanvasCameraExample.framework; sourceTree = BUILT_PRODUCTS_DIR; };
		761E012CE7CCF5C5FED281D1 /* Pods-KanvasCameraExampleTests.release.xcconfig */ = {isa = PBXFileReference; includeInIndex = 1; lastKnownFileType = text.xcconfig; name = "Pods-KanvasCameraExampleTests.release.xcconfig"; path = "Pods/Target Support Files/Pods-KanvasCameraExampleTests/Pods-KanvasCameraExampleTests.release.xcconfig"; sourceTree = "<group>"; };
		7FD18CF4703E381AA074395F /* Pods-KanvasCameraExampleUITests.debug.xcconfig */ = {isa = PBXFileReference; includeInIndex = 1; lastKnownFileType = text.xcconfig; name = "Pods-KanvasCameraExampleUITests.debug.xcconfig"; path = "Pods/Target Support Files/Pods-KanvasCameraExampleUITests/Pods-KanvasCameraExampleUITests.debug.xcconfig"; sourceTree = "<group>"; };
		830DFC8B8AE630F14D70C4C7 /* Pods_KanvasCameraExampleTests.framework */ = {isa = PBXFileReference; explicitFileType = wrapper.framework; includeInIndex = 0; path = Pods_KanvasCameraExampleTests.framework; sourceTree = BUILT_PRODUCTS_DIR; };
		A4E5C17CE13C14A294FC20A5 /* libPods-KanvasCameraExampleUITests.a */ = {isa = PBXFileReference; explicitFileType = archive.ar; includeInIndex = 0; path = "libPods-KanvasCameraExampleUITests.a"; sourceTree = BUILT_PRODUCTS_DIR; };
		AB7263E5212CC83B0044ED96 /* KanvasCameraStringsTests.swift */ = {isa = PBXFileReference; fileEncoding = 4; lastKnownFileType = sourcecode.swift; path = KanvasCameraStringsTests.swift; sourceTree = "<group>"; };
		AB7263E6212CC83B0044ED96 /* KanvasCameraImagesTests.swift */ = {isa = PBXFileReference; fileEncoding = 4; lastKnownFileType = sourcecode.swift; path = KanvasCameraImagesTests.swift; sourceTree = "<group>"; };
		AB7263E7212CC83B0044ED96 /* KanvasCameraColorsTests.swift */ = {isa = PBXFileReference; fileEncoding = 4; lastKnownFileType = sourcecode.swift; path = KanvasCameraColorsTests.swift; sourceTree = "<group>"; };
		AB7263E8212CC83B0044ED96 /* KanvasCameraTimesTests.swift */ = {isa = PBXFileReference; fileEncoding = 4; lastKnownFileType = sourcecode.swift; path = KanvasCameraTimesTests.swift; sourceTree = "<group>"; };
		AB7263EE212CCBB30044ED96 /* CameraSegmentHandlerTests.swift */ = {isa = PBXFileReference; fileEncoding = 4; lastKnownFileType = sourcecode.swift; path = CameraSegmentHandlerTests.swift; sourceTree = "<group>"; };
		AB7F29432121F02A00B8D599 /* KanvasCameraExample.app */ = {isa = PBXFileReference; explicitFileType = wrapper.application; includeInIndex = 0; path = KanvasCameraExample.app; sourceTree = BUILT_PRODUCTS_DIR; };
		AB7F29462121F02A00B8D599 /* AppDelegate.swift */ = {isa = PBXFileReference; lastKnownFileType = sourcecode.swift; path = AppDelegate.swift; sourceTree = "<group>"; };
		AB7F29482121F02A00B8D599 /* ViewController.swift */ = {isa = PBXFileReference; lastKnownFileType = sourcecode.swift; path = ViewController.swift; sourceTree = "<group>"; };
		AB7F294B2121F02B00B8D599 /* Base */ = {isa = PBXFileReference; lastKnownFileType = file.storyboard; name = Base; path = Base.lproj/Main.storyboard; sourceTree = "<group>"; };
		AB7F294D2121F02C00B8D599 /* Assets.xcassets */ = {isa = PBXFileReference; lastKnownFileType = folder.assetcatalog; path = Assets.xcassets; sourceTree = "<group>"; };
		AB7F29502121F02C00B8D599 /* Base */ = {isa = PBXFileReference; lastKnownFileType = file.storyboard; name = Base; path = Base.lproj/LaunchScreen.storyboard; sourceTree = "<group>"; };
		AB7F29522121F02C00B8D599 /* Info.plist */ = {isa = PBXFileReference; lastKnownFileType = text.plist.xml; path = Info.plist; sourceTree = "<group>"; };
		AB7F295C2121F0ED00B8D599 /* KanvasCameraExampleTests.xctest */ = {isa = PBXFileReference; explicitFileType = wrapper.cfbundle; includeInIndex = 0; path = KanvasCameraExampleTests.xctest; sourceTree = BUILT_PRODUCTS_DIR; };
		AB7F29602121F0ED00B8D599 /* Info.plist */ = {isa = PBXFileReference; lastKnownFileType = text.plist.xml; path = Info.plist; sourceTree = "<group>"; };
		ABE498D52134AA1C00379F7F /* PhotoOutputHandlerTests.swift */ = {isa = PBXFileReference; fileEncoding = 4; lastKnownFileType = sourcecode.swift; path = PhotoOutputHandlerTests.swift; sourceTree = "<group>"; };
		ABE498D92134AD5700379F7F /* GifVideoOutputHandlerTests.swift */ = {isa = PBXFileReference; fileEncoding = 4; lastKnownFileType = sourcecode.swift; path = GifVideoOutputHandlerTests.swift; sourceTree = "<group>"; };
		ABE498DB2134AEB200379F7F /* VideoOutputHandlerTests.swift */ = {isa = PBXFileReference; fileEncoding = 4; lastKnownFileType = sourcecode.swift; path = VideoOutputHandlerTests.swift; sourceTree = "<group>"; };
		ABE498E32136F22400379F7F /* CameraRecorderTests.swift */ = {isa = PBXFileReference; fileEncoding = 4; lastKnownFileType = sourcecode.swift; path = CameraRecorderTests.swift; sourceTree = "<group>"; };
		ABE498E42136F22400379F7F /* CameraRecorderStub.swift */ = {isa = PBXFileReference; fileEncoding = 4; lastKnownFileType = sourcecode.swift; path = CameraRecorderStub.swift; sourceTree = "<group>"; };
		ABE498F621370DFD00379F7F /* MediaClipsCollectionViewTests.swift */ = {isa = PBXFileReference; fileEncoding = 4; lastKnownFileType = sourcecode.swift; path = MediaClipsCollectionViewTests.swift; sourceTree = "<group>"; };
		ABE498F721370DFD00379F7F /* MediaClipTests.swift */ = {isa = PBXFileReference; fileEncoding = 4; lastKnownFileType = sourcecode.swift; path = MediaClipTests.swift; sourceTree = "<group>"; };
		ABE498F821370DFD00379F7F /* MediaClipsCollectionControllerTests.swift */ = {isa = PBXFileReference; fileEncoding = 4; lastKnownFileType = sourcecode.swift; path = MediaClipsCollectionControllerTests.swift; sourceTree = "<group>"; };
		ABE498F921370DFD00379F7F /* MediaClipsCollectionCellTests.swift */ = {isa = PBXFileReference; fileEncoding = 4; lastKnownFileType = sourcecode.swift; path = MediaClipsCollectionCellTests.swift; sourceTree = "<group>"; };
		ABE498FE21370FAB00379F7F /* MediaClipsEditorControllerTests.swift */ = {isa = PBXFileReference; fileEncoding = 4; lastKnownFileType = sourcecode.swift; path = MediaClipsEditorControllerTests.swift; sourceTree = "<group>"; };
		ABE498FF21370FAB00379F7F /* MediaClipsEditorViewTests.swift */ = {isa = PBXFileReference; fileEncoding = 4; lastKnownFileType = sourcecode.swift; path = MediaClipsEditorViewTests.swift; sourceTree = "<group>"; };
		ABE49903213712E100379F7F /* OptionsControllerTests.swift */ = {isa = PBXFileReference; fileEncoding = 4; lastKnownFileType = sourcecode.swift; path = OptionsControllerTests.swift; sourceTree = "<group>"; };
		ABE49904213712E100379F7F /* OptionsStackViewTests.swift */ = {isa = PBXFileReference; fileEncoding = 4; lastKnownFileType = sourcecode.swift; path = OptionsStackViewTests.swift; sourceTree = "<group>"; };
		ABE49905213712E100379F7F /* OptionViewTests.swift */ = {isa = PBXFileReference; fileEncoding = 4; lastKnownFileType = sourcecode.swift; path = OptionViewTests.swift; sourceTree = "<group>"; };
		ABE4990B213722D300379F7F /* OptionTests.swift */ = {isa = PBXFileReference; lastKnownFileType = sourcecode.swift; path = OptionTests.swift; sourceTree = "<group>"; };
		ABE4991C2137307500379F7F /* IgnoreTouchesViewTests.swift */ = {isa = PBXFileReference; fileEncoding = 4; lastKnownFileType = sourcecode.swift; path = IgnoreTouchesViewTests.swift; sourceTree = "<group>"; };
		ABE4991D2137307500379F7F /* QueueTests.swift */ = {isa = PBXFileReference; fileEncoding = 4; lastKnownFileType = sourcecode.swift; path = QueueTests.swift; sourceTree = "<group>"; };
		ABE4992A21375B3700379F7F /* ShootButtonViewTests.swift */ = {isa = PBXFileReference; fileEncoding = 4; lastKnownFileType = sourcecode.swift; path = ShootButtonViewTests.swift; sourceTree = "<group>"; };
		ABFBDE25212CCDE400E1044C /* sample.mp4 */ = {isa = PBXFileReference; lastKnownFileType = file; path = sample.mp4; sourceTree = SOURCE_ROOT; };
		ABFBDE26212CCDE500E1044C /* sample.png */ = {isa = PBXFileReference; lastKnownFileType = image.png; path = sample.png; sourceTree = SOURCE_ROOT; };
		ABFBDE29212CCF0700E1044C /* CameraSegmentTests.swift */ = {isa = PBXFileReference; fileEncoding = 4; lastKnownFileType = sourcecode.swift; path = CameraSegmentTests.swift; sourceTree = "<group>"; };
		F1F6839B40675658A9EB1A05 /* Pods-KanvasCameraExample.release.xcconfig */ = {isa = PBXFileReference; includeInIndex = 1; lastKnownFileType = text.xcconfig; name = "Pods-KanvasCameraExample.release.xcconfig"; path = "Pods/Target Support Files/Pods-KanvasCameraExample/Pods-KanvasCameraExample.release.xcconfig"; sourceTree = "<group>"; };
		F67459CFA8681ADB0C29FF28 /* Pods-KanvasCameraExample.debug.xcconfig */ = {isa = PBXFileReference; includeInIndex = 1; lastKnownFileType = text.xcconfig; name = "Pods-KanvasCameraExample.debug.xcconfig"; path = "Pods/Target Support Files/Pods-KanvasCameraExample/Pods-KanvasCameraExample.debug.xcconfig"; sourceTree = "<group>"; };
/* End PBXFileReference section */

/* Begin PBXFrameworksBuildPhase section */
		AB7F29402121F02A00B8D599 /* Frameworks */ = {
			isa = PBXFrameworksBuildPhase;
			buildActionMask = 2147483647;
			files = (
				2534A21F22A4C02B90353CA5 /* Pods_KanvasCameraExample.framework in Frameworks */,
			);
			runOnlyForDeploymentPostprocessing = 0;
		};
		AB7F29592121F0ED00B8D599 /* Frameworks */ = {
			isa = PBXFrameworksBuildPhase;
			buildActionMask = 2147483647;
			files = (
				E8264023808D1EB1319FB1A6 /* Pods_KanvasCameraExampleTests.framework in Frameworks */,
			);
			runOnlyForDeploymentPostprocessing = 0;
		};
/* End PBXFrameworksBuildPhase section */

/* Begin PBXGroup section */
		0EBE144C2123726B00E9D0C8 /* Settings */ = {
			isa = PBXGroup;
			children = (
				0EBE144D2123727800E9D0C8 /* CameraSettingsTests.swift */,
			);
			path = Settings;
			sourceTree = "<group>";
		};
		105B8076DB787D6E1C259FB6 /* Pods */ = {
			isa = PBXGroup;
			children = (
				F67459CFA8681ADB0C29FF28 /* Pods-KanvasCameraExample.debug.xcconfig */,
				F1F6839B40675658A9EB1A05 /* Pods-KanvasCameraExample.release.xcconfig */,
				07DDC249DAB2E1FD27A71D49 /* Pods-KanvasCameraExampleTests.debug.xcconfig */,
				761E012CE7CCF5C5FED281D1 /* Pods-KanvasCameraExampleTests.release.xcconfig */,
				7FD18CF4703E381AA074395F /* Pods-KanvasCameraExampleUITests.debug.xcconfig */,
				304EF2CB1E9D5F1928A6D805 /* Pods-KanvasCameraExampleUITests.release.xcconfig */,
			);
			name = Pods;
			sourceTree = "<group>";
		};
		AB7263E4212CC83B0044ED96 /* Constants */ = {
			isa = PBXGroup;
			children = (
				AB7263E5212CC83B0044ED96 /* KanvasCameraStringsTests.swift */,
				AB7263E6212CC83B0044ED96 /* KanvasCameraImagesTests.swift */,
				AB7263E7212CC83B0044ED96 /* KanvasCameraColorsTests.swift */,
				AB7263E8212CC83B0044ED96 /* KanvasCameraTimesTests.swift */,
			);
			path = Constants;
			sourceTree = "<group>";
		};
		AB7263ED212CCBB30044ED96 /* Recording */ = {
			isa = PBXGroup;
			children = (
				0EAE0C88213985E8004CD7FF /* CameraSegmentHandlerStub.swift */,
				ABE498E42136F22400379F7F /* CameraRecorderStub.swift */,
				ABE498E32136F22400379F7F /* CameraRecorderTests.swift */,
				ABE498DB2134AEB200379F7F /* VideoOutputHandlerTests.swift */,
				ABE498D92134AD5700379F7F /* GifVideoOutputHandlerTests.swift */,
				ABE498D52134AA1C00379F7F /* PhotoOutputHandlerTests.swift */,
				ABFBDE29212CCF0700E1044C /* CameraSegmentTests.swift */,
				AB7263EE212CCBB30044ED96 /* CameraSegmentHandlerTests.swift */,
			);
			path = Recording;
			sourceTree = "<group>";
		};
		AB7F293A2121F02A00B8D599 = {
			isa = PBXGroup;
			children = (
				AB7F29452121F02A00B8D599 /* KanvasCameraExample */,
				AB7F295D2121F0ED00B8D599 /* KanvasCameraExampleTests */,
				AB7F29442121F02A00B8D599 /* Products */,
				105B8076DB787D6E1C259FB6 /* Pods */,
				C15AF1B8DCB328EAA7285428 /* Frameworks */,
			);
			sourceTree = "<group>";
		};
		AB7F29442121F02A00B8D599 /* Products */ = {
			isa = PBXGroup;
			children = (
				AB7F29432121F02A00B8D599 /* KanvasCameraExample.app */,
				AB7F295C2121F0ED00B8D599 /* KanvasCameraExampleTests.xctest */,
			);
			name = Products;
			sourceTree = "<group>";
		};
		AB7F29452121F02A00B8D599 /* KanvasCameraExample */ = {
			isa = PBXGroup;
			children = (
				ABFBDE25212CCDE400E1044C /* sample.mp4 */,
				ABFBDE26212CCDE500E1044C /* sample.png */,
				AB7F29462121F02A00B8D599 /* AppDelegate.swift */,
				AB7F29482121F02A00B8D599 /* ViewController.swift */,
				AB7F294A2121F02B00B8D599 /* Main.storyboard */,
				AB7F294D2121F02C00B8D599 /* Assets.xcassets */,
				AB7F294F2121F02C00B8D599 /* LaunchScreen.storyboard */,
				AB7F29522121F02C00B8D599 /* Info.plist */,
			);
			path = KanvasCameraExample;
			sourceTree = "<group>";
		};
		AB7F295D2121F0ED00B8D599 /* KanvasCameraExampleTests */ = {
			isa = PBXGroup;
			children = (
				ABE4992921375B3700379F7F /* ModeSelector */,
				ABE4991B2137307500379F7F /* Utility */,
				ABE49902213712E100379F7F /* Options */,
				ABE498F521370DFD00379F7F /* MediaClips */,
				AB7263ED212CCBB30044ED96 /* Recording */,
				AB7263E4212CC83B0044ED96 /* Constants */,
				0EBE144C2123726B00E9D0C8 /* Settings */,
				AB7F29602121F0ED00B8D599 /* Info.plist */,
			);
			path = KanvasCameraExampleTests;
			sourceTree = "<group>";
		};
		ABE498F521370DFD00379F7F /* MediaClips */ = {
			isa = PBXGroup;
			children = (
				ABE498FE21370FAB00379F7F /* MediaClipsEditorControllerTests.swift */,
				ABE498FF21370FAB00379F7F /* MediaClipsEditorViewTests.swift */,
				ABE498F621370DFD00379F7F /* MediaClipsCollectionViewTests.swift */,
				ABE498F721370DFD00379F7F /* MediaClipTests.swift */,
				ABE498F821370DFD00379F7F /* MediaClipsCollectionControllerTests.swift */,
				ABE498F921370DFD00379F7F /* MediaClipsCollectionCellTests.swift */,
			);
			path = MediaClips;
			sourceTree = "<group>";
		};
		ABE49902213712E100379F7F /* Options */ = {
			isa = PBXGroup;
			children = (
				ABE49903213712E100379F7F /* OptionsControllerTests.swift */,
				ABE49904213712E100379F7F /* OptionsStackViewTests.swift */,
				ABE49905213712E100379F7F /* OptionViewTests.swift */,
				ABE4990B213722D300379F7F /* OptionTests.swift */,
			);
			path = Options;
			sourceTree = "<group>";
		};
		ABE4991B2137307500379F7F /* Utility */ = {
			isa = PBXGroup;
			children = (
				ABE4991C2137307500379F7F /* IgnoreTouchesViewTests.swift */,
				ABE4991D2137307500379F7F /* QueueTests.swift */,
			);
			path = Utility;
			sourceTree = "<group>";
		};
		ABE4992921375B3700379F7F /* ModeSelector */ = {
			isa = PBXGroup;
			children = (
				0EAE0C7D21387C39004CD7FF /* ModeButtonViewTests.swift */,
				ABE4992A21375B3700379F7F /* ShootButtonViewTests.swift */,
				0EAE0C7F21387DE3004CD7FF /* ModeSelectorAndShootControllerTests.swift */,
				0EAE0C8021387DE3004CD7FF /* ModeSelectorAndShootViewTests.swift */,
			);
			path = ModeSelector;
			sourceTree = "<group>";
		};
		C15AF1B8DCB328EAA7285428 /* Frameworks */ = {
			isa = PBXGroup;
			children = (
				A4E5C17CE13C14A294FC20A5 /* libPods-KanvasCameraExampleUITests.a */,
				37E13E1F33AB135043567AD8 /* Pods_KanvasCameraExample.framework */,
				830DFC8B8AE630F14D70C4C7 /* Pods_KanvasCameraExampleTests.framework */,
			);
			name = Frameworks;
			sourceTree = "<group>";
		};
/* End PBXGroup section */

/* Begin PBXNativeTarget section */
		AB7F29422121F02A00B8D599 /* KanvasCameraExample */ = {
			isa = PBXNativeTarget;
			buildConfigurationList = AB7F29552121F02C00B8D599 /* Build configuration list for PBXNativeTarget "KanvasCameraExample" */;
			buildPhases = (
				C525F6F27716A3975575419A /* [CP] Check Pods Manifest.lock */,
				AB7F293F2121F02A00B8D599 /* Sources */,
				AB7F29402121F02A00B8D599 /* Frameworks */,
				AB7F29412121F02A00B8D599 /* Resources */,
				D18E728F4DD1C0A4B2F02D6F /* [CP] Embed Pods Frameworks */,
			);
			buildRules = (
			);
			dependencies = (
			);
			name = KanvasCameraExample;
			productName = KanvasCameraExample;
			productReference = AB7F29432121F02A00B8D599 /* KanvasCameraExample.app */;
			productType = "com.apple.product-type.application";
		};
		AB7F295B2121F0ED00B8D599 /* KanvasCameraExampleTests */ = {
			isa = PBXNativeTarget;
			buildConfigurationList = AB7F29652121F0ED00B8D599 /* Build configuration list for PBXNativeTarget "KanvasCameraExampleTests" */;
			buildPhases = (
				9B52629913251AB792550162 /* [CP] Check Pods Manifest.lock */,
				AB7F29582121F0ED00B8D599 /* Sources */,
				AB7F29592121F0ED00B8D599 /* Frameworks */,
				AB7F295A2121F0ED00B8D599 /* Resources */,
				4A1BD56BE262CC791B7F7A17 /* [CP] Embed Pods Frameworks */,
			);
			buildRules = (
			);
			dependencies = (
				AB7F29622121F0ED00B8D599 /* PBXTargetDependency */,
			);
			name = KanvasCameraExampleTests;
			productName = KanvasCameraExampleTests;
			productReference = AB7F295C2121F0ED00B8D599 /* KanvasCameraExampleTests.xctest */;
			productType = "com.apple.product-type.bundle.unit-test";
		};
/* End PBXNativeTarget section */

/* Begin PBXProject section */
		AB7F293B2121F02A00B8D599 /* Project object */ = {
			isa = PBXProject;
			attributes = {
				LastSwiftUpdateCheck = 0940;
				LastUpgradeCheck = 0940;
				ORGANIZATIONNAME = Tumblr;
				TargetAttributes = {
					AB7F29422121F02A00B8D599 = {
						CreatedOnToolsVersion = 9.4;
					};
					AB7F295B2121F0ED00B8D599 = {
						CreatedOnToolsVersion = 9.4;
						TestTargetID = AB7F29422121F02A00B8D599;
					};
				};
			};
			buildConfigurationList = AB7F293E2121F02A00B8D599 /* Build configuration list for PBXProject "KanvasCameraExample" */;
			compatibilityVersion = "Xcode 9.3";
			developmentRegion = en;
			hasScannedForEncodings = 0;
			knownRegions = (
				en,
				Base,
			);
			mainGroup = AB7F293A2121F02A00B8D599;
			productRefGroup = AB7F29442121F02A00B8D599 /* Products */;
			projectDirPath = "";
			projectRoot = "";
			targets = (
				AB7F29422121F02A00B8D599 /* KanvasCameraExample */,
				AB7F295B2121F0ED00B8D599 /* KanvasCameraExampleTests */,
			);
		};
/* End PBXProject section */

/* Begin PBXResourcesBuildPhase section */
		AB7F29412121F02A00B8D599 /* Resources */ = {
			isa = PBXResourcesBuildPhase;
			buildActionMask = 2147483647;
			files = (
				AB7F29512121F02C00B8D599 /* LaunchScreen.storyboard in Resources */,
				AB7F294E2121F02C00B8D599 /* Assets.xcassets in Resources */,
				AB7F294C2121F02B00B8D599 /* Main.storyboard in Resources */,
				ABFBDE27212CCDE500E1044C /* sample.mp4 in Resources */,
				ABFBDE28212CCDE500E1044C /* sample.png in Resources */,
			);
			runOnlyForDeploymentPostprocessing = 0;
		};
		AB7F295A2121F0ED00B8D599 /* Resources */ = {
			isa = PBXResourcesBuildPhase;
			buildActionMask = 2147483647;
			files = (
				AB997EEB212CD07800A346A2 /* sample.mp4 in Resources */,
				AB997EEC212CD07A00A346A2 /* sample.png in Resources */,
			);
			runOnlyForDeploymentPostprocessing = 0;
		};
/* End PBXResourcesBuildPhase section */

/* Begin PBXShellScriptBuildPhase section */
		4A1BD56BE262CC791B7F7A17 /* [CP] Embed Pods Frameworks */ = {
			isa = PBXShellScriptBuildPhase;
			buildActionMask = 2147483647;
			files = (
			);
			inputPaths = (
				"${SRCROOT}/Pods/Target Support Files/Pods-KanvasCameraExampleTests/Pods-KanvasCameraExampleTests-frameworks.sh",
				"${BUILT_PRODUCTS_DIR}/KanvasCamera/KanvasCamera.framework",
				"${BUILT_PRODUCTS_DIR}/FBSnapshotTestCase/FBSnapshotTestCase.framework",
			);
			name = "[CP] Embed Pods Frameworks";
			outputPaths = (
				"${TARGET_BUILD_DIR}/${FRAMEWORKS_FOLDER_PATH}/KanvasCamera.framework",
				"${TARGET_BUILD_DIR}/${FRAMEWORKS_FOLDER_PATH}/FBSnapshotTestCase.framework",
			);
			runOnlyForDeploymentPostprocessing = 0;
			shellPath = /bin/sh;
			shellScript = "\"${SRCROOT}/Pods/Target Support Files/Pods-KanvasCameraExampleTests/Pods-KanvasCameraExampleTests-frameworks.sh\"\n";
			showEnvVarsInLog = 0;
		};
		9B52629913251AB792550162 /* [CP] Check Pods Manifest.lock */ = {
			isa = PBXShellScriptBuildPhase;
			buildActionMask = 2147483647;
			files = (
			);
			inputPaths = (
				"${PODS_PODFILE_DIR_PATH}/Podfile.lock",
				"${PODS_ROOT}/Manifest.lock",
			);
			name = "[CP] Check Pods Manifest.lock";
			outputPaths = (
				"$(DERIVED_FILE_DIR)/Pods-KanvasCameraExampleTests-checkManifestLockResult.txt",
			);
			runOnlyForDeploymentPostprocessing = 0;
			shellPath = /bin/sh;
			shellScript = "diff \"${PODS_PODFILE_DIR_PATH}/Podfile.lock\" \"${PODS_ROOT}/Manifest.lock\" > /dev/null\nif [ $? != 0 ] ; then\n    # print error to STDERR\n    echo \"error: The sandbox is not in sync with the Podfile.lock. Run 'pod install' or update your CocoaPods installation.\" >&2\n    exit 1\nfi\n# This output is used by Xcode 'outputs' to avoid re-running this script phase.\necho \"SUCCESS\" > \"${SCRIPT_OUTPUT_FILE_0}\"\n";
			showEnvVarsInLog = 0;
		};
		C525F6F27716A3975575419A /* [CP] Check Pods Manifest.lock */ = {
			isa = PBXShellScriptBuildPhase;
			buildActionMask = 2147483647;
			files = (
			);
			inputPaths = (
				"${PODS_PODFILE_DIR_PATH}/Podfile.lock",
				"${PODS_ROOT}/Manifest.lock",
			);
			name = "[CP] Check Pods Manifest.lock";
			outputPaths = (
				"$(DERIVED_FILE_DIR)/Pods-KanvasCameraExample-checkManifestLockResult.txt",
			);
			runOnlyForDeploymentPostprocessing = 0;
			shellPath = /bin/sh;
			shellScript = "diff \"${PODS_PODFILE_DIR_PATH}/Podfile.lock\" \"${PODS_ROOT}/Manifest.lock\" > /dev/null\nif [ $? != 0 ] ; then\n    # print error to STDERR\n    echo \"error: The sandbox is not in sync with the Podfile.lock. Run 'pod install' or update your CocoaPods installation.\" >&2\n    exit 1\nfi\n# This output is used by Xcode 'outputs' to avoid re-running this script phase.\necho \"SUCCESS\" > \"${SCRIPT_OUTPUT_FILE_0}\"\n";
			showEnvVarsInLog = 0;
		};
		D18E728F4DD1C0A4B2F02D6F /* [CP] Embed Pods Frameworks */ = {
			isa = PBXShellScriptBuildPhase;
			buildActionMask = 2147483647;
			files = (
			);
			inputPaths = (
				"${SRCROOT}/Pods/Target Support Files/Pods-KanvasCameraExample/Pods-KanvasCameraExample-frameworks.sh",
				"${BUILT_PRODUCTS_DIR}/KanvasCamera/KanvasCamera.framework",
			);
			name = "[CP] Embed Pods Frameworks";
			outputPaths = (
				"${TARGET_BUILD_DIR}/${FRAMEWORKS_FOLDER_PATH}/KanvasCamera.framework",
			);
			runOnlyForDeploymentPostprocessing = 0;
			shellPath = /bin/sh;
			shellScript = "\"${SRCROOT}/Pods/Target Support Files/Pods-KanvasCameraExample/Pods-KanvasCameraExample-frameworks.sh\"\n";
			showEnvVarsInLog = 0;
		};
/* End PBXShellScriptBuildPhase section */

/* Begin PBXSourcesBuildPhase section */
		AB7F293F2121F02A00B8D599 /* Sources */ = {
			isa = PBXSourcesBuildPhase;
			buildActionMask = 2147483647;
			files = (
				AB7F29492121F02A00B8D599 /* ViewController.swift in Sources */,
				AB7F29472121F02A00B8D599 /* AppDelegate.swift in Sources */,
			);
			runOnlyForDeploymentPostprocessing = 0;
		};
		AB7F29582121F0ED00B8D599 /* Sources */ = {
			isa = PBXSourcesBuildPhase;
			buildActionMask = 2147483647;
			files = (
				ABE4990C213722D300379F7F /* OptionTests.swift in Sources */,
				ABE498FB21370DFD00379F7F /* MediaClipTests.swift in Sources */,
				ABE498E62136F22400379F7F /* CameraRecorderStub.swift in Sources */,
<<<<<<< HEAD
				ABE4990121370FAB00379F7F /* MediaClipsEditorViewTests.swift in Sources */,
=======
				0EAE0C89213985E8004CD7FF /* CameraSegmentHandlerStub.swift in Sources */,
>>>>>>> f3c6b1c2
				0EBE144E2123727800E9D0C8 /* CameraSettingsTests.swift in Sources */,
				ABE49906213712E100379F7F /* OptionsControllerTests.swift in Sources */,
				0EAE0C8221387DE3004CD7FF /* ModeSelectorAndShootViewTests.swift in Sources */,
				AB7263EF212CCBB30044ED96 /* CameraSegmentHandlerTests.swift in Sources */,
				ABE49907213712E100379F7F /* OptionsStackViewTests.swift in Sources */,
				AB7263EA212CC83B0044ED96 /* KanvasCameraImagesTests.swift in Sources */,
				ABE498FC21370DFD00379F7F /* MediaClipsCollectionControllerTests.swift in Sources */,
				AB7263EB212CC83B0044ED96 /* KanvasCameraColorsTests.swift in Sources */,
				ABE498D62134AA1C00379F7F /* PhotoOutputHandlerTests.swift in Sources */,
				ABE498FD21370DFD00379F7F /* MediaClipsCollectionCellTests.swift in Sources */,
				ABE498E52136F22400379F7F /* CameraRecorderTests.swift in Sources */,
				ABE498DC2134AEB200379F7F /* VideoOutputHandlerTests.swift in Sources */,
				AB7263EC212CC83B0044ED96 /* KanvasCameraTimesTests.swift in Sources */,
				ABE498FA21370DFD00379F7F /* MediaClipsCollectionViewTests.swift in Sources */,
				0EAE0C7E21387C39004CD7FF /* ModeButtonViewTests.swift in Sources */,
				ABFBDE2A212CCF0700E1044C /* CameraSegmentTests.swift in Sources */,
				ABE498DA2134AD5700379F7F /* GifVideoOutputHandlerTests.swift in Sources */,
				0EAE0C8121387DE3004CD7FF /* ModeSelectorAndShootControllerTests.swift in Sources */,
				ABE4991F2137307500379F7F /* QueueTests.swift in Sources */,
				ABE4992B21375B3700379F7F /* ShootButtonViewTests.swift in Sources */,
				ABE4991E2137307500379F7F /* IgnoreTouchesViewTests.swift in Sources */,
				ABE49908213712E100379F7F /* OptionViewTests.swift in Sources */,
				ABE4990021370FAB00379F7F /* MediaClipsEditorControllerTests.swift in Sources */,
				AB7263E9212CC83B0044ED96 /* KanvasCameraStringsTests.swift in Sources */,
			);
			runOnlyForDeploymentPostprocessing = 0;
		};
/* End PBXSourcesBuildPhase section */

/* Begin PBXTargetDependency section */
		AB7F29622121F0ED00B8D599 /* PBXTargetDependency */ = {
			isa = PBXTargetDependency;
			target = AB7F29422121F02A00B8D599 /* KanvasCameraExample */;
			targetProxy = AB7F29612121F0ED00B8D599 /* PBXContainerItemProxy */;
		};
/* End PBXTargetDependency section */

/* Begin PBXVariantGroup section */
		AB7F294A2121F02B00B8D599 /* Main.storyboard */ = {
			isa = PBXVariantGroup;
			children = (
				AB7F294B2121F02B00B8D599 /* Base */,
			);
			name = Main.storyboard;
			sourceTree = "<group>";
		};
		AB7F294F2121F02C00B8D599 /* LaunchScreen.storyboard */ = {
			isa = PBXVariantGroup;
			children = (
				AB7F29502121F02C00B8D599 /* Base */,
			);
			name = LaunchScreen.storyboard;
			sourceTree = "<group>";
		};
/* End PBXVariantGroup section */

/* Begin XCBuildConfiguration section */
		AB7F29532121F02C00B8D599 /* Debug */ = {
			isa = XCBuildConfiguration;
			buildSettings = {
				ALWAYS_SEARCH_USER_PATHS = NO;
				CLANG_ANALYZER_NONNULL = YES;
				CLANG_ANALYZER_NUMBER_OBJECT_CONVERSION = YES_AGGRESSIVE;
				CLANG_CXX_LANGUAGE_STANDARD = "gnu++14";
				CLANG_CXX_LIBRARY = "libc++";
				CLANG_ENABLE_MODULES = YES;
				CLANG_ENABLE_OBJC_ARC = YES;
				CLANG_ENABLE_OBJC_WEAK = YES;
				CLANG_WARN_BLOCK_CAPTURE_AUTORELEASING = YES;
				CLANG_WARN_BOOL_CONVERSION = YES;
				CLANG_WARN_COMMA = YES;
				CLANG_WARN_CONSTANT_CONVERSION = YES;
				CLANG_WARN_DEPRECATED_OBJC_IMPLEMENTATIONS = YES;
				CLANG_WARN_DIRECT_OBJC_ISA_USAGE = YES_ERROR;
				CLANG_WARN_DOCUMENTATION_COMMENTS = YES;
				CLANG_WARN_EMPTY_BODY = YES;
				CLANG_WARN_ENUM_CONVERSION = YES;
				CLANG_WARN_INFINITE_RECURSION = YES;
				CLANG_WARN_INT_CONVERSION = YES;
				CLANG_WARN_NON_LITERAL_NULL_CONVERSION = YES;
				CLANG_WARN_OBJC_IMPLICIT_RETAIN_SELF = YES;
				CLANG_WARN_OBJC_LITERAL_CONVERSION = YES;
				CLANG_WARN_OBJC_ROOT_CLASS = YES_ERROR;
				CLANG_WARN_RANGE_LOOP_ANALYSIS = YES;
				CLANG_WARN_STRICT_PROTOTYPES = YES;
				CLANG_WARN_SUSPICIOUS_MOVE = YES;
				CLANG_WARN_UNGUARDED_AVAILABILITY = YES_AGGRESSIVE;
				CLANG_WARN_UNREACHABLE_CODE = YES;
				CLANG_WARN__DUPLICATE_METHOD_MATCH = YES;
				CODE_SIGN_IDENTITY = "iPhone Developer";
				COPY_PHASE_STRIP = NO;
				DEBUG_INFORMATION_FORMAT = dwarf;
				ENABLE_STRICT_OBJC_MSGSEND = YES;
				ENABLE_TESTABILITY = YES;
				GCC_C_LANGUAGE_STANDARD = gnu11;
				GCC_DYNAMIC_NO_PIC = NO;
				GCC_NO_COMMON_BLOCKS = YES;
				GCC_OPTIMIZATION_LEVEL = 0;
				GCC_PREPROCESSOR_DEFINITIONS = (
					"DEBUG=1",
					"$(inherited)",
				);
				GCC_WARN_64_TO_32_BIT_CONVERSION = YES;
				GCC_WARN_ABOUT_RETURN_TYPE = YES_ERROR;
				GCC_WARN_UNDECLARED_SELECTOR = YES;
				GCC_WARN_UNINITIALIZED_AUTOS = YES_AGGRESSIVE;
				GCC_WARN_UNUSED_FUNCTION = YES;
				GCC_WARN_UNUSED_VARIABLE = YES;
				IPHONEOS_DEPLOYMENT_TARGET = 11.4;
				MTL_ENABLE_DEBUG_INFO = YES;
				ONLY_ACTIVE_ARCH = YES;
				SDKROOT = iphoneos;
				SWIFT_ACTIVE_COMPILATION_CONDITIONS = DEBUG;
				SWIFT_OPTIMIZATION_LEVEL = "-Onone";
			};
			name = Debug;
		};
		AB7F29542121F02C00B8D599 /* Release */ = {
			isa = XCBuildConfiguration;
			buildSettings = {
				ALWAYS_SEARCH_USER_PATHS = NO;
				CLANG_ANALYZER_NONNULL = YES;
				CLANG_ANALYZER_NUMBER_OBJECT_CONVERSION = YES_AGGRESSIVE;
				CLANG_CXX_LANGUAGE_STANDARD = "gnu++14";
				CLANG_CXX_LIBRARY = "libc++";
				CLANG_ENABLE_MODULES = YES;
				CLANG_ENABLE_OBJC_ARC = YES;
				CLANG_ENABLE_OBJC_WEAK = YES;
				CLANG_WARN_BLOCK_CAPTURE_AUTORELEASING = YES;
				CLANG_WARN_BOOL_CONVERSION = YES;
				CLANG_WARN_COMMA = YES;
				CLANG_WARN_CONSTANT_CONVERSION = YES;
				CLANG_WARN_DEPRECATED_OBJC_IMPLEMENTATIONS = YES;
				CLANG_WARN_DIRECT_OBJC_ISA_USAGE = YES_ERROR;
				CLANG_WARN_DOCUMENTATION_COMMENTS = YES;
				CLANG_WARN_EMPTY_BODY = YES;
				CLANG_WARN_ENUM_CONVERSION = YES;
				CLANG_WARN_INFINITE_RECURSION = YES;
				CLANG_WARN_INT_CONVERSION = YES;
				CLANG_WARN_NON_LITERAL_NULL_CONVERSION = YES;
				CLANG_WARN_OBJC_IMPLICIT_RETAIN_SELF = YES;
				CLANG_WARN_OBJC_LITERAL_CONVERSION = YES;
				CLANG_WARN_OBJC_ROOT_CLASS = YES_ERROR;
				CLANG_WARN_RANGE_LOOP_ANALYSIS = YES;
				CLANG_WARN_STRICT_PROTOTYPES = YES;
				CLANG_WARN_SUSPICIOUS_MOVE = YES;
				CLANG_WARN_UNGUARDED_AVAILABILITY = YES_AGGRESSIVE;
				CLANG_WARN_UNREACHABLE_CODE = YES;
				CLANG_WARN__DUPLICATE_METHOD_MATCH = YES;
				CODE_SIGN_IDENTITY = "iPhone Developer";
				COPY_PHASE_STRIP = NO;
				DEBUG_INFORMATION_FORMAT = "dwarf-with-dsym";
				ENABLE_NS_ASSERTIONS = NO;
				ENABLE_STRICT_OBJC_MSGSEND = YES;
				GCC_C_LANGUAGE_STANDARD = gnu11;
				GCC_NO_COMMON_BLOCKS = YES;
				GCC_WARN_64_TO_32_BIT_CONVERSION = YES;
				GCC_WARN_ABOUT_RETURN_TYPE = YES_ERROR;
				GCC_WARN_UNDECLARED_SELECTOR = YES;
				GCC_WARN_UNINITIALIZED_AUTOS = YES_AGGRESSIVE;
				GCC_WARN_UNUSED_FUNCTION = YES;
				GCC_WARN_UNUSED_VARIABLE = YES;
				IPHONEOS_DEPLOYMENT_TARGET = 11.4;
				MTL_ENABLE_DEBUG_INFO = NO;
				SDKROOT = iphoneos;
				SWIFT_COMPILATION_MODE = wholemodule;
				SWIFT_OPTIMIZATION_LEVEL = "-O";
				VALIDATE_PRODUCT = YES;
			};
			name = Release;
		};
		AB7F29562121F02C00B8D599 /* Debug */ = {
			isa = XCBuildConfiguration;
			baseConfigurationReference = F67459CFA8681ADB0C29FF28 /* Pods-KanvasCameraExample.debug.xcconfig */;
			buildSettings = {
				ASSETCATALOG_COMPILER_APPICON_NAME = AppIcon;
				CODE_SIGN_STYLE = Automatic;
				INFOPLIST_FILE = KanvasCameraExample/Info.plist;
				LD_RUNPATH_SEARCH_PATHS = (
					"$(inherited)",
					"@executable_path/Frameworks",
				);
				PRODUCT_BUNDLE_IDENTIFIER = com.tumblr.KanvasCameraExample;
				PRODUCT_NAME = "$(TARGET_NAME)";
				SWIFT_VERSION = 4.0;
				TARGETED_DEVICE_FAMILY = "1,2";
			};
			name = Debug;
		};
		AB7F29572121F02C00B8D599 /* Release */ = {
			isa = XCBuildConfiguration;
			baseConfigurationReference = F1F6839B40675658A9EB1A05 /* Pods-KanvasCameraExample.release.xcconfig */;
			buildSettings = {
				ASSETCATALOG_COMPILER_APPICON_NAME = AppIcon;
				CODE_SIGN_STYLE = Automatic;
				INFOPLIST_FILE = KanvasCameraExample/Info.plist;
				LD_RUNPATH_SEARCH_PATHS = (
					"$(inherited)",
					"@executable_path/Frameworks",
				);
				PRODUCT_BUNDLE_IDENTIFIER = com.tumblr.KanvasCameraExample;
				PRODUCT_NAME = "$(TARGET_NAME)";
				SWIFT_VERSION = 4.0;
				TARGETED_DEVICE_FAMILY = "1,2";
			};
			name = Release;
		};
		AB7F29632121F0ED00B8D599 /* Debug */ = {
			isa = XCBuildConfiguration;
			baseConfigurationReference = 07DDC249DAB2E1FD27A71D49 /* Pods-KanvasCameraExampleTests.debug.xcconfig */;
			buildSettings = {
				BUNDLE_LOADER = "$(TEST_HOST)";
				CODE_SIGN_STYLE = Automatic;
				INFOPLIST_FILE = KanvasCameraExampleTests/Info.plist;
				LD_RUNPATH_SEARCH_PATHS = (
					"$(inherited)",
					"@executable_path/Frameworks",
					"@loader_path/Frameworks",
				);
				PRODUCT_BUNDLE_IDENTIFIER = com.tumblr.KanvasCameraExampleTests;
				PRODUCT_NAME = "$(TARGET_NAME)";
				SWIFT_VERSION = 4.0;
				TARGETED_DEVICE_FAMILY = "1,2";
				TEST_HOST = "$(BUILT_PRODUCTS_DIR)/KanvasCameraExample.app/KanvasCameraExample";
			};
			name = Debug;
		};
		AB7F29642121F0ED00B8D599 /* Release */ = {
			isa = XCBuildConfiguration;
			baseConfigurationReference = 761E012CE7CCF5C5FED281D1 /* Pods-KanvasCameraExampleTests.release.xcconfig */;
			buildSettings = {
				BUNDLE_LOADER = "$(TEST_HOST)";
				CODE_SIGN_STYLE = Automatic;
				INFOPLIST_FILE = KanvasCameraExampleTests/Info.plist;
				LD_RUNPATH_SEARCH_PATHS = (
					"$(inherited)",
					"@executable_path/Frameworks",
					"@loader_path/Frameworks",
				);
				PRODUCT_BUNDLE_IDENTIFIER = com.tumblr.KanvasCameraExampleTests;
				PRODUCT_NAME = "$(TARGET_NAME)";
				SWIFT_VERSION = 4.0;
				TARGETED_DEVICE_FAMILY = "1,2";
				TEST_HOST = "$(BUILT_PRODUCTS_DIR)/KanvasCameraExample.app/KanvasCameraExample";
			};
			name = Release;
		};
/* End XCBuildConfiguration section */

/* Begin XCConfigurationList section */
		AB7F293E2121F02A00B8D599 /* Build configuration list for PBXProject "KanvasCameraExample" */ = {
			isa = XCConfigurationList;
			buildConfigurations = (
				AB7F29532121F02C00B8D599 /* Debug */,
				AB7F29542121F02C00B8D599 /* Release */,
			);
			defaultConfigurationIsVisible = 0;
			defaultConfigurationName = Release;
		};
		AB7F29552121F02C00B8D599 /* Build configuration list for PBXNativeTarget "KanvasCameraExample" */ = {
			isa = XCConfigurationList;
			buildConfigurations = (
				AB7F29562121F02C00B8D599 /* Debug */,
				AB7F29572121F02C00B8D599 /* Release */,
			);
			defaultConfigurationIsVisible = 0;
			defaultConfigurationName = Release;
		};
		AB7F29652121F0ED00B8D599 /* Build configuration list for PBXNativeTarget "KanvasCameraExampleTests" */ = {
			isa = XCConfigurationList;
			buildConfigurations = (
				AB7F29632121F0ED00B8D599 /* Debug */,
				AB7F29642121F0ED00B8D599 /* Release */,
			);
			defaultConfigurationIsVisible = 0;
			defaultConfigurationName = Release;
		};
/* End XCConfigurationList section */
	};
	rootObject = AB7F293B2121F02A00B8D599 /* Project object */;
}<|MERGE_RESOLUTION|>--- conflicted
+++ resolved
@@ -7,13 +7,10 @@
 	objects = {
 
 /* Begin PBXBuildFile section */
-<<<<<<< HEAD
 		0EAE0C7E21387C39004CD7FF /* ModeButtonViewTests.swift in Sources */ = {isa = PBXBuildFile; fileRef = 0EAE0C7D21387C39004CD7FF /* ModeButtonViewTests.swift */; };
 		0EAE0C8121387DE3004CD7FF /* ModeSelectorAndShootControllerTests.swift in Sources */ = {isa = PBXBuildFile; fileRef = 0EAE0C7F21387DE3004CD7FF /* ModeSelectorAndShootControllerTests.swift */; };
 		0EAE0C8221387DE3004CD7FF /* ModeSelectorAndShootViewTests.swift in Sources */ = {isa = PBXBuildFile; fileRef = 0EAE0C8021387DE3004CD7FF /* ModeSelectorAndShootViewTests.swift */; };
-=======
 		0EAE0C89213985E8004CD7FF /* CameraSegmentHandlerStub.swift in Sources */ = {isa = PBXBuildFile; fileRef = 0EAE0C88213985E8004CD7FF /* CameraSegmentHandlerStub.swift */; };
->>>>>>> f3c6b1c2
 		0EBE144E2123727800E9D0C8 /* CameraSettingsTests.swift in Sources */ = {isa = PBXBuildFile; fileRef = 0EBE144D2123727800E9D0C8 /* CameraSettingsTests.swift */; };
 		2534A21F22A4C02B90353CA5 /* Pods_KanvasCameraExample.framework in Frameworks */ = {isa = PBXBuildFile; fileRef = 37E13E1F33AB135043567AD8 /* Pods_KanvasCameraExample.framework */; };
 		AB7263E9212CC83B0044ED96 /* KanvasCameraStringsTests.swift in Sources */ = {isa = PBXBuildFile; fileRef = AB7263E5212CC83B0044ED96 /* KanvasCameraStringsTests.swift */; };
@@ -64,13 +61,10 @@
 
 /* Begin PBXFileReference section */
 		07DDC249DAB2E1FD27A71D49 /* Pods-KanvasCameraExampleTests.debug.xcconfig */ = {isa = PBXFileReference; includeInIndex = 1; lastKnownFileType = text.xcconfig; name = "Pods-KanvasCameraExampleTests.debug.xcconfig"; path = "Pods/Target Support Files/Pods-KanvasCameraExampleTests/Pods-KanvasCameraExampleTests.debug.xcconfig"; sourceTree = "<group>"; };
-<<<<<<< HEAD
 		0EAE0C7D21387C39004CD7FF /* ModeButtonViewTests.swift */ = {isa = PBXFileReference; fileEncoding = 4; lastKnownFileType = sourcecode.swift; path = ModeButtonViewTests.swift; sourceTree = "<group>"; };
 		0EAE0C7F21387DE3004CD7FF /* ModeSelectorAndShootControllerTests.swift */ = {isa = PBXFileReference; fileEncoding = 4; lastKnownFileType = sourcecode.swift; path = ModeSelectorAndShootControllerTests.swift; sourceTree = "<group>"; };
 		0EAE0C8021387DE3004CD7FF /* ModeSelectorAndShootViewTests.swift */ = {isa = PBXFileReference; fileEncoding = 4; lastKnownFileType = sourcecode.swift; path = ModeSelectorAndShootViewTests.swift; sourceTree = "<group>"; };
-=======
 		0EAE0C88213985E8004CD7FF /* CameraSegmentHandlerStub.swift */ = {isa = PBXFileReference; fileEncoding = 4; lastKnownFileType = sourcecode.swift; path = CameraSegmentHandlerStub.swift; sourceTree = "<group>"; };
->>>>>>> f3c6b1c2
 		0EBE144D2123727800E9D0C8 /* CameraSettingsTests.swift */ = {isa = PBXFileReference; lastKnownFileType = sourcecode.swift; path = CameraSettingsTests.swift; sourceTree = "<group>"; };
 		304EF2CB1E9D5F1928A6D805 /* Pods-KanvasCameraExampleUITests.release.xcconfig */ = {isa = PBXFileReference; includeInIndex = 1; lastKnownFileType = text.xcconfig; name = "Pods-KanvasCameraExampleUITests.release.xcconfig"; path = "Pods/Target Support Files/Pods-KanvasCameraExampleUITests/Pods-KanvasCameraExampleUITests.release.xcconfig"; sourceTree = "<group>"; };
 		37E13E1F33AB135043567AD8 /* Pods_KanvasCameraExample.framework */ = {isa = PBXFileReference; explicitFileType = wrapper.framework; includeInIndex = 0; path = Pods_KanvasCameraExample.framework; sourceTree = BUILT_PRODUCTS_DIR; };
@@ -486,11 +480,8 @@
 				ABE4990C213722D300379F7F /* OptionTests.swift in Sources */,
 				ABE498FB21370DFD00379F7F /* MediaClipTests.swift in Sources */,
 				ABE498E62136F22400379F7F /* CameraRecorderStub.swift in Sources */,
-<<<<<<< HEAD
 				ABE4990121370FAB00379F7F /* MediaClipsEditorViewTests.swift in Sources */,
-=======
 				0EAE0C89213985E8004CD7FF /* CameraSegmentHandlerStub.swift in Sources */,
->>>>>>> f3c6b1c2
 				0EBE144E2123727800E9D0C8 /* CameraSettingsTests.swift in Sources */,
 				ABE49906213712E100379F7F /* OptionsControllerTests.swift in Sources */,
 				0EAE0C8221387DE3004CD7FF /* ModeSelectorAndShootViewTests.swift in Sources */,
