// !$*UTF8*$!
{
	archiveVersion = 1;
	classes = {
	};
	objectVersion = 51;
	objects = {

/* Begin PBXBuildFile section */
		0E29275F21879C18009E1FCF /* CameraZoomHandlerTests.swift in Sources */ = {isa = PBXBuildFile; fileRef = 0E29275E21879C18009E1FCF /* CameraZoomHandlerTests.swift */; };
		0E5CFADE219F283B00D8F6F5 /* DeviceTests.swift in Sources */ = {isa = PBXBuildFile; fileRef = 0E5CFADD219F283B00D8F6F5 /* DeviceTests.swift */; };
		0E6450B921B5B72B00CB7672 /* IgnoreTouchesCollectionViewTests.swift in Sources */ = {isa = PBXBuildFile; fileRef = 0E6450B821B5B72B00CB7672 /* IgnoreTouchesCollectionViewTests.swift */; };
		0EAE0C7E21387C39004CD7FF /* ModeButtonViewTests.swift in Sources */ = {isa = PBXBuildFile; fileRef = 0EAE0C7D21387C39004CD7FF /* ModeButtonViewTests.swift */; };
		0EAE0C8121387DE3004CD7FF /* ModeSelectorAndShootControllerTests.swift in Sources */ = {isa = PBXBuildFile; fileRef = 0EAE0C7F21387DE3004CD7FF /* ModeSelectorAndShootControllerTests.swift */; };
		0EAE0C8221387DE3004CD7FF /* ModeSelectorAndShootViewTests.swift in Sources */ = {isa = PBXBuildFile; fileRef = 0EAE0C8021387DE3004CD7FF /* ModeSelectorAndShootViewTests.swift */; };
		0EAE0C89213985E8004CD7FF /* CameraSegmentHandlerStub.swift in Sources */ = {isa = PBXBuildFile; fileRef = 0EAE0C88213985E8004CD7FF /* CameraSegmentHandlerStub.swift */; };
		0EAE0C8E2139895A004CD7FF /* CameraInputControllerTests.swift in Sources */ = {isa = PBXBuildFile; fileRef = 0EAE0C8C2139895A004CD7FF /* CameraInputControllerTests.swift */; };
		0EAE0C9921399C86004CD7FF /* CameraViewTests.swift in Sources */ = {isa = PBXBuildFile; fileRef = 0EAE0C9721399C86004CD7FF /* CameraViewTests.swift */; };
		0EAE0C9B21399ED9004CD7FF /* CameraConstantsTests.swift in Sources */ = {isa = PBXBuildFile; fileRef = 0EAE0C9A21399ED9004CD7FF /* CameraConstantsTests.swift */; };
		0EAE0CB12139B966004CD7FF /* CameraPreviewControllerTests.swift in Sources */ = {isa = PBXBuildFile; fileRef = 0EAE0CAF2139B966004CD7FF /* CameraPreviewControllerTests.swift */; };
		0EAE0CB22139B966004CD7FF /* CameraPreviewViewTests.swift in Sources */ = {isa = PBXBuildFile; fileRef = 0EAE0CB02139B966004CD7FF /* CameraPreviewViewTests.swift */; };
		0EAE0CB42139B9B8004CD7FF /* LoadingIndicatorViewTests.swift in Sources */ = {isa = PBXBuildFile; fileRef = 0EAE0CB32139B9B8004CD7FF /* LoadingIndicatorViewTests.swift */; };
		0EAE0CB62139D4F2004CD7FF /* CameraControllerTests.swift in Sources */ = {isa = PBXBuildFile; fileRef = 0EAE0CB52139D4F2004CD7FF /* CameraControllerTests.swift */; };
		0EAE0CB82139EC81004CD7FF /* KanvasCameraAnalyticsStub.swift in Sources */ = {isa = PBXBuildFile; fileRef = 0EAE0CB72139EC81004CD7FF /* KanvasCameraAnalyticsStub.swift */; };
		0EAE0CB92139EC85004CD7FF /* KanvasCameraAnalyticsStub.swift in Sources */ = {isa = PBXBuildFile; fileRef = 0EAE0CB72139EC81004CD7FF /* KanvasCameraAnalyticsStub.swift */; };
		0EBE144E2123727800E9D0C8 /* CameraSettingsTests.swift in Sources */ = {isa = PBXBuildFile; fileRef = 0EBE144D2123727800E9D0C8 /* CameraSettingsTests.swift */; };
		0EDE7A3B216425BD009DB00F /* ExtendedStackViewTests.swift in Sources */ = {isa = PBXBuildFile; fileRef = 0EDE7A3A216425BD009DB00F /* ExtendedStackViewTests.swift */; };
		0EDE7A3D216425C5009DB00F /* ExtendedButtonTests.swift in Sources */ = {isa = PBXBuildFile; fileRef = 0EDE7A3C216425C5009DB00F /* ExtendedButtonTests.swift */; };
		1A82DCEC21E83A81E483CA0A /* Pods_KanvasCameraExample.framework in Frameworks */ = {isa = PBXBuildFile; fileRef = FCEE38E678D0A1C310541517 /* Pods_KanvasCameraExample.framework */; };
		651DEBA72209F17400476F22 /* ConicalGradientLayerTests.swift in Sources */ = {isa = PBXBuildFile; fileRef = 651DEBA62209F17400476F22 /* ConicalGradientLayerTests.swift */; };
		651DEBA92209FC4300476F22 /* RGBATests.swift in Sources */ = {isa = PBXBuildFile; fileRef = 651DEBA82209FC4300476F22 /* RGBATests.swift */; };
		65244CDA22BD5A4C0038050F /* ScrollHandlerTests.swift in Sources */ = {isa = PBXBuildFile; fileRef = 65244CD922BD5A4C0038050F /* ScrollHandlerTests.swift */; };
		652DFA1A22281F00007B1EF5 /* FilterItemTests.swift in Sources */ = {isa = PBXBuildFile; fileRef = 652DFA1422281F00007B1EF5 /* FilterItemTests.swift */; };
		653D062C22BD2C30007118C5 /* FilterCollectionInnerCellTests.swift in Sources */ = {isa = PBXBuildFile; fileRef = 653D062B22BD2C30007118C5 /* FilterCollectionInnerCellTests.swift */; };
		653D062E22BD2C49007118C5 /* FilterCollectionTests.swift in Sources */ = {isa = PBXBuildFile; fileRef = 653D062D22BD2C49007118C5 /* FilterCollectionTests.swift */; };
		65C123A02201E13700562856 /* ImagePreviewControllerTests.swift in Sources */ = {isa = PBXBuildFile; fileRef = 65C1239F2201E13700562856 /* ImagePreviewControllerTests.swift */; };
		65E46B9322BD22CA004FD226 /* FilterSettingsControllerTests.swift in Sources */ = {isa = PBXBuildFile; fileRef = 65E46B8E22BD22CA004FD226 /* FilterSettingsControllerTests.swift */; };
		65E46B9422BD22CA004FD226 /* FilterSettingsViewTests.swift in Sources */ = {isa = PBXBuildFile; fileRef = 65E46B8F22BD22CA004FD226 /* FilterSettingsViewTests.swift */; };
		65E46B9522BD22CA004FD226 /* CameraFilterCollectionControllerTests.swift in Sources */ = {isa = PBXBuildFile; fileRef = 65E46B9022BD22CA004FD226 /* CameraFilterCollectionControllerTests.swift */; };
		65E46B9622BD22CA004FD226 /* CameraFilterCollectionViewTests.swift in Sources */ = {isa = PBXBuildFile; fileRef = 65E46B9122BD22CA004FD226 /* CameraFilterCollectionViewTests.swift */; };
		65E46B9722BD22CA004FD226 /* CameraFilterCollectionCellTests.swift in Sources */ = {isa = PBXBuildFile; fileRef = 65E46B9222BD22CA004FD226 /* CameraFilterCollectionCellTests.swift */; };
		65E46BA322BD22DE004FD226 /* EditorFilterCollectionControllerTests.swift in Sources */ = {isa = PBXBuildFile; fileRef = 65E46B9A22BD22DE004FD226 /* EditorFilterCollectionControllerTests.swift */; };
		65E46BA422BD22DE004FD226 /* EditorFilterCollectionViewTests.swift in Sources */ = {isa = PBXBuildFile; fileRef = 65E46B9B22BD22DE004FD226 /* EditorFilterCollectionViewTests.swift */; };
		65E46BA522BD22DE004FD226 /* EditorFilterCollectionCellTests.swift in Sources */ = {isa = PBXBuildFile; fileRef = 65E46B9C22BD22DE004FD226 /* EditorFilterCollectionCellTests.swift */; };
		65E46BA622BD22DE004FD226 /* EditionMenuCollectionControllerTests.swift in Sources */ = {isa = PBXBuildFile; fileRef = 65E46B9D22BD22DE004FD226 /* EditionMenuCollectionControllerTests.swift */; };
		65E46BA722BD22DE004FD226 /* EditorViewTests.swift in Sources */ = {isa = PBXBuildFile; fileRef = 65E46B9E22BD22DE004FD226 /* EditorViewTests.swift */; };
		65E46BA822BD22DE004FD226 /* EditionMenuCollectionCellTests.swift in Sources */ = {isa = PBXBuildFile; fileRef = 65E46B9F22BD22DE004FD226 /* EditionMenuCollectionCellTests.swift */; };
		65E46BA922BD22DE004FD226 /* EditorControllerTests.swift in Sources */ = {isa = PBXBuildFile; fileRef = 65E46BA022BD22DE004FD226 /* EditorControllerTests.swift */; };
		65E46BAA22BD22DE004FD226 /* EditionOptionTests.swift in Sources */ = {isa = PBXBuildFile; fileRef = 65E46BA122BD22DE004FD226 /* EditionOptionTests.swift */; };
		65E46BAB22BD22DE004FD226 /* EditionMenuCollectionViewTests.swift in Sources */ = {isa = PBXBuildFile; fileRef = 65E46BA222BD22DE004FD226 /* EditionMenuCollectionViewTests.swift */; };
		65FA24C122B95C59007E47E9 /* Array+ObjectTests.swift in Sources */ = {isa = PBXBuildFile; fileRef = 65FA24C022B95C59007E47E9 /* Array+ObjectTests.swift */; };
		764AC467221D8485005C82EC /* FilteredInputViewControllerTests.swift in Sources */ = {isa = PBXBuildFile; fileRef = 764AC466221D8485005C82EC /* FilteredInputViewControllerTests.swift */; };
		764AC46A221D84B5005C82EC /* FilterTests.swift in Sources */ = {isa = PBXBuildFile; fileRef = 764AC469221D84B5005C82EC /* FilterTests.swift */; };
		764AC46C221D84CD005C82EC /* GLPixelBufferViewTests.swift in Sources */ = {isa = PBXBuildFile; fileRef = 764AC46B221D84CD005C82EC /* GLPixelBufferViewTests.swift */; };
		764AC46E221D851B005C82EC /* GLRendererTests.swift in Sources */ = {isa = PBXBuildFile; fileRef = 764AC46D221D851B005C82EC /* GLRendererTests.swift */; };
		764AC470221D8588005C82EC /* ShaderTests.swift in Sources */ = {isa = PBXBuildFile; fileRef = 764AC46F221D8588005C82EC /* ShaderTests.swift */; };
		764AC476221D86A2005C82EC /* GLUTests.swift in Sources */ = {isa = PBXBuildFile; fileRef = 764AC475221D86A2005C82EC /* GLUTests.swift */; };
		764AC4802223E07B005C82EC /* FilterInstancesTests.swift in Sources */ = {isa = PBXBuildFile; fileRef = 764AC47F2223E07B005C82EC /* FilterInstancesTests.swift */; };
		764AC4822223E3CF005C82EC /* FilterFactoryTests.swift in Sources */ = {isa = PBXBuildFile; fileRef = 764AC4812223E3CF005C82EC /* FilterFactoryTests.swift */; };
		7669B5A82230E548000D3EB5 /* UIImage+PixelBufferTests.swift in Sources */ = {isa = PBXBuildFile; fileRef = 7669B5A72230E548000D3EB5 /* UIImage+PixelBufferTests.swift */; };
		7669F2D322337021003F4CCE /* UIImage+color.swift in Sources */ = {isa = PBXBuildFile; fileRef = 7669F2D222337021003F4CCE /* UIImage+color.swift */; };
		76826A0E2208E387009C1789 /* UIImage+FlipLeftMirroredTests.swift in Sources */ = {isa = PBXBuildFile; fileRef = 76826A0B2208E387009C1789 /* UIImage+FlipLeftMirroredTests.swift */; };
		76BC5BAE220CCFF2007A9289 /* Array+MoveTests.swift in Sources */ = {isa = PBXBuildFile; fileRef = 76BC5BAC220CCFF1007A9289 /* Array+MoveTests.swift */; };
		76BC5BAF220CCFF2007A9289 /* ClosedRange+ClampTests.swift in Sources */ = {isa = PBXBuildFile; fileRef = 76BC5BAD220CCFF2007A9289 /* ClosedRange+ClampTests.swift */; };
		76E4D0852277976500CF3B35 /* MediaMetadataTests.swift in Sources */ = {isa = PBXBuildFile; fileRef = 76E4D0842277976500CF3B35 /* MediaMetadataTests.swift */; };
		76ED1DCC22BF2DF400E6AF79 /* GLPlayerTests.swift in Sources */ = {isa = PBXBuildFile; fileRef = 76ED1DCB22BF2DF400E6AF79 /* GLPlayerTests.swift */; };
		76ED1DCE22BF2E6D00E6AF79 /* GLPlayerViewTests.swift in Sources */ = {isa = PBXBuildFile; fileRef = 76ED1DCD22BF2E6D00E6AF79 /* GLPlayerViewTests.swift */; };
<<<<<<< HEAD
		76ED1DD022BF31AA00E6AF79 /* GLMediaExporterTests.swift in Sources */ = {isa = PBXBuildFile; fileRef = 76ED1DCF22BF31AA00E6AF79 /* GLMediaExporterTests.swift */; };
		76ED1DD222BF31F400E6AF79 /* GLVideoCompositorTests.swift in Sources */ = {isa = PBXBuildFile; fileRef = 76ED1DD122BF31F400E6AF79 /* GLVideoCompositorTests.swift */; };
=======
		76ED1DD622C15A9B00E6AF79 /* MediaPickerButtonViewTests.swift in Sources */ = {isa = PBXBuildFile; fileRef = 76ED1DD522C15A9B00E6AF79 /* MediaPickerButtonViewTests.swift */; };
>>>>>>> 6cce727a
		AB7263E9212CC83B0044ED96 /* KanvasCameraStringsTests.swift in Sources */ = {isa = PBXBuildFile; fileRef = AB7263E5212CC83B0044ED96 /* KanvasCameraStringsTests.swift */; };
		AB7263EA212CC83B0044ED96 /* KanvasCameraImagesTests.swift in Sources */ = {isa = PBXBuildFile; fileRef = AB7263E6212CC83B0044ED96 /* KanvasCameraImagesTests.swift */; };
		AB7263EB212CC83B0044ED96 /* KanvasCameraColorsTests.swift in Sources */ = {isa = PBXBuildFile; fileRef = AB7263E7212CC83B0044ED96 /* KanvasCameraColorsTests.swift */; };
		AB7263EC212CC83B0044ED96 /* KanvasCameraTimesTests.swift in Sources */ = {isa = PBXBuildFile; fileRef = AB7263E8212CC83B0044ED96 /* KanvasCameraTimesTests.swift */; };
		AB7263EF212CCBB30044ED96 /* CameraSegmentHandlerTests.swift in Sources */ = {isa = PBXBuildFile; fileRef = AB7263EE212CCBB30044ED96 /* CameraSegmentHandlerTests.swift */; };
		AB7F29472121F02A00B8D599 /* AppDelegate.swift in Sources */ = {isa = PBXBuildFile; fileRef = AB7F29462121F02A00B8D599 /* AppDelegate.swift */; };
		AB7F29492121F02A00B8D599 /* KanvasCameraExampleViewController.swift in Sources */ = {isa = PBXBuildFile; fileRef = AB7F29482121F02A00B8D599 /* KanvasCameraExampleViewController.swift */; };
		AB7F294C2121F02B00B8D599 /* Main.storyboard in Resources */ = {isa = PBXBuildFile; fileRef = AB7F294A2121F02B00B8D599 /* Main.storyboard */; };
		AB7F294E2121F02C00B8D599 /* Assets.xcassets in Resources */ = {isa = PBXBuildFile; fileRef = AB7F294D2121F02C00B8D599 /* Assets.xcassets */; };
		AB7F29512121F02C00B8D599 /* LaunchScreen.storyboard in Resources */ = {isa = PBXBuildFile; fileRef = AB7F294F2121F02C00B8D599 /* LaunchScreen.storyboard */; };
		AB997EEB212CD07800A346A2 /* sample.mp4 in Resources */ = {isa = PBXBuildFile; fileRef = ABFBDE25212CCDE400E1044C /* sample.mp4 */; };
		AB997EEC212CD07A00A346A2 /* sample.png in Resources */ = {isa = PBXBuildFile; fileRef = ABFBDE26212CCDE500E1044C /* sample.png */; };
		AB9BBC99F2684E7C43CABD6E /* Pods_KanvasCameraExampleTests.framework in Frameworks */ = {isa = PBXBuildFile; fileRef = B049C18133FD4C00FAE1DF75 /* Pods_KanvasCameraExampleTests.framework */; };
		ABE498D62134AA1C00379F7F /* PhotoOutputHandlerTests.swift in Sources */ = {isa = PBXBuildFile; fileRef = ABE498D52134AA1C00379F7F /* PhotoOutputHandlerTests.swift */; };
		ABE498DA2134AD5700379F7F /* GifVideoOutputHandlerTests.swift in Sources */ = {isa = PBXBuildFile; fileRef = ABE498D92134AD5700379F7F /* GifVideoOutputHandlerTests.swift */; };
		ABE498DC2134AEB200379F7F /* VideoOutputHandlerTests.swift in Sources */ = {isa = PBXBuildFile; fileRef = ABE498DB2134AEB200379F7F /* VideoOutputHandlerTests.swift */; };
		ABE498E52136F22400379F7F /* CameraRecorderTests.swift in Sources */ = {isa = PBXBuildFile; fileRef = ABE498E32136F22400379F7F /* CameraRecorderTests.swift */; };
		ABE498E62136F22400379F7F /* CameraRecorderStub.swift in Sources */ = {isa = PBXBuildFile; fileRef = ABE498E42136F22400379F7F /* CameraRecorderStub.swift */; };
		ABE498FA21370DFD00379F7F /* MediaClipsCollectionViewTests.swift in Sources */ = {isa = PBXBuildFile; fileRef = ABE498F621370DFD00379F7F /* MediaClipsCollectionViewTests.swift */; };
		ABE498FB21370DFD00379F7F /* MediaClipTests.swift in Sources */ = {isa = PBXBuildFile; fileRef = ABE498F721370DFD00379F7F /* MediaClipTests.swift */; };
		ABE498FC21370DFD00379F7F /* MediaClipsCollectionControllerTests.swift in Sources */ = {isa = PBXBuildFile; fileRef = ABE498F821370DFD00379F7F /* MediaClipsCollectionControllerTests.swift */; };
		ABE498FD21370DFD00379F7F /* MediaClipsCollectionCellTests.swift in Sources */ = {isa = PBXBuildFile; fileRef = ABE498F921370DFD00379F7F /* MediaClipsCollectionCellTests.swift */; };
		ABE4990021370FAB00379F7F /* MediaClipsEditorViewControllerTests.swift in Sources */ = {isa = PBXBuildFile; fileRef = ABE498FE21370FAB00379F7F /* MediaClipsEditorViewControllerTests.swift */; };
		ABE4990121370FAB00379F7F /* MediaClipsEditorViewTests.swift in Sources */ = {isa = PBXBuildFile; fileRef = ABE498FF21370FAB00379F7F /* MediaClipsEditorViewTests.swift */; };
		ABE49906213712E100379F7F /* OptionsControllerTests.swift in Sources */ = {isa = PBXBuildFile; fileRef = ABE49903213712E100379F7F /* OptionsControllerTests.swift */; };
		ABE49907213712E100379F7F /* OptionsStackViewTests.swift in Sources */ = {isa = PBXBuildFile; fileRef = ABE49904213712E100379F7F /* OptionsStackViewTests.swift */; };
		ABE49908213712E100379F7F /* OptionViewTests.swift in Sources */ = {isa = PBXBuildFile; fileRef = ABE49905213712E100379F7F /* OptionViewTests.swift */; };
		ABE4990C213722D300379F7F /* OptionTests.swift in Sources */ = {isa = PBXBuildFile; fileRef = ABE4990B213722D300379F7F /* OptionTests.swift */; };
		ABE4991E2137307500379F7F /* IgnoreTouchesViewTests.swift in Sources */ = {isa = PBXBuildFile; fileRef = ABE4991C2137307500379F7F /* IgnoreTouchesViewTests.swift */; };
		ABE4991F2137307500379F7F /* QueueTests.swift in Sources */ = {isa = PBXBuildFile; fileRef = ABE4991D2137307500379F7F /* QueueTests.swift */; };
		ABE4992B21375B3700379F7F /* ShootButtonViewTests.swift in Sources */ = {isa = PBXBuildFile; fileRef = ABE4992A21375B3700379F7F /* ShootButtonViewTests.swift */; };
		ABFBDE27212CCDE500E1044C /* sample.mp4 in Resources */ = {isa = PBXBuildFile; fileRef = ABFBDE25212CCDE400E1044C /* sample.mp4 */; };
		ABFBDE28212CCDE500E1044C /* sample.png in Resources */ = {isa = PBXBuildFile; fileRef = ABFBDE26212CCDE500E1044C /* sample.png */; };
		ABFBDE2A212CCF0700E1044C /* CameraSegmentTests.swift in Sources */ = {isa = PBXBuildFile; fileRef = ABFBDE29212CCF0700E1044C /* CameraSegmentTests.swift */; };
/* End PBXBuildFile section */

/* Begin PBXContainerItemProxy section */
		AB7F29612121F0ED00B8D599 /* PBXContainerItemProxy */ = {
			isa = PBXContainerItemProxy;
			containerPortal = AB7F293B2121F02A00B8D599 /* Project object */;
			proxyType = 1;
			remoteGlobalIDString = AB7F29422121F02A00B8D599;
			remoteInfo = KanvasCameraExample;
		};
/* End PBXContainerItemProxy section */

/* Begin PBXFileReference section */
		07DDC249DAB2E1FD27A71D49 /* Pods-KanvasCameraExampleTests.debug.xcconfig */ = {isa = PBXFileReference; includeInIndex = 1; lastKnownFileType = text.xcconfig; name = "Pods-KanvasCameraExampleTests.debug.xcconfig"; path = "Pods/Target Support Files/Pods-KanvasCameraExampleTests/Pods-KanvasCameraExampleTests.debug.xcconfig"; sourceTree = "<group>"; };
		0E29275E21879C18009E1FCF /* CameraZoomHandlerTests.swift */ = {isa = PBXFileReference; lastKnownFileType = sourcecode.swift; path = CameraZoomHandlerTests.swift; sourceTree = "<group>"; };
		0E5CFADD219F283B00D8F6F5 /* DeviceTests.swift */ = {isa = PBXFileReference; lastKnownFileType = sourcecode.swift; path = DeviceTests.swift; sourceTree = "<group>"; };
		0E6450B821B5B72B00CB7672 /* IgnoreTouchesCollectionViewTests.swift */ = {isa = PBXFileReference; lastKnownFileType = sourcecode.swift; path = IgnoreTouchesCollectionViewTests.swift; sourceTree = "<group>"; };
		0EAE0C7D21387C39004CD7FF /* ModeButtonViewTests.swift */ = {isa = PBXFileReference; fileEncoding = 4; lastKnownFileType = sourcecode.swift; path = ModeButtonViewTests.swift; sourceTree = "<group>"; };
		0EAE0C7F21387DE3004CD7FF /* ModeSelectorAndShootControllerTests.swift */ = {isa = PBXFileReference; fileEncoding = 4; lastKnownFileType = sourcecode.swift; path = ModeSelectorAndShootControllerTests.swift; sourceTree = "<group>"; };
		0EAE0C8021387DE3004CD7FF /* ModeSelectorAndShootViewTests.swift */ = {isa = PBXFileReference; fileEncoding = 4; lastKnownFileType = sourcecode.swift; path = ModeSelectorAndShootViewTests.swift; sourceTree = "<group>"; };
		0EAE0C88213985E8004CD7FF /* CameraSegmentHandlerStub.swift */ = {isa = PBXFileReference; fileEncoding = 4; lastKnownFileType = sourcecode.swift; path = CameraSegmentHandlerStub.swift; sourceTree = "<group>"; };
		0EAE0C8C2139895A004CD7FF /* CameraInputControllerTests.swift */ = {isa = PBXFileReference; fileEncoding = 4; lastKnownFileType = sourcecode.swift; path = CameraInputControllerTests.swift; sourceTree = "<group>"; };
		0EAE0C9721399C86004CD7FF /* CameraViewTests.swift */ = {isa = PBXFileReference; fileEncoding = 4; lastKnownFileType = sourcecode.swift; path = CameraViewTests.swift; sourceTree = "<group>"; };
		0EAE0C9A21399ED9004CD7FF /* CameraConstantsTests.swift */ = {isa = PBXFileReference; lastKnownFileType = sourcecode.swift; path = CameraConstantsTests.swift; sourceTree = "<group>"; };
		0EAE0CAF2139B966004CD7FF /* CameraPreviewControllerTests.swift */ = {isa = PBXFileReference; fileEncoding = 4; lastKnownFileType = sourcecode.swift; path = CameraPreviewControllerTests.swift; sourceTree = "<group>"; };
		0EAE0CB02139B966004CD7FF /* CameraPreviewViewTests.swift */ = {isa = PBXFileReference; fileEncoding = 4; lastKnownFileType = sourcecode.swift; path = CameraPreviewViewTests.swift; sourceTree = "<group>"; };
		0EAE0CB32139B9B8004CD7FF /* LoadingIndicatorViewTests.swift */ = {isa = PBXFileReference; fileEncoding = 4; lastKnownFileType = sourcecode.swift; path = LoadingIndicatorViewTests.swift; sourceTree = "<group>"; };
		0EAE0CB52139D4F2004CD7FF /* CameraControllerTests.swift */ = {isa = PBXFileReference; fileEncoding = 4; lastKnownFileType = sourcecode.swift; path = CameraControllerTests.swift; sourceTree = "<group>"; };
		0EAE0CB72139EC81004CD7FF /* KanvasCameraAnalyticsStub.swift */ = {isa = PBXFileReference; fileEncoding = 4; lastKnownFileType = sourcecode.swift; name = KanvasCameraAnalyticsStub.swift; path = KanvasCameraExample/KanvasCameraAnalyticsStub.swift; sourceTree = SOURCE_ROOT; };
		0EBE144D2123727800E9D0C8 /* CameraSettingsTests.swift */ = {isa = PBXFileReference; lastKnownFileType = sourcecode.swift; path = CameraSettingsTests.swift; sourceTree = "<group>"; };
		0EDE7A3A216425BD009DB00F /* ExtendedStackViewTests.swift */ = {isa = PBXFileReference; lastKnownFileType = sourcecode.swift; path = ExtendedStackViewTests.swift; sourceTree = "<group>"; };
		0EDE7A3C216425C5009DB00F /* ExtendedButtonTests.swift */ = {isa = PBXFileReference; lastKnownFileType = sourcecode.swift; path = ExtendedButtonTests.swift; sourceTree = "<group>"; };
		304EF2CB1E9D5F1928A6D805 /* Pods-KanvasCameraExampleUITests.release.xcconfig */ = {isa = PBXFileReference; includeInIndex = 1; lastKnownFileType = text.xcconfig; name = "Pods-KanvasCameraExampleUITests.release.xcconfig"; path = "Pods/Target Support Files/Pods-KanvasCameraExampleUITests/Pods-KanvasCameraExampleUITests.release.xcconfig"; sourceTree = "<group>"; };
		651DEBA62209F17400476F22 /* ConicalGradientLayerTests.swift */ = {isa = PBXFileReference; lastKnownFileType = sourcecode.swift; path = ConicalGradientLayerTests.swift; sourceTree = "<group>"; };
		651DEBA82209FC4300476F22 /* RGBATests.swift */ = {isa = PBXFileReference; lastKnownFileType = sourcecode.swift; path = RGBATests.swift; sourceTree = "<group>"; };
		65244CD922BD5A4C0038050F /* ScrollHandlerTests.swift */ = {isa = PBXFileReference; lastKnownFileType = sourcecode.swift; path = ScrollHandlerTests.swift; sourceTree = "<group>"; };
		652DFA1422281F00007B1EF5 /* FilterItemTests.swift */ = {isa = PBXFileReference; fileEncoding = 4; lastKnownFileType = sourcecode.swift; path = FilterItemTests.swift; sourceTree = "<group>"; };
		653D062B22BD2C30007118C5 /* FilterCollectionInnerCellTests.swift */ = {isa = PBXFileReference; lastKnownFileType = sourcecode.swift; path = FilterCollectionInnerCellTests.swift; sourceTree = "<group>"; };
		653D062D22BD2C49007118C5 /* FilterCollectionTests.swift */ = {isa = PBXFileReference; lastKnownFileType = sourcecode.swift; path = FilterCollectionTests.swift; sourceTree = "<group>"; };
		65C1239F2201E13700562856 /* ImagePreviewControllerTests.swift */ = {isa = PBXFileReference; lastKnownFileType = sourcecode.swift; path = ImagePreviewControllerTests.swift; sourceTree = "<group>"; };
		65E46B8E22BD22CA004FD226 /* FilterSettingsControllerTests.swift */ = {isa = PBXFileReference; fileEncoding = 4; lastKnownFileType = sourcecode.swift; path = FilterSettingsControllerTests.swift; sourceTree = "<group>"; };
		65E46B8F22BD22CA004FD226 /* FilterSettingsViewTests.swift */ = {isa = PBXFileReference; fileEncoding = 4; lastKnownFileType = sourcecode.swift; path = FilterSettingsViewTests.swift; sourceTree = "<group>"; };
		65E46B9022BD22CA004FD226 /* CameraFilterCollectionControllerTests.swift */ = {isa = PBXFileReference; fileEncoding = 4; lastKnownFileType = sourcecode.swift; path = CameraFilterCollectionControllerTests.swift; sourceTree = "<group>"; };
		65E46B9122BD22CA004FD226 /* CameraFilterCollectionViewTests.swift */ = {isa = PBXFileReference; fileEncoding = 4; lastKnownFileType = sourcecode.swift; path = CameraFilterCollectionViewTests.swift; sourceTree = "<group>"; };
		65E46B9222BD22CA004FD226 /* CameraFilterCollectionCellTests.swift */ = {isa = PBXFileReference; fileEncoding = 4; lastKnownFileType = sourcecode.swift; path = CameraFilterCollectionCellTests.swift; sourceTree = "<group>"; };
		65E46B9A22BD22DE004FD226 /* EditorFilterCollectionControllerTests.swift */ = {isa = PBXFileReference; fileEncoding = 4; lastKnownFileType = sourcecode.swift; path = EditorFilterCollectionControllerTests.swift; sourceTree = "<group>"; };
		65E46B9B22BD22DE004FD226 /* EditorFilterCollectionViewTests.swift */ = {isa = PBXFileReference; fileEncoding = 4; lastKnownFileType = sourcecode.swift; path = EditorFilterCollectionViewTests.swift; sourceTree = "<group>"; };
		65E46B9C22BD22DE004FD226 /* EditorFilterCollectionCellTests.swift */ = {isa = PBXFileReference; fileEncoding = 4; lastKnownFileType = sourcecode.swift; path = EditorFilterCollectionCellTests.swift; sourceTree = "<group>"; };
		65E46B9D22BD22DE004FD226 /* EditionMenuCollectionControllerTests.swift */ = {isa = PBXFileReference; fileEncoding = 4; lastKnownFileType = sourcecode.swift; path = EditionMenuCollectionControllerTests.swift; sourceTree = "<group>"; };
		65E46B9E22BD22DE004FD226 /* EditorViewTests.swift */ = {isa = PBXFileReference; fileEncoding = 4; lastKnownFileType = sourcecode.swift; path = EditorViewTests.swift; sourceTree = "<group>"; };
		65E46B9F22BD22DE004FD226 /* EditionMenuCollectionCellTests.swift */ = {isa = PBXFileReference; fileEncoding = 4; lastKnownFileType = sourcecode.swift; path = EditionMenuCollectionCellTests.swift; sourceTree = "<group>"; };
		65E46BA022BD22DE004FD226 /* EditorControllerTests.swift */ = {isa = PBXFileReference; fileEncoding = 4; lastKnownFileType = sourcecode.swift; path = EditorControllerTests.swift; sourceTree = "<group>"; };
		65E46BA122BD22DE004FD226 /* EditionOptionTests.swift */ = {isa = PBXFileReference; fileEncoding = 4; lastKnownFileType = sourcecode.swift; path = EditionOptionTests.swift; sourceTree = "<group>"; };
		65E46BA222BD22DE004FD226 /* EditionMenuCollectionViewTests.swift */ = {isa = PBXFileReference; fileEncoding = 4; lastKnownFileType = sourcecode.swift; path = EditionMenuCollectionViewTests.swift; sourceTree = "<group>"; };
		65FA24C022B95C59007E47E9 /* Array+ObjectTests.swift */ = {isa = PBXFileReference; fileEncoding = 4; lastKnownFileType = sourcecode.swift; path = "Array+ObjectTests.swift"; sourceTree = "<group>"; };
		761E012CE7CCF5C5FED281D1 /* Pods-KanvasCameraExampleTests.release.xcconfig */ = {isa = PBXFileReference; includeInIndex = 1; lastKnownFileType = text.xcconfig; name = "Pods-KanvasCameraExampleTests.release.xcconfig"; path = "Pods/Target Support Files/Pods-KanvasCameraExampleTests/Pods-KanvasCameraExampleTests.release.xcconfig"; sourceTree = "<group>"; };
		764AC466221D8485005C82EC /* FilteredInputViewControllerTests.swift */ = {isa = PBXFileReference; lastKnownFileType = sourcecode.swift; path = FilteredInputViewControllerTests.swift; sourceTree = "<group>"; };
		764AC469221D84B5005C82EC /* FilterTests.swift */ = {isa = PBXFileReference; lastKnownFileType = sourcecode.swift; path = FilterTests.swift; sourceTree = "<group>"; };
		764AC46B221D84CD005C82EC /* GLPixelBufferViewTests.swift */ = {isa = PBXFileReference; lastKnownFileType = sourcecode.swift; path = GLPixelBufferViewTests.swift; sourceTree = "<group>"; };
		764AC46D221D851B005C82EC /* GLRendererTests.swift */ = {isa = PBXFileReference; lastKnownFileType = sourcecode.swift; path = GLRendererTests.swift; sourceTree = "<group>"; };
		764AC46F221D8588005C82EC /* ShaderTests.swift */ = {isa = PBXFileReference; lastKnownFileType = sourcecode.swift; path = ShaderTests.swift; sourceTree = "<group>"; };
		764AC475221D86A2005C82EC /* GLUTests.swift */ = {isa = PBXFileReference; lastKnownFileType = sourcecode.swift; path = GLUTests.swift; sourceTree = "<group>"; };
		764AC47F2223E07B005C82EC /* FilterInstancesTests.swift */ = {isa = PBXFileReference; lastKnownFileType = sourcecode.swift; path = FilterInstancesTests.swift; sourceTree = "<group>"; };
		764AC4812223E3CF005C82EC /* FilterFactoryTests.swift */ = {isa = PBXFileReference; lastKnownFileType = sourcecode.swift; path = FilterFactoryTests.swift; sourceTree = "<group>"; };
		7669B5A72230E548000D3EB5 /* UIImage+PixelBufferTests.swift */ = {isa = PBXFileReference; lastKnownFileType = sourcecode.swift; path = "UIImage+PixelBufferTests.swift"; sourceTree = "<group>"; };
		7669F2D222337021003F4CCE /* UIImage+color.swift */ = {isa = PBXFileReference; lastKnownFileType = sourcecode.swift; path = "UIImage+color.swift"; sourceTree = "<group>"; };
		76826A0B2208E387009C1789 /* UIImage+FlipLeftMirroredTests.swift */ = {isa = PBXFileReference; fileEncoding = 4; lastKnownFileType = sourcecode.swift; path = "UIImage+FlipLeftMirroredTests.swift"; sourceTree = "<group>"; };
		76BC5BAC220CCFF1007A9289 /* Array+MoveTests.swift */ = {isa = PBXFileReference; fileEncoding = 4; lastKnownFileType = sourcecode.swift; path = "Array+MoveTests.swift"; sourceTree = "<group>"; };
		76BC5BAD220CCFF2007A9289 /* ClosedRange+ClampTests.swift */ = {isa = PBXFileReference; fileEncoding = 4; lastKnownFileType = sourcecode.swift; path = "ClosedRange+ClampTests.swift"; sourceTree = "<group>"; };
		76E4D0842277976500CF3B35 /* MediaMetadataTests.swift */ = {isa = PBXFileReference; lastKnownFileType = sourcecode.swift; path = MediaMetadataTests.swift; sourceTree = "<group>"; };
		76ED1DCB22BF2DF400E6AF79 /* GLPlayerTests.swift */ = {isa = PBXFileReference; lastKnownFileType = sourcecode.swift; path = GLPlayerTests.swift; sourceTree = "<group>"; };
		76ED1DCD22BF2E6D00E6AF79 /* GLPlayerViewTests.swift */ = {isa = PBXFileReference; lastKnownFileType = sourcecode.swift; path = GLPlayerViewTests.swift; sourceTree = "<group>"; };
<<<<<<< HEAD
		76ED1DCF22BF31AA00E6AF79 /* GLMediaExporterTests.swift */ = {isa = PBXFileReference; lastKnownFileType = sourcecode.swift; path = GLMediaExporterTests.swift; sourceTree = "<group>"; };
		76ED1DD122BF31F400E6AF79 /* GLVideoCompositorTests.swift */ = {isa = PBXFileReference; lastKnownFileType = sourcecode.swift; path = GLVideoCompositorTests.swift; sourceTree = "<group>"; };
=======
		76ED1DD522C15A9B00E6AF79 /* MediaPickerButtonViewTests.swift */ = {isa = PBXFileReference; lastKnownFileType = sourcecode.swift; path = MediaPickerButtonViewTests.swift; sourceTree = "<group>"; };
>>>>>>> 6cce727a
		7FD18CF4703E381AA074395F /* Pods-KanvasCameraExampleUITests.debug.xcconfig */ = {isa = PBXFileReference; includeInIndex = 1; lastKnownFileType = text.xcconfig; name = "Pods-KanvasCameraExampleUITests.debug.xcconfig"; path = "Pods/Target Support Files/Pods-KanvasCameraExampleUITests/Pods-KanvasCameraExampleUITests.debug.xcconfig"; sourceTree = "<group>"; };
		A4E5C17CE13C14A294FC20A5 /* libPods-KanvasCameraExampleUITests.a */ = {isa = PBXFileReference; explicitFileType = archive.ar; includeInIndex = 0; path = "libPods-KanvasCameraExampleUITests.a"; sourceTree = BUILT_PRODUCTS_DIR; };
		AB7263E5212CC83B0044ED96 /* KanvasCameraStringsTests.swift */ = {isa = PBXFileReference; fileEncoding = 4; lastKnownFileType = sourcecode.swift; path = KanvasCameraStringsTests.swift; sourceTree = "<group>"; };
		AB7263E6212CC83B0044ED96 /* KanvasCameraImagesTests.swift */ = {isa = PBXFileReference; fileEncoding = 4; lastKnownFileType = sourcecode.swift; path = KanvasCameraImagesTests.swift; sourceTree = "<group>"; };
		AB7263E7212CC83B0044ED96 /* KanvasCameraColorsTests.swift */ = {isa = PBXFileReference; fileEncoding = 4; lastKnownFileType = sourcecode.swift; path = KanvasCameraColorsTests.swift; sourceTree = "<group>"; };
		AB7263E8212CC83B0044ED96 /* KanvasCameraTimesTests.swift */ = {isa = PBXFileReference; fileEncoding = 4; lastKnownFileType = sourcecode.swift; path = KanvasCameraTimesTests.swift; sourceTree = "<group>"; };
		AB7263EE212CCBB30044ED96 /* CameraSegmentHandlerTests.swift */ = {isa = PBXFileReference; fileEncoding = 4; lastKnownFileType = sourcecode.swift; path = CameraSegmentHandlerTests.swift; sourceTree = "<group>"; };
		AB7F29432121F02A00B8D599 /* KanvasCameraExample.app */ = {isa = PBXFileReference; explicitFileType = wrapper.application; includeInIndex = 0; path = KanvasCameraExample.app; sourceTree = BUILT_PRODUCTS_DIR; };
		AB7F29462121F02A00B8D599 /* AppDelegate.swift */ = {isa = PBXFileReference; lastKnownFileType = sourcecode.swift; path = AppDelegate.swift; sourceTree = "<group>"; };
		AB7F29482121F02A00B8D599 /* KanvasCameraExampleViewController.swift */ = {isa = PBXFileReference; lastKnownFileType = sourcecode.swift; path = KanvasCameraExampleViewController.swift; sourceTree = "<group>"; };
		AB7F294B2121F02B00B8D599 /* Base */ = {isa = PBXFileReference; lastKnownFileType = file.storyboard; name = Base; path = Base.lproj/Main.storyboard; sourceTree = "<group>"; };
		AB7F294D2121F02C00B8D599 /* Assets.xcassets */ = {isa = PBXFileReference; lastKnownFileType = folder.assetcatalog; path = Assets.xcassets; sourceTree = "<group>"; };
		AB7F29502121F02C00B8D599 /* Base */ = {isa = PBXFileReference; lastKnownFileType = file.storyboard; name = Base; path = Base.lproj/LaunchScreen.storyboard; sourceTree = "<group>"; };
		AB7F29522121F02C00B8D599 /* Info.plist */ = {isa = PBXFileReference; lastKnownFileType = text.plist.xml; path = Info.plist; sourceTree = "<group>"; };
		AB7F295C2121F0ED00B8D599 /* KanvasCameraExampleTests.xctest */ = {isa = PBXFileReference; explicitFileType = wrapper.cfbundle; includeInIndex = 0; path = KanvasCameraExampleTests.xctest; sourceTree = BUILT_PRODUCTS_DIR; };
		AB7F29602121F0ED00B8D599 /* Info.plist */ = {isa = PBXFileReference; lastKnownFileType = text.plist.xml; path = Info.plist; sourceTree = "<group>"; };
		ABE498D52134AA1C00379F7F /* PhotoOutputHandlerTests.swift */ = {isa = PBXFileReference; fileEncoding = 4; lastKnownFileType = sourcecode.swift; path = PhotoOutputHandlerTests.swift; sourceTree = "<group>"; };
		ABE498D92134AD5700379F7F /* GifVideoOutputHandlerTests.swift */ = {isa = PBXFileReference; fileEncoding = 4; lastKnownFileType = sourcecode.swift; path = GifVideoOutputHandlerTests.swift; sourceTree = "<group>"; };
		ABE498DB2134AEB200379F7F /* VideoOutputHandlerTests.swift */ = {isa = PBXFileReference; fileEncoding = 4; lastKnownFileType = sourcecode.swift; path = VideoOutputHandlerTests.swift; sourceTree = "<group>"; };
		ABE498E32136F22400379F7F /* CameraRecorderTests.swift */ = {isa = PBXFileReference; fileEncoding = 4; lastKnownFileType = sourcecode.swift; path = CameraRecorderTests.swift; sourceTree = "<group>"; };
		ABE498E42136F22400379F7F /* CameraRecorderStub.swift */ = {isa = PBXFileReference; fileEncoding = 4; lastKnownFileType = sourcecode.swift; path = CameraRecorderStub.swift; sourceTree = "<group>"; };
		ABE498F621370DFD00379F7F /* MediaClipsCollectionViewTests.swift */ = {isa = PBXFileReference; fileEncoding = 4; lastKnownFileType = sourcecode.swift; path = MediaClipsCollectionViewTests.swift; sourceTree = "<group>"; };
		ABE498F721370DFD00379F7F /* MediaClipTests.swift */ = {isa = PBXFileReference; fileEncoding = 4; lastKnownFileType = sourcecode.swift; path = MediaClipTests.swift; sourceTree = "<group>"; };
		ABE498F821370DFD00379F7F /* MediaClipsCollectionControllerTests.swift */ = {isa = PBXFileReference; fileEncoding = 4; lastKnownFileType = sourcecode.swift; path = MediaClipsCollectionControllerTests.swift; sourceTree = "<group>"; };
		ABE498F921370DFD00379F7F /* MediaClipsCollectionCellTests.swift */ = {isa = PBXFileReference; fileEncoding = 4; lastKnownFileType = sourcecode.swift; path = MediaClipsCollectionCellTests.swift; sourceTree = "<group>"; };
		ABE498FE21370FAB00379F7F /* MediaClipsEditorViewControllerTests.swift */ = {isa = PBXFileReference; fileEncoding = 4; lastKnownFileType = sourcecode.swift; path = MediaClipsEditorViewControllerTests.swift; sourceTree = "<group>"; };
		ABE498FF21370FAB00379F7F /* MediaClipsEditorViewTests.swift */ = {isa = PBXFileReference; fileEncoding = 4; lastKnownFileType = sourcecode.swift; path = MediaClipsEditorViewTests.swift; sourceTree = "<group>"; };
		ABE49903213712E100379F7F /* OptionsControllerTests.swift */ = {isa = PBXFileReference; fileEncoding = 4; lastKnownFileType = sourcecode.swift; path = OptionsControllerTests.swift; sourceTree = "<group>"; };
		ABE49904213712E100379F7F /* OptionsStackViewTests.swift */ = {isa = PBXFileReference; fileEncoding = 4; lastKnownFileType = sourcecode.swift; path = OptionsStackViewTests.swift; sourceTree = "<group>"; };
		ABE49905213712E100379F7F /* OptionViewTests.swift */ = {isa = PBXFileReference; fileEncoding = 4; lastKnownFileType = sourcecode.swift; path = OptionViewTests.swift; sourceTree = "<group>"; };
		ABE4990B213722D300379F7F /* OptionTests.swift */ = {isa = PBXFileReference; lastKnownFileType = sourcecode.swift; path = OptionTests.swift; sourceTree = "<group>"; };
		ABE4991C2137307500379F7F /* IgnoreTouchesViewTests.swift */ = {isa = PBXFileReference; fileEncoding = 4; lastKnownFileType = sourcecode.swift; path = IgnoreTouchesViewTests.swift; sourceTree = "<group>"; };
		ABE4991D2137307500379F7F /* QueueTests.swift */ = {isa = PBXFileReference; fileEncoding = 4; lastKnownFileType = sourcecode.swift; path = QueueTests.swift; sourceTree = "<group>"; };
		ABE4992A21375B3700379F7F /* ShootButtonViewTests.swift */ = {isa = PBXFileReference; fileEncoding = 4; lastKnownFileType = sourcecode.swift; path = ShootButtonViewTests.swift; sourceTree = "<group>"; };
		ABFBDE25212CCDE400E1044C /* sample.mp4 */ = {isa = PBXFileReference; lastKnownFileType = file; path = sample.mp4; sourceTree = SOURCE_ROOT; };
		ABFBDE26212CCDE500E1044C /* sample.png */ = {isa = PBXFileReference; lastKnownFileType = image.png; path = sample.png; sourceTree = SOURCE_ROOT; };
		ABFBDE29212CCF0700E1044C /* CameraSegmentTests.swift */ = {isa = PBXFileReference; fileEncoding = 4; lastKnownFileType = sourcecode.swift; path = CameraSegmentTests.swift; sourceTree = "<group>"; };
		B049C18133FD4C00FAE1DF75 /* Pods_KanvasCameraExampleTests.framework */ = {isa = PBXFileReference; explicitFileType = wrapper.framework; includeInIndex = 0; path = Pods_KanvasCameraExampleTests.framework; sourceTree = BUILT_PRODUCTS_DIR; };
		F1F6839B40675658A9EB1A05 /* Pods-KanvasCameraExample.release.xcconfig */ = {isa = PBXFileReference; includeInIndex = 1; lastKnownFileType = text.xcconfig; name = "Pods-KanvasCameraExample.release.xcconfig"; path = "Pods/Target Support Files/Pods-KanvasCameraExample/Pods-KanvasCameraExample.release.xcconfig"; sourceTree = "<group>"; };
		F67459CFA8681ADB0C29FF28 /* Pods-KanvasCameraExample.debug.xcconfig */ = {isa = PBXFileReference; includeInIndex = 1; lastKnownFileType = text.xcconfig; name = "Pods-KanvasCameraExample.debug.xcconfig"; path = "Pods/Target Support Files/Pods-KanvasCameraExample/Pods-KanvasCameraExample.debug.xcconfig"; sourceTree = "<group>"; };
		FCEE38E678D0A1C310541517 /* Pods_KanvasCameraExample.framework */ = {isa = PBXFileReference; explicitFileType = wrapper.framework; includeInIndex = 0; path = Pods_KanvasCameraExample.framework; sourceTree = BUILT_PRODUCTS_DIR; };
/* End PBXFileReference section */

/* Begin PBXFrameworksBuildPhase section */
		AB7F29402121F02A00B8D599 /* Frameworks */ = {
			isa = PBXFrameworksBuildPhase;
			buildActionMask = 2147483647;
			files = (
				1A82DCEC21E83A81E483CA0A /* Pods_KanvasCameraExample.framework in Frameworks */,
			);
			runOnlyForDeploymentPostprocessing = 0;
		};
		AB7F29592121F0ED00B8D599 /* Frameworks */ = {
			isa = PBXFrameworksBuildPhase;
			buildActionMask = 2147483647;
			files = (
				AB9BBC99F2684E7C43CABD6E /* Pods_KanvasCameraExampleTests.framework in Frameworks */,
			);
			runOnlyForDeploymentPostprocessing = 0;
		};
/* End PBXFrameworksBuildPhase section */

/* Begin PBXGroup section */
		0EAE0C8A2139895A004CD7FF /* Camera */ = {
			isa = PBXGroup;
			children = (
				65E46B8D22BD22CA004FD226 /* Filters */,
				0EAE0CB52139D4F2004CD7FF /* CameraControllerTests.swift */,
				0EAE0C9721399C86004CD7FF /* CameraViewTests.swift */,
				0EAE0C8C2139895A004CD7FF /* CameraInputControllerTests.swift */,
				0EAE0C9A21399ED9004CD7FF /* CameraConstantsTests.swift */,
				0E29275E21879C18009E1FCF /* CameraZoomHandlerTests.swift */,
				65C1239F2201E13700562856 /* ImagePreviewControllerTests.swift */,
				764AC466221D8485005C82EC /* FilteredInputViewControllerTests.swift */,
			);
			path = Camera;
			sourceTree = "<group>";
		};
		0EAE0CAE2139B966004CD7FF /* CameraPreview */ = {
			isa = PBXGroup;
			children = (
				0EAE0CAF2139B966004CD7FF /* CameraPreviewControllerTests.swift */,
				0EAE0CB02139B966004CD7FF /* CameraPreviewViewTests.swift */,
				0EAE0CB32139B9B8004CD7FF /* LoadingIndicatorViewTests.swift */,
			);
			path = CameraPreview;
			sourceTree = "<group>";
		};
		0EBE144C2123726B00E9D0C8 /* Settings */ = {
			isa = PBXGroup;
			children = (
				0EBE144D2123727800E9D0C8 /* CameraSettingsTests.swift */,
			);
			path = Settings;
			sourceTree = "<group>";
		};
		105B8076DB787D6E1C259FB6 /* Pods */ = {
			isa = PBXGroup;
			children = (
				F67459CFA8681ADB0C29FF28 /* Pods-KanvasCameraExample.debug.xcconfig */,
				F1F6839B40675658A9EB1A05 /* Pods-KanvasCameraExample.release.xcconfig */,
				07DDC249DAB2E1FD27A71D49 /* Pods-KanvasCameraExampleTests.debug.xcconfig */,
				761E012CE7CCF5C5FED281D1 /* Pods-KanvasCameraExampleTests.release.xcconfig */,
				7FD18CF4703E381AA074395F /* Pods-KanvasCameraExampleUITests.debug.xcconfig */,
				304EF2CB1E9D5F1928A6D805 /* Pods-KanvasCameraExampleUITests.release.xcconfig */,
			);
			name = Pods;
			sourceTree = "<group>";
		};
		652DFA1022281F00007B1EF5 /* Filters */ = {
			isa = PBXGroup;
			children = (
				652DFA1422281F00007B1EF5 /* FilterItemTests.swift */,
				653D062B22BD2C30007118C5 /* FilterCollectionInnerCellTests.swift */,
				653D062D22BD2C49007118C5 /* FilterCollectionTests.swift */,
				65244CD922BD5A4C0038050F /* ScrollHandlerTests.swift */,
			);
			path = Filters;
			sourceTree = "<group>";
		};
		65E46B8D22BD22CA004FD226 /* Filters */ = {
			isa = PBXGroup;
			children = (
				65E46B8E22BD22CA004FD226 /* FilterSettingsControllerTests.swift */,
				65E46B8F22BD22CA004FD226 /* FilterSettingsViewTests.swift */,
				65E46B9022BD22CA004FD226 /* CameraFilterCollectionControllerTests.swift */,
				65E46B9122BD22CA004FD226 /* CameraFilterCollectionViewTests.swift */,
				65E46B9222BD22CA004FD226 /* CameraFilterCollectionCellTests.swift */,
			);
			path = Filters;
			sourceTree = "<group>";
		};
		65E46B9822BD22DE004FD226 /* Editor */ = {
			isa = PBXGroup;
			children = (
				65E46B9922BD22DE004FD226 /* Filters */,
				65E46B9D22BD22DE004FD226 /* EditionMenuCollectionControllerTests.swift */,
				65E46B9E22BD22DE004FD226 /* EditorViewTests.swift */,
				65E46B9F22BD22DE004FD226 /* EditionMenuCollectionCellTests.swift */,
				65E46BA022BD22DE004FD226 /* EditorControllerTests.swift */,
				65E46BA122BD22DE004FD226 /* EditionOptionTests.swift */,
				65E46BA222BD22DE004FD226 /* EditionMenuCollectionViewTests.swift */,
			);
			path = Editor;
			sourceTree = "<group>";
		};
		65E46B9922BD22DE004FD226 /* Filters */ = {
			isa = PBXGroup;
			children = (
				65E46B9A22BD22DE004FD226 /* EditorFilterCollectionControllerTests.swift */,
				65E46B9B22BD22DE004FD226 /* EditorFilterCollectionViewTests.swift */,
				65E46B9C22BD22DE004FD226 /* EditorFilterCollectionCellTests.swift */,
			);
			path = Filters;
			sourceTree = "<group>";
		};
		764AC463221D83BD005C82EC /* OpenGL */ = {
			isa = PBXGroup;
			children = (
				764AC468221D84A1005C82EC /* Filters */,
				764AC46B221D84CD005C82EC /* GLPixelBufferViewTests.swift */,
				764AC46D221D851B005C82EC /* GLRendererTests.swift */,
				764AC46F221D8588005C82EC /* ShaderTests.swift */,
				764AC47F2223E07B005C82EC /* FilterInstancesTests.swift */,
				764AC4812223E3CF005C82EC /* FilterFactoryTests.swift */,
				764AC475221D86A2005C82EC /* GLUTests.swift */,
				76ED1DCB22BF2DF400E6AF79 /* GLPlayerTests.swift */,
				76ED1DCD22BF2E6D00E6AF79 /* GLPlayerViewTests.swift */,
				76ED1DCF22BF31AA00E6AF79 /* GLMediaExporterTests.swift */,
				76ED1DD122BF31F400E6AF79 /* GLVideoCompositorTests.swift */,
			);
			path = OpenGL;
			sourceTree = "<group>";
		};
		764AC468221D84A1005C82EC /* Filters */ = {
			isa = PBXGroup;
			children = (
				764AC469221D84B5005C82EC /* FilterTests.swift */,
			);
			path = Filters;
			sourceTree = "<group>";
		};
		76826A0A2208E387009C1789 /* Extensions */ = {
			isa = PBXGroup;
			children = (
				76BC5BAC220CCFF1007A9289 /* Array+MoveTests.swift */,
				65FA24C022B95C59007E47E9 /* Array+ObjectTests.swift */,
				76BC5BAD220CCFF2007A9289 /* ClosedRange+ClampTests.swift */,
				76826A0B2208E387009C1789 /* UIImage+FlipLeftMirroredTests.swift */,
				7669B5A72230E548000D3EB5 /* UIImage+PixelBufferTests.swift */,
			);
			path = Extensions;
			sourceTree = "<group>";
		};
		AB7263E4212CC83B0044ED96 /* Constants */ = {
			isa = PBXGroup;
			children = (
				AB7263E5212CC83B0044ED96 /* KanvasCameraStringsTests.swift */,
				AB7263E6212CC83B0044ED96 /* KanvasCameraImagesTests.swift */,
				AB7263E7212CC83B0044ED96 /* KanvasCameraColorsTests.swift */,
				AB7263E8212CC83B0044ED96 /* KanvasCameraTimesTests.swift */,
			);
			path = Constants;
			sourceTree = "<group>";
		};
		AB7263ED212CCBB30044ED96 /* Recording */ = {
			isa = PBXGroup;
			children = (
				0EAE0C88213985E8004CD7FF /* CameraSegmentHandlerStub.swift */,
				ABE498E42136F22400379F7F /* CameraRecorderStub.swift */,
				ABE498E32136F22400379F7F /* CameraRecorderTests.swift */,
				ABE498DB2134AEB200379F7F /* VideoOutputHandlerTests.swift */,
				ABE498D92134AD5700379F7F /* GifVideoOutputHandlerTests.swift */,
				ABE498D52134AA1C00379F7F /* PhotoOutputHandlerTests.swift */,
				ABFBDE29212CCF0700E1044C /* CameraSegmentTests.swift */,
				AB7263EE212CCBB30044ED96 /* CameraSegmentHandlerTests.swift */,
			);
			path = Recording;
			sourceTree = "<group>";
		};
		AB7F293A2121F02A00B8D599 = {
			isa = PBXGroup;
			children = (
				AB7F29452121F02A00B8D599 /* KanvasCameraExample */,
				AB7F295D2121F0ED00B8D599 /* KanvasCameraExampleTests */,
				AB7F29442121F02A00B8D599 /* Products */,
				105B8076DB787D6E1C259FB6 /* Pods */,
				C15AF1B8DCB328EAA7285428 /* Frameworks */,
			);
			sourceTree = "<group>";
		};
		AB7F29442121F02A00B8D599 /* Products */ = {
			isa = PBXGroup;
			children = (
				AB7F29432121F02A00B8D599 /* KanvasCameraExample.app */,
				AB7F295C2121F0ED00B8D599 /* KanvasCameraExampleTests.xctest */,
			);
			name = Products;
			sourceTree = "<group>";
		};
		AB7F29452121F02A00B8D599 /* KanvasCameraExample */ = {
			isa = PBXGroup;
			children = (
				ABFBDE25212CCDE400E1044C /* sample.mp4 */,
				ABFBDE26212CCDE500E1044C /* sample.png */,
				AB7F29462121F02A00B8D599 /* AppDelegate.swift */,
				AB7F29482121F02A00B8D599 /* KanvasCameraExampleViewController.swift */,
				7669F2D222337021003F4CCE /* UIImage+color.swift */,
				AB7F294A2121F02B00B8D599 /* Main.storyboard */,
				AB7F294D2121F02C00B8D599 /* Assets.xcassets */,
				AB7F294F2121F02C00B8D599 /* LaunchScreen.storyboard */,
				AB7F29522121F02C00B8D599 /* Info.plist */,
			);
			path = KanvasCameraExample;
			sourceTree = "<group>";
		};
		AB7F295D2121F0ED00B8D599 /* KanvasCameraExampleTests */ = {
			isa = PBXGroup;
			children = (
				0EAE0CB72139EC81004CD7FF /* KanvasCameraAnalyticsStub.swift */,
				0EAE0CAE2139B966004CD7FF /* CameraPreview */,
				0EAE0C8A2139895A004CD7FF /* Camera */,
				65E46B9822BD22DE004FD226 /* Editor */,
				652DFA1022281F00007B1EF5 /* Filters */,
				ABE4992921375B3700379F7F /* ModeSelector */,
				764AC463221D83BD005C82EC /* OpenGL */,
				ABE4991B2137307500379F7F /* Utility */,
				ABE49902213712E100379F7F /* Options */,
				ABE498F521370DFD00379F7F /* MediaClips */,
				AB7263ED212CCBB30044ED96 /* Recording */,
				AB7263E4212CC83B0044ED96 /* Constants */,
				0EBE144C2123726B00E9D0C8 /* Settings */,
				76826A0A2208E387009C1789 /* Extensions */,
				AB7F29602121F0ED00B8D599 /* Info.plist */,
			);
			path = KanvasCameraExampleTests;
			sourceTree = "<group>";
		};
		ABE498F521370DFD00379F7F /* MediaClips */ = {
			isa = PBXGroup;
			children = (
				ABE498FE21370FAB00379F7F /* MediaClipsEditorViewControllerTests.swift */,
				ABE498FF21370FAB00379F7F /* MediaClipsEditorViewTests.swift */,
				ABE498F621370DFD00379F7F /* MediaClipsCollectionViewTests.swift */,
				ABE498F721370DFD00379F7F /* MediaClipTests.swift */,
				ABE498F821370DFD00379F7F /* MediaClipsCollectionControllerTests.swift */,
				ABE498F921370DFD00379F7F /* MediaClipsCollectionCellTests.swift */,
			);
			path = MediaClips;
			sourceTree = "<group>";
		};
		ABE49902213712E100379F7F /* Options */ = {
			isa = PBXGroup;
			children = (
				ABE49903213712E100379F7F /* OptionsControllerTests.swift */,
				ABE49904213712E100379F7F /* OptionsStackViewTests.swift */,
				ABE49905213712E100379F7F /* OptionViewTests.swift */,
				ABE4990B213722D300379F7F /* OptionTests.swift */,
				0EDE7A3A216425BD009DB00F /* ExtendedStackViewTests.swift */,
				0EDE7A3C216425C5009DB00F /* ExtendedButtonTests.swift */,
			);
			path = Options;
			sourceTree = "<group>";
		};
		ABE4991B2137307500379F7F /* Utility */ = {
			isa = PBXGroup;
			children = (
				ABE4991C2137307500379F7F /* IgnoreTouchesViewTests.swift */,
				ABE4991D2137307500379F7F /* QueueTests.swift */,
				0E5CFADD219F283B00D8F6F5 /* DeviceTests.swift */,
				0E6450B821B5B72B00CB7672 /* IgnoreTouchesCollectionViewTests.swift */,
				651DEBA62209F17400476F22 /* ConicalGradientLayerTests.swift */,
				651DEBA82209FC4300476F22 /* RGBATests.swift */,
				76E4D0842277976500CF3B35 /* MediaMetadataTests.swift */,
			);
			path = Utility;
			sourceTree = "<group>";
		};
		ABE4992921375B3700379F7F /* ModeSelector */ = {
			isa = PBXGroup;
			children = (
				0EAE0C7D21387C39004CD7FF /* ModeButtonViewTests.swift */,
				ABE4992A21375B3700379F7F /* ShootButtonViewTests.swift */,
				0EAE0C7F21387DE3004CD7FF /* ModeSelectorAndShootControllerTests.swift */,
				0EAE0C8021387DE3004CD7FF /* ModeSelectorAndShootViewTests.swift */,
				76ED1DD522C15A9B00E6AF79 /* MediaPickerButtonViewTests.swift */,
			);
			path = ModeSelector;
			sourceTree = "<group>";
		};
		C15AF1B8DCB328EAA7285428 /* Frameworks */ = {
			isa = PBXGroup;
			children = (
				A4E5C17CE13C14A294FC20A5 /* libPods-KanvasCameraExampleUITests.a */,
				FCEE38E678D0A1C310541517 /* Pods_KanvasCameraExample.framework */,
				B049C18133FD4C00FAE1DF75 /* Pods_KanvasCameraExampleTests.framework */,
			);
			name = Frameworks;
			sourceTree = "<group>";
		};
/* End PBXGroup section */

/* Begin PBXNativeTarget section */
		AB7F29422121F02A00B8D599 /* KanvasCameraExample */ = {
			isa = PBXNativeTarget;
			buildConfigurationList = AB7F29552121F02C00B8D599 /* Build configuration list for PBXNativeTarget "KanvasCameraExample" */;
			buildPhases = (
				C525F6F27716A3975575419A /* [CP] Check Pods Manifest.lock */,
				AB7F293F2121F02A00B8D599 /* Sources */,
				AB7F29402121F02A00B8D599 /* Frameworks */,
				AB7F29412121F02A00B8D599 /* Resources */,
				7BADC7EFC2B159B2A79CC30D /* [CP] Embed Pods Frameworks */,
			);
			buildRules = (
			);
			dependencies = (
			);
			name = KanvasCameraExample;
			productName = KanvasCameraExample;
			productReference = AB7F29432121F02A00B8D599 /* KanvasCameraExample.app */;
			productType = "com.apple.product-type.application";
		};
		AB7F295B2121F0ED00B8D599 /* KanvasCameraExampleTests */ = {
			isa = PBXNativeTarget;
			buildConfigurationList = AB7F29652121F0ED00B8D599 /* Build configuration list for PBXNativeTarget "KanvasCameraExampleTests" */;
			buildPhases = (
				9B52629913251AB792550162 /* [CP] Check Pods Manifest.lock */,
				AB7F29582121F0ED00B8D599 /* Sources */,
				AB7F29592121F0ED00B8D599 /* Frameworks */,
				AB7F295A2121F0ED00B8D599 /* Resources */,
				C7E4F007DFA2D2F5EBF08989 /* [CP] Embed Pods Frameworks */,
			);
			buildRules = (
			);
			dependencies = (
				AB7F29622121F0ED00B8D599 /* PBXTargetDependency */,
			);
			name = KanvasCameraExampleTests;
			productName = KanvasCameraExampleTests;
			productReference = AB7F295C2121F0ED00B8D599 /* KanvasCameraExampleTests.xctest */;
			productType = "com.apple.product-type.bundle.unit-test";
		};
/* End PBXNativeTarget section */

/* Begin PBXProject section */
		AB7F293B2121F02A00B8D599 /* Project object */ = {
			isa = PBXProject;
			attributes = {
				LastSwiftUpdateCheck = 0940;
				LastUpgradeCheck = 0940;
				ORGANIZATIONNAME = Tumblr;
				TargetAttributes = {
					AB7F29422121F02A00B8D599 = {
						CreatedOnToolsVersion = 9.4;
					};
					AB7F295B2121F0ED00B8D599 = {
						CreatedOnToolsVersion = 9.4;
						TestTargetID = AB7F29422121F02A00B8D599;
					};
				};
			};
			buildConfigurationList = AB7F293E2121F02A00B8D599 /* Build configuration list for PBXProject "KanvasCameraExample" */;
			compatibilityVersion = "Xcode 9.3";
			developmentRegion = en;
			hasScannedForEncodings = 0;
			knownRegions = (
				en,
				Base,
			);
			mainGroup = AB7F293A2121F02A00B8D599;
			productRefGroup = AB7F29442121F02A00B8D599 /* Products */;
			projectDirPath = "";
			projectRoot = "";
			targets = (
				AB7F29422121F02A00B8D599 /* KanvasCameraExample */,
				AB7F295B2121F0ED00B8D599 /* KanvasCameraExampleTests */,
			);
		};
/* End PBXProject section */

/* Begin PBXResourcesBuildPhase section */
		AB7F29412121F02A00B8D599 /* Resources */ = {
			isa = PBXResourcesBuildPhase;
			buildActionMask = 2147483647;
			files = (
				AB7F29512121F02C00B8D599 /* LaunchScreen.storyboard in Resources */,
				AB7F294E2121F02C00B8D599 /* Assets.xcassets in Resources */,
				AB7F294C2121F02B00B8D599 /* Main.storyboard in Resources */,
				ABFBDE27212CCDE500E1044C /* sample.mp4 in Resources */,
				ABFBDE28212CCDE500E1044C /* sample.png in Resources */,
			);
			runOnlyForDeploymentPostprocessing = 0;
		};
		AB7F295A2121F0ED00B8D599 /* Resources */ = {
			isa = PBXResourcesBuildPhase;
			buildActionMask = 2147483647;
			files = (
				AB997EEB212CD07800A346A2 /* sample.mp4 in Resources */,
				AB997EEC212CD07A00A346A2 /* sample.png in Resources */,
			);
			runOnlyForDeploymentPostprocessing = 0;
		};
/* End PBXResourcesBuildPhase section */

/* Begin PBXShellScriptBuildPhase section */
		7BADC7EFC2B159B2A79CC30D /* [CP] Embed Pods Frameworks */ = {
			isa = PBXShellScriptBuildPhase;
			buildActionMask = 2147483647;
			files = (
			);
			inputFileListPaths = (
				"${PODS_ROOT}/Target Support Files/Pods-KanvasCameraExample/Pods-KanvasCameraExample-frameworks-${CONFIGURATION}-input-files.xcfilelist",
			);
			name = "[CP] Embed Pods Frameworks";
			outputFileListPaths = (
				"${PODS_ROOT}/Target Support Files/Pods-KanvasCameraExample/Pods-KanvasCameraExample-frameworks-${CONFIGURATION}-output-files.xcfilelist",
			);
			runOnlyForDeploymentPostprocessing = 0;
			shellPath = /bin/sh;
			shellScript = "\"${PODS_ROOT}/Target Support Files/Pods-KanvasCameraExample/Pods-KanvasCameraExample-frameworks.sh\"\n";
			showEnvVarsInLog = 0;
		};
		9B52629913251AB792550162 /* [CP] Check Pods Manifest.lock */ = {
			isa = PBXShellScriptBuildPhase;
			buildActionMask = 2147483647;
			files = (
			);
			inputPaths = (
				"${PODS_PODFILE_DIR_PATH}/Podfile.lock",
				"${PODS_ROOT}/Manifest.lock",
			);
			name = "[CP] Check Pods Manifest.lock";
			outputPaths = (
				"$(DERIVED_FILE_DIR)/Pods-KanvasCameraExampleTests-checkManifestLockResult.txt",
			);
			runOnlyForDeploymentPostprocessing = 0;
			shellPath = /bin/sh;
			shellScript = "diff \"${PODS_PODFILE_DIR_PATH}/Podfile.lock\" \"${PODS_ROOT}/Manifest.lock\" > /dev/null\nif [ $? != 0 ] ; then\n    # print error to STDERR\n    echo \"error: The sandbox is not in sync with the Podfile.lock. Run 'pod install' or update your CocoaPods installation.\" >&2\n    exit 1\nfi\n# This output is used by Xcode 'outputs' to avoid re-running this script phase.\necho \"SUCCESS\" > \"${SCRIPT_OUTPUT_FILE_0}\"\n";
			showEnvVarsInLog = 0;
		};
		C525F6F27716A3975575419A /* [CP] Check Pods Manifest.lock */ = {
			isa = PBXShellScriptBuildPhase;
			buildActionMask = 2147483647;
			files = (
			);
			inputPaths = (
				"${PODS_PODFILE_DIR_PATH}/Podfile.lock",
				"${PODS_ROOT}/Manifest.lock",
			);
			name = "[CP] Check Pods Manifest.lock";
			outputPaths = (
				"$(DERIVED_FILE_DIR)/Pods-KanvasCameraExample-checkManifestLockResult.txt",
			);
			runOnlyForDeploymentPostprocessing = 0;
			shellPath = /bin/sh;
			shellScript = "diff \"${PODS_PODFILE_DIR_PATH}/Podfile.lock\" \"${PODS_ROOT}/Manifest.lock\" > /dev/null\nif [ $? != 0 ] ; then\n    # print error to STDERR\n    echo \"error: The sandbox is not in sync with the Podfile.lock. Run 'pod install' or update your CocoaPods installation.\" >&2\n    exit 1\nfi\n# This output is used by Xcode 'outputs' to avoid re-running this script phase.\necho \"SUCCESS\" > \"${SCRIPT_OUTPUT_FILE_0}\"\n";
			showEnvVarsInLog = 0;
		};
		C7E4F007DFA2D2F5EBF08989 /* [CP] Embed Pods Frameworks */ = {
			isa = PBXShellScriptBuildPhase;
			buildActionMask = 2147483647;
			files = (
			);
			inputFileListPaths = (
				"${PODS_ROOT}/Target Support Files/Pods-KanvasCameraExampleTests/Pods-KanvasCameraExampleTests-frameworks-${CONFIGURATION}-input-files.xcfilelist",
			);
			name = "[CP] Embed Pods Frameworks";
			outputFileListPaths = (
				"${PODS_ROOT}/Target Support Files/Pods-KanvasCameraExampleTests/Pods-KanvasCameraExampleTests-frameworks-${CONFIGURATION}-output-files.xcfilelist",
			);
			runOnlyForDeploymentPostprocessing = 0;
			shellPath = /bin/sh;
			shellScript = "\"${PODS_ROOT}/Target Support Files/Pods-KanvasCameraExampleTests/Pods-KanvasCameraExampleTests-frameworks.sh\"\n";
			showEnvVarsInLog = 0;
		};
/* End PBXShellScriptBuildPhase section */

/* Begin PBXSourcesBuildPhase section */
		AB7F293F2121F02A00B8D599 /* Sources */ = {
			isa = PBXSourcesBuildPhase;
			buildActionMask = 2147483647;
			files = (
				AB7F29492121F02A00B8D599 /* KanvasCameraExampleViewController.swift in Sources */,
				7669F2D322337021003F4CCE /* UIImage+color.swift in Sources */,
				AB7F29472121F02A00B8D599 /* AppDelegate.swift in Sources */,
				0EAE0CB92139EC85004CD7FF /* KanvasCameraAnalyticsStub.swift in Sources */,
			);
			runOnlyForDeploymentPostprocessing = 0;
		};
		AB7F29582121F0ED00B8D599 /* Sources */ = {
			isa = PBXSourcesBuildPhase;
			buildActionMask = 2147483647;
			files = (
				65E46BA522BD22DE004FD226 /* EditorFilterCollectionCellTests.swift in Sources */,
				ABE4990C213722D300379F7F /* OptionTests.swift in Sources */,
				65E46BA422BD22DE004FD226 /* EditorFilterCollectionViewTests.swift in Sources */,
				0EDE7A3D216425C5009DB00F /* ExtendedButtonTests.swift in Sources */,
				651DEBA92209FC4300476F22 /* RGBATests.swift in Sources */,
				ABE498FB21370DFD00379F7F /* MediaClipTests.swift in Sources */,
				76BC5BAF220CCFF2007A9289 /* ClosedRange+ClampTests.swift in Sources */,
				76ED1DCE22BF2E6D00E6AF79 /* GLPlayerViewTests.swift in Sources */,
				764AC46C221D84CD005C82EC /* GLPixelBufferViewTests.swift in Sources */,
				65E46BA322BD22DE004FD226 /* EditorFilterCollectionControllerTests.swift in Sources */,
				0EAE0CB82139EC81004CD7FF /* KanvasCameraAnalyticsStub.swift in Sources */,
				65FA24C122B95C59007E47E9 /* Array+ObjectTests.swift in Sources */,
				ABE498E62136F22400379F7F /* CameraRecorderStub.swift in Sources */,
				65E46B9622BD22CA004FD226 /* CameraFilterCollectionViewTests.swift in Sources */,
				ABE4990121370FAB00379F7F /* MediaClipsEditorViewTests.swift in Sources */,
				65244CDA22BD5A4C0038050F /* ScrollHandlerTests.swift in Sources */,
				0EAE0C89213985E8004CD7FF /* CameraSegmentHandlerStub.swift in Sources */,
				65E46B9522BD22CA004FD226 /* CameraFilterCollectionControllerTests.swift in Sources */,
				653D062C22BD2C30007118C5 /* FilterCollectionInnerCellTests.swift in Sources */,
				764AC470221D8588005C82EC /* ShaderTests.swift in Sources */,
				0EBE144E2123727800E9D0C8 /* CameraSettingsTests.swift in Sources */,
				ABE49906213712E100379F7F /* OptionsControllerTests.swift in Sources */,
				76BC5BAE220CCFF2007A9289 /* Array+MoveTests.swift in Sources */,
				76ED1DD022BF31AA00E6AF79 /* GLMediaExporterTests.swift in Sources */,
				0EAE0C9921399C86004CD7FF /* CameraViewTests.swift in Sources */,
				0EAE0C8E2139895A004CD7FF /* CameraInputControllerTests.swift in Sources */,
				0EAE0C8221387DE3004CD7FF /* ModeSelectorAndShootViewTests.swift in Sources */,
				0EAE0C9B21399ED9004CD7FF /* CameraConstantsTests.swift in Sources */,
				76ED1DD622C15A9B00E6AF79 /* MediaPickerButtonViewTests.swift in Sources */,
				AB7263EF212CCBB30044ED96 /* CameraSegmentHandlerTests.swift in Sources */,
				0EAE0CB12139B966004CD7FF /* CameraPreviewControllerTests.swift in Sources */,
				0E6450B921B5B72B00CB7672 /* IgnoreTouchesCollectionViewTests.swift in Sources */,
				0EDE7A3B216425BD009DB00F /* ExtendedStackViewTests.swift in Sources */,
				65E46BA922BD22DE004FD226 /* EditorControllerTests.swift in Sources */,
				764AC46E221D851B005C82EC /* GLRendererTests.swift in Sources */,
				ABE49907213712E100379F7F /* OptionsStackViewTests.swift in Sources */,
				AB7263EA212CC83B0044ED96 /* KanvasCameraImagesTests.swift in Sources */,
				ABE498FC21370DFD00379F7F /* MediaClipsCollectionControllerTests.swift in Sources */,
				651DEBA72209F17400476F22 /* ConicalGradientLayerTests.swift in Sources */,
				AB7263EB212CC83B0044ED96 /* KanvasCameraColorsTests.swift in Sources */,
				0EAE0CB62139D4F2004CD7FF /* CameraControllerTests.swift in Sources */,
				764AC4822223E3CF005C82EC /* FilterFactoryTests.swift in Sources */,
				65E46B9422BD22CA004FD226 /* FilterSettingsViewTests.swift in Sources */,
				0EAE0CB42139B9B8004CD7FF /* LoadingIndicatorViewTests.swift in Sources */,
				764AC46A221D84B5005C82EC /* FilterTests.swift in Sources */,
				7669B5A82230E548000D3EB5 /* UIImage+PixelBufferTests.swift in Sources */,
				65E46B9722BD22CA004FD226 /* CameraFilterCollectionCellTests.swift in Sources */,
				65C123A02201E13700562856 /* ImagePreviewControllerTests.swift in Sources */,
				ABE498D62134AA1C00379F7F /* PhotoOutputHandlerTests.swift in Sources */,
				764AC4802223E07B005C82EC /* FilterInstancesTests.swift in Sources */,
				ABE498FD21370DFD00379F7F /* MediaClipsCollectionCellTests.swift in Sources */,
				ABE498E52136F22400379F7F /* CameraRecorderTests.swift in Sources */,
				ABE498DC2134AEB200379F7F /* VideoOutputHandlerTests.swift in Sources */,
				AB7263EC212CC83B0044ED96 /* KanvasCameraTimesTests.swift in Sources */,
				76ED1DD222BF31F400E6AF79 /* GLVideoCompositorTests.swift in Sources */,
				ABE498FA21370DFD00379F7F /* MediaClipsCollectionViewTests.swift in Sources */,
				0EAE0C7E21387C39004CD7FF /* ModeButtonViewTests.swift in Sources */,
				ABFBDE2A212CCF0700E1044C /* CameraSegmentTests.swift in Sources */,
				65E46B9322BD22CA004FD226 /* FilterSettingsControllerTests.swift in Sources */,
				65E46BA822BD22DE004FD226 /* EditionMenuCollectionCellTests.swift in Sources */,
				76826A0E2208E387009C1789 /* UIImage+FlipLeftMirroredTests.swift in Sources */,
				ABE498DA2134AD5700379F7F /* GifVideoOutputHandlerTests.swift in Sources */,
				0EAE0C8121387DE3004CD7FF /* ModeSelectorAndShootControllerTests.swift in Sources */,
				0EAE0CB22139B966004CD7FF /* CameraPreviewViewTests.swift in Sources */,
				652DFA1A22281F00007B1EF5 /* FilterItemTests.swift in Sources */,
				ABE4991F2137307500379F7F /* QueueTests.swift in Sources */,
				65E46BA622BD22DE004FD226 /* EditionMenuCollectionControllerTests.swift in Sources */,
				65E46BA722BD22DE004FD226 /* EditorViewTests.swift in Sources */,
				653D062E22BD2C49007118C5 /* FilterCollectionTests.swift in Sources */,
				764AC467221D8485005C82EC /* FilteredInputViewControllerTests.swift in Sources */,
				ABE4992B21375B3700379F7F /* ShootButtonViewTests.swift in Sources */,
				ABE4991E2137307500379F7F /* IgnoreTouchesViewTests.swift in Sources */,
				ABE49908213712E100379F7F /* OptionViewTests.swift in Sources */,
				65E46BAB22BD22DE004FD226 /* EditionMenuCollectionViewTests.swift in Sources */,
				ABE4990021370FAB00379F7F /* MediaClipsEditorViewControllerTests.swift in Sources */,
				76E4D0852277976500CF3B35 /* MediaMetadataTests.swift in Sources */,
				76ED1DCC22BF2DF400E6AF79 /* GLPlayerTests.swift in Sources */,
				764AC476221D86A2005C82EC /* GLUTests.swift in Sources */,
				65E46BAA22BD22DE004FD226 /* EditionOptionTests.swift in Sources */,
				0E29275F21879C18009E1FCF /* CameraZoomHandlerTests.swift in Sources */,
				AB7263E9212CC83B0044ED96 /* KanvasCameraStringsTests.swift in Sources */,
				0E5CFADE219F283B00D8F6F5 /* DeviceTests.swift in Sources */,
			);
			runOnlyForDeploymentPostprocessing = 0;
		};
/* End PBXSourcesBuildPhase section */

/* Begin PBXTargetDependency section */
		AB7F29622121F0ED00B8D599 /* PBXTargetDependency */ = {
			isa = PBXTargetDependency;
			target = AB7F29422121F02A00B8D599 /* KanvasCameraExample */;
			targetProxy = AB7F29612121F0ED00B8D599 /* PBXContainerItemProxy */;
		};
/* End PBXTargetDependency section */

/* Begin PBXVariantGroup section */
		AB7F294A2121F02B00B8D599 /* Main.storyboard */ = {
			isa = PBXVariantGroup;
			children = (
				AB7F294B2121F02B00B8D599 /* Base */,
			);
			name = Main.storyboard;
			sourceTree = "<group>";
		};
		AB7F294F2121F02C00B8D599 /* LaunchScreen.storyboard */ = {
			isa = PBXVariantGroup;
			children = (
				AB7F29502121F02C00B8D599 /* Base */,
			);
			name = LaunchScreen.storyboard;
			sourceTree = "<group>";
		};
/* End PBXVariantGroup section */

/* Begin XCBuildConfiguration section */
		AB7F29532121F02C00B8D599 /* Debug */ = {
			isa = XCBuildConfiguration;
			buildSettings = {
				ALWAYS_SEARCH_USER_PATHS = NO;
				CLANG_ANALYZER_NONNULL = YES;
				CLANG_ANALYZER_NUMBER_OBJECT_CONVERSION = YES_AGGRESSIVE;
				CLANG_CXX_LANGUAGE_STANDARD = "gnu++14";
				CLANG_CXX_LIBRARY = "libc++";
				CLANG_ENABLE_MODULES = YES;
				CLANG_ENABLE_OBJC_ARC = YES;
				CLANG_ENABLE_OBJC_WEAK = YES;
				CLANG_WARN_BLOCK_CAPTURE_AUTORELEASING = YES;
				CLANG_WARN_BOOL_CONVERSION = YES;
				CLANG_WARN_COMMA = YES;
				CLANG_WARN_CONSTANT_CONVERSION = YES;
				CLANG_WARN_DEPRECATED_OBJC_IMPLEMENTATIONS = YES;
				CLANG_WARN_DIRECT_OBJC_ISA_USAGE = YES_ERROR;
				CLANG_WARN_DOCUMENTATION_COMMENTS = YES;
				CLANG_WARN_EMPTY_BODY = YES;
				CLANG_WARN_ENUM_CONVERSION = YES;
				CLANG_WARN_INFINITE_RECURSION = YES;
				CLANG_WARN_INT_CONVERSION = YES;
				CLANG_WARN_NON_LITERAL_NULL_CONVERSION = YES;
				CLANG_WARN_OBJC_IMPLICIT_RETAIN_SELF = YES;
				CLANG_WARN_OBJC_LITERAL_CONVERSION = YES;
				CLANG_WARN_OBJC_ROOT_CLASS = YES_ERROR;
				CLANG_WARN_RANGE_LOOP_ANALYSIS = YES;
				CLANG_WARN_STRICT_PROTOTYPES = YES;
				CLANG_WARN_SUSPICIOUS_MOVE = YES;
				CLANG_WARN_UNGUARDED_AVAILABILITY = YES_AGGRESSIVE;
				CLANG_WARN_UNREACHABLE_CODE = YES;
				CLANG_WARN__DUPLICATE_METHOD_MATCH = YES;
				CODE_SIGN_IDENTITY = "iPhone Developer";
				COPY_PHASE_STRIP = NO;
				DEBUG_INFORMATION_FORMAT = dwarf;
				ENABLE_STRICT_OBJC_MSGSEND = YES;
				ENABLE_TESTABILITY = YES;
				GCC_C_LANGUAGE_STANDARD = gnu11;
				GCC_DYNAMIC_NO_PIC = NO;
				GCC_NO_COMMON_BLOCKS = YES;
				GCC_OPTIMIZATION_LEVEL = 0;
				GCC_PREPROCESSOR_DEFINITIONS = (
					"DEBUG=1",
					"$(inherited)",
				);
				GCC_WARN_64_TO_32_BIT_CONVERSION = YES;
				GCC_WARN_ABOUT_RETURN_TYPE = YES_ERROR;
				GCC_WARN_UNDECLARED_SELECTOR = YES;
				GCC_WARN_UNINITIALIZED_AUTOS = YES_AGGRESSIVE;
				GCC_WARN_UNUSED_FUNCTION = YES;
				GCC_WARN_UNUSED_VARIABLE = YES;
				IPHONEOS_DEPLOYMENT_TARGET = 11.4;
				MTL_ENABLE_DEBUG_INFO = YES;
				ONLY_ACTIVE_ARCH = YES;
				SDKROOT = iphoneos;
				SWIFT_ACTIVE_COMPILATION_CONDITIONS = DEBUG;
				SWIFT_OPTIMIZATION_LEVEL = "-Onone";
				SWIFT_VERSION = 4.2;
			};
			name = Debug;
		};
		AB7F29542121F02C00B8D599 /* Release */ = {
			isa = XCBuildConfiguration;
			buildSettings = {
				ALWAYS_SEARCH_USER_PATHS = NO;
				CLANG_ANALYZER_NONNULL = YES;
				CLANG_ANALYZER_NUMBER_OBJECT_CONVERSION = YES_AGGRESSIVE;
				CLANG_CXX_LANGUAGE_STANDARD = "gnu++14";
				CLANG_CXX_LIBRARY = "libc++";
				CLANG_ENABLE_MODULES = YES;
				CLANG_ENABLE_OBJC_ARC = YES;
				CLANG_ENABLE_OBJC_WEAK = YES;
				CLANG_WARN_BLOCK_CAPTURE_AUTORELEASING = YES;
				CLANG_WARN_BOOL_CONVERSION = YES;
				CLANG_WARN_COMMA = YES;
				CLANG_WARN_CONSTANT_CONVERSION = YES;
				CLANG_WARN_DEPRECATED_OBJC_IMPLEMENTATIONS = YES;
				CLANG_WARN_DIRECT_OBJC_ISA_USAGE = YES_ERROR;
				CLANG_WARN_DOCUMENTATION_COMMENTS = YES;
				CLANG_WARN_EMPTY_BODY = YES;
				CLANG_WARN_ENUM_CONVERSION = YES;
				CLANG_WARN_INFINITE_RECURSION = YES;
				CLANG_WARN_INT_CONVERSION = YES;
				CLANG_WARN_NON_LITERAL_NULL_CONVERSION = YES;
				CLANG_WARN_OBJC_IMPLICIT_RETAIN_SELF = YES;
				CLANG_WARN_OBJC_LITERAL_CONVERSION = YES;
				CLANG_WARN_OBJC_ROOT_CLASS = YES_ERROR;
				CLANG_WARN_RANGE_LOOP_ANALYSIS = YES;
				CLANG_WARN_STRICT_PROTOTYPES = YES;
				CLANG_WARN_SUSPICIOUS_MOVE = YES;
				CLANG_WARN_UNGUARDED_AVAILABILITY = YES_AGGRESSIVE;
				CLANG_WARN_UNREACHABLE_CODE = YES;
				CLANG_WARN__DUPLICATE_METHOD_MATCH = YES;
				CODE_SIGN_IDENTITY = "iPhone Developer";
				COPY_PHASE_STRIP = NO;
				DEBUG_INFORMATION_FORMAT = "dwarf-with-dsym";
				ENABLE_NS_ASSERTIONS = NO;
				ENABLE_STRICT_OBJC_MSGSEND = YES;
				GCC_C_LANGUAGE_STANDARD = gnu11;
				GCC_NO_COMMON_BLOCKS = YES;
				GCC_WARN_64_TO_32_BIT_CONVERSION = YES;
				GCC_WARN_ABOUT_RETURN_TYPE = YES_ERROR;
				GCC_WARN_UNDECLARED_SELECTOR = YES;
				GCC_WARN_UNINITIALIZED_AUTOS = YES_AGGRESSIVE;
				GCC_WARN_UNUSED_FUNCTION = YES;
				GCC_WARN_UNUSED_VARIABLE = YES;
				IPHONEOS_DEPLOYMENT_TARGET = 11.4;
				MTL_ENABLE_DEBUG_INFO = NO;
				SDKROOT = iphoneos;
				SWIFT_COMPILATION_MODE = wholemodule;
				SWIFT_OPTIMIZATION_LEVEL = "-O";
				SWIFT_VERSION = 4.2;
				VALIDATE_PRODUCT = YES;
			};
			name = Release;
		};
		AB7F29562121F02C00B8D599 /* Debug */ = {
			isa = XCBuildConfiguration;
			baseConfigurationReference = F67459CFA8681ADB0C29FF28 /* Pods-KanvasCameraExample.debug.xcconfig */;
			buildSettings = {
				ASSETCATALOG_COMPILER_APPICON_NAME = AppIcon;
				CODE_SIGN_STYLE = Automatic;
				DEVELOPMENT_TEAM = 84Q69XA6W4;
				INFOPLIST_FILE = KanvasCameraExample/Info.plist;
				IPHONEOS_DEPLOYMENT_TARGET = 11.0;
				LD_RUNPATH_SEARCH_PATHS = (
					"$(inherited)",
					"@executable_path/Frameworks",
				);
				PRODUCT_BUNDLE_IDENTIFIER = com.tumblr.KanvasCameraExample;
				PRODUCT_NAME = "$(TARGET_NAME)";
				SWIFT_VERSION = 4.2;
				TARGETED_DEVICE_FAMILY = "1,2";
			};
			name = Debug;
		};
		AB7F29572121F02C00B8D599 /* Release */ = {
			isa = XCBuildConfiguration;
			baseConfigurationReference = F1F6839B40675658A9EB1A05 /* Pods-KanvasCameraExample.release.xcconfig */;
			buildSettings = {
				ASSETCATALOG_COMPILER_APPICON_NAME = AppIcon;
				CODE_SIGN_STYLE = Automatic;
				DEVELOPMENT_TEAM = 84Q69XA6W4;
				INFOPLIST_FILE = KanvasCameraExample/Info.plist;
				IPHONEOS_DEPLOYMENT_TARGET = 11.0;
				LD_RUNPATH_SEARCH_PATHS = (
					"$(inherited)",
					"@executable_path/Frameworks",
				);
				PRODUCT_BUNDLE_IDENTIFIER = com.tumblr.KanvasCameraExample;
				PRODUCT_NAME = "$(TARGET_NAME)";
				SWIFT_VERSION = 4.2;
				TARGETED_DEVICE_FAMILY = "1,2";
			};
			name = Release;
		};
		AB7F29632121F0ED00B8D599 /* Debug */ = {
			isa = XCBuildConfiguration;
			baseConfigurationReference = 07DDC249DAB2E1FD27A71D49 /* Pods-KanvasCameraExampleTests.debug.xcconfig */;
			buildSettings = {
				BUNDLE_LOADER = "$(TEST_HOST)";
				CODE_SIGN_STYLE = Automatic;
				DEVELOPMENT_TEAM = 84Q69XA6W4;
				INFOPLIST_FILE = KanvasCameraExampleTests/Info.plist;
				LD_RUNPATH_SEARCH_PATHS = (
					"$(inherited)",
					"@executable_path/Frameworks",
					"@loader_path/Frameworks",
				);
				PRODUCT_BUNDLE_IDENTIFIER = com.tumblr.KanvasCameraExampleTests;
				PRODUCT_NAME = "$(TARGET_NAME)";
				SWIFT_VERSION = 4.2;
				TARGETED_DEVICE_FAMILY = "1,2";
				TEST_HOST = "$(BUILT_PRODUCTS_DIR)/KanvasCameraExample.app/KanvasCameraExample";
			};
			name = Debug;
		};
		AB7F29642121F0ED00B8D599 /* Release */ = {
			isa = XCBuildConfiguration;
			baseConfigurationReference = 761E012CE7CCF5C5FED281D1 /* Pods-KanvasCameraExampleTests.release.xcconfig */;
			buildSettings = {
				BUNDLE_LOADER = "$(TEST_HOST)";
				CODE_SIGN_STYLE = Automatic;
				DEVELOPMENT_TEAM = 84Q69XA6W4;
				INFOPLIST_FILE = KanvasCameraExampleTests/Info.plist;
				LD_RUNPATH_SEARCH_PATHS = (
					"$(inherited)",
					"@executable_path/Frameworks",
					"@loader_path/Frameworks",
				);
				PRODUCT_BUNDLE_IDENTIFIER = com.tumblr.KanvasCameraExampleTests;
				PRODUCT_NAME = "$(TARGET_NAME)";
				SWIFT_VERSION = 4.2;
				TARGETED_DEVICE_FAMILY = "1,2";
				TEST_HOST = "$(BUILT_PRODUCTS_DIR)/KanvasCameraExample.app/KanvasCameraExample";
			};
			name = Release;
		};
/* End XCBuildConfiguration section */

/* Begin XCConfigurationList section */
		AB7F293E2121F02A00B8D599 /* Build configuration list for PBXProject "KanvasCameraExample" */ = {
			isa = XCConfigurationList;
			buildConfigurations = (
				AB7F29532121F02C00B8D599 /* Debug */,
				AB7F29542121F02C00B8D599 /* Release */,
			);
			defaultConfigurationIsVisible = 0;
			defaultConfigurationName = Release;
		};
		AB7F29552121F02C00B8D599 /* Build configuration list for PBXNativeTarget "KanvasCameraExample" */ = {
			isa = XCConfigurationList;
			buildConfigurations = (
				AB7F29562121F02C00B8D599 /* Debug */,
				AB7F29572121F02C00B8D599 /* Release */,
			);
			defaultConfigurationIsVisible = 0;
			defaultConfigurationName = Release;
		};
		AB7F29652121F0ED00B8D599 /* Build configuration list for PBXNativeTarget "KanvasCameraExampleTests" */ = {
			isa = XCConfigurationList;
			buildConfigurations = (
				AB7F29632121F0ED00B8D599 /* Debug */,
				AB7F29642121F0ED00B8D599 /* Release */,
			);
			defaultConfigurationIsVisible = 0;
			defaultConfigurationName = Release;
		};
/* End XCConfigurationList section */
	};
	rootObject = AB7F293B2121F02A00B8D599 /* Project object */;
}<|MERGE_RESOLUTION|>--- conflicted
+++ resolved
@@ -65,12 +65,9 @@
 		76E4D0852277976500CF3B35 /* MediaMetadataTests.swift in Sources */ = {isa = PBXBuildFile; fileRef = 76E4D0842277976500CF3B35 /* MediaMetadataTests.swift */; };
 		76ED1DCC22BF2DF400E6AF79 /* GLPlayerTests.swift in Sources */ = {isa = PBXBuildFile; fileRef = 76ED1DCB22BF2DF400E6AF79 /* GLPlayerTests.swift */; };
 		76ED1DCE22BF2E6D00E6AF79 /* GLPlayerViewTests.swift in Sources */ = {isa = PBXBuildFile; fileRef = 76ED1DCD22BF2E6D00E6AF79 /* GLPlayerViewTests.swift */; };
-<<<<<<< HEAD
 		76ED1DD022BF31AA00E6AF79 /* GLMediaExporterTests.swift in Sources */ = {isa = PBXBuildFile; fileRef = 76ED1DCF22BF31AA00E6AF79 /* GLMediaExporterTests.swift */; };
 		76ED1DD222BF31F400E6AF79 /* GLVideoCompositorTests.swift in Sources */ = {isa = PBXBuildFile; fileRef = 76ED1DD122BF31F400E6AF79 /* GLVideoCompositorTests.swift */; };
-=======
 		76ED1DD622C15A9B00E6AF79 /* MediaPickerButtonViewTests.swift in Sources */ = {isa = PBXBuildFile; fileRef = 76ED1DD522C15A9B00E6AF79 /* MediaPickerButtonViewTests.swift */; };
->>>>>>> 6cce727a
 		AB7263E9212CC83B0044ED96 /* KanvasCameraStringsTests.swift in Sources */ = {isa = PBXBuildFile; fileRef = AB7263E5212CC83B0044ED96 /* KanvasCameraStringsTests.swift */; };
 		AB7263EA212CC83B0044ED96 /* KanvasCameraImagesTests.swift in Sources */ = {isa = PBXBuildFile; fileRef = AB7263E6212CC83B0044ED96 /* KanvasCameraImagesTests.swift */; };
 		AB7263EB212CC83B0044ED96 /* KanvasCameraColorsTests.swift in Sources */ = {isa = PBXBuildFile; fileRef = AB7263E7212CC83B0044ED96 /* KanvasCameraColorsTests.swift */; };
@@ -177,12 +174,9 @@
 		76E4D0842277976500CF3B35 /* MediaMetadataTests.swift */ = {isa = PBXFileReference; lastKnownFileType = sourcecode.swift; path = MediaMetadataTests.swift; sourceTree = "<group>"; };
 		76ED1DCB22BF2DF400E6AF79 /* GLPlayerTests.swift */ = {isa = PBXFileReference; lastKnownFileType = sourcecode.swift; path = GLPlayerTests.swift; sourceTree = "<group>"; };
 		76ED1DCD22BF2E6D00E6AF79 /* GLPlayerViewTests.swift */ = {isa = PBXFileReference; lastKnownFileType = sourcecode.swift; path = GLPlayerViewTests.swift; sourceTree = "<group>"; };
-<<<<<<< HEAD
 		76ED1DCF22BF31AA00E6AF79 /* GLMediaExporterTests.swift */ = {isa = PBXFileReference; lastKnownFileType = sourcecode.swift; path = GLMediaExporterTests.swift; sourceTree = "<group>"; };
 		76ED1DD122BF31F400E6AF79 /* GLVideoCompositorTests.swift */ = {isa = PBXFileReference; lastKnownFileType = sourcecode.swift; path = GLVideoCompositorTests.swift; sourceTree = "<group>"; };
-=======
 		76ED1DD522C15A9B00E6AF79 /* MediaPickerButtonViewTests.swift */ = {isa = PBXFileReference; lastKnownFileType = sourcecode.swift; path = MediaPickerButtonViewTests.swift; sourceTree = "<group>"; };
->>>>>>> 6cce727a
 		7FD18CF4703E381AA074395F /* Pods-KanvasCameraExampleUITests.debug.xcconfig */ = {isa = PBXFileReference; includeInIndex = 1; lastKnownFileType = text.xcconfig; name = "Pods-KanvasCameraExampleUITests.debug.xcconfig"; path = "Pods/Target Support Files/Pods-KanvasCameraExampleUITests/Pods-KanvasCameraExampleUITests.debug.xcconfig"; sourceTree = "<group>"; };
 		A4E5C17CE13C14A294FC20A5 /* libPods-KanvasCameraExampleUITests.a */ = {isa = PBXFileReference; explicitFileType = archive.ar; includeInIndex = 0; path = "libPods-KanvasCameraExampleUITests.a"; sourceTree = BUILT_PRODUCTS_DIR; };
 		AB7263E5212CC83B0044ED96 /* KanvasCameraStringsTests.swift */ = {isa = PBXFileReference; fileEncoding = 4; lastKnownFileType = sourcecode.swift; path = KanvasCameraStringsTests.swift; sourceTree = "<group>"; };
