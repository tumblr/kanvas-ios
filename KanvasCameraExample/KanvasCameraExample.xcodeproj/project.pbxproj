--- conflicted
+++ resolved
@@ -32,18 +32,15 @@
 		0EDE7A3B216425BD009DB00F /* ExtendedStackViewTests.swift in Sources */ = {isa = PBXBuildFile; fileRef = 0EDE7A3A216425BD009DB00F /* ExtendedStackViewTests.swift */; };
 		0EDE7A3D216425C5009DB00F /* ExtendedButtonTests.swift in Sources */ = {isa = PBXBuildFile; fileRef = 0EDE7A3C216425C5009DB00F /* ExtendedButtonTests.swift */; };
 		1A82DCEC21E83A81E483CA0A /* Pods_KanvasCameraExample.framework in Frameworks */ = {isa = PBXBuildFile; fileRef = FCEE38E678D0A1C310541517 /* Pods_KanvasCameraExample.framework */; };
-<<<<<<< HEAD
 		652DFA1722281F00007B1EF5 /* FilterCollectionControllerTests.swift in Sources */ = {isa = PBXBuildFile; fileRef = 652DFA1122281F00007B1EF5 /* FilterCollectionControllerTests.swift */; };
 		652DFA1822281F00007B1EF5 /* FilterSettingsControllerTests.swift in Sources */ = {isa = PBXBuildFile; fileRef = 652DFA1222281F00007B1EF5 /* FilterSettingsControllerTests.swift */; };
 		652DFA1922281F00007B1EF5 /* FilterSettingsViewTests.swift in Sources */ = {isa = PBXBuildFile; fileRef = 652DFA1322281F00007B1EF5 /* FilterSettingsViewTests.swift */; };
 		652DFA1A22281F00007B1EF5 /* FilterItemTests.swift in Sources */ = {isa = PBXBuildFile; fileRef = 652DFA1422281F00007B1EF5 /* FilterItemTests.swift */; };
 		652DFA1B22281F00007B1EF5 /* FilterCollectionCellTests.swift in Sources */ = {isa = PBXBuildFile; fileRef = 652DFA1522281F00007B1EF5 /* FilterCollectionCellTests.swift */; };
 		652DFA1C22281F00007B1EF5 /* FilterCollectionViewTests.swift in Sources */ = {isa = PBXBuildFile; fileRef = 652DFA1622281F00007B1EF5 /* FilterCollectionViewTests.swift */; };
-=======
 		651641C122299AA00065463D /* EasyTipViewTests.swift in Sources */ = {isa = PBXBuildFile; fileRef = 651641C022299AA00065463D /* EasyTipViewTests.swift */; };
 		651DEBA72209F17400476F22 /* ConicalGradientLayerTests.swift in Sources */ = {isa = PBXBuildFile; fileRef = 651DEBA62209F17400476F22 /* ConicalGradientLayerTests.swift */; };
 		651DEBA92209FC4300476F22 /* RGBATests.swift in Sources */ = {isa = PBXBuildFile; fileRef = 651DEBA82209FC4300476F22 /* RGBATests.swift */; };
->>>>>>> ce637758
 		65C123A02201E13700562856 /* ImagePreviewControllerTests.swift in Sources */ = {isa = PBXBuildFile; fileRef = 65C1239F2201E13700562856 /* ImagePreviewControllerTests.swift */; };
 		764AC467221D8485005C82EC /* FilteredInputViewControllerTests.swift in Sources */ = {isa = PBXBuildFile; fileRef = 764AC466221D8485005C82EC /* FilteredInputViewControllerTests.swift */; };
 		764AC46A221D84B5005C82EC /* FilterTests.swift in Sources */ = {isa = PBXBuildFile; fileRef = 764AC469221D84B5005C82EC /* FilterTests.swift */; };
@@ -126,18 +123,15 @@
 		0EDE7A3A216425BD009DB00F /* ExtendedStackViewTests.swift */ = {isa = PBXFileReference; lastKnownFileType = sourcecode.swift; path = ExtendedStackViewTests.swift; sourceTree = "<group>"; };
 		0EDE7A3C216425C5009DB00F /* ExtendedButtonTests.swift */ = {isa = PBXFileReference; lastKnownFileType = sourcecode.swift; path = ExtendedButtonTests.swift; sourceTree = "<group>"; };
 		304EF2CB1E9D5F1928A6D805 /* Pods-KanvasCameraExampleUITests.release.xcconfig */ = {isa = PBXFileReference; includeInIndex = 1; lastKnownFileType = text.xcconfig; name = "Pods-KanvasCameraExampleUITests.release.xcconfig"; path = "Pods/Target Support Files/Pods-KanvasCameraExampleUITests/Pods-KanvasCameraExampleUITests.release.xcconfig"; sourceTree = "<group>"; };
-<<<<<<< HEAD
 		652DFA1122281F00007B1EF5 /* FilterCollectionControllerTests.swift */ = {isa = PBXFileReference; fileEncoding = 4; lastKnownFileType = sourcecode.swift; path = FilterCollectionControllerTests.swift; sourceTree = "<group>"; };
 		652DFA1222281F00007B1EF5 /* FilterSettingsControllerTests.swift */ = {isa = PBXFileReference; fileEncoding = 4; lastKnownFileType = sourcecode.swift; path = FilterSettingsControllerTests.swift; sourceTree = "<group>"; };
 		652DFA1322281F00007B1EF5 /* FilterSettingsViewTests.swift */ = {isa = PBXFileReference; fileEncoding = 4; lastKnownFileType = sourcecode.swift; path = FilterSettingsViewTests.swift; sourceTree = "<group>"; };
 		652DFA1422281F00007B1EF5 /* FilterItemTests.swift */ = {isa = PBXFileReference; fileEncoding = 4; lastKnownFileType = sourcecode.swift; path = FilterItemTests.swift; sourceTree = "<group>"; };
 		652DFA1522281F00007B1EF5 /* FilterCollectionCellTests.swift */ = {isa = PBXFileReference; fileEncoding = 4; lastKnownFileType = sourcecode.swift; path = FilterCollectionCellTests.swift; sourceTree = "<group>"; };
 		652DFA1622281F00007B1EF5 /* FilterCollectionViewTests.swift */ = {isa = PBXFileReference; fileEncoding = 4; lastKnownFileType = sourcecode.swift; path = FilterCollectionViewTests.swift; sourceTree = "<group>"; };
-=======
 		651641C022299AA00065463D /* EasyTipViewTests.swift */ = {isa = PBXFileReference; fileEncoding = 4; lastKnownFileType = sourcecode.swift; path = EasyTipViewTests.swift; sourceTree = "<group>"; };
 		651DEBA62209F17400476F22 /* ConicalGradientLayerTests.swift */ = {isa = PBXFileReference; lastKnownFileType = sourcecode.swift; path = ConicalGradientLayerTests.swift; sourceTree = "<group>"; };
 		651DEBA82209FC4300476F22 /* RGBATests.swift */ = {isa = PBXFileReference; lastKnownFileType = sourcecode.swift; path = RGBATests.swift; sourceTree = "<group>"; };
->>>>>>> ce637758
 		65C1239F2201E13700562856 /* ImagePreviewControllerTests.swift */ = {isa = PBXFileReference; lastKnownFileType = sourcecode.swift; path = ImagePreviewControllerTests.swift; sourceTree = "<group>"; };
 		761E012CE7CCF5C5FED281D1 /* Pods-KanvasCameraExampleTests.release.xcconfig */ = {isa = PBXFileReference; includeInIndex = 1; lastKnownFileType = text.xcconfig; name = "Pods-KanvasCameraExampleTests.release.xcconfig"; path = "Pods/Target Support Files/Pods-KanvasCameraExampleTests/Pods-KanvasCameraExampleTests.release.xcconfig"; sourceTree = "<group>"; };
 		764AC466221D8485005C82EC /* FilteredInputViewControllerTests.swift */ = {isa = PBXFileReference; lastKnownFileType = sourcecode.swift; path = FilteredInputViewControllerTests.swift; sourceTree = "<group>"; };
