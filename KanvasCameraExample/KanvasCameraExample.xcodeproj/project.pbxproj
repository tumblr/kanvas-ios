// !$*UTF8*$!
{
	archiveVersion = 1;
	classes = {
	};
	objectVersion = 50;
	objects = {

/* Begin PBXBuildFile section */
		0EAE0C7E21387C39004CD7FF /* ModeButtonViewTests.swift in Sources */ = {isa = PBXBuildFile; fileRef = 0EAE0C7D21387C39004CD7FF /* ModeButtonViewTests.swift */; };
		0EAE0C8121387DE3004CD7FF /* ModeSelectorAndShootControllerTests.swift in Sources */ = {isa = PBXBuildFile; fileRef = 0EAE0C7F21387DE3004CD7FF /* ModeSelectorAndShootControllerTests.swift */; };
		0EAE0C8221387DE3004CD7FF /* ModeSelectorAndShootViewTests.swift in Sources */ = {isa = PBXBuildFile; fileRef = 0EAE0C8021387DE3004CD7FF /* ModeSelectorAndShootViewTests.swift */; };
		0EAE0C89213985E8004CD7FF /* CameraSegmentHandlerStub.swift in Sources */ = {isa = PBXBuildFile; fileRef = 0EAE0C88213985E8004CD7FF /* CameraSegmentHandlerStub.swift */; };
		0EAE0C8E2139895A004CD7FF /* CameraInputControllerTests.swift in Sources */ = {isa = PBXBuildFile; fileRef = 0EAE0C8C2139895A004CD7FF /* CameraInputControllerTests.swift */; };
		0EAE0C9821399C86004CD7FF /* ActionsViewTests.swift in Sources */ = {isa = PBXBuildFile; fileRef = 0EAE0C9621399C85004CD7FF /* ActionsViewTests.swift */; };
		0EAE0C9921399C86004CD7FF /* CameraViewTests.swift in Sources */ = {isa = PBXBuildFile; fileRef = 0EAE0C9721399C86004CD7FF /* CameraViewTests.swift */; };
		0EAE0C9B21399ED9004CD7FF /* CameraConstantsTests.swift in Sources */ = {isa = PBXBuildFile; fileRef = 0EAE0C9A21399ED9004CD7FF /* CameraConstantsTests.swift */; };
		0EAE0CA92139A9AA004CD7FF /* ModalPresentationAnimationControllerTests.swift in Sources */ = {isa = PBXBuildFile; fileRef = 0EAE0CA42139A9AA004CD7FF /* ModalPresentationAnimationControllerTests.swift */; };
		0EAE0CAA2139A9AA004CD7FF /* ModalViewModelTests.swift in Sources */ = {isa = PBXBuildFile; fileRef = 0EAE0CA52139A9AA004CD7FF /* ModalViewModelTests.swift */; };
		0EAE0CAB2139A9AA004CD7FF /* ModalControllerTests.swift in Sources */ = {isa = PBXBuildFile; fileRef = 0EAE0CA62139A9AA004CD7FF /* ModalControllerTests.swift */; };
		0EAE0CAC2139A9AA004CD7FF /* ModalPresentationControllerTests.swift in Sources */ = {isa = PBXBuildFile; fileRef = 0EAE0CA72139A9AA004CD7FF /* ModalPresentationControllerTests.swift */; };
		0EAE0CAD2139A9AA004CD7FF /* ModalViewTests.swift in Sources */ = {isa = PBXBuildFile; fileRef = 0EAE0CA82139A9AA004CD7FF /* ModalViewTests.swift */; };
		0EAE0CB12139B966004CD7FF /* CameraPreviewControllerTests.swift in Sources */ = {isa = PBXBuildFile; fileRef = 0EAE0CAF2139B966004CD7FF /* CameraPreviewControllerTests.swift */; };
		0EAE0CB22139B966004CD7FF /* CameraPreviewViewTests.swift in Sources */ = {isa = PBXBuildFile; fileRef = 0EAE0CB02139B966004CD7FF /* CameraPreviewViewTests.swift */; };
		0EAE0CB42139B9B8004CD7FF /* LoadingIndicatorViewTests.swift in Sources */ = {isa = PBXBuildFile; fileRef = 0EAE0CB32139B9B8004CD7FF /* LoadingIndicatorViewTests.swift */; };
		0EBE144E2123727800E9D0C8 /* CameraSettingsTests.swift in Sources */ = {isa = PBXBuildFile; fileRef = 0EBE144D2123727800E9D0C8 /* CameraSettingsTests.swift */; };
		2534A21F22A4C02B90353CA5 /* Pods_KanvasCameraExample.framework in Frameworks */ = {isa = PBXBuildFile; fileRef = 37E13E1F33AB135043567AD8 /* Pods_KanvasCameraExample.framework */; };
		AB7263E9212CC83B0044ED96 /* KanvasCameraStringsTests.swift in Sources */ = {isa = PBXBuildFile; fileRef = AB7263E5212CC83B0044ED96 /* KanvasCameraStringsTests.swift */; };
		AB7263EA212CC83B0044ED96 /* KanvasCameraImagesTests.swift in Sources */ = {isa = PBXBuildFile; fileRef = AB7263E6212CC83B0044ED96 /* KanvasCameraImagesTests.swift */; };
		AB7263EB212CC83B0044ED96 /* KanvasCameraColorsTests.swift in Sources */ = {isa = PBXBuildFile; fileRef = AB7263E7212CC83B0044ED96 /* KanvasCameraColorsTests.swift */; };
		AB7263EC212CC83B0044ED96 /* KanvasCameraTimesTests.swift in Sources */ = {isa = PBXBuildFile; fileRef = AB7263E8212CC83B0044ED96 /* KanvasCameraTimesTests.swift */; };
		AB7263EF212CCBB30044ED96 /* CameraSegmentHandlerTests.swift in Sources */ = {isa = PBXBuildFile; fileRef = AB7263EE212CCBB30044ED96 /* CameraSegmentHandlerTests.swift */; };
		AB7F29472121F02A00B8D599 /* AppDelegate.swift in Sources */ = {isa = PBXBuildFile; fileRef = AB7F29462121F02A00B8D599 /* AppDelegate.swift */; };
		AB7F29492121F02A00B8D599 /* ViewController.swift in Sources */ = {isa = PBXBuildFile; fileRef = AB7F29482121F02A00B8D599 /* ViewController.swift */; };
		AB7F294C2121F02B00B8D599 /* Main.storyboard in Resources */ = {isa = PBXBuildFile; fileRef = AB7F294A2121F02B00B8D599 /* Main.storyboard */; };
		AB7F294E2121F02C00B8D599 /* Assets.xcassets in Resources */ = {isa = PBXBuildFile; fileRef = AB7F294D2121F02C00B8D599 /* Assets.xcassets */; };
		AB7F29512121F02C00B8D599 /* LaunchScreen.storyboard in Resources */ = {isa = PBXBuildFile; fileRef = AB7F294F2121F02C00B8D599 /* LaunchScreen.storyboard */; };
		AB997EEB212CD07800A346A2 /* sample.mp4 in Resources */ = {isa = PBXBuildFile; fileRef = ABFBDE25212CCDE400E1044C /* sample.mp4 */; };
		AB997EEC212CD07A00A346A2 /* sample.png in Resources */ = {isa = PBXBuildFile; fileRef = ABFBDE26212CCDE500E1044C /* sample.png */; };
		ABE498D62134AA1C00379F7F /* PhotoOutputHandlerTests.swift in Sources */ = {isa = PBXBuildFile; fileRef = ABE498D52134AA1C00379F7F /* PhotoOutputHandlerTests.swift */; };
		ABE498DA2134AD5700379F7F /* GifVideoOutputHandlerTests.swift in Sources */ = {isa = PBXBuildFile; fileRef = ABE498D92134AD5700379F7F /* GifVideoOutputHandlerTests.swift */; };
		ABE498DC2134AEB200379F7F /* VideoOutputHandlerTests.swift in Sources */ = {isa = PBXBuildFile; fileRef = ABE498DB2134AEB200379F7F /* VideoOutputHandlerTests.swift */; };
		ABE498E52136F22400379F7F /* CameraRecorderTests.swift in Sources */ = {isa = PBXBuildFile; fileRef = ABE498E32136F22400379F7F /* CameraRecorderTests.swift */; };
		ABE498E62136F22400379F7F /* CameraRecorderStub.swift in Sources */ = {isa = PBXBuildFile; fileRef = ABE498E42136F22400379F7F /* CameraRecorderStub.swift */; };
		ABE498FA21370DFD00379F7F /* MediaClipsCollectionViewTests.swift in Sources */ = {isa = PBXBuildFile; fileRef = ABE498F621370DFD00379F7F /* MediaClipsCollectionViewTests.swift */; };
		ABE498FB21370DFD00379F7F /* MediaClipTests.swift in Sources */ = {isa = PBXBuildFile; fileRef = ABE498F721370DFD00379F7F /* MediaClipTests.swift */; };
		ABE498FC21370DFD00379F7F /* MediaClipsCollectionControllerTests.swift in Sources */ = {isa = PBXBuildFile; fileRef = ABE498F821370DFD00379F7F /* MediaClipsCollectionControllerTests.swift */; };
		ABE498FD21370DFD00379F7F /* MediaClipsCollectionCellTests.swift in Sources */ = {isa = PBXBuildFile; fileRef = ABE498F921370DFD00379F7F /* MediaClipsCollectionCellTests.swift */; };
		ABE4990021370FAB00379F7F /* MediaClipsEditorViewControllerTests.swift in Sources */ = {isa = PBXBuildFile; fileRef = ABE498FE21370FAB00379F7F /* MediaClipsEditorViewControllerTests.swift */; };
		ABE4990121370FAB00379F7F /* MediaClipsEditorViewTests.swift in Sources */ = {isa = PBXBuildFile; fileRef = ABE498FF21370FAB00379F7F /* MediaClipsEditorViewTests.swift */; };
		ABE49906213712E100379F7F /* OptionsControllerTests.swift in Sources */ = {isa = PBXBuildFile; fileRef = ABE49903213712E100379F7F /* OptionsControllerTests.swift */; };
		ABE49907213712E100379F7F /* OptionsStackViewTests.swift in Sources */ = {isa = PBXBuildFile; fileRef = ABE49904213712E100379F7F /* OptionsStackViewTests.swift */; };
		ABE49908213712E100379F7F /* OptionViewTests.swift in Sources */ = {isa = PBXBuildFile; fileRef = ABE49905213712E100379F7F /* OptionViewTests.swift */; };
		ABE4990C213722D300379F7F /* OptionTests.swift in Sources */ = {isa = PBXBuildFile; fileRef = ABE4990B213722D300379F7F /* OptionTests.swift */; };
		ABE4991E2137307500379F7F /* IgnoreTouchesViewTests.swift in Sources */ = {isa = PBXBuildFile; fileRef = ABE4991C2137307500379F7F /* IgnoreTouchesViewTests.swift */; };
		ABE4991F2137307500379F7F /* QueueTests.swift in Sources */ = {isa = PBXBuildFile; fileRef = ABE4991D2137307500379F7F /* QueueTests.swift */; };
		ABE4992B21375B3700379F7F /* ShootButtonViewTests.swift in Sources */ = {isa = PBXBuildFile; fileRef = ABE4992A21375B3700379F7F /* ShootButtonViewTests.swift */; };
		ABFBDE27212CCDE500E1044C /* sample.mp4 in Resources */ = {isa = PBXBuildFile; fileRef = ABFBDE25212CCDE400E1044C /* sample.mp4 */; };
		ABFBDE28212CCDE500E1044C /* sample.png in Resources */ = {isa = PBXBuildFile; fileRef = ABFBDE26212CCDE500E1044C /* sample.png */; };
		ABFBDE2A212CCF0700E1044C /* CameraSegmentTests.swift in Sources */ = {isa = PBXBuildFile; fileRef = ABFBDE29212CCF0700E1044C /* CameraSegmentTests.swift */; };
		E8264023808D1EB1319FB1A6 /* Pods_KanvasCameraExampleTests.framework in Frameworks */ = {isa = PBXBuildFile; fileRef = 830DFC8B8AE630F14D70C4C7 /* Pods_KanvasCameraExampleTests.framework */; };
/* End PBXBuildFile section */

/* Begin PBXContainerItemProxy section */
		AB7F29612121F0ED00B8D599 /* PBXContainerItemProxy */ = {
			isa = PBXContainerItemProxy;
			containerPortal = AB7F293B2121F02A00B8D599 /* Project object */;
			proxyType = 1;
			remoteGlobalIDString = AB7F29422121F02A00B8D599;
			remoteInfo = KanvasCameraExample;
		};
/* End PBXContainerItemProxy section */

/* Begin PBXFileReference section */
		07DDC249DAB2E1FD27A71D49 /* Pods-KanvasCameraExampleTests.debug.xcconfig */ = {isa = PBXFileReference; includeInIndex = 1; lastKnownFileType = text.xcconfig; name = "Pods-KanvasCameraExampleTests.debug.xcconfig"; path = "Pods/Target Support Files/Pods-KanvasCameraExampleTests/Pods-KanvasCameraExampleTests.debug.xcconfig"; sourceTree = "<group>"; };
		0EAE0C7D21387C39004CD7FF /* ModeButtonViewTests.swift */ = {isa = PBXFileReference; fileEncoding = 4; lastKnownFileType = sourcecode.swift; path = ModeButtonViewTests.swift; sourceTree = "<group>"; };
		0EAE0C7F21387DE3004CD7FF /* ModeSelectorAndShootControllerTests.swift */ = {isa = PBXFileReference; fileEncoding = 4; lastKnownFileType = sourcecode.swift; path = ModeSelectorAndShootControllerTests.swift; sourceTree = "<group>"; };
		0EAE0C8021387DE3004CD7FF /* ModeSelectorAndShootViewTests.swift */ = {isa = PBXFileReference; fileEncoding = 4; lastKnownFileType = sourcecode.swift; path = ModeSelectorAndShootViewTests.swift; sourceTree = "<group>"; };
		0EAE0C88213985E8004CD7FF /* CameraSegmentHandlerStub.swift */ = {isa = PBXFileReference; fileEncoding = 4; lastKnownFileType = sourcecode.swift; path = CameraSegmentHandlerStub.swift; sourceTree = "<group>"; };
		0EAE0C8C2139895A004CD7FF /* CameraInputControllerTests.swift */ = {isa = PBXFileReference; fileEncoding = 4; lastKnownFileType = sourcecode.swift; path = CameraInputControllerTests.swift; sourceTree = "<group>"; };
		0EAE0C9621399C85004CD7FF /* ActionsViewTests.swift */ = {isa = PBXFileReference; fileEncoding = 4; lastKnownFileType = sourcecode.swift; path = ActionsViewTests.swift; sourceTree = "<group>"; };
		0EAE0C9721399C86004CD7FF /* CameraViewTests.swift */ = {isa = PBXFileReference; fileEncoding = 4; lastKnownFileType = sourcecode.swift; path = CameraViewTests.swift; sourceTree = "<group>"; };
		0EAE0C9A21399ED9004CD7FF /* CameraConstantsTests.swift */ = {isa = PBXFileReference; lastKnownFileType = sourcecode.swift; path = CameraConstantsTests.swift; sourceTree = "<group>"; };
		0EAE0CA42139A9AA004CD7FF /* ModalPresentationAnimationControllerTests.swift */ = {isa = PBXFileReference; fileEncoding = 4; lastKnownFileType = sourcecode.swift; path = ModalPresentationAnimationControllerTests.swift; sourceTree = "<group>"; };
		0EAE0CA52139A9AA004CD7FF /* ModalViewModelTests.swift */ = {isa = PBXFileReference; fileEncoding = 4; lastKnownFileType = sourcecode.swift; path = ModalViewModelTests.swift; sourceTree = "<group>"; };
		0EAE0CA62139A9AA004CD7FF /* ModalControllerTests.swift */ = {isa = PBXFileReference; fileEncoding = 4; lastKnownFileType = sourcecode.swift; path = ModalControllerTests.swift; sourceTree = "<group>"; };
		0EAE0CA72139A9AA004CD7FF /* ModalPresentationControllerTests.swift */ = {isa = PBXFileReference; fileEncoding = 4; lastKnownFileType = sourcecode.swift; path = ModalPresentationControllerTests.swift; sourceTree = "<group>"; };
		0EAE0CA82139A9AA004CD7FF /* ModalViewTests.swift */ = {isa = PBXFileReference; fileEncoding = 4; lastKnownFileType = sourcecode.swift; path = ModalViewTests.swift; sourceTree = "<group>"; };
		0EAE0CAF2139B966004CD7FF /* CameraPreviewControllerTests.swift */ = {isa = PBXFileReference; fileEncoding = 4; lastKnownFileType = sourcecode.swift; path = CameraPreviewControllerTests.swift; sourceTree = "<group>"; };
		0EAE0CB02139B966004CD7FF /* CameraPreviewViewTests.swift */ = {isa = PBXFileReference; fileEncoding = 4; lastKnownFileType = sourcecode.swift; path = CameraPreviewViewTests.swift; sourceTree = "<group>"; };
		0EAE0CB32139B9B8004CD7FF /* LoadingIndicatorViewTests.swift */ = {isa = PBXFileReference; fileEncoding = 4; lastKnownFileType = sourcecode.swift; path = LoadingIndicatorViewTests.swift; sourceTree = "<group>"; };
		0EBE144D2123727800E9D0C8 /* CameraSettingsTests.swift */ = {isa = PBXFileReference; lastKnownFileType = sourcecode.swift; path = CameraSettingsTests.swift; sourceTree = "<group>"; };
		304EF2CB1E9D5F1928A6D805 /* Pods-KanvasCameraExampleUITests.release.xcconfig */ = {isa = PBXFileReference; includeInIndex = 1; lastKnownFileType = text.xcconfig; name = "Pods-KanvasCameraExampleUITests.release.xcconfig"; path = "Pods/Target Support Files/Pods-KanvasCameraExampleUITests/Pods-KanvasCameraExampleUITests.release.xcconfig"; sourceTree = "<group>"; };
		37E13E1F33AB135043567AD8 /* Pods_KanvasCameraExample.framework */ = {isa = PBXFileReference; explicitFileType = wrapper.framework; includeInIndex = 0; path = Pods_KanvasCameraExample.framework; sourceTree = BUILT_PRODUCTS_DIR; };
		761E012CE7CCF5C5FED281D1 /* Pods-KanvasCameraExampleTests.release.xcconfig */ = {isa = PBXFileReference; includeInIndex = 1; lastKnownFileType = text.xcconfig; name = "Pods-KanvasCameraExampleTests.release.xcconfig"; path = "Pods/Target Support Files/Pods-KanvasCameraExampleTests/Pods-KanvasCameraExampleTests.release.xcconfig"; sourceTree = "<group>"; };
		7FD18CF4703E381AA074395F /* Pods-KanvasCameraExampleUITests.debug.xcconfig */ = {isa = PBXFileReference; includeInIndex = 1; lastKnownFileType = text.xcconfig; name = "Pods-KanvasCameraExampleUITests.debug.xcconfig"; path = "Pods/Target Support Files/Pods-KanvasCameraExampleUITests/Pods-KanvasCameraExampleUITests.debug.xcconfig"; sourceTree = "<group>"; };
		830DFC8B8AE630F14D70C4C7 /* Pods_KanvasCameraExampleTests.framework */ = {isa = PBXFileReference; explicitFileType = wrapper.framework; includeInIndex = 0; path = Pods_KanvasCameraExampleTests.framework; sourceTree = BUILT_PRODUCTS_DIR; };
		A4E5C17CE13C14A294FC20A5 /* libPods-KanvasCameraExampleUITests.a */ = {isa = PBXFileReference; explicitFileType = archive.ar; includeInIndex = 0; path = "libPods-KanvasCameraExampleUITests.a"; sourceTree = BUILT_PRODUCTS_DIR; };
		AB7263E5212CC83B0044ED96 /* KanvasCameraStringsTests.swift */ = {isa = PBXFileReference; fileEncoding = 4; lastKnownFileType = sourcecode.swift; path = KanvasCameraStringsTests.swift; sourceTree = "<group>"; };
		AB7263E6212CC83B0044ED96 /* KanvasCameraImagesTests.swift */ = {isa = PBXFileReference; fileEncoding = 4; lastKnownFileType = sourcecode.swift; path = KanvasCameraImagesTests.swift; sourceTree = "<group>"; };
		AB7263E7212CC83B0044ED96 /* KanvasCameraColorsTests.swift */ = {isa = PBXFileReference; fileEncoding = 4; lastKnownFileType = sourcecode.swift; path = KanvasCameraColorsTests.swift; sourceTree = "<group>"; };
		AB7263E8212CC83B0044ED96 /* KanvasCameraTimesTests.swift */ = {isa = PBXFileReference; fileEncoding = 4; lastKnownFileType = sourcecode.swift; path = KanvasCameraTimesTests.swift; sourceTree = "<group>"; };
		AB7263EE212CCBB30044ED96 /* CameraSegmentHandlerTests.swift */ = {isa = PBXFileReference; fileEncoding = 4; lastKnownFileType = sourcecode.swift; path = CameraSegmentHandlerTests.swift; sourceTree = "<group>"; };
		AB7F29432121F02A00B8D599 /* KanvasCameraExample.app */ = {isa = PBXFileReference; explicitFileType = wrapper.application; includeInIndex = 0; path = KanvasCameraExample.app; sourceTree = BUILT_PRODUCTS_DIR; };
		AB7F29462121F02A00B8D599 /* AppDelegate.swift */ = {isa = PBXFileReference; lastKnownFileType = sourcecode.swift; path = AppDelegate.swift; sourceTree = "<group>"; };
		AB7F29482121F02A00B8D599 /* ViewController.swift */ = {isa = PBXFileReference; lastKnownFileType = sourcecode.swift; path = ViewController.swift; sourceTree = "<group>"; };
		AB7F294B2121F02B00B8D599 /* Base */ = {isa = PBXFileReference; lastKnownFileType = file.storyboard; name = Base; path = Base.lproj/Main.storyboard; sourceTree = "<group>"; };
		AB7F294D2121F02C00B8D599 /* Assets.xcassets */ = {isa = PBXFileReference; lastKnownFileType = folder.assetcatalog; path = Assets.xcassets; sourceTree = "<group>"; };
		AB7F29502121F02C00B8D599 /* Base */ = {isa = PBXFileReference; lastKnownFileType = file.storyboard; name = Base; path = Base.lproj/LaunchScreen.storyboard; sourceTree = "<group>"; };
		AB7F29522121F02C00B8D599 /* Info.plist */ = {isa = PBXFileReference; lastKnownFileType = text.plist.xml; path = Info.plist; sourceTree = "<group>"; };
		AB7F295C2121F0ED00B8D599 /* KanvasCameraExampleTests.xctest */ = {isa = PBXFileReference; explicitFileType = wrapper.cfbundle; includeInIndex = 0; path = KanvasCameraExampleTests.xctest; sourceTree = BUILT_PRODUCTS_DIR; };
		AB7F29602121F0ED00B8D599 /* Info.plist */ = {isa = PBXFileReference; lastKnownFileType = text.plist.xml; path = Info.plist; sourceTree = "<group>"; };
		ABE498D52134AA1C00379F7F /* PhotoOutputHandlerTests.swift */ = {isa = PBXFileReference; fileEncoding = 4; lastKnownFileType = sourcecode.swift; path = PhotoOutputHandlerTests.swift; sourceTree = "<group>"; };
		ABE498D92134AD5700379F7F /* GifVideoOutputHandlerTests.swift */ = {isa = PBXFileReference; fileEncoding = 4; lastKnownFileType = sourcecode.swift; path = GifVideoOutputHandlerTests.swift; sourceTree = "<group>"; };
		ABE498DB2134AEB200379F7F /* VideoOutputHandlerTests.swift */ = {isa = PBXFileReference; fileEncoding = 4; lastKnownFileType = sourcecode.swift; path = VideoOutputHandlerTests.swift; sourceTree = "<group>"; };
		ABE498E32136F22400379F7F /* CameraRecorderTests.swift */ = {isa = PBXFileReference; fileEncoding = 4; lastKnownFileType = sourcecode.swift; path = CameraRecorderTests.swift; sourceTree = "<group>"; };
		ABE498E42136F22400379F7F /* CameraRecorderStub.swift */ = {isa = PBXFileReference; fileEncoding = 4; lastKnownFileType = sourcecode.swift; path = CameraRecorderStub.swift; sourceTree = "<group>"; };
		ABE498F621370DFD00379F7F /* MediaClipsCollectionViewTests.swift */ = {isa = PBXFileReference; fileEncoding = 4; lastKnownFileType = sourcecode.swift; path = MediaClipsCollectionViewTests.swift; sourceTree = "<group>"; };
		ABE498F721370DFD00379F7F /* MediaClipTests.swift */ = {isa = PBXFileReference; fileEncoding = 4; lastKnownFileType = sourcecode.swift; path = MediaClipTests.swift; sourceTree = "<group>"; };
		ABE498F821370DFD00379F7F /* MediaClipsCollectionControllerTests.swift */ = {isa = PBXFileReference; fileEncoding = 4; lastKnownFileType = sourcecode.swift; path = MediaClipsCollectionControllerTests.swift; sourceTree = "<group>"; };
		ABE498F921370DFD00379F7F /* MediaClipsCollectionCellTests.swift */ = {isa = PBXFileReference; fileEncoding = 4; lastKnownFileType = sourcecode.swift; path = MediaClipsCollectionCellTests.swift; sourceTree = "<group>"; };
		ABE498FE21370FAB00379F7F /* MediaClipsEditorViewControllerTests.swift */ = {isa = PBXFileReference; fileEncoding = 4; lastKnownFileType = sourcecode.swift; path = MediaClipsEditorViewControllerTests.swift; sourceTree = "<group>"; };
		ABE498FF21370FAB00379F7F /* MediaClipsEditorViewTests.swift */ = {isa = PBXFileReference; fileEncoding = 4; lastKnownFileType = sourcecode.swift; path = MediaClipsEditorViewTests.swift; sourceTree = "<group>"; };
		ABE49903213712E100379F7F /* OptionsControllerTests.swift */ = {isa = PBXFileReference; fileEncoding = 4; lastKnownFileType = sourcecode.swift; path = OptionsControllerTests.swift; sourceTree = "<group>"; };
		ABE49904213712E100379F7F /* OptionsStackViewTests.swift */ = {isa = PBXFileReference; fileEncoding = 4; lastKnownFileType = sourcecode.swift; path = OptionsStackViewTests.swift; sourceTree = "<group>"; };
		ABE49905213712E100379F7F /* OptionViewTests.swift */ = {isa = PBXFileReference; fileEncoding = 4; lastKnownFileType = sourcecode.swift; path = OptionViewTests.swift; sourceTree = "<group>"; };
		ABE4990B213722D300379F7F /* OptionTests.swift */ = {isa = PBXFileReference; lastKnownFileType = sourcecode.swift; path = OptionTests.swift; sourceTree = "<group>"; };
		ABE4991C2137307500379F7F /* IgnoreTouchesViewTests.swift */ = {isa = PBXFileReference; fileEncoding = 4; lastKnownFileType = sourcecode.swift; path = IgnoreTouchesViewTests.swift; sourceTree = "<group>"; };
		ABE4991D2137307500379F7F /* QueueTests.swift */ = {isa = PBXFileReference; fileEncoding = 4; lastKnownFileType = sourcecode.swift; path = QueueTests.swift; sourceTree = "<group>"; };
		ABE4992A21375B3700379F7F /* ShootButtonViewTests.swift */ = {isa = PBXFileReference; fileEncoding = 4; lastKnownFileType = sourcecode.swift; path = ShootButtonViewTests.swift; sourceTree = "<group>"; };
		ABFBDE25212CCDE400E1044C /* sample.mp4 */ = {isa = PBXFileReference; lastKnownFileType = file; path = sample.mp4; sourceTree = SOURCE_ROOT; };
		ABFBDE26212CCDE500E1044C /* sample.png */ = {isa = PBXFileReference; lastKnownFileType = image.png; path = sample.png; sourceTree = SOURCE_ROOT; };
		ABFBDE29212CCF0700E1044C /* CameraSegmentTests.swift */ = {isa = PBXFileReference; fileEncoding = 4; lastKnownFileType = sourcecode.swift; path = CameraSegmentTests.swift; sourceTree = "<group>"; };
		F1F6839B40675658A9EB1A05 /* Pods-KanvasCameraExample.release.xcconfig */ = {isa = PBXFileReference; includeInIndex = 1; lastKnownFileType = text.xcconfig; name = "Pods-KanvasCameraExample.release.xcconfig"; path = "Pods/Target Support Files/Pods-KanvasCameraExample/Pods-KanvasCameraExample.release.xcconfig"; sourceTree = "<group>"; };
		F67459CFA8681ADB0C29FF28 /* Pods-KanvasCameraExample.debug.xcconfig */ = {isa = PBXFileReference; includeInIndex = 1; lastKnownFileType = text.xcconfig; name = "Pods-KanvasCameraExample.debug.xcconfig"; path = "Pods/Target Support Files/Pods-KanvasCameraExample/Pods-KanvasCameraExample.debug.xcconfig"; sourceTree = "<group>"; };
/* End PBXFileReference section */

/* Begin PBXFrameworksBuildPhase section */
		AB7F29402121F02A00B8D599 /* Frameworks */ = {
			isa = PBXFrameworksBuildPhase;
			buildActionMask = 2147483647;
			files = (
				2534A21F22A4C02B90353CA5 /* Pods_KanvasCameraExample.framework in Frameworks */,
			);
			runOnlyForDeploymentPostprocessing = 0;
		};
		AB7F29592121F0ED00B8D599 /* Frameworks */ = {
			isa = PBXFrameworksBuildPhase;
			buildActionMask = 2147483647;
			files = (
				E8264023808D1EB1319FB1A6 /* Pods_KanvasCameraExampleTests.framework in Frameworks */,
			);
			runOnlyForDeploymentPostprocessing = 0;
		};
/* End PBXFrameworksBuildPhase section */

/* Begin PBXGroup section */
		0EAE0C8A2139895A004CD7FF /* Camera */ = {
			isa = PBXGroup;
			children = (
				0EAE0C9621399C85004CD7FF /* ActionsViewTests.swift */,
				0EAE0C9721399C86004CD7FF /* CameraViewTests.swift */,
				0EAE0C8C2139895A004CD7FF /* CameraInputControllerTests.swift */,
				0EAE0C9A21399ED9004CD7FF /* CameraConstantsTests.swift */,
			);
			path = Camera;
			sourceTree = "<group>";
		};
		0EAE0CA32139A9AA004CD7FF /* Modal */ = {
			isa = PBXGroup;
			children = (
				0EAE0CA42139A9AA004CD7FF /* ModalPresentationAnimationControllerTests.swift */,
				0EAE0CA52139A9AA004CD7FF /* ModalViewModelTests.swift */,
				0EAE0CA62139A9AA004CD7FF /* ModalControllerTests.swift */,
				0EAE0CA72139A9AA004CD7FF /* ModalPresentationControllerTests.swift */,
				0EAE0CA82139A9AA004CD7FF /* ModalViewTests.swift */,
			);
			path = Modal;
			sourceTree = "<group>";
		};
		0EAE0CAE2139B966004CD7FF /* CameraPreview */ = {
			isa = PBXGroup;
			children = (
				0EAE0CAF2139B966004CD7FF /* CameraPreviewControllerTests.swift */,
				0EAE0CB02139B966004CD7FF /* CameraPreviewViewTests.swift */,
				0EAE0CB32139B9B8004CD7FF /* LoadingIndicatorViewTests.swift */,
			);
			path = CameraPreview;
			sourceTree = "<group>";
		};
		0EBE144C2123726B00E9D0C8 /* Settings */ = {
			isa = PBXGroup;
			children = (
				0EBE144D2123727800E9D0C8 /* CameraSettingsTests.swift */,
			);
			path = Settings;
			sourceTree = "<group>";
		};
		105B8076DB787D6E1C259FB6 /* Pods */ = {
			isa = PBXGroup;
			children = (
				F67459CFA8681ADB0C29FF28 /* Pods-KanvasCameraExample.debug.xcconfig */,
				F1F6839B40675658A9EB1A05 /* Pods-KanvasCameraExample.release.xcconfig */,
				07DDC249DAB2E1FD27A71D49 /* Pods-KanvasCameraExampleTests.debug.xcconfig */,
				761E012CE7CCF5C5FED281D1 /* Pods-KanvasCameraExampleTests.release.xcconfig */,
				7FD18CF4703E381AA074395F /* Pods-KanvasCameraExampleUITests.debug.xcconfig */,
				304EF2CB1E9D5F1928A6D805 /* Pods-KanvasCameraExampleUITests.release.xcconfig */,
			);
			name = Pods;
			sourceTree = "<group>";
		};
		AB7263E4212CC83B0044ED96 /* Constants */ = {
			isa = PBXGroup;
			children = (
				AB7263E5212CC83B0044ED96 /* KanvasCameraStringsTests.swift */,
				AB7263E6212CC83B0044ED96 /* KanvasCameraImagesTests.swift */,
				AB7263E7212CC83B0044ED96 /* KanvasCameraColorsTests.swift */,
				AB7263E8212CC83B0044ED96 /* KanvasCameraTimesTests.swift */,
			);
			path = Constants;
			sourceTree = "<group>";
		};
		AB7263ED212CCBB30044ED96 /* Recording */ = {
			isa = PBXGroup;
			children = (
				0EAE0C88213985E8004CD7FF /* CameraSegmentHandlerStub.swift */,
				ABE498E42136F22400379F7F /* CameraRecorderStub.swift */,
				ABE498E32136F22400379F7F /* CameraRecorderTests.swift */,
				ABE498DB2134AEB200379F7F /* VideoOutputHandlerTests.swift */,
				ABE498D92134AD5700379F7F /* GifVideoOutputHandlerTests.swift */,
				ABE498D52134AA1C00379F7F /* PhotoOutputHandlerTests.swift */,
				ABFBDE29212CCF0700E1044C /* CameraSegmentTests.swift */,
				AB7263EE212CCBB30044ED96 /* CameraSegmentHandlerTests.swift */,
			);
			path = Recording;
			sourceTree = "<group>";
		};
		AB7F293A2121F02A00B8D599 = {
			isa = PBXGroup;
			children = (
				AB7F29452121F02A00B8D599 /* KanvasCameraExample */,
				AB7F295D2121F0ED00B8D599 /* KanvasCameraExampleTests */,
				AB7F29442121F02A00B8D599 /* Products */,
				105B8076DB787D6E1C259FB6 /* Pods */,
				C15AF1B8DCB328EAA7285428 /* Frameworks */,
			);
			sourceTree = "<group>";
		};
		AB7F29442121F02A00B8D599 /* Products */ = {
			isa = PBXGroup;
			children = (
				AB7F29432121F02A00B8D599 /* KanvasCameraExample.app */,
				AB7F295C2121F0ED00B8D599 /* KanvasCameraExampleTests.xctest */,
			);
			name = Products;
			sourceTree = "<group>";
		};
		AB7F29452121F02A00B8D599 /* KanvasCameraExample */ = {
			isa = PBXGroup;
			children = (
				ABFBDE25212CCDE400E1044C /* sample.mp4 */,
				ABFBDE26212CCDE500E1044C /* sample.png */,
				AB7F29462121F02A00B8D599 /* AppDelegate.swift */,
				AB7F29482121F02A00B8D599 /* ViewController.swift */,
				AB7F294A2121F02B00B8D599 /* Main.storyboard */,
				AB7F294D2121F02C00B8D599 /* Assets.xcassets */,
				AB7F294F2121F02C00B8D599 /* LaunchScreen.storyboard */,
				AB7F29522121F02C00B8D599 /* Info.plist */,
			);
			path = KanvasCameraExample;
			sourceTree = "<group>";
		};
		AB7F295D2121F0ED00B8D599 /* KanvasCameraExampleTests */ = {
			isa = PBXGroup;
			children = (
				0EAE0CAE2139B966004CD7FF /* CameraPreview */,
				0EAE0CA32139A9AA004CD7FF /* Modal */,
				0EAE0C8A2139895A004CD7FF /* Camera */,
				ABE4992921375B3700379F7F /* ModeSelector */,
				ABE4991B2137307500379F7F /* Utility */,
				ABE49902213712E100379F7F /* Options */,
				ABE498F521370DFD00379F7F /* MediaClips */,
				AB7263ED212CCBB30044ED96 /* Recording */,
				AB7263E4212CC83B0044ED96 /* Constants */,
				0EBE144C2123726B00E9D0C8 /* Settings */,
				AB7F29602121F0ED00B8D599 /* Info.plist */,
			);
			path = KanvasCameraExampleTests;
			sourceTree = "<group>";
		};
		ABE498F521370DFD00379F7F /* MediaClips */ = {
			isa = PBXGroup;
			children = (
				ABE498FE21370FAB00379F7F /* MediaClipsEditorViewControllerTests.swift */,
				ABE498FF21370FAB00379F7F /* MediaClipsEditorViewTests.swift */,
				ABE498F621370DFD00379F7F /* MediaClipsCollectionViewTests.swift */,
				ABE498F721370DFD00379F7F /* MediaClipTests.swift */,
				ABE498F821370DFD00379F7F /* MediaClipsCollectionControllerTests.swift */,
				ABE498F921370DFD00379F7F /* MediaClipsCollectionCellTests.swift */,
			);
			path = MediaClips;
			sourceTree = "<group>";
		};
		ABE49902213712E100379F7F /* Options */ = {
			isa = PBXGroup;
			children = (
				ABE49903213712E100379F7F /* OptionsControllerTests.swift */,
				ABE49904213712E100379F7F /* OptionsStackViewTests.swift */,
				ABE49905213712E100379F7F /* OptionViewTests.swift */,
				ABE4990B213722D300379F7F /* OptionTests.swift */,
			);
			path = Options;
			sourceTree = "<group>";
		};
		ABE4991B2137307500379F7F /* Utility */ = {
			isa = PBXGroup;
			children = (
				ABE4991C2137307500379F7F /* IgnoreTouchesViewTests.swift */,
				ABE4991D2137307500379F7F /* QueueTests.swift */,
			);
			path = Utility;
			sourceTree = "<group>";
		};
		ABE4992921375B3700379F7F /* ModeSelector */ = {
			isa = PBXGroup;
			children = (
				0EAE0C7D21387C39004CD7FF /* ModeButtonViewTests.swift */,
				ABE4992A21375B3700379F7F /* ShootButtonViewTests.swift */,
				0EAE0C7F21387DE3004CD7FF /* ModeSelectorAndShootControllerTests.swift */,
				0EAE0C8021387DE3004CD7FF /* ModeSelectorAndShootViewTests.swift */,
			);
			path = ModeSelector;
			sourceTree = "<group>";
		};
		C15AF1B8DCB328EAA7285428 /* Frameworks */ = {
			isa = PBXGroup;
			children = (
				A4E5C17CE13C14A294FC20A5 /* libPods-KanvasCameraExampleUITests.a */,
				37E13E1F33AB135043567AD8 /* Pods_KanvasCameraExample.framework */,
				830DFC8B8AE630F14D70C4C7 /* Pods_KanvasCameraExampleTests.framework */,
			);
			name = Frameworks;
			sourceTree = "<group>";
		};
/* End PBXGroup section */

/* Begin PBXNativeTarget section */
		AB7F29422121F02A00B8D599 /* KanvasCameraExample */ = {
			isa = PBXNativeTarget;
			buildConfigurationList = AB7F29552121F02C00B8D599 /* Build configuration list for PBXNativeTarget "KanvasCameraExample" */;
			buildPhases = (
				C525F6F27716A3975575419A /* [CP] Check Pods Manifest.lock */,
				AB7F293F2121F02A00B8D599 /* Sources */,
				AB7F29402121F02A00B8D599 /* Frameworks */,
				AB7F29412121F02A00B8D599 /* Resources */,
				D18E728F4DD1C0A4B2F02D6F /* [CP] Embed Pods Frameworks */,
			);
			buildRules = (
			);
			dependencies = (
			);
			name = KanvasCameraExample;
			productName = KanvasCameraExample;
			productReference = AB7F29432121F02A00B8D599 /* KanvasCameraExample.app */;
			productType = "com.apple.product-type.application";
		};
		AB7F295B2121F0ED00B8D599 /* KanvasCameraExampleTests */ = {
			isa = PBXNativeTarget;
			buildConfigurationList = AB7F29652121F0ED00B8D599 /* Build configuration list for PBXNativeTarget "KanvasCameraExampleTests" */;
			buildPhases = (
				9B52629913251AB792550162 /* [CP] Check Pods Manifest.lock */,
				AB7F29582121F0ED00B8D599 /* Sources */,
				AB7F29592121F0ED00B8D599 /* Frameworks */,
				AB7F295A2121F0ED00B8D599 /* Resources */,
				4A1BD56BE262CC791B7F7A17 /* [CP] Embed Pods Frameworks */,
			);
			buildRules = (
			);
			dependencies = (
				AB7F29622121F0ED00B8D599 /* PBXTargetDependency */,
			);
			name = KanvasCameraExampleTests;
			productName = KanvasCameraExampleTests;
			productReference = AB7F295C2121F0ED00B8D599 /* KanvasCameraExampleTests.xctest */;
			productType = "com.apple.product-type.bundle.unit-test";
		};
/* End PBXNativeTarget section */

/* Begin PBXProject section */
		AB7F293B2121F02A00B8D599 /* Project object */ = {
			isa = PBXProject;
			attributes = {
				LastSwiftUpdateCheck = 0940;
				LastUpgradeCheck = 0940;
				ORGANIZATIONNAME = Tumblr;
				TargetAttributes = {
					AB7F29422121F02A00B8D599 = {
						CreatedOnToolsVersion = 9.4;
					};
					AB7F295B2121F0ED00B8D599 = {
						CreatedOnToolsVersion = 9.4;
						TestTargetID = AB7F29422121F02A00B8D599;
					};
				};
			};
			buildConfigurationList = AB7F293E2121F02A00B8D599 /* Build configuration list for PBXProject "KanvasCameraExample" */;
			compatibilityVersion = "Xcode 9.3";
			developmentRegion = en;
			hasScannedForEncodings = 0;
			knownRegions = (
				en,
				Base,
			);
			mainGroup = AB7F293A2121F02A00B8D599;
			productRefGroup = AB7F29442121F02A00B8D599 /* Products */;
			projectDirPath = "";
			projectRoot = "";
			targets = (
				AB7F29422121F02A00B8D599 /* KanvasCameraExample */,
				AB7F295B2121F0ED00B8D599 /* KanvasCameraExampleTests */,
			);
		};
/* End PBXProject section */

/* Begin PBXResourcesBuildPhase section */
		AB7F29412121F02A00B8D599 /* Resources */ = {
			isa = PBXResourcesBuildPhase;
			buildActionMask = 2147483647;
			files = (
				AB7F29512121F02C00B8D599 /* LaunchScreen.storyboard in Resources */,
				AB7F294E2121F02C00B8D599 /* Assets.xcassets in Resources */,
				AB7F294C2121F02B00B8D599 /* Main.storyboard in Resources */,
				ABFBDE27212CCDE500E1044C /* sample.mp4 in Resources */,
				ABFBDE28212CCDE500E1044C /* sample.png in Resources */,
			);
			runOnlyForDeploymentPostprocessing = 0;
		};
		AB7F295A2121F0ED00B8D599 /* Resources */ = {
			isa = PBXResourcesBuildPhase;
			buildActionMask = 2147483647;
			files = (
				AB997EEB212CD07800A346A2 /* sample.mp4 in Resources */,
				AB997EEC212CD07A00A346A2 /* sample.png in Resources */,
			);
			runOnlyForDeploymentPostprocessing = 0;
		};
/* End PBXResourcesBuildPhase section */

/* Begin PBXShellScriptBuildPhase section */
		4A1BD56BE262CC791B7F7A17 /* [CP] Embed Pods Frameworks */ = {
			isa = PBXShellScriptBuildPhase;
			buildActionMask = 2147483647;
			files = (
			);
			inputPaths = (
				"${SRCROOT}/Pods/Target Support Files/Pods-KanvasCameraExampleTests/Pods-KanvasCameraExampleTests-frameworks.sh",
				"${BUILT_PRODUCTS_DIR}/KanvasCamera/KanvasCamera.framework",
				"${BUILT_PRODUCTS_DIR}/FBSnapshotTestCase/FBSnapshotTestCase.framework",
			);
			name = "[CP] Embed Pods Frameworks";
			outputPaths = (
				"${TARGET_BUILD_DIR}/${FRAMEWORKS_FOLDER_PATH}/KanvasCamera.framework",
				"${TARGET_BUILD_DIR}/${FRAMEWORKS_FOLDER_PATH}/FBSnapshotTestCase.framework",
			);
			runOnlyForDeploymentPostprocessing = 0;
			shellPath = /bin/sh;
			shellScript = "\"${SRCROOT}/Pods/Target Support Files/Pods-KanvasCameraExampleTests/Pods-KanvasCameraExampleTests-frameworks.sh\"\n";
			showEnvVarsInLog = 0;
		};
		9B52629913251AB792550162 /* [CP] Check Pods Manifest.lock */ = {
			isa = PBXShellScriptBuildPhase;
			buildActionMask = 2147483647;
			files = (
			);
			inputPaths = (
				"${PODS_PODFILE_DIR_PATH}/Podfile.lock",
				"${PODS_ROOT}/Manifest.lock",
			);
			name = "[CP] Check Pods Manifest.lock";
			outputPaths = (
				"$(DERIVED_FILE_DIR)/Pods-KanvasCameraExampleTests-checkManifestLockResult.txt",
			);
			runOnlyForDeploymentPostprocessing = 0;
			shellPath = /bin/sh;
			shellScript = "diff \"${PODS_PODFILE_DIR_PATH}/Podfile.lock\" \"${PODS_ROOT}/Manifest.lock\" > /dev/null\nif [ $? != 0 ] ; then\n    # print error to STDERR\n    echo \"error: The sandbox is not in sync with the Podfile.lock. Run 'pod install' or update your CocoaPods installation.\" >&2\n    exit 1\nfi\n# This output is used by Xcode 'outputs' to avoid re-running this script phase.\necho \"SUCCESS\" > \"${SCRIPT_OUTPUT_FILE_0}\"\n";
			showEnvVarsInLog = 0;
		};
		C525F6F27716A3975575419A /* [CP] Check Pods Manifest.lock */ = {
			isa = PBXShellScriptBuildPhase;
			buildActionMask = 2147483647;
			files = (
			);
			inputPaths = (
				"${PODS_PODFILE_DIR_PATH}/Podfile.lock",
				"${PODS_ROOT}/Manifest.lock",
			);
			name = "[CP] Check Pods Manifest.lock";
			outputPaths = (
				"$(DERIVED_FILE_DIR)/Pods-KanvasCameraExample-checkManifestLockResult.txt",
			);
			runOnlyForDeploymentPostprocessing = 0;
			shellPath = /bin/sh;
			shellScript = "diff \"${PODS_PODFILE_DIR_PATH}/Podfile.lock\" \"${PODS_ROOT}/Manifest.lock\" > /dev/null\nif [ $? != 0 ] ; then\n    # print error to STDERR\n    echo \"error: The sandbox is not in sync with the Podfile.lock. Run 'pod install' or update your CocoaPods installation.\" >&2\n    exit 1\nfi\n# This output is used by Xcode 'outputs' to avoid re-running this script phase.\necho \"SUCCESS\" > \"${SCRIPT_OUTPUT_FILE_0}\"\n";
			showEnvVarsInLog = 0;
		};
		D18E728F4DD1C0A4B2F02D6F /* [CP] Embed Pods Frameworks */ = {
			isa = PBXShellScriptBuildPhase;
			buildActionMask = 2147483647;
			files = (
			);
			inputPaths = (
				"${SRCROOT}/Pods/Target Support Files/Pods-KanvasCameraExample/Pods-KanvasCameraExample-frameworks.sh",
				"${BUILT_PRODUCTS_DIR}/KanvasCamera/KanvasCamera.framework",
			);
			name = "[CP] Embed Pods Frameworks";
			outputPaths = (
				"${TARGET_BUILD_DIR}/${FRAMEWORKS_FOLDER_PATH}/KanvasCamera.framework",
			);
			runOnlyForDeploymentPostprocessing = 0;
			shellPath = /bin/sh;
			shellScript = "\"${SRCROOT}/Pods/Target Support Files/Pods-KanvasCameraExample/Pods-KanvasCameraExample-frameworks.sh\"\n";
			showEnvVarsInLog = 0;
		};
/* End PBXShellScriptBuildPhase section */

/* Begin PBXSourcesBuildPhase section */
		AB7F293F2121F02A00B8D599 /* Sources */ = {
			isa = PBXSourcesBuildPhase;
			buildActionMask = 2147483647;
			files = (
				AB7F29492121F02A00B8D599 /* ViewController.swift in Sources */,
				AB7F29472121F02A00B8D599 /* AppDelegate.swift in Sources */,
			);
			runOnlyForDeploymentPostprocessing = 0;
		};
		AB7F29582121F0ED00B8D599 /* Sources */ = {
			isa = PBXSourcesBuildPhase;
			buildActionMask = 2147483647;
			files = (
				ABE4990C213722D300379F7F /* OptionTests.swift in Sources */,
				ABE498FB21370DFD00379F7F /* MediaClipTests.swift in Sources */,
				ABE498E62136F22400379F7F /* CameraRecorderStub.swift in Sources */,
				ABE4990121370FAB00379F7F /* MediaClipsEditorViewTests.swift in Sources */,
				0EAE0C89213985E8004CD7FF /* CameraSegmentHandlerStub.swift in Sources */,
				0EBE144E2123727800E9D0C8 /* CameraSettingsTests.swift in Sources */,
				0EAE0CAD2139A9AA004CD7FF /* ModalViewTests.swift in Sources */,
				ABE49906213712E100379F7F /* OptionsControllerTests.swift in Sources */,
				0EAE0C9921399C86004CD7FF /* CameraViewTests.swift in Sources */,
				0EAE0C8E2139895A004CD7FF /* CameraInputControllerTests.swift in Sources */,
				0EAE0C9821399C86004CD7FF /* ActionsViewTests.swift in Sources */,
				0EAE0C8221387DE3004CD7FF /* ModeSelectorAndShootViewTests.swift in Sources */,
				0EAE0C9B21399ED9004CD7FF /* CameraConstantsTests.swift in Sources */,
				AB7263EF212CCBB30044ED96 /* CameraSegmentHandlerTests.swift in Sources */,
				0EAE0CB12139B966004CD7FF /* CameraPreviewControllerTests.swift in Sources */,
				ABE49907213712E100379F7F /* OptionsStackViewTests.swift in Sources */,
				AB7263EA212CC83B0044ED96 /* KanvasCameraImagesTests.swift in Sources */,
				ABE498FC21370DFD00379F7F /* MediaClipsCollectionControllerTests.swift in Sources */,
				0EAE0CA92139A9AA004CD7FF /* ModalPresentationAnimationControllerTests.swift in Sources */,
				AB7263EB212CC83B0044ED96 /* KanvasCameraColorsTests.swift in Sources */,
				0EAE0CB42139B9B8004CD7FF /* LoadingIndicatorViewTests.swift in Sources */,
				0EAE0CAA2139A9AA004CD7FF /* ModalViewModelTests.swift in Sources */,
				0EAE0CAC2139A9AA004CD7FF /* ModalPresentationControllerTests.swift in Sources */,
				ABE498D62134AA1C00379F7F /* PhotoOutputHandlerTests.swift in Sources */,
				ABE498FD21370DFD00379F7F /* MediaClipsCollectionCellTests.swift in Sources */,
				ABE498E52136F22400379F7F /* CameraRecorderTests.swift in Sources */,
				ABE498DC2134AEB200379F7F /* VideoOutputHandlerTests.swift in Sources */,
				AB7263EC212CC83B0044ED96 /* KanvasCameraTimesTests.swift in Sources */,
				ABE498FA21370DFD00379F7F /* MediaClipsCollectionViewTests.swift in Sources */,
				0EAE0C7E21387C39004CD7FF /* ModeButtonViewTests.swift in Sources */,
				ABFBDE2A212CCF0700E1044C /* CameraSegmentTests.swift in Sources */,
				ABE498DA2134AD5700379F7F /* GifVideoOutputHandlerTests.swift in Sources */,
<<<<<<< HEAD
				0EAE0C8121387DE3004CD7FF /* ModeSelectorAndShootControllerTests.swift in Sources */,
				0EAE0CB22139B966004CD7FF /* CameraPreviewViewTests.swift in Sources */,
				0EAE0CAB2139A9AA004CD7FF /* ModalControllerTests.swift in Sources */,
				ABE4991F2137307500379F7F /* QueueTests.swift in Sources */,
				ABE4992B21375B3700379F7F /* ShootButtonViewTests.swift in Sources */,
				ABE4991E2137307500379F7F /* IgnoreTouchesViewTests.swift in Sources */,
				ABE49908213712E100379F7F /* OptionViewTests.swift in Sources */,
				ABE4990021370FAB00379F7F /* MediaClipsEditorControllerTests.swift in Sources */,
=======
				ABE4990021370FAB00379F7F /* MediaClipsEditorViewControllerTests.swift in Sources */,
>>>>>>> af96be32
				AB7263E9212CC83B0044ED96 /* KanvasCameraStringsTests.swift in Sources */,
			);
			runOnlyForDeploymentPostprocessing = 0;
		};
/* End PBXSourcesBuildPhase section */

/* Begin PBXTargetDependency section */
		AB7F29622121F0ED00B8D599 /* PBXTargetDependency */ = {
			isa = PBXTargetDependency;
			target = AB7F29422121F02A00B8D599 /* KanvasCameraExample */;
			targetProxy = AB7F29612121F0ED00B8D599 /* PBXContainerItemProxy */;
		};
/* End PBXTargetDependency section */

/* Begin PBXVariantGroup section */
		AB7F294A2121F02B00B8D599 /* Main.storyboard */ = {
			isa = PBXVariantGroup;
			children = (
				AB7F294B2121F02B00B8D599 /* Base */,
			);
			name = Main.storyboard;
			sourceTree = "<group>";
		};
		AB7F294F2121F02C00B8D599 /* LaunchScreen.storyboard */ = {
			isa = PBXVariantGroup;
			children = (
				AB7F29502121F02C00B8D599 /* Base */,
			);
			name = LaunchScreen.storyboard;
			sourceTree = "<group>";
		};
/* End PBXVariantGroup section */

/* Begin XCBuildConfiguration section */
		AB7F29532121F02C00B8D599 /* Debug */ = {
			isa = XCBuildConfiguration;
			buildSettings = {
				ALWAYS_SEARCH_USER_PATHS = NO;
				CLANG_ANALYZER_NONNULL = YES;
				CLANG_ANALYZER_NUMBER_OBJECT_CONVERSION = YES_AGGRESSIVE;
				CLANG_CXX_LANGUAGE_STANDARD = "gnu++14";
				CLANG_CXX_LIBRARY = "libc++";
				CLANG_ENABLE_MODULES = YES;
				CLANG_ENABLE_OBJC_ARC = YES;
				CLANG_ENABLE_OBJC_WEAK = YES;
				CLANG_WARN_BLOCK_CAPTURE_AUTORELEASING = YES;
				CLANG_WARN_BOOL_CONVERSION = YES;
				CLANG_WARN_COMMA = YES;
				CLANG_WARN_CONSTANT_CONVERSION = YES;
				CLANG_WARN_DEPRECATED_OBJC_IMPLEMENTATIONS = YES;
				CLANG_WARN_DIRECT_OBJC_ISA_USAGE = YES_ERROR;
				CLANG_WARN_DOCUMENTATION_COMMENTS = YES;
				CLANG_WARN_EMPTY_BODY = YES;
				CLANG_WARN_ENUM_CONVERSION = YES;
				CLANG_WARN_INFINITE_RECURSION = YES;
				CLANG_WARN_INT_CONVERSION = YES;
				CLANG_WARN_NON_LITERAL_NULL_CONVERSION = YES;
				CLANG_WARN_OBJC_IMPLICIT_RETAIN_SELF = YES;
				CLANG_WARN_OBJC_LITERAL_CONVERSION = YES;
				CLANG_WARN_OBJC_ROOT_CLASS = YES_ERROR;
				CLANG_WARN_RANGE_LOOP_ANALYSIS = YES;
				CLANG_WARN_STRICT_PROTOTYPES = YES;
				CLANG_WARN_SUSPICIOUS_MOVE = YES;
				CLANG_WARN_UNGUARDED_AVAILABILITY = YES_AGGRESSIVE;
				CLANG_WARN_UNREACHABLE_CODE = YES;
				CLANG_WARN__DUPLICATE_METHOD_MATCH = YES;
				CODE_SIGN_IDENTITY = "iPhone Developer";
				COPY_PHASE_STRIP = NO;
				DEBUG_INFORMATION_FORMAT = dwarf;
				ENABLE_STRICT_OBJC_MSGSEND = YES;
				ENABLE_TESTABILITY = YES;
				GCC_C_LANGUAGE_STANDARD = gnu11;
				GCC_DYNAMIC_NO_PIC = NO;
				GCC_NO_COMMON_BLOCKS = YES;
				GCC_OPTIMIZATION_LEVEL = 0;
				GCC_PREPROCESSOR_DEFINITIONS = (
					"DEBUG=1",
					"$(inherited)",
				);
				GCC_WARN_64_TO_32_BIT_CONVERSION = YES;
				GCC_WARN_ABOUT_RETURN_TYPE = YES_ERROR;
				GCC_WARN_UNDECLARED_SELECTOR = YES;
				GCC_WARN_UNINITIALIZED_AUTOS = YES_AGGRESSIVE;
				GCC_WARN_UNUSED_FUNCTION = YES;
				GCC_WARN_UNUSED_VARIABLE = YES;
				IPHONEOS_DEPLOYMENT_TARGET = 11.4;
				MTL_ENABLE_DEBUG_INFO = YES;
				ONLY_ACTIVE_ARCH = YES;
				SDKROOT = iphoneos;
				SWIFT_ACTIVE_COMPILATION_CONDITIONS = DEBUG;
				SWIFT_OPTIMIZATION_LEVEL = "-Onone";
			};
			name = Debug;
		};
		AB7F29542121F02C00B8D599 /* Release */ = {
			isa = XCBuildConfiguration;
			buildSettings = {
				ALWAYS_SEARCH_USER_PATHS = NO;
				CLANG_ANALYZER_NONNULL = YES;
				CLANG_ANALYZER_NUMBER_OBJECT_CONVERSION = YES_AGGRESSIVE;
				CLANG_CXX_LANGUAGE_STANDARD = "gnu++14";
				CLANG_CXX_LIBRARY = "libc++";
				CLANG_ENABLE_MODULES = YES;
				CLANG_ENABLE_OBJC_ARC = YES;
				CLANG_ENABLE_OBJC_WEAK = YES;
				CLANG_WARN_BLOCK_CAPTURE_AUTORELEASING = YES;
				CLANG_WARN_BOOL_CONVERSION = YES;
				CLANG_WARN_COMMA = YES;
				CLANG_WARN_CONSTANT_CONVERSION = YES;
				CLANG_WARN_DEPRECATED_OBJC_IMPLEMENTATIONS = YES;
				CLANG_WARN_DIRECT_OBJC_ISA_USAGE = YES_ERROR;
				CLANG_WARN_DOCUMENTATION_COMMENTS = YES;
				CLANG_WARN_EMPTY_BODY = YES;
				CLANG_WARN_ENUM_CONVERSION = YES;
				CLANG_WARN_INFINITE_RECURSION = YES;
				CLANG_WARN_INT_CONVERSION = YES;
				CLANG_WARN_NON_LITERAL_NULL_CONVERSION = YES;
				CLANG_WARN_OBJC_IMPLICIT_RETAIN_SELF = YES;
				CLANG_WARN_OBJC_LITERAL_CONVERSION = YES;
				CLANG_WARN_OBJC_ROOT_CLASS = YES_ERROR;
				CLANG_WARN_RANGE_LOOP_ANALYSIS = YES;
				CLANG_WARN_STRICT_PROTOTYPES = YES;
				CLANG_WARN_SUSPICIOUS_MOVE = YES;
				CLANG_WARN_UNGUARDED_AVAILABILITY = YES_AGGRESSIVE;
				CLANG_WARN_UNREACHABLE_CODE = YES;
				CLANG_WARN__DUPLICATE_METHOD_MATCH = YES;
				CODE_SIGN_IDENTITY = "iPhone Developer";
				COPY_PHASE_STRIP = NO;
				DEBUG_INFORMATION_FORMAT = "dwarf-with-dsym";
				ENABLE_NS_ASSERTIONS = NO;
				ENABLE_STRICT_OBJC_MSGSEND = YES;
				GCC_C_LANGUAGE_STANDARD = gnu11;
				GCC_NO_COMMON_BLOCKS = YES;
				GCC_WARN_64_TO_32_BIT_CONVERSION = YES;
				GCC_WARN_ABOUT_RETURN_TYPE = YES_ERROR;
				GCC_WARN_UNDECLARED_SELECTOR = YES;
				GCC_WARN_UNINITIALIZED_AUTOS = YES_AGGRESSIVE;
				GCC_WARN_UNUSED_FUNCTION = YES;
				GCC_WARN_UNUSED_VARIABLE = YES;
				IPHONEOS_DEPLOYMENT_TARGET = 11.4;
				MTL_ENABLE_DEBUG_INFO = NO;
				SDKROOT = iphoneos;
				SWIFT_COMPILATION_MODE = wholemodule;
				SWIFT_OPTIMIZATION_LEVEL = "-O";
				VALIDATE_PRODUCT = YES;
			};
			name = Release;
		};
		AB7F29562121F02C00B8D599 /* Debug */ = {
			isa = XCBuildConfiguration;
			baseConfigurationReference = F67459CFA8681ADB0C29FF28 /* Pods-KanvasCameraExample.debug.xcconfig */;
			buildSettings = {
				ASSETCATALOG_COMPILER_APPICON_NAME = AppIcon;
				CODE_SIGN_STYLE = Automatic;
				INFOPLIST_FILE = KanvasCameraExample/Info.plist;
				IPHONEOS_DEPLOYMENT_TARGET = 11.0;
				LD_RUNPATH_SEARCH_PATHS = (
					"$(inherited)",
					"@executable_path/Frameworks",
				);
				PRODUCT_BUNDLE_IDENTIFIER = com.tumblr.KanvasCameraExample;
				PRODUCT_NAME = "$(TARGET_NAME)";
				SWIFT_VERSION = 4.0;
				TARGETED_DEVICE_FAMILY = "1,2";
			};
			name = Debug;
		};
		AB7F29572121F02C00B8D599 /* Release */ = {
			isa = XCBuildConfiguration;
			baseConfigurationReference = F1F6839B40675658A9EB1A05 /* Pods-KanvasCameraExample.release.xcconfig */;
			buildSettings = {
				ASSETCATALOG_COMPILER_APPICON_NAME = AppIcon;
				CODE_SIGN_STYLE = Automatic;
				INFOPLIST_FILE = KanvasCameraExample/Info.plist;
				IPHONEOS_DEPLOYMENT_TARGET = 11.0;
				LD_RUNPATH_SEARCH_PATHS = (
					"$(inherited)",
					"@executable_path/Frameworks",
				);
				PRODUCT_BUNDLE_IDENTIFIER = com.tumblr.KanvasCameraExample;
				PRODUCT_NAME = "$(TARGET_NAME)";
				SWIFT_VERSION = 4.0;
				TARGETED_DEVICE_FAMILY = "1,2";
			};
			name = Release;
		};
		AB7F29632121F0ED00B8D599 /* Debug */ = {
			isa = XCBuildConfiguration;
			baseConfigurationReference = 07DDC249DAB2E1FD27A71D49 /* Pods-KanvasCameraExampleTests.debug.xcconfig */;
			buildSettings = {
				BUNDLE_LOADER = "$(TEST_HOST)";
				CODE_SIGN_STYLE = Automatic;
				INFOPLIST_FILE = KanvasCameraExampleTests/Info.plist;
				LD_RUNPATH_SEARCH_PATHS = (
					"$(inherited)",
					"@executable_path/Frameworks",
					"@loader_path/Frameworks",
				);
				PRODUCT_BUNDLE_IDENTIFIER = com.tumblr.KanvasCameraExampleTests;
				PRODUCT_NAME = "$(TARGET_NAME)";
				SWIFT_VERSION = 4.0;
				TARGETED_DEVICE_FAMILY = "1,2";
				TEST_HOST = "$(BUILT_PRODUCTS_DIR)/KanvasCameraExample.app/KanvasCameraExample";
			};
			name = Debug;
		};
		AB7F29642121F0ED00B8D599 /* Release */ = {
			isa = XCBuildConfiguration;
			baseConfigurationReference = 761E012CE7CCF5C5FED281D1 /* Pods-KanvasCameraExampleTests.release.xcconfig */;
			buildSettings = {
				BUNDLE_LOADER = "$(TEST_HOST)";
				CODE_SIGN_STYLE = Automatic;
				INFOPLIST_FILE = KanvasCameraExampleTests/Info.plist;
				LD_RUNPATH_SEARCH_PATHS = (
					"$(inherited)",
					"@executable_path/Frameworks",
					"@loader_path/Frameworks",
				);
				PRODUCT_BUNDLE_IDENTIFIER = com.tumblr.KanvasCameraExampleTests;
				PRODUCT_NAME = "$(TARGET_NAME)";
				SWIFT_VERSION = 4.0;
				TARGETED_DEVICE_FAMILY = "1,2";
				TEST_HOST = "$(BUILT_PRODUCTS_DIR)/KanvasCameraExample.app/KanvasCameraExample";
			};
			name = Release;
		};
/* End XCBuildConfiguration section */

/* Begin XCConfigurationList section */
		AB7F293E2121F02A00B8D599 /* Build configuration list for PBXProject "KanvasCameraExample" */ = {
			isa = XCConfigurationList;
			buildConfigurations = (
				AB7F29532121F02C00B8D599 /* Debug */,
				AB7F29542121F02C00B8D599 /* Release */,
			);
			defaultConfigurationIsVisible = 0;
			defaultConfigurationName = Release;
		};
		AB7F29552121F02C00B8D599 /* Build configuration list for PBXNativeTarget "KanvasCameraExample" */ = {
			isa = XCConfigurationList;
			buildConfigurations = (
				AB7F29562121F02C00B8D599 /* Debug */,
				AB7F29572121F02C00B8D599 /* Release */,
			);
			defaultConfigurationIsVisible = 0;
			defaultConfigurationName = Release;
		};
		AB7F29652121F0ED00B8D599 /* Build configuration list for PBXNativeTarget "KanvasCameraExampleTests" */ = {
			isa = XCConfigurationList;
			buildConfigurations = (
				AB7F29632121F0ED00B8D599 /* Debug */,
				AB7F29642121F0ED00B8D599 /* Release */,
			);
			defaultConfigurationIsVisible = 0;
			defaultConfigurationName = Release;
		};
/* End XCConfigurationList section */
	};
	rootObject = AB7F293B2121F02A00B8D599 /* Project object */;
}<|MERGE_RESOLUTION|>--- conflicted
+++ resolved
@@ -569,7 +569,6 @@
 				0EAE0C7E21387C39004CD7FF /* ModeButtonViewTests.swift in Sources */,
 				ABFBDE2A212CCF0700E1044C /* CameraSegmentTests.swift in Sources */,
 				ABE498DA2134AD5700379F7F /* GifVideoOutputHandlerTests.swift in Sources */,
-<<<<<<< HEAD
 				0EAE0C8121387DE3004CD7FF /* ModeSelectorAndShootControllerTests.swift in Sources */,
 				0EAE0CB22139B966004CD7FF /* CameraPreviewViewTests.swift in Sources */,
 				0EAE0CAB2139A9AA004CD7FF /* ModalControllerTests.swift in Sources */,
@@ -577,10 +576,7 @@
 				ABE4992B21375B3700379F7F /* ShootButtonViewTests.swift in Sources */,
 				ABE4991E2137307500379F7F /* IgnoreTouchesViewTests.swift in Sources */,
 				ABE49908213712E100379F7F /* OptionViewTests.swift in Sources */,
-				ABE4990021370FAB00379F7F /* MediaClipsEditorControllerTests.swift in Sources */,
-=======
 				ABE4990021370FAB00379F7F /* MediaClipsEditorViewControllerTests.swift in Sources */,
->>>>>>> af96be32
 				AB7263E9212CC83B0044ED96 /* KanvasCameraStringsTests.swift in Sources */,
 			);
 			runOnlyForDeploymentPostprocessing = 0;
