--- conflicted
+++ resolved
@@ -641,11 +641,7 @@
 				76BC5BAE220CCFF2007A9289 /* Array+MoveTests.swift in Sources */,
 				0EAE0C9921399C86004CD7FF /* CameraViewTests.swift in Sources */,
 				0EAE0C8E2139895A004CD7FF /* CameraInputControllerTests.swift in Sources */,
-<<<<<<< HEAD
-=======
-				0EAE0C9821399C86004CD7FF /* ActionsViewTests.swift in Sources */,
 				651641C122299AA00065463D /* EasyTipViewTests.swift in Sources */,
->>>>>>> 727457d3
 				0EAE0C8221387DE3004CD7FF /* ModeSelectorAndShootViewTests.swift in Sources */,
 				0EAE0C9B21399ED9004CD7FF /* CameraConstantsTests.swift in Sources */,
 				AB7263EF212CCBB30044ED96 /* CameraSegmentHandlerTests.swift in Sources */,
