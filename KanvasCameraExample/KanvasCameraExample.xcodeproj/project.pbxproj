// !$*UTF8*$!
{
	archiveVersion = 1;
	classes = {
	};
	objectVersion = 50;
	objects = {

/* Begin PBXBuildFile section */
		0E29275F21879C18009E1FCF /* CameraZoomHandlerTests.swift in Sources */ = {isa = PBXBuildFile; fileRef = 0E29275E21879C18009E1FCF /* CameraZoomHandlerTests.swift */; };
		0E5CFADE219F283B00D8F6F5 /* DeviceTests.swift in Sources */ = {isa = PBXBuildFile; fileRef = 0E5CFADD219F283B00D8F6F5 /* DeviceTests.swift */; };
		0E6450B921B5B72B00CB7672 /* IgnoreTouchesCollectionViewTests.swift in Sources */ = {isa = PBXBuildFile; fileRef = 0E6450B821B5B72B00CB7672 /* IgnoreTouchesCollectionViewTests.swift */; };
		0EAE0C7E21387C39004CD7FF /* ModeButtonViewTests.swift in Sources */ = {isa = PBXBuildFile; fileRef = 0EAE0C7D21387C39004CD7FF /* ModeButtonViewTests.swift */; };
		0EAE0C8121387DE3004CD7FF /* ModeSelectorAndShootControllerTests.swift in Sources */ = {isa = PBXBuildFile; fileRef = 0EAE0C7F21387DE3004CD7FF /* ModeSelectorAndShootControllerTests.swift */; };
		0EAE0C8221387DE3004CD7FF /* ModeSelectorAndShootViewTests.swift in Sources */ = {isa = PBXBuildFile; fileRef = 0EAE0C8021387DE3004CD7FF /* ModeSelectorAndShootViewTests.swift */; };
		0EAE0C89213985E8004CD7FF /* CameraSegmentHandlerStub.swift in Sources */ = {isa = PBXBuildFile; fileRef = 0EAE0C88213985E8004CD7FF /* CameraSegmentHandlerStub.swift */; };
		0EAE0C8E2139895A004CD7FF /* CameraInputControllerTests.swift in Sources */ = {isa = PBXBuildFile; fileRef = 0EAE0C8C2139895A004CD7FF /* CameraInputControllerTests.swift */; };
		0EAE0C9921399C86004CD7FF /* CameraViewTests.swift in Sources */ = {isa = PBXBuildFile; fileRef = 0EAE0C9721399C86004CD7FF /* CameraViewTests.swift */; };
		0EAE0C9B21399ED9004CD7FF /* CameraConstantsTests.swift in Sources */ = {isa = PBXBuildFile; fileRef = 0EAE0C9A21399ED9004CD7FF /* CameraConstantsTests.swift */; };
		0EAE0CA92139A9AA004CD7FF /* ModalPresentationAnimationControllerTests.swift in Sources */ = {isa = PBXBuildFile; fileRef = 0EAE0CA42139A9AA004CD7FF /* ModalPresentationAnimationControllerTests.swift */; };
		0EAE0CAA2139A9AA004CD7FF /* ModalViewModelTests.swift in Sources */ = {isa = PBXBuildFile; fileRef = 0EAE0CA52139A9AA004CD7FF /* ModalViewModelTests.swift */; };
		0EAE0CAB2139A9AA004CD7FF /* ModalControllerTests.swift in Sources */ = {isa = PBXBuildFile; fileRef = 0EAE0CA62139A9AA004CD7FF /* ModalControllerTests.swift */; };
		0EAE0CAC2139A9AA004CD7FF /* ModalPresentationControllerTests.swift in Sources */ = {isa = PBXBuildFile; fileRef = 0EAE0CA72139A9AA004CD7FF /* ModalPresentationControllerTests.swift */; };
		0EAE0CAD2139A9AA004CD7FF /* ModalViewTests.swift in Sources */ = {isa = PBXBuildFile; fileRef = 0EAE0CA82139A9AA004CD7FF /* ModalViewTests.swift */; };
		0EAE0CB12139B966004CD7FF /* CameraPreviewControllerTests.swift in Sources */ = {isa = PBXBuildFile; fileRef = 0EAE0CAF2139B966004CD7FF /* CameraPreviewControllerTests.swift */; };
		0EAE0CB22139B966004CD7FF /* CameraPreviewViewTests.swift in Sources */ = {isa = PBXBuildFile; fileRef = 0EAE0CB02139B966004CD7FF /* CameraPreviewViewTests.swift */; };
		0EAE0CB42139B9B8004CD7FF /* LoadingIndicatorViewTests.swift in Sources */ = {isa = PBXBuildFile; fileRef = 0EAE0CB32139B9B8004CD7FF /* LoadingIndicatorViewTests.swift */; };
		0EAE0CB62139D4F2004CD7FF /* CameraControllerTests.swift in Sources */ = {isa = PBXBuildFile; fileRef = 0EAE0CB52139D4F2004CD7FF /* CameraControllerTests.swift */; };
		0EAE0CB82139EC81004CD7FF /* KanvasCameraAnalyticsStub.swift in Sources */ = {isa = PBXBuildFile; fileRef = 0EAE0CB72139EC81004CD7FF /* KanvasCameraAnalyticsStub.swift */; };
		0EAE0CB92139EC85004CD7FF /* KanvasCameraAnalyticsStub.swift in Sources */ = {isa = PBXBuildFile; fileRef = 0EAE0CB72139EC81004CD7FF /* KanvasCameraAnalyticsStub.swift */; };
		0EBE144E2123727800E9D0C8 /* CameraSettingsTests.swift in Sources */ = {isa = PBXBuildFile; fileRef = 0EBE144D2123727800E9D0C8 /* CameraSettingsTests.swift */; };
		0EDE7A3B216425BD009DB00F /* ExtendedStackViewTests.swift in Sources */ = {isa = PBXBuildFile; fileRef = 0EDE7A3A216425BD009DB00F /* ExtendedStackViewTests.swift */; };
		0EDE7A3D216425C5009DB00F /* ExtendedButtonTests.swift in Sources */ = {isa = PBXBuildFile; fileRef = 0EDE7A3C216425C5009DB00F /* ExtendedButtonTests.swift */; };
		1A82DCEC21E83A81E483CA0A /* Pods_KanvasCameraExample.framework in Frameworks */ = {isa = PBXBuildFile; fileRef = FCEE38E678D0A1C310541517 /* Pods_KanvasCameraExample.framework */; };
		652DFA1722281F00007B1EF5 /* FilterCollectionControllerTests.swift in Sources */ = {isa = PBXBuildFile; fileRef = 652DFA1122281F00007B1EF5 /* FilterCollectionControllerTests.swift */; };
		652DFA1822281F00007B1EF5 /* FilterSettingsControllerTests.swift in Sources */ = {isa = PBXBuildFile; fileRef = 652DFA1222281F00007B1EF5 /* FilterSettingsControllerTests.swift */; };
		652DFA1922281F00007B1EF5 /* FilterSettingsViewTests.swift in Sources */ = {isa = PBXBuildFile; fileRef = 652DFA1322281F00007B1EF5 /* FilterSettingsViewTests.swift */; };
		652DFA1A22281F00007B1EF5 /* FilterItemTests.swift in Sources */ = {isa = PBXBuildFile; fileRef = 652DFA1422281F00007B1EF5 /* FilterItemTests.swift */; };
		652DFA1B22281F00007B1EF5 /* FilterCollectionCellTests.swift in Sources */ = {isa = PBXBuildFile; fileRef = 652DFA1522281F00007B1EF5 /* FilterCollectionCellTests.swift */; };
		652DFA1C22281F00007B1EF5 /* FilterCollectionViewTests.swift in Sources */ = {isa = PBXBuildFile; fileRef = 652DFA1622281F00007B1EF5 /* FilterCollectionViewTests.swift */; };
		65C123A02201E13700562856 /* ImagePreviewControllerTests.swift in Sources */ = {isa = PBXBuildFile; fileRef = 65C1239F2201E13700562856 /* ImagePreviewControllerTests.swift */; };
		764AC467221D8485005C82EC /* FilteredInputViewControllerTests.swift in Sources */ = {isa = PBXBuildFile; fileRef = 764AC466221D8485005C82EC /* FilteredInputViewControllerTests.swift */; };
		764AC46A221D84B5005C82EC /* FilterTests.swift in Sources */ = {isa = PBXBuildFile; fileRef = 764AC469221D84B5005C82EC /* FilterTests.swift */; };
		764AC46C221D84CD005C82EC /* GLPixelBufferViewTests.swift in Sources */ = {isa = PBXBuildFile; fileRef = 764AC46B221D84CD005C82EC /* GLPixelBufferViewTests.swift */; };
		764AC46E221D851B005C82EC /* GLRendererTests.swift in Sources */ = {isa = PBXBuildFile; fileRef = 764AC46D221D851B005C82EC /* GLRendererTests.swift */; };
		764AC470221D8588005C82EC /* ShaderTests.swift in Sources */ = {isa = PBXBuildFile; fileRef = 764AC46F221D8588005C82EC /* ShaderTests.swift */; };
		764AC476221D86A2005C82EC /* GLUTests.swift in Sources */ = {isa = PBXBuildFile; fileRef = 764AC475221D86A2005C82EC /* GLUTests.swift */; };
		76826A0E2208E387009C1789 /* UIImage+FlipLeftMirroredTests.swift in Sources */ = {isa = PBXBuildFile; fileRef = 76826A0B2208E387009C1789 /* UIImage+FlipLeftMirroredTests.swift */; };
		76BC5BAE220CCFF2007A9289 /* Array+MoveTests.swift in Sources */ = {isa = PBXBuildFile; fileRef = 76BC5BAC220CCFF1007A9289 /* Array+MoveTests.swift */; };
		76BC5BAF220CCFF2007A9289 /* ClosedRange+ClampTests.swift in Sources */ = {isa = PBXBuildFile; fileRef = 76BC5BAD220CCFF2007A9289 /* ClosedRange+ClampTests.swift */; };
		AB7263E9212CC83B0044ED96 /* KanvasCameraStringsTests.swift in Sources */ = {isa = PBXBuildFile; fileRef = AB7263E5212CC83B0044ED96 /* KanvasCameraStringsTests.swift */; };
		AB7263EA212CC83B0044ED96 /* KanvasCameraImagesTests.swift in Sources */ = {isa = PBXBuildFile; fileRef = AB7263E6212CC83B0044ED96 /* KanvasCameraImagesTests.swift */; };
		AB7263EB212CC83B0044ED96 /* KanvasCameraColorsTests.swift in Sources */ = {isa = PBXBuildFile; fileRef = AB7263E7212CC83B0044ED96 /* KanvasCameraColorsTests.swift */; };
		AB7263EC212CC83B0044ED96 /* KanvasCameraTimesTests.swift in Sources */ = {isa = PBXBuildFile; fileRef = AB7263E8212CC83B0044ED96 /* KanvasCameraTimesTests.swift */; };
		AB7263EF212CCBB30044ED96 /* CameraSegmentHandlerTests.swift in Sources */ = {isa = PBXBuildFile; fileRef = AB7263EE212CCBB30044ED96 /* CameraSegmentHandlerTests.swift */; };
		AB7F29472121F02A00B8D599 /* AppDelegate.swift in Sources */ = {isa = PBXBuildFile; fileRef = AB7F29462121F02A00B8D599 /* AppDelegate.swift */; };
		AB7F29492121F02A00B8D599 /* KanvasCameraExampleViewController.swift in Sources */ = {isa = PBXBuildFile; fileRef = AB7F29482121F02A00B8D599 /* KanvasCameraExampleViewController.swift */; };
		AB7F294C2121F02B00B8D599 /* Main.storyboard in Resources */ = {isa = PBXBuildFile; fileRef = AB7F294A2121F02B00B8D599 /* Main.storyboard */; };
		AB7F294E2121F02C00B8D599 /* Assets.xcassets in Resources */ = {isa = PBXBuildFile; fileRef = AB7F294D2121F02C00B8D599 /* Assets.xcassets */; };
		AB7F29512121F02C00B8D599 /* LaunchScreen.storyboard in Resources */ = {isa = PBXBuildFile; fileRef = AB7F294F2121F02C00B8D599 /* LaunchScreen.storyboard */; };
		AB997EEB212CD07800A346A2 /* sample.mp4 in Resources */ = {isa = PBXBuildFile; fileRef = ABFBDE25212CCDE400E1044C /* sample.mp4 */; };
		AB997EEC212CD07A00A346A2 /* sample.png in Resources */ = {isa = PBXBuildFile; fileRef = ABFBDE26212CCDE500E1044C /* sample.png */; };
		AB9BBC99F2684E7C43CABD6E /* Pods_KanvasCameraExampleTests.framework in Frameworks */ = {isa = PBXBuildFile; fileRef = B049C18133FD4C00FAE1DF75 /* Pods_KanvasCameraExampleTests.framework */; };
		ABE498D62134AA1C00379F7F /* PhotoOutputHandlerTests.swift in Sources */ = {isa = PBXBuildFile; fileRef = ABE498D52134AA1C00379F7F /* PhotoOutputHandlerTests.swift */; };
		ABE498DA2134AD5700379F7F /* GifVideoOutputHandlerTests.swift in Sources */ = {isa = PBXBuildFile; fileRef = ABE498D92134AD5700379F7F /* GifVideoOutputHandlerTests.swift */; };
		ABE498DC2134AEB200379F7F /* VideoOutputHandlerTests.swift in Sources */ = {isa = PBXBuildFile; fileRef = ABE498DB2134AEB200379F7F /* VideoOutputHandlerTests.swift */; };
		ABE498E52136F22400379F7F /* CameraRecorderTests.swift in Sources */ = {isa = PBXBuildFile; fileRef = ABE498E32136F22400379F7F /* CameraRecorderTests.swift */; };
		ABE498E62136F22400379F7F /* CameraRecorderStub.swift in Sources */ = {isa = PBXBuildFile; fileRef = ABE498E42136F22400379F7F /* CameraRecorderStub.swift */; };
		ABE498FA21370DFD00379F7F /* MediaClipsCollectionViewTests.swift in Sources */ = {isa = PBXBuildFile; fileRef = ABE498F621370DFD00379F7F /* MediaClipsCollectionViewTests.swift */; };
		ABE498FB21370DFD00379F7F /* MediaClipTests.swift in Sources */ = {isa = PBXBuildFile; fileRef = ABE498F721370DFD00379F7F /* MediaClipTests.swift */; };
		ABE498FC21370DFD00379F7F /* MediaClipsCollectionControllerTests.swift in Sources */ = {isa = PBXBuildFile; fileRef = ABE498F821370DFD00379F7F /* MediaClipsCollectionControllerTests.swift */; };
		ABE498FD21370DFD00379F7F /* MediaClipsCollectionCellTests.swift in Sources */ = {isa = PBXBuildFile; fileRef = ABE498F921370DFD00379F7F /* MediaClipsCollectionCellTests.swift */; };
		ABE4990021370FAB00379F7F /* MediaClipsEditorViewControllerTests.swift in Sources */ = {isa = PBXBuildFile; fileRef = ABE498FE21370FAB00379F7F /* MediaClipsEditorViewControllerTests.swift */; };
		ABE4990121370FAB00379F7F /* MediaClipsEditorViewTests.swift in Sources */ = {isa = PBXBuildFile; fileRef = ABE498FF21370FAB00379F7F /* MediaClipsEditorViewTests.swift */; };
		ABE49906213712E100379F7F /* OptionsControllerTests.swift in Sources */ = {isa = PBXBuildFile; fileRef = ABE49903213712E100379F7F /* OptionsControllerTests.swift */; };
		ABE49907213712E100379F7F /* OptionsStackViewTests.swift in Sources */ = {isa = PBXBuildFile; fileRef = ABE49904213712E100379F7F /* OptionsStackViewTests.swift */; };
		ABE49908213712E100379F7F /* OptionViewTests.swift in Sources */ = {isa = PBXBuildFile; fileRef = ABE49905213712E100379F7F /* OptionViewTests.swift */; };
		ABE4990C213722D300379F7F /* OptionTests.swift in Sources */ = {isa = PBXBuildFile; fileRef = ABE4990B213722D300379F7F /* OptionTests.swift */; };
		ABE4991E2137307500379F7F /* IgnoreTouchesViewTests.swift in Sources */ = {isa = PBXBuildFile; fileRef = ABE4991C2137307500379F7F /* IgnoreTouchesViewTests.swift */; };
		ABE4991F2137307500379F7F /* QueueTests.swift in Sources */ = {isa = PBXBuildFile; fileRef = ABE4991D2137307500379F7F /* QueueTests.swift */; };
		ABE4992B21375B3700379F7F /* ShootButtonViewTests.swift in Sources */ = {isa = PBXBuildFile; fileRef = ABE4992A21375B3700379F7F /* ShootButtonViewTests.swift */; };
		ABFBDE27212CCDE500E1044C /* sample.mp4 in Resources */ = {isa = PBXBuildFile; fileRef = ABFBDE25212CCDE400E1044C /* sample.mp4 */; };
		ABFBDE28212CCDE500E1044C /* sample.png in Resources */ = {isa = PBXBuildFile; fileRef = ABFBDE26212CCDE500E1044C /* sample.png */; };
		ABFBDE2A212CCF0700E1044C /* CameraSegmentTests.swift in Sources */ = {isa = PBXBuildFile; fileRef = ABFBDE29212CCF0700E1044C /* CameraSegmentTests.swift */; };
/* End PBXBuildFile section */

/* Begin PBXContainerItemProxy section */
		AB7F29612121F0ED00B8D599 /* PBXContainerItemProxy */ = {
			isa = PBXContainerItemProxy;
			containerPortal = AB7F293B2121F02A00B8D599 /* Project object */;
			proxyType = 1;
			remoteGlobalIDString = AB7F29422121F02A00B8D599;
			remoteInfo = KanvasCameraExample;
		};
/* End PBXContainerItemProxy section */

/* Begin PBXFileReference section */
		07DDC249DAB2E1FD27A71D49 /* Pods-KanvasCameraExampleTests.debug.xcconfig */ = {isa = PBXFileReference; includeInIndex = 1; lastKnownFileType = text.xcconfig; name = "Pods-KanvasCameraExampleTests.debug.xcconfig"; path = "Pods/Target Support Files/Pods-KanvasCameraExampleTests/Pods-KanvasCameraExampleTests.debug.xcconfig"; sourceTree = "<group>"; };
		0E29275E21879C18009E1FCF /* CameraZoomHandlerTests.swift */ = {isa = PBXFileReference; lastKnownFileType = sourcecode.swift; path = CameraZoomHandlerTests.swift; sourceTree = "<group>"; };
		0E5CFADD219F283B00D8F6F5 /* DeviceTests.swift */ = {isa = PBXFileReference; lastKnownFileType = sourcecode.swift; path = DeviceTests.swift; sourceTree = "<group>"; };
		0E6450B821B5B72B00CB7672 /* IgnoreTouchesCollectionViewTests.swift */ = {isa = PBXFileReference; lastKnownFileType = sourcecode.swift; path = IgnoreTouchesCollectionViewTests.swift; sourceTree = "<group>"; };
		0EAE0C7D21387C39004CD7FF /* ModeButtonViewTests.swift */ = {isa = PBXFileReference; fileEncoding = 4; lastKnownFileType = sourcecode.swift; path = ModeButtonViewTests.swift; sourceTree = "<group>"; };
		0EAE0C7F21387DE3004CD7FF /* ModeSelectorAndShootControllerTests.swift */ = {isa = PBXFileReference; fileEncoding = 4; lastKnownFileType = sourcecode.swift; path = ModeSelectorAndShootControllerTests.swift; sourceTree = "<group>"; };
		0EAE0C8021387DE3004CD7FF /* ModeSelectorAndShootViewTests.swift */ = {isa = PBXFileReference; fileEncoding = 4; lastKnownFileType = sourcecode.swift; path = ModeSelectorAndShootViewTests.swift; sourceTree = "<group>"; };
		0EAE0C88213985E8004CD7FF /* CameraSegmentHandlerStub.swift */ = {isa = PBXFileReference; fileEncoding = 4; lastKnownFileType = sourcecode.swift; path = CameraSegmentHandlerStub.swift; sourceTree = "<group>"; };
		0EAE0C8C2139895A004CD7FF /* CameraInputControllerTests.swift */ = {isa = PBXFileReference; fileEncoding = 4; lastKnownFileType = sourcecode.swift; path = CameraInputControllerTests.swift; sourceTree = "<group>"; };
		0EAE0C9721399C86004CD7FF /* CameraViewTests.swift */ = {isa = PBXFileReference; fileEncoding = 4; lastKnownFileType = sourcecode.swift; path = CameraViewTests.swift; sourceTree = "<group>"; };
		0EAE0C9A21399ED9004CD7FF /* CameraConstantsTests.swift */ = {isa = PBXFileReference; lastKnownFileType = sourcecode.swift; path = CameraConstantsTests.swift; sourceTree = "<group>"; };
		0EAE0CA42139A9AA004CD7FF /* ModalPresentationAnimationControllerTests.swift */ = {isa = PBXFileReference; fileEncoding = 4; lastKnownFileType = sourcecode.swift; path = ModalPresentationAnimationControllerTests.swift; sourceTree = "<group>"; };
		0EAE0CA52139A9AA004CD7FF /* ModalViewModelTests.swift */ = {isa = PBXFileReference; fileEncoding = 4; lastKnownFileType = sourcecode.swift; path = ModalViewModelTests.swift; sourceTree = "<group>"; };
		0EAE0CA62139A9AA004CD7FF /* ModalControllerTests.swift */ = {isa = PBXFileReference; fileEncoding = 4; lastKnownFileType = sourcecode.swift; path = ModalControllerTests.swift; sourceTree = "<group>"; };
		0EAE0CA72139A9AA004CD7FF /* ModalPresentationControllerTests.swift */ = {isa = PBXFileReference; fileEncoding = 4; lastKnownFileType = sourcecode.swift; path = ModalPresentationControllerTests.swift; sourceTree = "<group>"; };
		0EAE0CA82139A9AA004CD7FF /* ModalViewTests.swift */ = {isa = PBXFileReference; fileEncoding = 4; lastKnownFileType = sourcecode.swift; path = ModalViewTests.swift; sourceTree = "<group>"; };
		0EAE0CAF2139B966004CD7FF /* CameraPreviewControllerTests.swift */ = {isa = PBXFileReference; fileEncoding = 4; lastKnownFileType = sourcecode.swift; path = CameraPreviewControllerTests.swift; sourceTree = "<group>"; };
		0EAE0CB02139B966004CD7FF /* CameraPreviewViewTests.swift */ = {isa = PBXFileReference; fileEncoding = 4; lastKnownFileType = sourcecode.swift; path = CameraPreviewViewTests.swift; sourceTree = "<group>"; };
		0EAE0CB32139B9B8004CD7FF /* LoadingIndicatorViewTests.swift */ = {isa = PBXFileReference; fileEncoding = 4; lastKnownFileType = sourcecode.swift; path = LoadingIndicatorViewTests.swift; sourceTree = "<group>"; };
		0EAE0CB52139D4F2004CD7FF /* CameraControllerTests.swift */ = {isa = PBXFileReference; fileEncoding = 4; lastKnownFileType = sourcecode.swift; path = CameraControllerTests.swift; sourceTree = "<group>"; };
		0EAE0CB72139EC81004CD7FF /* KanvasCameraAnalyticsStub.swift */ = {isa = PBXFileReference; fileEncoding = 4; lastKnownFileType = sourcecode.swift; name = KanvasCameraAnalyticsStub.swift; path = KanvasCameraExample/KanvasCameraAnalyticsStub.swift; sourceTree = SOURCE_ROOT; };
		0EBE144D2123727800E9D0C8 /* CameraSettingsTests.swift */ = {isa = PBXFileReference; lastKnownFileType = sourcecode.swift; path = CameraSettingsTests.swift; sourceTree = "<group>"; };
		0EDE7A3A216425BD009DB00F /* ExtendedStackViewTests.swift */ = {isa = PBXFileReference; lastKnownFileType = sourcecode.swift; path = ExtendedStackViewTests.swift; sourceTree = "<group>"; };
		0EDE7A3C216425C5009DB00F /* ExtendedButtonTests.swift */ = {isa = PBXFileReference; lastKnownFileType = sourcecode.swift; path = ExtendedButtonTests.swift; sourceTree = "<group>"; };
		304EF2CB1E9D5F1928A6D805 /* Pods-KanvasCameraExampleUITests.release.xcconfig */ = {isa = PBXFileReference; includeInIndex = 1; lastKnownFileType = text.xcconfig; name = "Pods-KanvasCameraExampleUITests.release.xcconfig"; path = "Pods/Target Support Files/Pods-KanvasCameraExampleUITests/Pods-KanvasCameraExampleUITests.release.xcconfig"; sourceTree = "<group>"; };
		652DFA1122281F00007B1EF5 /* FilterCollectionControllerTests.swift */ = {isa = PBXFileReference; fileEncoding = 4; lastKnownFileType = sourcecode.swift; path = FilterCollectionControllerTests.swift; sourceTree = "<group>"; };
		652DFA1222281F00007B1EF5 /* FilterSettingsControllerTests.swift */ = {isa = PBXFileReference; fileEncoding = 4; lastKnownFileType = sourcecode.swift; path = FilterSettingsControllerTests.swift; sourceTree = "<group>"; };
		652DFA1322281F00007B1EF5 /* FilterSettingsViewTests.swift */ = {isa = PBXFileReference; fileEncoding = 4; lastKnownFileType = sourcecode.swift; path = FilterSettingsViewTests.swift; sourceTree = "<group>"; };
		652DFA1422281F00007B1EF5 /* FilterItemTests.swift */ = {isa = PBXFileReference; fileEncoding = 4; lastKnownFileType = sourcecode.swift; path = FilterItemTests.swift; sourceTree = "<group>"; };
		652DFA1522281F00007B1EF5 /* FilterCollectionCellTests.swift */ = {isa = PBXFileReference; fileEncoding = 4; lastKnownFileType = sourcecode.swift; path = FilterCollectionCellTests.swift; sourceTree = "<group>"; };
		652DFA1622281F00007B1EF5 /* FilterCollectionViewTests.swift */ = {isa = PBXFileReference; fileEncoding = 4; lastKnownFileType = sourcecode.swift; path = FilterCollectionViewTests.swift; sourceTree = "<group>"; };
		65C1239F2201E13700562856 /* ImagePreviewControllerTests.swift */ = {isa = PBXFileReference; lastKnownFileType = sourcecode.swift; path = ImagePreviewControllerTests.swift; sourceTree = "<group>"; };
		761E012CE7CCF5C5FED281D1 /* Pods-KanvasCameraExampleTests.release.xcconfig */ = {isa = PBXFileReference; includeInIndex = 1; lastKnownFileType = text.xcconfig; name = "Pods-KanvasCameraExampleTests.release.xcconfig"; path = "Pods/Target Support Files/Pods-KanvasCameraExampleTests/Pods-KanvasCameraExampleTests.release.xcconfig"; sourceTree = "<group>"; };
		764AC466221D8485005C82EC /* FilteredInputViewControllerTests.swift */ = {isa = PBXFileReference; lastKnownFileType = sourcecode.swift; path = FilteredInputViewControllerTests.swift; sourceTree = "<group>"; };
		764AC469221D84B5005C82EC /* FilterTests.swift */ = {isa = PBXFileReference; lastKnownFileType = sourcecode.swift; path = FilterTests.swift; sourceTree = "<group>"; };
		764AC46B221D84CD005C82EC /* GLPixelBufferViewTests.swift */ = {isa = PBXFileReference; lastKnownFileType = sourcecode.swift; path = GLPixelBufferViewTests.swift; sourceTree = "<group>"; };
		764AC46D221D851B005C82EC /* GLRendererTests.swift */ = {isa = PBXFileReference; lastKnownFileType = sourcecode.swift; path = GLRendererTests.swift; sourceTree = "<group>"; };
		764AC46F221D8588005C82EC /* ShaderTests.swift */ = {isa = PBXFileReference; lastKnownFileType = sourcecode.swift; path = ShaderTests.swift; sourceTree = "<group>"; };
		764AC475221D86A2005C82EC /* GLUTests.swift */ = {isa = PBXFileReference; lastKnownFileType = sourcecode.swift; path = GLUTests.swift; sourceTree = "<group>"; };
		76826A0B2208E387009C1789 /* UIImage+FlipLeftMirroredTests.swift */ = {isa = PBXFileReference; fileEncoding = 4; lastKnownFileType = sourcecode.swift; path = "UIImage+FlipLeftMirroredTests.swift"; sourceTree = "<group>"; };
		76BC5BAC220CCFF1007A9289 /* Array+MoveTests.swift */ = {isa = PBXFileReference; fileEncoding = 4; lastKnownFileType = sourcecode.swift; path = "Array+MoveTests.swift"; sourceTree = "<group>"; };
		76BC5BAD220CCFF2007A9289 /* ClosedRange+ClampTests.swift */ = {isa = PBXFileReference; fileEncoding = 4; lastKnownFileType = sourcecode.swift; path = "ClosedRange+ClampTests.swift"; sourceTree = "<group>"; };
		7FD18CF4703E381AA074395F /* Pods-KanvasCameraExampleUITests.debug.xcconfig */ = {isa = PBXFileReference; includeInIndex = 1; lastKnownFileType = text.xcconfig; name = "Pods-KanvasCameraExampleUITests.debug.xcconfig"; path = "Pods/Target Support Files/Pods-KanvasCameraExampleUITests/Pods-KanvasCameraExampleUITests.debug.xcconfig"; sourceTree = "<group>"; };
		A4E5C17CE13C14A294FC20A5 /* libPods-KanvasCameraExampleUITests.a */ = {isa = PBXFileReference; explicitFileType = archive.ar; includeInIndex = 0; path = "libPods-KanvasCameraExampleUITests.a"; sourceTree = BUILT_PRODUCTS_DIR; };
		AB7263E5212CC83B0044ED96 /* KanvasCameraStringsTests.swift */ = {isa = PBXFileReference; fileEncoding = 4; lastKnownFileType = sourcecode.swift; path = KanvasCameraStringsTests.swift; sourceTree = "<group>"; };
		AB7263E6212CC83B0044ED96 /* KanvasCameraImagesTests.swift */ = {isa = PBXFileReference; fileEncoding = 4; lastKnownFileType = sourcecode.swift; path = KanvasCameraImagesTests.swift; sourceTree = "<group>"; };
		AB7263E7212CC83B0044ED96 /* KanvasCameraColorsTests.swift */ = {isa = PBXFileReference; fileEncoding = 4; lastKnownFileType = sourcecode.swift; path = KanvasCameraColorsTests.swift; sourceTree = "<group>"; };
		AB7263E8212CC83B0044ED96 /* KanvasCameraTimesTests.swift */ = {isa = PBXFileReference; fileEncoding = 4; lastKnownFileType = sourcecode.swift; path = KanvasCameraTimesTests.swift; sourceTree = "<group>"; };
		AB7263EE212CCBB30044ED96 /* CameraSegmentHandlerTests.swift */ = {isa = PBXFileReference; fileEncoding = 4; lastKnownFileType = sourcecode.swift; path = CameraSegmentHandlerTests.swift; sourceTree = "<group>"; };
		AB7F29432121F02A00B8D599 /* KanvasCameraExample.app */ = {isa = PBXFileReference; explicitFileType = wrapper.application; includeInIndex = 0; path = KanvasCameraExample.app; sourceTree = BUILT_PRODUCTS_DIR; };
		AB7F29462121F02A00B8D599 /* AppDelegate.swift */ = {isa = PBXFileReference; lastKnownFileType = sourcecode.swift; path = AppDelegate.swift; sourceTree = "<group>"; };
		AB7F29482121F02A00B8D599 /* KanvasCameraExampleViewController.swift */ = {isa = PBXFileReference; lastKnownFileType = sourcecode.swift; path = KanvasCameraExampleViewController.swift; sourceTree = "<group>"; };
		AB7F294B2121F02B00B8D599 /* Base */ = {isa = PBXFileReference; lastKnownFileType = file.storyboard; name = Base; path = Base.lproj/Main.storyboard; sourceTree = "<group>"; };
		AB7F294D2121F02C00B8D599 /* Assets.xcassets */ = {isa = PBXFileReference; lastKnownFileType = folder.assetcatalog; path = Assets.xcassets; sourceTree = "<group>"; };
		AB7F29502121F02C00B8D599 /* Base */ = {isa = PBXFileReference; lastKnownFileType = file.storyboard; name = Base; path = Base.lproj/LaunchScreen.storyboard; sourceTree = "<group>"; };
		AB7F29522121F02C00B8D599 /* Info.plist */ = {isa = PBXFileReference; lastKnownFileType = text.plist.xml; path = Info.plist; sourceTree = "<group>"; };
		AB7F295C2121F0ED00B8D599 /* KanvasCameraExampleTests.xctest */ = {isa = PBXFileReference; explicitFileType = wrapper.cfbundle; includeInIndex = 0; path = KanvasCameraExampleTests.xctest; sourceTree = BUILT_PRODUCTS_DIR; };
		AB7F29602121F0ED00B8D599 /* Info.plist */ = {isa = PBXFileReference; lastKnownFileType = text.plist.xml; path = Info.plist; sourceTree = "<group>"; };
		ABE498D52134AA1C00379F7F /* PhotoOutputHandlerTests.swift */ = {isa = PBXFileReference; fileEncoding = 4; lastKnownFileType = sourcecode.swift; path = PhotoOutputHandlerTests.swift; sourceTree = "<group>"; };
		ABE498D92134AD5700379F7F /* GifVideoOutputHandlerTests.swift */ = {isa = PBXFileReference; fileEncoding = 4; lastKnownFileType = sourcecode.swift; path = GifVideoOutputHandlerTests.swift; sourceTree = "<group>"; };
		ABE498DB2134AEB200379F7F /* VideoOutputHandlerTests.swift */ = {isa = PBXFileReference; fileEncoding = 4; lastKnownFileType = sourcecode.swift; path = VideoOutputHandlerTests.swift; sourceTree = "<group>"; };
		ABE498E32136F22400379F7F /* CameraRecorderTests.swift */ = {isa = PBXFileReference; fileEncoding = 4; lastKnownFileType = sourcecode.swift; path = CameraRecorderTests.swift; sourceTree = "<group>"; };
		ABE498E42136F22400379F7F /* CameraRecorderStub.swift */ = {isa = PBXFileReference; fileEncoding = 4; lastKnownFileType = sourcecode.swift; path = CameraRecorderStub.swift; sourceTree = "<group>"; };
		ABE498F621370DFD00379F7F /* MediaClipsCollectionViewTests.swift */ = {isa = PBXFileReference; fileEncoding = 4; lastKnownFileType = sourcecode.swift; path = MediaClipsCollectionViewTests.swift; sourceTree = "<group>"; };
		ABE498F721370DFD00379F7F /* MediaClipTests.swift */ = {isa = PBXFileReference; fileEncoding = 4; lastKnownFileType = sourcecode.swift; path = MediaClipTests.swift; sourceTree = "<group>"; };
		ABE498F821370DFD00379F7F /* MediaClipsCollectionControllerTests.swift */ = {isa = PBXFileReference; fileEncoding = 4; lastKnownFileType = sourcecode.swift; path = MediaClipsCollectionControllerTests.swift; sourceTree = "<group>"; };
		ABE498F921370DFD00379F7F /* MediaClipsCollectionCellTests.swift */ = {isa = PBXFileReference; fileEncoding = 4; lastKnownFileType = sourcecode.swift; path = MediaClipsCollectionCellTests.swift; sourceTree = "<group>"; };
		ABE498FE21370FAB00379F7F /* MediaClipsEditorViewControllerTests.swift */ = {isa = PBXFileReference; fileEncoding = 4; lastKnownFileType = sourcecode.swift; path = MediaClipsEditorViewControllerTests.swift; sourceTree = "<group>"; };
		ABE498FF21370FAB00379F7F /* MediaClipsEditorViewTests.swift */ = {isa = PBXFileReference; fileEncoding = 4; lastKnownFileType = sourcecode.swift; path = MediaClipsEditorViewTests.swift; sourceTree = "<group>"; };
		ABE49903213712E100379F7F /* OptionsControllerTests.swift */ = {isa = PBXFileReference; fileEncoding = 4; lastKnownFileType = sourcecode.swift; path = OptionsControllerTests.swift; sourceTree = "<group>"; };
		ABE49904213712E100379F7F /* OptionsStackViewTests.swift */ = {isa = PBXFileReference; fileEncoding = 4; lastKnownFileType = sourcecode.swift; path = OptionsStackViewTests.swift; sourceTree = "<group>"; };
		ABE49905213712E100379F7F /* OptionViewTests.swift */ = {isa = PBXFileReference; fileEncoding = 4; lastKnownFileType = sourcecode.swift; path = OptionViewTests.swift; sourceTree = "<group>"; };
		ABE4990B213722D300379F7F /* OptionTests.swift */ = {isa = PBXFileReference; lastKnownFileType = sourcecode.swift; path = OptionTests.swift; sourceTree = "<group>"; };
		ABE4991C2137307500379F7F /* IgnoreTouchesViewTests.swift */ = {isa = PBXFileReference; fileEncoding = 4; lastKnownFileType = sourcecode.swift; path = IgnoreTouchesViewTests.swift; sourceTree = "<group>"; };
		ABE4991D2137307500379F7F /* QueueTests.swift */ = {isa = PBXFileReference; fileEncoding = 4; lastKnownFileType = sourcecode.swift; path = QueueTests.swift; sourceTree = "<group>"; };
		ABE4992A21375B3700379F7F /* ShootButtonViewTests.swift */ = {isa = PBXFileReference; fileEncoding = 4; lastKnownFileType = sourcecode.swift; path = ShootButtonViewTests.swift; sourceTree = "<group>"; };
		ABFBDE25212CCDE400E1044C /* sample.mp4 */ = {isa = PBXFileReference; lastKnownFileType = file; path = sample.mp4; sourceTree = SOURCE_ROOT; };
		ABFBDE26212CCDE500E1044C /* sample.png */ = {isa = PBXFileReference; lastKnownFileType = image.png; path = sample.png; sourceTree = SOURCE_ROOT; };
		ABFBDE29212CCF0700E1044C /* CameraSegmentTests.swift */ = {isa = PBXFileReference; fileEncoding = 4; lastKnownFileType = sourcecode.swift; path = CameraSegmentTests.swift; sourceTree = "<group>"; };
		B049C18133FD4C00FAE1DF75 /* Pods_KanvasCameraExampleTests.framework */ = {isa = PBXFileReference; explicitFileType = wrapper.framework; includeInIndex = 0; path = Pods_KanvasCameraExampleTests.framework; sourceTree = BUILT_PRODUCTS_DIR; };
		F1F6839B40675658A9EB1A05 /* Pods-KanvasCameraExample.release.xcconfig */ = {isa = PBXFileReference; includeInIndex = 1; lastKnownFileType = text.xcconfig; name = "Pods-KanvasCameraExample.release.xcconfig"; path = "Pods/Target Support Files/Pods-KanvasCameraExample/Pods-KanvasCameraExample.release.xcconfig"; sourceTree = "<group>"; };
		F67459CFA8681ADB0C29FF28 /* Pods-KanvasCameraExample.debug.xcconfig */ = {isa = PBXFileReference; includeInIndex = 1; lastKnownFileType = text.xcconfig; name = "Pods-KanvasCameraExample.debug.xcconfig"; path = "Pods/Target Support Files/Pods-KanvasCameraExample/Pods-KanvasCameraExample.debug.xcconfig"; sourceTree = "<group>"; };
		FCEE38E678D0A1C310541517 /* Pods_KanvasCameraExample.framework */ = {isa = PBXFileReference; explicitFileType = wrapper.framework; includeInIndex = 0; path = Pods_KanvasCameraExample.framework; sourceTree = BUILT_PRODUCTS_DIR; };
/* End PBXFileReference section */

/* Begin PBXFrameworksBuildPhase section */
		AB7F29402121F02A00B8D599 /* Frameworks */ = {
			isa = PBXFrameworksBuildPhase;
			buildActionMask = 2147483647;
			files = (
				1A82DCEC21E83A81E483CA0A /* Pods_KanvasCameraExample.framework in Frameworks */,
			);
			runOnlyForDeploymentPostprocessing = 0;
		};
		AB7F29592121F0ED00B8D599 /* Frameworks */ = {
			isa = PBXFrameworksBuildPhase;
			buildActionMask = 2147483647;
			files = (
				AB9BBC99F2684E7C43CABD6E /* Pods_KanvasCameraExampleTests.framework in Frameworks */,
			);
			runOnlyForDeploymentPostprocessing = 0;
		};
/* End PBXFrameworksBuildPhase section */

/* Begin PBXGroup section */
		0EAE0C8A2139895A004CD7FF /* Camera */ = {
			isa = PBXGroup;
			children = (
				0EAE0CB52139D4F2004CD7FF /* CameraControllerTests.swift */,
				0EAE0C9721399C86004CD7FF /* CameraViewTests.swift */,
				0EAE0C8C2139895A004CD7FF /* CameraInputControllerTests.swift */,
				0EAE0C9A21399ED9004CD7FF /* CameraConstantsTests.swift */,
				0E29275E21879C18009E1FCF /* CameraZoomHandlerTests.swift */,
				65C1239F2201E13700562856 /* ImagePreviewControllerTests.swift */,
				764AC466221D8485005C82EC /* FilteredInputViewControllerTests.swift */,
			);
			path = Camera;
			sourceTree = "<group>";
		};
		0EAE0CA32139A9AA004CD7FF /* Modal */ = {
			isa = PBXGroup;
			children = (
				0EAE0CA42139A9AA004CD7FF /* ModalPresentationAnimationControllerTests.swift */,
				0EAE0CA52139A9AA004CD7FF /* ModalViewModelTests.swift */,
				0EAE0CA62139A9AA004CD7FF /* ModalControllerTests.swift */,
				0EAE0CA72139A9AA004CD7FF /* ModalPresentationControllerTests.swift */,
				0EAE0CA82139A9AA004CD7FF /* ModalViewTests.swift */,
			);
			path = Modal;
			sourceTree = "<group>";
		};
		0EAE0CAE2139B966004CD7FF /* CameraPreview */ = {
			isa = PBXGroup;
			children = (
				0EAE0CAF2139B966004CD7FF /* CameraPreviewControllerTests.swift */,
				0EAE0CB02139B966004CD7FF /* CameraPreviewViewTests.swift */,
				0EAE0CB32139B9B8004CD7FF /* LoadingIndicatorViewTests.swift */,
			);
			path = CameraPreview;
			sourceTree = "<group>";
		};
		0EBE144C2123726B00E9D0C8 /* Settings */ = {
			isa = PBXGroup;
			children = (
				0EBE144D2123727800E9D0C8 /* CameraSettingsTests.swift */,
			);
			path = Settings;
			sourceTree = "<group>";
		};
		105B8076DB787D6E1C259FB6 /* Pods */ = {
			isa = PBXGroup;
			children = (
				F67459CFA8681ADB0C29FF28 /* Pods-KanvasCameraExample.debug.xcconfig */,
				F1F6839B40675658A9EB1A05 /* Pods-KanvasCameraExample.release.xcconfig */,
				07DDC249DAB2E1FD27A71D49 /* Pods-KanvasCameraExampleTests.debug.xcconfig */,
				761E012CE7CCF5C5FED281D1 /* Pods-KanvasCameraExampleTests.release.xcconfig */,
				7FD18CF4703E381AA074395F /* Pods-KanvasCameraExampleUITests.debug.xcconfig */,
				304EF2CB1E9D5F1928A6D805 /* Pods-KanvasCameraExampleUITests.release.xcconfig */,
			);
			name = Pods;
			sourceTree = "<group>";
		};
<<<<<<< HEAD
		652DFA1022281F00007B1EF5 /* Filters */ = {
			isa = PBXGroup;
			children = (
				652DFA1122281F00007B1EF5 /* FilterCollectionControllerTests.swift */,
				652DFA1222281F00007B1EF5 /* FilterSettingsControllerTests.swift */,
				652DFA1322281F00007B1EF5 /* FilterSettingsViewTests.swift */,
				652DFA1422281F00007B1EF5 /* FilterItemTests.swift */,
				652DFA1522281F00007B1EF5 /* FilterCollectionCellTests.swift */,
				652DFA1622281F00007B1EF5 /* FilterCollectionViewTests.swift */,
=======
		764AC463221D83BD005C82EC /* OpenGL */ = {
			isa = PBXGroup;
			children = (
				764AC468221D84A1005C82EC /* Filters */,
				764AC46B221D84CD005C82EC /* GLPixelBufferViewTests.swift */,
				764AC46D221D851B005C82EC /* GLRendererTests.swift */,
				764AC46F221D8588005C82EC /* ShaderTests.swift */,
				764AC475221D86A2005C82EC /* GLUTests.swift */,
			);
			path = OpenGL;
			sourceTree = "<group>";
		};
		764AC468221D84A1005C82EC /* Filters */ = {
			isa = PBXGroup;
			children = (
				764AC469221D84B5005C82EC /* FilterTests.swift */,
>>>>>>> c61f8e17
			);
			path = Filters;
			sourceTree = "<group>";
		};
		76826A0A2208E387009C1789 /* Extensions */ = {
			isa = PBXGroup;
			children = (
				76BC5BAC220CCFF1007A9289 /* Array+MoveTests.swift */,
				76BC5BAD220CCFF2007A9289 /* ClosedRange+ClampTests.swift */,
				76826A0B2208E387009C1789 /* UIImage+FlipLeftMirroredTests.swift */,
			);
			path = Extensions;
			sourceTree = "<group>";
		};
		AB7263E4212CC83B0044ED96 /* Constants */ = {
			isa = PBXGroup;
			children = (
				AB7263E5212CC83B0044ED96 /* KanvasCameraStringsTests.swift */,
				AB7263E6212CC83B0044ED96 /* KanvasCameraImagesTests.swift */,
				AB7263E7212CC83B0044ED96 /* KanvasCameraColorsTests.swift */,
				AB7263E8212CC83B0044ED96 /* KanvasCameraTimesTests.swift */,
			);
			path = Constants;
			sourceTree = "<group>";
		};
		AB7263ED212CCBB30044ED96 /* Recording */ = {
			isa = PBXGroup;
			children = (
				0EAE0C88213985E8004CD7FF /* CameraSegmentHandlerStub.swift */,
				ABE498E42136F22400379F7F /* CameraRecorderStub.swift */,
				ABE498E32136F22400379F7F /* CameraRecorderTests.swift */,
				ABE498DB2134AEB200379F7F /* VideoOutputHandlerTests.swift */,
				ABE498D92134AD5700379F7F /* GifVideoOutputHandlerTests.swift */,
				ABE498D52134AA1C00379F7F /* PhotoOutputHandlerTests.swift */,
				ABFBDE29212CCF0700E1044C /* CameraSegmentTests.swift */,
				AB7263EE212CCBB30044ED96 /* CameraSegmentHandlerTests.swift */,
			);
			path = Recording;
			sourceTree = "<group>";
		};
		AB7F293A2121F02A00B8D599 = {
			isa = PBXGroup;
			children = (
				AB7F29452121F02A00B8D599 /* KanvasCameraExample */,
				AB7F295D2121F0ED00B8D599 /* KanvasCameraExampleTests */,
				AB7F29442121F02A00B8D599 /* Products */,
				105B8076DB787D6E1C259FB6 /* Pods */,
				C15AF1B8DCB328EAA7285428 /* Frameworks */,
			);
			sourceTree = "<group>";
		};
		AB7F29442121F02A00B8D599 /* Products */ = {
			isa = PBXGroup;
			children = (
				AB7F29432121F02A00B8D599 /* KanvasCameraExample.app */,
				AB7F295C2121F0ED00B8D599 /* KanvasCameraExampleTests.xctest */,
			);
			name = Products;
			sourceTree = "<group>";
		};
		AB7F29452121F02A00B8D599 /* KanvasCameraExample */ = {
			isa = PBXGroup;
			children = (
				ABFBDE25212CCDE400E1044C /* sample.mp4 */,
				ABFBDE26212CCDE500E1044C /* sample.png */,
				AB7F29462121F02A00B8D599 /* AppDelegate.swift */,
				AB7F29482121F02A00B8D599 /* KanvasCameraExampleViewController.swift */,
				AB7F294A2121F02B00B8D599 /* Main.storyboard */,
				AB7F294D2121F02C00B8D599 /* Assets.xcassets */,
				AB7F294F2121F02C00B8D599 /* LaunchScreen.storyboard */,
				AB7F29522121F02C00B8D599 /* Info.plist */,
			);
			path = KanvasCameraExample;
			sourceTree = "<group>";
		};
		AB7F295D2121F0ED00B8D599 /* KanvasCameraExampleTests */ = {
			isa = PBXGroup;
			children = (
				0EAE0CB72139EC81004CD7FF /* KanvasCameraAnalyticsStub.swift */,
				0EAE0CAE2139B966004CD7FF /* CameraPreview */,
				0EAE0CA32139A9AA004CD7FF /* Modal */,
				0EAE0C8A2139895A004CD7FF /* Camera */,
				652DFA1022281F00007B1EF5 /* Filters */,
				ABE4992921375B3700379F7F /* ModeSelector */,
				764AC463221D83BD005C82EC /* OpenGL */,
				ABE4991B2137307500379F7F /* Utility */,
				ABE49902213712E100379F7F /* Options */,
				ABE498F521370DFD00379F7F /* MediaClips */,
				AB7263ED212CCBB30044ED96 /* Recording */,
				AB7263E4212CC83B0044ED96 /* Constants */,
				0EBE144C2123726B00E9D0C8 /* Settings */,
				76826A0A2208E387009C1789 /* Extensions */,
				AB7F29602121F0ED00B8D599 /* Info.plist */,
			);
			path = KanvasCameraExampleTests;
			sourceTree = "<group>";
		};
		ABE498F521370DFD00379F7F /* MediaClips */ = {
			isa = PBXGroup;
			children = (
				ABE498FE21370FAB00379F7F /* MediaClipsEditorViewControllerTests.swift */,
				ABE498FF21370FAB00379F7F /* MediaClipsEditorViewTests.swift */,
				ABE498F621370DFD00379F7F /* MediaClipsCollectionViewTests.swift */,
				ABE498F721370DFD00379F7F /* MediaClipTests.swift */,
				ABE498F821370DFD00379F7F /* MediaClipsCollectionControllerTests.swift */,
				ABE498F921370DFD00379F7F /* MediaClipsCollectionCellTests.swift */,
			);
			path = MediaClips;
			sourceTree = "<group>";
		};
		ABE49902213712E100379F7F /* Options */ = {
			isa = PBXGroup;
			children = (
				ABE49903213712E100379F7F /* OptionsControllerTests.swift */,
				ABE49904213712E100379F7F /* OptionsStackViewTests.swift */,
				ABE49905213712E100379F7F /* OptionViewTests.swift */,
				ABE4990B213722D300379F7F /* OptionTests.swift */,
				0EDE7A3A216425BD009DB00F /* ExtendedStackViewTests.swift */,
				0EDE7A3C216425C5009DB00F /* ExtendedButtonTests.swift */,
			);
			path = Options;
			sourceTree = "<group>";
		};
		ABE4991B2137307500379F7F /* Utility */ = {
			isa = PBXGroup;
			children = (
				ABE4991C2137307500379F7F /* IgnoreTouchesViewTests.swift */,
				ABE4991D2137307500379F7F /* QueueTests.swift */,
				0E5CFADD219F283B00D8F6F5 /* DeviceTests.swift */,
				0E6450B821B5B72B00CB7672 /* IgnoreTouchesCollectionViewTests.swift */,
			);
			path = Utility;
			sourceTree = "<group>";
		};
		ABE4992921375B3700379F7F /* ModeSelector */ = {
			isa = PBXGroup;
			children = (
				0EAE0C7D21387C39004CD7FF /* ModeButtonViewTests.swift */,
				ABE4992A21375B3700379F7F /* ShootButtonViewTests.swift */,
				0EAE0C7F21387DE3004CD7FF /* ModeSelectorAndShootControllerTests.swift */,
				0EAE0C8021387DE3004CD7FF /* ModeSelectorAndShootViewTests.swift */,
			);
			path = ModeSelector;
			sourceTree = "<group>";
		};
		C15AF1B8DCB328EAA7285428 /* Frameworks */ = {
			isa = PBXGroup;
			children = (
				A4E5C17CE13C14A294FC20A5 /* libPods-KanvasCameraExampleUITests.a */,
				FCEE38E678D0A1C310541517 /* Pods_KanvasCameraExample.framework */,
				B049C18133FD4C00FAE1DF75 /* Pods_KanvasCameraExampleTests.framework */,
			);
			name = Frameworks;
			sourceTree = "<group>";
		};
/* End PBXGroup section */

/* Begin PBXNativeTarget section */
		AB7F29422121F02A00B8D599 /* KanvasCameraExample */ = {
			isa = PBXNativeTarget;
			buildConfigurationList = AB7F29552121F02C00B8D599 /* Build configuration list for PBXNativeTarget "KanvasCameraExample" */;
			buildPhases = (
				C525F6F27716A3975575419A /* [CP] Check Pods Manifest.lock */,
				AB7F293F2121F02A00B8D599 /* Sources */,
				AB7F29402121F02A00B8D599 /* Frameworks */,
				AB7F29412121F02A00B8D599 /* Resources */,
				7BADC7EFC2B159B2A79CC30D /* [CP] Embed Pods Frameworks */,
			);
			buildRules = (
			);
			dependencies = (
			);
			name = KanvasCameraExample;
			productName = KanvasCameraExample;
			productReference = AB7F29432121F02A00B8D599 /* KanvasCameraExample.app */;
			productType = "com.apple.product-type.application";
		};
		AB7F295B2121F0ED00B8D599 /* KanvasCameraExampleTests */ = {
			isa = PBXNativeTarget;
			buildConfigurationList = AB7F29652121F0ED00B8D599 /* Build configuration list for PBXNativeTarget "KanvasCameraExampleTests" */;
			buildPhases = (
				9B52629913251AB792550162 /* [CP] Check Pods Manifest.lock */,
				AB7F29582121F0ED00B8D599 /* Sources */,
				AB7F29592121F0ED00B8D599 /* Frameworks */,
				AB7F295A2121F0ED00B8D599 /* Resources */,
				C7E4F007DFA2D2F5EBF08989 /* [CP] Embed Pods Frameworks */,
			);
			buildRules = (
			);
			dependencies = (
				AB7F29622121F0ED00B8D599 /* PBXTargetDependency */,
			);
			name = KanvasCameraExampleTests;
			productName = KanvasCameraExampleTests;
			productReference = AB7F295C2121F0ED00B8D599 /* KanvasCameraExampleTests.xctest */;
			productType = "com.apple.product-type.bundle.unit-test";
		};
/* End PBXNativeTarget section */

/* Begin PBXProject section */
		AB7F293B2121F02A00B8D599 /* Project object */ = {
			isa = PBXProject;
			attributes = {
				LastSwiftUpdateCheck = 0940;
				LastUpgradeCheck = 0940;
				ORGANIZATIONNAME = Tumblr;
				TargetAttributes = {
					AB7F29422121F02A00B8D599 = {
						CreatedOnToolsVersion = 9.4;
					};
					AB7F295B2121F0ED00B8D599 = {
						CreatedOnToolsVersion = 9.4;
						TestTargetID = AB7F29422121F02A00B8D599;
					};
				};
			};
			buildConfigurationList = AB7F293E2121F02A00B8D599 /* Build configuration list for PBXProject "KanvasCameraExample" */;
			compatibilityVersion = "Xcode 9.3";
			developmentRegion = en;
			hasScannedForEncodings = 0;
			knownRegions = (
				en,
				Base,
			);
			mainGroup = AB7F293A2121F02A00B8D599;
			productRefGroup = AB7F29442121F02A00B8D599 /* Products */;
			projectDirPath = "";
			projectRoot = "";
			targets = (
				AB7F29422121F02A00B8D599 /* KanvasCameraExample */,
				AB7F295B2121F0ED00B8D599 /* KanvasCameraExampleTests */,
			);
		};
/* End PBXProject section */

/* Begin PBXResourcesBuildPhase section */
		AB7F29412121F02A00B8D599 /* Resources */ = {
			isa = PBXResourcesBuildPhase;
			buildActionMask = 2147483647;
			files = (
				AB7F29512121F02C00B8D599 /* LaunchScreen.storyboard in Resources */,
				AB7F294E2121F02C00B8D599 /* Assets.xcassets in Resources */,
				AB7F294C2121F02B00B8D599 /* Main.storyboard in Resources */,
				ABFBDE27212CCDE500E1044C /* sample.mp4 in Resources */,
				ABFBDE28212CCDE500E1044C /* sample.png in Resources */,
			);
			runOnlyForDeploymentPostprocessing = 0;
		};
		AB7F295A2121F0ED00B8D599 /* Resources */ = {
			isa = PBXResourcesBuildPhase;
			buildActionMask = 2147483647;
			files = (
				AB997EEB212CD07800A346A2 /* sample.mp4 in Resources */,
				AB997EEC212CD07A00A346A2 /* sample.png in Resources */,
			);
			runOnlyForDeploymentPostprocessing = 0;
		};
/* End PBXResourcesBuildPhase section */

/* Begin PBXShellScriptBuildPhase section */
		7BADC7EFC2B159B2A79CC30D /* [CP] Embed Pods Frameworks */ = {
			isa = PBXShellScriptBuildPhase;
			buildActionMask = 2147483647;
			files = (
			);
			inputPaths = (
				"${PODS_ROOT}/Target Support Files/Pods-KanvasCameraExample/Pods-KanvasCameraExample-frameworks.sh",
				"${BUILT_PRODUCTS_DIR}/KanvasCamera/KanvasCamera.framework",
				"${BUILT_PRODUCTS_DIR}/TumblrTheme/TumblrTheme.framework",
			);
			name = "[CP] Embed Pods Frameworks";
			outputPaths = (
				"${TARGET_BUILD_DIR}/${FRAMEWORKS_FOLDER_PATH}/KanvasCamera.framework",
				"${TARGET_BUILD_DIR}/${FRAMEWORKS_FOLDER_PATH}/TumblrTheme.framework",
			);
			runOnlyForDeploymentPostprocessing = 0;
			shellPath = /bin/sh;
			shellScript = "\"${PODS_ROOT}/Target Support Files/Pods-KanvasCameraExample/Pods-KanvasCameraExample-frameworks.sh\"\n";
			showEnvVarsInLog = 0;
		};
		9B52629913251AB792550162 /* [CP] Check Pods Manifest.lock */ = {
			isa = PBXShellScriptBuildPhase;
			buildActionMask = 2147483647;
			files = (
			);
			inputPaths = (
				"${PODS_PODFILE_DIR_PATH}/Podfile.lock",
				"${PODS_ROOT}/Manifest.lock",
			);
			name = "[CP] Check Pods Manifest.lock";
			outputPaths = (
				"$(DERIVED_FILE_DIR)/Pods-KanvasCameraExampleTests-checkManifestLockResult.txt",
			);
			runOnlyForDeploymentPostprocessing = 0;
			shellPath = /bin/sh;
			shellScript = "diff \"${PODS_PODFILE_DIR_PATH}/Podfile.lock\" \"${PODS_ROOT}/Manifest.lock\" > /dev/null\nif [ $? != 0 ] ; then\n    # print error to STDERR\n    echo \"error: The sandbox is not in sync with the Podfile.lock. Run 'pod install' or update your CocoaPods installation.\" >&2\n    exit 1\nfi\n# This output is used by Xcode 'outputs' to avoid re-running this script phase.\necho \"SUCCESS\" > \"${SCRIPT_OUTPUT_FILE_0}\"\n";
			showEnvVarsInLog = 0;
		};
		C525F6F27716A3975575419A /* [CP] Check Pods Manifest.lock */ = {
			isa = PBXShellScriptBuildPhase;
			buildActionMask = 2147483647;
			files = (
			);
			inputPaths = (
				"${PODS_PODFILE_DIR_PATH}/Podfile.lock",
				"${PODS_ROOT}/Manifest.lock",
			);
			name = "[CP] Check Pods Manifest.lock";
			outputPaths = (
				"$(DERIVED_FILE_DIR)/Pods-KanvasCameraExample-checkManifestLockResult.txt",
			);
			runOnlyForDeploymentPostprocessing = 0;
			shellPath = /bin/sh;
			shellScript = "diff \"${PODS_PODFILE_DIR_PATH}/Podfile.lock\" \"${PODS_ROOT}/Manifest.lock\" > /dev/null\nif [ $? != 0 ] ; then\n    # print error to STDERR\n    echo \"error: The sandbox is not in sync with the Podfile.lock. Run 'pod install' or update your CocoaPods installation.\" >&2\n    exit 1\nfi\n# This output is used by Xcode 'outputs' to avoid re-running this script phase.\necho \"SUCCESS\" > \"${SCRIPT_OUTPUT_FILE_0}\"\n";
			showEnvVarsInLog = 0;
		};
		C7E4F007DFA2D2F5EBF08989 /* [CP] Embed Pods Frameworks */ = {
			isa = PBXShellScriptBuildPhase;
			buildActionMask = 2147483647;
			files = (
			);
			inputPaths = (
				"${PODS_ROOT}/Target Support Files/Pods-KanvasCameraExampleTests/Pods-KanvasCameraExampleTests-frameworks.sh",
				"${BUILT_PRODUCTS_DIR}/KanvasCamera/KanvasCamera.framework",
				"${BUILT_PRODUCTS_DIR}/TumblrTheme/TumblrTheme.framework",
				"${BUILT_PRODUCTS_DIR}/FBSnapshotTestCase/FBSnapshotTestCase.framework",
			);
			name = "[CP] Embed Pods Frameworks";
			outputPaths = (
				"${TARGET_BUILD_DIR}/${FRAMEWORKS_FOLDER_PATH}/KanvasCamera.framework",
				"${TARGET_BUILD_DIR}/${FRAMEWORKS_FOLDER_PATH}/TumblrTheme.framework",
				"${TARGET_BUILD_DIR}/${FRAMEWORKS_FOLDER_PATH}/FBSnapshotTestCase.framework",
			);
			runOnlyForDeploymentPostprocessing = 0;
			shellPath = /bin/sh;
			shellScript = "\"${PODS_ROOT}/Target Support Files/Pods-KanvasCameraExampleTests/Pods-KanvasCameraExampleTests-frameworks.sh\"\n";
			showEnvVarsInLog = 0;
		};
/* End PBXShellScriptBuildPhase section */

/* Begin PBXSourcesBuildPhase section */
		AB7F293F2121F02A00B8D599 /* Sources */ = {
			isa = PBXSourcesBuildPhase;
			buildActionMask = 2147483647;
			files = (
				AB7F29492121F02A00B8D599 /* KanvasCameraExampleViewController.swift in Sources */,
				AB7F29472121F02A00B8D599 /* AppDelegate.swift in Sources */,
				0EAE0CB92139EC85004CD7FF /* KanvasCameraAnalyticsStub.swift in Sources */,
			);
			runOnlyForDeploymentPostprocessing = 0;
		};
		AB7F29582121F0ED00B8D599 /* Sources */ = {
			isa = PBXSourcesBuildPhase;
			buildActionMask = 2147483647;
			files = (
				ABE4990C213722D300379F7F /* OptionTests.swift in Sources */,
				0EDE7A3D216425C5009DB00F /* ExtendedButtonTests.swift in Sources */,
				ABE498FB21370DFD00379F7F /* MediaClipTests.swift in Sources */,
				76BC5BAF220CCFF2007A9289 /* ClosedRange+ClampTests.swift in Sources */,
				764AC46C221D84CD005C82EC /* GLPixelBufferViewTests.swift in Sources */,
				0EAE0CB82139EC81004CD7FF /* KanvasCameraAnalyticsStub.swift in Sources */,
				ABE498E62136F22400379F7F /* CameraRecorderStub.swift in Sources */,
				ABE4990121370FAB00379F7F /* MediaClipsEditorViewTests.swift in Sources */,
				0EAE0C89213985E8004CD7FF /* CameraSegmentHandlerStub.swift in Sources */,
				764AC470221D8588005C82EC /* ShaderTests.swift in Sources */,
				0EBE144E2123727800E9D0C8 /* CameraSettingsTests.swift in Sources */,
				0EAE0CAD2139A9AA004CD7FF /* ModalViewTests.swift in Sources */,
				ABE49906213712E100379F7F /* OptionsControllerTests.swift in Sources */,
				76BC5BAE220CCFF2007A9289 /* Array+MoveTests.swift in Sources */,
				0EAE0C9921399C86004CD7FF /* CameraViewTests.swift in Sources */,
				0EAE0C8E2139895A004CD7FF /* CameraInputControllerTests.swift in Sources */,
				0EAE0C8221387DE3004CD7FF /* ModeSelectorAndShootViewTests.swift in Sources */,
				652DFA1B22281F00007B1EF5 /* FilterCollectionCellTests.swift in Sources */,
				0EAE0C9B21399ED9004CD7FF /* CameraConstantsTests.swift in Sources */,
				AB7263EF212CCBB30044ED96 /* CameraSegmentHandlerTests.swift in Sources */,
				0EAE0CB12139B966004CD7FF /* CameraPreviewControllerTests.swift in Sources */,
				0E6450B921B5B72B00CB7672 /* IgnoreTouchesCollectionViewTests.swift in Sources */,
				0EDE7A3B216425BD009DB00F /* ExtendedStackViewTests.swift in Sources */,
				764AC46E221D851B005C82EC /* GLRendererTests.swift in Sources */,
				ABE49907213712E100379F7F /* OptionsStackViewTests.swift in Sources */,
				AB7263EA212CC83B0044ED96 /* KanvasCameraImagesTests.swift in Sources */,
				ABE498FC21370DFD00379F7F /* MediaClipsCollectionControllerTests.swift in Sources */,
				0EAE0CA92139A9AA004CD7FF /* ModalPresentationAnimationControllerTests.swift in Sources */,
				AB7263EB212CC83B0044ED96 /* KanvasCameraColorsTests.swift in Sources */,
				0EAE0CB62139D4F2004CD7FF /* CameraControllerTests.swift in Sources */,
				0EAE0CB42139B9B8004CD7FF /* LoadingIndicatorViewTests.swift in Sources */,
				652DFA1C22281F00007B1EF5 /* FilterCollectionViewTests.swift in Sources */,
				652DFA1922281F00007B1EF5 /* FilterSettingsViewTests.swift in Sources */,
				0EAE0CAA2139A9AA004CD7FF /* ModalViewModelTests.swift in Sources */,
				764AC46A221D84B5005C82EC /* FilterTests.swift in Sources */,
				65C123A02201E13700562856 /* ImagePreviewControllerTests.swift in Sources */,
				652DFA1722281F00007B1EF5 /* FilterCollectionControllerTests.swift in Sources */,
				0EAE0CAC2139A9AA004CD7FF /* ModalPresentationControllerTests.swift in Sources */,
				ABE498D62134AA1C00379F7F /* PhotoOutputHandlerTests.swift in Sources */,
				ABE498FD21370DFD00379F7F /* MediaClipsCollectionCellTests.swift in Sources */,
				ABE498E52136F22400379F7F /* CameraRecorderTests.swift in Sources */,
				ABE498DC2134AEB200379F7F /* VideoOutputHandlerTests.swift in Sources */,
				652DFA1822281F00007B1EF5 /* FilterSettingsControllerTests.swift in Sources */,
				AB7263EC212CC83B0044ED96 /* KanvasCameraTimesTests.swift in Sources */,
				ABE498FA21370DFD00379F7F /* MediaClipsCollectionViewTests.swift in Sources */,
				0EAE0C7E21387C39004CD7FF /* ModeButtonViewTests.swift in Sources */,
				ABFBDE2A212CCF0700E1044C /* CameraSegmentTests.swift in Sources */,
				76826A0E2208E387009C1789 /* UIImage+FlipLeftMirroredTests.swift in Sources */,
				ABE498DA2134AD5700379F7F /* GifVideoOutputHandlerTests.swift in Sources */,
				0EAE0C8121387DE3004CD7FF /* ModeSelectorAndShootControllerTests.swift in Sources */,
				0EAE0CB22139B966004CD7FF /* CameraPreviewViewTests.swift in Sources */,
				652DFA1A22281F00007B1EF5 /* FilterItemTests.swift in Sources */,
				0EAE0CAB2139A9AA004CD7FF /* ModalControllerTests.swift in Sources */,
				ABE4991F2137307500379F7F /* QueueTests.swift in Sources */,
				764AC467221D8485005C82EC /* FilteredInputViewControllerTests.swift in Sources */,
				ABE4992B21375B3700379F7F /* ShootButtonViewTests.swift in Sources */,
				ABE4991E2137307500379F7F /* IgnoreTouchesViewTests.swift in Sources */,
				ABE49908213712E100379F7F /* OptionViewTests.swift in Sources */,
				ABE4990021370FAB00379F7F /* MediaClipsEditorViewControllerTests.swift in Sources */,
				764AC476221D86A2005C82EC /* GLUTests.swift in Sources */,
				0E29275F21879C18009E1FCF /* CameraZoomHandlerTests.swift in Sources */,
				AB7263E9212CC83B0044ED96 /* KanvasCameraStringsTests.swift in Sources */,
				0E5CFADE219F283B00D8F6F5 /* DeviceTests.swift in Sources */,
			);
			runOnlyForDeploymentPostprocessing = 0;
		};
/* End PBXSourcesBuildPhase section */

/* Begin PBXTargetDependency section */
		AB7F29622121F0ED00B8D599 /* PBXTargetDependency */ = {
			isa = PBXTargetDependency;
			target = AB7F29422121F02A00B8D599 /* KanvasCameraExample */;
			targetProxy = AB7F29612121F0ED00B8D599 /* PBXContainerItemProxy */;
		};
/* End PBXTargetDependency section */

/* Begin PBXVariantGroup section */
		AB7F294A2121F02B00B8D599 /* Main.storyboard */ = {
			isa = PBXVariantGroup;
			children = (
				AB7F294B2121F02B00B8D599 /* Base */,
			);
			name = Main.storyboard;
			sourceTree = "<group>";
		};
		AB7F294F2121F02C00B8D599 /* LaunchScreen.storyboard */ = {
			isa = PBXVariantGroup;
			children = (
				AB7F29502121F02C00B8D599 /* Base */,
			);
			name = LaunchScreen.storyboard;
			sourceTree = "<group>";
		};
/* End PBXVariantGroup section */

/* Begin XCBuildConfiguration section */
		AB7F29532121F02C00B8D599 /* Debug */ = {
			isa = XCBuildConfiguration;
			buildSettings = {
				ALWAYS_SEARCH_USER_PATHS = NO;
				CLANG_ANALYZER_NONNULL = YES;
				CLANG_ANALYZER_NUMBER_OBJECT_CONVERSION = YES_AGGRESSIVE;
				CLANG_CXX_LANGUAGE_STANDARD = "gnu++14";
				CLANG_CXX_LIBRARY = "libc++";
				CLANG_ENABLE_MODULES = YES;
				CLANG_ENABLE_OBJC_ARC = YES;
				CLANG_ENABLE_OBJC_WEAK = YES;
				CLANG_WARN_BLOCK_CAPTURE_AUTORELEASING = YES;
				CLANG_WARN_BOOL_CONVERSION = YES;
				CLANG_WARN_COMMA = YES;
				CLANG_WARN_CONSTANT_CONVERSION = YES;
				CLANG_WARN_DEPRECATED_OBJC_IMPLEMENTATIONS = YES;
				CLANG_WARN_DIRECT_OBJC_ISA_USAGE = YES_ERROR;
				CLANG_WARN_DOCUMENTATION_COMMENTS = YES;
				CLANG_WARN_EMPTY_BODY = YES;
				CLANG_WARN_ENUM_CONVERSION = YES;
				CLANG_WARN_INFINITE_RECURSION = YES;
				CLANG_WARN_INT_CONVERSION = YES;
				CLANG_WARN_NON_LITERAL_NULL_CONVERSION = YES;
				CLANG_WARN_OBJC_IMPLICIT_RETAIN_SELF = YES;
				CLANG_WARN_OBJC_LITERAL_CONVERSION = YES;
				CLANG_WARN_OBJC_ROOT_CLASS = YES_ERROR;
				CLANG_WARN_RANGE_LOOP_ANALYSIS = YES;
				CLANG_WARN_STRICT_PROTOTYPES = YES;
				CLANG_WARN_SUSPICIOUS_MOVE = YES;
				CLANG_WARN_UNGUARDED_AVAILABILITY = YES_AGGRESSIVE;
				CLANG_WARN_UNREACHABLE_CODE = YES;
				CLANG_WARN__DUPLICATE_METHOD_MATCH = YES;
				CODE_SIGN_IDENTITY = "iPhone Developer";
				COPY_PHASE_STRIP = NO;
				DEBUG_INFORMATION_FORMAT = dwarf;
				ENABLE_STRICT_OBJC_MSGSEND = YES;
				ENABLE_TESTABILITY = YES;
				GCC_C_LANGUAGE_STANDARD = gnu11;
				GCC_DYNAMIC_NO_PIC = NO;
				GCC_NO_COMMON_BLOCKS = YES;
				GCC_OPTIMIZATION_LEVEL = 0;
				GCC_PREPROCESSOR_DEFINITIONS = (
					"DEBUG=1",
					"$(inherited)",
				);
				GCC_WARN_64_TO_32_BIT_CONVERSION = YES;
				GCC_WARN_ABOUT_RETURN_TYPE = YES_ERROR;
				GCC_WARN_UNDECLARED_SELECTOR = YES;
				GCC_WARN_UNINITIALIZED_AUTOS = YES_AGGRESSIVE;
				GCC_WARN_UNUSED_FUNCTION = YES;
				GCC_WARN_UNUSED_VARIABLE = YES;
				IPHONEOS_DEPLOYMENT_TARGET = 11.4;
				MTL_ENABLE_DEBUG_INFO = YES;
				ONLY_ACTIVE_ARCH = YES;
				SDKROOT = iphoneos;
				SWIFT_ACTIVE_COMPILATION_CONDITIONS = DEBUG;
				SWIFT_OPTIMIZATION_LEVEL = "-Onone";
				SWIFT_VERSION = 4.2;
			};
			name = Debug;
		};
		AB7F29542121F02C00B8D599 /* Release */ = {
			isa = XCBuildConfiguration;
			buildSettings = {
				ALWAYS_SEARCH_USER_PATHS = NO;
				CLANG_ANALYZER_NONNULL = YES;
				CLANG_ANALYZER_NUMBER_OBJECT_CONVERSION = YES_AGGRESSIVE;
				CLANG_CXX_LANGUAGE_STANDARD = "gnu++14";
				CLANG_CXX_LIBRARY = "libc++";
				CLANG_ENABLE_MODULES = YES;
				CLANG_ENABLE_OBJC_ARC = YES;
				CLANG_ENABLE_OBJC_WEAK = YES;
				CLANG_WARN_BLOCK_CAPTURE_AUTORELEASING = YES;
				CLANG_WARN_BOOL_CONVERSION = YES;
				CLANG_WARN_COMMA = YES;
				CLANG_WARN_CONSTANT_CONVERSION = YES;
				CLANG_WARN_DEPRECATED_OBJC_IMPLEMENTATIONS = YES;
				CLANG_WARN_DIRECT_OBJC_ISA_USAGE = YES_ERROR;
				CLANG_WARN_DOCUMENTATION_COMMENTS = YES;
				CLANG_WARN_EMPTY_BODY = YES;
				CLANG_WARN_ENUM_CONVERSION = YES;
				CLANG_WARN_INFINITE_RECURSION = YES;
				CLANG_WARN_INT_CONVERSION = YES;
				CLANG_WARN_NON_LITERAL_NULL_CONVERSION = YES;
				CLANG_WARN_OBJC_IMPLICIT_RETAIN_SELF = YES;
				CLANG_WARN_OBJC_LITERAL_CONVERSION = YES;
				CLANG_WARN_OBJC_ROOT_CLASS = YES_ERROR;
				CLANG_WARN_RANGE_LOOP_ANALYSIS = YES;
				CLANG_WARN_STRICT_PROTOTYPES = YES;
				CLANG_WARN_SUSPICIOUS_MOVE = YES;
				CLANG_WARN_UNGUARDED_AVAILABILITY = YES_AGGRESSIVE;
				CLANG_WARN_UNREACHABLE_CODE = YES;
				CLANG_WARN__DUPLICATE_METHOD_MATCH = YES;
				CODE_SIGN_IDENTITY = "iPhone Developer";
				COPY_PHASE_STRIP = NO;
				DEBUG_INFORMATION_FORMAT = "dwarf-with-dsym";
				ENABLE_NS_ASSERTIONS = NO;
				ENABLE_STRICT_OBJC_MSGSEND = YES;
				GCC_C_LANGUAGE_STANDARD = gnu11;
				GCC_NO_COMMON_BLOCKS = YES;
				GCC_WARN_64_TO_32_BIT_CONVERSION = YES;
				GCC_WARN_ABOUT_RETURN_TYPE = YES_ERROR;
				GCC_WARN_UNDECLARED_SELECTOR = YES;
				GCC_WARN_UNINITIALIZED_AUTOS = YES_AGGRESSIVE;
				GCC_WARN_UNUSED_FUNCTION = YES;
				GCC_WARN_UNUSED_VARIABLE = YES;
				IPHONEOS_DEPLOYMENT_TARGET = 11.4;
				MTL_ENABLE_DEBUG_INFO = NO;
				SDKROOT = iphoneos;
				SWIFT_COMPILATION_MODE = wholemodule;
				SWIFT_OPTIMIZATION_LEVEL = "-O";
				SWIFT_VERSION = 4.2;
				VALIDATE_PRODUCT = YES;
			};
			name = Release;
		};
		AB7F29562121F02C00B8D599 /* Debug */ = {
			isa = XCBuildConfiguration;
			baseConfigurationReference = F67459CFA8681ADB0C29FF28 /* Pods-KanvasCameraExample.debug.xcconfig */;
			buildSettings = {
				ASSETCATALOG_COMPILER_APPICON_NAME = AppIcon;
				CODE_SIGN_STYLE = Automatic;
				DEVELOPMENT_TEAM = 84Q69XA6W4;
				INFOPLIST_FILE = KanvasCameraExample/Info.plist;
				IPHONEOS_DEPLOYMENT_TARGET = 11.0;
				LD_RUNPATH_SEARCH_PATHS = (
					"$(inherited)",
					"@executable_path/Frameworks",
				);
				PRODUCT_BUNDLE_IDENTIFIER = com.tumblr.KanvasCameraExample;
				PRODUCT_NAME = "$(TARGET_NAME)";
				SWIFT_VERSION = 4.2;
				TARGETED_DEVICE_FAMILY = "1,2";
			};
			name = Debug;
		};
		AB7F29572121F02C00B8D599 /* Release */ = {
			isa = XCBuildConfiguration;
			baseConfigurationReference = F1F6839B40675658A9EB1A05 /* Pods-KanvasCameraExample.release.xcconfig */;
			buildSettings = {
				ASSETCATALOG_COMPILER_APPICON_NAME = AppIcon;
				CODE_SIGN_STYLE = Automatic;
				DEVELOPMENT_TEAM = 84Q69XA6W4;
				INFOPLIST_FILE = KanvasCameraExample/Info.plist;
				IPHONEOS_DEPLOYMENT_TARGET = 11.0;
				LD_RUNPATH_SEARCH_PATHS = (
					"$(inherited)",
					"@executable_path/Frameworks",
				);
				PRODUCT_BUNDLE_IDENTIFIER = com.tumblr.KanvasCameraExample;
				PRODUCT_NAME = "$(TARGET_NAME)";
				SWIFT_VERSION = 4.2;
				TARGETED_DEVICE_FAMILY = "1,2";
			};
			name = Release;
		};
		AB7F29632121F0ED00B8D599 /* Debug */ = {
			isa = XCBuildConfiguration;
			baseConfigurationReference = 07DDC249DAB2E1FD27A71D49 /* Pods-KanvasCameraExampleTests.debug.xcconfig */;
			buildSettings = {
				BUNDLE_LOADER = "$(TEST_HOST)";
				CODE_SIGN_STYLE = Automatic;
				DEVELOPMENT_TEAM = 84Q69XA6W4;
				INFOPLIST_FILE = KanvasCameraExampleTests/Info.plist;
				LD_RUNPATH_SEARCH_PATHS = (
					"$(inherited)",
					"@executable_path/Frameworks",
					"@loader_path/Frameworks",
				);
				PRODUCT_BUNDLE_IDENTIFIER = com.tumblr.KanvasCameraExampleTests;
				PRODUCT_NAME = "$(TARGET_NAME)";
				SWIFT_VERSION = 4.2;
				TARGETED_DEVICE_FAMILY = "1,2";
				TEST_HOST = "$(BUILT_PRODUCTS_DIR)/KanvasCameraExample.app/KanvasCameraExample";
			};
			name = Debug;
		};
		AB7F29642121F0ED00B8D599 /* Release */ = {
			isa = XCBuildConfiguration;
			baseConfigurationReference = 761E012CE7CCF5C5FED281D1 /* Pods-KanvasCameraExampleTests.release.xcconfig */;
			buildSettings = {
				BUNDLE_LOADER = "$(TEST_HOST)";
				CODE_SIGN_STYLE = Automatic;
				DEVELOPMENT_TEAM = 84Q69XA6W4;
				INFOPLIST_FILE = KanvasCameraExampleTests/Info.plist;
				LD_RUNPATH_SEARCH_PATHS = (
					"$(inherited)",
					"@executable_path/Frameworks",
					"@loader_path/Frameworks",
				);
				PRODUCT_BUNDLE_IDENTIFIER = com.tumblr.KanvasCameraExampleTests;
				PRODUCT_NAME = "$(TARGET_NAME)";
				SWIFT_VERSION = 4.2;
				TARGETED_DEVICE_FAMILY = "1,2";
				TEST_HOST = "$(BUILT_PRODUCTS_DIR)/KanvasCameraExample.app/KanvasCameraExample";
			};
			name = Release;
		};
/* End XCBuildConfiguration section */

/* Begin XCConfigurationList section */
		AB7F293E2121F02A00B8D599 /* Build configuration list for PBXProject "KanvasCameraExample" */ = {
			isa = XCConfigurationList;
			buildConfigurations = (
				AB7F29532121F02C00B8D599 /* Debug */,
				AB7F29542121F02C00B8D599 /* Release */,
			);
			defaultConfigurationIsVisible = 0;
			defaultConfigurationName = Release;
		};
		AB7F29552121F02C00B8D599 /* Build configuration list for PBXNativeTarget "KanvasCameraExample" */ = {
			isa = XCConfigurationList;
			buildConfigurations = (
				AB7F29562121F02C00B8D599 /* Debug */,
				AB7F29572121F02C00B8D599 /* Release */,
			);
			defaultConfigurationIsVisible = 0;
			defaultConfigurationName = Release;
		};
		AB7F29652121F0ED00B8D599 /* Build configuration list for PBXNativeTarget "KanvasCameraExampleTests" */ = {
			isa = XCConfigurationList;
			buildConfigurations = (
				AB7F29632121F0ED00B8D599 /* Debug */,
				AB7F29642121F0ED00B8D599 /* Release */,
			);
			defaultConfigurationIsVisible = 0;
			defaultConfigurationName = Release;
		};
/* End XCConfigurationList section */
	};
	rootObject = AB7F293B2121F02A00B8D599 /* Project object */;
}<|MERGE_RESOLUTION|>--- conflicted
+++ resolved
@@ -257,7 +257,6 @@
 			name = Pods;
 			sourceTree = "<group>";
 		};
-<<<<<<< HEAD
 		652DFA1022281F00007B1EF5 /* Filters */ = {
 			isa = PBXGroup;
 			children = (
@@ -267,7 +266,10 @@
 				652DFA1422281F00007B1EF5 /* FilterItemTests.swift */,
 				652DFA1522281F00007B1EF5 /* FilterCollectionCellTests.swift */,
 				652DFA1622281F00007B1EF5 /* FilterCollectionViewTests.swift */,
-=======
+			);
+			path = Filters;
+			sourceTree = "<group>";
+		};
 		764AC463221D83BD005C82EC /* OpenGL */ = {
 			isa = PBXGroup;
 			children = (
@@ -284,7 +286,6 @@
 			isa = PBXGroup;
 			children = (
 				764AC469221D84B5005C82EC /* FilterTests.swift */,
->>>>>>> c61f8e17
 			);
 			path = Filters;
 			sourceTree = "<group>";
