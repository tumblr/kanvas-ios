--- conflicted
+++ resolved
@@ -12,11 +12,7 @@
 final class KanvasCameraTimesTests: XCTestCase {
 
     func testVideoRecordingTime() {
-<<<<<<< HEAD
-        XCTAssert(KanvasCameraTimes.VideoRecordingTime == 30, "Returned value does not match expected value")
-=======
-        XCTAssert(KanvasCameraTimes.videoRecordingTime == 15, "Returned value does not match expected value")
->>>>>>> 1029660d
+        XCTAssert(KanvasCameraTimes.videoRecordingTime == 30, "Returned value does not match expected value")
     }
 
     func testGifRecordingTime() {
