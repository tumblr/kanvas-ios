//
// This Source Code Form is subject to the terms of the Mozilla Public
// License, v. 2.0. If a copy of the MPL was not distributed with this
// file, You can obtain one at https://mozilla.org/MPL/2.0/.
//

@testable import KanvasCamera
import AVFoundation
import FBSnapshotTestCase
import Foundation
import UIKit
import XCTest

final class EditorViewTests: FBSnapshotTestCase {
    
    override func setUp() {
        super.setUp()
        
        self.recordMode = false
    }
    
    func newView() -> EditorView {
<<<<<<< HEAD
        let view = EditorView(delegate: nil, mainActionMode: .confirm, showSaveButton: false, showCrossIcon: false, showTagButton: false, showQuickPostButton: false, enableQuickPostLongPress: false, showBlogSwitcher: false, quickBlogSelectorCoordinator: nil)
=======
        let view = EditorView(delegate: nil,
                              mainActionMode: .confirm,
                              showSaveButton: false,
                              showCrossIcon: false,
                              showTagButton: false,
                              showQuickPostButton: false,
                              enableQuickPostLongPress: false,
                              quickBlogSelectorCoordinator: nil,
                              metalContext: nil)
>>>>>>> 6bd1cf0d
        view.frame = CGRect(x: 0, y: 0, width: 320, height: 480)
        return view
    }
    
    func testViewSetup() {
        let view = newView()
        FBSnapshotVerifyView(view)
    }

    func testFullViewConstraints() {
        let view = UIView()
        view.translatesAutoresizingMaskIntoConstraints = false
        let anotherView = UIView(frame: CGRect(x: 0, y: 0, width: 100, height: 120))
        anotherView.addSubview(view)
        let fsc = FullViewConstraints(view: view,
                                      top: view.topAnchor.constraint(equalTo: anotherView.topAnchor),
                                      bottom: view.bottomAnchor.constraint(equalTo: anotherView.bottomAnchor),
                                      leading: view.leadingAnchor.constraint(equalTo: anotherView.leadingAnchor),
                                      trailing: view.trailingAnchor.constraint(equalTo: anotherView.trailingAnchor))
        fsc.update(with: CGRect(x: 0, y: 10, width: 100, height: 100))
        XCTAssertEqual(fsc.top.constant, 10)
        XCTAssertEqual(fsc.bottom.constant, -10)
    }
    
}<|MERGE_RESOLUTION|>--- conflicted
+++ resolved
@@ -20,9 +20,7 @@
     }
     
     func newView() -> EditorView {
-<<<<<<< HEAD
-        let view = EditorView(delegate: nil, mainActionMode: .confirm, showSaveButton: false, showCrossIcon: false, showTagButton: false, showQuickPostButton: false, enableQuickPostLongPress: false, showBlogSwitcher: false, quickBlogSelectorCoordinator: nil)
-=======
+
         let view = EditorView(delegate: nil,
                               mainActionMode: .confirm,
                               showSaveButton: false,
@@ -30,9 +28,9 @@
                               showTagButton: false,
                               showQuickPostButton: false,
                               enableQuickPostLongPress: false,
+                              showBlogSwitcher: false,
                               quickBlogSelectorCoordinator: nil,
                               metalContext: nil)
->>>>>>> 6bd1cf0d
         view.frame = CGRect(x: 0, y: 0, width: 320, height: 480)
         return view
     }
