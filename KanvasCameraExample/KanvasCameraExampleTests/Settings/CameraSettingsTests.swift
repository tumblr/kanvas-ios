//
// This Source Code Form is subject to the terms of the Mozilla Public
// License, v. 2.0. If a copy of the MPL was not distributed with this
// file, You can obtain one at https://mozilla.org/MPL/2.0/.
//

@testable import KanvasCamera
import Foundation
import XCTest

final class CameraSettingsTests: XCTestCase {
    
    // test that the defaults have not changed unexpectedly
    func testDefaultSettings() {
        let settings = CameraSettings()
        
        XCTAssert(settings.enabledModes == [.photo, .gif, .stopMotion], "Expected default settings for camera modes to be enabled.")
        XCTAssert(settings.defaultCameraPositionOption == .back, "Expected camera to open to back position.")
    }
    
    func testEnabledModes() {
        let settings = CameraSettings()
        settings.enabledModes = [.photo]
        settings.defaultMode = .gif
        XCTAssert(settings.defaultMode == .none, "Camera mode should have no default since setting gif is unsupported")
        XCTAssert(settings.enableGifMode == false, "Gif mode should be disabled")
        XCTAssert(settings.enableStopMotionMode == false, "Stop motion mode should be disabled")
    }
    
    func testDefaultCameraPosition() {
        let settings = CameraSettings()
        XCTAssert(settings.defaultCameraPositionOption == .back, "Default mode should be back camera")
    }
    
    func testDefaultFlash() {
        let settings = CameraSettings()
        XCTAssert(settings.preferredFlashOption == .off, "Default flash should be off")
    }

    func testCameraFeatures() {
        let settings = CameraSettings()
        XCTAssertFalse(settings.features.ghostFrame)
        XCTAssertFalse(settings.features.openGLPreview)
<<<<<<< HEAD
        XCTAssertFalse(settings.features.openGLFilters)
        let features = CameraFeatures(ghostFrame: true, openGLPreview: true, openGLFilters: true)
        XCTAssertTrue(features.ghostFrame)
        XCTAssertTrue(features.openGLPreview)
        XCTAssertTrue(features.openGLFilters)
=======
        XCTAssertFalse(settings.features.openGLCapture)
        let features = CameraFeatures(ghostFrame: true, openGLPreview: true, openGLCapture: true)
        XCTAssertTrue(features.ghostFrame)
        XCTAssertTrue(features.openGLPreview)
        XCTAssertTrue(features.openGLCapture)
>>>>>>> 2935fb99
    }
    
}<|MERGE_RESOLUTION|>--- conflicted
+++ resolved
@@ -41,19 +41,13 @@
         let settings = CameraSettings()
         XCTAssertFalse(settings.features.ghostFrame)
         XCTAssertFalse(settings.features.openGLPreview)
-<<<<<<< HEAD
+        XCTAssertFalse(settings.features.openGLCapture)
         XCTAssertFalse(settings.features.openGLFilters)
-        let features = CameraFeatures(ghostFrame: true, openGLPreview: true, openGLFilters: true)
-        XCTAssertTrue(features.ghostFrame)
-        XCTAssertTrue(features.openGLPreview)
-        XCTAssertTrue(features.openGLFilters)
-=======
-        XCTAssertFalse(settings.features.openGLCapture)
-        let features = CameraFeatures(ghostFrame: true, openGLPreview: true, openGLCapture: true)
+        let features = CameraFeatures(ghostFrame: true, openGLPreview: true,  openGLCapture: true, openGLFilters: true)
         XCTAssertTrue(features.ghostFrame)
         XCTAssertTrue(features.openGLPreview)
         XCTAssertTrue(features.openGLCapture)
->>>>>>> 2935fb99
+        XCTAssertTrue(features.openGLFilters)
     }
     
 }