--- conflicted
+++ resolved
@@ -82,22 +82,16 @@
 		5C1D87C33487A325C96FCA148D160FDE /* SharedUI.framework in Frameworks */ = {isa = PBXBuildFile; fileRef = B0CA1EADFC4378592F36F7B5433F6907 /* SharedUI.framework */; };
 		5D0CDBCD7BB596F4609DB7ABBD912F82 /* GLRenderer.swift in Sources */ = {isa = PBXBuildFile; fileRef = C4C8E4032066E789FE42DD9036A091B5 /* GLRenderer.swift */; };
 		5DD22B2995487FE4A0811646A08FBF19 /* Pods-KanvasCameraExample-umbrella.h in Headers */ = {isa = PBXBuildFile; fileRef = 0748BD44EB8A7E1F29B9327BBD4FFCC9 /* Pods-KanvasCameraExample-umbrella.h */; settings = {ATTRIBUTES = (Public, ); }; };
-<<<<<<< HEAD
-		605C3C8C425358868B7CB3BC60B30B07 /* CGRect+Center.swift in Sources */ = {isa = PBXBuildFile; fileRef = 2C87B59A9E88C4C0891A44BCBCA5DF06 /* CGRect+Center.swift */; };
-		60A1620879C5A056BA9A956444CF6A50 /* ColorPickerViewController.swift in Sources */ = {isa = PBXBuildFile; fileRef = 0EA1CA638AC54D51AD91BB01C95D33AD /* ColorPickerViewController.swift */; };
-		63AEF34EA9962CFFE6FF2CB63483457F /* ModalViewModel.swift in Sources */ = {isa = PBXBuildFile; fileRef = A2D2FED422C29E55B3652E4D4B8DF5A2 /* ModalViewModel.swift */; };
-		65273655228DA9DA00576880 /* CameraEditorViewController.swift in Sources */ = {isa = PBXBuildFile; fileRef = 6527364F228DA9DA00576880 /* CameraEditorViewController.swift */; };
-		65273656228DA9DA00576880 /* EditionOption.swift in Sources */ = {isa = PBXBuildFile; fileRef = 65273650228DA9DA00576880 /* EditionOption.swift */; };
-		65273657228DA9DA00576880 /* EditionMenuCollectionView.swift in Sources */ = {isa = PBXBuildFile; fileRef = 65273651228DA9DA00576880 /* EditionMenuCollectionView.swift */; };
-		65273658228DA9DA00576880 /* EditionMenuCollectionCell.swift in Sources */ = {isa = PBXBuildFile; fileRef = 65273652228DA9DA00576880 /* EditionMenuCollectionCell.swift */; };
-		65273659228DA9DA00576880 /* CameraEditorView.swift in Sources */ = {isa = PBXBuildFile; fileRef = 65273653228DA9DA00576880 /* CameraEditorView.swift */; };
-		6527365A228DA9DA00576880 /* EditionMenuCollectionController.swift in Sources */ = {isa = PBXBuildFile; fileRef = 65273654228DA9DA00576880 /* EditionMenuCollectionController.swift */; };
-=======
 		605C3C8C425358868B7CB3BC60B30B07 /* CGRect+Center.swift in Sources */ = {isa = PBXBuildFile; fileRef = CDDC1E97B5AECB381E7FF2C00C6B762F /* CGRect+Center.swift */; };
 		60A1620879C5A056BA9A956444CF6A50 /* ColorPickerViewController.swift in Sources */ = {isa = PBXBuildFile; fileRef = 39CA393832B9551E958337AC615F52DB /* ColorPickerViewController.swift */; };
 		63AEF34EA9962CFFE6FF2CB63483457F /* ModalViewModel.swift in Sources */ = {isa = PBXBuildFile; fileRef = 3A3E3C8C2901E23EEF5BBC5891612502 /* ModalViewModel.swift */; };
->>>>>>> 2e15d5b9
 		652CBB106334DBA87F438B8E9FB99A5D /* Foundation.framework in Frameworks */ = {isa = PBXBuildFile; fileRef = 0E48B5BAA5481A7641341C7213220555 /* Foundation.framework */; };
+		65D0B0402298259900E21E27 /* CameraEditorViewController.swift in Sources */ = {isa = PBXBuildFile; fileRef = 65D0B03A2298259900E21E27 /* CameraEditorViewController.swift */; };
+		65D0B0412298259900E21E27 /* EditionOption.swift in Sources */ = {isa = PBXBuildFile; fileRef = 65D0B03B2298259900E21E27 /* EditionOption.swift */; };
+		65D0B0422298259900E21E27 /* EditionMenuCollectionView.swift in Sources */ = {isa = PBXBuildFile; fileRef = 65D0B03C2298259900E21E27 /* EditionMenuCollectionView.swift */; };
+		65D0B0432298259900E21E27 /* EditionMenuCollectionCell.swift in Sources */ = {isa = PBXBuildFile; fileRef = 65D0B03D2298259900E21E27 /* EditionMenuCollectionCell.swift */; };
+		65D0B0442298259900E21E27 /* CameraEditorView.swift in Sources */ = {isa = PBXBuildFile; fileRef = 65D0B03E2298259900E21E27 /* CameraEditorView.swift */; };
+		65D0B0452298259900E21E27 /* EditionMenuCollectionController.swift in Sources */ = {isa = PBXBuildFile; fileRef = 65D0B03F2298259900E21E27 /* EditionMenuCollectionController.swift */; };
 		662D6E6375826A7B2761CC8981FA89AA /* UIImage+FlipLeftMirrored.swift in Sources */ = {isa = PBXBuildFile; fileRef = E9BB261AC6952E6E7D091D553628C86F /* UIImage+FlipLeftMirrored.swift */; };
 		668CEEA2E80E94D12AE047645112D23C /* TumblrTheme-umbrella.h in Headers */ = {isa = PBXBuildFile; fileRef = E57DBA7506C0FB36FCDE419E504A19BD /* TumblrTheme-umbrella.h */; settings = {ATTRIBUTES = (Public, ); }; };
 		66E96C6478754C304F206F8A663A6C01 /* Filter.swift in Sources */ = {isa = PBXBuildFile; fileRef = E28F44D8E5FD3AC333EF65B1CED9A077 /* Filter.swift */; };
@@ -311,8 +305,8 @@
 /* Begin PBXFileReference section */
 		00E7ACC19C15FB2AD5FB0972BEC71114 /* AVURLAsset+Thumbnail.swift */ = {isa = PBXFileReference; includeInIndex = 1; lastKnownFileType = sourcecode.swift; path = "AVURLAsset+Thumbnail.swift"; sourceTree = "<group>"; };
 		0241CAD91C0B150DD3D30BC92DAC72C7 /* CameraPreviewView.swift */ = {isa = PBXFileReference; includeInIndex = 1; lastKnownFileType = sourcecode.swift; path = CameraPreviewView.swift; sourceTree = "<group>"; };
-		02C1E8B27B47A0255891E8C0ABA3B716 /* Shaders */ = {isa = PBXFileReference; includeInIndex = 1; name = Shaders; path = Resources/Shaders; sourceTree = "<group>"; };
-		03F1D06B38771C348AB56C7C94AB8F7D /* silence.aac */ = {isa = PBXFileReference; includeInIndex = 1; name = silence.aac; path = Resources/silence.aac; sourceTree = "<group>"; };
+		02C1E8B27B47A0255891E8C0ABA3B716 /* Shaders */ = {isa = PBXFileReference; includeInIndex = 1; lastKnownFileType = folder; name = Shaders; path = Resources/Shaders; sourceTree = "<group>"; };
+		03F1D06B38771C348AB56C7C94AB8F7D /* silence.aac */ = {isa = PBXFileReference; includeInIndex = 1; lastKnownFileType = file; name = silence.aac; path = Resources/silence.aac; sourceTree = "<group>"; };
 		044E8E74DC517FFDD26122ED26A0CC86 /* IgnoreTouchesView.swift */ = {isa = PBXFileReference; includeInIndex = 1; lastKnownFileType = sourcecode.swift; path = IgnoreTouchesView.swift; sourceTree = "<group>"; };
 		044FE03B278C10CFD515BBD0C7718C10 /* CameraView.swift */ = {isa = PBXFileReference; includeInIndex = 1; lastKnownFileType = sourcecode.swift; path = CameraView.swift; sourceTree = "<group>"; };
 		049B3415F8D3B932A9391C3EBD134AC3 /* UIColor+SharedColors.swift */ = {isa = PBXFileReference; includeInIndex = 1; lastKnownFileType = sourcecode.swift; name = "UIColor+SharedColors.swift"; path = "Source/UIColor+SharedColors.swift"; sourceTree = "<group>"; };
@@ -347,23 +341,6 @@
 		290D40DB23B0E1E833EB7F996C615341 /* FBSnapshotTestCase.m */ = {isa = PBXFileReference; includeInIndex = 1; lastKnownFileType = sourcecode.c.objc; name = FBSnapshotTestCase.m; path = FBSnapshotTestCase/FBSnapshotTestCase.m; sourceTree = "<group>"; };
 		2A3324CC6E9B1D8230DD66CA10189E09 /* ModalPresentationAnimationController.swift */ = {isa = PBXFileReference; includeInIndex = 1; lastKnownFileType = sourcecode.swift; path = ModalPresentationAnimationController.swift; sourceTree = "<group>"; };
 		2B0390FC11C3671BEC209EA6F6AE8033 /* FBSnapshotTestController.h */ = {isa = PBXFileReference; includeInIndex = 1; lastKnownFileType = sourcecode.c.h; name = FBSnapshotTestController.h; path = FBSnapshotTestCase/FBSnapshotTestController.h; sourceTree = "<group>"; };
-<<<<<<< HEAD
-		2B2BE2FA23AD2DEDB094443D91EFCB7A /* UIFont+ComposeFonts.h */ = {isa = PBXFileReference; includeInIndex = 1; lastKnownFileType = sourcecode.c.h; name = "UIFont+ComposeFonts.h"; path = "Source/UIFont+ComposeFonts.h"; sourceTree = "<group>"; };
-		2C87B59A9E88C4C0891A44BCBCA5DF06 /* CGRect+Center.swift */ = {isa = PBXFileReference; includeInIndex = 1; lastKnownFileType = sourcecode.swift; path = "CGRect+Center.swift"; sourceTree = "<group>"; };
-		2C8AB4BE8CBB75486F75FD897F3BCF79 /* ImagePoolFilter.swift */ = {isa = PBXFileReference; includeInIndex = 1; lastKnownFileType = sourcecode.swift; path = ImagePoolFilter.swift; sourceTree = "<group>"; };
-		2DB1286BA85252893A2197C97E9D456B /* MediaInfo.swift */ = {isa = PBXFileReference; includeInIndex = 1; lastKnownFileType = sourcecode.swift; path = MediaInfo.swift; sourceTree = "<group>"; };
-		2E4B7055EF7BB8110E06CC622AD2366D /* KanvasCamera.xcconfig */ = {isa = PBXFileReference; includeInIndex = 1; lastKnownFileType = text.xcconfig; path = KanvasCamera.xcconfig; sourceTree = "<group>"; };
-		2E794583A11897C6B5B902F0867FA912 /* TumblrTheme-Info.plist */ = {isa = PBXFileReference; includeInIndex = 1; lastKnownFileType = text.plist.xml; path = "TumblrTheme-Info.plist"; sourceTree = "<group>"; };
-		303DDFA9CEBACD3FB06C38930B52A9EE /* SuggestedTagsView.swift */ = {isa = PBXFileReference; includeInIndex = 1; lastKnownFileType = sourcecode.swift; path = SuggestedTagsView.swift; sourceTree = "<group>"; };
-		33C9D2AB81A05B232589B9BE27F2354A /* WaveFilter.swift */ = {isa = PBXFileReference; includeInIndex = 1; lastKnownFileType = sourcecode.swift; path = WaveFilter.swift; sourceTree = "<group>"; };
-		3491FC3EA67F9857E9FC6408AD96256A /* CameraInputOutput.swift */ = {isa = PBXFileReference; includeInIndex = 1; lastKnownFileType = sourcecode.swift; path = CameraInputOutput.swift; sourceTree = "<group>"; };
-		38558C94DD6C5F00194FD1E44CFBEF05 /* FBSnapshotTestCase.framework */ = {isa = PBXFileReference; explicitFileType = wrapper.framework; includeInIndex = 0; path = FBSnapshotTestCase.framework; sourceTree = BUILT_PRODUCTS_DIR; };
-		3A4806E63B1378AA61B46A43824743A9 /* ModeButtonView.swift */ = {isa = PBXFileReference; includeInIndex = 1; lastKnownFileType = sourcecode.swift; path = ModeButtonView.swift; sourceTree = "<group>"; };
-		3BA9F0CE99008365102291CAA5C46F73 /* NavigationBarStyleDefining.swift */ = {isa = PBXFileReference; includeInIndex = 1; lastKnownFileType = sourcecode.swift; name = NavigationBarStyleDefining.swift; path = Source/NavigationBarStyleDefining.swift; sourceTree = "<group>"; };
-		3BF9A8C79757A3C0A71FE3B23C9DD9DB /* UIFont+Orangina.h */ = {isa = PBXFileReference; includeInIndex = 1; lastKnownFileType = sourcecode.c.h; name = "UIFont+Orangina.h"; path = "Source/UIFont+Orangina.h"; sourceTree = "<group>"; };
-		3DF263F8CD03A29E77B5FA8A1BA2BAE6 /* Filter.swift */ = {isa = PBXFileReference; includeInIndex = 1; lastKnownFileType = sourcecode.swift; path = Filter.swift; sourceTree = "<group>"; };
-		3E28D7D33253118F1FCE75B1A940ACA7 /* SharedUI-Info.plist */ = {isa = PBXFileReference; includeInIndex = 1; lastKnownFileType = text.plist.xml; path = "SharedUI-Info.plist"; sourceTree = "<group>"; };
-=======
 		2E180ED33E9EB869B2BE92CAA53EE943 /* CameraZoomHandler.swift */ = {isa = PBXFileReference; includeInIndex = 1; lastKnownFileType = sourcecode.swift; path = CameraZoomHandler.swift; sourceTree = "<group>"; };
 		2E60AD699FF4019A2A8ED02DFD27A11F /* LoadingIndicatorView.swift */ = {isa = PBXFileReference; includeInIndex = 1; lastKnownFileType = sourcecode.swift; path = LoadingIndicatorView.swift; sourceTree = "<group>"; };
 		3129FAB1273221F8C83915E6C30919CC /* EditTagsView.swift */ = {isa = PBXFileReference; includeInIndex = 1; lastKnownFileType = sourcecode.swift; path = EditTagsView.swift; sourceTree = "<group>"; };
@@ -371,14 +348,13 @@
 		32DBABF45128F3E07DCB8EB541C08107 /* FilterSettingsView.swift */ = {isa = PBXFileReference; includeInIndex = 1; lastKnownFileType = sourcecode.swift; path = FilterSettingsView.swift; sourceTree = "<group>"; };
 		33386C262AB35EC44640AB7B58659BC7 /* FilterCollectionView.swift */ = {isa = PBXFileReference; includeInIndex = 1; lastKnownFileType = sourcecode.swift; path = FilterCollectionView.swift; sourceTree = "<group>"; };
 		340D98F5B50EACB698C97609E1F7A1A3 /* ChromaFilter.swift */ = {isa = PBXFileReference; includeInIndex = 1; lastKnownFileType = sourcecode.swift; path = ChromaFilter.swift; sourceTree = "<group>"; };
-		38558C94DD6C5F00194FD1E44CFBEF05 /* FBSnapshotTestCase.framework */ = {isa = PBXFileReference; explicitFileType = wrapper.framework; includeInIndex = 0; name = FBSnapshotTestCase.framework; path = FBSnapshotTestCase.framework; sourceTree = BUILT_PRODUCTS_DIR; };
+		38558C94DD6C5F00194FD1E44CFBEF05 /* FBSnapshotTestCase.framework */ = {isa = PBXFileReference; explicitFileType = wrapper.framework; includeInIndex = 0; path = FBSnapshotTestCase.framework; sourceTree = BUILT_PRODUCTS_DIR; };
 		39CA393832B9551E958337AC615F52DB /* ColorPickerViewController.swift */ = {isa = PBXFileReference; includeInIndex = 1; lastKnownFileType = sourcecode.swift; name = ColorPickerViewController.swift; path = Source/ColorPickerViewController.swift; sourceTree = "<group>"; };
 		3A3E3C8C2901E23EEF5BBC5891612502 /* ModalViewModel.swift */ = {isa = PBXFileReference; includeInIndex = 1; lastKnownFileType = sourcecode.swift; path = ModalViewModel.swift; sourceTree = "<group>"; };
 		3AB421DF7F066C3AD930F5E7C86CC276 /* CameraOption.swift */ = {isa = PBXFileReference; includeInIndex = 1; lastKnownFileType = sourcecode.swift; path = CameraOption.swift; sourceTree = "<group>"; };
 		3B15DB34D70BDC2D5520DAEBC8F31F3E /* Shader.swift */ = {isa = PBXFileReference; includeInIndex = 1; lastKnownFileType = sourcecode.swift; path = Shader.swift; sourceTree = "<group>"; };
 		3BBB67F4D45B8E89B7D5334AF342BC4D /* UIFont+PostFonts.m */ = {isa = PBXFileReference; includeInIndex = 1; lastKnownFileType = sourcecode.c.objc; name = "UIFont+PostFonts.m"; path = "Source/UIFont+PostFonts.m"; sourceTree = "<group>"; };
 		3FACB49D111E84EF99A243B215511D97 /* UIFont+Orangina.m */ = {isa = PBXFileReference; includeInIndex = 1; lastKnownFileType = sourcecode.c.objc; name = "UIFont+Orangina.m"; path = "Source/UIFont+Orangina.m"; sourceTree = "<group>"; };
->>>>>>> 2e15d5b9
 		40C111494557E79A2578DE96391B581E /* Pods-KanvasCameraExampleTests-umbrella.h */ = {isa = PBXFileReference; includeInIndex = 1; lastKnownFileType = sourcecode.c.h; path = "Pods-KanvasCameraExampleTests-umbrella.h"; sourceTree = "<group>"; };
 		41288E44AE9FFD775CFAC0772B58740B /* KanvasCameraAnalyticsProvider.swift */ = {isa = PBXFileReference; includeInIndex = 1; lastKnownFileType = sourcecode.swift; path = KanvasCameraAnalyticsProvider.swift; sourceTree = "<group>"; };
 		43AD3941E2900AEBC37F06A90BA673B0 /* UIColor+Hex.swift */ = {isa = PBXFileReference; includeInIndex = 1; lastKnownFileType = sourcecode.swift; name = "UIColor+Hex.swift"; path = "Source/UIColor+Hex.swift"; sourceTree = "<group>"; };
@@ -395,66 +371,36 @@
 		4F468B0628B808422589703ACB3E8081 /* UIImage+PixelBuffer.swift */ = {isa = PBXFileReference; includeInIndex = 1; lastKnownFileType = sourcecode.swift; path = "UIImage+PixelBuffer.swift"; sourceTree = "<group>"; };
 		4FA8BF6BBBFD03A52550E7DAB3ECBADC /* CameraRecorder.swift */ = {isa = PBXFileReference; includeInIndex = 1; lastKnownFileType = sourcecode.swift; path = CameraRecorder.swift; sourceTree = "<group>"; };
 		4FB23A7A321BFD09B0985E94534A5272 /* FBSnapshotTestCasePlatform.h */ = {isa = PBXFileReference; includeInIndex = 1; lastKnownFileType = sourcecode.c.h; name = FBSnapshotTestCasePlatform.h; path = FBSnapshotTestCase/FBSnapshotTestCasePlatform.h; sourceTree = "<group>"; };
-<<<<<<< HEAD
-		505A90575A3A74487C664A5FD9CB69D2 /* TagsOptionsModel.swift */ = {isa = PBXFileReference; includeInIndex = 1; lastKnownFileType = sourcecode.swift; path = TagsOptionsModel.swift; sourceTree = "<group>"; };
-		51DE0501602E82A19F2C858E4AD337D7 /* Utils.podspec */ = {isa = PBXFileReference; explicitFileType = text.script.ruby; includeInIndex = 1; indentWidth = 2; path = Utils.podspec; sourceTree = "<group>"; tabWidth = 2; xcLanguageSpecificationIdentifier = xcode.lang.ruby; };
-		520B2E660CBD23CEACE25FC55C7E3FA7 /* SuggestedTagView.swift */ = {isa = PBXFileReference; includeInIndex = 1; lastKnownFileType = sourcecode.swift; path = SuggestedTagView.swift; sourceTree = "<group>"; };
-		537FBD67DB9B5FE8011E6B5C6E12AAA1 /* CameraRecorder.swift */ = {isa = PBXFileReference; includeInIndex = 1; lastKnownFileType = sourcecode.swift; path = CameraRecorder.swift; sourceTree = "<group>"; };
-		53CBBFC7372C51B70B830CC997F3353F /* UIFont+Utils.swift */ = {isa = PBXFileReference; includeInIndex = 1; lastKnownFileType = sourcecode.swift; path = "UIFont+Utils.swift"; sourceTree = "<group>"; };
-		53CF91C6AE9B85E77EF02E5B6B8152F6 /* ToonFilter.swift */ = {isa = PBXFileReference; includeInIndex = 1; lastKnownFileType = sourcecode.swift; path = ToonFilter.swift; sourceTree = "<group>"; };
-		57E08B1053E70946D6CB70384F441F0A /* PostOptionsConstants.swift */ = {isa = PBXFileReference; includeInIndex = 1; lastKnownFileType = sourcecode.swift; path = PostOptionsConstants.swift; sourceTree = "<group>"; };
-=======
 		50DE2F5F3B8EA1C75539DE5D42B74279 /* UIFont+Orangina.h */ = {isa = PBXFileReference; includeInIndex = 1; lastKnownFileType = sourcecode.c.h; name = "UIFont+Orangina.h"; path = "Source/UIFont+Orangina.h"; sourceTree = "<group>"; };
-		516A5DCF1D61D5D49FEB56B8960919B1 /* Utils.podspec */ = {isa = PBXFileReference; explicitFileType = text.script.ruby; includeInIndex = 1; indentWidth = 2; lastKnownFileType = text; path = Utils.podspec; sourceTree = "<group>"; tabWidth = 2; xcLanguageSpecificationIdentifier = xcode.lang.ruby; };
+		516A5DCF1D61D5D49FEB56B8960919B1 /* Utils.podspec */ = {isa = PBXFileReference; explicitFileType = text.script.ruby; includeInIndex = 1; indentWidth = 2; path = Utils.podspec; sourceTree = "<group>"; tabWidth = 2; xcLanguageSpecificationIdentifier = xcode.lang.ruby; };
 		51A2E8EFA34A456E97B5AD6E3527D2D9 /* UIButton+Shadows.swift */ = {isa = PBXFileReference; includeInIndex = 1; lastKnownFileType = sourcecode.swift; path = "UIButton+Shadows.swift"; sourceTree = "<group>"; };
 		52C077FA168F3CB1111BD774BEE6E8A5 /* KanvasCamera-dummy.m */ = {isa = PBXFileReference; includeInIndex = 1; lastKnownFileType = sourcecode.c.objc; path = "KanvasCamera-dummy.m"; sourceTree = "<group>"; };
 		5314167DB29EAAD8127222A5C5A7AC4C /* UIViewController+Load.swift */ = {isa = PBXFileReference; includeInIndex = 1; lastKnownFileType = sourcecode.swift; path = "UIViewController+Load.swift"; sourceTree = "<group>"; };
 		533FAF6CC9F56725DA335910D01FA6D9 /* KanvasCameraImages.swift */ = {isa = PBXFileReference; includeInIndex = 1; lastKnownFileType = sourcecode.swift; path = KanvasCameraImages.swift; sourceTree = "<group>"; };
 		542F48915B7BDDF5376502FE8BADCBF6 /* SharedUI-Info.plist */ = {isa = PBXFileReference; includeInIndex = 1; lastKnownFileType = text.plist.xml; path = "SharedUI-Info.plist"; sourceTree = "<group>"; };
 		580DC619D5FCE95DF01855C5D3D537A8 /* VideoOutputHandler.swift */ = {isa = PBXFileReference; includeInIndex = 1; lastKnownFileType = sourcecode.swift; path = VideoOutputHandler.swift; sourceTree = "<group>"; };
->>>>>>> 2e15d5b9
 		586DBF1F8BFB989DBBD8A1DEC191B5E7 /* Pods-KanvasCameraExample.debug.xcconfig */ = {isa = PBXFileReference; includeInIndex = 1; lastKnownFileType = text.xcconfig; path = "Pods-KanvasCameraExample.debug.xcconfig"; sourceTree = "<group>"; };
 		5AA5F10DE6D27141208527D93DD867DB /* String+HexColor.swift */ = {isa = PBXFileReference; includeInIndex = 1; lastKnownFileType = sourcecode.swift; name = "String+HexColor.swift"; path = "Source/String+HexColor.swift"; sourceTree = "<group>"; };
 		5F686CE9169C2C5904790F4DFE3A7E6C /* CameraController.swift */ = {isa = PBXFileReference; includeInIndex = 1; lastKnownFileType = sourcecode.swift; path = CameraController.swift; sourceTree = "<group>"; };
 		60DA04DD926959BD8D0C7D50A96C8B99 /* GrayscaleFilter.swift */ = {isa = PBXFileReference; includeInIndex = 1; lastKnownFileType = sourcecode.swift; path = GrayscaleFilter.swift; sourceTree = "<group>"; };
 		613C23CE357C6990C07DDACB19785EF9 /* MediaClipsEditorView.swift */ = {isa = PBXFileReference; includeInIndex = 1; lastKnownFileType = sourcecode.swift; path = MediaClipsEditorView.swift; sourceTree = "<group>"; };
 		630DD64AF6E511A9DCCA74D5ED44A3D8 /* Pods-KanvasCameraExample-Info.plist */ = {isa = PBXFileReference; includeInIndex = 1; lastKnownFileType = text.plist.xml; path = "Pods-KanvasCameraExample-Info.plist"; sourceTree = "<group>"; };
-<<<<<<< HEAD
-		6355FA946B4AD6F07CAC9C961329A843 /* UIColor+SharedColors.swift */ = {isa = PBXFileReference; includeInIndex = 1; lastKnownFileType = sourcecode.swift; name = "UIColor+SharedColors.swift"; path = "Source/UIColor+SharedColors.swift"; sourceTree = "<group>"; };
-		6495EB0F7952C1C8FF80604FE26F3501 /* WavePoolFilter.swift */ = {isa = PBXFileReference; includeInIndex = 1; lastKnownFileType = sourcecode.swift; path = WavePoolFilter.swift; sourceTree = "<group>"; };
-		6527364F228DA9DA00576880 /* CameraEditorViewController.swift */ = {isa = PBXFileReference; fileEncoding = 4; lastKnownFileType = sourcecode.swift; path = CameraEditorViewController.swift; sourceTree = "<group>"; };
-		65273650228DA9DA00576880 /* EditionOption.swift */ = {isa = PBXFileReference; fileEncoding = 4; lastKnownFileType = sourcecode.swift; path = EditionOption.swift; sourceTree = "<group>"; };
-		65273651228DA9DA00576880 /* EditionMenuCollectionView.swift */ = {isa = PBXFileReference; fileEncoding = 4; lastKnownFileType = sourcecode.swift; path = EditionMenuCollectionView.swift; sourceTree = "<group>"; };
-		65273652228DA9DA00576880 /* EditionMenuCollectionCell.swift */ = {isa = PBXFileReference; fileEncoding = 4; lastKnownFileType = sourcecode.swift; path = EditionMenuCollectionCell.swift; sourceTree = "<group>"; };
-		65273653228DA9DA00576880 /* CameraEditorView.swift */ = {isa = PBXFileReference; fileEncoding = 4; lastKnownFileType = sourcecode.swift; path = CameraEditorView.swift; sourceTree = "<group>"; };
-		65273654228DA9DA00576880 /* EditionMenuCollectionController.swift */ = {isa = PBXFileReference; fileEncoding = 4; lastKnownFileType = sourcecode.swift; path = EditionMenuCollectionController.swift; sourceTree = "<group>"; };
-		6554EC7958A9B05E77EA70D625291EA0 /* UIButton+Shadows.swift */ = {isa = PBXFileReference; includeInIndex = 1; lastKnownFileType = sourcecode.swift; path = "UIButton+Shadows.swift"; sourceTree = "<group>"; };
-		65FC2FD9C25FAB428ECD0A5D8A3A84D7 /* RaveFilter.swift */ = {isa = PBXFileReference; includeInIndex = 1; lastKnownFileType = sourcecode.swift; path = RaveFilter.swift; sourceTree = "<group>"; };
-		6634EBF957B6903389933AE27F901AA7 /* CameraZoomHandler.swift */ = {isa = PBXFileReference; includeInIndex = 1; lastKnownFileType = sourcecode.swift; path = CameraZoomHandler.swift; sourceTree = "<group>"; };
-		66B146A6E26C810E38CBC275CE8F9C61 /* MediaMetadata.swift */ = {isa = PBXFileReference; includeInIndex = 1; lastKnownFileType = sourcecode.swift; path = MediaMetadata.swift; sourceTree = "<group>"; };
+		649BCD8F0FFDEF7127669D00DEFBC973 /* FilterProtocol.swift */ = {isa = PBXFileReference; includeInIndex = 1; lastKnownFileType = sourcecode.swift; path = FilterProtocol.swift; sourceTree = "<group>"; };
+		65D0B03A2298259900E21E27 /* CameraEditorViewController.swift */ = {isa = PBXFileReference; fileEncoding = 4; lastKnownFileType = sourcecode.swift; path = CameraEditorViewController.swift; sourceTree = "<group>"; };
+		65D0B03B2298259900E21E27 /* EditionOption.swift */ = {isa = PBXFileReference; fileEncoding = 4; lastKnownFileType = sourcecode.swift; path = EditionOption.swift; sourceTree = "<group>"; };
+		65D0B03C2298259900E21E27 /* EditionMenuCollectionView.swift */ = {isa = PBXFileReference; fileEncoding = 4; lastKnownFileType = sourcecode.swift; path = EditionMenuCollectionView.swift; sourceTree = "<group>"; };
+		65D0B03D2298259900E21E27 /* EditionMenuCollectionCell.swift */ = {isa = PBXFileReference; fileEncoding = 4; lastKnownFileType = sourcecode.swift; path = EditionMenuCollectionCell.swift; sourceTree = "<group>"; };
+		65D0B03E2298259900E21E27 /* CameraEditorView.swift */ = {isa = PBXFileReference; fileEncoding = 4; lastKnownFileType = sourcecode.swift; path = CameraEditorView.swift; sourceTree = "<group>"; };
+		65D0B03F2298259900E21E27 /* EditionMenuCollectionController.swift */ = {isa = PBXFileReference; fileEncoding = 4; lastKnownFileType = sourcecode.swift; path = EditionMenuCollectionController.swift; sourceTree = "<group>"; };
 		67855AE313F0E02B8C4393DD21D316B0 /* KanvasCamera.framework */ = {isa = PBXFileReference; explicitFileType = wrapper.framework; includeInIndex = 0; path = KanvasCamera.framework; sourceTree = BUILT_PRODUCTS_DIR; };
-		68104A1B13F54A908F33585DD484EE11 /* TumblrTheme.modulemap */ = {isa = PBXFileReference; includeInIndex = 1; lastKnownFileType = sourcecode.module; path = TumblrTheme.modulemap; sourceTree = "<group>"; };
-		69171349AFC8201F00D96A4B3BB96DCE /* AppColorSource.swift */ = {isa = PBXFileReference; includeInIndex = 1; lastKnownFileType = sourcecode.swift; name = AppColorSource.swift; path = Source/AppColorSource.swift; sourceTree = "<group>"; };
-		6D00EAAC0A7DDC7A392262965CC0352F /* ContentTypeDetector.swift */ = {isa = PBXFileReference; includeInIndex = 1; lastKnownFileType = sourcecode.swift; name = ContentTypeDetector.swift; path = Source/ContentTypeDetector.swift; sourceTree = "<group>"; };
-=======
-		649BCD8F0FFDEF7127669D00DEFBC973 /* FilterProtocol.swift */ = {isa = PBXFileReference; includeInIndex = 1; lastKnownFileType = sourcecode.swift; path = FilterProtocol.swift; sourceTree = "<group>"; };
-		67855AE313F0E02B8C4393DD21D316B0 /* KanvasCamera.framework */ = {isa = PBXFileReference; explicitFileType = wrapper.framework; includeInIndex = 0; name = KanvasCamera.framework; path = KanvasCamera.framework; sourceTree = BUILT_PRODUCTS_DIR; };
 		6BF5B36539E9A47AB15F27039D7297FA /* FilterFactory.swift */ = {isa = PBXFileReference; includeInIndex = 1; lastKnownFileType = sourcecode.swift; path = FilterFactory.swift; sourceTree = "<group>"; };
->>>>>>> 2e15d5b9
 		6D11A917E16D537C3E7109B520EA4E28 /* Pods-KanvasCameraExampleTests-dummy.m */ = {isa = PBXFileReference; includeInIndex = 1; lastKnownFileType = sourcecode.c.objc; path = "Pods-KanvasCameraExampleTests-dummy.m"; sourceTree = "<group>"; };
 		6D959830D3412102FE8A57E2B7DA7559 /* FilterCollectionController.swift */ = {isa = PBXFileReference; includeInIndex = 1; lastKnownFileType = sourcecode.swift; path = FilterCollectionController.swift; sourceTree = "<group>"; };
 		6EF97B7DC010FAB1CB88A8F90F7B6FF0 /* KanvasCamera-prefix.pch */ = {isa = PBXFileReference; includeInIndex = 1; lastKnownFileType = sourcecode.c.h; path = "KanvasCamera-prefix.pch"; sourceTree = "<group>"; };
 		708BA94BF4EFDED41E9EC700106FEC77 /* UIKit.framework */ = {isa = PBXFileReference; lastKnownFileType = wrapper.framework; name = UIKit.framework; path = Platforms/iPhoneOS.platform/Developer/SDKs/iPhoneOS12.0.sdk/System/Library/Frameworks/UIKit.framework; sourceTree = DEVELOPER_DIR; };
 		721613CB9729A1D201FFF3FB055D4202 /* Pods-KanvasCameraExampleTests.debug.xcconfig */ = {isa = PBXFileReference; includeInIndex = 1; lastKnownFileType = text.xcconfig; path = "Pods-KanvasCameraExampleTests.debug.xcconfig"; sourceTree = "<group>"; };
 		72C449A409BC30841DD84D8701A3966D /* Pods-KanvasCameraExampleTests-frameworks.sh */ = {isa = PBXFileReference; includeInIndex = 1; lastKnownFileType = text.script.sh; path = "Pods-KanvasCameraExampleTests-frameworks.sh"; sourceTree = "<group>"; };
-<<<<<<< HEAD
 		735DD4E5BA861AF993007E4E49E0DBAD /* SharedUI.framework */ = {isa = PBXFileReference; explicitFileType = wrapper.framework; includeInIndex = 0; path = SharedUI.framework; sourceTree = BUILT_PRODUCTS_DIR; };
-		74980E94E9407748BC139E8111524E4E /* ConicalGradientLayer.swift */ = {isa = PBXFileReference; includeInIndex = 1; lastKnownFileType = sourcecode.swift; path = ConicalGradientLayer.swift; sourceTree = "<group>"; };
-		76B2CE36C0D631155EFCA03A9E4C73EA /* Queue.swift */ = {isa = PBXFileReference; includeInIndex = 1; lastKnownFileType = sourcecode.swift; path = Queue.swift; sourceTree = "<group>"; };
-		7ADC771FCD8E6127BAC8C8C2250D660C /* ImagePreviewController.swift */ = {isa = PBXFileReference; includeInIndex = 1; lastKnownFileType = sourcecode.swift; path = ImagePreviewController.swift; sourceTree = "<group>"; };
-		7E72CC628653798334F55E103F532346 /* LoadingIndicatorView.swift */ = {isa = PBXFileReference; includeInIndex = 1; lastKnownFileType = sourcecode.swift; path = LoadingIndicatorView.swift; sourceTree = "<group>"; };
-=======
-		735DD4E5BA861AF993007E4E49E0DBAD /* SharedUI.framework */ = {isa = PBXFileReference; explicitFileType = wrapper.framework; includeInIndex = 0; name = SharedUI.framework; path = SharedUI.framework; sourceTree = BUILT_PRODUCTS_DIR; };
 		7437D8C6922CBC5410390085D2E81CB9 /* LightLeaksFilter.swift */ = {isa = PBXFileReference; includeInIndex = 1; lastKnownFileType = sourcecode.swift; path = LightLeaksFilter.swift; sourceTree = "<group>"; };
 		74705BEDB36EC6275160944BB2B601B8 /* TagsViewAnimationCoordinator.swift */ = {isa = PBXFileReference; includeInIndex = 1; lastKnownFileType = sourcecode.swift; path = TagsViewAnimationCoordinator.swift; sourceTree = "<group>"; };
 		766A0C21602BC066AE3BD7B4DBB0F5F8 /* PostOptionsTagsDelegate.swift */ = {isa = PBXFileReference; includeInIndex = 1; lastKnownFileType = sourcecode.swift; path = PostOptionsTagsDelegate.swift; sourceTree = "<group>"; };
@@ -465,42 +411,24 @@
 		7F248D994A7942386D2CD8B4F019D73A /* OptionView.swift */ = {isa = PBXFileReference; includeInIndex = 1; lastKnownFileType = sourcecode.swift; path = OptionView.swift; sourceTree = "<group>"; };
 		7F7988B1D1FD34D36C1112AABBF25FEB /* UIView+Shadows.swift */ = {isa = PBXFileReference; includeInIndex = 1; lastKnownFileType = sourcecode.swift; name = "UIView+Shadows.swift"; path = "Source/UIView+Shadows.swift"; sourceTree = "<group>"; };
 		823F4F86014E8F20F4184F67F07AC552 /* UIFont+TumblrTheme.swift */ = {isa = PBXFileReference; includeInIndex = 1; lastKnownFileType = sourcecode.swift; name = "UIFont+TumblrTheme.swift"; path = "Source/UIFont+TumblrTheme.swift"; sourceTree = "<group>"; };
->>>>>>> 2e15d5b9
 		841F562A950BC3B0D9DB87C857D478D7 /* FBSnapshotTestController.m */ = {isa = PBXFileReference; includeInIndex = 1; lastKnownFileType = sourcecode.c.objc; name = FBSnapshotTestController.m; path = FBSnapshotTestCase/FBSnapshotTestController.m; sourceTree = "<group>"; };
 		8C3373E01DEE6A8F3AF82BD536FB182D /* GroupFilter.swift */ = {isa = PBXFileReference; includeInIndex = 1; lastKnownFileType = sourcecode.swift; path = GroupFilter.swift; sourceTree = "<group>"; };
-		8C98ADC67245981A29B5A007388B114A /* KanvasCamera.podspec.json */ = {isa = PBXFileReference; includeInIndex = 1; path = KanvasCamera.podspec.json; sourceTree = "<group>"; };
+		8C98ADC67245981A29B5A007388B114A /* KanvasCamera.podspec.json */ = {isa = PBXFileReference; includeInIndex = 1; lastKnownFileType = text.json; path = KanvasCamera.podspec.json; sourceTree = "<group>"; };
 		8FE9CD36D309CC09BE5B977F7A1C4FB5 /* TumblrTheme-dummy.m */ = {isa = PBXFileReference; includeInIndex = 1; lastKnownFileType = sourcecode.c.objc; path = "TumblrTheme-dummy.m"; sourceTree = "<group>"; };
 		912F5BE09296F333F87046761D662D18 /* UIApplication+StrictKeyWindow.h */ = {isa = PBXFileReference; includeInIndex = 1; lastKnownFileType = sourcecode.c.h; name = "UIApplication+StrictKeyWindow.h"; path = "FBSnapshotTestCase/Categories/UIApplication+StrictKeyWindow.h"; sourceTree = "<group>"; };
 		9130788C1868864EE6812E3BFDE59C73 /* Pods-KanvasCameraExampleTests-Info.plist */ = {isa = PBXFileReference; includeInIndex = 1; lastKnownFileType = text.plist.xml; path = "Pods-KanvasCameraExampleTests-Info.plist"; sourceTree = "<group>"; };
 		921CAF9E078A62B9EB73B6824DC989B7 /* FilterCollectionCell.swift */ = {isa = PBXFileReference; includeInIndex = 1; lastKnownFileType = sourcecode.swift; path = FilterCollectionCell.swift; sourceTree = "<group>"; };
 		924BBD0683429C72B79A2732659F572A /* ToonFilter.swift */ = {isa = PBXFileReference; includeInIndex = 1; lastKnownFileType = sourcecode.swift; path = ToonFilter.swift; sourceTree = "<group>"; };
 		93221711894899A0B45B4E35F4B54984 /* UIApplication+StrictKeyWindow.m */ = {isa = PBXFileReference; includeInIndex = 1; lastKnownFileType = sourcecode.c.objc; name = "UIApplication+StrictKeyWindow.m"; path = "FBSnapshotTestCase/Categories/UIApplication+StrictKeyWindow.m"; sourceTree = "<group>"; };
-<<<<<<< HEAD
 		933CDCD8E267D307FB01CC2289D7761E /* Utils.framework */ = {isa = PBXFileReference; explicitFileType = wrapper.framework; includeInIndex = 0; path = Utils.framework; sourceTree = BUILT_PRODUCTS_DIR; };
-		945005697AE6E9714FE516EB6902D233 /* SharedUI.modulemap */ = {isa = PBXFileReference; includeInIndex = 1; lastKnownFileType = sourcecode.module; path = SharedUI.modulemap; sourceTree = "<group>"; };
-		956DE6209479FD65C7DD65111DE2FFA5 /* UIFont+ComposeFonts.m */ = {isa = PBXFileReference; includeInIndex = 1; lastKnownFileType = sourcecode.c.objc; name = "UIFont+ComposeFonts.m"; path = "Source/UIFont+ComposeFonts.m"; sourceTree = "<group>"; };
-		982DA5DBB61FAAB8C4D33FCE005915B5 /* TumblrTheme.xcconfig */ = {isa = PBXFileReference; includeInIndex = 1; lastKnownFileType = text.xcconfig; path = TumblrTheme.xcconfig; sourceTree = "<group>"; };
-		98CF0CD918ADAA5F6F5DB6CDD329A19B /* UIView+AutoLayout.swift */ = {isa = PBXFileReference; includeInIndex = 1; lastKnownFileType = sourcecode.swift; name = "UIView+AutoLayout.swift"; path = "Source/UIView+AutoLayout.swift"; sourceTree = "<group>"; };
-		9A1F7A6308DF78E47D77B6399FEE2856 /* Utils.xcconfig */ = {isa = PBXFileReference; includeInIndex = 1; lastKnownFileType = text.xcconfig; path = Utils.xcconfig; sourceTree = "<group>"; };
-		9A648BA81C182E1424B9B336EA8F50B1 /* FBSnapshotTestCase.h */ = {isa = PBXFileReference; includeInIndex = 1; lastKnownFileType = sourcecode.c.h; name = FBSnapshotTestCase.h; path = FBSnapshotTestCase/FBSnapshotTestCase.h; sourceTree = "<group>"; };
-		9A6566CBB0604621D134ED606FD7191F /* Shaders */ = {isa = PBXFileReference; includeInIndex = 1; lastKnownFileType = folder; name = Shaders; path = Resources/Shaders; sourceTree = "<group>"; };
-		9A79DA9E8030FF80BE316C52F361B6B8 /* FilmFilter.swift */ = {isa = PBXFileReference; includeInIndex = 1; lastKnownFileType = sourcecode.swift; path = FilmFilter.swift; sourceTree = "<group>"; };
-		9AD938F913F0BCA74647484CDDF19BE0 /* KanvasCamera-umbrella.h */ = {isa = PBXFileReference; includeInIndex = 1; lastKnownFileType = sourcecode.c.h; path = "KanvasCamera-umbrella.h"; sourceTree = "<group>"; };
-		9B5CCB48F56ED269319730EEE31A4315 /* Pods-KanvasCameraExample-acknowledgements.markdown */ = {isa = PBXFileReference; includeInIndex = 1; lastKnownFileType = text; path = "Pods-KanvasCameraExample-acknowledgements.markdown"; sourceTree = "<group>"; };
-		9D052A577E77DFB0E02B90DE6D3A4CB4 /* ChromaFilter.swift */ = {isa = PBXFileReference; includeInIndex = 1; lastKnownFileType = sourcecode.swift; path = ChromaFilter.swift; sourceTree = "<group>"; };
-		9D940727FF8FB9C785EB98E56350EF41 /* Podfile */ = {isa = PBXFileReference; explicitFileType = text.script.ruby; includeInIndex = 1; indentWidth = 2; name = Podfile; path = ../Podfile; sourceTree = SOURCE_ROOT; tabWidth = 2; xcLanguageSpecificationIdentifier = xcode.lang.ruby; };
-		A03502EC0DB031952C3A681DD5FF96A4 /* TagsView.swift */ = {isa = PBXFileReference; includeInIndex = 1; lastKnownFileType = sourcecode.swift; path = TagsView.swift; sourceTree = "<group>"; };
-=======
-		933CDCD8E267D307FB01CC2289D7761E /* Utils.framework */ = {isa = PBXFileReference; explicitFileType = wrapper.framework; includeInIndex = 0; name = Utils.framework; path = Utils.framework; sourceTree = BUILT_PRODUCTS_DIR; };
 		94EF3701AA1EFC5F57332F31EDED6D29 /* RGBFilter.swift */ = {isa = PBXFileReference; includeInIndex = 1; lastKnownFileType = sourcecode.swift; path = RGBFilter.swift; sourceTree = "<group>"; };
 		9671FBEF57CC59797520BFF96B70F99E /* ModeSelectorAndShootController.swift */ = {isa = PBXFileReference; includeInIndex = 1; lastKnownFileType = sourcecode.swift; path = ModeSelectorAndShootController.swift; sourceTree = "<group>"; };
 		9763220888377306264C6CCBEA95979A /* Array+Move.swift */ = {isa = PBXFileReference; includeInIndex = 1; lastKnownFileType = sourcecode.swift; path = "Array+Move.swift"; sourceTree = "<group>"; };
 		9944AF1A20BE66A53E6A14B90BF2AFFB /* UIView+Layout.swift */ = {isa = PBXFileReference; includeInIndex = 1; lastKnownFileType = sourcecode.swift; path = "UIView+Layout.swift"; sourceTree = "<group>"; };
 		9A648BA81C182E1424B9B336EA8F50B1 /* FBSnapshotTestCase.h */ = {isa = PBXFileReference; includeInIndex = 1; lastKnownFileType = sourcecode.c.h; name = FBSnapshotTestCase.h; path = FBSnapshotTestCase/FBSnapshotTestCase.h; sourceTree = "<group>"; };
 		9B5CCB48F56ED269319730EEE31A4315 /* Pods-KanvasCameraExample-acknowledgements.markdown */ = {isa = PBXFileReference; includeInIndex = 1; lastKnownFileType = text; path = "Pods-KanvasCameraExample-acknowledgements.markdown"; sourceTree = "<group>"; };
-		9D940727FF8FB9C785EB98E56350EF41 /* Podfile */ = {isa = PBXFileReference; explicitFileType = text.script.ruby; includeInIndex = 1; indentWidth = 2; lastKnownFileType = text; name = Podfile; path = ../Podfile; sourceTree = SOURCE_ROOT; tabWidth = 2; xcLanguageSpecificationIdentifier = xcode.lang.ruby; };
+		9D940727FF8FB9C785EB98E56350EF41 /* Podfile */ = {isa = PBXFileReference; explicitFileType = text.script.ruby; includeInIndex = 1; indentWidth = 2; name = Podfile; path = ../Podfile; sourceTree = SOURCE_ROOT; tabWidth = 2; xcLanguageSpecificationIdentifier = xcode.lang.ruby; };
 		9D9F708DB174EE987E2172D77A7F71DE /* UIFont+ComposeFonts.m */ = {isa = PBXFileReference; includeInIndex = 1; lastKnownFileType = sourcecode.c.objc; name = "UIFont+ComposeFonts.m"; path = "Source/UIFont+ComposeFonts.m"; sourceTree = "<group>"; };
->>>>>>> 2e15d5b9
 		A0C349B55D5DD901862F42E94F25DADB /* Pods-KanvasCameraExampleTests-acknowledgements.plist */ = {isa = PBXFileReference; includeInIndex = 1; lastKnownFileType = text.plist.xml; path = "Pods-KanvasCameraExampleTests-acknowledgements.plist"; sourceTree = "<group>"; };
 		A1DB66BABDE59E5B326284AAD222B6B9 /* FBSnapshotTestCase.xcconfig */ = {isa = PBXFileReference; includeInIndex = 1; lastKnownFileType = text.xcconfig; path = FBSnapshotTestCase.xcconfig; sourceTree = "<group>"; };
 		A2D5391038D879FFACB9C559A8855D1E /* TumblrTheme.xcconfig */ = {isa = PBXFileReference; includeInIndex = 1; lastKnownFileType = text.xcconfig; path = TumblrTheme.xcconfig; sourceTree = "<group>"; };
@@ -514,14 +442,9 @@
 		AD29BEC629969B790A6EC4C58D33FB4F /* MediaClipsCollectionView.swift */ = {isa = PBXFileReference; includeInIndex = 1; lastKnownFileType = sourcecode.swift; path = MediaClipsCollectionView.swift; sourceTree = "<group>"; };
 		ADAC82C8EF4802DFA8C1C3A2723F58C7 /* TagsViewEditCell.swift */ = {isa = PBXFileReference; includeInIndex = 1; lastKnownFileType = sourcecode.swift; path = TagsViewEditCell.swift; sourceTree = "<group>"; };
 		AE3DCF249162884598075883138BE477 /* Pods-KanvasCameraExample.modulemap */ = {isa = PBXFileReference; includeInIndex = 1; lastKnownFileType = sourcecode.module; path = "Pods-KanvasCameraExample.modulemap"; sourceTree = "<group>"; };
-<<<<<<< HEAD
-		AE9D5C7B4D0ED545A05F146DEC9E8457 /* OptionView.swift */ = {isa = PBXFileReference; includeInIndex = 1; lastKnownFileType = sourcecode.swift; path = OptionView.swift; sourceTree = "<group>"; };
-		B043036BA8A2D10EBFCEC701F0523A56 /* silence.aac */ = {isa = PBXFileReference; includeInIndex = 1; lastKnownFileType = file; name = silence.aac; path = Resources/silence.aac; sourceTree = "<group>"; };
-=======
 		AED6E40A1E0790B215A2E9424715ECEC /* UIFont+Utils.swift */ = {isa = PBXFileReference; includeInIndex = 1; lastKnownFileType = sourcecode.swift; path = "UIFont+Utils.swift"; sourceTree = "<group>"; };
 		AFD8565D1F9547B6F3FA2AD14EEE38A4 /* TumblrTheme-Info.plist */ = {isa = PBXFileReference; includeInIndex = 1; lastKnownFileType = text.plist.xml; path = "TumblrTheme-Info.plist"; sourceTree = "<group>"; };
 		B016E7559920D82DDCEEC13BC5B4CD00 /* SharedUI-dummy.m */ = {isa = PBXFileReference; includeInIndex = 1; lastKnownFileType = sourcecode.c.objc; path = "SharedUI-dummy.m"; sourceTree = "<group>"; };
->>>>>>> 2e15d5b9
 		B09EB31236E7B186E9DF21829BAE84AD /* OpenGLES.framework */ = {isa = PBXFileReference; lastKnownFileType = wrapper.framework; name = OpenGLES.framework; path = Platforms/iPhoneOS.platform/Developer/SDKs/iPhoneOS12.0.sdk/System/Library/Frameworks/OpenGLES.framework; sourceTree = DEVELOPER_DIR; };
 		B0CA1EADFC4378592F36F7B5433F6907 /* SharedUI.framework */ = {isa = PBXFileReference; explicitFileType = wrapper.framework; includeInIndex = 0; path = SharedUI.framework; sourceTree = BUILT_PRODUCTS_DIR; };
 		B1A393CE0FED279F47F8C4A5A0FD8448 /* UIView+AutoLayout.swift */ = {isa = PBXFileReference; includeInIndex = 1; lastKnownFileType = sourcecode.swift; name = "UIView+AutoLayout.swift"; path = "Source/UIView+AutoLayout.swift"; sourceTree = "<group>"; };
@@ -529,19 +452,12 @@
 		B5C322506CF56FEDF9548EED09F6A942 /* EMInterferenceFilter.swift */ = {isa = PBXFileReference; includeInIndex = 1; lastKnownFileType = sourcecode.swift; path = EMInterferenceFilter.swift; sourceTree = "<group>"; };
 		B5D48C0934B36EBD3DFBF10DFBFDD8F6 /* TagsViewController.swift */ = {isa = PBXFileReference; includeInIndex = 1; lastKnownFileType = sourcecode.swift; path = TagsViewController.swift; sourceTree = "<group>"; };
 		B611EAB7F7AC5135D6E65CAF0C2688BA /* FBSnapshotTestCase-prefix.pch */ = {isa = PBXFileReference; includeInIndex = 1; lastKnownFileType = sourcecode.c.h; path = "FBSnapshotTestCase-prefix.pch"; sourceTree = "<group>"; };
-<<<<<<< HEAD
-		B64300733A3E055E257B0B8CD441A8E8 /* UIUpdate.swift */ = {isa = PBXFileReference; includeInIndex = 1; lastKnownFileType = sourcecode.swift; path = UIUpdate.swift; sourceTree = "<group>"; };
-		B684222137D294528D4AE11AAEBD4C1B /* SharedUI.xcconfig */ = {isa = PBXFileReference; includeInIndex = 1; lastKnownFileType = text.xcconfig; path = SharedUI.xcconfig; sourceTree = "<group>"; };
-		B6872FE5FF94A22599F30B891D139D0A /* AppColorScheme.swift */ = {isa = PBXFileReference; includeInIndex = 1; lastKnownFileType = sourcecode.swift; name = AppColorScheme.swift; path = Source/AppColorScheme.swift; sourceTree = "<group>"; };
-		BC780D303F062F8935EAD0B2C320318C /* SharedUI.podspec */ = {isa = PBXFileReference; explicitFileType = text.script.ruby; includeInIndex = 1; indentWidth = 2; path = SharedUI.podspec; sourceTree = "<group>"; tabWidth = 2; xcLanguageSpecificationIdentifier = xcode.lang.ruby; };
-=======
 		B6153CD29D9F7F3515ABB2CFEFC66434 /* SuggestedTagsDataSource.swift */ = {isa = PBXFileReference; includeInIndex = 1; lastKnownFileType = sourcecode.swift; path = SuggestedTagsDataSource.swift; sourceTree = "<group>"; };
 		B64560A71A816C54896473461907D1EC /* Utils.xcconfig */ = {isa = PBXFileReference; includeInIndex = 1; lastKnownFileType = text.xcconfig; path = Utils.xcconfig; sourceTree = "<group>"; };
 		B6FAB4F33464E71AB6B6D00E2B0AB9CA /* Utils.modulemap */ = {isa = PBXFileReference; includeInIndex = 1; lastKnownFileType = sourcecode.module; path = Utils.modulemap; sourceTree = "<group>"; };
 		B76AF322B08514C1AC4F27C936AE547D /* CVPixelBuffer+copy.swift */ = {isa = PBXFileReference; includeInIndex = 1; lastKnownFileType = sourcecode.swift; path = "CVPixelBuffer+copy.swift"; sourceTree = "<group>"; };
 		BA82C9E6908FEF24D4AD80D8237E0D6D /* ClosedRange+Clamp.swift */ = {isa = PBXFileReference; includeInIndex = 1; lastKnownFileType = sourcecode.swift; path = "ClosedRange+Clamp.swift"; sourceTree = "<group>"; };
 		BC8AF44DCFE79817AA8DFA823D5E6463 /* FilterSettingsController.swift */ = {isa = PBXFileReference; includeInIndex = 1; lastKnownFileType = sourcecode.swift; path = FilterSettingsController.swift; sourceTree = "<group>"; };
->>>>>>> 2e15d5b9
 		BCE09858DAA0BADB8C2C6585F8E57587 /* GLKit.framework */ = {isa = PBXFileReference; lastKnownFileType = wrapper.framework; name = GLKit.framework; path = Platforms/iPhoneOS.platform/Developer/SDKs/iPhoneOS12.0.sdk/System/Library/Frameworks/GLKit.framework; sourceTree = DEVELOPER_DIR; };
 		BD0DC36564E70A3883594421DA9FDC77 /* Pods-KanvasCameraExample-dummy.m */ = {isa = PBXFileReference; includeInIndex = 1; lastKnownFileType = sourcecode.c.objc; path = "Pods-KanvasCameraExample-dummy.m"; sourceTree = "<group>"; };
 		BD95184E97404B5F7D99E4E94E340E30 /* PostOptionsConstants.swift */ = {isa = PBXFileReference; includeInIndex = 1; lastKnownFileType = sourcecode.swift; path = PostOptionsConstants.swift; sourceTree = "<group>"; };
@@ -554,39 +470,17 @@
 		C4C8E4032066E789FE42DD9036A091B5 /* GLRenderer.swift */ = {isa = PBXFileReference; includeInIndex = 1; lastKnownFileType = sourcecode.swift; path = GLRenderer.swift; sourceTree = "<group>"; };
 		C55AC1B11BB3F9336C15FE1DCCE61FC1 /* MediaClipsCollectionController.swift */ = {isa = PBXFileReference; includeInIndex = 1; lastKnownFileType = sourcecode.swift; path = MediaClipsCollectionController.swift; sourceTree = "<group>"; };
 		C5898DEBEFA35A7E03B523144D163EAF /* Utils.framework */ = {isa = PBXFileReference; explicitFileType = wrapper.framework; includeInIndex = 0; path = Utils.framework; sourceTree = BUILT_PRODUCTS_DIR; };
-<<<<<<< HEAD
-		C6CB95747BF9474ECC64A91C257F0411 /* IgnoreTouchesView.swift */ = {isa = PBXFileReference; includeInIndex = 1; lastKnownFileType = sourcecode.swift; path = IgnoreTouchesView.swift; sourceTree = "<group>"; };
-		C77CBD9689D52F59350E4743FC39654B /* GLRenderer.swift */ = {isa = PBXFileReference; includeInIndex = 1; lastKnownFileType = sourcecode.swift; path = GLRenderer.swift; sourceTree = "<group>"; };
-		C99EADF2732B93142C29CB8481C7233B /* Pods_KanvasCameraExample.framework */ = {isa = PBXFileReference; explicitFileType = wrapper.framework; includeInIndex = 0; path = Pods_KanvasCameraExample.framework; sourceTree = BUILT_PRODUCTS_DIR; };
-		CACA992F7FD9C7EB88BCFB0F08D5F29D /* Utils-prefix.pch */ = {isa = PBXFileReference; includeInIndex = 1; lastKnownFileType = sourcecode.c.h; path = "Utils-prefix.pch"; sourceTree = "<group>"; };
-		CB1346A268ECE059F94E3C20003C7DB0 /* CameraPreviewView.swift */ = {isa = PBXFileReference; includeInIndex = 1; lastKnownFileType = sourcecode.swift; path = CameraPreviewView.swift; sourceTree = "<group>"; };
-		CB6A10A8551149F3331DD4FFC517E858 /* ModeSelectorAndShootView.swift */ = {isa = PBXFileReference; includeInIndex = 1; lastKnownFileType = sourcecode.swift; path = ModeSelectorAndShootView.swift; sourceTree = "<group>"; };
-		CB979049AFCE5F1F98C4C63BF48497CF /* SharedUI-prefix.pch */ = {isa = PBXFileReference; includeInIndex = 1; lastKnownFileType = sourcecode.c.h; path = "SharedUI-prefix.pch"; sourceTree = "<group>"; };
-		CBE4EA1756325767F72616D3CD687833 /* FBSnapshotTestCase-umbrella.h */ = {isa = PBXFileReference; includeInIndex = 1; lastKnownFileType = sourcecode.c.h; path = "FBSnapshotTestCase-umbrella.h"; sourceTree = "<group>"; };
-		CC6C8572EFCA8BB4DED6ED763DA6A7DF /* LightLeaksFilter.swift */ = {isa = PBXFileReference; includeInIndex = 1; lastKnownFileType = sourcecode.swift; path = LightLeaksFilter.swift; sourceTree = "<group>"; };
-		CEA7EBD85F862C9F4430C149DF9772B9 /* RGBFilter.swift */ = {isa = PBXFileReference; includeInIndex = 1; lastKnownFileType = sourcecode.swift; path = RGBFilter.swift; sourceTree = "<group>"; };
-		CEAAE9FB08E3381F18CACEC9A3E5EDB0 /* String+HexColor.swift */ = {isa = PBXFileReference; includeInIndex = 1; lastKnownFileType = sourcecode.swift; name = "String+HexColor.swift"; path = "Source/String+HexColor.swift"; sourceTree = "<group>"; };
-		D0CEE490C984E775D59E6DB04F04FA18 /* TumblrTheme.framework */ = {isa = PBXFileReference; explicitFileType = wrapper.framework; includeInIndex = 0; path = TumblrTheme.framework; sourceTree = BUILT_PRODUCTS_DIR; };
-		D174A82B870362F6735167476CA20A8C /* UIFont+PostFonts.m */ = {isa = PBXFileReference; includeInIndex = 1; lastKnownFileType = sourcecode.c.objc; name = "UIFont+PostFonts.m"; path = "Source/UIFont+PostFonts.m"; sourceTree = "<group>"; };
-		D206EE8A4B16631CC828CCB4C3D504F6 /* NumTypes+Conversion.swift */ = {isa = PBXFileReference; includeInIndex = 1; lastKnownFileType = sourcecode.swift; path = "NumTypes+Conversion.swift"; sourceTree = "<group>"; };
-		D27261B8A1194AC1410A2283338BBDD5 /* Pods-KanvasCameraExampleTests.release.xcconfig */ = {isa = PBXFileReference; includeInIndex = 1; lastKnownFileType = text.xcconfig; path = "Pods-KanvasCameraExampleTests.release.xcconfig"; sourceTree = "<group>"; };
-		D28905A9E05AEC72148C278C05AF2FEA /* GrayscaleFilter.swift */ = {isa = PBXFileReference; includeInIndex = 1; lastKnownFileType = sourcecode.swift; path = GrayscaleFilter.swift; sourceTree = "<group>"; };
-		D2FA6AF41A3DB860F3E0C51512CA2E9D /* UIImage+FlipLeftMirrored.swift */ = {isa = PBXFileReference; includeInIndex = 1; lastKnownFileType = sourcecode.swift; path = "UIImage+FlipLeftMirrored.swift"; sourceTree = "<group>"; };
-		D3E98D3BBB73B859D0CD42A8E9DFC63F /* UIFont+TumblrTheme.swift */ = {isa = PBXFileReference; includeInIndex = 1; lastKnownFileType = sourcecode.swift; name = "UIFont+TumblrTheme.swift"; path = "Source/UIFont+TumblrTheme.swift"; sourceTree = "<group>"; };
-		D47C93E5A522447B1FBC2DE5E4C23C03 /* EditTagsView.swift */ = {isa = PBXFileReference; includeInIndex = 1; lastKnownFileType = sourcecode.swift; path = EditTagsView.swift; sourceTree = "<group>"; };
-		D587B8FF6D6DFC98A0BA16853D52FAAD /* Pods_KanvasCameraExampleTests.framework */ = {isa = PBXFileReference; explicitFileType = wrapper.framework; includeInIndex = 0; path = Pods_KanvasCameraExampleTests.framework; sourceTree = BUILT_PRODUCTS_DIR; };
-=======
 		C6349C68FF63DACA39BFAB3B79F46D48 /* TagsView.swift */ = {isa = PBXFileReference; includeInIndex = 1; lastKnownFileType = sourcecode.swift; path = TagsView.swift; sourceTree = "<group>"; };
 		C6FDB06A6F2EC06D802C2A52C86B55D7 /* ModeSelectorAndShootView.swift */ = {isa = PBXFileReference; includeInIndex = 1; lastKnownFileType = sourcecode.swift; path = ModeSelectorAndShootView.swift; sourceTree = "<group>"; };
 		C73B92F066E38C095E661F89EA09CB79 /* Synchronized.swift */ = {isa = PBXFileReference; includeInIndex = 1; lastKnownFileType = sourcecode.swift; path = Synchronized.swift; sourceTree = "<group>"; };
 		C9175ECDF8E61BB842EC7BF66C3AE182 /* KanvasCamera-umbrella.h */ = {isa = PBXFileReference; includeInIndex = 1; lastKnownFileType = sourcecode.c.h; path = "KanvasCamera-umbrella.h"; sourceTree = "<group>"; };
-		C99EADF2732B93142C29CB8481C7233B /* Pods_KanvasCameraExample.framework */ = {isa = PBXFileReference; explicitFileType = wrapper.framework; includeInIndex = 0; name = Pods_KanvasCameraExample.framework; path = "Pods-KanvasCameraExample.framework"; sourceTree = BUILT_PRODUCTS_DIR; };
+		C99EADF2732B93142C29CB8481C7233B /* Pods_KanvasCameraExample.framework */ = {isa = PBXFileReference; explicitFileType = wrapper.framework; includeInIndex = 0; path = Pods_KanvasCameraExample.framework; sourceTree = BUILT_PRODUCTS_DIR; };
 		C9E38B89B9B22C5D10A7BD89B1532D63 /* ExtendedStackView.swift */ = {isa = PBXFileReference; includeInIndex = 1; lastKnownFileType = sourcecode.swift; path = ExtendedStackView.swift; sourceTree = "<group>"; };
 		CA965C2BE3880CD047099A5C09950F75 /* KanvasCameraStrings.swift */ = {isa = PBXFileReference; includeInIndex = 1; lastKnownFileType = sourcecode.swift; path = KanvasCameraStrings.swift; sourceTree = "<group>"; };
 		CAADDBB5A8D879243225C80914E0F1BA /* IgnoreTouchesCollectionView.swift */ = {isa = PBXFileReference; includeInIndex = 1; lastKnownFileType = sourcecode.swift; path = IgnoreTouchesCollectionView.swift; sourceTree = "<group>"; };
 		CBE4EA1756325767F72616D3CD687833 /* FBSnapshotTestCase-umbrella.h */ = {isa = PBXFileReference; includeInIndex = 1; lastKnownFileType = sourcecode.c.h; path = "FBSnapshotTestCase-umbrella.h"; sourceTree = "<group>"; };
 		CDDC1E97B5AECB381E7FF2C00C6B762F /* CGRect+Center.swift */ = {isa = PBXFileReference; includeInIndex = 1; lastKnownFileType = sourcecode.swift; path = "CGRect+Center.swift"; sourceTree = "<group>"; };
-		D0CEE490C984E775D59E6DB04F04FA18 /* TumblrTheme.framework */ = {isa = PBXFileReference; explicitFileType = wrapper.framework; includeInIndex = 0; name = TumblrTheme.framework; path = TumblrTheme.framework; sourceTree = BUILT_PRODUCTS_DIR; };
+		D0CEE490C984E775D59E6DB04F04FA18 /* TumblrTheme.framework */ = {isa = PBXFileReference; explicitFileType = wrapper.framework; includeInIndex = 0; path = TumblrTheme.framework; sourceTree = BUILT_PRODUCTS_DIR; };
 		D187E40B696D5546EC5939E624A9BC7E /* UIColor+Lerp.swift */ = {isa = PBXFileReference; includeInIndex = 1; lastKnownFileType = sourcecode.swift; path = "UIColor+Lerp.swift"; sourceTree = "<group>"; };
 		D1C7E9E98DE2D4B80E7808C27946A85B /* PostFormKeyboardTracker.swift */ = {isa = PBXFileReference; includeInIndex = 1; lastKnownFileType = sourcecode.swift; name = PostFormKeyboardTracker.swift; path = Source/PostFormKeyboardTracker.swift; sourceTree = "<group>"; };
 		D27261B8A1194AC1410A2283338BBDD5 /* Pods-KanvasCameraExampleTests.release.xcconfig */ = {isa = PBXFileReference; includeInIndex = 1; lastKnownFileType = text.xcconfig; path = "Pods-KanvasCameraExampleTests.release.xcconfig"; sourceTree = "<group>"; };
@@ -594,8 +488,7 @@
 		D3AA407B99DC7D5EBCFA340D7B897160 /* KanvasCameraColors.swift */ = {isa = PBXFileReference; includeInIndex = 1; lastKnownFileType = sourcecode.swift; path = KanvasCameraColors.swift; sourceTree = "<group>"; };
 		D3EB40FD2C3987036C2138290B7B5368 /* SharedUI-umbrella.h */ = {isa = PBXFileReference; includeInIndex = 1; lastKnownFileType = sourcecode.c.h; path = "SharedUI-umbrella.h"; sourceTree = "<group>"; };
 		D4DC31061E0891A24EE3DBE2E162F33C /* NavigationBarStyleDefining.swift */ = {isa = PBXFileReference; includeInIndex = 1; lastKnownFileType = sourcecode.swift; name = NavigationBarStyleDefining.swift; path = Source/NavigationBarStyleDefining.swift; sourceTree = "<group>"; };
-		D587B8FF6D6DFC98A0BA16853D52FAAD /* Pods_KanvasCameraExampleTests.framework */ = {isa = PBXFileReference; explicitFileType = wrapper.framework; includeInIndex = 0; name = Pods_KanvasCameraExampleTests.framework; path = "Pods-KanvasCameraExampleTests.framework"; sourceTree = BUILT_PRODUCTS_DIR; };
->>>>>>> 2e15d5b9
+		D587B8FF6D6DFC98A0BA16853D52FAAD /* Pods_KanvasCameraExampleTests.framework */ = {isa = PBXFileReference; explicitFileType = wrapper.framework; includeInIndex = 0; path = Pods_KanvasCameraExampleTests.framework; sourceTree = BUILT_PRODUCTS_DIR; };
 		D7B529483604801ABB9AB87D9F1FFAD9 /* UIImage+Snapshot.h */ = {isa = PBXFileReference; includeInIndex = 1; lastKnownFileType = sourcecode.c.h; name = "UIImage+Snapshot.h"; path = "FBSnapshotTestCase/Categories/UIImage+Snapshot.h"; sourceTree = "<group>"; };
 		D7E31033B9ECCF80EB1B2EE5C7024679 /* TumblrTheme.modulemap */ = {isa = PBXFileReference; includeInIndex = 1; lastKnownFileType = sourcecode.module; path = TumblrTheme.modulemap; sourceTree = "<group>"; };
 		DA109FB36B4315E2CED25A438F3341BA /* SharedUI.modulemap */ = {isa = PBXFileReference; includeInIndex = 1; lastKnownFileType = sourcecode.module; path = SharedUI.modulemap; sourceTree = "<group>"; };
@@ -608,24 +501,6 @@
 		DED1F21EB73DE9F743371D70B849C29F /* Pods-KanvasCameraExample-acknowledgements.plist */ = {isa = PBXFileReference; includeInIndex = 1; lastKnownFileType = text.plist.xml; path = "Pods-KanvasCameraExample-acknowledgements.plist"; sourceTree = "<group>"; };
 		DF4FA46585BA26A3DB877A8EB3793AF8 /* Utils-Info.plist */ = {isa = PBXFileReference; includeInIndex = 1; lastKnownFileType = text.plist.xml; path = "Utils-Info.plist"; sourceTree = "<group>"; };
 		E0E5A2E78850F3BBD84F28BD1601F236 /* Pods-KanvasCameraExampleTests-acknowledgements.markdown */ = {isa = PBXFileReference; includeInIndex = 1; lastKnownFileType = text; path = "Pods-KanvasCameraExampleTests-acknowledgements.markdown"; sourceTree = "<group>"; };
-<<<<<<< HEAD
-		E170429277AC3B0F4017639D76415BF0 /* ShowModalFromTopAnimator.swift */ = {isa = PBXFileReference; includeInIndex = 1; lastKnownFileType = sourcecode.swift; name = ShowModalFromTopAnimator.swift; path = Source/ShowModalFromTopAnimator.swift; sourceTree = "<group>"; };
-		E1935A07093A5ACA8D856E94A9BBB8E2 /* KanvasCamera-dummy.m */ = {isa = PBXFileReference; includeInIndex = 1; lastKnownFileType = sourcecode.c.objc; path = "KanvasCamera-dummy.m"; sourceTree = "<group>"; };
-		E1CAB7F8F99B9558B5DB24F999ECEF2A /* TumblrTheme.podspec */ = {isa = PBXFileReference; explicitFileType = text.script.ruby; includeInIndex = 1; indentWidth = 2; path = TumblrTheme.podspec; sourceTree = "<group>"; tabWidth = 2; xcLanguageSpecificationIdentifier = xcode.lang.ruby; };
-		E3488DDE96157A9F50D84D05EA4B2734 /* GLError.swift */ = {isa = PBXFileReference; includeInIndex = 1; lastKnownFileType = sourcecode.swift; path = GLError.swift; sourceTree = "<group>"; };
-		E603935824122DA905B80C983BB69573 /* KanvasCamera-Info.plist */ = {isa = PBXFileReference; includeInIndex = 1; lastKnownFileType = text.plist.xml; path = "KanvasCamera-Info.plist"; sourceTree = "<group>"; };
-		E6231D7EC93CFC9A055505C7FE20B654 /* CameraSettings.swift */ = {isa = PBXFileReference; includeInIndex = 1; lastKnownFileType = sourcecode.swift; path = CameraSettings.swift; sourceTree = "<group>"; };
-		E72D36798628B4310864BB2FBDBE3F1F /* PostOptionsTagsDelegate.swift */ = {isa = PBXFileReference; includeInIndex = 1; lastKnownFileType = sourcecode.swift; path = PostOptionsTagsDelegate.swift; sourceTree = "<group>"; };
-		E7A8F2BECFF3A70967F038D9146FB81B /* TumblrTheme-prefix.pch */ = {isa = PBXFileReference; includeInIndex = 1; lastKnownFileType = sourcecode.c.h; path = "TumblrTheme-prefix.pch"; sourceTree = "<group>"; };
-		EDA1E990F352E06B6762F00018B3BC30 /* CameraInputControllerDelegate.swift */ = {isa = PBXFileReference; includeInIndex = 1; lastKnownFileType = sourcecode.swift; path = CameraInputControllerDelegate.swift; sourceTree = "<group>"; };
-		EF27CF5576984EE3B332465A2498224B /* FilterType.swift */ = {isa = PBXFileReference; includeInIndex = 1; lastKnownFileType = sourcecode.swift; path = FilterType.swift; sourceTree = "<group>"; };
-		EF5C7C8B1F553296C78495F0D00AFF06 /* FBSnapshotTestCase.modulemap */ = {isa = PBXFileReference; includeInIndex = 1; lastKnownFileType = sourcecode.module; path = FBSnapshotTestCase.modulemap; sourceTree = "<group>"; };
-		EFC423E2163E5A4539589EF2CF4CF2CF /* UIFont+PostFonts.h */ = {isa = PBXFileReference; includeInIndex = 1; lastKnownFileType = sourcecode.c.h; name = "UIFont+PostFonts.h"; path = "Source/UIFont+PostFonts.h"; sourceTree = "<group>"; };
-		F0720EA69FFFBE7CFC6BCBF83AA4B6F1 /* KanvasCamera.podspec.json */ = {isa = PBXFileReference; includeInIndex = 1; lastKnownFileType = text.json; path = KanvasCamera.podspec.json; sourceTree = "<group>"; };
-		F0E360CD582CDAF872CF04FE3209CA6F /* FilteredInputViewController.swift */ = {isa = PBXFileReference; includeInIndex = 1; lastKnownFileType = sourcecode.swift; path = FilteredInputViewController.swift; sourceTree = "<group>"; };
-		F66D84DB3F7B4849EBDB43CE0E625DF6 /* FilterCollectionView.swift */ = {isa = PBXFileReference; includeInIndex = 1; lastKnownFileType = sourcecode.swift; path = FilterCollectionView.swift; sourceTree = "<group>"; };
-		F6D6171B324EA15A728116ADE4578BE9 /* MediaClipsCollectionView.swift */ = {isa = PBXFileReference; includeInIndex = 1; lastKnownFileType = sourcecode.swift; path = MediaClipsCollectionView.swift; sourceTree = "<group>"; };
-=======
 		E1D20A671D31E145F47DDCA2AB135000 /* Utils-prefix.pch */ = {isa = PBXFileReference; includeInIndex = 1; lastKnownFileType = sourcecode.c.h; path = "Utils-prefix.pch"; sourceTree = "<group>"; };
 		E28F44D8E5FD3AC333EF65B1CED9A077 /* Filter.swift */ = {isa = PBXFileReference; includeInIndex = 1; lastKnownFileType = sourcecode.swift; path = Filter.swift; sourceTree = "<group>"; };
 		E365209CFA94C714110442A650455AE6 /* KanvasCameraTimes.swift */ = {isa = PBXFileReference; includeInIndex = 1; lastKnownFileType = sourcecode.swift; path = KanvasCameraTimes.swift; sourceTree = "<group>"; };
@@ -651,9 +526,8 @@
 		F53CC351472D22FE2275A041C769531B /* FilmFilter.swift */ = {isa = PBXFileReference; includeInIndex = 1; lastKnownFileType = sourcecode.swift; path = FilmFilter.swift; sourceTree = "<group>"; };
 		F60614672372B6A22F2689B59D9F6B92 /* Utils-dummy.m */ = {isa = PBXFileReference; includeInIndex = 1; lastKnownFileType = sourcecode.c.objc; path = "Utils-dummy.m"; sourceTree = "<group>"; };
 		F763D75ED23E40F5831D66C937241A67 /* CameraPreviewViewController.swift */ = {isa = PBXFileReference; includeInIndex = 1; lastKnownFileType = sourcecode.swift; path = CameraPreviewViewController.swift; sourceTree = "<group>"; };
-		F7834DC7348E77E226E83599169B05B1 /* SharedUI.podspec */ = {isa = PBXFileReference; explicitFileType = text.script.ruby; includeInIndex = 1; indentWidth = 2; lastKnownFileType = text; path = SharedUI.podspec; sourceTree = "<group>"; tabWidth = 2; xcLanguageSpecificationIdentifier = xcode.lang.ruby; };
-		F87290633FC6F557A5F776C4A834E133 /* TumblrTheme.podspec */ = {isa = PBXFileReference; explicitFileType = text.script.ruby; includeInIndex = 1; indentWidth = 2; lastKnownFileType = text; path = TumblrTheme.podspec; sourceTree = "<group>"; tabWidth = 2; xcLanguageSpecificationIdentifier = xcode.lang.ruby; };
->>>>>>> 2e15d5b9
+		F7834DC7348E77E226E83599169B05B1 /* SharedUI.podspec */ = {isa = PBXFileReference; explicitFileType = text.script.ruby; includeInIndex = 1; indentWidth = 2; path = SharedUI.podspec; sourceTree = "<group>"; tabWidth = 2; xcLanguageSpecificationIdentifier = xcode.lang.ruby; };
+		F87290633FC6F557A5F776C4A834E133 /* TumblrTheme.podspec */ = {isa = PBXFileReference; explicitFileType = text.script.ruby; includeInIndex = 1; indentWidth = 2; path = TumblrTheme.podspec; sourceTree = "<group>"; tabWidth = 2; xcLanguageSpecificationIdentifier = xcode.lang.ruby; };
 		F8C6B5B52CC901F5885D18CF24C891AE /* Pods-KanvasCameraExampleTests.modulemap */ = {isa = PBXFileReference; includeInIndex = 1; lastKnownFileType = sourcecode.module; path = "Pods-KanvasCameraExampleTests.modulemap"; sourceTree = "<group>"; };
 		F94083BAA9E4B24FFA218C34A9C42EF3 /* KanvasCamera.modulemap */ = {isa = PBXFileReference; includeInIndex = 1; lastKnownFileType = sourcecode.module; path = KanvasCamera.modulemap; sourceTree = "<group>"; };
 		FA83880BF2A97E067B672839032F4D14 /* ShootButtonView.swift */ = {isa = PBXFileReference; includeInIndex = 1; lastKnownFileType = sourcecode.swift; path = ShootButtonView.swift; sourceTree = "<group>"; };
@@ -818,28 +692,7 @@
 		22E6408FB1A33665079F0CA40BEE22AB /* Pod */ = {
 			isa = PBXGroup;
 			children = (
-<<<<<<< HEAD
-				461FB2B40D3C8509E61F81D0C12E8A90 /* Analytics */,
-				18415AE7AB1AA757FD7F9B6951A5B781 /* Camera */,
-				EC8D5F8ABF76FF447331BFF1C1C2953D /* Constants */,
-				B7BF70BBED83D3E6E4D4A03AF05CE01E /* Extensions */,
-				6527364E228DA9DA00576880 /* Editor */,
-				D6970077CC19DD4F9DA15DE788BA667C /* Filters */,
-				60D03635296BF0EF055BE2D645FE227C /* MediaClips */,
-				BA5C7C647BFDB6D83B89CBD1B1C68CE6 /* Modal */,
-				3A144C303650964A1AEE9F569F826479 /* ModeSelector */,
-				4045F6AEA5AAF79B2327B68ECD8CAE44 /* OpenGL */,
-				412C8724725235647486CC488E28DDD5 /* Options */,
-				B2DE02DD7AB4547182D7DA4D3B5796A3 /* Pod */,
-				EC84DC5EB4ACBA71E6598CC2399B8621 /* Preview */,
-				8BF920F8EAEEC0A122A5386348EDA8CF /* Recording */,
-				D6D0BDC648F92FF1F353F062F33EB877 /* Resources */,
-				857E8AAA131CB4EB86503CCCAD2B6414 /* Settings */,
-				7E269CBF7509AE0F0432680BF0163487 /* Support Files */,
-				75B25530C4BD9DB68EAC0C455E6F4D15 /* Utility */,
-=======
 				F87290633FC6F557A5F776C4A834E133 /* TumblrTheme.podspec */,
->>>>>>> 2e15d5b9
 			);
 			name = Pod;
 			sourceTree = "<group>";
@@ -868,6 +721,7 @@
 				B701CA799F9D41EB15283B55C73E1B8A /* Analytics */,
 				A43F10AE0E26F3956968BAA68FF3A572 /* Camera */,
 				B29A0B7129083C4D17B810F6707A012F /* Constants */,
+				65D0B0392298259900E21E27 /* Editor */,
 				021F11C2AEDC0418639CB1D006C17FC9 /* Extensions */,
 				ED35227F35C8C16CF82DBB4DE83CFD8E /* Filters */,
 				4C78207A3B664F4FC627C190B59BB786 /* MediaClips */,
@@ -1014,6 +868,20 @@
 			name = "Targets Support Files";
 			sourceTree = "<group>";
 		};
+		65D0B0392298259900E21E27 /* Editor */ = {
+			isa = PBXGroup;
+			children = (
+				65D0B03A2298259900E21E27 /* CameraEditorViewController.swift */,
+				65D0B03B2298259900E21E27 /* EditionOption.swift */,
+				65D0B03C2298259900E21E27 /* EditionMenuCollectionView.swift */,
+				65D0B03D2298259900E21E27 /* EditionMenuCollectionCell.swift */,
+				65D0B03E2298259900E21E27 /* CameraEditorView.swift */,
+				65D0B03F2298259900E21E27 /* EditionMenuCollectionController.swift */,
+			);
+			name = Editor;
+			path = Classes/Editor;
+			sourceTree = "<group>";
+		};
 		77D03C3ED838219DDFF09668CDCE258C /* Preview */ = {
 			isa = PBXGroup;
 			children = (
@@ -1021,32 +889,11 @@
 				F763D75ED23E40F5831D66C937241A67 /* CameraPreviewViewController.swift */,
 				2E60AD699FF4019A2A8ED02DFD27A11F /* LoadingIndicatorView.swift */,
 			);
-<<<<<<< HEAD
-			path = Filters;
-			sourceTree = "<group>";
-		};
-		6527364E228DA9DA00576880 /* Editor */ = {
-			isa = PBXGroup;
-			children = (
-				6527364F228DA9DA00576880 /* CameraEditorViewController.swift */,
-				65273653228DA9DA00576880 /* CameraEditorView.swift */,
-				65273650228DA9DA00576880 /* EditionOption.swift */,
-				65273651228DA9DA00576880 /* EditionMenuCollectionView.swift */,
-				65273652228DA9DA00576880 /* EditionMenuCollectionCell.swift */,
-				65273654228DA9DA00576880 /* EditionMenuCollectionController.swift */,
-			);
-			name = Editor;
-			path = Classes/Editor;
-			sourceTree = "<group>";
-		};
-		75B25530C4BD9DB68EAC0C455E6F4D15 /* Utility */ = {
-=======
 			name = Preview;
 			path = Classes/Preview;
 			sourceTree = "<group>";
 		};
 		81F31C11BA313C5B9582A6B269858AB8 /* Products */ = {
->>>>>>> 2e15d5b9
 			isa = PBXGroup;
 			children = (
 				38558C94DD6C5F00194FD1E44CFBEF05 /* FBSnapshotTestCase.framework */,
@@ -1122,7 +969,6 @@
 				13ABDF2BA1C949852B0CB6B22AAD10B0 /* WaveFilter.swift */,
 				E640B3084F19A0F7FBCAD217329D1F08 /* WavePoolFilter.swift */,
 			);
-			name = "Filter instances";
 			path = "Filter instances";
 			sourceTree = "<group>";
 		};
@@ -1175,7 +1021,6 @@
 				0881A1697431B6ED4F1E5D6EB37D5116 /* GLError.swift */,
 				8C3373E01DEE6A8F3AF82BD536FB182D /* GroupFilter.swift */,
 			);
-			name = Filters;
 			path = Filters;
 			sourceTree = "<group>";
 		};
@@ -1383,12 +1228,8 @@
 				4F2901F66180C2729722F481972EA942 /* ModalView.swift */,
 				3A3E3C8C2901E23EEF5BBC5891612502 /* ModalViewModel.swift */,
 			);
-<<<<<<< HEAD
-			path = "Filter instances";
-=======
 			name = Modal;
 			path = Classes/Modal;
->>>>>>> 2e15d5b9
 			sourceTree = "<group>";
 		};
 /* End PBXGroup section */
@@ -1610,14 +1451,6 @@
 			attributes = {
 				LastSwiftUpdateCheck = 0930;
 				LastUpgradeCheck = 0930;
-				TargetAttributes = {
-					208D61CD4897010DA57CC2C4601A8B9B = {
-						LastSwiftMigration = 1020;
-					};
-					33AB00A0E47B575B21E2102D1C323AFA = {
-						LastSwiftMigration = 1020;
-					};
-				};
 			};
 			buildConfigurationList = 4821239608C13582E20E6DA73FD5F1F9 /* Build configuration list for PBXProject "Pods" */;
 			compatibilityVersion = "Xcode 3.2";
@@ -1750,10 +1583,10 @@
 			files = (
 				681268953EE80453033B4D1288AD36DB /* Array+Move.swift in Sources */,
 				7D83727F85AB0D270CFAEC2D2F960A0F /* AVURLAsset+Thumbnail.swift in Sources */,
-				65273657228DA9DA00576880 /* EditionMenuCollectionView.swift in Sources */,
+				65D0B0422298259900E21E27 /* EditionMenuCollectionView.swift in Sources */,
 				6EBFAB65F207109A93F48478C01E16F8 /* CameraController.swift in Sources */,
 				FE519154AE09826EDD62753ED79EDEF7 /* CameraInputController.swift in Sources */,
-				65273655228DA9DA00576880 /* CameraEditorViewController.swift in Sources */,
+				65D0B0402298259900E21E27 /* CameraEditorViewController.swift in Sources */,
 				732D0AFF9F0EA2C12367754338A955DF /* CameraInputControllerDelegate.swift in Sources */,
 				7402C5248B66BB9B195804CE1A5E2AC8 /* CameraInputOutput.swift in Sources */,
 				6B14E8171AE1B36E089A9186EF810A1A /* CameraOption.swift in Sources */,
@@ -1783,7 +1616,7 @@
 				0D96046C083E7D202EF30158ABB3D0B0 /* FilterFactory.swift in Sources */,
 				6F3E8D8C8A37C5CE231E41D711DAB2A8 /* FilterItem.swift in Sources */,
 				04967AD7526EEAF922A1E50FDD37A03F /* FilterProtocol.swift in Sources */,
-				6527365A228DA9DA00576880 /* EditionMenuCollectionController.swift in Sources */,
+				65D0B0452298259900E21E27 /* EditionMenuCollectionController.swift in Sources */,
 				97EDE7997158E6367A4F1ABED2518D59 /* FilterSettingsController.swift in Sources */,
 				E8F9B3BAA0E8B40A03659640E2EA8B7F /* FilterSettingsView.swift in Sources */,
 				0BD7066F06334B96B0C5E37126AAA2D5 /* FilterType.swift in Sources */,
@@ -1820,7 +1653,7 @@
 				831D4AEFB361EB7C1425C2A3F09E11B4 /* ModalController.swift in Sources */,
 				F2A5724FCEAD0D7EFF71BC0E2A54E929 /* ModalPresentationAnimationController.swift in Sources */,
 				8F926911EF2DA6532A069DECF9226884 /* ModalPresentationController.swift in Sources */,
-				65273656228DA9DA00576880 /* EditionOption.swift in Sources */,
+				65D0B0412298259900E21E27 /* EditionOption.swift in Sources */,
 				F63CE2A769B118AC2D002D8A1877CA87 /* ModalView.swift in Sources */,
 				63AEF34EA9962CFFE6FF2CB63483457F /* ModalViewModel.swift in Sources */,
 				7043ABE5AE47805517B36FD19FAE9ABD /* ModeButtonView.swift in Sources */,
@@ -1830,7 +1663,7 @@
 				83ED3242B69050DA1E785BB51DD3986A /* NumTypes+Conversion.swift in Sources */,
 				813B30228F2B4459769E8CD4AA8E2B14 /* OptionsController.swift in Sources */,
 				8339E94507AB825E7E5A4AD0AABD963F /* OptionsStackView.swift in Sources */,
-				65273658228DA9DA00576880 /* EditionMenuCollectionCell.swift in Sources */,
+				65D0B0432298259900E21E27 /* EditionMenuCollectionCell.swift in Sources */,
 				B02CA989BC14990D03F99B6F63D0036E /* OptionView.swift in Sources */,
 				233B7A49F81D1ACD2B7491E0B0AF764F /* PhotoOutputHandler.swift in Sources */,
 				01204FB0CC1E157E49AFB128CA0F7D05 /* PlasmaFilter.swift in Sources */,
@@ -1845,7 +1678,7 @@
 				B0BFD1626B382833C436B445DEB57B95 /* ToonFilter.swift in Sources */,
 				363F6249D315EFF25B6DDD9BDBA1059C /* UIButton+Shadows.swift in Sources */,
 				FA298FC8F0B3BE525E962EE10262A392 /* UICollectionView+Cells.swift in Sources */,
-				65273659228DA9DA00576880 /* CameraEditorView.swift in Sources */,
+				65D0B0442298259900E21E27 /* CameraEditorView.swift in Sources */,
 				8915259A3E7A74A0F4E31BB41AE524DE /* UIColor+Lerp.swift in Sources */,
 				83EC9FAB779671201FC79A46720350C1 /* UIFont+Utils.swift in Sources */,
 				FED906CEC370E29F6F650390E981AC37 /* UIImage+Camera.swift in Sources */,
@@ -1997,7 +1830,6 @@
 			baseConfigurationReference = 586DBF1F8BFB989DBBD8A1DEC191B5E7 /* Pods-KanvasCameraExample.debug.xcconfig */;
 			buildSettings = {
 				ALWAYS_EMBED_SWIFT_STANDARD_LIBRARIES = NO;
-				CLANG_ENABLE_MODULES = YES;
 				CLANG_ENABLE_OBJC_WEAK = NO;
 				CODE_SIGN_IDENTITY = "";
 				"CODE_SIGN_IDENTITY[sdk=appletvos*]" = "";
@@ -2021,8 +1853,6 @@
 				PRODUCT_NAME = "$(TARGET_NAME:c99extidentifier)";
 				SDKROOT = iphoneos;
 				SKIP_INSTALL = YES;
-				SWIFT_OPTIMIZATION_LEVEL = "-Onone";
-				SWIFT_VERSION = 5.0;
 				TARGETED_DEVICE_FAMILY = "1,2";
 				VERSIONING_SYSTEM = "apple-generic";
 				VERSION_INFO_PREFIX = "";
@@ -2034,7 +1864,6 @@
 			baseConfigurationReference = D27261B8A1194AC1410A2283338BBDD5 /* Pods-KanvasCameraExampleTests.release.xcconfig */;
 			buildSettings = {
 				ALWAYS_EMBED_SWIFT_STANDARD_LIBRARIES = NO;
-				CLANG_ENABLE_MODULES = YES;
 				CLANG_ENABLE_OBJC_WEAK = NO;
 				CODE_SIGN_IDENTITY = "";
 				"CODE_SIGN_IDENTITY[sdk=appletvos*]" = "";
@@ -2058,7 +1887,6 @@
 				PRODUCT_NAME = "$(TARGET_NAME:c99extidentifier)";
 				SDKROOT = iphoneos;
 				SKIP_INSTALL = YES;
-				SWIFT_VERSION = 5.0;
 				TARGETED_DEVICE_FAMILY = "1,2";
 				VALIDATE_PRODUCT = YES;
 				VERSIONING_SYSTEM = "apple-generic";
@@ -2071,7 +1899,6 @@
 			baseConfigurationReference = 49BCD4B3A02767ECAAE890F5252DE098 /* Pods-KanvasCameraExample.release.xcconfig */;
 			buildSettings = {
 				ALWAYS_EMBED_SWIFT_STANDARD_LIBRARIES = NO;
-				CLANG_ENABLE_MODULES = YES;
 				CLANG_ENABLE_OBJC_WEAK = NO;
 				CODE_SIGN_IDENTITY = "";
 				"CODE_SIGN_IDENTITY[sdk=appletvos*]" = "";
@@ -2095,7 +1922,6 @@
 				PRODUCT_NAME = "$(TARGET_NAME:c99extidentifier)";
 				SDKROOT = iphoneos;
 				SKIP_INSTALL = YES;
-				SWIFT_VERSION = 5.0;
 				TARGETED_DEVICE_FAMILY = "1,2";
 				VALIDATE_PRODUCT = YES;
 				VERSIONING_SYSTEM = "apple-generic";
@@ -2554,7 +2380,6 @@
 			baseConfigurationReference = 721613CB9729A1D201FFF3FB055D4202 /* Pods-KanvasCameraExampleTests.debug.xcconfig */;
 			buildSettings = {
 				ALWAYS_EMBED_SWIFT_STANDARD_LIBRARIES = NO;
-				CLANG_ENABLE_MODULES = YES;
 				CLANG_ENABLE_OBJC_WEAK = NO;
 				CODE_SIGN_IDENTITY = "";
 				"CODE_SIGN_IDENTITY[sdk=appletvos*]" = "";
@@ -2578,8 +2403,6 @@
 				PRODUCT_NAME = "$(TARGET_NAME:c99extidentifier)";
 				SDKROOT = iphoneos;
 				SKIP_INSTALL = YES;
-				SWIFT_OPTIMIZATION_LEVEL = "-Onone";
-				SWIFT_VERSION = 5.0;
 				TARGETED_DEVICE_FAMILY = "1,2";
 				VERSIONING_SYSTEM = "apple-generic";
 				VERSION_INFO_PREFIX = "";
