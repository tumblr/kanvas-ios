--- conflicted
+++ resolved
@@ -3,161 +3,137 @@
 	archiveVersion = 1;
 	classes = {
 	};
-	objectVersion = 46;
+	objectVersion = 50;
 	objects = {
 
 /* Begin PBXBuildFile section */
-		003C0FFA61B2D20F9BDF598FD9B42E95 /* KanvasCamera-dummy.m in Sources */ = {isa = PBXBuildFile; fileRef = 38475AEF0AB08DC0E45FBCD52E92419E /* KanvasCamera-dummy.m */; };
-		0B064FD2CCBB496A8E86E13623BC040F /* PhotoOutputHandler.swift in Sources */ = {isa = PBXBuildFile; fileRef = EAA52E7BFA2885B63F3759B31350C513 /* PhotoOutputHandler.swift */; };
-		11659DBA28016DF8A5FE86E13FF3A193 /* MediaClipsEditorViewController.swift in Sources */ = {isa = PBXBuildFile; fileRef = 674A8AA9ECAEC82571AECD598BFF12EF /* MediaClipsEditorViewController.swift */; };
-		1219DF67DD2AF1849324B010A36125AB /* UIColor+SharedColors.swift in Sources */ = {isa = PBXBuildFile; fileRef = C7A921AAD35E835CF871213D63129DBD /* UIColor+SharedColors.swift */; };
-		12DE574262F30CC862A81AF7291AA425 /* MediaClip.swift in Sources */ = {isa = PBXBuildFile; fileRef = 3CB31F0DD1D46A4B91F485F87ACD1BB2 /* MediaClip.swift */; };
-		15C9768EAD2F06BED175FBDBABD94325 /* CameraPreviewView.swift in Sources */ = {isa = PBXBuildFile; fileRef = 32F089730EA2C09E4882977742FF1730 /* CameraPreviewView.swift */; };
+		0045433AA8946E6EEA12334224877EE3 /* CameraRecordingProtocol.swift in Sources */ = {isa = PBXBuildFile; fileRef = CDBC8FB972CF820B183E6C5BCCDACFF8 /* CameraRecordingProtocol.swift */; };
+		081434B5E06F4E5E8E1751DAEE14FBC6 /* GLKit.framework in Frameworks */ = {isa = PBXBuildFile; fileRef = 293B9A99BC4353BEFC3D23EEACF2491F /* GLKit.framework */; };
+		0892A8E561C0D5A5B4704274F364B22A /* CameraInputControllerDelegate.swift in Sources */ = {isa = PBXBuildFile; fileRef = 67023EF0D0C7626E6827A9862FE40EFA /* CameraInputControllerDelegate.swift */; };
+		0A77F23C635B9CEEB4EB1A598D6F2156 /* UIColor+SharedColors.swift in Sources */ = {isa = PBXBuildFile; fileRef = D05983C2F337170D21FD4C968A75104E /* UIColor+SharedColors.swift */; };
+		0C3E2C8F4970C56B24973E9ABBE07838 /* OptionView.swift in Sources */ = {isa = PBXBuildFile; fileRef = B1FFB3F7BDD3EEA119480102AF5FC787 /* OptionView.swift */; };
+		0E929C319977B935BDF2774B06636937 /* UIView+Layout.swift in Sources */ = {isa = PBXBuildFile; fileRef = D71AA53F639541E44793E129A2C9F265 /* UIView+Layout.swift */; };
+		15B4332A5755909CD8514AA9E7DF357F /* UIFont+ComposeFonts.m in Sources */ = {isa = PBXBuildFile; fileRef = EC70EE23638D7BC937E932EB8C4C9F9C /* UIFont+ComposeFonts.m */; };
+		15B63F78202283D3CE861CD338E5387E /* VideoOutputHandler.swift in Sources */ = {isa = PBXBuildFile; fileRef = 6949BFDEFFC9263B5EA8246D37A6146A /* VideoOutputHandler.swift */; };
 		16B6CB23794D995D807EA10E7CEF065E /* UIImage+Diff.h in Headers */ = {isa = PBXBuildFile; fileRef = A4209C2D7929DC95F0AD404009CF3FE6 /* UIImage+Diff.h */; settings = {ATTRIBUTES = (Private, ); }; };
-		199B859C281A06D7A16F143E2B18BD81 /* UIView+Layout.swift in Sources */ = {isa = PBXBuildFile; fileRef = D3047C5B3572BAB78C0E6DC9740D14BB /* UIView+Layout.swift */; };
-		1A7F8826A91C6116B9AD7D08E27C9009 /* Assets.xcassets in Resources */ = {isa = PBXBuildFile; fileRef = EB67FB1177063FF79A0301FFBAE649EF /* Assets.xcassets */; };
-		1F0656443CAE82E0DC7CA79EC53B9BC8 /* CameraSettings.swift in Sources */ = {isa = PBXBuildFile; fileRef = F40C5C837F97FBF93DE72DC8374A0328 /* CameraSettings.swift */; };
-		1F57F4F8A686F47697ADAD011E26BC5D /* ShootButtonView.swift in Sources */ = {isa = PBXBuildFile; fileRef = DDDD0A35DF8CE8EA175BEE7CC47C95A2 /* ShootButtonView.swift */; };
-		222AE7E783AD1B96A9CF2E80C2A6CD9D /* MediaClipsCollectionView.swift in Sources */ = {isa = PBXBuildFile; fileRef = E8F1F29118B9625176FA0494C7DA5E00 /* MediaClipsCollectionView.swift */; };
-		23814082AE8344E4A9F076B8877A11C9 /* CameraInputControllerDelegate.swift in Sources */ = {isa = PBXBuildFile; fileRef = 362FF6A8CDB81CDCC742D28866CD7741 /* CameraInputControllerDelegate.swift */; };
+		17EC5903F80DC5194F795CD60CC4997D /* MediaClipsEditorView.swift in Sources */ = {isa = PBXBuildFile; fileRef = 2184DA81C389697336820F53728AF785 /* MediaClipsEditorView.swift */; };
+		189E99C7F92C2425C9DA90DD67F9B697 /* FilterProtocol.swift in Sources */ = {isa = PBXBuildFile; fileRef = 2683C658E980E3464CBC0F662C637D61 /* FilterProtocol.swift */; };
+		1D67A1D0A8F587B803C40A5AE3ECC3FE /* IgnoreTouchesCollectionView.swift in Sources */ = {isa = PBXBuildFile; fileRef = 2477EAC8189FBE57E9076A21DBD7073E /* IgnoreTouchesCollectionView.swift */; };
+		1F8AB50F4B2547D9024F8B5314D8E0B9 /* ImagePreviewController.swift in Sources */ = {isa = PBXBuildFile; fileRef = AC87A226C457DA4235070AF1A9817164 /* ImagePreviewController.swift */; };
 		24DEF3AF3296F229268D80B50E433240 /* UIImage+Snapshot.m in Sources */ = {isa = PBXBuildFile; fileRef = FE05DAD5186CEC183AAD0BC4D2F6297C /* UIImage+Snapshot.m */; };
 		263A0CC69E231F4AC788384FBC792C65 /* Pods-KanvasCameraExampleTests-umbrella.h in Headers */ = {isa = PBXBuildFile; fileRef = 40C111494557E79A2578DE96391B581E /* Pods-KanvasCameraExampleTests-umbrella.h */; settings = {ATTRIBUTES = (Public, ); }; };
+		26526AB24B40976D4BB992EDB5376F9A /* UIImage+Camera.swift in Sources */ = {isa = PBXBuildFile; fileRef = F2C9D2E89BCCFCAED6F3E9349506DA16 /* UIImage+Camera.swift */; };
+		26BF5D06B056B71CB4F7158BA5AB4BFB /* ModalViewModel.swift in Sources */ = {isa = PBXBuildFile; fileRef = 6BBA86A3485FD7F3AC6047460CD9DABC /* ModalViewModel.swift */; };
 		26D3EEFCFCA6DC9A4EB8EAD9703ECD98 /* FBSnapshotTestCase.m in Sources */ = {isa = PBXBuildFile; fileRef = 290D40DB23B0E1E833EB7F996C615341 /* FBSnapshotTestCase.m */; };
 		27C294AFD2251BF21CAFA97EB53DEDE3 /* FBSnapshotTestController.h in Headers */ = {isa = PBXBuildFile; fileRef = 2B0390FC11C3671BEC209EA6F6AE8033 /* FBSnapshotTestController.h */; settings = {ATTRIBUTES = (Public, ); }; };
-		288721B6FAC2F2A83C99A790AB9FABC2 /* CameraView.swift in Sources */ = {isa = PBXBuildFile; fileRef = 50E88C003D4AB000CFEC9023DA6B1681 /* CameraView.swift */; };
-		290BBEC4F0971A6D5FF2AFFC9FB75B8C /* GLKit.framework in Frameworks */ = {isa = PBXBuildFile; fileRef = 293B9A99BC4353BEFC3D23EEACF2491F /* GLKit.framework */; };
-		2A62FF5C2C5C4D8A4D0F56067A7F9AA1 /* TumblrTheme.framework in Frameworks */ = {isa = PBXBuildFile; fileRef = 9354499206410F84A9B8A189D39476E2 /* TumblrTheme.framework */; };
+		293797419D7F79B92457511CB7F867DD /* NSURL+Media.swift in Sources */ = {isa = PBXBuildFile; fileRef = 1C67817B318CEE6FA1B470FC76E50D85 /* NSURL+Media.swift */; };
+		29D2D7325BC63CBB9690E023A95FE970 /* MediaClipsCollectionCell.swift in Sources */ = {isa = PBXBuildFile; fileRef = F39C2416C3A0F85DA848915D4BDA21BB /* MediaClipsCollectionCell.swift */; };
+		2C4D102D291F4BE779FCA1FFEC633C54 /* UIFont+TumblrTheme.swift in Sources */ = {isa = PBXBuildFile; fileRef = DB396FC7C64099C9AB7266F516858A9F /* UIFont+TumblrTheme.swift */; };
 		2C8E41D43E185E62965404EC1F236FA0 /* FBSnapshotTestCase-dummy.m in Sources */ = {isa = PBXBuildFile; fileRef = C3FB5D637CA8F60B2B16F9375DFCA3FE /* FBSnapshotTestCase-dummy.m */; };
-		2CB2DA34D46386C7DC44D2E7BC8B2761 /* ExtendedStackView.swift in Sources */ = {isa = PBXBuildFile; fileRef = 1E9A2003E5E146C622508BFC70D61757 /* ExtendedStackView.swift */; };
-		2FA2E48336D3E0E422514403D71E0912 /* IgnoreTouchesCollectionView.swift in Sources */ = {isa = PBXBuildFile; fileRef = A9B1BA8F61861292C6DD6746FBC065A8 /* IgnoreTouchesCollectionView.swift */; };
-		304E584EE85F88316062E471457B25C6 /* UIColor+Util.swift in Sources */ = {isa = PBXBuildFile; fileRef = 60969AEE1CB2D639175BAB2BFE1E1B4E /* UIColor+Util.swift */; };
-		331E2E7248919264A29F1EFF7E4A91F0 /* ModeSelectorAndShootController.swift in Sources */ = {isa = PBXBuildFile; fileRef = ED1EFC6D3E2568D2329C9676FE611955 /* ModeSelectorAndShootController.swift */; };
+		2F1666F18ED7670C99959F9BA12A7C2E /* ShaderUtilities.swift in Sources */ = {isa = PBXBuildFile; fileRef = 56A5F548BE6975B7B2FE203E6F84F45B /* ShaderUtilities.swift */; };
+		2F53ADE65353D7EDDC33EED2C01B7F47 /* Foundation.framework in Frameworks */ = {isa = PBXBuildFile; fileRef = 5993BD54547A171F82495C36A475B92C /* Foundation.framework */; };
+		3149D61C58E978541BB91D5C8334EA7A /* UIUpdate.swift in Sources */ = {isa = PBXBuildFile; fileRef = A87BC93353ED6BA50B66B5F14864EDA2 /* UIUpdate.swift */; };
+		322813C647A22A25E7996D6A6834B334 /* Array+Move.swift in Sources */ = {isa = PBXBuildFile; fileRef = 6973AA4D239F52C40E73CD36969FD12C /* Array+Move.swift */; };
 		33CD52558D8E2F820100C8753AA2F32F /* SwiftSupport.swift in Sources */ = {isa = PBXBuildFile; fileRef = 499BB97C946EF5DFF46CB40D7D685EE1 /* SwiftSupport.swift */; };
-<<<<<<< HEAD
-		3484E8AA7E8F7607039DD8307C764EBA /* UIKit.framework in Frameworks */ = {isa = PBXBuildFile; fileRef = 46F06C5DECC87B125F6AC9A961527274 /* UIKit.framework */; };
-		43AC03347A360570185EA0E93435DC48 /* CameraPreviewView.swift in Sources */ = {isa = PBXBuildFile; fileRef = F3D6DB09BDE173B43DF8325B86FCBE44 /* CameraPreviewView.swift */; };
-		459FD688C284B1D5DCB83669C08D32CB /* GifVideoOutputHandler.swift in Sources */ = {isa = PBXBuildFile; fileRef = 09E155D5D479984E349B3AAB419E9EC4 /* GifVideoOutputHandler.swift */; };
-		472895A890E3932D0B10120FE5971F36 /* PhotoOutputHandler.swift in Sources */ = {isa = PBXBuildFile; fileRef = 8D3D34AE1EFC81151C0DE3903D4B50E8 /* PhotoOutputHandler.swift */; };
-		48194637F78BAA41D80F5955D033570C /* ExtendedStackView.swift in Sources */ = {isa = PBXBuildFile; fileRef = 33A1B0B856B4A03DD7CE7B0D13182E27 /* ExtendedStackView.swift */; };
-		4901B6A3EE0A4149FD4C91F1E285F711 /* UIFont+ComposeFonts.h in Headers */ = {isa = PBXBuildFile; fileRef = D3B33F968B7A56DFDA0A5CAB9ECF4FEE /* UIFont+ComposeFonts.h */; settings = {ATTRIBUTES = (Public, ); }; };
-		4BCB34F68FBB5EA072F18BE1D08A6CEE /* UIView+Layout.swift in Sources */ = {isa = PBXBuildFile; fileRef = 0DE969B7D6463F2DC1E661F5BCBD340D /* UIView+Layout.swift */; };
-		4C9B20E344CCC6230192C73F61981155 /* ModeSelectorAndShootController.swift in Sources */ = {isa = PBXBuildFile; fileRef = 4B3422F6419468E9A96B6853894A0BE7 /* ModeSelectorAndShootController.swift */; };
-		52322B06AB3CE1EF422C2587267C8ADA /* UIFont+ComposeFonts.m in Sources */ = {isa = PBXBuildFile; fileRef = DD9ED37E653191FC99204E503938EDAD /* UIFont+ComposeFonts.m */; };
-		539A7EB2D837BE0AE818C83DAB1ECEC2 /* UIColor+Util.swift in Sources */ = {isa = PBXBuildFile; fileRef = ED539058ADDF96FCAAF69B10AFADDFE7 /* UIColor+Util.swift */; };
-		552B7A47D95B830F26C0565ABB79B112 /* CGRect+Center.swift in Sources */ = {isa = PBXBuildFile; fileRef = C4F6D0244581644D063EC8C854677A1C /* CGRect+Center.swift */; };
-		58A866BA2AE6AF28513775043AB5FDDF /* ModeButtonView.swift in Sources */ = {isa = PBXBuildFile; fileRef = 2A16972F15C42A3B6CE99D29043B7913 /* ModeButtonView.swift */; };
-		5F846B382CEA56ED08418AF72B17A24D /* UICollectionView+Cells.swift in Sources */ = {isa = PBXBuildFile; fileRef = F0A9896925377DC73BE33DE899C3C542 /* UICollectionView+Cells.swift */; };
-		603FE9D68D62782EDB5A00DB29E6839A /* VideoOutputHandler.swift in Sources */ = {isa = PBXBuildFile; fileRef = D6A280AB534186232CEACA57E73A267E /* VideoOutputHandler.swift */; };
-		618EA4839DCB19CBC66DEB4F974EEF84 /* KanvasCameraColors.swift in Sources */ = {isa = PBXBuildFile; fileRef = E1C2BA29AEF39702789703AC1A61047B /* KanvasCameraColors.swift */; };
-		63EA77A4953BE434C470E772D083A0DC /* IgnoreTouchesCollectionView.swift in Sources */ = {isa = PBXBuildFile; fileRef = E84D2B1B149D38B8CDEBF35C1C848F94 /* IgnoreTouchesCollectionView.swift */; };
-		652DFA0A22281EEC007B1EF5 /* FilterItem.swift in Sources */ = {isa = PBXBuildFile; fileRef = 652DFA0422281EEC007B1EF5 /* FilterItem.swift */; };
-		652DFA0B22281EEC007B1EF5 /* FilterSettingsView.swift in Sources */ = {isa = PBXBuildFile; fileRef = 652DFA0522281EEC007B1EF5 /* FilterSettingsView.swift */; };
-		652DFA0C22281EEC007B1EF5 /* FilterCollectionView.swift in Sources */ = {isa = PBXBuildFile; fileRef = 652DFA0622281EEC007B1EF5 /* FilterCollectionView.swift */; };
-		652DFA0D22281EEC007B1EF5 /* FilterSettingsController.swift in Sources */ = {isa = PBXBuildFile; fileRef = 652DFA0722281EEC007B1EF5 /* FilterSettingsController.swift */; };
-		652DFA0E22281EEC007B1EF5 /* FilterCollectionController.swift in Sources */ = {isa = PBXBuildFile; fileRef = 652DFA0822281EEC007B1EF5 /* FilterCollectionController.swift */; };
-		652DFA0F22281EEC007B1EF5 /* FilterCollectionCell.swift in Sources */ = {isa = PBXBuildFile; fileRef = 652DFA0922281EEC007B1EF5 /* FilterCollectionCell.swift */; };
-		668E954058C0FDF0D78CA33867367736 /* UIUpdate.swift in Sources */ = {isa = PBXBuildFile; fileRef = FCC772CBACE18DDEC377E718D294CF7E /* UIUpdate.swift */; };
-		66D24141D97BFE4D686A83113ED58EE0 /* silence.aac in Resources */ = {isa = PBXBuildFile; fileRef = 96541E3FDA410D3805EFBF48404F7F15 /* silence.aac */; };
-		69AB40D3F8FE9ECCE04DA6D41DFC1D71 /* ClosedRange+Clamp.swift in Sources */ = {isa = PBXBuildFile; fileRef = 8D87291A9382C20A5D3269ACCFB925DE /* ClosedRange+Clamp.swift */; };
-		6BD22EAFF9ACAD6F233305477E9DEDEE /* KanvasCameraStrings.swift in Sources */ = {isa = PBXBuildFile; fileRef = 22924F3E36053EFD9E88C427F7DF2109 /* KanvasCameraStrings.swift */; };
-		6DE00AACF9C5CFE26FE31D508B172E36 /* MediaClipsCollectionController.swift in Sources */ = {isa = PBXBuildFile; fileRef = 9767C1B55EE5918743A769CB65282C7E /* MediaClipsCollectionController.swift */; };
-=======
-		35BFA387F1B1D2A6438B73494A9E41C4 /* ClosedRange+Clamp.swift in Sources */ = {isa = PBXBuildFile; fileRef = 8DC75E42D7D250081F710B30DC80C526 /* ClosedRange+Clamp.swift */; };
-		3625470AD9D9EBD33887A805338C1AB4 /* GifVideoOutputHandler.swift in Sources */ = {isa = PBXBuildFile; fileRef = F1F4DBA6C445D178DDD039281C26F64E /* GifVideoOutputHandler.swift */; };
-		362EA157803811180D56A656D6BAD90C /* KanvasCameraTimes.swift in Sources */ = {isa = PBXBuildFile; fileRef = 024F6AB59E23ED06F258F4C31359F0AA /* KanvasCameraTimes.swift */; };
-		3C27438BEE8060092F6A3537460955AE /* UIFont+Orangina.h in Headers */ = {isa = PBXBuildFile; fileRef = EB3344F7547C472B09CA3FBA774F4096 /* UIFont+Orangina.h */; settings = {ATTRIBUTES = (Public, ); }; };
-		3CD4E67CD294452C92E0F537E14BAEE8 /* ExtendedButton.swift in Sources */ = {isa = PBXBuildFile; fileRef = A1CD3D58F15A77C5D401BDD2BE89980D /* ExtendedButton.swift */; };
-		3E9082C2522275FE4C691DBEE9A6D285 /* UIViewController+Load.swift in Sources */ = {isa = PBXBuildFile; fileRef = CF3D111BB48AAA0D435FC23477982CFF /* UIViewController+Load.swift */; };
-		41A2C39FB238F90C7AD270DA499C210D /* OptionView.swift in Sources */ = {isa = PBXBuildFile; fileRef = 5713020EDA7666F21A270A18988BC0F3 /* OptionView.swift */; };
-		41E9F84A8C1FC483023226AA2BDFD01C /* AVURLAsset+Thumbnail.swift in Sources */ = {isa = PBXBuildFile; fileRef = 510A158808E46B2B88C32D1C5D5F93CA /* AVURLAsset+Thumbnail.swift */; };
-		43A41A0FE471C6514A6D6E028C61E637 /* VideoOutputHandler.swift in Sources */ = {isa = PBXBuildFile; fileRef = 01B444BCBCBCEF9902E55F0CA39DA940 /* VideoOutputHandler.swift */; };
-		4441C5F6CFA14D5DDA36E9728B96ABAA /* IgnoreTouchesView.swift in Sources */ = {isa = PBXBuildFile; fileRef = 639EFDCB401D553410A9695827B8C9DF /* IgnoreTouchesView.swift */; };
-		456B6966693074B91C511CFB0979404B /* CameraRecorder.swift in Sources */ = {isa = PBXBuildFile; fileRef = DFEFA1D86D9E0C59288E63284CA163B4 /* CameraRecorder.swift */; };
-		46BEE7FA93278CBC80DD38750C6EC771 /* ImagePreviewController.swift in Sources */ = {isa = PBXBuildFile; fileRef = D02F95ABBAC06E5359D57138736E6E80 /* ImagePreviewController.swift */; };
-		46EF050CD1DF849A47D9ECFA05DC597C /* ModalPresentationController.swift in Sources */ = {isa = PBXBuildFile; fileRef = 6684248A58F57554F787BC9A96F5471C /* ModalPresentationController.swift */; };
-		4C45E6A35FF266565F9128DEF2126D33 /* CameraZoomHandler.swift in Sources */ = {isa = PBXBuildFile; fileRef = E8274D4B530FF50BEDDACB5C23DDA428 /* CameraZoomHandler.swift */; };
-		4F39DF4D350E7E5A85DCC53DB5826C26 /* UIImage+FlipLeftMirrored.swift in Sources */ = {isa = PBXBuildFile; fileRef = 97A0F49BDD0729F35BB0D1E65447EC28 /* UIImage+FlipLeftMirrored.swift */; };
-		4F3AC1CC3053747422780502FE4DEFC6 /* UIImage+PixelBuffer.swift in Sources */ = {isa = PBXBuildFile; fileRef = 5C1A403FD640A5301440A197D54C6837 /* UIImage+PixelBuffer.swift */; };
-		5055971C2020974DA57BC9E5E9B50E1E /* silence.aac in Resources */ = {isa = PBXBuildFile; fileRef = 2BF6D3FDB1453456351C46D193574B8B /* silence.aac */; };
-		51DF3D74FA7269A338A7004822A6DFBB /* Filter.swift in Sources */ = {isa = PBXBuildFile; fileRef = 95F24FF4562EA70B33072ED5152DF1DF /* Filter.swift */; };
-		55B443BE97946809F255900133443FA4 /* CameraInputController.swift in Sources */ = {isa = PBXBuildFile; fileRef = 9964D4061C1739F2B536670108BDEF8F /* CameraInputController.swift */; };
-		59710CDAD3D3933B0275437AF99FBCA1 /* KanvasCameraImages.swift in Sources */ = {isa = PBXBuildFile; fileRef = F2A1EDD37B7C5B1830FA9B7283A4C028 /* KanvasCameraImages.swift */; };
-		5B51BDCCF0101D38E4FF4095E2F89891 /* UIUpdate.swift in Sources */ = {isa = PBXBuildFile; fileRef = E8B905B8BADBEAF2E5ECDF98F6203A29 /* UIUpdate.swift */; };
-		5DD83CC034407B720DDD5B2B59F79404 /* UIKit.framework in Frameworks */ = {isa = PBXBuildFile; fileRef = 2E7FF5FF1C5A1C45AB8A978EEB128B37 /* UIKit.framework */; };
-		60544C6B1F4A3C2B30747E67DAD230D7 /* UIFont+Orangina.m in Sources */ = {isa = PBXBuildFile; fileRef = A13598994D2940F0D3A677EE7D74312A /* UIFont+Orangina.m */; };
-		612C16D6027A96658ECF858F9A72EC93 /* UIKit.framework in Frameworks */ = {isa = PBXBuildFile; fileRef = 2E7FF5FF1C5A1C45AB8A978EEB128B37 /* UIKit.framework */; };
-		66151660348F31184965BF2026EFEF43 /* KanvasCameraColors.swift in Sources */ = {isa = PBXBuildFile; fileRef = 8A7209BD96A1FFB046EA8D62E111F21C /* KanvasCameraColors.swift */; };
-		6756D8E2C29F365B96B8D309007FEFE8 /* MediaClipsCollectionCell.swift in Sources */ = {isa = PBXBuildFile; fileRef = 168FDDA5ADC5111319BD12C11831F0D4 /* MediaClipsCollectionCell.swift */; };
-		6C80B1A71B4DDCB21B75FBF021670492 /* UIFont+PostFonts.h in Headers */ = {isa = PBXBuildFile; fileRef = A6E7BC50576490973B9789477FE51224 /* UIFont+PostFonts.h */; settings = {ATTRIBUTES = (Public, ); }; };
-		6C9EA5FD859EB34AF39EFB0A224212A2 /* ModalPresentationAnimationController.swift in Sources */ = {isa = PBXBuildFile; fileRef = 29B67DFCF749DD86FBA0F48DBA2F8405 /* ModalPresentationAnimationController.swift */; };
-		6D317482E3765452E2695A6A9BB8CD61 /* ModalController.swift in Sources */ = {isa = PBXBuildFile; fileRef = 1E1B9E026E7886E5CDC8F7246A7C32EE /* ModalController.swift */; };
->>>>>>> c61f8e17
+		37EC52B28F18258FB5C7A7BB3F9C712B /* CameraView.swift in Sources */ = {isa = PBXBuildFile; fileRef = A0E2C9D1ADDADFB1E16D14270D6F285B /* CameraView.swift */; };
+		399E45585B7E9253F54319F45A6DC5D2 /* Shader.swift in Sources */ = {isa = PBXBuildFile; fileRef = 378B03339E31B8DC75F0DA50CF9F1B5E /* Shader.swift */; };
+		3FAD934918861E92467AE17734D103F9 /* CGRect+Center.swift in Sources */ = {isa = PBXBuildFile; fileRef = 21D642509453902C7724BB6CF3025CC8 /* CGRect+Center.swift */; };
+		435A47B06371750C5DCE715A8F7868BF /* ExtendedStackView.swift in Sources */ = {isa = PBXBuildFile; fileRef = 6B8B67DB717ECCBB479A723EADCB3068 /* ExtendedStackView.swift */; };
+		43FDBF7BB212EB4247EF5E07D9E9B70C /* UIFont+Utils.swift in Sources */ = {isa = PBXBuildFile; fileRef = 113CF9F478EB6E99914E9D81D09669BF /* UIFont+Utils.swift */; };
+		4ACFAC07482828E9B7F3EF21E9B34983 /* CameraPreviewViewController.swift in Sources */ = {isa = PBXBuildFile; fileRef = FCC6C9FD19C183B70E1E31677C23DDA0 /* CameraPreviewViewController.swift */; };
+		4D0D70D7063FD2CCC4C6138C5491564A /* TumblrTheme-dummy.m in Sources */ = {isa = PBXBuildFile; fileRef = 63EC3731591893A012CEFEA3784F9D00 /* TumblrTheme-dummy.m */; };
+		4ED5D116AF46C9585EA72515377F0A39 /* CameraInputOutput.swift in Sources */ = {isa = PBXBuildFile; fileRef = 712F777D53E7D3BDD027FFE189480F17 /* CameraInputOutput.swift */; };
+		4FF29A1FEEF4CC1494F4E62259159807 /* FilterItem.swift in Sources */ = {isa = PBXBuildFile; fileRef = AC7105DDEE918D10C6FB924AB1FDE9EE /* FilterItem.swift */; };
+		5155EB6D0B56C922DE90993B0C300531 /* MediaClipsCollectionView.swift in Sources */ = {isa = PBXBuildFile; fileRef = A267959C98D62A9B73134738C9CEC022 /* MediaClipsCollectionView.swift */; };
+		556FA4566596D7B81771174DE1466A5F /* ModalPresentationController.swift in Sources */ = {isa = PBXBuildFile; fileRef = D62AF2048492FF535DB2D8739E1FF445 /* ModalPresentationController.swift */; };
+		5636D12F1D84E3E8AE2034B5C4C26526 /* UIButton+Shadows.swift in Sources */ = {isa = PBXBuildFile; fileRef = 6B7BFEF308DB632D67251A729B5520EE /* UIButton+Shadows.swift */; };
+		57EEB51D88F40773CBBD854067106919 /* Queue.swift in Sources */ = {isa = PBXBuildFile; fileRef = 2CAF8F4A59CC62115DBFBC72D0AC9481 /* Queue.swift */; };
+		58A7BFB032629FE442A730E4F448D561 /* UIViewController+Load.swift in Sources */ = {isa = PBXBuildFile; fileRef = 55968FA89D5E7D38D7E45231CD57B602 /* UIViewController+Load.swift */; };
+		59E61372DC587C6021349357919DB842 /* PhotoOutputHandler.swift in Sources */ = {isa = PBXBuildFile; fileRef = B86843F6DC6C9CFC04B15F569B173FC8 /* PhotoOutputHandler.swift */; };
+		5A1A3814C6F297CEECA038DAD94195D2 /* KanvasCamera-dummy.m in Sources */ = {isa = PBXBuildFile; fileRef = B56FBFA97506A3FF596B9995F2E6B457 /* KanvasCamera-dummy.m */; };
+		5B3E121B063D469FDAE46C6292739A88 /* UIFont+Orangina.h in Headers */ = {isa = PBXBuildFile; fileRef = EA7CD9A4EC570EAD015063B2D921FFAA /* UIFont+Orangina.h */; settings = {ATTRIBUTES = (Public, ); }; };
+		5C04EC6C7FC2D9A29D6112825B57AB9A /* KanvasCameraColors.swift in Sources */ = {isa = PBXBuildFile; fileRef = 4DB077A81220FFDB035AB5FAB67A4A22 /* KanvasCameraColors.swift */; };
+		5E9948F15B90F36953FAED08941FF15D /* Foundation.framework in Frameworks */ = {isa = PBXBuildFile; fileRef = 5993BD54547A171F82495C36A475B92C /* Foundation.framework */; };
+		5FD8854C858DF21571445FB9D7C52A7F /* UICollectionView+Cells.swift in Sources */ = {isa = PBXBuildFile; fileRef = 6F4593DB190719169422D479C71FDD18 /* UICollectionView+Cells.swift */; };
+		63574DD25A77F82B769406DB99E4F983 /* GLRenderer.swift in Sources */ = {isa = PBXBuildFile; fileRef = 332302D7759899F2FF1678EE067B46FC /* GLRenderer.swift */; };
+		63CFC5206C6E8576A8312C00F85FCAA0 /* UIKit.framework in Frameworks */ = {isa = PBXBuildFile; fileRef = 2E7FF5FF1C5A1C45AB8A978EEB128B37 /* UIKit.framework */; };
+		66301A4B347E876297E474F8B88F4375 /* Shaders in Resources */ = {isa = PBXBuildFile; fileRef = 117656DC155286076CE761DB88164792 /* Shaders */; };
+		6650A9304C9359AF89D2E11A41C4D311 /* NumTypes+Conversion.swift in Sources */ = {isa = PBXBuildFile; fileRef = F68AE2CA207EAB19275AD29BAE89A2E7 /* NumTypes+Conversion.swift */; };
+		689A762A1CD2FBDEC242C6B6FCA5D964 /* ClosedRange+Clamp.swift in Sources */ = {isa = PBXBuildFile; fileRef = C6E031093DE35F0CA8014081219262DB /* ClosedRange+Clamp.swift */; };
+		693956E3CE3AFC0315C6651CDB4FFCD7 /* ModeButtonView.swift in Sources */ = {isa = PBXBuildFile; fileRef = AA49334188C662A9A3109045B970FDDD /* ModeButtonView.swift */; };
+		6E211CDAD75EC175833F81CD03D34B8D /* UIFont+PostFonts.h in Headers */ = {isa = PBXBuildFile; fileRef = B868C175FF11CD36E92D462B964257FA /* UIFont+PostFonts.h */; settings = {ATTRIBUTES = (Public, ); }; };
 		6F01DF0FB5610799A00AC976F981EB18 /* UIApplication+StrictKeyWindow.h in Headers */ = {isa = PBXBuildFile; fileRef = 912F5BE09296F333F87046761D662D18 /* UIApplication+StrictKeyWindow.h */; settings = {ATTRIBUTES = (Project, ); }; };
 		700E8CE0FDD79F21D428FC3D54D36C0E /* UIImage+Snapshot.h in Headers */ = {isa = PBXBuildFile; fileRef = D7B529483604801ABB9AB87D9F1FFAD9 /* UIImage+Snapshot.h */; settings = {ATTRIBUTES = (Private, ); }; };
-		71204C577664829004462DFE864B9FA4 /* TumblrTheme-umbrella.h in Headers */ = {isa = PBXBuildFile; fileRef = 5B9D185E67A0F16B89D9A20E9A425A4B /* TumblrTheme-umbrella.h */; settings = {ATTRIBUTES = (Public, ); }; };
-		734176AE0D268EAC9D46E6D89756E424 /* UIFont+PostFonts.m in Sources */ = {isa = PBXBuildFile; fileRef = FE1D7176433888B7448500B7D74CE988 /* UIFont+PostFonts.m */; };
-		76EE372647F7D88C33FA047ABDC2E78C /* MediaClipsCollectionController.swift in Sources */ = {isa = PBXBuildFile; fileRef = 90587333D266276E775718BC21FECFAE /* MediaClipsCollectionController.swift */; };
-		7984C490F4584B7F5CB9F3F1858D1304 /* CameraSegmentHandler.swift in Sources */ = {isa = PBXBuildFile; fileRef = D3A64AE4C7F0717913139F999309160C /* CameraSegmentHandler.swift */; };
-		79DE9DB644ABF055CC8916749077EB44 /* CameraPreviewViewController.swift in Sources */ = {isa = PBXBuildFile; fileRef = 8DA514BAEA25FE4CCE04BF5FDEABF2BC /* CameraPreviewViewController.swift */; };
+		718D4D921138DDBCB1DFBDCAFAF7072E /* ModeSelectorAndShootController.swift in Sources */ = {isa = PBXBuildFile; fileRef = D968088306CC4D2626F7FDDB6ADBF948 /* ModeSelectorAndShootController.swift */; };
+		73B98B530B838ACF084993FFF1CC25D4 /* ExtendedButton.swift in Sources */ = {isa = PBXBuildFile; fileRef = 59176D9F19360F617D86E40331194843 /* ExtendedButton.swift */; };
+		7495D2DBC5BBB4622C4739692324A705 /* CameraController.swift in Sources */ = {isa = PBXBuildFile; fileRef = 636331485726F767AE927E7C05740225 /* CameraController.swift */; };
+		78C04F007054B99DE5D3F9D1C20E7946 /* LoadingIndicatorView.swift in Sources */ = {isa = PBXBuildFile; fileRef = 2E340DDFABCE0C2973D56A58DE197B32 /* LoadingIndicatorView.swift */; };
 		7E6E7BD910E2FA446CEBB40A9EDC1A9A /* XCTest.framework in Frameworks */ = {isa = PBXBuildFile; fileRef = 9FD8E1F84A0C9390AD703D2E6A02823A /* XCTest.framework */; };
-		7FA53F204884E13D1D26FCEE4C84C0F1 /* Device.swift in Sources */ = {isa = PBXBuildFile; fileRef = 383F81BA948F5BD5423D2D7C88EC28CD /* Device.swift */; };
-		8182C15B7A74821A24909323D05C6418 /* KanvasCameraStrings.swift in Sources */ = {isa = PBXBuildFile; fileRef = AF5E9D336DEE4FAC97510DFC42AC28F7 /* KanvasCameraStrings.swift */; };
+		800D1AF3B98B8DEF20ADEABAC02A1A0A /* FilterCollectionCell.swift in Sources */ = {isa = PBXBuildFile; fileRef = B1B4F2E7E1FE6224D1AB49DF88AA8197 /* FilterCollectionCell.swift */; };
 		832DC61A7CA632444CD6DA46EF6491FC /* FBSnapshotTestController.m in Sources */ = {isa = PBXBuildFile; fileRef = 841F562A950BC3B0D9DB87C857D478D7 /* FBSnapshotTestController.m */; };
+		85C51C15DE3EB0866F53871F8859B730 /* CameraPreviewView.swift in Sources */ = {isa = PBXBuildFile; fileRef = 4D498495C63FBF0186492BB21FD177A0 /* CameraPreviewView.swift */; };
+		88BBA89DBD3D036FF8DD5B93C6763563 /* IgnoreTouchesView.swift in Sources */ = {isa = PBXBuildFile; fileRef = 159B7D4EC0DD167A33A1D9EF2A0D811A /* IgnoreTouchesView.swift */; };
+		88EB8C77967ADF471C0162F8162BE1EC /* Filter.swift in Sources */ = {isa = PBXBuildFile; fileRef = 7B16A1083F69EF869F8C10B651B93947 /* Filter.swift */; };
+		8C8C6C090DAC729010D025574D118126 /* UIFont+Orangina.m in Sources */ = {isa = PBXBuildFile; fileRef = F75C9CC0F9780E8375AA5A52E5D66761 /* UIFont+Orangina.m */; };
 		8C8CBE0160D700133D554C5EE0DA00CF /* Foundation.framework in Frameworks */ = {isa = PBXBuildFile; fileRef = 5993BD54547A171F82495C36A475B92C /* Foundation.framework */; };
 		8E08BAF7E7CF8950BF8E17F6620BD6EC /* QuartzCore.framework in Frameworks */ = {isa = PBXBuildFile; fileRef = 33E15046358ECF1F9C5A7675A82CF2D1 /* QuartzCore.framework */; };
-		94775BA339B9BE23066BDB8B37130BCB /* LoadingIndicatorView.swift in Sources */ = {isa = PBXBuildFile; fileRef = E2C0F667E5CBF4E2F28540944B3BC111 /* LoadingIndicatorView.swift */; };
-		9783DA3FE4E56879DAF721307D3C277F /* CameraController.swift in Sources */ = {isa = PBXBuildFile; fileRef = BD75DE7091ED8E2BBAFF0C5D452EEF39 /* CameraController.swift */; };
-		984B0ED93A27C315D28EE33CF221F831 /* KanvasCamera-umbrella.h in Headers */ = {isa = PBXBuildFile; fileRef = F6DF65A1FBE3BF4F84A21D4D20788623 /* KanvasCamera-umbrella.h */; settings = {ATTRIBUTES = (Public, ); }; };
-		A0741516905652F112E7E5AA57DD5A0E /* ShaderUtilities.swift in Sources */ = {isa = PBXBuildFile; fileRef = 353131DD05A535648CFB047F60DDC0C5 /* ShaderUtilities.swift */; };
-		A3596C9B50E8E97B1EF23BB37AFE8D59 /* GLPixelBufferView.swift in Sources */ = {isa = PBXBuildFile; fileRef = F6AE14869CA35FD07C89DD477EEE8D06 /* GLPixelBufferView.swift */; };
-		A3ECB5D44F4889FADA9F9DC46CDD1897 /* CameraRecordingProtocol.swift in Sources */ = {isa = PBXBuildFile; fileRef = C25BA4E154C36E10E64D4751A8613139 /* CameraRecordingProtocol.swift */; };
+		8ECF5CE3750552748EA18242B28205C5 /* KanvasCameraTimes.swift in Sources */ = {isa = PBXBuildFile; fileRef = 5B359C2EB965C16501115249FE20921A /* KanvasCameraTimes.swift */; };
+		8F5F59E19B6B43336DE9BB4E0F1847DB /* silence.aac in Resources */ = {isa = PBXBuildFile; fileRef = F8582A2A89630955D416BCFF41984003 /* silence.aac */; };
+		957DD5E7E5F7A504CDEB1B8C068368D7 /* CameraInputController.swift in Sources */ = {isa = PBXBuildFile; fileRef = 26DC44AE279C22EC4657D11D409716E6 /* CameraInputController.swift */; };
+		97E7B73A554A9450CAEA0319918CD4AA /* GLError.swift in Sources */ = {isa = PBXBuildFile; fileRef = 238BD84AD1182F35015D007CB3D0714E /* GLError.swift */; };
+		9AF81ECCEE2132B90C4D4DB9ED6C999C /* MediaClipsCollectionController.swift in Sources */ = {isa = PBXBuildFile; fileRef = 13AD9CB5E1270B80685140BA81CDE8F1 /* MediaClipsCollectionController.swift */; };
+		A1B4AC3378F7A896DD973D57B1C3B489 /* TumblrTheme-umbrella.h in Headers */ = {isa = PBXBuildFile; fileRef = C543672C8C79BE4D90EDF37FEDDEE2D2 /* TumblrTheme-umbrella.h */; settings = {ATTRIBUTES = (Public, ); }; };
+		A2530750E849E18C551B85AB24DC08AD /* GifVideoOutputHandler.swift in Sources */ = {isa = PBXBuildFile; fileRef = BD5228AB27A080F3DB857B5168A85315 /* GifVideoOutputHandler.swift */; };
 		AA90D38B952D894F9EA242FC97504ED2 /* FBSnapshotTestCase-umbrella.h in Headers */ = {isa = PBXBuildFile; fileRef = CBE4EA1756325767F72616D3CD687833 /* FBSnapshotTestCase-umbrella.h */; settings = {ATTRIBUTES = (Public, ); }; };
 		AAC4D80E2841DE55D2266A4B67863EC8 /* FBSnapshotTestCasePlatform.h in Headers */ = {isa = PBXBuildFile; fileRef = 4FB23A7A321BFD09B0985E94534A5272 /* FBSnapshotTestCasePlatform.h */; settings = {ATTRIBUTES = (Public, ); }; };
-		AEF35231DAD8A44BED3E22742F4C5FCF /* UIFont+Utils.swift in Sources */ = {isa = PBXBuildFile; fileRef = 93C6CE0F39EA723CED05FB90CF0B8519 /* UIFont+Utils.swift */; };
-		B2C51BDDA0AA7ECD1B5519440A650ACC /* FilterProtocol.swift in Sources */ = {isa = PBXBuildFile; fileRef = 2E8C1CA7AE73695304A375F6E1D6DAD7 /* FilterProtocol.swift */; };
-		B6160A8C867C3D8F2AEF10354FE54048 /* OpenGLES.framework in Frameworks */ = {isa = PBXBuildFile; fileRef = 5B37C3EE626982E2B8459F8E7BB7C20C /* OpenGLES.framework */; };
-		B7A99848C9D0EF4FFEE5116894FD9F60 /* UIButton+Shadows.swift in Sources */ = {isa = PBXBuildFile; fileRef = 4F24527128EE720870BD5E2D4452740B /* UIButton+Shadows.swift */; };
-		B9E41AF22F05215EDFCFDAFD788209D8 /* UIFont+TumblrTheme.swift in Sources */ = {isa = PBXBuildFile; fileRef = CD585CE3C1B092D81F2E6AEACE79DC5F /* UIFont+TumblrTheme.swift */; };
-		BABDEFDF5536F9A2DE14AF2DA39E0647 /* ModeButtonView.swift in Sources */ = {isa = PBXBuildFile; fileRef = FFA967A7624598C27EA8BA058CE927F4 /* ModeButtonView.swift */; };
-		BB5A8E06830E267D57A10AA4B3F9732F /* UICollectionView+Cells.swift in Sources */ = {isa = PBXBuildFile; fileRef = DF60959A487E74889C91248DAA03D793 /* UICollectionView+Cells.swift */; };
-		BE4C686EAE21DE51245E1B8EA4B46519 /* Foundation.framework in Frameworks */ = {isa = PBXBuildFile; fileRef = 5993BD54547A171F82495C36A475B92C /* Foundation.framework */; };
-		C28F4B42FE3A7DFC393DD491EF9A5A72 /* NumTypes+Conversion.swift in Sources */ = {isa = PBXBuildFile; fileRef = B3DE27AC2FD3552ED129733ACEBF9FC1 /* NumTypes+Conversion.swift */; };
+		AB131DD887E76CB4565510B83CEFF780 /* OptionsStackView.swift in Sources */ = {isa = PBXBuildFile; fileRef = E1EC1EC70736CE29B49C2B3410CA0668 /* OptionsStackView.swift */; };
+		AC1506D0262D2F55AAB3BA2982CBDBEC /* KanvasCameraAnalyticsProvider.swift in Sources */ = {isa = PBXBuildFile; fileRef = 0EDB9C038B6A4EEF5110BE4A6D070A14 /* KanvasCameraAnalyticsProvider.swift */; };
+		AC5A1423DA935B606F05C0719285A71F /* Device.swift in Sources */ = {isa = PBXBuildFile; fileRef = B6B5DC9D7F370DE64FEDCA4719C6ACD4 /* Device.swift */; };
+		ACBB5A6EFF2E41E4095E40529F494612 /* CameraOption.swift in Sources */ = {isa = PBXBuildFile; fileRef = 103445AF39A6BE806002C368879FD873 /* CameraOption.swift */; };
+		ADE54CAB1BCAABB53A7EA1BD8F35BFA5 /* FilterCollectionView.swift in Sources */ = {isa = PBXBuildFile; fileRef = 4850E76C661C6295AE1F6E004F2D6801 /* FilterCollectionView.swift */; };
+		B2CEFED098445F423BA421DE7954564C /* UIFont+PostFonts.m in Sources */ = {isa = PBXBuildFile; fileRef = F2811E4BE2F7EEE30A21CADE501216E4 /* UIFont+PostFonts.m */; };
+		B9ED6691279FC11DABBA35E2DE66EC3E /* Assets.xcassets in Resources */ = {isa = PBXBuildFile; fileRef = FFDD50D31504D9E9012E856F9E53C066 /* Assets.xcassets */; };
+		BD42D6C5CE0F52355C4642D4CDF097D9 /* CameraSegmentHandler.swift in Sources */ = {isa = PBXBuildFile; fileRef = F248CEDFAEC7FA0F75DFAC41BDD9353B /* CameraSegmentHandler.swift */; };
+		BD9E60C615C27163BE31452B18513AA6 /* FilteredInputViewController.swift in Sources */ = {isa = PBXBuildFile; fileRef = 71C5C627B4B52D820C21F3857C310644 /* FilteredInputViewController.swift */; };
+		BFD61A2227B352307A0F099ED14DB64C /* FilterCollectionController.swift in Sources */ = {isa = PBXBuildFile; fileRef = F9C5EF0D1BC48D3B8D47521AF45C5016 /* FilterCollectionController.swift */; };
 		C3C013CFF7E96316C79710BD0EBAA2E1 /* Pods-KanvasCameraExampleTests-dummy.m in Sources */ = {isa = PBXBuildFile; fileRef = 6D11A917E16D537C3E7109B520EA4E28 /* Pods-KanvasCameraExampleTests-dummy.m */; };
-		C460C9BE2DD8CFB5D1B04F206D809671 /* NSURL+Media.swift in Sources */ = {isa = PBXBuildFile; fileRef = 9F649163788709BD0E03D1A38A6B70E7 /* NSURL+Media.swift */; };
-		C5BF46E8F485A7343093FEB5909691EA /* FilteredInputViewController.swift in Sources */ = {isa = PBXBuildFile; fileRef = 0D474C180B961C5589ABEDE8A833885F /* FilteredInputViewController.swift */; };
-		C9A7523B0C8B0C7A8CA828F2F332B8F6 /* ModalViewModel.swift in Sources */ = {isa = PBXBuildFile; fileRef = 535D2E7820765B9629BBCF0558D41C52 /* ModalViewModel.swift */; };
-		CBCD9A9FF9D2D0EBB1E709BA971BA059 /* Shaders in Resources */ = {isa = PBXBuildFile; fileRef = BAEFADD6EE9E36B27B865470C1526F65 /* Shaders */; };
+		C6268BFB998535587CC6B10E3F0F8F63 /* ShootButtonView.swift in Sources */ = {isa = PBXBuildFile; fileRef = 20D974ADB7F86B6D4D70C3246BCE6AF0 /* ShootButtonView.swift */; };
+		CA2624C07D8EE9F95C9656AB06603E4D /* CameraZoomHandler.swift in Sources */ = {isa = PBXBuildFile; fileRef = 57461BA3A41D984406139601B2D572D8 /* CameraZoomHandler.swift */; };
+		CB88E6CAA4296D8042B0BAB1FA12FB60 /* UIImage+FlipLeftMirrored.swift in Sources */ = {isa = PBXBuildFile; fileRef = EAE635D06DBAB533D77295B31432752C /* UIImage+FlipLeftMirrored.swift */; };
 		CC06C4112E127C5262D5911F76903BC4 /* Pods-KanvasCameraExample-dummy.m in Sources */ = {isa = PBXBuildFile; fileRef = BD0DC36564E70A3883594421DA9FDC77 /* Pods-KanvasCameraExample-dummy.m */; };
-		CE9B1AA02055A98755A840308249D07D /* Queue.swift in Sources */ = {isa = PBXBuildFile; fileRef = 0CA780FF99C879F394D1A574918FB5AF /* Queue.swift */; };
-		CF7785B1A8F33B9B7E5CCEB10D16880B /* OptionsController.swift in Sources */ = {isa = PBXBuildFile; fileRef = 71CDDAD06AEA9CAD1B4E73D1D38DCD1A /* OptionsController.swift */; };
+		CF65B42055759A40B454CF78B957D250 /* UIKit.framework in Frameworks */ = {isa = PBXBuildFile; fileRef = 2E7FF5FF1C5A1C45AB8A978EEB128B37 /* UIKit.framework */; };
 		CFA869102744DB995F3AC930E96E3AFF /* UIApplication+StrictKeyWindow.m in Sources */ = {isa = PBXBuildFile; fileRef = 93221711894899A0B45B4E35F4B54984 /* UIApplication+StrictKeyWindow.m */; };
 		CFAED1BA1A1C93D946E71A40B5C8C710 /* Foundation.framework in Frameworks */ = {isa = PBXBuildFile; fileRef = 5993BD54547A171F82495C36A475B92C /* Foundation.framework */; };
-		CFDAB398C45FF9DA1B55EE80FE1C6638 /* CVPixelBuffer+copy.swift in Sources */ = {isa = PBXBuildFile; fileRef = 7DE6802FC8FFDE9EA9DE9DD591CD38BB /* CVPixelBuffer+copy.swift */; };
+		D072CF38625407320E42A186FBFE6444 /* UIColor+Util.swift in Sources */ = {isa = PBXBuildFile; fileRef = C2A5240A6F0DC6087A8D54988D21C5FE /* UIColor+Util.swift */; };
+		D0F1B2153A9E961043FB766B2D48B8D4 /* OptionsController.swift in Sources */ = {isa = PBXBuildFile; fileRef = 7BF974F9ACEA694716654B9F7A224AED /* OptionsController.swift */; };
+		D142BBBE352A7904275EB67AA8726788 /* KanvasCamera-umbrella.h in Headers */ = {isa = PBXBuildFile; fileRef = 68BA9E0945BE25F197B03E78B5CAC30C /* KanvasCamera-umbrella.h */; settings = {ATTRIBUTES = (Public, ); }; };
+		D1D13B48D9BA36BE76E0EF80084B55B5 /* CameraSettings.swift in Sources */ = {isa = PBXBuildFile; fileRef = 4351012F3525482C4A7FE8E79A39E4C0 /* CameraSettings.swift */; };
 		D428498A1A70F3DB2F9D9C921989E6B8 /* UIImage+Compare.m in Sources */ = {isa = PBXBuildFile; fileRef = 265DC60F5871575FF908A7C1AF91A133 /* UIImage+Compare.m */; };
+		D4B13101CD5CDE01E50E200A35DDE51E /* KanvasCameraStrings.swift in Sources */ = {isa = PBXBuildFile; fileRef = E0DACE4A3F216A06D138D0C2B7C26466 /* KanvasCameraStrings.swift */; };
+		D4B13201CEC755184F6959D94AB34964 /* AVURLAsset+Thumbnail.swift in Sources */ = {isa = PBXBuildFile; fileRef = 0682A4663548B2F774773D48D4202775 /* AVURLAsset+Thumbnail.swift */; };
+		D4D2048A85CCFFE89138EFD54A425C6C /* OpenGLES.framework in Frameworks */ = {isa = PBXBuildFile; fileRef = 5B37C3EE626982E2B8459F8E7BB7C20C /* OpenGLES.framework */; };
 		D6B1B0AC7F376A0FC6DADEEAA737E508 /* UIImage+Compare.h in Headers */ = {isa = PBXBuildFile; fileRef = C095B69FB8375794D8236558C70DAAE0 /* UIImage+Compare.h */; settings = {ATTRIBUTES = (Private, ); }; };
-		D9356B2C84EC1F2C7603BB22625BF1A0 /* CameraOption.swift in Sources */ = {isa = PBXBuildFile; fileRef = E704C21FD545DDDEC6424C6D8038E849 /* CameraOption.swift */; };
+		D6D69A047BB5AC9A06ED59F192241BC5 /* MediaClipsEditorViewController.swift in Sources */ = {isa = PBXBuildFile; fileRef = 0CD63EA35911CBC648CAF5204DC24D9C /* MediaClipsEditorViewController.swift */; };
+		D90F2D5C80F49D90200F8F8D1A53BFAE /* UIImage+PixelBuffer.swift in Sources */ = {isa = PBXBuildFile; fileRef = 2BD1D8CB54368D315C6D4FD2D3D3DD4E /* UIImage+PixelBuffer.swift */; };
 		DBADABF56FC0675DEE45B90CE6AFA4E7 /* UIKit.framework in Frameworks */ = {isa = PBXBuildFile; fileRef = 2E7FF5FF1C5A1C45AB8A978EEB128B37 /* UIKit.framework */; };
-		E258C68BA7469A5D77AC6D5AB86AA567 /* CGRect+Center.swift in Sources */ = {isa = PBXBuildFile; fileRef = 9C86C801BE99A89DB6C7E3A945F1C90B /* CGRect+Center.swift */; };
+		DEE9B3ACEE125B427B55792169F865DA /* FilterSettingsView.swift in Sources */ = {isa = PBXBuildFile; fileRef = 0626F45E8CC7C942DFF2926E3AABFBFA /* FilterSettingsView.swift */; };
 		E287914A932161FCE4E5A842382E412F /* Foundation.framework in Frameworks */ = {isa = PBXBuildFile; fileRef = 5993BD54547A171F82495C36A475B92C /* Foundation.framework */; };
 		E3B86D234BC43FB8877126BFDD760867 /* FBSnapshotTestCasePlatform.m in Sources */ = {isa = PBXBuildFile; fileRef = 1B89C323C789A72335F3693734707F15 /* FBSnapshotTestCasePlatform.m */; };
-		E3BE3396A1A6301B636C285A526FD95C /* Array+Move.swift in Sources */ = {isa = PBXBuildFile; fileRef = 1AF9835EA0E278F936DE3CF45D14EA17 /* Array+Move.swift */; };
-		E598C7FF28FF2DB892630803D0563DD9 /* GLRenderer.swift in Sources */ = {isa = PBXBuildFile; fileRef = 545268547365A2EBD244CF664543C318 /* GLRenderer.swift */; };
+		E4D2E49B13CE0C7CBEA269B4F1DEAC62 /* ModalController.swift in Sources */ = {isa = PBXBuildFile; fileRef = 11225930EE7551F46B5802B402E52ADA /* ModalController.swift */; };
+		E79170716F80DC6CBD129996CF5E1353 /* ModeSelectorAndShootView.swift in Sources */ = {isa = PBXBuildFile; fileRef = 59558A494772DC2FC6A53D43A6B5A4DF /* ModeSelectorAndShootView.swift */; };
 		E7F0B09F899DBFE173736F8AE258ED48 /* UIImage+Diff.m in Sources */ = {isa = PBXBuildFile; fileRef = 2015821C6F52E13E032E0E4B9D53AFE7 /* UIImage+Diff.m */; };
-		EB7BC091F3C672516A71018845F025FF /* UIFont+ComposeFonts.m in Sources */ = {isa = PBXBuildFile; fileRef = AA9C5551BCE8AFAA98E142C0EAE0E908 /* UIFont+ComposeFonts.m */; };
-		EC249B801CAC678B982B8F97792690B6 /* Shader.swift in Sources */ = {isa = PBXBuildFile; fileRef = C76EE8FA7AC0FE56AB6752F03B1659BB /* Shader.swift */; };
-		EF2BDAA177A5F788CE68D7472F9D48E9 /* TumblrTheme-dummy.m in Sources */ = {isa = PBXBuildFile; fileRef = F881DF63974B85BF2E965AE08BBF9248 /* TumblrTheme-dummy.m */; };
-		F215F327D2BD93394E887B70712E77B6 /* KanvasCameraAnalyticsProvider.swift in Sources */ = {isa = PBXBuildFile; fileRef = 23F660DB44384953D939B57C4E96673B /* KanvasCameraAnalyticsProvider.swift */; };
+		EA610BE461A1BDB541204DE68FA10A67 /* CameraRecorder.swift in Sources */ = {isa = PBXBuildFile; fileRef = 9EA39AB186CCEF62222FCB0D9A9D3270 /* CameraRecorder.swift */; };
+		EBB64A9BB9EADE969642CAD80D8B2F57 /* GLPixelBufferView.swift in Sources */ = {isa = PBXBuildFile; fileRef = 0DBFA9658B048B2E49AF6B612843C5D8 /* GLPixelBufferView.swift */; };
+		EC5F95F0B571B8EE353ECBE6E8BE8BDF /* KanvasCameraImages.swift in Sources */ = {isa = PBXBuildFile; fileRef = 38D83F5379A2EF6B12E4E25C61CA8F78 /* KanvasCameraImages.swift */; };
+		ECA1A5CE26448F770E92E99D12A0F406 /* UIFont+ComposeFonts.h in Headers */ = {isa = PBXBuildFile; fileRef = 8196886868B5856893FBED069C06B5C4 /* UIFont+ComposeFonts.h */; settings = {ATTRIBUTES = (Public, ); }; };
+		EE020B41B350D4B6493061DDD873AA54 /* CVPixelBuffer+copy.swift in Sources */ = {isa = PBXBuildFile; fileRef = B779BBD229B2018B214AA5C943F00404 /* CVPixelBuffer+copy.swift */; };
+		F1E034446609827A2D5ADE834D71AD21 /* FilterSettingsController.swift in Sources */ = {isa = PBXBuildFile; fileRef = 3995F84CBD7BCB979FA9EB0FEF92F473 /* FilterSettingsController.swift */; };
 		F2945D5A81499C94708C6C32D64F20BF /* Pods-KanvasCameraExample-umbrella.h in Headers */ = {isa = PBXBuildFile; fileRef = 0748BD44EB8A7E1F29B9327BBD4FFCC9 /* Pods-KanvasCameraExample-umbrella.h */; settings = {ATTRIBUTES = (Public, ); }; };
-		F2AA8FDBBA5FC61947F82B5C2899CDD8 /* Foundation.framework in Frameworks */ = {isa = PBXBuildFile; fileRef = 5993BD54547A171F82495C36A475B92C /* Foundation.framework */; };
-		F2BC349F8656D06468208BA22DBBFA44 /* ModeSelectorAndShootView.swift in Sources */ = {isa = PBXBuildFile; fileRef = E43C4241CC691984614D2465A8DBD75B /* ModeSelectorAndShootView.swift */; };
-		F44DCF68918446786658AF41AEA4CEBD /* GLError.swift in Sources */ = {isa = PBXBuildFile; fileRef = DDB9A725A4B129137EF5DBB7092F17B0 /* GLError.swift */; };
-		F6B819CD39B3E207D51D6A7DEEF79A8F /* ModalView.swift in Sources */ = {isa = PBXBuildFile; fileRef = 5648A1D548AC53E2E6DBF8F21C93E36B /* ModalView.swift */; };
-		F890BF84C55D1BBCB73705B8576AEBF4 /* CameraInputOutput.swift in Sources */ = {isa = PBXBuildFile; fileRef = 9D4283A25B794FB95823D6EFAFB41E3F /* CameraInputOutput.swift */; };
+		F33FADBB9B5F6F535F7B5316AE4F2BEC /* TumblrTheme.framework in Frameworks */ = {isa = PBXBuildFile; fileRef = 9354499206410F84A9B8A189D39476E2 /* TumblrTheme.framework */; };
+		F3B841D1506E1BEB4A7480C1EF68B770 /* MediaClip.swift in Sources */ = {isa = PBXBuildFile; fileRef = F8DD80EBB27DE9C455A9CCB74969C263 /* MediaClip.swift */; };
+		F4C7173D03B64F82B6B3059CDC4C30D3 /* ModalView.swift in Sources */ = {isa = PBXBuildFile; fileRef = 8F728C73165EFF83589175801FF75BCB /* ModalView.swift */; };
+		F6598BAED113F4B7A96544188077912E /* ModalPresentationAnimationController.swift in Sources */ = {isa = PBXBuildFile; fileRef = 8EE5361AAFCB4908782F4B62C63E9D46 /* ModalPresentationAnimationController.swift */; };
 		F8DF0374879AD9CA64E209F5E1A423B4 /* FBSnapshotTestCase.h in Headers */ = {isa = PBXBuildFile; fileRef = 9A648BA81C182E1424B9B336EA8F50B1 /* FBSnapshotTestCase.h */; settings = {ATTRIBUTES = (Public, ); }; };
-		FB80948A2A195BAAC9D2B399F32E140E /* UIFont+ComposeFonts.h in Headers */ = {isa = PBXBuildFile; fileRef = 4AAF0939B988AE1169F51641E4927EBF /* UIFont+ComposeFonts.h */; settings = {ATTRIBUTES = (Public, ); }; };
-		FB91769191D2389E95E17261BAC273BB /* OptionsStackView.swift in Sources */ = {isa = PBXBuildFile; fileRef = 745F12C3A63E7D4E9F169ACFEC5523FD /* OptionsStackView.swift */; };
-		FE2849010E742AC970E5AF3F1359D55E /* MediaClipsEditorView.swift in Sources */ = {isa = PBXBuildFile; fileRef = B30751E5893BBBE10EA40BA1C08840B5 /* MediaClipsEditorView.swift */; };
-		FE887512A70E32B30357554451DC08CB /* UIImage+Camera.swift in Sources */ = {isa = PBXBuildFile; fileRef = 8CB5753A08AE3512E16604627DD28229 /* UIImage+Camera.swift */; };
 /* End PBXBuildFile section */
 
 /* Begin PBXContainerItemProxy section */
@@ -172,259 +148,204 @@
 			isa = PBXContainerItemProxy;
 			containerPortal = BFDFE7DC352907FC980B868725387E98 /* Project object */;
 			proxyType = 1;
-			remoteGlobalIDString = 8772ADA37C0851E9AD3E77F8F44B1901;
+			remoteGlobalIDString = 3EDFDB51D052EDCBF0B2138D5A3A9F87;
 			remoteInfo = KanvasCamera;
 		};
 		5F1DD224199DC1A7A6191AA723291E34 /* PBXContainerItemProxy */ = {
 			isa = PBXContainerItemProxy;
 			containerPortal = BFDFE7DC352907FC980B868725387E98 /* Project object */;
 			proxyType = 1;
-			remoteGlobalIDString = DF2C9F9F19D6DD945A3309A0B48FF213;
+			remoteGlobalIDString = 2EF2C22EE793BF846DF46F687F9CEBC5;
 			remoteInfo = TumblrTheme;
 		};
-		E5C706EE7FD76F36675FC95037E4EB5C /* PBXContainerItemProxy */ = {
+		D5C7D4B6EDD2B6CD476258D37685E891 /* PBXContainerItemProxy */ = {
 			isa = PBXContainerItemProxy;
 			containerPortal = BFDFE7DC352907FC980B868725387E98 /* Project object */;
 			proxyType = 1;
-			remoteGlobalIDString = DF2C9F9F19D6DD945A3309A0B48FF213;
+			remoteGlobalIDString = 2EF2C22EE793BF846DF46F687F9CEBC5;
 			remoteInfo = TumblrTheme;
 		};
 		F33EDCC1F8D0B10535F0BB3F7B51EDCF /* PBXContainerItemProxy */ = {
 			isa = PBXContainerItemProxy;
 			containerPortal = BFDFE7DC352907FC980B868725387E98 /* Project object */;
 			proxyType = 1;
-			remoteGlobalIDString = DF2C9F9F19D6DD945A3309A0B48FF213;
+			remoteGlobalIDString = 2EF2C22EE793BF846DF46F687F9CEBC5;
 			remoteInfo = TumblrTheme;
 		};
 		FE56C1FEF003759A8A01BAD483A21420 /* PBXContainerItemProxy */ = {
 			isa = PBXContainerItemProxy;
 			containerPortal = BFDFE7DC352907FC980B868725387E98 /* Project object */;
 			proxyType = 1;
-			remoteGlobalIDString = 8772ADA37C0851E9AD3E77F8F44B1901;
+			remoteGlobalIDString = 3EDFDB51D052EDCBF0B2138D5A3A9F87;
 			remoteInfo = KanvasCamera;
 		};
 /* End PBXContainerItemProxy section */
 
 /* Begin PBXFileReference section */
-		01B444BCBCBCEF9902E55F0CA39DA940 /* VideoOutputHandler.swift */ = {isa = PBXFileReference; includeInIndex = 1; lastKnownFileType = sourcecode.swift; path = VideoOutputHandler.swift; sourceTree = "<group>"; };
-		024F6AB59E23ED06F258F4C31359F0AA /* KanvasCameraTimes.swift */ = {isa = PBXFileReference; includeInIndex = 1; lastKnownFileType = sourcecode.swift; path = KanvasCameraTimes.swift; sourceTree = "<group>"; };
+		047D226C5E30E9EBE1639234CC502B3E /* TumblrTheme.modulemap */ = {isa = PBXFileReference; includeInIndex = 1; lastKnownFileType = sourcecode.module; path = TumblrTheme.modulemap; sourceTree = "<group>"; };
 		05734EA760D464EE6F6CB085C52CB063 /* FBSnapshotTestCase-Info.plist */ = {isa = PBXFileReference; includeInIndex = 1; lastKnownFileType = text.plist.xml; path = "FBSnapshotTestCase-Info.plist"; sourceTree = "<group>"; };
+		0626F45E8CC7C942DFF2926E3AABFBFA /* FilterSettingsView.swift */ = {isa = PBXFileReference; includeInIndex = 1; lastKnownFileType = sourcecode.swift; path = FilterSettingsView.swift; sourceTree = "<group>"; };
+		0682A4663548B2F774773D48D4202775 /* AVURLAsset+Thumbnail.swift */ = {isa = PBXFileReference; includeInIndex = 1; lastKnownFileType = sourcecode.swift; path = "AVURLAsset+Thumbnail.swift"; sourceTree = "<group>"; };
 		0748BD44EB8A7E1F29B9327BBD4FFCC9 /* Pods-KanvasCameraExample-umbrella.h */ = {isa = PBXFileReference; includeInIndex = 1; lastKnownFileType = sourcecode.c.h; path = "Pods-KanvasCameraExample-umbrella.h"; sourceTree = "<group>"; };
-		0CA780FF99C879F394D1A574918FB5AF /* Queue.swift */ = {isa = PBXFileReference; includeInIndex = 1; lastKnownFileType = sourcecode.swift; path = Queue.swift; sourceTree = "<group>"; };
-		0D474C180B961C5589ABEDE8A833885F /* FilteredInputViewController.swift */ = {isa = PBXFileReference; includeInIndex = 1; lastKnownFileType = sourcecode.swift; path = FilteredInputViewController.swift; sourceTree = "<group>"; };
-		168FDDA5ADC5111319BD12C11831F0D4 /* MediaClipsCollectionCell.swift */ = {isa = PBXFileReference; includeInIndex = 1; lastKnownFileType = sourcecode.swift; path = MediaClipsCollectionCell.swift; sourceTree = "<group>"; };
-		1AF9835EA0E278F936DE3CF45D14EA17 /* Array+Move.swift */ = {isa = PBXFileReference; includeInIndex = 1; lastKnownFileType = sourcecode.swift; path = "Array+Move.swift"; sourceTree = "<group>"; };
+		0CD63EA35911CBC648CAF5204DC24D9C /* MediaClipsEditorViewController.swift */ = {isa = PBXFileReference; includeInIndex = 1; lastKnownFileType = sourcecode.swift; path = MediaClipsEditorViewController.swift; sourceTree = "<group>"; };
+		0DBFA9658B048B2E49AF6B612843C5D8 /* GLPixelBufferView.swift */ = {isa = PBXFileReference; includeInIndex = 1; lastKnownFileType = sourcecode.swift; path = GLPixelBufferView.swift; sourceTree = "<group>"; };
+		0EDB9C038B6A4EEF5110BE4A6D070A14 /* KanvasCameraAnalyticsProvider.swift */ = {isa = PBXFileReference; includeInIndex = 1; lastKnownFileType = sourcecode.swift; path = KanvasCameraAnalyticsProvider.swift; sourceTree = "<group>"; };
+		103445AF39A6BE806002C368879FD873 /* CameraOption.swift */ = {isa = PBXFileReference; includeInIndex = 1; lastKnownFileType = sourcecode.swift; path = CameraOption.swift; sourceTree = "<group>"; };
+		11225930EE7551F46B5802B402E52ADA /* ModalController.swift */ = {isa = PBXFileReference; includeInIndex = 1; lastKnownFileType = sourcecode.swift; path = ModalController.swift; sourceTree = "<group>"; };
+		113CF9F478EB6E99914E9D81D09669BF /* UIFont+Utils.swift */ = {isa = PBXFileReference; includeInIndex = 1; lastKnownFileType = sourcecode.swift; path = "UIFont+Utils.swift"; sourceTree = "<group>"; };
+		117656DC155286076CE761DB88164792 /* Shaders */ = {isa = PBXFileReference; includeInIndex = 1; name = Shaders; path = Resources/Shaders; sourceTree = "<group>"; };
+		13AD9CB5E1270B80685140BA81CDE8F1 /* MediaClipsCollectionController.swift */ = {isa = PBXFileReference; includeInIndex = 1; lastKnownFileType = sourcecode.swift; path = MediaClipsCollectionController.swift; sourceTree = "<group>"; };
+		159B7D4EC0DD167A33A1D9EF2A0D811A /* IgnoreTouchesView.swift */ = {isa = PBXFileReference; includeInIndex = 1; lastKnownFileType = sourcecode.swift; path = IgnoreTouchesView.swift; sourceTree = "<group>"; };
 		1B89C323C789A72335F3693734707F15 /* FBSnapshotTestCasePlatform.m */ = {isa = PBXFileReference; includeInIndex = 1; lastKnownFileType = sourcecode.c.objc; name = FBSnapshotTestCasePlatform.m; path = FBSnapshotTestCase/FBSnapshotTestCasePlatform.m; sourceTree = "<group>"; };
-		1E1B9E026E7886E5CDC8F7246A7C32EE /* ModalController.swift */ = {isa = PBXFileReference; includeInIndex = 1; lastKnownFileType = sourcecode.swift; path = ModalController.swift; sourceTree = "<group>"; };
-		1E8AEA10F32C4EC300DFCC447F625CD0 /* TumblrTheme-prefix.pch */ = {isa = PBXFileReference; includeInIndex = 1; lastKnownFileType = sourcecode.c.h; path = "TumblrTheme-prefix.pch"; sourceTree = "<group>"; };
-		1E9A2003E5E146C622508BFC70D61757 /* ExtendedStackView.swift */ = {isa = PBXFileReference; includeInIndex = 1; lastKnownFileType = sourcecode.swift; path = ExtendedStackView.swift; sourceTree = "<group>"; };
+		1C67817B318CEE6FA1B470FC76E50D85 /* NSURL+Media.swift */ = {isa = PBXFileReference; includeInIndex = 1; lastKnownFileType = sourcecode.swift; path = "NSURL+Media.swift"; sourceTree = "<group>"; };
 		1E9D514CBBB19FED1529827296B83314 /* Pods-KanvasCameraExample-frameworks.sh */ = {isa = PBXFileReference; includeInIndex = 1; lastKnownFileType = text.script.sh; path = "Pods-KanvasCameraExample-frameworks.sh"; sourceTree = "<group>"; };
+		1F806995FBAB1BD3D7373192284E4919 /* TumblrTheme-Info.plist */ = {isa = PBXFileReference; includeInIndex = 1; lastKnownFileType = text.plist.xml; path = "TumblrTheme-Info.plist"; sourceTree = "<group>"; };
 		2015821C6F52E13E032E0E4B9D53AFE7 /* UIImage+Diff.m */ = {isa = PBXFileReference; includeInIndex = 1; lastKnownFileType = sourcecode.c.objc; name = "UIImage+Diff.m"; path = "FBSnapshotTestCase/Categories/UIImage+Diff.m"; sourceTree = "<group>"; };
-		23F660DB44384953D939B57C4E96673B /* KanvasCameraAnalyticsProvider.swift */ = {isa = PBXFileReference; includeInIndex = 1; lastKnownFileType = sourcecode.swift; path = KanvasCameraAnalyticsProvider.swift; sourceTree = "<group>"; };
+		20D974ADB7F86B6D4D70C3246BCE6AF0 /* ShootButtonView.swift */ = {isa = PBXFileReference; includeInIndex = 1; lastKnownFileType = sourcecode.swift; path = ShootButtonView.swift; sourceTree = "<group>"; };
+		2184DA81C389697336820F53728AF785 /* MediaClipsEditorView.swift */ = {isa = PBXFileReference; includeInIndex = 1; lastKnownFileType = sourcecode.swift; path = MediaClipsEditorView.swift; sourceTree = "<group>"; };
+		21D642509453902C7724BB6CF3025CC8 /* CGRect+Center.swift */ = {isa = PBXFileReference; includeInIndex = 1; lastKnownFileType = sourcecode.swift; path = "CGRect+Center.swift"; sourceTree = "<group>"; };
+		238BD84AD1182F35015D007CB3D0714E /* GLError.swift */ = {isa = PBXFileReference; includeInIndex = 1; lastKnownFileType = sourcecode.swift; path = GLError.swift; sourceTree = "<group>"; };
+		2477EAC8189FBE57E9076A21DBD7073E /* IgnoreTouchesCollectionView.swift */ = {isa = PBXFileReference; includeInIndex = 1; lastKnownFileType = sourcecode.swift; path = IgnoreTouchesCollectionView.swift; sourceTree = "<group>"; };
 		265DC60F5871575FF908A7C1AF91A133 /* UIImage+Compare.m */ = {isa = PBXFileReference; includeInIndex = 1; lastKnownFileType = sourcecode.c.objc; name = "UIImage+Compare.m"; path = "FBSnapshotTestCase/Categories/UIImage+Compare.m"; sourceTree = "<group>"; };
+		2683C658E980E3464CBC0F662C637D61 /* FilterProtocol.swift */ = {isa = PBXFileReference; includeInIndex = 1; lastKnownFileType = sourcecode.swift; path = FilterProtocol.swift; sourceTree = "<group>"; };
+		26DC44AE279C22EC4657D11D409716E6 /* CameraInputController.swift */ = {isa = PBXFileReference; includeInIndex = 1; lastKnownFileType = sourcecode.swift; path = CameraInputController.swift; sourceTree = "<group>"; };
 		290D40DB23B0E1E833EB7F996C615341 /* FBSnapshotTestCase.m */ = {isa = PBXFileReference; includeInIndex = 1; lastKnownFileType = sourcecode.c.objc; name = FBSnapshotTestCase.m; path = FBSnapshotTestCase/FBSnapshotTestCase.m; sourceTree = "<group>"; };
 		293B9A99BC4353BEFC3D23EEACF2491F /* GLKit.framework */ = {isa = PBXFileReference; lastKnownFileType = wrapper.framework; name = GLKit.framework; path = Platforms/iPhoneOS.platform/Developer/SDKs/iPhoneOS12.0.sdk/System/Library/Frameworks/GLKit.framework; sourceTree = DEVELOPER_DIR; };
-		29B67DFCF749DD86FBA0F48DBA2F8405 /* ModalPresentationAnimationController.swift */ = {isa = PBXFileReference; includeInIndex = 1; lastKnownFileType = sourcecode.swift; path = ModalPresentationAnimationController.swift; sourceTree = "<group>"; };
 		2B0390FC11C3671BEC209EA6F6AE8033 /* FBSnapshotTestController.h */ = {isa = PBXFileReference; includeInIndex = 1; lastKnownFileType = sourcecode.c.h; name = FBSnapshotTestController.h; path = FBSnapshotTestCase/FBSnapshotTestController.h; sourceTree = "<group>"; };
-		2BF6D3FDB1453456351C46D193574B8B /* silence.aac */ = {isa = PBXFileReference; includeInIndex = 1; name = silence.aac; path = Resources/silence.aac; sourceTree = "<group>"; };
+		2BD1D8CB54368D315C6D4FD2D3D3DD4E /* UIImage+PixelBuffer.swift */ = {isa = PBXFileReference; includeInIndex = 1; lastKnownFileType = sourcecode.swift; path = "UIImage+PixelBuffer.swift"; sourceTree = "<group>"; };
+		2CAF8F4A59CC62115DBFBC72D0AC9481 /* Queue.swift */ = {isa = PBXFileReference; includeInIndex = 1; lastKnownFileType = sourcecode.swift; path = Queue.swift; sourceTree = "<group>"; };
+		2E340DDFABCE0C2973D56A58DE197B32 /* LoadingIndicatorView.swift */ = {isa = PBXFileReference; includeInIndex = 1; lastKnownFileType = sourcecode.swift; path = LoadingIndicatorView.swift; sourceTree = "<group>"; };
 		2E7FF5FF1C5A1C45AB8A978EEB128B37 /* UIKit.framework */ = {isa = PBXFileReference; lastKnownFileType = wrapper.framework; name = UIKit.framework; path = Platforms/iPhoneOS.platform/Developer/SDKs/iPhoneOS12.0.sdk/System/Library/Frameworks/UIKit.framework; sourceTree = DEVELOPER_DIR; };
-		2E8C1CA7AE73695304A375F6E1D6DAD7 /* FilterProtocol.swift */ = {isa = PBXFileReference; includeInIndex = 1; lastKnownFileType = sourcecode.swift; path = FilterProtocol.swift; sourceTree = "<group>"; };
-		32F089730EA2C09E4882977742FF1730 /* CameraPreviewView.swift */ = {isa = PBXFileReference; includeInIndex = 1; lastKnownFileType = sourcecode.swift; path = CameraPreviewView.swift; sourceTree = "<group>"; };
+		332302D7759899F2FF1678EE067B46FC /* GLRenderer.swift */ = {isa = PBXFileReference; includeInIndex = 1; lastKnownFileType = sourcecode.swift; path = GLRenderer.swift; sourceTree = "<group>"; };
 		33E15046358ECF1F9C5A7675A82CF2D1 /* QuartzCore.framework */ = {isa = PBXFileReference; lastKnownFileType = wrapper.framework; name = QuartzCore.framework; path = Platforms/iPhoneOS.platform/Developer/SDKs/iPhoneOS12.0.sdk/System/Library/Frameworks/QuartzCore.framework; sourceTree = DEVELOPER_DIR; };
-		353131DD05A535648CFB047F60DDC0C5 /* ShaderUtilities.swift */ = {isa = PBXFileReference; includeInIndex = 1; lastKnownFileType = sourcecode.swift; path = ShaderUtilities.swift; sourceTree = "<group>"; };
-		362FF6A8CDB81CDCC742D28866CD7741 /* CameraInputControllerDelegate.swift */ = {isa = PBXFileReference; includeInIndex = 1; lastKnownFileType = sourcecode.swift; path = CameraInputControllerDelegate.swift; sourceTree = "<group>"; };
-		37F61DD03BEFC831BDCD062A558B9FFF /* TumblrTheme.podspec */ = {isa = PBXFileReference; explicitFileType = text.script.ruby; includeInIndex = 1; indentWidth = 2; lastKnownFileType = text; path = TumblrTheme.podspec; sourceTree = "<group>"; tabWidth = 2; xcLanguageSpecificationIdentifier = xcode.lang.ruby; };
-		383F81BA948F5BD5423D2D7C88EC28CD /* Device.swift */ = {isa = PBXFileReference; includeInIndex = 1; lastKnownFileType = sourcecode.swift; path = Device.swift; sourceTree = "<group>"; };
-		38475AEF0AB08DC0E45FBCD52E92419E /* KanvasCamera-dummy.m */ = {isa = PBXFileReference; includeInIndex = 1; lastKnownFileType = sourcecode.c.objc; path = "KanvasCamera-dummy.m"; sourceTree = "<group>"; };
-		3CB31F0DD1D46A4B91F485F87ACD1BB2 /* MediaClip.swift */ = {isa = PBXFileReference; includeInIndex = 1; lastKnownFileType = sourcecode.swift; path = MediaClip.swift; sourceTree = "<group>"; };
+		378B03339E31B8DC75F0DA50CF9F1B5E /* Shader.swift */ = {isa = PBXFileReference; includeInIndex = 1; lastKnownFileType = sourcecode.swift; path = Shader.swift; sourceTree = "<group>"; };
+		37F9D26EEB3AA40DCEB2776394CDF555 /* KanvasCamera.podspec.json */ = {isa = PBXFileReference; includeInIndex = 1; path = KanvasCamera.podspec.json; sourceTree = "<group>"; };
+		38D83F5379A2EF6B12E4E25C61CA8F78 /* KanvasCameraImages.swift */ = {isa = PBXFileReference; includeInIndex = 1; lastKnownFileType = sourcecode.swift; path = KanvasCameraImages.swift; sourceTree = "<group>"; };
+		3995F84CBD7BCB979FA9EB0FEF92F473 /* FilterSettingsController.swift */ = {isa = PBXFileReference; includeInIndex = 1; lastKnownFileType = sourcecode.swift; path = FilterSettingsController.swift; sourceTree = "<group>"; };
 		40C111494557E79A2578DE96391B581E /* Pods-KanvasCameraExampleTests-umbrella.h */ = {isa = PBXFileReference; includeInIndex = 1; lastKnownFileType = sourcecode.c.h; path = "Pods-KanvasCameraExampleTests-umbrella.h"; sourceTree = "<group>"; };
+		4351012F3525482C4A7FE8E79A39E4C0 /* CameraSettings.swift */ = {isa = PBXFileReference; includeInIndex = 1; lastKnownFileType = sourcecode.swift; path = CameraSettings.swift; sourceTree = "<group>"; };
+		4716987DC2847744979AA621CC993B67 /* KanvasCamera.xcconfig */ = {isa = PBXFileReference; includeInIndex = 1; lastKnownFileType = text.xcconfig; path = KanvasCamera.xcconfig; sourceTree = "<group>"; };
+		4850E76C661C6295AE1F6E004F2D6801 /* FilterCollectionView.swift */ = {isa = PBXFileReference; includeInIndex = 1; lastKnownFileType = sourcecode.swift; path = FilterCollectionView.swift; sourceTree = "<group>"; };
 		499BB97C946EF5DFF46CB40D7D685EE1 /* SwiftSupport.swift */ = {isa = PBXFileReference; includeInIndex = 1; lastKnownFileType = sourcecode.swift; name = SwiftSupport.swift; path = FBSnapshotTestCase/SwiftSupport.swift; sourceTree = "<group>"; };
 		49BCD4B3A02767ECAAE890F5252DE098 /* Pods-KanvasCameraExample.release.xcconfig */ = {isa = PBXFileReference; includeInIndex = 1; lastKnownFileType = text.xcconfig; path = "Pods-KanvasCameraExample.release.xcconfig"; sourceTree = "<group>"; };
-<<<<<<< HEAD
-		4B3422F6419468E9A96B6853894A0BE7 /* ModeSelectorAndShootController.swift */ = {isa = PBXFileReference; includeInIndex = 1; lastKnownFileType = sourcecode.swift; path = ModeSelectorAndShootController.swift; sourceTree = "<group>"; };
-		4F87850D339D5C513189AA83920DE976 /* Pods_KanvasCameraExampleTests.framework */ = {isa = PBXFileReference; explicitFileType = wrapper.framework; includeInIndex = 0; path = Pods_KanvasCameraExampleTests.framework; sourceTree = BUILT_PRODUCTS_DIR; };
-=======
-		4AAF0939B988AE1169F51641E4927EBF /* UIFont+ComposeFonts.h */ = {isa = PBXFileReference; includeInIndex = 1; lastKnownFileType = sourcecode.c.h; name = "UIFont+ComposeFonts.h"; path = "Source/UIFont+ComposeFonts.h"; sourceTree = "<group>"; };
-		4C81F9634AF62C0869DF70D71AB6CC70 /* KanvasCamera-Info.plist */ = {isa = PBXFileReference; includeInIndex = 1; lastKnownFileType = text.plist.xml; path = "KanvasCamera-Info.plist"; sourceTree = "<group>"; };
-		4F24527128EE720870BD5E2D4452740B /* UIButton+Shadows.swift */ = {isa = PBXFileReference; includeInIndex = 1; lastKnownFileType = sourcecode.swift; path = "UIButton+Shadows.swift"; sourceTree = "<group>"; };
+		4D498495C63FBF0186492BB21FD177A0 /* CameraPreviewView.swift */ = {isa = PBXFileReference; includeInIndex = 1; lastKnownFileType = sourcecode.swift; path = CameraPreviewView.swift; sourceTree = "<group>"; };
+		4DB077A81220FFDB035AB5FAB67A4A22 /* KanvasCameraColors.swift */ = {isa = PBXFileReference; includeInIndex = 1; lastKnownFileType = sourcecode.swift; path = KanvasCameraColors.swift; sourceTree = "<group>"; };
 		4F87850D339D5C513189AA83920DE976 /* Pods_KanvasCameraExampleTests.framework */ = {isa = PBXFileReference; explicitFileType = wrapper.framework; includeInIndex = 0; name = Pods_KanvasCameraExampleTests.framework; path = "Pods-KanvasCameraExampleTests.framework"; sourceTree = BUILT_PRODUCTS_DIR; };
->>>>>>> c61f8e17
 		4FB23A7A321BFD09B0985E94534A5272 /* FBSnapshotTestCasePlatform.h */ = {isa = PBXFileReference; includeInIndex = 1; lastKnownFileType = sourcecode.c.h; name = FBSnapshotTestCasePlatform.h; path = FBSnapshotTestCase/FBSnapshotTestCasePlatform.h; sourceTree = "<group>"; };
-		50E88C003D4AB000CFEC9023DA6B1681 /* CameraView.swift */ = {isa = PBXFileReference; includeInIndex = 1; lastKnownFileType = sourcecode.swift; path = CameraView.swift; sourceTree = "<group>"; };
-		510A158808E46B2B88C32D1C5D5F93CA /* AVURLAsset+Thumbnail.swift */ = {isa = PBXFileReference; includeInIndex = 1; lastKnownFileType = sourcecode.swift; path = "AVURLAsset+Thumbnail.swift"; sourceTree = "<group>"; };
-		535D2E7820765B9629BBCF0558D41C52 /* ModalViewModel.swift */ = {isa = PBXFileReference; includeInIndex = 1; lastKnownFileType = sourcecode.swift; path = ModalViewModel.swift; sourceTree = "<group>"; };
-		545268547365A2EBD244CF664543C318 /* GLRenderer.swift */ = {isa = PBXFileReference; includeInIndex = 1; lastKnownFileType = sourcecode.swift; path = GLRenderer.swift; sourceTree = "<group>"; };
-		5648A1D548AC53E2E6DBF8F21C93E36B /* ModalView.swift */ = {isa = PBXFileReference; includeInIndex = 1; lastKnownFileType = sourcecode.swift; path = ModalView.swift; sourceTree = "<group>"; };
-		5713020EDA7666F21A270A18988BC0F3 /* OptionView.swift */ = {isa = PBXFileReference; includeInIndex = 1; lastKnownFileType = sourcecode.swift; path = OptionView.swift; sourceTree = "<group>"; };
+		55968FA89D5E7D38D7E45231CD57B602 /* UIViewController+Load.swift */ = {isa = PBXFileReference; includeInIndex = 1; lastKnownFileType = sourcecode.swift; path = "UIViewController+Load.swift"; sourceTree = "<group>"; };
+		56A5F548BE6975B7B2FE203E6F84F45B /* ShaderUtilities.swift */ = {isa = PBXFileReference; includeInIndex = 1; lastKnownFileType = sourcecode.swift; path = ShaderUtilities.swift; sourceTree = "<group>"; };
+		57461BA3A41D984406139601B2D572D8 /* CameraZoomHandler.swift */ = {isa = PBXFileReference; includeInIndex = 1; lastKnownFileType = sourcecode.swift; path = CameraZoomHandler.swift; sourceTree = "<group>"; };
 		586DBF1F8BFB989DBBD8A1DEC191B5E7 /* Pods-KanvasCameraExample.debug.xcconfig */ = {isa = PBXFileReference; includeInIndex = 1; lastKnownFileType = text.xcconfig; path = "Pods-KanvasCameraExample.debug.xcconfig"; sourceTree = "<group>"; };
+		59176D9F19360F617D86E40331194843 /* ExtendedButton.swift */ = {isa = PBXFileReference; includeInIndex = 1; lastKnownFileType = sourcecode.swift; path = ExtendedButton.swift; sourceTree = "<group>"; };
+		59558A494772DC2FC6A53D43A6B5A4DF /* ModeSelectorAndShootView.swift */ = {isa = PBXFileReference; includeInIndex = 1; lastKnownFileType = sourcecode.swift; path = ModeSelectorAndShootView.swift; sourceTree = "<group>"; };
 		5993BD54547A171F82495C36A475B92C /* Foundation.framework */ = {isa = PBXFileReference; lastKnownFileType = wrapper.framework; name = Foundation.framework; path = Platforms/iPhoneOS.platform/Developer/SDKs/iPhoneOS12.0.sdk/System/Library/Frameworks/Foundation.framework; sourceTree = DEVELOPER_DIR; };
+		5B359C2EB965C16501115249FE20921A /* KanvasCameraTimes.swift */ = {isa = PBXFileReference; includeInIndex = 1; lastKnownFileType = sourcecode.swift; path = KanvasCameraTimes.swift; sourceTree = "<group>"; };
 		5B37C3EE626982E2B8459F8E7BB7C20C /* OpenGLES.framework */ = {isa = PBXFileReference; lastKnownFileType = wrapper.framework; name = OpenGLES.framework; path = Platforms/iPhoneOS.platform/Developer/SDKs/iPhoneOS12.0.sdk/System/Library/Frameworks/OpenGLES.framework; sourceTree = DEVELOPER_DIR; };
-		5B9D185E67A0F16B89D9A20E9A425A4B /* TumblrTheme-umbrella.h */ = {isa = PBXFileReference; includeInIndex = 1; lastKnownFileType = sourcecode.c.h; path = "TumblrTheme-umbrella.h"; sourceTree = "<group>"; };
-		5C1A403FD640A5301440A197D54C6837 /* UIImage+PixelBuffer.swift */ = {isa = PBXFileReference; includeInIndex = 1; lastKnownFileType = sourcecode.swift; path = "UIImage+PixelBuffer.swift"; sourceTree = "<group>"; };
-		60969AEE1CB2D639175BAB2BFE1E1B4E /* UIColor+Util.swift */ = {isa = PBXFileReference; includeInIndex = 1; lastKnownFileType = sourcecode.swift; name = "UIColor+Util.swift"; path = "Source/UIColor+Util.swift"; sourceTree = "<group>"; };
 		630DD64AF6E511A9DCCA74D5ED44A3D8 /* Pods-KanvasCameraExample-Info.plist */ = {isa = PBXFileReference; includeInIndex = 1; lastKnownFileType = text.plist.xml; path = "Pods-KanvasCameraExample-Info.plist"; sourceTree = "<group>"; };
-<<<<<<< HEAD
-		648DD5E3E98B9769D86C2113195E3B5D /* KanvasCameraAnalyticsProvider.swift */ = {isa = PBXFileReference; includeInIndex = 1; lastKnownFileType = sourcecode.swift; path = KanvasCameraAnalyticsProvider.swift; sourceTree = "<group>"; };
-		652B592F8CA7A49F8BF5EE8A0D239A82 /* IgnoreTouchesView.swift */ = {isa = PBXFileReference; includeInIndex = 1; lastKnownFileType = sourcecode.swift; path = IgnoreTouchesView.swift; sourceTree = "<group>"; };
-		652DFA0422281EEC007B1EF5 /* FilterItem.swift */ = {isa = PBXFileReference; fileEncoding = 4; lastKnownFileType = sourcecode.swift; path = FilterItem.swift; sourceTree = "<group>"; };
-		652DFA0522281EEC007B1EF5 /* FilterSettingsView.swift */ = {isa = PBXFileReference; fileEncoding = 4; lastKnownFileType = sourcecode.swift; path = FilterSettingsView.swift; sourceTree = "<group>"; };
-		652DFA0622281EEC007B1EF5 /* FilterCollectionView.swift */ = {isa = PBXFileReference; fileEncoding = 4; lastKnownFileType = sourcecode.swift; path = FilterCollectionView.swift; sourceTree = "<group>"; };
-		652DFA0722281EEC007B1EF5 /* FilterSettingsController.swift */ = {isa = PBXFileReference; fileEncoding = 4; lastKnownFileType = sourcecode.swift; path = FilterSettingsController.swift; sourceTree = "<group>"; };
-		652DFA0822281EEC007B1EF5 /* FilterCollectionController.swift */ = {isa = PBXFileReference; fileEncoding = 4; lastKnownFileType = sourcecode.swift; path = FilterCollectionController.swift; sourceTree = "<group>"; };
-		652DFA0922281EEC007B1EF5 /* FilterCollectionCell.swift */ = {isa = PBXFileReference; fileEncoding = 4; lastKnownFileType = sourcecode.swift; path = FilterCollectionCell.swift; sourceTree = "<group>"; };
-		6850909264E1B9BB96B8158DA20C3CD9 /* KanvasCamera-umbrella.h */ = {isa = PBXFileReference; includeInIndex = 1; lastKnownFileType = sourcecode.c.h; path = "KanvasCamera-umbrella.h"; sourceTree = "<group>"; };
-		6B34191786DE92970E70E5419596ECE8 /* MediaClipsEditorViewController.swift */ = {isa = PBXFileReference; includeInIndex = 1; lastKnownFileType = sourcecode.swift; path = MediaClipsEditorViewController.swift; sourceTree = "<group>"; };
-		6C622B14A1373AF68B1F7E5D5C40DF18 /* TumblrTheme.framework */ = {isa = PBXFileReference; explicitFileType = wrapper.framework; includeInIndex = 0; path = TumblrTheme.framework; sourceTree = BUILT_PRODUCTS_DIR; };
-=======
-		639EFDCB401D553410A9695827B8C9DF /* IgnoreTouchesView.swift */ = {isa = PBXFileReference; includeInIndex = 1; lastKnownFileType = sourcecode.swift; path = IgnoreTouchesView.swift; sourceTree = "<group>"; };
-		6684248A58F57554F787BC9A96F5471C /* ModalPresentationController.swift */ = {isa = PBXFileReference; includeInIndex = 1; lastKnownFileType = sourcecode.swift; path = ModalPresentationController.swift; sourceTree = "<group>"; };
-		674A8AA9ECAEC82571AECD598BFF12EF /* MediaClipsEditorViewController.swift */ = {isa = PBXFileReference; includeInIndex = 1; lastKnownFileType = sourcecode.swift; path = MediaClipsEditorViewController.swift; sourceTree = "<group>"; };
->>>>>>> c61f8e17
+		636331485726F767AE927E7C05740225 /* CameraController.swift */ = {isa = PBXFileReference; includeInIndex = 1; lastKnownFileType = sourcecode.swift; path = CameraController.swift; sourceTree = "<group>"; };
+		63EC3731591893A012CEFEA3784F9D00 /* TumblrTheme-dummy.m */ = {isa = PBXFileReference; includeInIndex = 1; lastKnownFileType = sourcecode.c.objc; path = "TumblrTheme-dummy.m"; sourceTree = "<group>"; };
+		67023EF0D0C7626E6827A9862FE40EFA /* CameraInputControllerDelegate.swift */ = {isa = PBXFileReference; includeInIndex = 1; lastKnownFileType = sourcecode.swift; path = CameraInputControllerDelegate.swift; sourceTree = "<group>"; };
+		68BA9E0945BE25F197B03E78B5CAC30C /* KanvasCamera-umbrella.h */ = {isa = PBXFileReference; includeInIndex = 1; lastKnownFileType = sourcecode.c.h; path = "KanvasCamera-umbrella.h"; sourceTree = "<group>"; };
+		6949BFDEFFC9263B5EA8246D37A6146A /* VideoOutputHandler.swift */ = {isa = PBXFileReference; includeInIndex = 1; lastKnownFileType = sourcecode.swift; path = VideoOutputHandler.swift; sourceTree = "<group>"; };
+		6973AA4D239F52C40E73CD36969FD12C /* Array+Move.swift */ = {isa = PBXFileReference; includeInIndex = 1; lastKnownFileType = sourcecode.swift; path = "Array+Move.swift"; sourceTree = "<group>"; };
+		6B7BFEF308DB632D67251A729B5520EE /* UIButton+Shadows.swift */ = {isa = PBXFileReference; includeInIndex = 1; lastKnownFileType = sourcecode.swift; path = "UIButton+Shadows.swift"; sourceTree = "<group>"; };
+		6B8B67DB717ECCBB479A723EADCB3068 /* ExtendedStackView.swift */ = {isa = PBXFileReference; includeInIndex = 1; lastKnownFileType = sourcecode.swift; path = ExtendedStackView.swift; sourceTree = "<group>"; };
+		6BBA86A3485FD7F3AC6047460CD9DABC /* ModalViewModel.swift */ = {isa = PBXFileReference; includeInIndex = 1; lastKnownFileType = sourcecode.swift; path = ModalViewModel.swift; sourceTree = "<group>"; };
 		6D11A917E16D537C3E7109B520EA4E28 /* Pods-KanvasCameraExampleTests-dummy.m */ = {isa = PBXFileReference; includeInIndex = 1; lastKnownFileType = sourcecode.c.objc; path = "Pods-KanvasCameraExampleTests-dummy.m"; sourceTree = "<group>"; };
-		71CDDAD06AEA9CAD1B4E73D1D38DCD1A /* OptionsController.swift */ = {isa = PBXFileReference; includeInIndex = 1; lastKnownFileType = sourcecode.swift; path = OptionsController.swift; sourceTree = "<group>"; };
+		6F4593DB190719169422D479C71FDD18 /* UICollectionView+Cells.swift */ = {isa = PBXFileReference; includeInIndex = 1; lastKnownFileType = sourcecode.swift; path = "UICollectionView+Cells.swift"; sourceTree = "<group>"; };
+		712F777D53E7D3BDD027FFE189480F17 /* CameraInputOutput.swift */ = {isa = PBXFileReference; includeInIndex = 1; lastKnownFileType = sourcecode.swift; path = CameraInputOutput.swift; sourceTree = "<group>"; };
+		71C5C627B4B52D820C21F3857C310644 /* FilteredInputViewController.swift */ = {isa = PBXFileReference; includeInIndex = 1; lastKnownFileType = sourcecode.swift; path = FilteredInputViewController.swift; sourceTree = "<group>"; };
 		721613CB9729A1D201FFF3FB055D4202 /* Pods-KanvasCameraExampleTests.debug.xcconfig */ = {isa = PBXFileReference; includeInIndex = 1; lastKnownFileType = text.xcconfig; path = "Pods-KanvasCameraExampleTests.debug.xcconfig"; sourceTree = "<group>"; };
 		72C449A409BC30841DD84D8701A3966D /* Pods-KanvasCameraExampleTests-frameworks.sh */ = {isa = PBXFileReference; includeInIndex = 1; lastKnownFileType = text.script.sh; path = "Pods-KanvasCameraExampleTests-frameworks.sh"; sourceTree = "<group>"; };
-<<<<<<< HEAD
-		75EECF2CDB8263F54878BECEF9027C4A /* QuartzCore.framework */ = {isa = PBXFileReference; lastKnownFileType = wrapper.framework; name = QuartzCore.framework; path = Platforms/iPhoneOS.platform/Developer/SDKs/iPhoneOS12.0.sdk/System/Library/Frameworks/QuartzCore.framework; sourceTree = DEVELOPER_DIR; };
-		76D045A466A845C24D363E74691CB4DC /* FBSnapshotTestCase.framework */ = {isa = PBXFileReference; explicitFileType = wrapper.framework; includeInIndex = 0; path = FBSnapshotTestCase.framework; sourceTree = BUILT_PRODUCTS_DIR; };
-		76E63973A7386B51619029224BC76046 /* Pods_KanvasCameraExample.framework */ = {isa = PBXFileReference; explicitFileType = wrapper.framework; includeInIndex = 0; path = Pods_KanvasCameraExample.framework; sourceTree = BUILT_PRODUCTS_DIR; };
-		775217E3CEBFC30075FD35DEA1BF7B6D /* ModalPresentationController.swift */ = {isa = PBXFileReference; includeInIndex = 1; lastKnownFileType = sourcecode.swift; path = ModalPresentationController.swift; sourceTree = "<group>"; };
-		7C9773CADD0C2C125AA029110FFC420E /* AVURLAsset+Thumbnail.swift */ = {isa = PBXFileReference; includeInIndex = 1; lastKnownFileType = sourcecode.swift; path = "AVURLAsset+Thumbnail.swift"; sourceTree = "<group>"; };
-		7D7E3DA629FFA7613083473FA0C3D2DC /* KanvasCamera-dummy.m */ = {isa = PBXFileReference; includeInIndex = 1; lastKnownFileType = sourcecode.c.objc; path = "KanvasCamera-dummy.m"; sourceTree = "<group>"; };
-		83EDB3B1C7EC9D5C2000B2318C9D39D0 /* KanvasCamera-prefix.pch */ = {isa = PBXFileReference; includeInIndex = 1; lastKnownFileType = sourcecode.c.h; path = "KanvasCamera-prefix.pch"; sourceTree = "<group>"; };
-		841F562A950BC3B0D9DB87C857D478D7 /* FBSnapshotTestController.m */ = {isa = PBXFileReference; includeInIndex = 1; lastKnownFileType = sourcecode.c.objc; name = FBSnapshotTestController.m; path = FBSnapshotTestCase/FBSnapshotTestController.m; sourceTree = "<group>"; };
-		8705A40B3B53F55CBEE6662AAE47E471 /* XCTest.framework */ = {isa = PBXFileReference; lastKnownFileType = wrapper.framework; name = XCTest.framework; path = Platforms/iPhoneOS.platform/Developer/SDKs/iPhoneOS12.0.sdk/System/Library/Frameworks/XCTest.framework; sourceTree = DEVELOPER_DIR; };
-		8760132540EB5D02210B7075948A7B00 /* CameraSegmentHandler.swift */ = {isa = PBXFileReference; includeInIndex = 1; lastKnownFileType = sourcecode.swift; path = CameraSegmentHandler.swift; sourceTree = "<group>"; };
-		87EFA7512AD4CB7ABCEC0FE3D2FB4B65 /* ShootButtonView.swift */ = {isa = PBXFileReference; includeInIndex = 1; lastKnownFileType = sourcecode.swift; path = ShootButtonView.swift; sourceTree = "<group>"; };
-		8B88B0A0A3E41DC51C07F21C2226EF19 /* Array+Move.swift */ = {isa = PBXFileReference; includeInIndex = 1; lastKnownFileType = sourcecode.swift; path = "Array+Move.swift"; sourceTree = "<group>"; };
-		8D3D34AE1EFC81151C0DE3903D4B50E8 /* PhotoOutputHandler.swift */ = {isa = PBXFileReference; includeInIndex = 1; lastKnownFileType = sourcecode.swift; path = PhotoOutputHandler.swift; sourceTree = "<group>"; };
-		8D87291A9382C20A5D3269ACCFB925DE /* ClosedRange+Clamp.swift */ = {isa = PBXFileReference; includeInIndex = 1; lastKnownFileType = sourcecode.swift; path = "ClosedRange+Clamp.swift"; sourceTree = "<group>"; };
-		9086746C9C84253F3F2FEAFC20905062 /* TumblrTheme.framework */ = {isa = PBXFileReference; explicitFileType = wrapper.framework; includeInIndex = 0; path = TumblrTheme.framework; sourceTree = BUILT_PRODUCTS_DIR; };
-=======
-		745F12C3A63E7D4E9F169ACFEC5523FD /* OptionsStackView.swift */ = {isa = PBXFileReference; includeInIndex = 1; lastKnownFileType = sourcecode.swift; path = OptionsStackView.swift; sourceTree = "<group>"; };
 		76D045A466A845C24D363E74691CB4DC /* FBSnapshotTestCase.framework */ = {isa = PBXFileReference; explicitFileType = wrapper.framework; includeInIndex = 0; name = FBSnapshotTestCase.framework; path = FBSnapshotTestCase.framework; sourceTree = BUILT_PRODUCTS_DIR; };
 		76E63973A7386B51619029224BC76046 /* Pods_KanvasCameraExample.framework */ = {isa = PBXFileReference; explicitFileType = wrapper.framework; includeInIndex = 0; name = Pods_KanvasCameraExample.framework; path = "Pods-KanvasCameraExample.framework"; sourceTree = BUILT_PRODUCTS_DIR; };
-		79ADBAB05FACF50198DB3F5801538619 /* KanvasCamera.podspec.json */ = {isa = PBXFileReference; includeInIndex = 1; path = KanvasCamera.podspec.json; sourceTree = "<group>"; };
-		7DE6802FC8FFDE9EA9DE9DD591CD38BB /* CVPixelBuffer+copy.swift */ = {isa = PBXFileReference; includeInIndex = 1; lastKnownFileType = sourcecode.swift; path = "CVPixelBuffer+copy.swift"; sourceTree = "<group>"; };
+		7B16A1083F69EF869F8C10B651B93947 /* Filter.swift */ = {isa = PBXFileReference; includeInIndex = 1; lastKnownFileType = sourcecode.swift; path = Filter.swift; sourceTree = "<group>"; };
+		7BF974F9ACEA694716654B9F7A224AED /* OptionsController.swift */ = {isa = PBXFileReference; includeInIndex = 1; lastKnownFileType = sourcecode.swift; path = OptionsController.swift; sourceTree = "<group>"; };
+		8196886868B5856893FBED069C06B5C4 /* UIFont+ComposeFonts.h */ = {isa = PBXFileReference; includeInIndex = 1; lastKnownFileType = sourcecode.c.h; name = "UIFont+ComposeFonts.h"; path = "Source/UIFont+ComposeFonts.h"; sourceTree = "<group>"; };
 		841F562A950BC3B0D9DB87C857D478D7 /* FBSnapshotTestController.m */ = {isa = PBXFileReference; includeInIndex = 1; lastKnownFileType = sourcecode.c.objc; name = FBSnapshotTestController.m; path = FBSnapshotTestCase/FBSnapshotTestController.m; sourceTree = "<group>"; };
-		8A7209BD96A1FFB046EA8D62E111F21C /* KanvasCameraColors.swift */ = {isa = PBXFileReference; includeInIndex = 1; lastKnownFileType = sourcecode.swift; path = KanvasCameraColors.swift; sourceTree = "<group>"; };
-		8CB5753A08AE3512E16604627DD28229 /* UIImage+Camera.swift */ = {isa = PBXFileReference; includeInIndex = 1; lastKnownFileType = sourcecode.swift; path = "UIImage+Camera.swift"; sourceTree = "<group>"; };
-		8DA514BAEA25FE4CCE04BF5FDEABF2BC /* CameraPreviewViewController.swift */ = {isa = PBXFileReference; includeInIndex = 1; lastKnownFileType = sourcecode.swift; path = CameraPreviewViewController.swift; sourceTree = "<group>"; };
-		8DC75E42D7D250081F710B30DC80C526 /* ClosedRange+Clamp.swift */ = {isa = PBXFileReference; includeInIndex = 1; lastKnownFileType = sourcecode.swift; path = "ClosedRange+Clamp.swift"; sourceTree = "<group>"; };
-		90398F377D482C78D50FC1D46E613A1F /* KanvasCamera-prefix.pch */ = {isa = PBXFileReference; includeInIndex = 1; lastKnownFileType = sourcecode.c.h; path = "KanvasCamera-prefix.pch"; sourceTree = "<group>"; };
-		90587333D266276E775718BC21FECFAE /* MediaClipsCollectionController.swift */ = {isa = PBXFileReference; includeInIndex = 1; lastKnownFileType = sourcecode.swift; path = MediaClipsCollectionController.swift; sourceTree = "<group>"; };
+		8901134E8A7562C2B84CE2BF75EAF0EE /* KanvasCamera-Info.plist */ = {isa = PBXFileReference; includeInIndex = 1; lastKnownFileType = text.plist.xml; path = "KanvasCamera-Info.plist"; sourceTree = "<group>"; };
+		8EE5361AAFCB4908782F4B62C63E9D46 /* ModalPresentationAnimationController.swift */ = {isa = PBXFileReference; includeInIndex = 1; lastKnownFileType = sourcecode.swift; path = ModalPresentationAnimationController.swift; sourceTree = "<group>"; };
+		8F728C73165EFF83589175801FF75BCB /* ModalView.swift */ = {isa = PBXFileReference; includeInIndex = 1; lastKnownFileType = sourcecode.swift; path = ModalView.swift; sourceTree = "<group>"; };
 		9086746C9C84253F3F2FEAFC20905062 /* TumblrTheme.framework */ = {isa = PBXFileReference; explicitFileType = wrapper.framework; includeInIndex = 0; name = TumblrTheme.framework; path = TumblrTheme.framework; sourceTree = BUILT_PRODUCTS_DIR; };
->>>>>>> c61f8e17
 		912F5BE09296F333F87046761D662D18 /* UIApplication+StrictKeyWindow.h */ = {isa = PBXFileReference; includeInIndex = 1; lastKnownFileType = sourcecode.c.h; name = "UIApplication+StrictKeyWindow.h"; path = "FBSnapshotTestCase/Categories/UIApplication+StrictKeyWindow.h"; sourceTree = "<group>"; };
 		9130788C1868864EE6812E3BFDE59C73 /* Pods-KanvasCameraExampleTests-Info.plist */ = {isa = PBXFileReference; includeInIndex = 1; lastKnownFileType = text.plist.xml; path = "Pods-KanvasCameraExampleTests-Info.plist"; sourceTree = "<group>"; };
-		91FEA6C1361091C6A8C899E2D5963F24 /* TumblrTheme-Info.plist */ = {isa = PBXFileReference; includeInIndex = 1; lastKnownFileType = text.plist.xml; path = "TumblrTheme-Info.plist"; sourceTree = "<group>"; };
 		93221711894899A0B45B4E35F4B54984 /* UIApplication+StrictKeyWindow.m */ = {isa = PBXFileReference; includeInIndex = 1; lastKnownFileType = sourcecode.c.objc; name = "UIApplication+StrictKeyWindow.m"; path = "FBSnapshotTestCase/Categories/UIApplication+StrictKeyWindow.m"; sourceTree = "<group>"; };
-<<<<<<< HEAD
-		9387B9BEAC2A3C38E5DC376726099846 /* CameraSettings.swift */ = {isa = PBXFileReference; includeInIndex = 1; lastKnownFileType = sourcecode.swift; path = CameraSettings.swift; sourceTree = "<group>"; };
-		96541E3FDA410D3805EFBF48404F7F15 /* silence.aac */ = {isa = PBXFileReference; includeInIndex = 1; lastKnownFileType = file; name = silence.aac; path = Resources/silence.aac; sourceTree = "<group>"; };
-		9767C1B55EE5918743A769CB65282C7E /* MediaClipsCollectionController.swift */ = {isa = PBXFileReference; includeInIndex = 1; lastKnownFileType = sourcecode.swift; path = MediaClipsCollectionController.swift; sourceTree = "<group>"; };
-		980CCB8C11382D24F0115FB462DEAC43 /* UIFont+PostFonts.m */ = {isa = PBXFileReference; includeInIndex = 1; lastKnownFileType = sourcecode.c.objc; name = "UIFont+PostFonts.m"; path = "Source/UIFont+PostFonts.m"; sourceTree = "<group>"; };
+		9354499206410F84A9B8A189D39476E2 /* TumblrTheme.framework */ = {isa = PBXFileReference; explicitFileType = wrapper.framework; includeInIndex = 0; path = TumblrTheme.framework; sourceTree = BUILT_PRODUCTS_DIR; };
 		9A648BA81C182E1424B9B336EA8F50B1 /* FBSnapshotTestCase.h */ = {isa = PBXFileReference; includeInIndex = 1; lastKnownFileType = sourcecode.c.h; name = FBSnapshotTestCase.h; path = FBSnapshotTestCase/FBSnapshotTestCase.h; sourceTree = "<group>"; };
 		9B5CCB48F56ED269319730EEE31A4315 /* Pods-KanvasCameraExample-acknowledgements.markdown */ = {isa = PBXFileReference; includeInIndex = 1; lastKnownFileType = text; path = "Pods-KanvasCameraExample-acknowledgements.markdown"; sourceTree = "<group>"; };
-		9D940727FF8FB9C785EB98E56350EF41 /* Podfile */ = {isa = PBXFileReference; explicitFileType = text.script.ruby; includeInIndex = 1; indentWidth = 2; name = Podfile; path = ../Podfile; sourceTree = SOURCE_ROOT; tabWidth = 2; xcLanguageSpecificationIdentifier = xcode.lang.ruby; };
-=======
-		9354499206410F84A9B8A189D39476E2 /* TumblrTheme.framework */ = {isa = PBXFileReference; explicitFileType = wrapper.framework; includeInIndex = 0; path = TumblrTheme.framework; sourceTree = BUILT_PRODUCTS_DIR; };
-		93C6CE0F39EA723CED05FB90CF0B8519 /* UIFont+Utils.swift */ = {isa = PBXFileReference; includeInIndex = 1; lastKnownFileType = sourcecode.swift; path = "UIFont+Utils.swift"; sourceTree = "<group>"; };
-		95F24FF4562EA70B33072ED5152DF1DF /* Filter.swift */ = {isa = PBXFileReference; includeInIndex = 1; lastKnownFileType = sourcecode.swift; path = Filter.swift; sourceTree = "<group>"; };
-		97A0F49BDD0729F35BB0D1E65447EC28 /* UIImage+FlipLeftMirrored.swift */ = {isa = PBXFileReference; includeInIndex = 1; lastKnownFileType = sourcecode.swift; path = "UIImage+FlipLeftMirrored.swift"; sourceTree = "<group>"; };
-		9964D4061C1739F2B536670108BDEF8F /* CameraInputController.swift */ = {isa = PBXFileReference; includeInIndex = 1; lastKnownFileType = sourcecode.swift; path = CameraInputController.swift; sourceTree = "<group>"; };
-		9999B2BE05404F7E34A41EB278B8B6D2 /* KanvasCamera.xcconfig */ = {isa = PBXFileReference; includeInIndex = 1; lastKnownFileType = text.xcconfig; path = KanvasCamera.xcconfig; sourceTree = "<group>"; };
-		9A648BA81C182E1424B9B336EA8F50B1 /* FBSnapshotTestCase.h */ = {isa = PBXFileReference; includeInIndex = 1; lastKnownFileType = sourcecode.c.h; name = FBSnapshotTestCase.h; path = FBSnapshotTestCase/FBSnapshotTestCase.h; sourceTree = "<group>"; };
-		9B5CCB48F56ED269319730EEE31A4315 /* Pods-KanvasCameraExample-acknowledgements.markdown */ = {isa = PBXFileReference; includeInIndex = 1; lastKnownFileType = text; path = "Pods-KanvasCameraExample-acknowledgements.markdown"; sourceTree = "<group>"; };
-		9C86C801BE99A89DB6C7E3A945F1C90B /* CGRect+Center.swift */ = {isa = PBXFileReference; includeInIndex = 1; lastKnownFileType = sourcecode.swift; path = "CGRect+Center.swift"; sourceTree = "<group>"; };
-		9D4283A25B794FB95823D6EFAFB41E3F /* CameraInputOutput.swift */ = {isa = PBXFileReference; includeInIndex = 1; lastKnownFileType = sourcecode.swift; path = CameraInputOutput.swift; sourceTree = "<group>"; };
 		9D940727FF8FB9C785EB98E56350EF41 /* Podfile */ = {isa = PBXFileReference; explicitFileType = text.script.ruby; includeInIndex = 1; indentWidth = 2; lastKnownFileType = text; name = Podfile; path = ../Podfile; sourceTree = SOURCE_ROOT; tabWidth = 2; xcLanguageSpecificationIdentifier = xcode.lang.ruby; };
-		9F649163788709BD0E03D1A38A6B70E7 /* NSURL+Media.swift */ = {isa = PBXFileReference; includeInIndex = 1; lastKnownFileType = sourcecode.swift; path = "NSURL+Media.swift"; sourceTree = "<group>"; };
+		9EA39AB186CCEF62222FCB0D9A9D3270 /* CameraRecorder.swift */ = {isa = PBXFileReference; includeInIndex = 1; lastKnownFileType = sourcecode.swift; path = CameraRecorder.swift; sourceTree = "<group>"; };
 		9FD8E1F84A0C9390AD703D2E6A02823A /* XCTest.framework */ = {isa = PBXFileReference; lastKnownFileType = wrapper.framework; name = XCTest.framework; path = Platforms/iPhoneOS.platform/Developer/SDKs/iPhoneOS12.0.sdk/System/Library/Frameworks/XCTest.framework; sourceTree = DEVELOPER_DIR; };
->>>>>>> c61f8e17
 		A0C349B55D5DD901862F42E94F25DADB /* Pods-KanvasCameraExampleTests-acknowledgements.plist */ = {isa = PBXFileReference; includeInIndex = 1; lastKnownFileType = text.plist.xml; path = "Pods-KanvasCameraExampleTests-acknowledgements.plist"; sourceTree = "<group>"; };
-		A13598994D2940F0D3A677EE7D74312A /* UIFont+Orangina.m */ = {isa = PBXFileReference; includeInIndex = 1; lastKnownFileType = sourcecode.c.objc; name = "UIFont+Orangina.m"; path = "Source/UIFont+Orangina.m"; sourceTree = "<group>"; };
-		A1CD3D58F15A77C5D401BDD2BE89980D /* ExtendedButton.swift */ = {isa = PBXFileReference; includeInIndex = 1; lastKnownFileType = sourcecode.swift; path = ExtendedButton.swift; sourceTree = "<group>"; };
+		A0E2C9D1ADDADFB1E16D14270D6F285B /* CameraView.swift */ = {isa = PBXFileReference; includeInIndex = 1; lastKnownFileType = sourcecode.swift; path = CameraView.swift; sourceTree = "<group>"; };
+		A1129F89E3C05ECE9B5412FDFE8B9435 /* KanvasCamera-prefix.pch */ = {isa = PBXFileReference; includeInIndex = 1; lastKnownFileType = sourcecode.c.h; path = "KanvasCamera-prefix.pch"; sourceTree = "<group>"; };
 		A1DB66BABDE59E5B326284AAD222B6B9 /* FBSnapshotTestCase.xcconfig */ = {isa = PBXFileReference; includeInIndex = 1; lastKnownFileType = text.xcconfig; path = FBSnapshotTestCase.xcconfig; sourceTree = "<group>"; };
+		A267959C98D62A9B73134738C9CEC022 /* MediaClipsCollectionView.swift */ = {isa = PBXFileReference; includeInIndex = 1; lastKnownFileType = sourcecode.swift; path = MediaClipsCollectionView.swift; sourceTree = "<group>"; };
 		A4209C2D7929DC95F0AD404009CF3FE6 /* UIImage+Diff.h */ = {isa = PBXFileReference; includeInIndex = 1; lastKnownFileType = sourcecode.c.h; name = "UIImage+Diff.h"; path = "FBSnapshotTestCase/Categories/UIImage+Diff.h"; sourceTree = "<group>"; };
-		A6E7BC50576490973B9789477FE51224 /* UIFont+PostFonts.h */ = {isa = PBXFileReference; includeInIndex = 1; lastKnownFileType = sourcecode.c.h; name = "UIFont+PostFonts.h"; path = "Source/UIFont+PostFonts.h"; sourceTree = "<group>"; };
-		A9B1BA8F61861292C6DD6746FBC065A8 /* IgnoreTouchesCollectionView.swift */ = {isa = PBXFileReference; includeInIndex = 1; lastKnownFileType = sourcecode.swift; path = IgnoreTouchesCollectionView.swift; sourceTree = "<group>"; };
-		AA9C5551BCE8AFAA98E142C0EAE0E908 /* UIFont+ComposeFonts.m */ = {isa = PBXFileReference; includeInIndex = 1; lastKnownFileType = sourcecode.c.objc; name = "UIFont+ComposeFonts.m"; path = "Source/UIFont+ComposeFonts.m"; sourceTree = "<group>"; };
+		A87BC93353ED6BA50B66B5F14864EDA2 /* UIUpdate.swift */ = {isa = PBXFileReference; includeInIndex = 1; lastKnownFileType = sourcecode.swift; path = UIUpdate.swift; sourceTree = "<group>"; };
+		A9345ACD6B6C2B08D6E3B8515648484D /* TumblrTheme.podspec */ = {isa = PBXFileReference; explicitFileType = text.script.ruby; includeInIndex = 1; indentWidth = 2; lastKnownFileType = text; path = TumblrTheme.podspec; sourceTree = "<group>"; tabWidth = 2; xcLanguageSpecificationIdentifier = xcode.lang.ruby; };
+		AA49334188C662A9A3109045B970FDDD /* ModeButtonView.swift */ = {isa = PBXFileReference; includeInIndex = 1; lastKnownFileType = sourcecode.swift; path = ModeButtonView.swift; sourceTree = "<group>"; };
+		AC7105DDEE918D10C6FB924AB1FDE9EE /* FilterItem.swift */ = {isa = PBXFileReference; includeInIndex = 1; lastKnownFileType = sourcecode.swift; path = FilterItem.swift; sourceTree = "<group>"; };
+		AC87A226C457DA4235070AF1A9817164 /* ImagePreviewController.swift */ = {isa = PBXFileReference; includeInIndex = 1; lastKnownFileType = sourcecode.swift; path = ImagePreviewController.swift; sourceTree = "<group>"; };
 		AE3DCF249162884598075883138BE477 /* Pods-KanvasCameraExample.modulemap */ = {isa = PBXFileReference; includeInIndex = 1; lastKnownFileType = sourcecode.module; path = "Pods-KanvasCameraExample.modulemap"; sourceTree = "<group>"; };
-		AF5E9D336DEE4FAC97510DFC42AC28F7 /* KanvasCameraStrings.swift */ = {isa = PBXFileReference; includeInIndex = 1; lastKnownFileType = sourcecode.swift; path = KanvasCameraStrings.swift; sourceTree = "<group>"; };
-		B30751E5893BBBE10EA40BA1C08840B5 /* MediaClipsEditorView.swift */ = {isa = PBXFileReference; includeInIndex = 1; lastKnownFileType = sourcecode.swift; path = MediaClipsEditorView.swift; sourceTree = "<group>"; };
-		B3DE27AC2FD3552ED129733ACEBF9FC1 /* NumTypes+Conversion.swift */ = {isa = PBXFileReference; includeInIndex = 1; lastKnownFileType = sourcecode.swift; path = "NumTypes+Conversion.swift"; sourceTree = "<group>"; };
+		B1B4F2E7E1FE6224D1AB49DF88AA8197 /* FilterCollectionCell.swift */ = {isa = PBXFileReference; includeInIndex = 1; lastKnownFileType = sourcecode.swift; path = FilterCollectionCell.swift; sourceTree = "<group>"; };
+		B1FFB3F7BDD3EEA119480102AF5FC787 /* OptionView.swift */ = {isa = PBXFileReference; includeInIndex = 1; lastKnownFileType = sourcecode.swift; path = OptionView.swift; sourceTree = "<group>"; };
+		B56FBFA97506A3FF596B9995F2E6B457 /* KanvasCamera-dummy.m */ = {isa = PBXFileReference; includeInIndex = 1; lastKnownFileType = sourcecode.c.objc; path = "KanvasCamera-dummy.m"; sourceTree = "<group>"; };
 		B611EAB7F7AC5135D6E65CAF0C2688BA /* FBSnapshotTestCase-prefix.pch */ = {isa = PBXFileReference; includeInIndex = 1; lastKnownFileType = sourcecode.c.h; path = "FBSnapshotTestCase-prefix.pch"; sourceTree = "<group>"; };
-<<<<<<< HEAD
-		B6E4944D054642EAC8EBA3FE12F0B0FD /* ModalView.swift */ = {isa = PBXFileReference; includeInIndex = 1; lastKnownFileType = sourcecode.swift; path = ModalView.swift; sourceTree = "<group>"; };
-		B81799FEB58390F8364057DC0B586CE3 /* KanvasCamera.podspec.json */ = {isa = PBXFileReference; includeInIndex = 1; lastKnownFileType = text.json; path = KanvasCamera.podspec.json; sourceTree = "<group>"; };
-		B97602F6E43D0817D2B7225B21529CE3 /* MediaClipsEditorView.swift */ = {isa = PBXFileReference; includeInIndex = 1; lastKnownFileType = sourcecode.swift; path = MediaClipsEditorView.swift; sourceTree = "<group>"; };
-		BB1A6C919D833E4B0DA03FCE3787679E /* TumblrTheme.podspec */ = {isa = PBXFileReference; explicitFileType = text.script.ruby; includeInIndex = 1; indentWidth = 2; path = TumblrTheme.podspec; sourceTree = "<group>"; tabWidth = 2; xcLanguageSpecificationIdentifier = xcode.lang.ruby; };
-=======
-		BAEFADD6EE9E36B27B865470C1526F65 /* Shaders */ = {isa = PBXFileReference; includeInIndex = 1; name = Shaders; path = Resources/Shaders; sourceTree = "<group>"; };
->>>>>>> c61f8e17
+		B6B5DC9D7F370DE64FEDCA4719C6ACD4 /* Device.swift */ = {isa = PBXFileReference; includeInIndex = 1; lastKnownFileType = sourcecode.swift; path = Device.swift; sourceTree = "<group>"; };
+		B779BBD229B2018B214AA5C943F00404 /* CVPixelBuffer+copy.swift */ = {isa = PBXFileReference; includeInIndex = 1; lastKnownFileType = sourcecode.swift; path = "CVPixelBuffer+copy.swift"; sourceTree = "<group>"; };
+		B86843F6DC6C9CFC04B15F569B173FC8 /* PhotoOutputHandler.swift */ = {isa = PBXFileReference; includeInIndex = 1; lastKnownFileType = sourcecode.swift; path = PhotoOutputHandler.swift; sourceTree = "<group>"; };
+		B868C175FF11CD36E92D462B964257FA /* UIFont+PostFonts.h */ = {isa = PBXFileReference; includeInIndex = 1; lastKnownFileType = sourcecode.c.h; name = "UIFont+PostFonts.h"; path = "Source/UIFont+PostFonts.h"; sourceTree = "<group>"; };
+		BB454C0BBE33963BE55BA15C80C05730 /* TumblrTheme-prefix.pch */ = {isa = PBXFileReference; includeInIndex = 1; lastKnownFileType = sourcecode.c.h; path = "TumblrTheme-prefix.pch"; sourceTree = "<group>"; };
 		BD0DC36564E70A3883594421DA9FDC77 /* Pods-KanvasCameraExample-dummy.m */ = {isa = PBXFileReference; includeInIndex = 1; lastKnownFileType = sourcecode.c.objc; path = "Pods-KanvasCameraExample-dummy.m"; sourceTree = "<group>"; };
-		BD75DE7091ED8E2BBAFF0C5D452EEF39 /* CameraController.swift */ = {isa = PBXFileReference; includeInIndex = 1; lastKnownFileType = sourcecode.swift; path = CameraController.swift; sourceTree = "<group>"; };
+		BD5228AB27A080F3DB857B5168A85315 /* GifVideoOutputHandler.swift */ = {isa = PBXFileReference; includeInIndex = 1; lastKnownFileType = sourcecode.swift; path = GifVideoOutputHandler.swift; sourceTree = "<group>"; };
 		C095B69FB8375794D8236558C70DAAE0 /* UIImage+Compare.h */ = {isa = PBXFileReference; includeInIndex = 1; lastKnownFileType = sourcecode.c.h; name = "UIImage+Compare.h"; path = "FBSnapshotTestCase/Categories/UIImage+Compare.h"; sourceTree = "<group>"; };
-		C25BA4E154C36E10E64D4751A8613139 /* CameraRecordingProtocol.swift */ = {isa = PBXFileReference; includeInIndex = 1; lastKnownFileType = sourcecode.swift; path = CameraRecordingProtocol.swift; sourceTree = "<group>"; };
+		C2A5240A6F0DC6087A8D54988D21C5FE /* UIColor+Util.swift */ = {isa = PBXFileReference; includeInIndex = 1; lastKnownFileType = sourcecode.swift; name = "UIColor+Util.swift"; path = "Source/UIColor+Util.swift"; sourceTree = "<group>"; };
 		C3FB5D637CA8F60B2B16F9375DFCA3FE /* FBSnapshotTestCase-dummy.m */ = {isa = PBXFileReference; includeInIndex = 1; lastKnownFileType = sourcecode.c.objc; path = "FBSnapshotTestCase-dummy.m"; sourceTree = "<group>"; };
-		C57FF2D2634C16FE9C33E6A2CEE51699 /* KanvasCamera.modulemap */ = {isa = PBXFileReference; includeInIndex = 1; lastKnownFileType = sourcecode.module; path = KanvasCamera.modulemap; sourceTree = "<group>"; };
-		C76EE8FA7AC0FE56AB6752F03B1659BB /* Shader.swift */ = {isa = PBXFileReference; includeInIndex = 1; lastKnownFileType = sourcecode.swift; path = Shader.swift; sourceTree = "<group>"; };
-		C7A921AAD35E835CF871213D63129DBD /* UIColor+SharedColors.swift */ = {isa = PBXFileReference; includeInIndex = 1; lastKnownFileType = sourcecode.swift; name = "UIColor+SharedColors.swift"; path = "Source/UIColor+SharedColors.swift"; sourceTree = "<group>"; };
+		C543672C8C79BE4D90EDF37FEDDEE2D2 /* TumblrTheme-umbrella.h */ = {isa = PBXFileReference; includeInIndex = 1; lastKnownFileType = sourcecode.c.h; path = "TumblrTheme-umbrella.h"; sourceTree = "<group>"; };
+		C6E031093DE35F0CA8014081219262DB /* ClosedRange+Clamp.swift */ = {isa = PBXFileReference; includeInIndex = 1; lastKnownFileType = sourcecode.swift; path = "ClosedRange+Clamp.swift"; sourceTree = "<group>"; };
+		C6E6C009D0864F5431F3BF23827D9EF2 /* TumblrTheme.xcconfig */ = {isa = PBXFileReference; includeInIndex = 1; lastKnownFileType = text.xcconfig; path = TumblrTheme.xcconfig; sourceTree = "<group>"; };
+		C90CC38C8C4AD9C24A4F47431FF0E56E /* KanvasCamera.modulemap */ = {isa = PBXFileReference; includeInIndex = 1; lastKnownFileType = sourcecode.module; path = KanvasCamera.modulemap; sourceTree = "<group>"; };
 		CBE4EA1756325767F72616D3CD687833 /* FBSnapshotTestCase-umbrella.h */ = {isa = PBXFileReference; includeInIndex = 1; lastKnownFileType = sourcecode.c.h; path = "FBSnapshotTestCase-umbrella.h"; sourceTree = "<group>"; };
-		CD585CE3C1B092D81F2E6AEACE79DC5F /* UIFont+TumblrTheme.swift */ = {isa = PBXFileReference; includeInIndex = 1; lastKnownFileType = sourcecode.swift; name = "UIFont+TumblrTheme.swift"; path = "Source/UIFont+TumblrTheme.swift"; sourceTree = "<group>"; };
-		CF3D111BB48AAA0D435FC23477982CFF /* UIViewController+Load.swift */ = {isa = PBXFileReference; includeInIndex = 1; lastKnownFileType = sourcecode.swift; path = "UIViewController+Load.swift"; sourceTree = "<group>"; };
-		D02F95ABBAC06E5359D57138736E6E80 /* ImagePreviewController.swift */ = {isa = PBXFileReference; includeInIndex = 1; lastKnownFileType = sourcecode.swift; path = ImagePreviewController.swift; sourceTree = "<group>"; };
+		CDBC8FB972CF820B183E6C5BCCDACFF8 /* CameraRecordingProtocol.swift */ = {isa = PBXFileReference; includeInIndex = 1; lastKnownFileType = sourcecode.swift; path = CameraRecordingProtocol.swift; sourceTree = "<group>"; };
+		D05983C2F337170D21FD4C968A75104E /* UIColor+SharedColors.swift */ = {isa = PBXFileReference; includeInIndex = 1; lastKnownFileType = sourcecode.swift; name = "UIColor+SharedColors.swift"; path = "Source/UIColor+SharedColors.swift"; sourceTree = "<group>"; };
 		D27261B8A1194AC1410A2283338BBDD5 /* Pods-KanvasCameraExampleTests.release.xcconfig */ = {isa = PBXFileReference; includeInIndex = 1; lastKnownFileType = text.xcconfig; path = "Pods-KanvasCameraExampleTests.release.xcconfig"; sourceTree = "<group>"; };
-		D3047C5B3572BAB78C0E6DC9740D14BB /* UIView+Layout.swift */ = {isa = PBXFileReference; includeInIndex = 1; lastKnownFileType = sourcecode.swift; path = "UIView+Layout.swift"; sourceTree = "<group>"; };
-		D3A64AE4C7F0717913139F999309160C /* CameraSegmentHandler.swift */ = {isa = PBXFileReference; includeInIndex = 1; lastKnownFileType = sourcecode.swift; path = CameraSegmentHandler.swift; sourceTree = "<group>"; };
+		D62AF2048492FF535DB2D8739E1FF445 /* ModalPresentationController.swift */ = {isa = PBXFileReference; includeInIndex = 1; lastKnownFileType = sourcecode.swift; path = ModalPresentationController.swift; sourceTree = "<group>"; };
+		D71AA53F639541E44793E129A2C9F265 /* UIView+Layout.swift */ = {isa = PBXFileReference; includeInIndex = 1; lastKnownFileType = sourcecode.swift; path = "UIView+Layout.swift"; sourceTree = "<group>"; };
 		D7B529483604801ABB9AB87D9F1FFAD9 /* UIImage+Snapshot.h */ = {isa = PBXFileReference; includeInIndex = 1; lastKnownFileType = sourcecode.c.h; name = "UIImage+Snapshot.h"; path = "FBSnapshotTestCase/Categories/UIImage+Snapshot.h"; sourceTree = "<group>"; };
-		DDB9A725A4B129137EF5DBB7092F17B0 /* GLError.swift */ = {isa = PBXFileReference; includeInIndex = 1; lastKnownFileType = sourcecode.swift; path = GLError.swift; sourceTree = "<group>"; };
-		DDDD0A35DF8CE8EA175BEE7CC47C95A2 /* ShootButtonView.swift */ = {isa = PBXFileReference; includeInIndex = 1; lastKnownFileType = sourcecode.swift; path = ShootButtonView.swift; sourceTree = "<group>"; };
+		D968088306CC4D2626F7FDDB6ADBF948 /* ModeSelectorAndShootController.swift */ = {isa = PBXFileReference; includeInIndex = 1; lastKnownFileType = sourcecode.swift; path = ModeSelectorAndShootController.swift; sourceTree = "<group>"; };
+		DB396FC7C64099C9AB7266F516858A9F /* UIFont+TumblrTheme.swift */ = {isa = PBXFileReference; includeInIndex = 1; lastKnownFileType = sourcecode.swift; name = "UIFont+TumblrTheme.swift"; path = "Source/UIFont+TumblrTheme.swift"; sourceTree = "<group>"; };
 		DED1F21EB73DE9F743371D70B849C29F /* Pods-KanvasCameraExample-acknowledgements.plist */ = {isa = PBXFileReference; includeInIndex = 1; lastKnownFileType = text.plist.xml; path = "Pods-KanvasCameraExample-acknowledgements.plist"; sourceTree = "<group>"; };
-		DF60959A487E74889C91248DAA03D793 /* UICollectionView+Cells.swift */ = {isa = PBXFileReference; includeInIndex = 1; lastKnownFileType = sourcecode.swift; path = "UICollectionView+Cells.swift"; sourceTree = "<group>"; };
-		DFE46B389C7ECF3A4E740002F100CB5F /* TumblrTheme.xcconfig */ = {isa = PBXFileReference; includeInIndex = 1; lastKnownFileType = text.xcconfig; path = TumblrTheme.xcconfig; sourceTree = "<group>"; };
-		DFEFA1D86D9E0C59288E63284CA163B4 /* CameraRecorder.swift */ = {isa = PBXFileReference; includeInIndex = 1; lastKnownFileType = sourcecode.swift; path = CameraRecorder.swift; sourceTree = "<group>"; };
+		E0DACE4A3F216A06D138D0C2B7C26466 /* KanvasCameraStrings.swift */ = {isa = PBXFileReference; includeInIndex = 1; lastKnownFileType = sourcecode.swift; path = KanvasCameraStrings.swift; sourceTree = "<group>"; };
 		E0E5A2E78850F3BBD84F28BD1601F236 /* Pods-KanvasCameraExampleTests-acknowledgements.markdown */ = {isa = PBXFileReference; includeInIndex = 1; lastKnownFileType = text; path = "Pods-KanvasCameraExampleTests-acknowledgements.markdown"; sourceTree = "<group>"; };
-		E2C0F667E5CBF4E2F28540944B3BC111 /* LoadingIndicatorView.swift */ = {isa = PBXFileReference; includeInIndex = 1; lastKnownFileType = sourcecode.swift; path = LoadingIndicatorView.swift; sourceTree = "<group>"; };
-		E43C4241CC691984614D2465A8DBD75B /* ModeSelectorAndShootView.swift */ = {isa = PBXFileReference; includeInIndex = 1; lastKnownFileType = sourcecode.swift; path = ModeSelectorAndShootView.swift; sourceTree = "<group>"; };
-		E704C21FD545DDDEC6424C6D8038E849 /* CameraOption.swift */ = {isa = PBXFileReference; includeInIndex = 1; lastKnownFileType = sourcecode.swift; path = CameraOption.swift; sourceTree = "<group>"; };
-		E8274D4B530FF50BEDDACB5C23DDA428 /* CameraZoomHandler.swift */ = {isa = PBXFileReference; includeInIndex = 1; lastKnownFileType = sourcecode.swift; path = CameraZoomHandler.swift; sourceTree = "<group>"; };
-		E8B905B8BADBEAF2E5ECDF98F6203A29 /* UIUpdate.swift */ = {isa = PBXFileReference; includeInIndex = 1; lastKnownFileType = sourcecode.swift; path = UIUpdate.swift; sourceTree = "<group>"; };
-		E8F1F29118B9625176FA0494C7DA5E00 /* MediaClipsCollectionView.swift */ = {isa = PBXFileReference; includeInIndex = 1; lastKnownFileType = sourcecode.swift; path = MediaClipsCollectionView.swift; sourceTree = "<group>"; };
-		EAA52E7BFA2885B63F3759B31350C513 /* PhotoOutputHandler.swift */ = {isa = PBXFileReference; includeInIndex = 1; lastKnownFileType = sourcecode.swift; path = PhotoOutputHandler.swift; sourceTree = "<group>"; };
-		EB3344F7547C472B09CA3FBA774F4096 /* UIFont+Orangina.h */ = {isa = PBXFileReference; includeInIndex = 1; lastKnownFileType = sourcecode.c.h; name = "UIFont+Orangina.h"; path = "Source/UIFont+Orangina.h"; sourceTree = "<group>"; };
-		EB67FB1177063FF79A0301FFBAE649EF /* Assets.xcassets */ = {isa = PBXFileReference; includeInIndex = 1; lastKnownFileType = folder.assetcatalog; name = Assets.xcassets; path = Resources/Assets.xcassets; sourceTree = "<group>"; };
-		ED1EFC6D3E2568D2329C9676FE611955 /* ModeSelectorAndShootController.swift */ = {isa = PBXFileReference; includeInIndex = 1; lastKnownFileType = sourcecode.swift; path = ModeSelectorAndShootController.swift; sourceTree = "<group>"; };
-		EE4E98DA298A6BAFDB35F16F51D380C3 /* TumblrTheme.modulemap */ = {isa = PBXFileReference; includeInIndex = 1; lastKnownFileType = sourcecode.module; path = TumblrTheme.modulemap; sourceTree = "<group>"; };
+		E1EC1EC70736CE29B49C2B3410CA0668 /* OptionsStackView.swift */ = {isa = PBXFileReference; includeInIndex = 1; lastKnownFileType = sourcecode.swift; path = OptionsStackView.swift; sourceTree = "<group>"; };
+		EA7CD9A4EC570EAD015063B2D921FFAA /* UIFont+Orangina.h */ = {isa = PBXFileReference; includeInIndex = 1; lastKnownFileType = sourcecode.c.h; name = "UIFont+Orangina.h"; path = "Source/UIFont+Orangina.h"; sourceTree = "<group>"; };
+		EAE635D06DBAB533D77295B31432752C /* UIImage+FlipLeftMirrored.swift */ = {isa = PBXFileReference; includeInIndex = 1; lastKnownFileType = sourcecode.swift; path = "UIImage+FlipLeftMirrored.swift"; sourceTree = "<group>"; };
+		EC70EE23638D7BC937E932EB8C4C9F9C /* UIFont+ComposeFonts.m */ = {isa = PBXFileReference; includeInIndex = 1; lastKnownFileType = sourcecode.c.objc; name = "UIFont+ComposeFonts.m"; path = "Source/UIFont+ComposeFonts.m"; sourceTree = "<group>"; };
 		EF5C7C8B1F553296C78495F0D00AFF06 /* FBSnapshotTestCase.modulemap */ = {isa = PBXFileReference; includeInIndex = 1; lastKnownFileType = sourcecode.module; path = FBSnapshotTestCase.modulemap; sourceTree = "<group>"; };
-		F1F4DBA6C445D178DDD039281C26F64E /* GifVideoOutputHandler.swift */ = {isa = PBXFileReference; includeInIndex = 1; lastKnownFileType = sourcecode.swift; path = GifVideoOutputHandler.swift; sourceTree = "<group>"; };
-		F2A1EDD37B7C5B1830FA9B7283A4C028 /* KanvasCameraImages.swift */ = {isa = PBXFileReference; includeInIndex = 1; lastKnownFileType = sourcecode.swift; path = KanvasCameraImages.swift; sourceTree = "<group>"; };
-		F40C5C837F97FBF93DE72DC8374A0328 /* CameraSettings.swift */ = {isa = PBXFileReference; includeInIndex = 1; lastKnownFileType = sourcecode.swift; path = CameraSettings.swift; sourceTree = "<group>"; };
-		F6AE14869CA35FD07C89DD477EEE8D06 /* GLPixelBufferView.swift */ = {isa = PBXFileReference; includeInIndex = 1; lastKnownFileType = sourcecode.swift; path = GLPixelBufferView.swift; sourceTree = "<group>"; };
-		F6DF65A1FBE3BF4F84A21D4D20788623 /* KanvasCamera-umbrella.h */ = {isa = PBXFileReference; includeInIndex = 1; lastKnownFileType = sourcecode.c.h; path = "KanvasCamera-umbrella.h"; sourceTree = "<group>"; };
-		F881DF63974B85BF2E965AE08BBF9248 /* TumblrTheme-dummy.m */ = {isa = PBXFileReference; includeInIndex = 1; lastKnownFileType = sourcecode.c.objc; path = "TumblrTheme-dummy.m"; sourceTree = "<group>"; };
+		F248CEDFAEC7FA0F75DFAC41BDD9353B /* CameraSegmentHandler.swift */ = {isa = PBXFileReference; includeInIndex = 1; lastKnownFileType = sourcecode.swift; path = CameraSegmentHandler.swift; sourceTree = "<group>"; };
+		F2811E4BE2F7EEE30A21CADE501216E4 /* UIFont+PostFonts.m */ = {isa = PBXFileReference; includeInIndex = 1; lastKnownFileType = sourcecode.c.objc; name = "UIFont+PostFonts.m"; path = "Source/UIFont+PostFonts.m"; sourceTree = "<group>"; };
+		F2C9D2E89BCCFCAED6F3E9349506DA16 /* UIImage+Camera.swift */ = {isa = PBXFileReference; includeInIndex = 1; lastKnownFileType = sourcecode.swift; path = "UIImage+Camera.swift"; sourceTree = "<group>"; };
+		F39C2416C3A0F85DA848915D4BDA21BB /* MediaClipsCollectionCell.swift */ = {isa = PBXFileReference; includeInIndex = 1; lastKnownFileType = sourcecode.swift; path = MediaClipsCollectionCell.swift; sourceTree = "<group>"; };
+		F68AE2CA207EAB19275AD29BAE89A2E7 /* NumTypes+Conversion.swift */ = {isa = PBXFileReference; includeInIndex = 1; lastKnownFileType = sourcecode.swift; path = "NumTypes+Conversion.swift"; sourceTree = "<group>"; };
+		F75C9CC0F9780E8375AA5A52E5D66761 /* UIFont+Orangina.m */ = {isa = PBXFileReference; includeInIndex = 1; lastKnownFileType = sourcecode.c.objc; name = "UIFont+Orangina.m"; path = "Source/UIFont+Orangina.m"; sourceTree = "<group>"; };
+		F8582A2A89630955D416BCFF41984003 /* silence.aac */ = {isa = PBXFileReference; includeInIndex = 1; name = silence.aac; path = Resources/silence.aac; sourceTree = "<group>"; };
 		F8C6B5B52CC901F5885D18CF24C891AE /* Pods-KanvasCameraExampleTests.modulemap */ = {isa = PBXFileReference; includeInIndex = 1; lastKnownFileType = sourcecode.module; path = "Pods-KanvasCameraExampleTests.modulemap"; sourceTree = "<group>"; };
+		F8DD80EBB27DE9C455A9CCB74969C263 /* MediaClip.swift */ = {isa = PBXFileReference; includeInIndex = 1; lastKnownFileType = sourcecode.swift; path = MediaClip.swift; sourceTree = "<group>"; };
+		F9C5EF0D1BC48D3B8D47521AF45C5016 /* FilterCollectionController.swift */ = {isa = PBXFileReference; includeInIndex = 1; lastKnownFileType = sourcecode.swift; path = FilterCollectionController.swift; sourceTree = "<group>"; };
+		FCC6C9FD19C183B70E1E31677C23DDA0 /* CameraPreviewViewController.swift */ = {isa = PBXFileReference; includeInIndex = 1; lastKnownFileType = sourcecode.swift; path = CameraPreviewViewController.swift; sourceTree = "<group>"; };
 		FE05DAD5186CEC183AAD0BC4D2F6297C /* UIImage+Snapshot.m */ = {isa = PBXFileReference; includeInIndex = 1; lastKnownFileType = sourcecode.c.objc; name = "UIImage+Snapshot.m"; path = "FBSnapshotTestCase/Categories/UIImage+Snapshot.m"; sourceTree = "<group>"; };
-<<<<<<< HEAD
-		FF7DAC5807A1E0065701E750047CAD57 /* KanvasCamera.framework */ = {isa = PBXFileReference; explicitFileType = wrapper.framework; includeInIndex = 0; path = KanvasCamera.framework; sourceTree = BUILT_PRODUCTS_DIR; };
-=======
-		FE1D7176433888B7448500B7D74CE988 /* UIFont+PostFonts.m */ = {isa = PBXFileReference; includeInIndex = 1; lastKnownFileType = sourcecode.c.objc; name = "UIFont+PostFonts.m"; path = "Source/UIFont+PostFonts.m"; sourceTree = "<group>"; };
 		FF7DAC5807A1E0065701E750047CAD57 /* KanvasCamera.framework */ = {isa = PBXFileReference; explicitFileType = wrapper.framework; includeInIndex = 0; name = KanvasCamera.framework; path = KanvasCamera.framework; sourceTree = BUILT_PRODUCTS_DIR; };
-		FFA967A7624598C27EA8BA058CE927F4 /* ModeButtonView.swift */ = {isa = PBXFileReference; includeInIndex = 1; lastKnownFileType = sourcecode.swift; path = ModeButtonView.swift; sourceTree = "<group>"; };
->>>>>>> c61f8e17
+		FFDD50D31504D9E9012E856F9E53C066 /* Assets.xcassets */ = {isa = PBXFileReference; includeInIndex = 1; lastKnownFileType = folder.assetcatalog; name = Assets.xcassets; path = Resources/Assets.xcassets; sourceTree = "<group>"; };
 /* End PBXFileReference section */
 
 /* Begin PBXFrameworksBuildPhase section */
-		41A6E432C999EAF9973131F1FAFF8F90 /* Frameworks */ = {
+		084D3739969F049A46DD1E22AB442AAA /* Frameworks */ = {
 			isa = PBXFrameworksBuildPhase;
 			buildActionMask = 2147483647;
 			files = (
-				BE4C686EAE21DE51245E1B8EA4B46519 /* Foundation.framework in Frameworks */,
-				290BBEC4F0971A6D5FF2AFFC9FB75B8C /* GLKit.framework in Frameworks */,
-				B6160A8C867C3D8F2AEF10354FE54048 /* OpenGLES.framework in Frameworks */,
-				2A62FF5C2C5C4D8A4D0F56067A7F9AA1 /* TumblrTheme.framework in Frameworks */,
-				612C16D6027A96658ECF858F9A72EC93 /* UIKit.framework in Frameworks */,
+				2F53ADE65353D7EDDC33EED2C01B7F47 /* Foundation.framework in Frameworks */,
+				63CFC5206C6E8576A8312C00F85FCAA0 /* UIKit.framework in Frameworks */,
 			);
 			runOnlyForDeploymentPostprocessing = 0;
 		};
@@ -439,20 +360,23 @@
 			);
 			runOnlyForDeploymentPostprocessing = 0;
 		};
-		B525881DF4A74C97FF66F1AEEC5E7BB4 /* Frameworks */ = {
-			isa = PBXFrameworksBuildPhase;
-			buildActionMask = 2147483647;
-			files = (
-				F2AA8FDBBA5FC61947F82B5C2899CDD8 /* Foundation.framework in Frameworks */,
-				5DD83CC034407B720DDD5B2B59F79404 /* UIKit.framework in Frameworks */,
-			);
-			runOnlyForDeploymentPostprocessing = 0;
-		};
 		D358579B7539DE28B73D13EA83BFFFD3 /* Frameworks */ = {
 			isa = PBXFrameworksBuildPhase;
 			buildActionMask = 2147483647;
 			files = (
 				CFAED1BA1A1C93D946E71A40B5C8C710 /* Foundation.framework in Frameworks */,
+			);
+			runOnlyForDeploymentPostprocessing = 0;
+		};
+		DEFDAAEDF771F6D55B30984E8637CC34 /* Frameworks */ = {
+			isa = PBXFrameworksBuildPhase;
+			buildActionMask = 2147483647;
+			files = (
+				5E9948F15B90F36953FAED08941FF15D /* Foundation.framework in Frameworks */,
+				081434B5E06F4E5E8E1751DAEE14FBC6 /* GLKit.framework in Frameworks */,
+				D4D2048A85CCFFE89138EFD54A425C6C /* OpenGLES.framework in Frameworks */,
+				F33FADBB9B5F6F535F7B5316AE4F2BEC /* TumblrTheme.framework in Frameworks */,
+				CF65B42055759A40B454CF78B957D250 /* UIKit.framework in Frameworks */,
 			);
 			runOnlyForDeploymentPostprocessing = 0;
 		};
@@ -484,6 +408,34 @@
 			path = "Target Support Files/Pods-KanvasCameraExampleTests";
 			sourceTree = "<group>";
 		};
+		0C86D2A5CB6B73D25796D6EFF3D8FC77 /* Support Files */ = {
+			isa = PBXGroup;
+			children = (
+				047D226C5E30E9EBE1639234CC502B3E /* TumblrTheme.modulemap */,
+				C6E6C009D0864F5431F3BF23827D9EF2 /* TumblrTheme.xcconfig */,
+				63EC3731591893A012CEFEA3784F9D00 /* TumblrTheme-dummy.m */,
+				1F806995FBAB1BD3D7373192284E4919 /* TumblrTheme-Info.plist */,
+				BB454C0BBE33963BE55BA15C80C05730 /* TumblrTheme-prefix.pch */,
+				C543672C8C79BE4D90EDF37FEDDEE2D2 /* TumblrTheme-umbrella.h */,
+			);
+			name = "Support Files";
+			path = "../KanvasCamera/KanvasCameraExample/Pods/Target Support Files/TumblrTheme";
+			sourceTree = "<group>";
+		};
+		10FB86C37CBE96B0A3641EBB7E4A6EE5 /* Recording */ = {
+			isa = PBXGroup;
+			children = (
+				9EA39AB186CCEF62222FCB0D9A9D3270 /* CameraRecorder.swift */,
+				CDBC8FB972CF820B183E6C5BCCDACFF8 /* CameraRecordingProtocol.swift */,
+				F248CEDFAEC7FA0F75DFAC41BDD9353B /* CameraSegmentHandler.swift */,
+				BD5228AB27A080F3DB857B5168A85315 /* GifVideoOutputHandler.swift */,
+				B86843F6DC6C9CFC04B15F569B173FC8 /* PhotoOutputHandler.swift */,
+				6949BFDEFFC9263B5EA8246D37A6146A /* VideoOutputHandler.swift */,
+			);
+			name = Recording;
+			path = Classes/Recording;
+			sourceTree = "<group>";
+		};
 		16B8D657ED78864429DA904F420CBF27 /* Support Files */ = {
 			isa = PBXGroup;
 			children = (
@@ -498,97 +450,100 @@
 			path = "../Target Support Files/FBSnapshotTestCase";
 			sourceTree = "<group>";
 		};
-		1F1471D0331392D0F22F122A23599811 /* Support Files */ = {
-			isa = PBXGroup;
-			children = (
-				C57FF2D2634C16FE9C33E6A2CEE51699 /* KanvasCamera.modulemap */,
-				9999B2BE05404F7E34A41EB278B8B6D2 /* KanvasCamera.xcconfig */,
-				38475AEF0AB08DC0E45FBCD52E92419E /* KanvasCamera-dummy.m */,
-				4C81F9634AF62C0869DF70D71AB6CC70 /* KanvasCamera-Info.plist */,
-				90398F377D482C78D50FC1D46E613A1F /* KanvasCamera-prefix.pch */,
-				F6DF65A1FBE3BF4F84A21D4D20788623 /* KanvasCamera-umbrella.h */,
-			);
-			name = "Support Files";
-			path = "KanvasCameraExample/Pods/Target Support Files/KanvasCamera";
-			sourceTree = "<group>";
-		};
-		2923ABBAE57556071627420DA542CAB0 /* Preview */ = {
-			isa = PBXGroup;
-			children = (
-				32F089730EA2C09E4882977742FF1730 /* CameraPreviewView.swift */,
-				8DA514BAEA25FE4CCE04BF5FDEABF2BC /* CameraPreviewViewController.swift */,
-				E2C0F667E5CBF4E2F28540944B3BC111 /* LoadingIndicatorView.swift */,
-			);
-			name = Preview;
-			path = Classes/Preview;
-			sourceTree = "<group>";
-		};
-		2C8194798B05A1982118FAF59AB08044 /* Constants */ = {
-			isa = PBXGroup;
-			children = (
-				8A7209BD96A1FFB046EA8D62E111F21C /* KanvasCameraColors.swift */,
-				F2A1EDD37B7C5B1830FA9B7283A4C028 /* KanvasCameraImages.swift */,
-				AF5E9D336DEE4FAC97510DFC42AC28F7 /* KanvasCameraStrings.swift */,
-				024F6AB59E23ED06F258F4C31359F0AA /* KanvasCameraTimes.swift */,
-			);
-			name = Constants;
-			path = Classes/Constants;
-			sourceTree = "<group>";
-		};
-		2FF1CD6A702F58E6372EBF52A046A654 /* Camera */ = {
-			isa = PBXGroup;
-			children = (
-				BD75DE7091ED8E2BBAFF0C5D452EEF39 /* CameraController.swift */,
-				9964D4061C1739F2B536670108BDEF8F /* CameraInputController.swift */,
-				362FF6A8CDB81CDCC742D28866CD7741 /* CameraInputControllerDelegate.swift */,
-				9D4283A25B794FB95823D6EFAFB41E3F /* CameraInputOutput.swift */,
-				50E88C003D4AB000CFEC9023DA6B1681 /* CameraView.swift */,
-				E8274D4B530FF50BEDDACB5C23DDA428 /* CameraZoomHandler.swift */,
-				0D474C180B961C5589ABEDE8A833885F /* FilteredInputViewController.swift */,
-				D02F95ABBAC06E5359D57138736E6E80 /* ImagePreviewController.swift */,
-			);
-			name = Camera;
-			path = Classes/Camera;
-			sourceTree = "<group>";
-		};
-		31214CF30AD1249E16ADFD0923DD4FD4 /* SwiftSupport */ = {
-			isa = PBXGroup;
-			children = (
-				499BB97C946EF5DFF46CB40D7D685EE1 /* SwiftSupport.swift */,
-			);
-			name = SwiftSupport;
-			sourceTree = "<group>";
-		};
-		420C2FBC073DC0521F273F9C5E3A72B6 /* Filters */ = {
-			isa = PBXGroup;
-			children = (
-				95F24FF4562EA70B33072ED5152DF1DF /* Filter.swift */,
-				2E8C1CA7AE73695304A375F6E1D6DAD7 /* FilterProtocol.swift */,
-				DDB9A725A4B129137EF5DBB7092F17B0 /* GLError.swift */,
+		188C9BF6BD135374C8276608133BD5B2 /* Filters */ = {
+			isa = PBXGroup;
+			children = (
+				7B16A1083F69EF869F8C10B651B93947 /* Filter.swift */,
+				2683C658E980E3464CBC0F662C637D61 /* FilterProtocol.swift */,
+				238BD84AD1182F35015D007CB3D0714E /* GLError.swift */,
 			);
 			name = Filters;
 			path = Filters;
 			sourceTree = "<group>";
 		};
-		4EF3EF3BF7D536E1B5B6D301A6CE284B /* KanvasCamera */ = {
-			isa = PBXGroup;
-			children = (
-				627C54AD7808160CC21C4100BC7F97DE /* Analytics */,
-				2FF1CD6A702F58E6372EBF52A046A654 /* Camera */,
-				2C8194798B05A1982118FAF59AB08044 /* Constants */,
-				B9EEE27A812D118AE16309F9AC4FD7E4 /* Extensions */,
-				BFE01C35B22F34B6B3C20E4FE5DBB348 /* MediaClips */,
-				8B4364FD0495C9946F4EFB2862D3B311 /* Modal */,
-				FD962632920068EC3396194AB21FA2F6 /* ModeSelector */,
-				B4701BF19E46C041A4ACE91AA83534C7 /* OpenGL */,
-				D00712A34DCA1254C8E766B55ACD8A2C /* Options */,
-				F0D2B0D098D167AAB8279F337842D8B8 /* Pod */,
-				2923ABBAE57556071627420DA542CAB0 /* Preview */,
-				5F2604A58844FC7F75BE28399A6EF137 /* Recording */,
-				EA7FF9957336A86911E340087017D421 /* Resources */,
-				A931E063B040D9731EF55CFD59BD835F /* Settings */,
-				1F1471D0331392D0F22F122A23599811 /* Support Files */,
-				E33867C8E1DE0F1362079D47F0ECF325 /* Utility */,
+		2BDD7ADA450E58151C03CEA75C55A8F6 /* Options */ = {
+			isa = PBXGroup;
+			children = (
+				103445AF39A6BE806002C368879FD873 /* CameraOption.swift */,
+				59176D9F19360F617D86E40331194843 /* ExtendedButton.swift */,
+				6B8B67DB717ECCBB479A723EADCB3068 /* ExtendedStackView.swift */,
+				7BF974F9ACEA694716654B9F7A224AED /* OptionsController.swift */,
+				E1EC1EC70736CE29B49C2B3410CA0668 /* OptionsStackView.swift */,
+				B1FFB3F7BDD3EEA119480102AF5FC787 /* OptionView.swift */,
+			);
+			name = Options;
+			path = Classes/Options;
+			sourceTree = "<group>";
+		};
+		31214CF30AD1249E16ADFD0923DD4FD4 /* SwiftSupport */ = {
+			isa = PBXGroup;
+			children = (
+				499BB97C946EF5DFF46CB40D7D685EE1 /* SwiftSupport.swift */,
+			);
+			name = SwiftSupport;
+			sourceTree = "<group>";
+		};
+		482B251A49B52AD827A56CE21F600CB4 /* Pod */ = {
+			isa = PBXGroup;
+			children = (
+				A9345ACD6B6C2B08D6E3B8515648484D /* TumblrTheme.podspec */,
+			);
+			name = Pod;
+			sourceTree = "<group>";
+		};
+		4A6207C2174B4A2BEF821AE7843454FF /* Filters */ = {
+			isa = PBXGroup;
+			children = (
+				B1B4F2E7E1FE6224D1AB49DF88AA8197 /* FilterCollectionCell.swift */,
+				F9C5EF0D1BC48D3B8D47521AF45C5016 /* FilterCollectionController.swift */,
+				4850E76C661C6295AE1F6E004F2D6801 /* FilterCollectionView.swift */,
+				AC7105DDEE918D10C6FB924AB1FDE9EE /* FilterItem.swift */,
+				3995F84CBD7BCB979FA9EB0FEF92F473 /* FilterSettingsController.swift */,
+				0626F45E8CC7C942DFF2926E3AABFBFA /* FilterSettingsView.swift */,
+			);
+			name = Filters;
+			path = Classes/Filters;
+			sourceTree = "<group>";
+		};
+		4FCC1C9F4E2AF701A2F4465F9955471E /* Development Pods */ = {
+			isa = PBXGroup;
+			children = (
+				51DFAAE80C8498A21084D5B1C27CA4CF /* KanvasCamera */,
+				7000BA476BA1F0FC0922A1782B1CFA99 /* TumblrTheme */,
+			);
+			name = "Development Pods";
+			sourceTree = "<group>";
+		};
+		507963CFE9DB894C1383474F69CE77AB /* Resources */ = {
+			isa = PBXGroup;
+			children = (
+				FFDD50D31504D9E9012E856F9E53C066 /* Assets.xcassets */,
+				117656DC155286076CE761DB88164792 /* Shaders */,
+				F8582A2A89630955D416BCFF41984003 /* silence.aac */,
+			);
+			name = Resources;
+			sourceTree = "<group>";
+		};
+		51DFAAE80C8498A21084D5B1C27CA4CF /* KanvasCamera */ = {
+			isa = PBXGroup;
+			children = (
+				617FDE0F1FB144287619AA7FD908DB10 /* Analytics */,
+				85E1F90A6B4375D3C16D6AA34F267212 /* Camera */,
+				C083074B353E2CEA0FE6340EF7D5278A /* Constants */,
+				E62861B477FF6A05096E26359E9A8388 /* Extensions */,
+				4A6207C2174B4A2BEF821AE7843454FF /* Filters */,
+				CF177333D355DD900266DC784C0579F3 /* MediaClips */,
+				9148EDF9FD9121D9609F3B695F4FE9D9 /* Modal */,
+				C2DCA79B3105611FBB7969BE273E9454 /* ModeSelector */,
+				D0587C94E0A18CCA0E26A443ED32C0C0 /* OpenGL */,
+				2BDD7ADA450E58151C03CEA75C55A8F6 /* Options */,
+				737B4FFDF23BDB3806DCA7B037D6890C /* Pod */,
+				B6BB579FA0116075DEC1B446D1EDE210 /* Preview */,
+				10FB86C37CBE96B0A3641EBB7E4A6EE5 /* Recording */,
+				507963CFE9DB894C1383474F69CE77AB /* Resources */,
+				EFAED8A23B186B22B30CA57F16E200BB /* Settings */,
+				A2DE42E164A997D81FC3879587F9B392 /* Support Files */,
+				FACACF1F2014A3CEEA7DD164AD8A1678 /* Utility */,
 			);
 			name = KanvasCamera;
 			path = ../..;
@@ -607,20 +562,6 @@
 			name = iOS;
 			sourceTree = "<group>";
 		};
-		5F2604A58844FC7F75BE28399A6EF137 /* Recording */ = {
-			isa = PBXGroup;
-			children = (
-				DFEFA1D86D9E0C59288E63284CA163B4 /* CameraRecorder.swift */,
-				C25BA4E154C36E10E64D4751A8613139 /* CameraRecordingProtocol.swift */,
-				D3A64AE4C7F0717913139F999309160C /* CameraSegmentHandler.swift */,
-				F1F4DBA6C445D178DDD039281C26F64E /* GifVideoOutputHandler.swift */,
-				EAA52E7BFA2885B63F3759B31350C513 /* PhotoOutputHandler.swift */,
-				01B444BCBCBCEF9902E55F0CA39DA940 /* VideoOutputHandler.swift */,
-			);
-			name = Recording;
-			path = Classes/Recording;
-			sourceTree = "<group>";
-		};
 		617DC8B9AD8E91E7AEA66867350F30E1 /* Targets Support Files */ = {
 			isa = PBXGroup;
 			children = (
@@ -630,37 +571,38 @@
 			name = "Targets Support Files";
 			sourceTree = "<group>";
 		};
-<<<<<<< HEAD
-		652DFA0322281EEC007B1EF5 /* Filters */ = {
-			isa = PBXGroup;
-			children = (
-				652DFA0422281EEC007B1EF5 /* FilterItem.swift */,
-				652DFA0522281EEC007B1EF5 /* FilterSettingsView.swift */,
-				652DFA0622281EEC007B1EF5 /* FilterCollectionView.swift */,
-				652DFA0722281EEC007B1EF5 /* FilterSettingsController.swift */,
-				652DFA0822281EEC007B1EF5 /* FilterCollectionController.swift */,
-				652DFA0922281EEC007B1EF5 /* FilterCollectionCell.swift */,
-			);
-			name = Filters;
-			path = Classes/Filters;
-			sourceTree = "<group>";
-		};
-		6892964BB91C6429A0D2209FAD598923 /* Preview */ = {
-=======
-		627C54AD7808160CC21C4100BC7F97DE /* Analytics */ = {
->>>>>>> c61f8e17
-			isa = PBXGroup;
-			children = (
-				23F660DB44384953D939B57C4E96673B /* KanvasCameraAnalyticsProvider.swift */,
+		617FDE0F1FB144287619AA7FD908DB10 /* Analytics */ = {
+			isa = PBXGroup;
+			children = (
+				0EDB9C038B6A4EEF5110BE4A6D070A14 /* KanvasCameraAnalyticsProvider.swift */,
 			);
 			name = Analytics;
 			path = Classes/Analytics;
 			sourceTree = "<group>";
 		};
-		6A19112444B1D2A7AA0F02C9D8AFE240 /* Pod */ = {
-			isa = PBXGroup;
-			children = (
-				37F61DD03BEFC831BDCD062A558B9FFF /* TumblrTheme.podspec */,
+		7000BA476BA1F0FC0922A1782B1CFA99 /* TumblrTheme */ = {
+			isa = PBXGroup;
+			children = (
+				D05983C2F337170D21FD4C968A75104E /* UIColor+SharedColors.swift */,
+				C2A5240A6F0DC6087A8D54988D21C5FE /* UIColor+Util.swift */,
+				8196886868B5856893FBED069C06B5C4 /* UIFont+ComposeFonts.h */,
+				EC70EE23638D7BC937E932EB8C4C9F9C /* UIFont+ComposeFonts.m */,
+				EA7CD9A4EC570EAD015063B2D921FFAA /* UIFont+Orangina.h */,
+				F75C9CC0F9780E8375AA5A52E5D66761 /* UIFont+Orangina.m */,
+				B868C175FF11CD36E92D462B964257FA /* UIFont+PostFonts.h */,
+				F2811E4BE2F7EEE30A21CADE501216E4 /* UIFont+PostFonts.m */,
+				DB396FC7C64099C9AB7266F516858A9F /* UIFont+TumblrTheme.swift */,
+				482B251A49B52AD827A56CE21F600CB4 /* Pod */,
+				0C86D2A5CB6B73D25796D6EFF3D8FC77 /* Support Files */,
+			);
+			name = TumblrTheme;
+			path = ../../../TumblrTheme;
+			sourceTree = "<group>";
+		};
+		737B4FFDF23BDB3806DCA7B037D6890C /* Pod */ = {
+			isa = PBXGroup;
+			children = (
+				37F9D26EEB3AA40DCEB2776394CDF555 /* KanvasCamera.podspec.json */,
 			);
 			name = Pod;
 			sourceTree = "<group>";
@@ -677,31 +619,47 @@
 			name = Products;
 			sourceTree = "<group>";
 		};
-		8B4364FD0495C9946F4EFB2862D3B311 /* Modal */ = {
-			isa = PBXGroup;
-			children = (
-				1E1B9E026E7886E5CDC8F7246A7C32EE /* ModalController.swift */,
-				29B67DFCF749DD86FBA0F48DBA2F8405 /* ModalPresentationAnimationController.swift */,
-				6684248A58F57554F787BC9A96F5471C /* ModalPresentationController.swift */,
-				5648A1D548AC53E2E6DBF8F21C93E36B /* ModalView.swift */,
-				535D2E7820765B9629BBCF0558D41C52 /* ModalViewModel.swift */,
+		85E1F90A6B4375D3C16D6AA34F267212 /* Camera */ = {
+			isa = PBXGroup;
+			children = (
+				636331485726F767AE927E7C05740225 /* CameraController.swift */,
+				26DC44AE279C22EC4657D11D409716E6 /* CameraInputController.swift */,
+				67023EF0D0C7626E6827A9862FE40EFA /* CameraInputControllerDelegate.swift */,
+				712F777D53E7D3BDD027FFE189480F17 /* CameraInputOutput.swift */,
+				A0E2C9D1ADDADFB1E16D14270D6F285B /* CameraView.swift */,
+				57461BA3A41D984406139601B2D572D8 /* CameraZoomHandler.swift */,
+				71C5C627B4B52D820C21F3857C310644 /* FilteredInputViewController.swift */,
+				AC87A226C457DA4235070AF1A9817164 /* ImagePreviewController.swift */,
+			);
+			name = Camera;
+			path = Classes/Camera;
+			sourceTree = "<group>";
+		};
+		9148EDF9FD9121D9609F3B695F4FE9D9 /* Modal */ = {
+			isa = PBXGroup;
+			children = (
+				11225930EE7551F46B5802B402E52ADA /* ModalController.swift */,
+				8EE5361AAFCB4908782F4B62C63E9D46 /* ModalPresentationAnimationController.swift */,
+				D62AF2048492FF535DB2D8739E1FF445 /* ModalPresentationController.swift */,
+				8F728C73165EFF83589175801FF75BCB /* ModalView.swift */,
+				6BBA86A3485FD7F3AC6047460CD9DABC /* ModalViewModel.swift */,
 			);
 			name = Modal;
 			path = Classes/Modal;
 			sourceTree = "<group>";
 		};
-		9A7C69A0E01562BB3B80A8241B305128 /* Support Files */ = {
-			isa = PBXGroup;
-			children = (
-				EE4E98DA298A6BAFDB35F16F51D380C3 /* TumblrTheme.modulemap */,
-				DFE46B389C7ECF3A4E740002F100CB5F /* TumblrTheme.xcconfig */,
-				F881DF63974B85BF2E965AE08BBF9248 /* TumblrTheme-dummy.m */,
-				91FEA6C1361091C6A8C899E2D5963F24 /* TumblrTheme-Info.plist */,
-				1E8AEA10F32C4EC300DFCC447F625CD0 /* TumblrTheme-prefix.pch */,
-				5B9D185E67A0F16B89D9A20E9A425A4B /* TumblrTheme-umbrella.h */,
+		A2DE42E164A997D81FC3879587F9B392 /* Support Files */ = {
+			isa = PBXGroup;
+			children = (
+				C90CC38C8C4AD9C24A4F47431FF0E56E /* KanvasCamera.modulemap */,
+				4716987DC2847744979AA621CC993B67 /* KanvasCamera.xcconfig */,
+				B56FBFA97506A3FF596B9995F2E6B457 /* KanvasCamera-dummy.m */,
+				8901134E8A7562C2B84CE2BF75EAF0EE /* KanvasCamera-Info.plist */,
+				A1129F89E3C05ECE9B5412FDFE8B9435 /* KanvasCamera-prefix.pch */,
+				68BA9E0945BE25F197B03E78B5CAC30C /* KanvasCamera-umbrella.h */,
 			);
 			name = "Support Files";
-			path = "../KanvasCamera/KanvasCameraExample/Pods/Target Support Files/TumblrTheme";
+			path = "KanvasCameraExample/Pods/Target Support Files/KanvasCamera";
 			sourceTree = "<group>";
 		};
 		A46BDCF1D06EEE77E8652BC92613C32E /* Pods-KanvasCameraExample */ = {
@@ -721,108 +679,46 @@
 			path = "Target Support Files/Pods-KanvasCameraExample";
 			sourceTree = "<group>";
 		};
-		A931E063B040D9731EF55CFD59BD835F /* Settings */ = {
-			isa = PBXGroup;
-			children = (
-				F40C5C837F97FBF93DE72DC8374A0328 /* CameraSettings.swift */,
-			);
-			name = Settings;
-			path = Classes/Settings;
-			sourceTree = "<group>";
-		};
-		B003C71C17C0E2E6086651E9D8067017 /* TumblrTheme */ = {
-			isa = PBXGroup;
-			children = (
-				C7A921AAD35E835CF871213D63129DBD /* UIColor+SharedColors.swift */,
-				60969AEE1CB2D639175BAB2BFE1E1B4E /* UIColor+Util.swift */,
-				4AAF0939B988AE1169F51641E4927EBF /* UIFont+ComposeFonts.h */,
-				AA9C5551BCE8AFAA98E142C0EAE0E908 /* UIFont+ComposeFonts.m */,
-				EB3344F7547C472B09CA3FBA774F4096 /* UIFont+Orangina.h */,
-				A13598994D2940F0D3A677EE7D74312A /* UIFont+Orangina.m */,
-				A6E7BC50576490973B9789477FE51224 /* UIFont+PostFonts.h */,
-				FE1D7176433888B7448500B7D74CE988 /* UIFont+PostFonts.m */,
-				CD585CE3C1B092D81F2E6AEACE79DC5F /* UIFont+TumblrTheme.swift */,
-				6A19112444B1D2A7AA0F02C9D8AFE240 /* Pod */,
-				9A7C69A0E01562BB3B80A8241B305128 /* Support Files */,
-			);
-			name = TumblrTheme;
-			path = ../../../TumblrTheme;
-			sourceTree = "<group>";
-		};
-		B4701BF19E46C041A4ACE91AA83534C7 /* OpenGL */ = {
-			isa = PBXGroup;
-			children = (
-				7DE6802FC8FFDE9EA9DE9DD591CD38BB /* CVPixelBuffer+copy.swift */,
-				F6AE14869CA35FD07C89DD477EEE8D06 /* GLPixelBufferView.swift */,
-				545268547365A2EBD244CF664543C318 /* GLRenderer.swift */,
-				B3DE27AC2FD3552ED129733ACEBF9FC1 /* NumTypes+Conversion.swift */,
-				C76EE8FA7AC0FE56AB6752F03B1659BB /* Shader.swift */,
-				353131DD05A535648CFB047F60DDC0C5 /* ShaderUtilities.swift */,
-				5C1A403FD640A5301440A197D54C6837 /* UIImage+PixelBuffer.swift */,
-				420C2FBC073DC0521F273F9C5E3A72B6 /* Filters */,
-			);
-			name = OpenGL;
-			path = Classes/OpenGL;
-			sourceTree = "<group>";
-		};
-		B9EEE27A812D118AE16309F9AC4FD7E4 /* Extensions */ = {
-			isa = PBXGroup;
-			children = (
-				1AF9835EA0E278F936DE3CF45D14EA17 /* Array+Move.swift */,
-				510A158808E46B2B88C32D1C5D5F93CA /* AVURLAsset+Thumbnail.swift */,
-				9C86C801BE99A89DB6C7E3A945F1C90B /* CGRect+Center.swift */,
-				8DC75E42D7D250081F710B30DC80C526 /* ClosedRange+Clamp.swift */,
-				9F649163788709BD0E03D1A38A6B70E7 /* NSURL+Media.swift */,
-				4F24527128EE720870BD5E2D4452740B /* UIButton+Shadows.swift */,
-				DF60959A487E74889C91248DAA03D793 /* UICollectionView+Cells.swift */,
-				93C6CE0F39EA723CED05FB90CF0B8519 /* UIFont+Utils.swift */,
-				8CB5753A08AE3512E16604627DD28229 /* UIImage+Camera.swift */,
-				97A0F49BDD0729F35BB0D1E65447EC28 /* UIImage+FlipLeftMirrored.swift */,
-				D3047C5B3572BAB78C0E6DC9740D14BB /* UIView+Layout.swift */,
-				CF3D111BB48AAA0D435FC23477982CFF /* UIViewController+Load.swift */,
-			);
-			name = Extensions;
-			path = Classes/Extensions;
-			sourceTree = "<group>";
-		};
-		BFE01C35B22F34B6B3C20E4FE5DBB348 /* MediaClips */ = {
-			isa = PBXGroup;
-			children = (
-				3CB31F0DD1D46A4B91F485F87ACD1BB2 /* MediaClip.swift */,
-				168FDDA5ADC5111319BD12C11831F0D4 /* MediaClipsCollectionCell.swift */,
-				90587333D266276E775718BC21FECFAE /* MediaClipsCollectionController.swift */,
-				E8F1F29118B9625176FA0494C7DA5E00 /* MediaClipsCollectionView.swift */,
-				B30751E5893BBBE10EA40BA1C08840B5 /* MediaClipsEditorView.swift */,
-				674A8AA9ECAEC82571AECD598BFF12EF /* MediaClipsEditorViewController.swift */,
-			);
-			name = MediaClips;
-			path = Classes/MediaClips;
+		B6BB579FA0116075DEC1B446D1EDE210 /* Preview */ = {
+			isa = PBXGroup;
+			children = (
+				4D498495C63FBF0186492BB21FD177A0 /* CameraPreviewView.swift */,
+				FCC6C9FD19C183B70E1E31677C23DDA0 /* CameraPreviewViewController.swift */,
+				2E340DDFABCE0C2973D56A58DE197B32 /* LoadingIndicatorView.swift */,
+			);
+			name = Preview;
+			path = Classes/Preview;
+			sourceTree = "<group>";
+		};
+		C083074B353E2CEA0FE6340EF7D5278A /* Constants */ = {
+			isa = PBXGroup;
+			children = (
+				4DB077A81220FFDB035AB5FAB67A4A22 /* KanvasCameraColors.swift */,
+				38D83F5379A2EF6B12E4E25C61CA8F78 /* KanvasCameraImages.swift */,
+				E0DACE4A3F216A06D138D0C2B7C26466 /* KanvasCameraStrings.swift */,
+				5B359C2EB965C16501115249FE20921A /* KanvasCameraTimes.swift */,
+			);
+			name = Constants;
+			path = Classes/Constants;
+			sourceTree = "<group>";
+		};
+		C2DCA79B3105611FBB7969BE273E9454 /* ModeSelector */ = {
+			isa = PBXGroup;
+			children = (
+				AA49334188C662A9A3109045B970FDDD /* ModeButtonView.swift */,
+				D968088306CC4D2626F7FDDB6ADBF948 /* ModeSelectorAndShootController.swift */,
+				59558A494772DC2FC6A53D43A6B5A4DF /* ModeSelectorAndShootView.swift */,
+				20D974ADB7F86B6D4D70C3246BCE6AF0 /* ShootButtonView.swift */,
+			);
+			name = ModeSelector;
+			path = Classes/ModeSelector;
 			sourceTree = "<group>";
 		};
 		CD3E5731EC595FDFE1315BF8A3A9D269 /* Frameworks */ = {
 			isa = PBXGroup;
 			children = (
-<<<<<<< HEAD
-				306A8B74BC1627326FCBC596256F3441 /* Analytics */,
-				900D39E3A274FFF6F79F4E638658DEEA /* Camera */,
-				8357358352E01C3CE7EAE426BF211CA4 /* Constants */,
-				9BF9B48DC0B3912728050973B636B64B /* Extensions */,
-				652DFA0322281EEC007B1EF5 /* Filters */,
-				7B682D1DEBA337400A4E497A39A1570B /* MediaClips */,
-				45EE44C4C5159B8269C2D52BC60C2A14 /* Modal */,
-				AC4522B981F5161E3DD07AFE3F83A849 /* ModeSelector */,
-				9973FCB0290E26FE14046C94CA6035FA /* Options */,
-				57D50CA902650C20EAF0048A9EAC8E43 /* Pod */,
-				6892964BB91C6429A0D2209FAD598923 /* Preview */,
-				7A22BBB27953B2DD97641E34383E7DAF /* Recording */,
-				9532867EEA5A8BCB3F064657BE772DA3 /* Resources */,
-				2A042B51F6CB557FC87343175BF5ADEC /* Settings */,
-				3A010DD2E9E24982BCB105E303F3D917 /* Support Files */,
-				5E51370A930B415BB54379C26F0C2FD6 /* Utility */,
-=======
 				9354499206410F84A9B8A189D39476E2 /* TumblrTheme.framework */,
 				5C3FD0DA2C9872539BB10DC481C87B90 /* iOS */,
->>>>>>> c61f8e17
 			);
 			name = Frameworks;
 			sourceTree = "<group>";
@@ -831,7 +727,7 @@
 			isa = PBXGroup;
 			children = (
 				9D940727FF8FB9C785EB98E56350EF41 /* Podfile */,
-				D08FE8F86D380BD5C493B74E65C17B7A /* Development Pods */,
+				4FCC1C9F4E2AF701A2F4465F9955471E /* Development Pods */,
 				CD3E5731EC595FDFE1315BF8A3A9D269 /* Frameworks */,
 				E81A37DBDE41E671312C56736544E2FA /* Pods */,
 				83ADAD803F6E1772C40974BBFC93D36F /* Products */,
@@ -839,27 +735,34 @@
 			);
 			sourceTree = "<group>";
 		};
-		D00712A34DCA1254C8E766B55ACD8A2C /* Options */ = {
-			isa = PBXGroup;
-			children = (
-				E704C21FD545DDDEC6424C6D8038E849 /* CameraOption.swift */,
-				A1CD3D58F15A77C5D401BDD2BE89980D /* ExtendedButton.swift */,
-				1E9A2003E5E146C622508BFC70D61757 /* ExtendedStackView.swift */,
-				71CDDAD06AEA9CAD1B4E73D1D38DCD1A /* OptionsController.swift */,
-				745F12C3A63E7D4E9F169ACFEC5523FD /* OptionsStackView.swift */,
-				5713020EDA7666F21A270A18988BC0F3 /* OptionView.swift */,
-			);
-			name = Options;
-			path = Classes/Options;
-			sourceTree = "<group>";
-		};
-		D08FE8F86D380BD5C493B74E65C17B7A /* Development Pods */ = {
-			isa = PBXGroup;
-			children = (
-				4EF3EF3BF7D536E1B5B6D301A6CE284B /* KanvasCamera */,
-				B003C71C17C0E2E6086651E9D8067017 /* TumblrTheme */,
-			);
-			name = "Development Pods";
+		CF177333D355DD900266DC784C0579F3 /* MediaClips */ = {
+			isa = PBXGroup;
+			children = (
+				F8DD80EBB27DE9C455A9CCB74969C263 /* MediaClip.swift */,
+				F39C2416C3A0F85DA848915D4BDA21BB /* MediaClipsCollectionCell.swift */,
+				13AD9CB5E1270B80685140BA81CDE8F1 /* MediaClipsCollectionController.swift */,
+				A267959C98D62A9B73134738C9CEC022 /* MediaClipsCollectionView.swift */,
+				2184DA81C389697336820F53728AF785 /* MediaClipsEditorView.swift */,
+				0CD63EA35911CBC648CAF5204DC24D9C /* MediaClipsEditorViewController.swift */,
+			);
+			name = MediaClips;
+			path = Classes/MediaClips;
+			sourceTree = "<group>";
+		};
+		D0587C94E0A18CCA0E26A443ED32C0C0 /* OpenGL */ = {
+			isa = PBXGroup;
+			children = (
+				B779BBD229B2018B214AA5C943F00404 /* CVPixelBuffer+copy.swift */,
+				0DBFA9658B048B2E49AF6B612843C5D8 /* GLPixelBufferView.swift */,
+				332302D7759899F2FF1678EE067B46FC /* GLRenderer.swift */,
+				F68AE2CA207EAB19275AD29BAE89A2E7 /* NumTypes+Conversion.swift */,
+				378B03339E31B8DC75F0DA50CF9F1B5E /* Shader.swift */,
+				56A5F548BE6975B7B2FE203E6F84F45B /* ShaderUtilities.swift */,
+				2BD1D8CB54368D315C6D4FD2D3D3DD4E /* UIImage+PixelBuffer.swift */,
+				188C9BF6BD135374C8276608133BD5B2 /* Filters */,
+			);
+			name = OpenGL;
+			path = Classes/OpenGL;
 			sourceTree = "<group>";
 		};
 		D2120C1FCA13B157B7B296C8361068FD /* FBSnapshotTestCase */ = {
@@ -869,6 +772,7 @@
 				16B8D657ED78864429DA904F420CBF27 /* Support Files */,
 				31214CF30AD1249E16ADFD0923DD4FD4 /* SwiftSupport */,
 			);
+			name = FBSnapshotTestCase;
 			path = FBSnapshotTestCase;
 			sourceTree = "<group>";
 		};
@@ -893,55 +797,54 @@
 			name = Core;
 			sourceTree = "<group>";
 		};
-		E33867C8E1DE0F1362079D47F0ECF325 /* Utility */ = {
-			isa = PBXGroup;
-			children = (
-				383F81BA948F5BD5423D2D7C88EC28CD /* Device.swift */,
-				A9B1BA8F61861292C6DD6746FBC065A8 /* IgnoreTouchesCollectionView.swift */,
-				639EFDCB401D553410A9695827B8C9DF /* IgnoreTouchesView.swift */,
-				0CA780FF99C879F394D1A574918FB5AF /* Queue.swift */,
-				E8B905B8BADBEAF2E5ECDF98F6203A29 /* UIUpdate.swift */,
+		E62861B477FF6A05096E26359E9A8388 /* Extensions */ = {
+			isa = PBXGroup;
+			children = (
+				6973AA4D239F52C40E73CD36969FD12C /* Array+Move.swift */,
+				0682A4663548B2F774773D48D4202775 /* AVURLAsset+Thumbnail.swift */,
+				21D642509453902C7724BB6CF3025CC8 /* CGRect+Center.swift */,
+				C6E031093DE35F0CA8014081219262DB /* ClosedRange+Clamp.swift */,
+				1C67817B318CEE6FA1B470FC76E50D85 /* NSURL+Media.swift */,
+				6B7BFEF308DB632D67251A729B5520EE /* UIButton+Shadows.swift */,
+				6F4593DB190719169422D479C71FDD18 /* UICollectionView+Cells.swift */,
+				113CF9F478EB6E99914E9D81D09669BF /* UIFont+Utils.swift */,
+				F2C9D2E89BCCFCAED6F3E9349506DA16 /* UIImage+Camera.swift */,
+				EAE635D06DBAB533D77295B31432752C /* UIImage+FlipLeftMirrored.swift */,
+				D71AA53F639541E44793E129A2C9F265 /* UIView+Layout.swift */,
+				55968FA89D5E7D38D7E45231CD57B602 /* UIViewController+Load.swift */,
+			);
+			name = Extensions;
+			path = Classes/Extensions;
+			sourceTree = "<group>";
+		};
+		E81A37DBDE41E671312C56736544E2FA /* Pods */ = {
+			isa = PBXGroup;
+			children = (
+				D2120C1FCA13B157B7B296C8361068FD /* FBSnapshotTestCase */,
+			);
+			name = Pods;
+			sourceTree = "<group>";
+		};
+		EFAED8A23B186B22B30CA57F16E200BB /* Settings */ = {
+			isa = PBXGroup;
+			children = (
+				4351012F3525482C4A7FE8E79A39E4C0 /* CameraSettings.swift */,
+			);
+			name = Settings;
+			path = Classes/Settings;
+			sourceTree = "<group>";
+		};
+		FACACF1F2014A3CEEA7DD164AD8A1678 /* Utility */ = {
+			isa = PBXGroup;
+			children = (
+				B6B5DC9D7F370DE64FEDCA4719C6ACD4 /* Device.swift */,
+				2477EAC8189FBE57E9076A21DBD7073E /* IgnoreTouchesCollectionView.swift */,
+				159B7D4EC0DD167A33A1D9EF2A0D811A /* IgnoreTouchesView.swift */,
+				2CAF8F4A59CC62115DBFBC72D0AC9481 /* Queue.swift */,
+				A87BC93353ED6BA50B66B5F14864EDA2 /* UIUpdate.swift */,
 			);
 			name = Utility;
 			path = Classes/Utility;
-			sourceTree = "<group>";
-		};
-		E81A37DBDE41E671312C56736544E2FA /* Pods */ = {
-			isa = PBXGroup;
-			children = (
-				D2120C1FCA13B157B7B296C8361068FD /* FBSnapshotTestCase */,
-			);
-			name = Pods;
-			sourceTree = "<group>";
-		};
-		EA7FF9957336A86911E340087017D421 /* Resources */ = {
-			isa = PBXGroup;
-			children = (
-				EB67FB1177063FF79A0301FFBAE649EF /* Assets.xcassets */,
-				BAEFADD6EE9E36B27B865470C1526F65 /* Shaders */,
-				2BF6D3FDB1453456351C46D193574B8B /* silence.aac */,
-			);
-			name = Resources;
-			sourceTree = "<group>";
-		};
-		F0D2B0D098D167AAB8279F337842D8B8 /* Pod */ = {
-			isa = PBXGroup;
-			children = (
-				79ADBAB05FACF50198DB3F5801538619 /* KanvasCamera.podspec.json */,
-			);
-			name = Pod;
-			sourceTree = "<group>";
-		};
-		FD962632920068EC3396194AB21FA2F6 /* ModeSelector */ = {
-			isa = PBXGroup;
-			children = (
-				FFA967A7624598C27EA8BA058CE927F4 /* ModeButtonView.swift */,
-				ED1EFC6D3E2568D2329C9676FE611955 /* ModeSelectorAndShootController.swift */,
-				E43C4241CC691984614D2465A8DBD75B /* ModeSelectorAndShootView.swift */,
-				DDDD0A35DF8CE8EA175BEE7CC47C95A2 /* ShootButtonView.swift */,
-			);
-			name = ModeSelector;
-			path = Classes/ModeSelector;
 			sourceTree = "<group>";
 		};
 /* End PBXGroup section */
@@ -955,17 +858,6 @@
 			);
 			runOnlyForDeploymentPostprocessing = 0;
 		};
-		4BF0F980339D60F9E4BC5F7284C40CAF /* Headers */ = {
-			isa = PBXHeadersBuildPhase;
-			buildActionMask = 2147483647;
-			files = (
-				71204C577664829004462DFE864B9FA4 /* TumblrTheme-umbrella.h in Headers */,
-				FB80948A2A195BAAC9D2B399F32E140E /* UIFont+ComposeFonts.h in Headers */,
-				3C27438BEE8060092F6A3537460955AE /* UIFont+Orangina.h in Headers */,
-				6C80B1A71B4DDCB21B75FBF021670492 /* UIFont+PostFonts.h in Headers */,
-			);
-			runOnlyForDeploymentPostprocessing = 0;
-		};
 		81EB145A9991CA6798E9765E7A8866BB /* Headers */ = {
 			isa = PBXHeadersBuildPhase;
 			buildActionMask = 2147483647;
@@ -974,11 +866,22 @@
 			);
 			runOnlyForDeploymentPostprocessing = 0;
 		};
-		88732BF94501F2C78BB59B9426D79D58 /* Headers */ = {
+		8455EB4AA7D7811F1B9242BD6620DC02 /* Headers */ = {
 			isa = PBXHeadersBuildPhase;
 			buildActionMask = 2147483647;
 			files = (
-				984B0ED93A27C315D28EE33CF221F831 /* KanvasCamera-umbrella.h in Headers */,
+				D142BBBE352A7904275EB67AA8726788 /* KanvasCamera-umbrella.h in Headers */,
+			);
+			runOnlyForDeploymentPostprocessing = 0;
+		};
+		B48A10F45F34B95D267B872C6F2C38A5 /* Headers */ = {
+			isa = PBXHeadersBuildPhase;
+			buildActionMask = 2147483647;
+			files = (
+				A1B4AC3378F7A896DD973D57B1C3B489 /* TumblrTheme-umbrella.h in Headers */,
+				ECA1A5CE26448F770E92E99D12A0F406 /* UIFont+ComposeFonts.h in Headers */,
+				5B3E121B063D469FDAE46C6292739A88 /* UIFont+Orangina.h in Headers */,
+				6E211CDAD75EC175833F81CD03D34B8D /* UIFont+PostFonts.h in Headers */,
 			);
 			runOnlyForDeploymentPostprocessing = 0;
 		};
@@ -1000,6 +903,43 @@
 /* End PBXHeadersBuildPhase section */
 
 /* Begin PBXNativeTarget section */
+		2EF2C22EE793BF846DF46F687F9CEBC5 /* TumblrTheme */ = {
+			isa = PBXNativeTarget;
+			buildConfigurationList = 5216A4C70F43D4FBF900853D92E12385 /* Build configuration list for PBXNativeTarget "TumblrTheme" */;
+			buildPhases = (
+				B48A10F45F34B95D267B872C6F2C38A5 /* Headers */,
+				8CA1FC841E326424AED172073F2036B1 /* Sources */,
+				084D3739969F049A46DD1E22AB442AAA /* Frameworks */,
+				761FBF1C743403B9B1703996286BB5E4 /* Resources */,
+			);
+			buildRules = (
+			);
+			dependencies = (
+			);
+			name = TumblrTheme;
+			productName = TumblrTheme;
+			productReference = 9086746C9C84253F3F2FEAFC20905062 /* TumblrTheme.framework */;
+			productType = "com.apple.product-type.framework";
+		};
+		3EDFDB51D052EDCBF0B2138D5A3A9F87 /* KanvasCamera */ = {
+			isa = PBXNativeTarget;
+			buildConfigurationList = 52855149F8424C5F8EA2553E5BF89FFE /* Build configuration list for PBXNativeTarget "KanvasCamera" */;
+			buildPhases = (
+				8455EB4AA7D7811F1B9242BD6620DC02 /* Headers */,
+				7604895F55CC631C036178D44A4C3EF3 /* Sources */,
+				DEFDAAEDF771F6D55B30984E8637CC34 /* Frameworks */,
+				6B36C0C7C97E349F46C8880772CF7F5D /* Resources */,
+			);
+			buildRules = (
+			);
+			dependencies = (
+				0140FC2582AB7D0770657E3B32A17E84 /* PBXTargetDependency */,
+			);
+			name = KanvasCamera;
+			productName = KanvasCamera;
+			productReference = FF7DAC5807A1E0065701E750047CAD57 /* KanvasCamera.framework */;
+			productType = "com.apple.product-type.framework";
+		};
 		6D3ACFDE390FE76465A1132EC9A7DF15 /* FBSnapshotTestCase */ = {
 			isa = PBXNativeTarget;
 			buildConfigurationList = 03D68F182B52805E401158BD5F41DB73 /* Build configuration list for PBXNativeTarget "FBSnapshotTestCase" */;
@@ -1038,25 +978,6 @@
 			productReference = 76E63973A7386B51619029224BC76046 /* Pods_KanvasCameraExample.framework */;
 			productType = "com.apple.product-type.framework";
 		};
-		8772ADA37C0851E9AD3E77F8F44B1901 /* KanvasCamera */ = {
-			isa = PBXNativeTarget;
-			buildConfigurationList = 042EFA339F31FBC242322228B32F5370 /* Build configuration list for PBXNativeTarget "KanvasCamera" */;
-			buildPhases = (
-				88732BF94501F2C78BB59B9426D79D58 /* Headers */,
-				66DF38B6CFE0923A1D0F6845061D2C14 /* Sources */,
-				41A6E432C999EAF9973131F1FAFF8F90 /* Frameworks */,
-				8E62BF806C25D06DB5B5A2ECDE09825A /* Resources */,
-			);
-			buildRules = (
-			);
-			dependencies = (
-				8E321D74F109CFB649D05C8E9DC015CD /* PBXTargetDependency */,
-			);
-			name = KanvasCamera;
-			productName = KanvasCamera;
-			productReference = FF7DAC5807A1E0065701E750047CAD57 /* KanvasCamera.framework */;
-			productType = "com.apple.product-type.framework";
-		};
 		98A79B39739AB3278C3621A18061F8C9 /* Pods-KanvasCameraExampleTests */ = {
 			isa = PBXNativeTarget;
 			buildConfigurationList = B2DFD4E2B2C681CD6ED42AD4B356A993 /* Build configuration list for PBXNativeTarget "Pods-KanvasCameraExampleTests" */;
@@ -1076,24 +997,6 @@
 			name = "Pods-KanvasCameraExampleTests";
 			productName = "Pods-KanvasCameraExampleTests";
 			productReference = 4F87850D339D5C513189AA83920DE976 /* Pods_KanvasCameraExampleTests.framework */;
-			productType = "com.apple.product-type.framework";
-		};
-		DF2C9F9F19D6DD945A3309A0B48FF213 /* TumblrTheme */ = {
-			isa = PBXNativeTarget;
-			buildConfigurationList = 0AA4EEC3ED66220C18808CD85D87321B /* Build configuration list for PBXNativeTarget "TumblrTheme" */;
-			buildPhases = (
-				4BF0F980339D60F9E4BC5F7284C40CAF /* Headers */,
-				0EEB99EE05EAEF5C18D70B32C182AC92 /* Sources */,
-				B525881DF4A74C97FF66F1AEEC5E7BB4 /* Frameworks */,
-				7DB917661411C0A5DBF36C1476C4E27B /* Resources */,
-			);
-			buildRules = (
-			);
-			dependencies = (
-			);
-			name = TumblrTheme;
-			productName = TumblrTheme;
-			productReference = 9086746C9C84253F3F2FEAFC20905062 /* TumblrTheme.framework */;
 			productType = "com.apple.product-type.framework";
 		};
 /* End PBXNativeTarget section */
@@ -1118,29 +1021,29 @@
 			projectRoot = "";
 			targets = (
 				6D3ACFDE390FE76465A1132EC9A7DF15 /* FBSnapshotTestCase */,
-				8772ADA37C0851E9AD3E77F8F44B1901 /* KanvasCamera */,
+				3EDFDB51D052EDCBF0B2138D5A3A9F87 /* KanvasCamera */,
 				6F9CF3FDD855BFE38222D0D2684C0CF1 /* Pods-KanvasCameraExample */,
 				98A79B39739AB3278C3621A18061F8C9 /* Pods-KanvasCameraExampleTests */,
-				DF2C9F9F19D6DD945A3309A0B48FF213 /* TumblrTheme */,
+				2EF2C22EE793BF846DF46F687F9CEBC5 /* TumblrTheme */,
 			);
 		};
 /* End PBXProject section */
 
 /* Begin PBXResourcesBuildPhase section */
-		7DB917661411C0A5DBF36C1476C4E27B /* Resources */ = {
+		6B36C0C7C97E349F46C8880772CF7F5D /* Resources */ = {
 			isa = PBXResourcesBuildPhase;
 			buildActionMask = 2147483647;
 			files = (
-			);
-			runOnlyForDeploymentPostprocessing = 0;
-		};
-		8E62BF806C25D06DB5B5A2ECDE09825A /* Resources */ = {
+				B9ED6691279FC11DABBA35E2DE66EC3E /* Assets.xcassets in Resources */,
+				66301A4B347E876297E474F8B88F4375 /* Shaders in Resources */,
+				8F5F59E19B6B43336DE9BB4E0F1847DB /* silence.aac in Resources */,
+			);
+			runOnlyForDeploymentPostprocessing = 0;
+		};
+		761FBF1C743403B9B1703996286BB5E4 /* Resources */ = {
 			isa = PBXResourcesBuildPhase;
 			buildActionMask = 2147483647;
 			files = (
-				1A7F8826A91C6116B9AD7D08E27C9009 /* Assets.xcassets in Resources */,
-				CBCD9A9FF9D2D0EBB1E709BA971BA059 /* Shaders in Resources */,
-				5055971C2020974DA57BC9E5E9B50E1E /* silence.aac in Resources */,
 			);
 			runOnlyForDeploymentPostprocessing = 0;
 		};
@@ -1173,20 +1076,6 @@
 			buildActionMask = 2147483647;
 			files = (
 				C3C013CFF7E96316C79710BD0EBAA2E1 /* Pods-KanvasCameraExampleTests-dummy.m in Sources */,
-			);
-			runOnlyForDeploymentPostprocessing = 0;
-		};
-		0EEB99EE05EAEF5C18D70B32C182AC92 /* Sources */ = {
-			isa = PBXSourcesBuildPhase;
-			buildActionMask = 2147483647;
-			files = (
-				EF2BDAA177A5F788CE68D7472F9D48E9 /* TumblrTheme-dummy.m in Sources */,
-				1219DF67DD2AF1849324B010A36125AB /* UIColor+SharedColors.swift in Sources */,
-				304E584EE85F88316062E471457B25C6 /* UIColor+Util.swift in Sources */,
-				EB7BC091F3C672516A71018845F025FF /* UIFont+ComposeFonts.m in Sources */,
-				60544C6B1F4A3C2B30747E67DAD230D7 /* UIFont+Orangina.m in Sources */,
-				734176AE0D268EAC9D46E6D89756E424 /* UIFont+PostFonts.m in Sources */,
-				B9E41AF22F05215EDFCFDAFD788209D8 /* UIFont+TumblrTheme.swift in Sources */,
 			);
 			runOnlyForDeploymentPostprocessing = 0;
 		};
@@ -1214,182 +1103,124 @@
 			);
 			runOnlyForDeploymentPostprocessing = 0;
 		};
-		66DF38B6CFE0923A1D0F6845061D2C14 /* Sources */ = {
+		7604895F55CC631C036178D44A4C3EF3 /* Sources */ = {
 			isa = PBXSourcesBuildPhase;
 			buildActionMask = 2147483647;
 			files = (
-<<<<<<< HEAD
-				AE3E547EA5CC024A51D35AFA95BE1255 /* Array+Move.swift in Sources */,
-				9DA20B40A98694C056652793EF0A815B /* AVURLAsset+Thumbnail.swift in Sources */,
-				652DFA0C22281EEC007B1EF5 /* FilterCollectionView.swift in Sources */,
-				EFF6499BF67786C21A5F8153897CF5B4 /* CameraController.swift in Sources */,
-				99FB755D185926EC0DFA51388D91B20C /* CameraInputController.swift in Sources */,
-				A3B487C5DD801984DB6A47DF4637CB0A /* CameraInputControllerDelegate.swift in Sources */,
-				9C0C52AE3B801DE618AC4B1B3805F917 /* CameraInputOutput.swift in Sources */,
-				0C6CF1A5BAD10277CFACE4CC1B0453A2 /* CameraOption.swift in Sources */,
-				43AC03347A360570185EA0E93435DC48 /* CameraPreviewView.swift in Sources */,
-				DDECE0399D91B27EB2CDF124AADFA51E /* CameraPreviewViewController.swift in Sources */,
-				1664035DB40A7D99AC69FB439990716D /* CameraRecorder.swift in Sources */,
-				ED85FC7651D6E0159409B9267147229F /* CameraRecordingProtocol.swift in Sources */,
-				652DFA0E22281EEC007B1EF5 /* FilterCollectionController.swift in Sources */,
-				EE3B450937E30FDFDBBF8CF1144341A9 /* CameraSegmentHandler.swift in Sources */,
-				A22226FC8AD34A1F310D27279A120817 /* CameraSettings.swift in Sources */,
-				80DFA004B4A8253A732AA24882ED7FCB /* CameraView.swift in Sources */,
-				9FABA07DB0A723E9D63311705E5C2B16 /* CameraZoomHandler.swift in Sources */,
-				552B7A47D95B830F26C0565ABB79B112 /* CGRect+Center.swift in Sources */,
-				69AB40D3F8FE9ECCE04DA6D41DFC1D71 /* ClosedRange+Clamp.swift in Sources */,
-				9F3BA69D76A023EB93492405B40DE872 /* Device.swift in Sources */,
-				652DFA0B22281EEC007B1EF5 /* FilterSettingsView.swift in Sources */,
-				CBFF2035717657AD5B44A5B201E45096 /* ExtendedButton.swift in Sources */,
-				48194637F78BAA41D80F5955D033570C /* ExtendedStackView.swift in Sources */,
-				459FD688C284B1D5DCB83669C08D32CB /* GifVideoOutputHandler.swift in Sources */,
-				63EA77A4953BE434C470E772D083A0DC /* IgnoreTouchesCollectionView.swift in Sources */,
-				2CE7A504DAFE89DD938EC02E38BAFF8D /* IgnoreTouchesView.swift in Sources */,
-				978E837DF79F9B7787B9BCC49ACEE5FB /* ImagePreviewController.swift in Sources */,
-				7A56A51AF5100A908EF09783D3B58E87 /* KanvasCamera-dummy.m in Sources */,
-				20AB6207A92440A727416F428203D7F3 /* KanvasCameraAnalyticsProvider.swift in Sources */,
-				618EA4839DCB19CBC66DEB4F974EEF84 /* KanvasCameraColors.swift in Sources */,
-				9078D5DF86D1204494137AD119A9CD43 /* KanvasCameraImages.swift in Sources */,
-				6BD22EAFF9ACAD6F233305477E9DEDEE /* KanvasCameraStrings.swift in Sources */,
-				AE9B181A9F5D7E417885E0AB378106FE /* KanvasCameraTimes.swift in Sources */,
-				F5D93CA2FF714AE59714C02734E98E55 /* LoadingIndicatorView.swift in Sources */,
-				E4602E2B7285CF72476364502269A294 /* MediaClip.swift in Sources */,
-				83136FB9F4DC943A2A08F4DD05C03E54 /* MediaClipsCollectionCell.swift in Sources */,
-				6DE00AACF9C5CFE26FE31D508B172E36 /* MediaClipsCollectionController.swift in Sources */,
-				652DFA0A22281EEC007B1EF5 /* FilterItem.swift in Sources */,
-				B769C2A032650EDA2978163373A7DA6E /* MediaClipsCollectionView.swift in Sources */,
-				652DFA0D22281EEC007B1EF5 /* FilterSettingsController.swift in Sources */,
-				79AD2A657487AD07BB1B7DC8FC698746 /* MediaClipsEditorView.swift in Sources */,
-				BFD018A7D7CC85A39E8E9287E90448CD /* MediaClipsEditorViewController.swift in Sources */,
-				AA2E87EC878CE8D763D206351AF81B8A /* ModalController.swift in Sources */,
-				6F0ED207B46557789FB17C060E9BED59 /* ModalPresentationAnimationController.swift in Sources */,
-				CB3F322C0F870084D51E501AD96CBFE3 /* ModalPresentationController.swift in Sources */,
-				B4E3EB98E1249C5956D2EA82889B83EA /* ModalView.swift in Sources */,
-				7FDB808A3E04E2566E8C36BB45450BC6 /* ModalViewModel.swift in Sources */,
-				58A866BA2AE6AF28513775043AB5FDDF /* ModeButtonView.swift in Sources */,
-				4C9B20E344CCC6230192C73F61981155 /* ModeSelectorAndShootController.swift in Sources */,
-				773ED5DDC7B3CF3424E08F3B85950196 /* ModeSelectorAndShootView.swift in Sources */,
-				B4B0179465411EBC4E7D001F5A733AC0 /* NSURL+Media.swift in Sources */,
-				AF0ECD0236D4F3DAD6FC11ECED9CC9C3 /* OptionsController.swift in Sources */,
-				01896A18897835D0B3E752AC36C1254D /* OptionsStackView.swift in Sources */,
-				ACF5699BBE1D7A98EC6295C442C1316C /* OptionView.swift in Sources */,
-				472895A890E3932D0B10120FE5971F36 /* PhotoOutputHandler.swift in Sources */,
-				B2E1C5364B839EB7A323F4B9EED48F58 /* Queue.swift in Sources */,
-				A0605228747A372711512BC4202728EB /* ShootButtonView.swift in Sources */,
-				CFA6301FF7AD442A18EC601E36658837 /* UIButton+Shadows.swift in Sources */,
-				5F846B382CEA56ED08418AF72B17A24D /* UICollectionView+Cells.swift in Sources */,
-				1D4DA3875DB5C5AAD2ACD05C71FBA6B4 /* UIFont+Utils.swift in Sources */,
-				D05AB2D064E5AFF9D95C5EA1CB0D8F3E /* UIImage+Camera.swift in Sources */,
-				E9E9E41FED005D27746BF7B3056E408D /* UIImage+FlipLeftMirrored.swift in Sources */,
-				668E954058C0FDF0D78CA33867367736 /* UIUpdate.swift in Sources */,
-				4BCB34F68FBB5EA072F18BE1D08A6CEE /* UIView+Layout.swift in Sources */,
-				652DFA0F22281EEC007B1EF5 /* FilterCollectionCell.swift in Sources */,
-				28D12AE60AECEDC5D4937AAB33FA0199 /* UIViewController+Load.swift in Sources */,
-				603FE9D68D62782EDB5A00DB29E6839A /* VideoOutputHandler.swift in Sources */,
-			);
-			runOnlyForDeploymentPostprocessing = 0;
-		};
-		9BC3A75474C064E66093E36E82D81079 /* Sources */ = {
+				322813C647A22A25E7996D6A6834B334 /* Array+Move.swift in Sources */,
+				D4B13201CEC755184F6959D94AB34964 /* AVURLAsset+Thumbnail.swift in Sources */,
+				7495D2DBC5BBB4622C4739692324A705 /* CameraController.swift in Sources */,
+				957DD5E7E5F7A504CDEB1B8C068368D7 /* CameraInputController.swift in Sources */,
+				0892A8E561C0D5A5B4704274F364B22A /* CameraInputControllerDelegate.swift in Sources */,
+				4ED5D116AF46C9585EA72515377F0A39 /* CameraInputOutput.swift in Sources */,
+				ACBB5A6EFF2E41E4095E40529F494612 /* CameraOption.swift in Sources */,
+				85C51C15DE3EB0866F53871F8859B730 /* CameraPreviewView.swift in Sources */,
+				4ACFAC07482828E9B7F3EF21E9B34983 /* CameraPreviewViewController.swift in Sources */,
+				EA610BE461A1BDB541204DE68FA10A67 /* CameraRecorder.swift in Sources */,
+				0045433AA8946E6EEA12334224877EE3 /* CameraRecordingProtocol.swift in Sources */,
+				BD42D6C5CE0F52355C4642D4CDF097D9 /* CameraSegmentHandler.swift in Sources */,
+				D1D13B48D9BA36BE76E0EF80084B55B5 /* CameraSettings.swift in Sources */,
+				37EC52B28F18258FB5C7A7BB3F9C712B /* CameraView.swift in Sources */,
+				CA2624C07D8EE9F95C9656AB06603E4D /* CameraZoomHandler.swift in Sources */,
+				3FAD934918861E92467AE17734D103F9 /* CGRect+Center.swift in Sources */,
+				689A762A1CD2FBDEC242C6B6FCA5D964 /* ClosedRange+Clamp.swift in Sources */,
+				EE020B41B350D4B6493061DDD873AA54 /* CVPixelBuffer+copy.swift in Sources */,
+				AC5A1423DA935B606F05C0719285A71F /* Device.swift in Sources */,
+				73B98B530B838ACF084993FFF1CC25D4 /* ExtendedButton.swift in Sources */,
+				435A47B06371750C5DCE715A8F7868BF /* ExtendedStackView.swift in Sources */,
+				88EB8C77967ADF471C0162F8162BE1EC /* Filter.swift in Sources */,
+				800D1AF3B98B8DEF20ADEABAC02A1A0A /* FilterCollectionCell.swift in Sources */,
+				BFD61A2227B352307A0F099ED14DB64C /* FilterCollectionController.swift in Sources */,
+				ADE54CAB1BCAABB53A7EA1BD8F35BFA5 /* FilterCollectionView.swift in Sources */,
+				BD9E60C615C27163BE31452B18513AA6 /* FilteredInputViewController.swift in Sources */,
+				4FF29A1FEEF4CC1494F4E62259159807 /* FilterItem.swift in Sources */,
+				189E99C7F92C2425C9DA90DD67F9B697 /* FilterProtocol.swift in Sources */,
+				F1E034446609827A2D5ADE834D71AD21 /* FilterSettingsController.swift in Sources */,
+				DEE9B3ACEE125B427B55792169F865DA /* FilterSettingsView.swift in Sources */,
+				A2530750E849E18C551B85AB24DC08AD /* GifVideoOutputHandler.swift in Sources */,
+				97E7B73A554A9450CAEA0319918CD4AA /* GLError.swift in Sources */,
+				EBB64A9BB9EADE969642CAD80D8B2F57 /* GLPixelBufferView.swift in Sources */,
+				63574DD25A77F82B769406DB99E4F983 /* GLRenderer.swift in Sources */,
+				1D67A1D0A8F587B803C40A5AE3ECC3FE /* IgnoreTouchesCollectionView.swift in Sources */,
+				88BBA89DBD3D036FF8DD5B93C6763563 /* IgnoreTouchesView.swift in Sources */,
+				1F8AB50F4B2547D9024F8B5314D8E0B9 /* ImagePreviewController.swift in Sources */,
+				5A1A3814C6F297CEECA038DAD94195D2 /* KanvasCamera-dummy.m in Sources */,
+				AC1506D0262D2F55AAB3BA2982CBDBEC /* KanvasCameraAnalyticsProvider.swift in Sources */,
+				5C04EC6C7FC2D9A29D6112825B57AB9A /* KanvasCameraColors.swift in Sources */,
+				EC5F95F0B571B8EE353ECBE6E8BE8BDF /* KanvasCameraImages.swift in Sources */,
+				D4B13101CD5CDE01E50E200A35DDE51E /* KanvasCameraStrings.swift in Sources */,
+				8ECF5CE3750552748EA18242B28205C5 /* KanvasCameraTimes.swift in Sources */,
+				78C04F007054B99DE5D3F9D1C20E7946 /* LoadingIndicatorView.swift in Sources */,
+				F3B841D1506E1BEB4A7480C1EF68B770 /* MediaClip.swift in Sources */,
+				29D2D7325BC63CBB9690E023A95FE970 /* MediaClipsCollectionCell.swift in Sources */,
+				9AF81ECCEE2132B90C4D4DB9ED6C999C /* MediaClipsCollectionController.swift in Sources */,
+				5155EB6D0B56C922DE90993B0C300531 /* MediaClipsCollectionView.swift in Sources */,
+				17EC5903F80DC5194F795CD60CC4997D /* MediaClipsEditorView.swift in Sources */,
+				D6D69A047BB5AC9A06ED59F192241BC5 /* MediaClipsEditorViewController.swift in Sources */,
+				E4D2E49B13CE0C7CBEA269B4F1DEAC62 /* ModalController.swift in Sources */,
+				F6598BAED113F4B7A96544188077912E /* ModalPresentationAnimationController.swift in Sources */,
+				556FA4566596D7B81771174DE1466A5F /* ModalPresentationController.swift in Sources */,
+				F4C7173D03B64F82B6B3059CDC4C30D3 /* ModalView.swift in Sources */,
+				26BF5D06B056B71CB4F7158BA5AB4BFB /* ModalViewModel.swift in Sources */,
+				693956E3CE3AFC0315C6651CDB4FFCD7 /* ModeButtonView.swift in Sources */,
+				718D4D921138DDBCB1DFBDCAFAF7072E /* ModeSelectorAndShootController.swift in Sources */,
+				E79170716F80DC6CBD129996CF5E1353 /* ModeSelectorAndShootView.swift in Sources */,
+				293797419D7F79B92457511CB7F867DD /* NSURL+Media.swift in Sources */,
+				6650A9304C9359AF89D2E11A41C4D311 /* NumTypes+Conversion.swift in Sources */,
+				D0F1B2153A9E961043FB766B2D48B8D4 /* OptionsController.swift in Sources */,
+				AB131DD887E76CB4565510B83CEFF780 /* OptionsStackView.swift in Sources */,
+				0C3E2C8F4970C56B24973E9ABBE07838 /* OptionView.swift in Sources */,
+				59E61372DC587C6021349357919DB842 /* PhotoOutputHandler.swift in Sources */,
+				57EEB51D88F40773CBBD854067106919 /* Queue.swift in Sources */,
+				399E45585B7E9253F54319F45A6DC5D2 /* Shader.swift in Sources */,
+				2F1666F18ED7670C99959F9BA12A7C2E /* ShaderUtilities.swift in Sources */,
+				C6268BFB998535587CC6B10E3F0F8F63 /* ShootButtonView.swift in Sources */,
+				5636D12F1D84E3E8AE2034B5C4C26526 /* UIButton+Shadows.swift in Sources */,
+				5FD8854C858DF21571445FB9D7C52A7F /* UICollectionView+Cells.swift in Sources */,
+				43FDBF7BB212EB4247EF5E07D9E9B70C /* UIFont+Utils.swift in Sources */,
+				26526AB24B40976D4BB992EDB5376F9A /* UIImage+Camera.swift in Sources */,
+				CB88E6CAA4296D8042B0BAB1FA12FB60 /* UIImage+FlipLeftMirrored.swift in Sources */,
+				D90F2D5C80F49D90200F8F8D1A53BFAE /* UIImage+PixelBuffer.swift in Sources */,
+				3149D61C58E978541BB91D5C8334EA7A /* UIUpdate.swift in Sources */,
+				0E929C319977B935BDF2774B06636937 /* UIView+Layout.swift in Sources */,
+				58A7BFB032629FE442A730E4F448D561 /* UIViewController+Load.swift in Sources */,
+				15B63F78202283D3CE861CD338E5387E /* VideoOutputHandler.swift in Sources */,
+			);
+			runOnlyForDeploymentPostprocessing = 0;
+		};
+		8CA1FC841E326424AED172073F2036B1 /* Sources */ = {
 			isa = PBXSourcesBuildPhase;
 			buildActionMask = 2147483647;
 			files = (
-				0D3C409DDE7A0CCAAC82C9F0245F0826 /* TumblrTheme-dummy.m in Sources */,
-				9F04010950681D99E5EDEE98E518D151 /* UIColor+SharedColors.swift in Sources */,
-				539A7EB2D837BE0AE818C83DAB1ECEC2 /* UIColor+Util.swift in Sources */,
-				52322B06AB3CE1EF422C2587267C8ADA /* UIFont+ComposeFonts.m in Sources */,
-				AAE6B80C0D12993CCB25E819D0725D77 /* UIFont+Orangina.m in Sources */,
-				2FEAD728AB0549E09631295DA1A1B54A /* UIFont+PostFonts.m in Sources */,
-				A8444F0F4D5689EFFB8D2F402E29175D /* UIFont+TumblrTheme.swift in Sources */,
-=======
-				E3BE3396A1A6301B636C285A526FD95C /* Array+Move.swift in Sources */,
-				41E9F84A8C1FC483023226AA2BDFD01C /* AVURLAsset+Thumbnail.swift in Sources */,
-				9783DA3FE4E56879DAF721307D3C277F /* CameraController.swift in Sources */,
-				55B443BE97946809F255900133443FA4 /* CameraInputController.swift in Sources */,
-				23814082AE8344E4A9F076B8877A11C9 /* CameraInputControllerDelegate.swift in Sources */,
-				F890BF84C55D1BBCB73705B8576AEBF4 /* CameraInputOutput.swift in Sources */,
-				D9356B2C84EC1F2C7603BB22625BF1A0 /* CameraOption.swift in Sources */,
-				15C9768EAD2F06BED175FBDBABD94325 /* CameraPreviewView.swift in Sources */,
-				79DE9DB644ABF055CC8916749077EB44 /* CameraPreviewViewController.swift in Sources */,
-				456B6966693074B91C511CFB0979404B /* CameraRecorder.swift in Sources */,
-				A3ECB5D44F4889FADA9F9DC46CDD1897 /* CameraRecordingProtocol.swift in Sources */,
-				7984C490F4584B7F5CB9F3F1858D1304 /* CameraSegmentHandler.swift in Sources */,
-				1F0656443CAE82E0DC7CA79EC53B9BC8 /* CameraSettings.swift in Sources */,
-				288721B6FAC2F2A83C99A790AB9FABC2 /* CameraView.swift in Sources */,
-				4C45E6A35FF266565F9128DEF2126D33 /* CameraZoomHandler.swift in Sources */,
-				E258C68BA7469A5D77AC6D5AB86AA567 /* CGRect+Center.swift in Sources */,
-				35BFA387F1B1D2A6438B73494A9E41C4 /* ClosedRange+Clamp.swift in Sources */,
-				CFDAB398C45FF9DA1B55EE80FE1C6638 /* CVPixelBuffer+copy.swift in Sources */,
-				7FA53F204884E13D1D26FCEE4C84C0F1 /* Device.swift in Sources */,
-				3CD4E67CD294452C92E0F537E14BAEE8 /* ExtendedButton.swift in Sources */,
-				2CB2DA34D46386C7DC44D2E7BC8B2761 /* ExtendedStackView.swift in Sources */,
-				51DF3D74FA7269A338A7004822A6DFBB /* Filter.swift in Sources */,
-				C5BF46E8F485A7343093FEB5909691EA /* FilteredInputViewController.swift in Sources */,
-				B2C51BDDA0AA7ECD1B5519440A650ACC /* FilterProtocol.swift in Sources */,
-				3625470AD9D9EBD33887A805338C1AB4 /* GifVideoOutputHandler.swift in Sources */,
-				F44DCF68918446786658AF41AEA4CEBD /* GLError.swift in Sources */,
-				A3596C9B50E8E97B1EF23BB37AFE8D59 /* GLPixelBufferView.swift in Sources */,
-				E598C7FF28FF2DB892630803D0563DD9 /* GLRenderer.swift in Sources */,
-				2FA2E48336D3E0E422514403D71E0912 /* IgnoreTouchesCollectionView.swift in Sources */,
-				4441C5F6CFA14D5DDA36E9728B96ABAA /* IgnoreTouchesView.swift in Sources */,
-				46BEE7FA93278CBC80DD38750C6EC771 /* ImagePreviewController.swift in Sources */,
-				003C0FFA61B2D20F9BDF598FD9B42E95 /* KanvasCamera-dummy.m in Sources */,
-				F215F327D2BD93394E887B70712E77B6 /* KanvasCameraAnalyticsProvider.swift in Sources */,
-				66151660348F31184965BF2026EFEF43 /* KanvasCameraColors.swift in Sources */,
-				59710CDAD3D3933B0275437AF99FBCA1 /* KanvasCameraImages.swift in Sources */,
-				8182C15B7A74821A24909323D05C6418 /* KanvasCameraStrings.swift in Sources */,
-				362EA157803811180D56A656D6BAD90C /* KanvasCameraTimes.swift in Sources */,
-				94775BA339B9BE23066BDB8B37130BCB /* LoadingIndicatorView.swift in Sources */,
-				12DE574262F30CC862A81AF7291AA425 /* MediaClip.swift in Sources */,
-				6756D8E2C29F365B96B8D309007FEFE8 /* MediaClipsCollectionCell.swift in Sources */,
-				76EE372647F7D88C33FA047ABDC2E78C /* MediaClipsCollectionController.swift in Sources */,
-				222AE7E783AD1B96A9CF2E80C2A6CD9D /* MediaClipsCollectionView.swift in Sources */,
-				FE2849010E742AC970E5AF3F1359D55E /* MediaClipsEditorView.swift in Sources */,
-				11659DBA28016DF8A5FE86E13FF3A193 /* MediaClipsEditorViewController.swift in Sources */,
-				6D317482E3765452E2695A6A9BB8CD61 /* ModalController.swift in Sources */,
-				6C9EA5FD859EB34AF39EFB0A224212A2 /* ModalPresentationAnimationController.swift in Sources */,
-				46EF050CD1DF849A47D9ECFA05DC597C /* ModalPresentationController.swift in Sources */,
-				F6B819CD39B3E207D51D6A7DEEF79A8F /* ModalView.swift in Sources */,
-				C9A7523B0C8B0C7A8CA828F2F332B8F6 /* ModalViewModel.swift in Sources */,
-				BABDEFDF5536F9A2DE14AF2DA39E0647 /* ModeButtonView.swift in Sources */,
-				331E2E7248919264A29F1EFF7E4A91F0 /* ModeSelectorAndShootController.swift in Sources */,
-				F2BC349F8656D06468208BA22DBBFA44 /* ModeSelectorAndShootView.swift in Sources */,
-				C460C9BE2DD8CFB5D1B04F206D809671 /* NSURL+Media.swift in Sources */,
-				C28F4B42FE3A7DFC393DD491EF9A5A72 /* NumTypes+Conversion.swift in Sources */,
-				CF7785B1A8F33B9B7E5CCEB10D16880B /* OptionsController.swift in Sources */,
-				FB91769191D2389E95E17261BAC273BB /* OptionsStackView.swift in Sources */,
-				41A2C39FB238F90C7AD270DA499C210D /* OptionView.swift in Sources */,
-				0B064FD2CCBB496A8E86E13623BC040F /* PhotoOutputHandler.swift in Sources */,
-				CE9B1AA02055A98755A840308249D07D /* Queue.swift in Sources */,
-				EC249B801CAC678B982B8F97792690B6 /* Shader.swift in Sources */,
-				A0741516905652F112E7E5AA57DD5A0E /* ShaderUtilities.swift in Sources */,
-				1F57F4F8A686F47697ADAD011E26BC5D /* ShootButtonView.swift in Sources */,
-				B7A99848C9D0EF4FFEE5116894FD9F60 /* UIButton+Shadows.swift in Sources */,
-				BB5A8E06830E267D57A10AA4B3F9732F /* UICollectionView+Cells.swift in Sources */,
-				AEF35231DAD8A44BED3E22742F4C5FCF /* UIFont+Utils.swift in Sources */,
-				FE887512A70E32B30357554451DC08CB /* UIImage+Camera.swift in Sources */,
-				4F39DF4D350E7E5A85DCC53DB5826C26 /* UIImage+FlipLeftMirrored.swift in Sources */,
-				4F3AC1CC3053747422780502FE4DEFC6 /* UIImage+PixelBuffer.swift in Sources */,
-				5B51BDCCF0101D38E4FF4095E2F89891 /* UIUpdate.swift in Sources */,
-				199B859C281A06D7A16F143E2B18BD81 /* UIView+Layout.swift in Sources */,
-				3E9082C2522275FE4C691DBEE9A6D285 /* UIViewController+Load.swift in Sources */,
-				43A41A0FE471C6514A6D6E028C61E637 /* VideoOutputHandler.swift in Sources */,
->>>>>>> c61f8e17
+				4D0D70D7063FD2CCC4C6138C5491564A /* TumblrTheme-dummy.m in Sources */,
+				0A77F23C635B9CEEB4EB1A598D6F2156 /* UIColor+SharedColors.swift in Sources */,
+				D072CF38625407320E42A186FBFE6444 /* UIColor+Util.swift in Sources */,
+				15B4332A5755909CD8514AA9E7DF357F /* UIFont+ComposeFonts.m in Sources */,
+				8C8C6C090DAC729010D025574D118126 /* UIFont+Orangina.m in Sources */,
+				B2CEFED098445F423BA421DE7954564C /* UIFont+PostFonts.m in Sources */,
+				2C4D102D291F4BE779FCA1FFEC633C54 /* UIFont+TumblrTheme.swift in Sources */,
 			);
 			runOnlyForDeploymentPostprocessing = 0;
 		};
 /* End PBXSourcesBuildPhase section */
 
 /* Begin PBXTargetDependency section */
+		0140FC2582AB7D0770657E3B32A17E84 /* PBXTargetDependency */ = {
+			isa = PBXTargetDependency;
+			name = TumblrTheme;
+			target = 2EF2C22EE793BF846DF46F687F9CEBC5 /* TumblrTheme */;
+			targetProxy = D5C7D4B6EDD2B6CD476258D37685E891 /* PBXContainerItemProxy */;
+		};
 		1FD2B968DC0DD574B1A3D4D41D1AF874 /* PBXTargetDependency */ = {
 			isa = PBXTargetDependency;
 			name = KanvasCamera;
-			target = 8772ADA37C0851E9AD3E77F8F44B1901 /* KanvasCamera */;
+			target = 3EDFDB51D052EDCBF0B2138D5A3A9F87 /* KanvasCamera */;
 			targetProxy = 4BF99FB77AD2F931D3FADE629B362E34 /* PBXContainerItemProxy */;
 		};
 		364B8F878D7CB3330F745993405D49FC /* PBXTargetDependency */ = {
 			isa = PBXTargetDependency;
 			name = TumblrTheme;
-			target = DF2C9F9F19D6DD945A3309A0B48FF213 /* TumblrTheme */;
+			target = 2EF2C22EE793BF846DF46F687F9CEBC5 /* TumblrTheme */;
 			targetProxy = 5F1DD224199DC1A7A6191AA723291E34 /* PBXContainerItemProxy */;
 		};
 		6F80448E773C8E4C6E026D7FF161348D /* PBXTargetDependency */ = {
@@ -1398,30 +1229,24 @@
 			target = 6D3ACFDE390FE76465A1132EC9A7DF15 /* FBSnapshotTestCase */;
 			targetProxy = 215EBA8D406B58C0B52DA5446C57E5BB /* PBXContainerItemProxy */;
 		};
-		8E321D74F109CFB649D05C8E9DC015CD /* PBXTargetDependency */ = {
-			isa = PBXTargetDependency;
-			name = TumblrTheme;
-			target = DF2C9F9F19D6DD945A3309A0B48FF213 /* TumblrTheme */;
-			targetProxy = E5C706EE7FD76F36675FC95037E4EB5C /* PBXContainerItemProxy */;
-		};
 		B7AF182087F1D9E2FB5158C04D8B63E5 /* PBXTargetDependency */ = {
 			isa = PBXTargetDependency;
 			name = TumblrTheme;
-			target = DF2C9F9F19D6DD945A3309A0B48FF213 /* TumblrTheme */;
+			target = 2EF2C22EE793BF846DF46F687F9CEBC5 /* TumblrTheme */;
 			targetProxy = F33EDCC1F8D0B10535F0BB3F7B51EDCF /* PBXContainerItemProxy */;
 		};
 		ED787FDB81F1CA0BF15BD8D0A1145EFF /* PBXTargetDependency */ = {
 			isa = PBXTargetDependency;
 			name = KanvasCamera;
-			target = 8772ADA37C0851E9AD3E77F8F44B1901 /* KanvasCamera */;
+			target = 3EDFDB51D052EDCBF0B2138D5A3A9F87 /* KanvasCamera */;
 			targetProxy = FE56C1FEF003759A8A01BAD483A21420 /* PBXContainerItemProxy */;
 		};
 /* End PBXTargetDependency section */
 
 /* Begin XCBuildConfiguration section */
-		1A9CF3E20A6D5438837D5A9F8D642803 /* Release */ = {
+		2FD36BF4A66C6913648038D9ABF66E18 /* Release */ = {
 			isa = XCBuildConfiguration;
-			baseConfigurationReference = 9999B2BE05404F7E34A41EB278B8B6D2 /* KanvasCamera.xcconfig */;
+			baseConfigurationReference = 4716987DC2847744979AA621CC993B67 /* KanvasCamera.xcconfig */;
 			buildSettings = {
 				CLANG_ENABLE_OBJC_WEAK = NO;
 				CODE_SIGN_IDENTITY = "";
@@ -1455,75 +1280,6 @@
 				VERSION_INFO_PREFIX = "";
 			};
 			name = Release;
-		};
-		1C67BD20B2B3C49CFD5B25BD98DB4377 /* Release */ = {
-			isa = XCBuildConfiguration;
-			baseConfigurationReference = DFE46B389C7ECF3A4E740002F100CB5F /* TumblrTheme.xcconfig */;
-			buildSettings = {
-				CLANG_ENABLE_OBJC_WEAK = NO;
-				CODE_SIGN_IDENTITY = "";
-				"CODE_SIGN_IDENTITY[sdk=appletvos*]" = "";
-				"CODE_SIGN_IDENTITY[sdk=iphoneos*]" = "";
-				"CODE_SIGN_IDENTITY[sdk=watchos*]" = "";
-				CURRENT_PROJECT_VERSION = 1;
-				DEFINES_MODULE = YES;
-				DYLIB_COMPATIBILITY_VERSION = 1;
-				DYLIB_CURRENT_VERSION = 1;
-				DYLIB_INSTALL_NAME_BASE = "@rpath";
-				GCC_PREFIX_HEADER = "Target Support Files/TumblrTheme/TumblrTheme-prefix.pch";
-				INFOPLIST_FILE = "Target Support Files/TumblrTheme/TumblrTheme-Info.plist";
-				INSTALL_PATH = "$(LOCAL_LIBRARY_DIR)/Frameworks";
-				IPHONEOS_DEPLOYMENT_TARGET = 11.0;
-				LD_RUNPATH_SEARCH_PATHS = "$(inherited) @executable_path/Frameworks @loader_path/Frameworks";
-				MODULEMAP_FILE = "Target Support Files/TumblrTheme/TumblrTheme.modulemap";
-				PRODUCT_MODULE_NAME = TumblrTheme;
-				PRODUCT_NAME = TumblrTheme;
-				SDKROOT = iphoneos;
-				SKIP_INSTALL = YES;
-				SWIFT_ACTIVE_COMPILATION_CONDITIONS = "$(inherited) ";
-				SWIFT_VERSION = 4.2;
-				TARGETED_DEVICE_FAMILY = "1,2";
-				VALIDATE_PRODUCT = YES;
-				VERSIONING_SYSTEM = "apple-generic";
-				VERSION_INFO_PREFIX = "";
-			};
-			name = Release;
-		};
-		2CD6C529B7C12FF0B592D83325B92EDD /* Debug */ = {
-			isa = XCBuildConfiguration;
-			baseConfigurationReference = DFE46B389C7ECF3A4E740002F100CB5F /* TumblrTheme.xcconfig */;
-			buildSettings = {
-				CLANG_ENABLE_OBJC_WEAK = NO;
-				CODE_SIGN_IDENTITY = "";
-				"CODE_SIGN_IDENTITY[sdk=appletvos*]" = "";
-				"CODE_SIGN_IDENTITY[sdk=iphoneos*]" = "";
-				"CODE_SIGN_IDENTITY[sdk=watchos*]" = "";
-				CURRENT_PROJECT_VERSION = 1;
-				DEFINES_MODULE = YES;
-				DYLIB_COMPATIBILITY_VERSION = 1;
-				DYLIB_CURRENT_VERSION = 1;
-				DYLIB_INSTALL_NAME_BASE = "@rpath";
-				GCC_PREFIX_HEADER = "Target Support Files/TumblrTheme/TumblrTheme-prefix.pch";
-				INFOPLIST_FILE = "Target Support Files/TumblrTheme/TumblrTheme-Info.plist";
-				INSTALL_PATH = "$(LOCAL_LIBRARY_DIR)/Frameworks";
-				IPHONEOS_DEPLOYMENT_TARGET = 11.0;
-				LD_RUNPATH_SEARCH_PATHS = (
-					"$(inherited)",
-					"@executable_path/Frameworks",
-					"@loader_path/Frameworks",
-				);
-				MODULEMAP_FILE = "Target Support Files/TumblrTheme/TumblrTheme.modulemap";
-				PRODUCT_MODULE_NAME = TumblrTheme;
-				PRODUCT_NAME = TumblrTheme;
-				SDKROOT = iphoneos;
-				SKIP_INSTALL = YES;
-				SWIFT_ACTIVE_COMPILATION_CONDITIONS = "$(inherited) ";
-				SWIFT_VERSION = 4.2;
-				TARGETED_DEVICE_FAMILY = "1,2";
-				VERSIONING_SYSTEM = "apple-generic";
-				VERSION_INFO_PREFIX = "";
-			};
-			name = Debug;
 		};
 		4CE281642D6EE9FAB113046B4B6328A0 /* Release */ = {
 			isa = XCBuildConfiguration;
@@ -1578,9 +1334,47 @@
 				MTL_FAST_MATH = YES;
 				PRODUCT_NAME = "$(TARGET_NAME)";
 				STRIP_INSTALLED_PRODUCT = NO;
-				SWIFT_OPTIMIZATION_LEVEL = "-Owholemodule";
+				SWIFT_COMPILATION_MODE = wholemodule;
+				SWIFT_OPTIMIZATION_LEVEL = "-O";
 				SWIFT_VERSION = 4.2;
 				SYMROOT = "${SRCROOT}/../build";
+			};
+			name = Release;
+		};
+		6916263C21EC9D235CCAFD85513AE63F /* Release */ = {
+			isa = XCBuildConfiguration;
+			baseConfigurationReference = C6E6C009D0864F5431F3BF23827D9EF2 /* TumblrTheme.xcconfig */;
+			buildSettings = {
+				CLANG_ENABLE_OBJC_WEAK = NO;
+				CODE_SIGN_IDENTITY = "";
+				"CODE_SIGN_IDENTITY[sdk=appletvos*]" = "";
+				"CODE_SIGN_IDENTITY[sdk=iphoneos*]" = "";
+				"CODE_SIGN_IDENTITY[sdk=watchos*]" = "";
+				CURRENT_PROJECT_VERSION = 1;
+				DEFINES_MODULE = YES;
+				DYLIB_COMPATIBILITY_VERSION = 1;
+				DYLIB_CURRENT_VERSION = 1;
+				DYLIB_INSTALL_NAME_BASE = "@rpath";
+				GCC_PREFIX_HEADER = "Target Support Files/TumblrTheme/TumblrTheme-prefix.pch";
+				INFOPLIST_FILE = "Target Support Files/TumblrTheme/TumblrTheme-Info.plist";
+				INSTALL_PATH = "$(LOCAL_LIBRARY_DIR)/Frameworks";
+				IPHONEOS_DEPLOYMENT_TARGET = 11.0;
+				LD_RUNPATH_SEARCH_PATHS = (
+					"$(inherited)",
+					"@executable_path/Frameworks",
+					"@loader_path/Frameworks",
+				);
+				MODULEMAP_FILE = "Target Support Files/TumblrTheme/TumblrTheme.modulemap";
+				PRODUCT_MODULE_NAME = TumblrTheme;
+				PRODUCT_NAME = TumblrTheme;
+				SDKROOT = iphoneos;
+				SKIP_INSTALL = YES;
+				SWIFT_ACTIVE_COMPILATION_CONDITIONS = "$(inherited) ";
+				SWIFT_VERSION = 4.2;
+				TARGETED_DEVICE_FAMILY = "1,2";
+				VALIDATE_PRODUCT = YES;
+				VERSIONING_SYSTEM = "apple-generic";
+				VERSION_INFO_PREFIX = "";
 			};
 			name = Release;
 		};
@@ -1648,6 +1442,42 @@
 			};
 			name = Debug;
 		};
+		7A7A4866956928BCFBF22EC94DE02831 /* Debug */ = {
+			isa = XCBuildConfiguration;
+			baseConfigurationReference = 4716987DC2847744979AA621CC993B67 /* KanvasCamera.xcconfig */;
+			buildSettings = {
+				CLANG_ENABLE_OBJC_WEAK = NO;
+				CODE_SIGN_IDENTITY = "";
+				"CODE_SIGN_IDENTITY[sdk=appletvos*]" = "";
+				"CODE_SIGN_IDENTITY[sdk=iphoneos*]" = "";
+				"CODE_SIGN_IDENTITY[sdk=watchos*]" = "";
+				CURRENT_PROJECT_VERSION = 1;
+				DEFINES_MODULE = YES;
+				DYLIB_COMPATIBILITY_VERSION = 1;
+				DYLIB_CURRENT_VERSION = 1;
+				DYLIB_INSTALL_NAME_BASE = "@rpath";
+				GCC_PREFIX_HEADER = "Target Support Files/KanvasCamera/KanvasCamera-prefix.pch";
+				INFOPLIST_FILE = "Target Support Files/KanvasCamera/KanvasCamera-Info.plist";
+				INSTALL_PATH = "$(LOCAL_LIBRARY_DIR)/Frameworks";
+				IPHONEOS_DEPLOYMENT_TARGET = 11.0;
+				LD_RUNPATH_SEARCH_PATHS = (
+					"$(inherited)",
+					"@executable_path/Frameworks",
+					"@loader_path/Frameworks",
+				);
+				MODULEMAP_FILE = "Target Support Files/KanvasCamera/KanvasCamera.modulemap";
+				PRODUCT_MODULE_NAME = KanvasCamera;
+				PRODUCT_NAME = KanvasCamera;
+				SDKROOT = iphoneos;
+				SKIP_INSTALL = YES;
+				SWIFT_ACTIVE_COMPILATION_CONDITIONS = "$(inherited) ";
+				SWIFT_VERSION = 4.2;
+				TARGETED_DEVICE_FAMILY = "1,2";
+				VERSIONING_SYSTEM = "apple-generic";
+				VERSION_INFO_PREFIX = "";
+			};
+			name = Debug;
+		};
 		8094F0B0475A3BC0CC3A1CC7BF86718C /* Release */ = {
 			isa = XCBuildConfiguration;
 			baseConfigurationReference = D27261B8A1194AC1410A2283338BBDD5 /* Pods-KanvasCameraExampleTests.release.xcconfig */;
@@ -1666,7 +1496,11 @@
 				INFOPLIST_FILE = "Target Support Files/Pods-KanvasCameraExampleTests/Pods-KanvasCameraExampleTests-Info.plist";
 				INSTALL_PATH = "$(LOCAL_LIBRARY_DIR)/Frameworks";
 				IPHONEOS_DEPLOYMENT_TARGET = 11.0;
-				LD_RUNPATH_SEARCH_PATHS = "$(inherited) @executable_path/Frameworks @loader_path/Frameworks";
+				LD_RUNPATH_SEARCH_PATHS = (
+					"$(inherited)",
+					"@executable_path/Frameworks",
+					"@loader_path/Frameworks",
+				);
 				MACH_O_TYPE = staticlib;
 				MODULEMAP_FILE = "Target Support Files/Pods-KanvasCameraExampleTests/Pods-KanvasCameraExampleTests.modulemap";
 				OTHER_LDFLAGS = "";
@@ -1700,54 +1534,14 @@
 				INFOPLIST_FILE = "Target Support Files/FBSnapshotTestCase/FBSnapshotTestCase-Info.plist";
 				INSTALL_PATH = "$(LOCAL_LIBRARY_DIR)/Frameworks";
 				IPHONEOS_DEPLOYMENT_TARGET = 8.0;
-				LD_RUNPATH_SEARCH_PATHS = "$(inherited) @executable_path/Frameworks @loader_path/Frameworks";
-				MODULEMAP_FILE = "Target Support Files/FBSnapshotTestCase/FBSnapshotTestCase.modulemap";
-				PRODUCT_MODULE_NAME = FBSnapshotTestCase;
-				PRODUCT_NAME = FBSnapshotTestCase;
-				SDKROOT = iphoneos;
-				SKIP_INSTALL = YES;
-				SWIFT_ACTIVE_COMPILATION_CONDITIONS = "$(inherited) ";
-				SWIFT_VERSION = 4.2;
-				TARGETED_DEVICE_FAMILY = "1,2";
-				VERSIONING_SYSTEM = "apple-generic";
-				VERSION_INFO_PREFIX = "";
-			};
-			name = Debug;
-		};
-		B242A3458664EAEB7E5B1A2778FDD53F /* Debug */ = {
-			isa = XCBuildConfiguration;
-			baseConfigurationReference = 9999B2BE05404F7E34A41EB278B8B6D2 /* KanvasCamera.xcconfig */;
-			buildSettings = {
-				CLANG_ENABLE_OBJC_WEAK = NO;
-				CODE_SIGN_IDENTITY = "";
-				"CODE_SIGN_IDENTITY[sdk=appletvos*]" = "";
-				"CODE_SIGN_IDENTITY[sdk=iphoneos*]" = "";
-				"CODE_SIGN_IDENTITY[sdk=watchos*]" = "";
-				CURRENT_PROJECT_VERSION = 1;
-				DEFINES_MODULE = YES;
-				DYLIB_COMPATIBILITY_VERSION = 1;
-				DYLIB_CURRENT_VERSION = 1;
-				DYLIB_INSTALL_NAME_BASE = "@rpath";
-				GCC_PREFIX_HEADER = "Target Support Files/KanvasCamera/KanvasCamera-prefix.pch";
-				INFOPLIST_FILE = "Target Support Files/KanvasCamera/KanvasCamera-Info.plist";
-				INSTALL_PATH = "$(LOCAL_LIBRARY_DIR)/Frameworks";
-<<<<<<< HEAD
-				IPHONEOS_DEPLOYMENT_TARGET = 8.0;
-				LD_RUNPATH_SEARCH_PATHS = "$(inherited) @executable_path/Frameworks @loader_path/Frameworks";
-				MODULEMAP_FILE = "Target Support Files/FBSnapshotTestCase/FBSnapshotTestCase.modulemap";
-				PRODUCT_MODULE_NAME = FBSnapshotTestCase;
-				PRODUCT_NAME = FBSnapshotTestCase;
-=======
-				IPHONEOS_DEPLOYMENT_TARGET = 11.0;
 				LD_RUNPATH_SEARCH_PATHS = (
 					"$(inherited)",
 					"@executable_path/Frameworks",
 					"@loader_path/Frameworks",
 				);
-				MODULEMAP_FILE = "Target Support Files/KanvasCamera/KanvasCamera.modulemap";
-				PRODUCT_MODULE_NAME = KanvasCamera;
-				PRODUCT_NAME = KanvasCamera;
->>>>>>> c61f8e17
+				MODULEMAP_FILE = "Target Support Files/FBSnapshotTestCase/FBSnapshotTestCase.modulemap";
+				PRODUCT_MODULE_NAME = FBSnapshotTestCase;
+				PRODUCT_NAME = FBSnapshotTestCase;
 				SDKROOT = iphoneos;
 				SKIP_INSTALL = YES;
 				SWIFT_ACTIVE_COMPILATION_CONDITIONS = "$(inherited) ";
@@ -1774,13 +1568,6 @@
 				GCC_PREFIX_HEADER = "Target Support Files/FBSnapshotTestCase/FBSnapshotTestCase-prefix.pch";
 				INFOPLIST_FILE = "Target Support Files/FBSnapshotTestCase/FBSnapshotTestCase-Info.plist";
 				INSTALL_PATH = "$(LOCAL_LIBRARY_DIR)/Frameworks";
-<<<<<<< HEAD
-				IPHONEOS_DEPLOYMENT_TARGET = 11.0;
-				LD_RUNPATH_SEARCH_PATHS = "$(inherited) @executable_path/Frameworks @loader_path/Frameworks";
-				MODULEMAP_FILE = "Target Support Files/KanvasCamera/KanvasCamera.modulemap";
-				PRODUCT_MODULE_NAME = KanvasCamera;
-				PRODUCT_NAME = KanvasCamera;
-=======
 				IPHONEOS_DEPLOYMENT_TARGET = 8.0;
 				LD_RUNPATH_SEARCH_PATHS = (
 					"$(inherited)",
@@ -1790,7 +1577,6 @@
 				MODULEMAP_FILE = "Target Support Files/FBSnapshotTestCase/FBSnapshotTestCase.modulemap";
 				PRODUCT_MODULE_NAME = FBSnapshotTestCase;
 				PRODUCT_NAME = FBSnapshotTestCase;
->>>>>>> c61f8e17
 				SDKROOT = iphoneos;
 				SKIP_INSTALL = YES;
 				SWIFT_ACTIVE_COMPILATION_CONDITIONS = "$(inherited) ";
@@ -1820,7 +1606,11 @@
 				INFOPLIST_FILE = "Target Support Files/Pods-KanvasCameraExample/Pods-KanvasCameraExample-Info.plist";
 				INSTALL_PATH = "$(LOCAL_LIBRARY_DIR)/Frameworks";
 				IPHONEOS_DEPLOYMENT_TARGET = 11.0;
-				LD_RUNPATH_SEARCH_PATHS = "$(inherited) @executable_path/Frameworks @loader_path/Frameworks";
+				LD_RUNPATH_SEARCH_PATHS = (
+					"$(inherited)",
+					"@executable_path/Frameworks",
+					"@loader_path/Frameworks",
+				);
 				MACH_O_TYPE = staticlib;
 				MODULEMAP_FILE = "Target Support Files/Pods-KanvasCameraExample/Pods-KanvasCameraExample.modulemap";
 				OTHER_LDFLAGS = "";
@@ -1855,7 +1645,11 @@
 				INFOPLIST_FILE = "Target Support Files/Pods-KanvasCameraExample/Pods-KanvasCameraExample-Info.plist";
 				INSTALL_PATH = "$(LOCAL_LIBRARY_DIR)/Frameworks";
 				IPHONEOS_DEPLOYMENT_TARGET = 11.0;
-				LD_RUNPATH_SEARCH_PATHS = "$(inherited) @executable_path/Frameworks @loader_path/Frameworks";
+				LD_RUNPATH_SEARCH_PATHS = (
+					"$(inherited)",
+					"@executable_path/Frameworks",
+					"@loader_path/Frameworks",
+				);
 				MACH_O_TYPE = staticlib;
 				MODULEMAP_FILE = "Target Support Files/Pods-KanvasCameraExample/Pods-KanvasCameraExample.modulemap";
 				OTHER_LDFLAGS = "";
@@ -1865,6 +1659,42 @@
 				PRODUCT_NAME = "$(TARGET_NAME:c99extidentifier)";
 				SDKROOT = iphoneos;
 				SKIP_INSTALL = YES;
+				TARGETED_DEVICE_FAMILY = "1,2";
+				VERSIONING_SYSTEM = "apple-generic";
+				VERSION_INFO_PREFIX = "";
+			};
+			name = Debug;
+		};
+		C32A5F6EFFF12089ED8C7AE03A815369 /* Debug */ = {
+			isa = XCBuildConfiguration;
+			baseConfigurationReference = C6E6C009D0864F5431F3BF23827D9EF2 /* TumblrTheme.xcconfig */;
+			buildSettings = {
+				CLANG_ENABLE_OBJC_WEAK = NO;
+				CODE_SIGN_IDENTITY = "";
+				"CODE_SIGN_IDENTITY[sdk=appletvos*]" = "";
+				"CODE_SIGN_IDENTITY[sdk=iphoneos*]" = "";
+				"CODE_SIGN_IDENTITY[sdk=watchos*]" = "";
+				CURRENT_PROJECT_VERSION = 1;
+				DEFINES_MODULE = YES;
+				DYLIB_COMPATIBILITY_VERSION = 1;
+				DYLIB_CURRENT_VERSION = 1;
+				DYLIB_INSTALL_NAME_BASE = "@rpath";
+				GCC_PREFIX_HEADER = "Target Support Files/TumblrTheme/TumblrTheme-prefix.pch";
+				INFOPLIST_FILE = "Target Support Files/TumblrTheme/TumblrTheme-Info.plist";
+				INSTALL_PATH = "$(LOCAL_LIBRARY_DIR)/Frameworks";
+				IPHONEOS_DEPLOYMENT_TARGET = 11.0;
+				LD_RUNPATH_SEARCH_PATHS = (
+					"$(inherited)",
+					"@executable_path/Frameworks",
+					"@loader_path/Frameworks",
+				);
+				MODULEMAP_FILE = "Target Support Files/TumblrTheme/TumblrTheme.modulemap";
+				PRODUCT_MODULE_NAME = TumblrTheme;
+				PRODUCT_NAME = TumblrTheme;
+				SDKROOT = iphoneos;
+				SKIP_INSTALL = YES;
+				SWIFT_ACTIVE_COMPILATION_CONDITIONS = "$(inherited) ";
+				SWIFT_VERSION = 4.2;
 				TARGETED_DEVICE_FAMILY = "1,2";
 				VERSIONING_SYSTEM = "apple-generic";
 				VERSION_INFO_PREFIX = "";
@@ -1889,7 +1719,11 @@
 				INFOPLIST_FILE = "Target Support Files/Pods-KanvasCameraExampleTests/Pods-KanvasCameraExampleTests-Info.plist";
 				INSTALL_PATH = "$(LOCAL_LIBRARY_DIR)/Frameworks";
 				IPHONEOS_DEPLOYMENT_TARGET = 11.0;
-				LD_RUNPATH_SEARCH_PATHS = "$(inherited) @executable_path/Frameworks @loader_path/Frameworks";
+				LD_RUNPATH_SEARCH_PATHS = (
+					"$(inherited)",
+					"@executable_path/Frameworks",
+					"@loader_path/Frameworks",
+				);
 				MACH_O_TYPE = staticlib;
 				MODULEMAP_FILE = "Target Support Files/Pods-KanvasCameraExampleTests/Pods-KanvasCameraExampleTests.modulemap";
 				OTHER_LDFLAGS = "";
@@ -1905,73 +1739,6 @@
 			};
 			name = Debug;
 		};
-<<<<<<< HEAD
-		EE7E5CE5D573C32AE75970E39148EAA5 /* Debug */ = {
-			isa = XCBuildConfiguration;
-			baseConfigurationReference = AF756D28B56332D3200A2F78181C2685 /* KanvasCamera.xcconfig */;
-			buildSettings = {
-				CLANG_ENABLE_OBJC_WEAK = NO;
-				CODE_SIGN_IDENTITY = "";
-				"CODE_SIGN_IDENTITY[sdk=appletvos*]" = "";
-				"CODE_SIGN_IDENTITY[sdk=iphoneos*]" = "";
-				"CODE_SIGN_IDENTITY[sdk=watchos*]" = "";
-				CURRENT_PROJECT_VERSION = 1;
-				DEFINES_MODULE = YES;
-				DYLIB_COMPATIBILITY_VERSION = 1;
-				DYLIB_CURRENT_VERSION = 1;
-				DYLIB_INSTALL_NAME_BASE = "@rpath";
-				GCC_PREFIX_HEADER = "Target Support Files/KanvasCamera/KanvasCamera-prefix.pch";
-				INFOPLIST_FILE = "Target Support Files/KanvasCamera/KanvasCamera-Info.plist";
-				INSTALL_PATH = "$(LOCAL_LIBRARY_DIR)/Frameworks";
-				IPHONEOS_DEPLOYMENT_TARGET = 11.0;
-				LD_RUNPATH_SEARCH_PATHS = "$(inherited) @executable_path/Frameworks @loader_path/Frameworks";
-				MODULEMAP_FILE = "Target Support Files/KanvasCamera/KanvasCamera.modulemap";
-				PRODUCT_MODULE_NAME = KanvasCamera;
-				PRODUCT_NAME = KanvasCamera;
-				SDKROOT = iphoneos;
-				SKIP_INSTALL = YES;
-				SWIFT_ACTIVE_COMPILATION_CONDITIONS = "$(inherited) ";
-				SWIFT_VERSION = 4.2;
-				TARGETED_DEVICE_FAMILY = "1,2";
-				VERSIONING_SYSTEM = "apple-generic";
-				VERSION_INFO_PREFIX = "";
-			};
-			name = Debug;
-		};
-		F398F51E9126B238C6914AC58586D909 /* Debug */ = {
-			isa = XCBuildConfiguration;
-			baseConfigurationReference = A3E695DA8FCBF37901A2F3846BFA65CF /* TumblrTheme.xcconfig */;
-			buildSettings = {
-				CLANG_ENABLE_OBJC_WEAK = NO;
-				CODE_SIGN_IDENTITY = "";
-				"CODE_SIGN_IDENTITY[sdk=appletvos*]" = "";
-				"CODE_SIGN_IDENTITY[sdk=iphoneos*]" = "";
-				"CODE_SIGN_IDENTITY[sdk=watchos*]" = "";
-				CURRENT_PROJECT_VERSION = 1;
-				DEFINES_MODULE = YES;
-				DYLIB_COMPATIBILITY_VERSION = 1;
-				DYLIB_CURRENT_VERSION = 1;
-				DYLIB_INSTALL_NAME_BASE = "@rpath";
-				GCC_PREFIX_HEADER = "Target Support Files/TumblrTheme/TumblrTheme-prefix.pch";
-				INFOPLIST_FILE = "Target Support Files/TumblrTheme/TumblrTheme-Info.plist";
-				INSTALL_PATH = "$(LOCAL_LIBRARY_DIR)/Frameworks";
-				IPHONEOS_DEPLOYMENT_TARGET = 11.0;
-				LD_RUNPATH_SEARCH_PATHS = "$(inherited) @executable_path/Frameworks @loader_path/Frameworks";
-				MODULEMAP_FILE = "Target Support Files/TumblrTheme/TumblrTheme.modulemap";
-				PRODUCT_MODULE_NAME = TumblrTheme;
-				PRODUCT_NAME = TumblrTheme;
-				SDKROOT = iphoneos;
-				SKIP_INSTALL = YES;
-				SWIFT_ACTIVE_COMPILATION_CONDITIONS = "$(inherited) ";
-				SWIFT_VERSION = 4.2;
-				TARGETED_DEVICE_FAMILY = "1,2";
-				VERSIONING_SYSTEM = "apple-generic";
-				VERSION_INFO_PREFIX = "";
-			};
-			name = Debug;
-		};
-=======
->>>>>>> c61f8e17
 /* End XCBuildConfiguration section */
 
 /* Begin XCConfigurationList section */
@@ -1984,24 +1751,6 @@
 			defaultConfigurationIsVisible = 0;
 			defaultConfigurationName = Release;
 		};
-		042EFA339F31FBC242322228B32F5370 /* Build configuration list for PBXNativeTarget "KanvasCamera" */ = {
-			isa = XCConfigurationList;
-			buildConfigurations = (
-				B242A3458664EAEB7E5B1A2778FDD53F /* Debug */,
-				1A9CF3E20A6D5438837D5A9F8D642803 /* Release */,
-			);
-			defaultConfigurationIsVisible = 0;
-			defaultConfigurationName = Release;
-		};
-		0AA4EEC3ED66220C18808CD85D87321B /* Build configuration list for PBXNativeTarget "TumblrTheme" */ = {
-			isa = XCConfigurationList;
-			buildConfigurations = (
-				2CD6C529B7C12FF0B592D83325B92EDD /* Debug */,
-				1C67BD20B2B3C49CFD5B25BD98DB4377 /* Release */,
-			);
-			defaultConfigurationIsVisible = 0;
-			defaultConfigurationName = Release;
-		};
 		42FFEA4CCDCA88B6B44DBAB528563BB0 /* Build configuration list for PBXNativeTarget "Pods-KanvasCameraExample" */ = {
 			isa = XCConfigurationList;
 			buildConfigurations = (
@@ -2020,6 +1769,24 @@
 			defaultConfigurationIsVisible = 0;
 			defaultConfigurationName = Release;
 		};
+		5216A4C70F43D4FBF900853D92E12385 /* Build configuration list for PBXNativeTarget "TumblrTheme" */ = {
+			isa = XCConfigurationList;
+			buildConfigurations = (
+				C32A5F6EFFF12089ED8C7AE03A815369 /* Debug */,
+				6916263C21EC9D235CCAFD85513AE63F /* Release */,
+			);
+			defaultConfigurationIsVisible = 0;
+			defaultConfigurationName = Release;
+		};
+		52855149F8424C5F8EA2553E5BF89FFE /* Build configuration list for PBXNativeTarget "KanvasCamera" */ = {
+			isa = XCConfigurationList;
+			buildConfigurations = (
+				7A7A4866956928BCFBF22EC94DE02831 /* Debug */,
+				2FD36BF4A66C6913648038D9ABF66E18 /* Release */,
+			);
+			defaultConfigurationIsVisible = 0;
+			defaultConfigurationName = Release;
+		};
 		B2DFD4E2B2C681CD6ED42AD4B356A993 /* Build configuration list for PBXNativeTarget "Pods-KanvasCameraExampleTests" */ = {
 			isa = XCConfigurationList;
 			buildConfigurations = (
