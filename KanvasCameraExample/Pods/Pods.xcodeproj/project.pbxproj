--- conflicted
+++ resolved
@@ -102,32 +102,19 @@
 		5D419D3A18C60D860F84C79D2C93F80F /* TextureSelectorController.swift in Sources */ = {isa = PBXBuildFile; fileRef = E2D9C2D9F1778530D3C5CA3D96E3CB65 /* TextureSelectorController.swift */; };
 		5E1C8972FC42EAA8BD48055AFBF468F1 /* Utils.framework in Frameworks */ = {isa = PBXBuildFile; fileRef = 38DF616A8419350AA28B526670D13B0B /* Utils.framework */; };
 		5ECE4D2B9FDF11E0184AB626EDDE521A /* Pods-KanvasCameraExample-dummy.m in Sources */ = {isa = PBXBuildFile; fileRef = 578A9D6BEBE07F91B943DA86A4527049 /* Pods-KanvasCameraExample-dummy.m */; };
-<<<<<<< HEAD
-		62607B56077E185285FF00B40F4289E8 /* HorizontalCollectionView.swift in Sources */ = {isa = PBXBuildFile; fileRef = 3B9A8AE8F8334B4241C37A1BF3618095 /* HorizontalCollectionView.swift */; };
-		63E54F254A004A3C29BD30FDE8D45B2F /* EasyTipView.swift in Sources */ = {isa = PBXBuildFile; fileRef = CBA089D6D25DC02789EB43D750E1CB5E /* EasyTipView.swift */; };
-		640D61CD314682C1FC15C47D148A7B27 /* IgnoreTouchesCollectionView.swift in Sources */ = {isa = PBXBuildFile; fileRef = 8C2E556584EA664F2BB53A4E659328D8 /* IgnoreTouchesCollectionView.swift */; };
-		658ED03899B3AB9D269E8E90BAD14927 /* UIViewController+Load.swift in Sources */ = {isa = PBXBuildFile; fileRef = B6CE2AB00516EA9A38803794A415AB32 /* UIViewController+Load.swift */; };
-		65A87B5D2332B2F80006E341 /* Array+Rotate.swift in Sources */ = {isa = PBXBuildFile; fileRef = 65A87B5B2332B2F80006E341 /* Array+Rotate.swift */; };
-		65A87B5E2332B2F80006E341 /* UIFont+Fonts.swift in Sources */ = {isa = PBXBuildFile; fileRef = 65A87B5C2332B2F80006E341 /* UIFont+Fonts.swift */; };
-		65A87B602332B31E0006E341 /* StylableTextView.swift in Sources */ = {isa = PBXBuildFile; fileRef = 65A87B5F2332B31E0006E341 /* StylableTextView.swift */; };
-		66800E78959674EDCF2AF911141D55F3 /* CameraPreviewViewController.swift in Sources */ = {isa = PBXBuildFile; fileRef = B502AEB4ABDD7D8BE33EA147318F6513 /* CameraPreviewViewController.swift */; };
-		66F8EE5B59D862732B283E5F0AFF2A4E /* Foundation.framework in Frameworks */ = {isa = PBXBuildFile; fileRef = 5A87DA8FE73E5A2BA114EEA3B8385D1F /* Foundation.framework */; };
-		6721C2D258FADAD0C55822AE8B9333DD /* Foundation.framework in Frameworks */ = {isa = PBXBuildFile; fileRef = 5A87DA8FE73E5A2BA114EEA3B8385D1F /* Foundation.framework */; };
-		67FC07566C99F5F522AAAC6B4CD8842C /* UIFont+TumblrTheme.swift in Sources */ = {isa = PBXBuildFile; fileRef = CB530BFEE9F1C3F6CD93F073FCDD75E1 /* UIFont+TumblrTheme.swift */; };
-		68DDDD3A36335C145A502D26A8F7681E /* EditorFilterCollectionController.swift in Sources */ = {isa = PBXBuildFile; fileRef = F467D01395343845B7F122671F4541F0 /* EditorFilterCollectionController.swift */; };
-		69DF2F482105A44357BCA051C0A95BFE /* NumTypes+Conversion.swift in Sources */ = {isa = PBXBuildFile; fileRef = C1563A2D709E0876C88E6D8BF13A4DE1 /* NumTypes+Conversion.swift */; };
-=======
 		5ED605FA5468F6D4D6E4CC6BEB151E25 /* Device.swift in Sources */ = {isa = PBXBuildFile; fileRef = 7CA6629F5E6BB1073862CC0CE0F51658 /* Device.swift */; };
 		6036249A8E0DCFC72BDDAE10787A10D0 /* HapticFeedbackGenerator.swift in Sources */ = {isa = PBXBuildFile; fileRef = 5DBA922053650C55D17FACF2763BF020 /* HapticFeedbackGenerator.swift */; };
 		62FD2746BECA4AAB90B08F5BB04A0C4A /* GroupFilter.swift in Sources */ = {isa = PBXBuildFile; fileRef = C4B2479C21D43665D5A0A50B90961ED7 /* GroupFilter.swift */; };
 		63CBDE4328A5BEB05E35C1D4D60BC3ED /* EditionMenuCollectionCell.swift in Sources */ = {isa = PBXBuildFile; fileRef = F5A91519FDCBD1C3073FE01C2599580D /* EditionMenuCollectionCell.swift */; };
 		64DF0CF938CF18395D25102EB5C6BB77 /* MediaInfo.swift in Sources */ = {isa = PBXBuildFile; fileRef = 604AFFE782D1994E1BF72373EE88136D /* MediaInfo.swift */; };
+		6505F51C2333B9CA001952E8 /* Array+Rotate.swift in Sources */ = {isa = PBXBuildFile; fileRef = 6505F51A2333B9CA001952E8 /* Array+Rotate.swift */; };
+		6505F51D2333B9CA001952E8 /* UIFont+Fonts.swift in Sources */ = {isa = PBXBuildFile; fileRef = 6505F51B2333B9CA001952E8 /* UIFont+Fonts.swift */; };
+		6505F51F2333B9DD001952E8 /* StylableTextView.swift in Sources */ = {isa = PBXBuildFile; fileRef = 6505F51E2333B9DD001952E8 /* StylableTextView.swift */; };
 		65938564EFA781CF138488E580E57C5A /* StrokeSelectorView.swift in Sources */ = {isa = PBXBuildFile; fileRef = CB669FE9983C8D2ECA8B91E3F98426FD /* StrokeSelectorView.swift */; };
 		677AA4C410D11638FD0A42D6D11B210D /* Synchronized.swift in Sources */ = {isa = PBXBuildFile; fileRef = 45EB9D8D17AC7DED855FF886C3BE2022 /* Synchronized.swift */; };
 		67C2439A2F0299997B890DC890A49A7C /* UICollectionView+Cells.swift in Sources */ = {isa = PBXBuildFile; fileRef = 59858BC20BCB12D4B5CD82D4E4CC4338 /* UICollectionView+Cells.swift */; };
 		684B7C507EEFC8DFDA881656775EC0CB /* UIUpdate.swift in Sources */ = {isa = PBXBuildFile; fileRef = 70C97763670D3EBB6CC65DEFABDC60AA /* UIUpdate.swift */; };
 		6ADF143F55F7831A57431126C280F340 /* ChromaFilter.swift in Sources */ = {isa = PBXBuildFile; fileRef = F23626029B1D9BAE67C2F154EA1DAE05 /* ChromaFilter.swift */; };
->>>>>>> 038d4101
 		6AE239C5D116E1C06F5705699FB9EAF0 /* XCTest.framework in Frameworks */ = {isa = PBXBuildFile; fileRef = CBF0CCD093AD8EE84FBAAAF873F9865C /* XCTest.framework */; };
 		6B41E3B05AE7CCF3BC19168166DBD930 /* GifVideoOutputHandler.swift in Sources */ = {isa = PBXBuildFile; fileRef = 7E5021BB6F79CDDBD6B28DA235CAAEE3 /* GifVideoOutputHandler.swift */; };
 		6C53F58DC8FF4A0C0ACF7328E15E2CCD /* IgnoreTouchesView.swift in Sources */ = {isa = PBXBuildFile; fileRef = 0FED907127EFD6778F347902DD6F87A1 /* IgnoreTouchesView.swift */; };
@@ -374,32 +361,6 @@
 /* End PBXContainerItemProxy section */
 
 /* Begin PBXFileReference section */
-<<<<<<< HEAD
-		003D85AAA2A9CB93544151F1B163FCBE /* ModeButtonView.swift */ = {isa = PBXFileReference; includeInIndex = 1; lastKnownFileType = sourcecode.swift; path = ModeButtonView.swift; sourceTree = "<group>"; };
-		02AF96F2D3028ACF16202BEFEF6C5EBD /* UIImage+PixelBuffer.swift */ = {isa = PBXFileReference; includeInIndex = 1; lastKnownFileType = sourcecode.swift; path = "UIImage+PixelBuffer.swift"; sourceTree = "<group>"; };
-		041B8F7C7CDB6DC9A9CC62C4CF7DADF2 /* GrayscaleFilter.swift */ = {isa = PBXFileReference; includeInIndex = 1; lastKnownFileType = sourcecode.swift; path = GrayscaleFilter.swift; sourceTree = "<group>"; };
-		05477B0F04ED74DE18F418C257927FB3 /* GLRenderer.swift */ = {isa = PBXFileReference; includeInIndex = 1; lastKnownFileType = sourcecode.swift; path = GLRenderer.swift; sourceTree = "<group>"; };
-		057CAC456978790308744ACEE330AD7A /* CGSize+Utils.swift */ = {isa = PBXFileReference; includeInIndex = 1; lastKnownFileType = sourcecode.swift; name = "CGSize+Utils.swift"; path = "Source/CGSize+Utils.swift"; sourceTree = "<group>"; };
-		059408D33EDC9A95065137F0CE80285A /* UIView+Shadows.swift */ = {isa = PBXFileReference; includeInIndex = 1; lastKnownFileType = sourcecode.swift; name = "UIView+Shadows.swift"; path = "Source/UIView+Shadows.swift"; sourceTree = "<group>"; };
-		05C5E0D5B64D1FC1EE13459996CC9B93 /* TextCanvas.swift */ = {isa = PBXFileReference; includeInIndex = 1; lastKnownFileType = sourcecode.swift; path = TextCanvas.swift; sourceTree = "<group>"; };
-		05F29EEE1566C8D2E83DE140A31B8BFD /* EditionMenuCollectionView.swift */ = {isa = PBXFileReference; includeInIndex = 1; lastKnownFileType = sourcecode.swift; path = EditionMenuCollectionView.swift; sourceTree = "<group>"; };
-		06021451A826A78E284592147F1E043B /* Synchronized.swift */ = {isa = PBXFileReference; includeInIndex = 1; lastKnownFileType = sourcecode.swift; path = Synchronized.swift; sourceTree = "<group>"; };
-		07B8121C90CDB4BDB204F3FEEDC596C5 /* UITextView+TextOptions.swift */ = {isa = PBXFileReference; includeInIndex = 1; lastKnownFileType = sourcecode.swift; path = "UITextView+TextOptions.swift"; sourceTree = "<group>"; };
-		08A7DE44EA897F023DBB077690DB3A55 /* silence.aac */ = {isa = PBXFileReference; includeInIndex = 1; lastKnownFileType = file; name = silence.aac; path = Resources/silence.aac; sourceTree = "<group>"; };
-		09EB03A53F29D5B6C907C39CF715E901 /* FilterCollectionInnerCell.swift */ = {isa = PBXFileReference; includeInIndex = 1; lastKnownFileType = sourcecode.swift; path = FilterCollectionInnerCell.swift; sourceTree = "<group>"; };
-		0A3ACA72AE9B776E644F6D159AB3E80B /* UIApplication+StrictKeyWindow.h */ = {isa = PBXFileReference; includeInIndex = 1; lastKnownFileType = sourcecode.c.h; name = "UIApplication+StrictKeyWindow.h"; path = "FBSnapshotTestCase/Categories/UIApplication+StrictKeyWindow.h"; sourceTree = "<group>"; };
-		0A966F8CC02AF6C9C4D66DDF06B58364 /* Pods_KanvasCameraExample.framework */ = {isa = PBXFileReference; explicitFileType = wrapper.framework; includeInIndex = 0; path = Pods_KanvasCameraExample.framework; sourceTree = BUILT_PRODUCTS_DIR; };
-		0C527AB919AFCDC9854D57703B3D9173 /* LoadingIndicatorView.swift */ = {isa = PBXFileReference; includeInIndex = 1; lastKnownFileType = sourcecode.swift; path = LoadingIndicatorView.swift; sourceTree = "<group>"; };
-		0D2F07F54C99ECCB80D070FECFB91A55 /* TMUserInterfaceIdiom.swift */ = {isa = PBXFileReference; includeInIndex = 1; lastKnownFileType = sourcecode.swift; name = TMUserInterfaceIdiom.swift; path = Source/TMUserInterfaceIdiom.swift; sourceTree = "<group>"; };
-		0D3D171C23B4F2E452A6FCB0FF5C4194 /* TextOptions.swift */ = {isa = PBXFileReference; includeInIndex = 1; lastKnownFileType = sourcecode.swift; path = TextOptions.swift; sourceTree = "<group>"; };
-		0E5C57B99109A41F4329C9FB3624807B /* FilterProtocol.swift */ = {isa = PBXFileReference; includeInIndex = 1; lastKnownFileType = sourcecode.swift; path = FilterProtocol.swift; sourceTree = "<group>"; };
-		10343CB07647FE580A0F52F11F51A7F6 /* TagsOptionsModel.swift */ = {isa = PBXFileReference; includeInIndex = 1; lastKnownFileType = sourcecode.swift; path = TagsOptionsModel.swift; sourceTree = "<group>"; };
-		1223D2FC112ADEA154B9E3C92B4A1E8C /* UIView+AutoLayout.swift */ = {isa = PBXFileReference; includeInIndex = 1; lastKnownFileType = sourcecode.swift; name = "UIView+AutoLayout.swift"; path = "Source/UIView+AutoLayout.swift"; sourceTree = "<group>"; };
-		12D52DA7C96CBC4B1291F6E57FE6EA6A /* TumblrTheme-dummy.m */ = {isa = PBXFileReference; includeInIndex = 1; lastKnownFileType = sourcecode.c.objc; path = "TumblrTheme-dummy.m"; sourceTree = "<group>"; };
-		13C8BBFE2D9E3A9C566221B1DE04E91C /* FBSnapshotTestCase.m */ = {isa = PBXFileReference; includeInIndex = 1; lastKnownFileType = sourcecode.c.objc; name = FBSnapshotTestCase.m; path = FBSnapshotTestCase/FBSnapshotTestCase.m; sourceTree = "<group>"; };
-		145B15D828EE9C3F1DB6D5EBE4F260D5 /* TMPageViewController.swift */ = {isa = PBXFileReference; includeInIndex = 1; lastKnownFileType = sourcecode.swift; name = TMPageViewController.swift; path = Source/TMPageViewController.swift; sourceTree = "<group>"; };
-		14B2F229AE036A06A5C2BAF6C863BF1C /* TumblrTheme.podspec */ = {isa = PBXFileReference; explicitFileType = text.script.ruby; includeInIndex = 1; indentWidth = 2; path = TumblrTheme.podspec; sourceTree = "<group>"; tabWidth = 2; xcLanguageSpecificationIdentifier = xcode.lang.ruby; };
-=======
 		001EDF883682E07DF72550273631AEC4 /* TimelineContaining.swift */ = {isa = PBXFileReference; includeInIndex = 1; lastKnownFileType = sourcecode.swift; name = TimelineContaining.swift; path = Source/TimelineContaining.swift; sourceTree = "<group>"; };
 		005BD509730C36E7E92B8D693D93CE66 /* AppColorScheme.swift */ = {isa = PBXFileReference; includeInIndex = 1; lastKnownFileType = sourcecode.swift; name = AppColorScheme.swift; path = Source/AppColorScheme.swift; sourceTree = "<group>"; };
 		017B687B1E68DAD130011EECDDC136E4 /* UIColor+Lerp.swift */ = {isa = PBXFileReference; includeInIndex = 1; lastKnownFileType = sourcecode.swift; path = "UIColor+Lerp.swift"; sourceTree = "<group>"; };
@@ -409,10 +370,10 @@
 		04F362B12FA976682120DA13A6D4F2BF /* ColorDrop.swift */ = {isa = PBXFileReference; includeInIndex = 1; lastKnownFileType = sourcecode.swift; path = ColorDrop.swift; sourceTree = "<group>"; };
 		0570901512326B00AFD562ED309C5FBE /* CircularImageView.swift */ = {isa = PBXFileReference; includeInIndex = 1; lastKnownFileType = sourcecode.swift; path = CircularImageView.swift; sourceTree = "<group>"; };
 		089D02164F4899335C64535F3FBDF50F /* ShootButtonView.swift */ = {isa = PBXFileReference; includeInIndex = 1; lastKnownFileType = sourcecode.swift; path = ShootButtonView.swift; sourceTree = "<group>"; };
-		0900276B8BB191353E0B1AE3DA1BA800 /* TumblrTheme.podspec */ = {isa = PBXFileReference; explicitFileType = text.script.ruby; includeInIndex = 1; indentWidth = 2; lastKnownFileType = text; path = TumblrTheme.podspec; sourceTree = "<group>"; tabWidth = 2; xcLanguageSpecificationIdentifier = xcode.lang.ruby; };
+		0900276B8BB191353E0B1AE3DA1BA800 /* TumblrTheme.podspec */ = {isa = PBXFileReference; explicitFileType = text.script.ruby; includeInIndex = 1; indentWidth = 2; path = TumblrTheme.podspec; sourceTree = "<group>"; tabWidth = 2; xcLanguageSpecificationIdentifier = xcode.lang.ruby; };
 		09047F72FF04E957899434B983692560 /* TumblrTheme-umbrella.h */ = {isa = PBXFileReference; includeInIndex = 1; lastKnownFileType = sourcecode.c.h; path = "TumblrTheme-umbrella.h"; sourceTree = "<group>"; };
 		0A3ACA72AE9B776E644F6D159AB3E80B /* UIApplication+StrictKeyWindow.h */ = {isa = PBXFileReference; includeInIndex = 1; lastKnownFileType = sourcecode.c.h; name = "UIApplication+StrictKeyWindow.h"; path = "FBSnapshotTestCase/Categories/UIApplication+StrictKeyWindow.h"; sourceTree = "<group>"; };
-		0A966F8CC02AF6C9C4D66DDF06B58364 /* Pods_KanvasCameraExample.framework */ = {isa = PBXFileReference; explicitFileType = wrapper.framework; includeInIndex = 0; name = Pods_KanvasCameraExample.framework; path = "Pods-KanvasCameraExample.framework"; sourceTree = BUILT_PRODUCTS_DIR; };
+		0A966F8CC02AF6C9C4D66DDF06B58364 /* Pods_KanvasCameraExample.framework */ = {isa = PBXFileReference; explicitFileType = wrapper.framework; includeInIndex = 0; path = Pods_KanvasCameraExample.framework; sourceTree = BUILT_PRODUCTS_DIR; };
 		0CA14E3B1F7066D129DCD177596E40B7 /* HashCodeBuilder.swift */ = {isa = PBXFileReference; includeInIndex = 1; lastKnownFileType = sourcecode.swift; name = HashCodeBuilder.swift; path = Source/HashCodeBuilder.swift; sourceTree = "<group>"; };
 		0E0F91ED023B8945195EBEA70326AE7B /* TextOptions.swift */ = {isa = PBXFileReference; includeInIndex = 1; lastKnownFileType = sourcecode.swift; path = TextOptions.swift; sourceTree = "<group>"; };
 		0F82F61D5B58B4C9D201229C7847BAB6 /* Texture.swift */ = {isa = PBXFileReference; includeInIndex = 1; lastKnownFileType = sourcecode.swift; path = Texture.swift; sourceTree = "<group>"; };
@@ -429,7 +390,6 @@
 		145E9FD5FE92AE713DE3A2B02BEFA908 /* FilterSettingsController.swift */ = {isa = PBXFileReference; includeInIndex = 1; lastKnownFileType = sourcecode.swift; path = FilterSettingsController.swift; sourceTree = "<group>"; };
 		14DA53BF42AD89C3809BF9AE44125EAE /* FilteredInputViewController.swift */ = {isa = PBXFileReference; includeInIndex = 1; lastKnownFileType = sourcecode.swift; path = FilteredInputViewController.swift; sourceTree = "<group>"; };
 		158609F8F1D7A234A81BE167E578BBDE /* SharedUI.xcconfig */ = {isa = PBXFileReference; includeInIndex = 1; lastKnownFileType = text.xcconfig; path = SharedUI.xcconfig; sourceTree = "<group>"; };
->>>>>>> 038d4101
 		15B5B893F0D939992DC83B541503A453 /* QuartzCore.framework */ = {isa = PBXFileReference; lastKnownFileType = wrapper.framework; name = QuartzCore.framework; path = Platforms/iPhoneOS.platform/Developer/SDKs/iPhoneOS12.2.sdk/System/Library/Frameworks/QuartzCore.framework; sourceTree = DEVELOPER_DIR; };
 		188F3043F2141B2C770F60753D813041 /* ModeSelectorAndShootView.swift */ = {isa = PBXFileReference; includeInIndex = 1; lastKnownFileType = sourcecode.swift; path = ModeSelectorAndShootView.swift; sourceTree = "<group>"; };
 		18BC86204CA5D3DFAD5FF0B83D5F8809 /* KanvasUIImagePickerViewController.swift */ = {isa = PBXFileReference; includeInIndex = 1; lastKnownFileType = sourcecode.swift; path = KanvasUIImagePickerViewController.swift; sourceTree = "<group>"; };
@@ -437,33 +397,18 @@
 		19F13247E261FCAAD8191883523BBAAC /* MediaClipsCollectionView.swift */ = {isa = PBXFileReference; includeInIndex = 1; lastKnownFileType = sourcecode.swift; path = MediaClipsCollectionView.swift; sourceTree = "<group>"; };
 		1AD316C211996D8C047C6E7B945E24AD /* Pods-KanvasCameraExample-acknowledgements.plist */ = {isa = PBXFileReference; includeInIndex = 1; lastKnownFileType = text.plist.xml; path = "Pods-KanvasCameraExample-acknowledgements.plist"; sourceTree = "<group>"; };
 		1B8ABEEA76ECDF1975B6D0787700F929 /* FBSnapshotTestCase-Info.plist */ = {isa = PBXFileReference; includeInIndex = 1; lastKnownFileType = text.plist.xml; path = "FBSnapshotTestCase-Info.plist"; sourceTree = "<group>"; };
-<<<<<<< HEAD
-		1C3011EF0096858D48E65C87AB6D53C2 /* FilmFilter.swift */ = {isa = PBXFileReference; includeInIndex = 1; lastKnownFileType = sourcecode.swift; path = FilmFilter.swift; sourceTree = "<group>"; };
-		1D7888D2F136EE8016FE6956A8DBD7DB /* TumblrTheme-Info.plist */ = {isa = PBXFileReference; includeInIndex = 1; lastKnownFileType = text.plist.xml; path = "TumblrTheme-Info.plist"; sourceTree = "<group>"; };
-		1DF61DA1F9AC397EF265A9EC75BF3AE1 /* SharedUI.framework */ = {isa = PBXFileReference; explicitFileType = wrapper.framework; includeInIndex = 0; path = SharedUI.framework; sourceTree = BUILT_PRODUCTS_DIR; };
-		1E4B7F2C74EAE20C8105F1B9594845F8 /* EditorFilterCollectionCell.swift */ = {isa = PBXFileReference; includeInIndex = 1; lastKnownFileType = sourcecode.swift; path = EditorFilterCollectionCell.swift; sourceTree = "<group>"; };
-		20573D6E21B72A38E4E218C5BAB22420 /* AppColorPalette.swift */ = {isa = PBXFileReference; includeInIndex = 1; lastKnownFileType = sourcecode.swift; name = AppColorPalette.swift; path = Source/AppColorPalette.swift; sourceTree = "<group>"; };
-		2097A00EC2C926CD0874E7E5D0D92C57 /* GifVideoOutputHandler.swift */ = {isa = PBXFileReference; includeInIndex = 1; lastKnownFileType = sourcecode.swift; path = GifVideoOutputHandler.swift; sourceTree = "<group>"; };
-		20E0D295C78646981691D158200E2DD4 /* Queue.swift */ = {isa = PBXFileReference; includeInIndex = 1; lastKnownFileType = sourcecode.swift; path = Queue.swift; sourceTree = "<group>"; };
-		22166B61412443D16CB5A98A769124A9 /* MirrorTwoFilter.swift */ = {isa = PBXFileReference; includeInIndex = 1; lastKnownFileType = sourcecode.swift; path = MirrorTwoFilter.swift; sourceTree = "<group>"; };
-		2383078A6D28DE6A15E11489708BA4FD /* Pods_KanvasCameraExampleTests.framework */ = {isa = PBXFileReference; explicitFileType = wrapper.framework; includeInIndex = 0; path = Pods_KanvasCameraExampleTests.framework; sourceTree = BUILT_PRODUCTS_DIR; };
-		244E94CCC6A298AF8801F6D9E8EF242A /* HapticFeedbackGenerating.swift */ = {isa = PBXFileReference; includeInIndex = 1; lastKnownFileType = sourcecode.swift; name = HapticFeedbackGenerating.swift; path = Source/HapticFeedbackGenerating.swift; sourceTree = "<group>"; };
-		24524B54C5311CA96188029D0A767F5C /* KanvasCameraColors.swift */ = {isa = PBXFileReference; includeInIndex = 1; lastKnownFileType = sourcecode.swift; path = KanvasCameraColors.swift; sourceTree = "<group>"; };
-		24FBB30C1C9118659EEE19BB8BC99EFF /* ModeSelectorAndShootView.swift */ = {isa = PBXFileReference; includeInIndex = 1; lastKnownFileType = sourcecode.swift; path = ModeSelectorAndShootView.swift; sourceTree = "<group>"; };
-=======
 		1BBC2A4BACCAEA6F0F0F41D72FEFB98B /* GLVideoCompositor.swift */ = {isa = PBXFileReference; includeInIndex = 1; lastKnownFileType = sourcecode.swift; path = GLVideoCompositor.swift; sourceTree = "<group>"; };
 		1C4F612486CD8FDC7CDD9AB8CF0E75AE /* DrawingCanvas.swift */ = {isa = PBXFileReference; includeInIndex = 1; lastKnownFileType = sourcecode.swift; path = DrawingCanvas.swift; sourceTree = "<group>"; };
 		1CA07009B364D727172FCD5604845A5E /* MMCQ.swift */ = {isa = PBXFileReference; includeInIndex = 1; lastKnownFileType = sourcecode.swift; path = MMCQ.swift; sourceTree = "<group>"; };
 		1D100B3377DB7236D542B54B9248C7F6 /* KanvasCameraImages.swift */ = {isa = PBXFileReference; includeInIndex = 1; lastKnownFileType = sourcecode.swift; path = KanvasCameraImages.swift; sourceTree = "<group>"; };
 		1D7F36CFCFB64ED719FD98DF2FE2A85D /* KanvasCamera-Info.plist */ = {isa = PBXFileReference; includeInIndex = 1; lastKnownFileType = text.plist.xml; path = "KanvasCamera-Info.plist"; sourceTree = "<group>"; };
 		1DA798B95C941FC58653AD8E40C76C27 /* KanvasCamera-umbrella.h */ = {isa = PBXFileReference; includeInIndex = 1; lastKnownFileType = sourcecode.c.h; path = "KanvasCamera-umbrella.h"; sourceTree = "<group>"; };
-		1DF61DA1F9AC397EF265A9EC75BF3AE1 /* SharedUI.framework */ = {isa = PBXFileReference; explicitFileType = wrapper.framework; includeInIndex = 0; name = SharedUI.framework; path = SharedUI.framework; sourceTree = BUILT_PRODUCTS_DIR; };
+		1DF61DA1F9AC397EF265A9EC75BF3AE1 /* SharedUI.framework */ = {isa = PBXFileReference; explicitFileType = wrapper.framework; includeInIndex = 0; path = SharedUI.framework; sourceTree = BUILT_PRODUCTS_DIR; };
 		1E22299881DA50840D5C668CC6C1F2EB /* LightLeaksFilter.swift */ = {isa = PBXFileReference; includeInIndex = 1; lastKnownFileType = sourcecode.swift; path = LightLeaksFilter.swift; sourceTree = "<group>"; };
 		1F638E04EDE5A5976C3B53D782FF722C /* Pencil.swift */ = {isa = PBXFileReference; includeInIndex = 1; lastKnownFileType = sourcecode.swift; path = Pencil.swift; sourceTree = "<group>"; };
 		20F7235B204A2257C1AA0B6AF9ADD04A /* UIView+Image.swift */ = {isa = PBXFileReference; includeInIndex = 1; lastKnownFileType = sourcecode.swift; path = "UIView+Image.swift"; sourceTree = "<group>"; };
-		2383078A6D28DE6A15E11489708BA4FD /* Pods_KanvasCameraExampleTests.framework */ = {isa = PBXFileReference; explicitFileType = wrapper.framework; includeInIndex = 0; name = Pods_KanvasCameraExampleTests.framework; path = "Pods-KanvasCameraExampleTests.framework"; sourceTree = BUILT_PRODUCTS_DIR; };
+		2383078A6D28DE6A15E11489708BA4FD /* Pods_KanvasCameraExampleTests.framework */ = {isa = PBXFileReference; explicitFileType = wrapper.framework; includeInIndex = 0; path = Pods_KanvasCameraExampleTests.framework; sourceTree = BUILT_PRODUCTS_DIR; };
 		2469D8638F6C1A362B3FBEA11FD96409 /* KanvasCameraStrings.swift */ = {isa = PBXFileReference; includeInIndex = 1; lastKnownFileType = sourcecode.swift; path = KanvasCameraStrings.swift; sourceTree = "<group>"; };
->>>>>>> 038d4101
 		259E1B7377A05A9BAE45D73A6C3FDF1A /* SharedUI.framework */ = {isa = PBXFileReference; explicitFileType = wrapper.framework; includeInIndex = 0; path = SharedUI.framework; sourceTree = BUILT_PRODUCTS_DIR; };
 		25CDA280499432B66CC4D5A4E90AD976 /* KanvasCamera-prefix.pch */ = {isa = PBXFileReference; includeInIndex = 1; lastKnownFileType = sourcecode.c.h; path = "KanvasCamera-prefix.pch"; sourceTree = "<group>"; };
 		2615826682D13BED02AE657ADF6B1774 /* CGSize+Utils.swift */ = {isa = PBXFileReference; includeInIndex = 1; lastKnownFileType = sourcecode.swift; name = "CGSize+Utils.swift"; path = "Source/CGSize+Utils.swift"; sourceTree = "<group>"; };
@@ -523,42 +468,9 @@
 		59858BC20BCB12D4B5CD82D4E4CC4338 /* UICollectionView+Cells.swift */ = {isa = PBXFileReference; includeInIndex = 1; lastKnownFileType = sourcecode.swift; path = "UICollectionView+Cells.swift"; sourceTree = "<group>"; };
 		5A51CB84858564B334CA0167CF3FD9FF /* IgnoreTouchesCollectionView.swift */ = {isa = PBXFileReference; includeInIndex = 1; lastKnownFileType = sourcecode.swift; path = IgnoreTouchesCollectionView.swift; sourceTree = "<group>"; };
 		5A87DA8FE73E5A2BA114EEA3B8385D1F /* Foundation.framework */ = {isa = PBXFileReference; lastKnownFileType = wrapper.framework; name = Foundation.framework; path = Platforms/iPhoneOS.platform/Developer/SDKs/iPhoneOS12.2.sdk/System/Library/Frameworks/Foundation.framework; sourceTree = DEVELOPER_DIR; };
-<<<<<<< HEAD
-		5C4F31330DFA99D699E4BDC8C3573D73 /* FBSnapshotTestCase.framework */ = {isa = PBXFileReference; explicitFileType = wrapper.framework; includeInIndex = 0; path = FBSnapshotTestCase.framework; sourceTree = BUILT_PRODUCTS_DIR; };
-		5D51AA474676755322A96E438B40F220 /* KanvasCameraImages.swift */ = {isa = PBXFileReference; includeInIndex = 1; lastKnownFileType = sourcecode.swift; path = KanvasCameraImages.swift; sourceTree = "<group>"; };
-		5E367C36D2E7852F6AC073F33018259F /* Utils-Info.plist */ = {isa = PBXFileReference; includeInIndex = 1; lastKnownFileType = text.plist.xml; path = "Utils-Info.plist"; sourceTree = "<group>"; };
-		5EE7AB8F58058447AF0ACFABEB8C7FFC /* TrashView.swift */ = {isa = PBXFileReference; includeInIndex = 1; lastKnownFileType = sourcecode.swift; path = TrashView.swift; sourceTree = "<group>"; };
-		5F6DE86D4822C88AD6B44A145FDE382A /* PhotoOutputHandler.swift */ = {isa = PBXFileReference; includeInIndex = 1; lastKnownFileType = sourcecode.swift; path = PhotoOutputHandler.swift; sourceTree = "<group>"; };
-		5F86C6AC588BF5493DAEA48294E39430 /* CameraFilterCollectionCell.swift */ = {isa = PBXFileReference; includeInIndex = 1; lastKnownFileType = sourcecode.swift; path = CameraFilterCollectionCell.swift; sourceTree = "<group>"; };
-		5F8F5888B52640A131871B4B2D44A6E2 /* GLPixelBufferView.swift */ = {isa = PBXFileReference; includeInIndex = 1; lastKnownFileType = sourcecode.swift; path = GLPixelBufferView.swift; sourceTree = "<group>"; };
-		602B8C1197D9F495F1F2EDD2D5871CAC /* GLVideoCompositor.swift */ = {isa = PBXFileReference; includeInIndex = 1; lastKnownFileType = sourcecode.swift; path = GLVideoCompositor.swift; sourceTree = "<group>"; };
-		6052198EE561EE401151D7FC60E8E4B7 /* UIView+Utils.swift */ = {isa = PBXFileReference; includeInIndex = 1; lastKnownFileType = sourcecode.swift; name = "UIView+Utils.swift"; path = "Source/UIView+Utils.swift"; sourceTree = "<group>"; };
-		615BCEEB5BE71932B6D812D0FB122FD9 /* CameraController.swift */ = {isa = PBXFileReference; includeInIndex = 1; lastKnownFileType = sourcecode.swift; path = CameraController.swift; sourceTree = "<group>"; };
-		635B8EF611C5053183706BE4A6AD5DD0 /* GLKit.framework */ = {isa = PBXFileReference; lastKnownFileType = wrapper.framework; name = GLKit.framework; path = Platforms/iPhoneOS.platform/Developer/SDKs/iPhoneOS12.2.sdk/System/Library/Frameworks/GLKit.framework; sourceTree = DEVELOPER_DIR; };
-		65449503F5B380F58ED6180FE555E4BE /* EditionMenuCollectionController.swift */ = {isa = PBXFileReference; includeInIndex = 1; lastKnownFileType = sourcecode.swift; path = EditionMenuCollectionController.swift; sourceTree = "<group>"; };
-		6568749E0988A2D6FE6A08F6F6819E51 /* NSURL+Media.swift */ = {isa = PBXFileReference; includeInIndex = 1; lastKnownFileType = sourcecode.swift; path = "NSURL+Media.swift"; sourceTree = "<group>"; };
-		65A87B5B2332B2F80006E341 /* Array+Rotate.swift */ = {isa = PBXFileReference; fileEncoding = 4; lastKnownFileType = sourcecode.swift; path = "Array+Rotate.swift"; sourceTree = "<group>"; };
-		65A87B5C2332B2F80006E341 /* UIFont+Fonts.swift */ = {isa = PBXFileReference; fileEncoding = 4; lastKnownFileType = sourcecode.swift; path = "UIFont+Fonts.swift"; sourceTree = "<group>"; };
-		65A87B5F2332B31E0006E341 /* StylableTextView.swift */ = {isa = PBXFileReference; fileEncoding = 4; lastKnownFileType = sourcecode.swift; path = StylableTextView.swift; sourceTree = "<group>"; };
-		65D5FB840AEC33B524AE833E675F17B2 /* UIFont+Orangina.swift */ = {isa = PBXFileReference; includeInIndex = 1; lastKnownFileType = sourcecode.swift; name = "UIFont+Orangina.swift"; path = "Source/UIFont+Orangina.swift"; sourceTree = "<group>"; };
-		668DF99AC103C19CC98C9F159E5E664B /* Sharpie.swift */ = {isa = PBXFileReference; includeInIndex = 1; lastKnownFileType = sourcecode.swift; path = Sharpie.swift; sourceTree = "<group>"; };
-		6AF538FC79C776285336015D927C9CF6 /* MediaPickerButtonView.swift */ = {isa = PBXFileReference; includeInIndex = 1; lastKnownFileType = sourcecode.swift; path = MediaPickerButtonView.swift; sourceTree = "<group>"; };
-		6B220AF1BA2F2497BC8EFADA14264033 /* EditorFilterView.swift */ = {isa = PBXFileReference; includeInIndex = 1; lastKnownFileType = sourcecode.swift; path = EditorFilterView.swift; sourceTree = "<group>"; };
-		6B59F2BAD94F0738DD292F26BD1F3FFA /* UIView+Snaphot.swift */ = {isa = PBXFileReference; includeInIndex = 1; lastKnownFileType = sourcecode.swift; name = "UIView+Snaphot.swift"; path = "Source/UIView+Snaphot.swift"; sourceTree = "<group>"; };
-		6C2D1A1B907BB352D88503903B79769E /* EditorTextController.swift */ = {isa = PBXFileReference; includeInIndex = 1; lastKnownFileType = sourcecode.swift; path = EditorTextController.swift; sourceTree = "<group>"; };
-		6CA25F7F4CCA890AE30EEC9D61EB85FF /* Assets.xcassets */ = {isa = PBXFileReference; includeInIndex = 1; lastKnownFileType = folder.assetcatalog; name = Assets.xcassets; path = Resources/Assets.xcassets; sourceTree = "<group>"; };
-		6CDFAEAFDAFD3AF5695658AF9893AFA7 /* ModeSelectorAndShootController.swift */ = {isa = PBXFileReference; includeInIndex = 1; lastKnownFileType = sourcecode.swift; path = ModeSelectorAndShootController.swift; sourceTree = "<group>"; };
-		6FE0037D67AB59A7A750850A8DB69BB9 /* Array+Object.swift */ = {isa = PBXFileReference; includeInIndex = 1; lastKnownFileType = sourcecode.swift; path = "Array+Object.swift"; sourceTree = "<group>"; };
-		701ADA901CEC1A32EAA488BBAD157036 /* CALayer+Shadows.swift */ = {isa = PBXFileReference; includeInIndex = 1; lastKnownFileType = sourcecode.swift; path = "CALayer+Shadows.swift"; sourceTree = "<group>"; };
-		70785A4F47B0DB4A072B558F476B046A /* GLError.swift */ = {isa = PBXFileReference; includeInIndex = 1; lastKnownFileType = sourcecode.swift; path = GLError.swift; sourceTree = "<group>"; };
-		70804633602A528DE3F461EF36AA5A60 /* CameraFilterCollectionController.swift */ = {isa = PBXFileReference; includeInIndex = 1; lastKnownFileType = sourcecode.swift; path = CameraFilterCollectionController.swift; sourceTree = "<group>"; };
-		724814A1BF302467DDC2291478013955 /* PostOptionsConstants.swift */ = {isa = PBXFileReference; includeInIndex = 1; lastKnownFileType = sourcecode.swift; path = PostOptionsConstants.swift; sourceTree = "<group>"; };
-		72F425814522DEFEA551A1A49434007C /* FilterSettingsView.swift */ = {isa = PBXFileReference; includeInIndex = 1; lastKnownFileType = sourcecode.swift; path = FilterSettingsView.swift; sourceTree = "<group>"; };
-		7313D6621BA5E87F2BA5427995213D8D /* MediaClipsCollectionView.swift */ = {isa = PBXFileReference; includeInIndex = 1; lastKnownFileType = sourcecode.swift; path = MediaClipsCollectionView.swift; sourceTree = "<group>"; };
-=======
 		5B54A1FD2D26A5D03CCAF1ED9818FDF6 /* IndexPath+Order.swift */ = {isa = PBXFileReference; includeInIndex = 1; lastKnownFileType = sourcecode.swift; path = "IndexPath+Order.swift"; sourceTree = "<group>"; };
 		5BC86B9BDB64089707739002E4014AA8 /* Queue.swift */ = {isa = PBXFileReference; includeInIndex = 1; lastKnownFileType = sourcecode.swift; path = Queue.swift; sourceTree = "<group>"; };
-		5C4F31330DFA99D699E4BDC8C3573D73 /* FBSnapshotTestCase.framework */ = {isa = PBXFileReference; explicitFileType = wrapper.framework; includeInIndex = 0; name = FBSnapshotTestCase.framework; path = FBSnapshotTestCase.framework; sourceTree = BUILT_PRODUCTS_DIR; };
+		5C4F31330DFA99D699E4BDC8C3573D73 /* FBSnapshotTestCase.framework */ = {isa = PBXFileReference; explicitFileType = wrapper.framework; includeInIndex = 0; path = FBSnapshotTestCase.framework; sourceTree = BUILT_PRODUCTS_DIR; };
 		5C8C444A6F2F2B23BF2F673101550822 /* UIView+Utils.swift */ = {isa = PBXFileReference; includeInIndex = 1; lastKnownFileType = sourcecode.swift; name = "UIView+Utils.swift"; path = "Source/UIView+Utils.swift"; sourceTree = "<group>"; };
 		5D6E4E76BEDFFF1CE149DD837855FF3A /* TumblrTheme-Info.plist */ = {isa = PBXFileReference; includeInIndex = 1; lastKnownFileType = text.plist.xml; path = "TumblrTheme-Info.plist"; sourceTree = "<group>"; };
 		5DBA922053650C55D17FACF2763BF020 /* HapticFeedbackGenerator.swift */ = {isa = PBXFileReference; includeInIndex = 1; lastKnownFileType = sourcecode.swift; name = HapticFeedbackGenerator.swift; path = Source/HapticFeedbackGenerator.swift; sourceTree = "<group>"; };
@@ -570,7 +482,10 @@
 		635B8EF611C5053183706BE4A6AD5DD0 /* GLKit.framework */ = {isa = PBXFileReference; lastKnownFileType = wrapper.framework; name = GLKit.framework; path = Platforms/iPhoneOS.platform/Developer/SDKs/iPhoneOS12.2.sdk/System/Library/Frameworks/GLKit.framework; sourceTree = DEVELOPER_DIR; };
 		63A4C26DC3545D4A0B2E787DFF53560E /* Filter.swift */ = {isa = PBXFileReference; includeInIndex = 1; lastKnownFileType = sourcecode.swift; path = Filter.swift; sourceTree = "<group>"; };
 		63B820F6CCF7E367071447BE48A1E7DF /* ComposeNavigationBar.swift */ = {isa = PBXFileReference; includeInIndex = 1; lastKnownFileType = sourcecode.swift; name = ComposeNavigationBar.swift; path = Source/ComposeNavigationBar.swift; sourceTree = "<group>"; };
-		64457138DDB7B1AE99A1F334D6C685CB /* Utils.podspec */ = {isa = PBXFileReference; explicitFileType = text.script.ruby; includeInIndex = 1; indentWidth = 2; lastKnownFileType = text; path = Utils.podspec; sourceTree = "<group>"; tabWidth = 2; xcLanguageSpecificationIdentifier = xcode.lang.ruby; };
+		64457138DDB7B1AE99A1F334D6C685CB /* Utils.podspec */ = {isa = PBXFileReference; explicitFileType = text.script.ruby; includeInIndex = 1; indentWidth = 2; path = Utils.podspec; sourceTree = "<group>"; tabWidth = 2; xcLanguageSpecificationIdentifier = xcode.lang.ruby; };
+		6505F51A2333B9CA001952E8 /* Array+Rotate.swift */ = {isa = PBXFileReference; fileEncoding = 4; lastKnownFileType = sourcecode.swift; path = "Array+Rotate.swift"; sourceTree = "<group>"; };
+		6505F51B2333B9CA001952E8 /* UIFont+Fonts.swift */ = {isa = PBXFileReference; fileEncoding = 4; lastKnownFileType = sourcecode.swift; path = "UIFont+Fonts.swift"; sourceTree = "<group>"; };
+		6505F51E2333B9DD001952E8 /* StylableTextView.swift */ = {isa = PBXFileReference; fileEncoding = 4; lastKnownFileType = sourcecode.swift; path = StylableTextView.swift; sourceTree = "<group>"; };
 		65B94E5E05738381F4C3B1D905FE7BA1 /* FilterType.swift */ = {isa = PBXFileReference; includeInIndex = 1; lastKnownFileType = sourcecode.swift; path = FilterType.swift; sourceTree = "<group>"; };
 		673E0A193683E3AA258C086BF0B5A648 /* SuggestedTagsDataSource.swift */ = {isa = PBXFileReference; includeInIndex = 1; lastKnownFileType = sourcecode.swift; path = SuggestedTagsDataSource.swift; sourceTree = "<group>"; };
 		69538501849444D9279B2A137EA08CE9 /* ModeSelectorAndShootController.swift */ = {isa = PBXFileReference; includeInIndex = 1; lastKnownFileType = sourcecode.swift; path = ModeSelectorAndShootController.swift; sourceTree = "<group>"; };
@@ -581,7 +496,6 @@
 		717F7AE37B30BE3C26BA162E029090FE /* GrayscaleFilter.swift */ = {isa = PBXFileReference; includeInIndex = 1; lastKnownFileType = sourcecode.swift; path = GrayscaleFilter.swift; sourceTree = "<group>"; };
 		72B18D022AE43519E0FA9D22B63199E8 /* EditorFilterController.swift */ = {isa = PBXFileReference; includeInIndex = 1; lastKnownFileType = sourcecode.swift; path = EditorFilterController.swift; sourceTree = "<group>"; };
 		73FDE610656F287739F6E539E58691D1 /* FilterItem.swift */ = {isa = PBXFileReference; includeInIndex = 1; lastKnownFileType = sourcecode.swift; path = FilterItem.swift; sourceTree = "<group>"; };
->>>>>>> 038d4101
 		746CC9C9E1B0E104CD1BA120C69A2526 /* FBSnapshotTestCase-prefix.pch */ = {isa = PBXFileReference; includeInIndex = 1; lastKnownFileType = sourcecode.c.h; path = "FBSnapshotTestCase-prefix.pch"; sourceTree = "<group>"; };
 		747008D08148BF11271658C553C6A165 /* SharedUI-dummy.m */ = {isa = PBXFileReference; includeInIndex = 1; lastKnownFileType = sourcecode.c.objc; path = "SharedUI-dummy.m"; sourceTree = "<group>"; };
 		7895A83387EA1135EDB894297AC6BB35 /* KanvasCamera.modulemap */ = {isa = PBXFileReference; includeInIndex = 1; lastKnownFileType = sourcecode.module; path = KanvasCamera.modulemap; sourceTree = "<group>"; };
@@ -599,33 +513,15 @@
 		7F39FB75A80651CD8E363932056D4158 /* WavePoolFilter.swift */ = {isa = PBXFileReference; includeInIndex = 1; lastKnownFileType = sourcecode.swift; path = WavePoolFilter.swift; sourceTree = "<group>"; };
 		8096A9DC9B6409DECAC47485CA817A43 /* UIImage+Camera.swift */ = {isa = PBXFileReference; includeInIndex = 1; lastKnownFileType = sourcecode.swift; path = "UIImage+Camera.swift"; sourceTree = "<group>"; };
 		82D2DF1ABBBD85F5E079D7D0EB5479BC /* SwiftSupport.swift */ = {isa = PBXFileReference; includeInIndex = 1; lastKnownFileType = sourcecode.swift; name = SwiftSupport.swift; path = FBSnapshotTestCase/SwiftSupport.swift; sourceTree = "<group>"; };
-<<<<<<< HEAD
-		83A86DA3D0C0937E2595767D53DD36DA /* HapticFeedbackGenerator.swift */ = {isa = PBXFileReference; includeInIndex = 1; lastKnownFileType = sourcecode.swift; name = HapticFeedbackGenerator.swift; path = Source/HapticFeedbackGenerator.swift; sourceTree = "<group>"; };
-		83ED0751E94F33727BC179F9EEF0E9D5 /* KanvasCamera.modulemap */ = {isa = PBXFileReference; includeInIndex = 1; lastKnownFileType = sourcecode.module; path = KanvasCamera.modulemap; sourceTree = "<group>"; };
-		8423EF29F0DF7BD856907FA7D36CA825 /* FilterFactory.swift */ = {isa = PBXFileReference; includeInIndex = 1; lastKnownFileType = sourcecode.swift; path = FilterFactory.swift; sourceTree = "<group>"; };
-		844C5DF7D53E730935A4D3C6A5EDB6E1 /* TumblrTheme-prefix.pch */ = {isa = PBXFileReference; includeInIndex = 1; lastKnownFileType = sourcecode.c.h; path = "TumblrTheme-prefix.pch"; sourceTree = "<group>"; };
-		84A701D8FD21F4621659D7A6D6F29B77 /* UIUpdate.swift */ = {isa = PBXFileReference; includeInIndex = 1; lastKnownFileType = sourcecode.swift; path = UIUpdate.swift; sourceTree = "<group>"; };
-		861A4FB4BAA5C76F9D27DE0A9E379ACC /* WaveFilter.swift */ = {isa = PBXFileReference; includeInIndex = 1; lastKnownFileType = sourcecode.swift; path = WaveFilter.swift; sourceTree = "<group>"; };
-		86266F8011EC57C647AF84B101CDC6E1 /* ShaderUtilities.swift */ = {isa = PBXFileReference; includeInIndex = 1; lastKnownFileType = sourcecode.swift; path = ShaderUtilities.swift; sourceTree = "<group>"; };
-		886369AEDF5481CCE956A6C7F852B272 /* Shaders */ = {isa = PBXFileReference; includeInIndex = 1; lastKnownFileType = folder; name = Shaders; path = Resources/Shaders; sourceTree = "<group>"; };
-		88EE4F95531D217A595AA8D85A24FA39 /* FBSnapshotTestController.h */ = {isa = PBXFileReference; includeInIndex = 1; lastKnownFileType = sourcecode.c.h; name = FBSnapshotTestController.h; path = FBSnapshotTestCase/FBSnapshotTestController.h; sourceTree = "<group>"; };
-		899529FEAA3F36B2E91687BB59135B32 /* FilterCollectionView.swift */ = {isa = PBXFileReference; includeInIndex = 1; lastKnownFileType = sourcecode.swift; path = FilterCollectionView.swift; sourceTree = "<group>"; };
-		8A228F963CC9F56777C747E06F648344 /* TumblrTheme.framework */ = {isa = PBXFileReference; explicitFileType = wrapper.framework; includeInIndex = 0; path = TumblrTheme.framework; sourceTree = BUILT_PRODUCTS_DIR; };
-		8A802CF34B017DC744FF6DC224667DB5 /* Utils.xcconfig */ = {isa = PBXFileReference; includeInIndex = 1; lastKnownFileType = text.xcconfig; path = Utils.xcconfig; sourceTree = "<group>"; };
-		8C2E556584EA664F2BB53A4E659328D8 /* IgnoreTouchesCollectionView.swift */ = {isa = PBXFileReference; includeInIndex = 1; lastKnownFileType = sourcecode.swift; path = IgnoreTouchesCollectionView.swift; sourceTree = "<group>"; };
-		8D7B1AE16905CD51995CD7B15125B45F /* ComposeNavigationBar.swift */ = {isa = PBXFileReference; includeInIndex = 1; lastKnownFileType = sourcecode.swift; name = ComposeNavigationBar.swift; path = Source/ComposeNavigationBar.swift; sourceTree = "<group>"; };
-		8E60B9330D4ECD90EC8E0C3D20AD6C1B /* CameraPreviewView.swift */ = {isa = PBXFileReference; includeInIndex = 1; lastKnownFileType = sourcecode.swift; path = CameraPreviewView.swift; sourceTree = "<group>"; };
-=======
 		83C3441CA006B0B3DD99BA57C4961A34 /* CameraSegmentHandler.swift */ = {isa = PBXFileReference; includeInIndex = 1; lastKnownFileType = sourcecode.swift; path = CameraSegmentHandler.swift; sourceTree = "<group>"; };
 		8487B5A41E7C0396ED28405D47015A41 /* TagsViewCollectionViewLayout.swift */ = {isa = PBXFileReference; includeInIndex = 1; lastKnownFileType = sourcecode.swift; path = TagsViewCollectionViewLayout.swift; sourceTree = "<group>"; };
 		873086C499DB3B69835E5A85042BBE0F /* MediaClip.swift */ = {isa = PBXFileReference; includeInIndex = 1; lastKnownFileType = sourcecode.swift; path = MediaClip.swift; sourceTree = "<group>"; };
 		88EE4F95531D217A595AA8D85A24FA39 /* FBSnapshotTestController.h */ = {isa = PBXFileReference; includeInIndex = 1; lastKnownFileType = sourcecode.c.h; name = FBSnapshotTestController.h; path = FBSnapshotTestCase/FBSnapshotTestController.h; sourceTree = "<group>"; };
-		8A228F963CC9F56777C747E06F648344 /* TumblrTheme.framework */ = {isa = PBXFileReference; explicitFileType = wrapper.framework; includeInIndex = 0; name = TumblrTheme.framework; path = TumblrTheme.framework; sourceTree = BUILT_PRODUCTS_DIR; };
+		8A228F963CC9F56777C747E06F648344 /* TumblrTheme.framework */ = {isa = PBXFileReference; explicitFileType = wrapper.framework; includeInIndex = 0; path = TumblrTheme.framework; sourceTree = BUILT_PRODUCTS_DIR; };
 		8A802F4745C4FA95ECA18C238E87A239 /* GLError.swift */ = {isa = PBXFileReference; includeInIndex = 1; lastKnownFileType = sourcecode.swift; path = GLError.swift; sourceTree = "<group>"; };
 		8BAA1DF36A4D99A3B0450E4ED799FE11 /* TextCanvas.swift */ = {isa = PBXFileReference; includeInIndex = 1; lastKnownFileType = sourcecode.swift; path = TextCanvas.swift; sourceTree = "<group>"; };
 		8BE5F40F22F79B78105E79AD94D59849 /* UIFont+Utils.swift */ = {isa = PBXFileReference; includeInIndex = 1; lastKnownFileType = sourcecode.swift; path = "UIFont+Utils.swift"; sourceTree = "<group>"; };
 		8E96189E05FD354CD15EC693B53A6C07 /* CameraInputControllerDelegate.swift */ = {isa = PBXFileReference; includeInIndex = 1; lastKnownFileType = sourcecode.swift; path = CameraInputControllerDelegate.swift; sourceTree = "<group>"; };
->>>>>>> 038d4101
 		8F1FE5C23F1BC485C54B92C32E78391F /* UIApplication+StrictKeyWindow.m */ = {isa = PBXFileReference; includeInIndex = 1; lastKnownFileType = sourcecode.c.objc; name = "UIApplication+StrictKeyWindow.m"; path = "FBSnapshotTestCase/Categories/UIApplication+StrictKeyWindow.m"; sourceTree = "<group>"; };
 		8FC7D53828EDA2B5150A10281495116A /* Array+Move.swift */ = {isa = PBXFileReference; includeInIndex = 1; lastKnownFileType = sourcecode.swift; path = "Array+Move.swift"; sourceTree = "<group>"; };
 		8FDB00CB1876AFF6EB8C405E0626726E /* ConicalGradientLayer.swift */ = {isa = PBXFileReference; includeInIndex = 1; lastKnownFileType = sourcecode.swift; path = ConicalGradientLayer.swift; sourceTree = "<group>"; };
@@ -634,95 +530,44 @@
 		920B35E9EA88519E9A3BA77D838BFF3E /* TumblrTheme.modulemap */ = {isa = PBXFileReference; includeInIndex = 1; lastKnownFileType = sourcecode.module; path = TumblrTheme.modulemap; sourceTree = "<group>"; };
 		92140932560F65A52CDFCC070AC5B0CD /* MediaClipsCollectionController.swift */ = {isa = PBXFileReference; includeInIndex = 1; lastKnownFileType = sourcecode.swift; path = MediaClipsCollectionController.swift; sourceTree = "<group>"; };
 		92BC8D8E30A829B43FBA2B477A052A29 /* Pods-KanvasCameraExampleTests.debug.xcconfig */ = {isa = PBXFileReference; includeInIndex = 1; lastKnownFileType = text.xcconfig; path = "Pods-KanvasCameraExampleTests.debug.xcconfig"; sourceTree = "<group>"; };
-		9337A84400FA8B83540B5432A98A2C28 /* silence.aac */ = {isa = PBXFileReference; includeInIndex = 1; name = silence.aac; path = Resources/silence.aac; sourceTree = "<group>"; };
+		9337A84400FA8B83540B5432A98A2C28 /* silence.aac */ = {isa = PBXFileReference; includeInIndex = 1; lastKnownFileType = file; name = silence.aac; path = Resources/silence.aac; sourceTree = "<group>"; };
 		93D08623E833189BCE80116FE3E8DBBA /* Pods-KanvasCameraExampleTests.release.xcconfig */ = {isa = PBXFileReference; includeInIndex = 1; lastKnownFileType = text.xcconfig; path = "Pods-KanvasCameraExampleTests.release.xcconfig"; sourceTree = "<group>"; };
 		93D30F2F9C979F6B11A5134934B1BB25 /* UIFont+Orangina.swift */ = {isa = PBXFileReference; includeInIndex = 1; lastKnownFileType = sourcecode.swift; name = "UIFont+Orangina.swift"; path = "Source/UIFont+Orangina.swift"; sourceTree = "<group>"; };
 		944F36E201990DB0BF12D18304911AFB /* PostFormKeyboardTracker.swift */ = {isa = PBXFileReference; includeInIndex = 1; lastKnownFileType = sourcecode.swift; name = PostFormKeyboardTracker.swift; path = Source/PostFormKeyboardTracker.swift; sourceTree = "<group>"; };
 		9558F7162719285F194D4BA071C6A680 /* ScrollHandler.swift */ = {isa = PBXFileReference; includeInIndex = 1; lastKnownFileType = sourcecode.swift; path = ScrollHandler.swift; sourceTree = "<group>"; };
 		958B6D5BB9CE633D29A3259245D5E75E /* Pods-KanvasCameraExampleTests-Info.plist */ = {isa = PBXFileReference; includeInIndex = 1; lastKnownFileType = text.plist.xml; path = "Pods-KanvasCameraExampleTests-Info.plist"; sourceTree = "<group>"; };
-<<<<<<< HEAD
-		95ACDA7FA610A347295BF3B44FCAD4C1 /* MirrorFourFilter.swift */ = {isa = PBXFileReference; includeInIndex = 1; lastKnownFileType = sourcecode.swift; path = MirrorFourFilter.swift; sourceTree = "<group>"; };
-		95C4521E1AA644D936270EFCBF2066D0 /* CameraSettings.swift */ = {isa = PBXFileReference; includeInIndex = 1; lastKnownFileType = sourcecode.swift; path = CameraSettings.swift; sourceTree = "<group>"; };
-		9831168340B63F19B1956AF98D1535F7 /* KanvasCamera.framework */ = {isa = PBXFileReference; explicitFileType = wrapper.framework; includeInIndex = 0; path = KanvasCamera.framework; sourceTree = BUILT_PRODUCTS_DIR; };
-		98695A457527BB1B09F843FDA055F358 /* KanvasCamera-Info.plist */ = {isa = PBXFileReference; includeInIndex = 1; lastKnownFileType = text.plist.xml; path = "KanvasCamera-Info.plist"; sourceTree = "<group>"; };
-=======
 		9699E03E3AD35B5B5E5C4B21E2E8A037 /* CALayer+Shadows.swift */ = {isa = PBXFileReference; includeInIndex = 1; lastKnownFileType = sourcecode.swift; path = "CALayer+Shadows.swift"; sourceTree = "<group>"; };
 		972323A5BBFAA5FAFFC07255BED169C6 /* CameraRecorder.swift */ = {isa = PBXFileReference; includeInIndex = 1; lastKnownFileType = sourcecode.swift; path = CameraRecorder.swift; sourceTree = "<group>"; };
 		98016F368369B2E2E0B75F48FF468231 /* EditionMenuCollectionView.swift */ = {isa = PBXFileReference; includeInIndex = 1; lastKnownFileType = sourcecode.swift; path = EditionMenuCollectionView.swift; sourceTree = "<group>"; };
-		9831168340B63F19B1956AF98D1535F7 /* KanvasCamera.framework */ = {isa = PBXFileReference; explicitFileType = wrapper.framework; includeInIndex = 0; name = KanvasCamera.framework; path = KanvasCamera.framework; sourceTree = BUILT_PRODUCTS_DIR; };
->>>>>>> 038d4101
+		9831168340B63F19B1956AF98D1535F7 /* KanvasCamera.framework */ = {isa = PBXFileReference; explicitFileType = wrapper.framework; includeInIndex = 0; path = KanvasCamera.framework; sourceTree = BUILT_PRODUCTS_DIR; };
 		98FD387DFA194173633270BAF1BCD859 /* FBSnapshotTestCase.modulemap */ = {isa = PBXFileReference; includeInIndex = 1; lastKnownFileType = sourcecode.module; path = FBSnapshotTestCase.modulemap; sourceTree = "<group>"; };
 		992205417B14741EF258E985569727ED /* MirrorFourFilter.swift */ = {isa = PBXFileReference; includeInIndex = 1; lastKnownFileType = sourcecode.swift; path = MirrorFourFilter.swift; sourceTree = "<group>"; };
 		9961C2C22A05C083CE5520A1B14D02BA /* EditionOption.swift */ = {isa = PBXFileReference; includeInIndex = 1; lastKnownFileType = sourcecode.swift; path = EditionOption.swift; sourceTree = "<group>"; };
 		9B233284383AF6968406119FF5CFB712 /* TumblrTheme.framework */ = {isa = PBXFileReference; explicitFileType = wrapper.framework; includeInIndex = 0; path = TumblrTheme.framework; sourceTree = BUILT_PRODUCTS_DIR; };
-<<<<<<< HEAD
-		9B4E7BBB5420996FEAB00E822DD28A69 /* ColorCollectionController.swift */ = {isa = PBXFileReference; includeInIndex = 1; lastKnownFileType = sourcecode.swift; path = ColorCollectionController.swift; sourceTree = "<group>"; };
-		9BA77E0E5C721CD7C47C678D3F815B4F /* KanvasCamera-prefix.pch */ = {isa = PBXFileReference; includeInIndex = 1; lastKnownFileType = sourcecode.c.h; path = "KanvasCamera-prefix.pch"; sourceTree = "<group>"; };
-		9CFAC598194B630F4F5F838375FE2C71 /* ColorPickerView.swift */ = {isa = PBXFileReference; includeInIndex = 1; lastKnownFileType = sourcecode.swift; path = ColorPickerView.swift; sourceTree = "<group>"; };
-		9D940727FF8FB9C785EB98E56350EF41 /* Podfile */ = {isa = PBXFileReference; explicitFileType = text.script.ruby; includeInIndex = 1; indentWidth = 2; name = Podfile; path = ../Podfile; sourceTree = SOURCE_ROOT; tabWidth = 2; xcLanguageSpecificationIdentifier = xcode.lang.ruby; };
-		9DB7C9AEF9C4626BAAE47DE5FC78CD2D /* Assets.xcassets */ = {isa = PBXFileReference; includeInIndex = 1; lastKnownFileType = folder.assetcatalog; name = Assets.xcassets; path = Resources/Assets.xcassets; sourceTree = "<group>"; };
-		9E26489502AD35476DE5C94D7DE9B46D /* TumblrTheme-umbrella.h */ = {isa = PBXFileReference; includeInIndex = 1; lastKnownFileType = sourcecode.c.h; path = "TumblrTheme-umbrella.h"; sourceTree = "<group>"; };
-		9FC841DA265112D384E7D31DAC83F0AB /* FilterItem.swift */ = {isa = PBXFileReference; includeInIndex = 1; lastKnownFileType = sourcecode.swift; path = FilterItem.swift; sourceTree = "<group>"; };
-		A08937E92D1799C964F618650F009277 /* RaveFilter.swift */ = {isa = PBXFileReference; includeInIndex = 1; lastKnownFileType = sourcecode.swift; path = RaveFilter.swift; sourceTree = "<group>"; };
-		A199572DEE5DAD7BCD6A938CD5D88D7C /* PostOptionsTagsDelegate.swift */ = {isa = PBXFileReference; includeInIndex = 1; lastKnownFileType = sourcecode.swift; path = PostOptionsTagsDelegate.swift; sourceTree = "<group>"; };
-		A1DEBA7AC05C600D5A8C69E99BC7491E /* SharedUI-prefix.pch */ = {isa = PBXFileReference; includeInIndex = 1; lastKnownFileType = sourcecode.c.h; path = "SharedUI-prefix.pch"; sourceTree = "<group>"; };
-		A23D2E4987EEF3CCAB31337ED9D3DE08 /* SharedUI-umbrella.h */ = {isa = PBXFileReference; includeInIndex = 1; lastKnownFileType = sourcecode.c.h; path = "SharedUI-umbrella.h"; sourceTree = "<group>"; };
-		A25844C26701FA4BCAEF64150B56777F /* UIImage+Compare.h */ = {isa = PBXFileReference; includeInIndex = 1; lastKnownFileType = sourcecode.c.h; name = "UIImage+Compare.h"; path = "FBSnapshotTestCase/Categories/UIImage+Compare.h"; sourceTree = "<group>"; };
-		A54CEF30FC1C2679392A3D5CD7EFDCE8 /* CALayer+Color.swift */ = {isa = PBXFileReference; includeInIndex = 1; lastKnownFileType = sourcecode.swift; path = "CALayer+Color.swift"; sourceTree = "<group>"; };
-		A575BB7B435C6A3EE3CAC325ED6F61C7 /* RoundedTexture.swift */ = {isa = PBXFileReference; includeInIndex = 1; lastKnownFileType = sourcecode.swift; path = RoundedTexture.swift; sourceTree = "<group>"; };
-		A5FC5F57DE241C947D4D0E12C6F8C106 /* UICollectionView+Cells.swift */ = {isa = PBXFileReference; includeInIndex = 1; lastKnownFileType = sourcecode.swift; path = "UICollectionView+Cells.swift"; sourceTree = "<group>"; };
-		A7DC2F4E8181463F0A3485FA24544514 /* Utils.podspec */ = {isa = PBXFileReference; explicitFileType = text.script.ruby; includeInIndex = 1; indentWidth = 2; path = Utils.podspec; sourceTree = "<group>"; tabWidth = 2; xcLanguageSpecificationIdentifier = xcode.lang.ruby; };
-		A837943685F7EAC671F7AAC4657DAC62 /* UIView+Layout.swift */ = {isa = PBXFileReference; includeInIndex = 1; lastKnownFileType = sourcecode.swift; path = "UIView+Layout.swift"; sourceTree = "<group>"; };
-		A839DBD61814548A213C8FDA88AE814B /* OptionsController.swift */ = {isa = PBXFileReference; includeInIndex = 1; lastKnownFileType = sourcecode.swift; path = OptionsController.swift; sourceTree = "<group>"; };
-		A8ED8E4C83FF369C883157B7CA628DCB /* CameraOption.swift */ = {isa = PBXFileReference; includeInIndex = 1; lastKnownFileType = sourcecode.swift; path = CameraOption.swift; sourceTree = "<group>"; };
-=======
 		9B932F047D26E13B47C72A85C63DFE13 /* ColorCollectionController.swift */ = {isa = PBXFileReference; includeInIndex = 1; lastKnownFileType = sourcecode.swift; path = ColorCollectionController.swift; sourceTree = "<group>"; };
 		9BE4B2EDEEA49FE44644C0467C68126B /* UIFont+ComposeFonts.swift */ = {isa = PBXFileReference; includeInIndex = 1; lastKnownFileType = sourcecode.swift; name = "UIFont+ComposeFonts.swift"; path = "Source/UIFont+ComposeFonts.swift"; sourceTree = "<group>"; };
-		9D940727FF8FB9C785EB98E56350EF41 /* Podfile */ = {isa = PBXFileReference; explicitFileType = text.script.ruby; includeInIndex = 1; indentWidth = 2; lastKnownFileType = text; name = Podfile; path = ../Podfile; sourceTree = SOURCE_ROOT; tabWidth = 2; xcLanguageSpecificationIdentifier = xcode.lang.ruby; };
+		9D940727FF8FB9C785EB98E56350EF41 /* Podfile */ = {isa = PBXFileReference; explicitFileType = text.script.ruby; includeInIndex = 1; indentWidth = 2; name = Podfile; path = ../Podfile; sourceTree = SOURCE_ROOT; tabWidth = 2; xcLanguageSpecificationIdentifier = xcode.lang.ruby; };
 		9DC1912B2F680DC60EB27E8B77291366 /* EditorViewController.swift */ = {isa = PBXFileReference; includeInIndex = 1; lastKnownFileType = sourcecode.swift; path = EditorViewController.swift; sourceTree = "<group>"; };
-		A21F5824C74195D7ED213D1D42DF388D /* SharedUI.podspec */ = {isa = PBXFileReference; explicitFileType = text.script.ruby; includeInIndex = 1; indentWidth = 2; lastKnownFileType = text; path = SharedUI.podspec; sourceTree = "<group>"; tabWidth = 2; xcLanguageSpecificationIdentifier = xcode.lang.ruby; };
+		A21F5824C74195D7ED213D1D42DF388D /* SharedUI.podspec */ = {isa = PBXFileReference; explicitFileType = text.script.ruby; includeInIndex = 1; indentWidth = 2; path = SharedUI.podspec; sourceTree = "<group>"; tabWidth = 2; xcLanguageSpecificationIdentifier = xcode.lang.ruby; };
 		A25844C26701FA4BCAEF64150B56777F /* UIImage+Compare.h */ = {isa = PBXFileReference; includeInIndex = 1; lastKnownFileType = sourcecode.c.h; name = "UIImage+Compare.h"; path = "FBSnapshotTestCase/Categories/UIImage+Compare.h"; sourceTree = "<group>"; };
 		A2A586EFAD0A7C6DB2B256E660275A97 /* UIColor+SharedColors.swift */ = {isa = PBXFileReference; includeInIndex = 1; lastKnownFileType = sourcecode.swift; name = "UIColor+SharedColors.swift"; path = "Source/UIColor+SharedColors.swift"; sourceTree = "<group>"; };
 		A3008CB88BDE0B6195ECBB656E76CA42 /* CameraController.swift */ = {isa = PBXFileReference; includeInIndex = 1; lastKnownFileType = sourcecode.swift; path = CameraController.swift; sourceTree = "<group>"; };
 		A3F5C954D7AB0B6333D46D4C3FB1955B /* CameraInputOutput.swift */ = {isa = PBXFileReference; includeInIndex = 1; lastKnownFileType = sourcecode.swift; path = CameraInputOutput.swift; sourceTree = "<group>"; };
-		A41FF6C285A592701096AD964EB5F547 /* KanvasCamera.podspec.json */ = {isa = PBXFileReference; includeInIndex = 1; path = KanvasCamera.podspec.json; sourceTree = "<group>"; };
+		A41FF6C285A592701096AD964EB5F547 /* KanvasCamera.podspec.json */ = {isa = PBXFileReference; includeInIndex = 1; lastKnownFileType = text.json; path = KanvasCamera.podspec.json; sourceTree = "<group>"; };
 		A55051E191BB7ACC6EE6C529C1F6FC13 /* ShaderUtilities.swift */ = {isa = PBXFileReference; includeInIndex = 1; lastKnownFileType = sourcecode.swift; path = ShaderUtilities.swift; sourceTree = "<group>"; };
 		A635EB7100C7D611F31EADB7BEB09F61 /* EditorTextController.swift */ = {isa = PBXFileReference; includeInIndex = 1; lastKnownFileType = sourcecode.swift; path = EditorTextController.swift; sourceTree = "<group>"; };
 		A7049DE7E19B88F8EB1631CCD4C849AF /* Utils-Info.plist */ = {isa = PBXFileReference; includeInIndex = 1; lastKnownFileType = text.plist.xml; path = "Utils-Info.plist"; sourceTree = "<group>"; };
 		A8A043D82C83EB18A8494B5B94B3F391 /* SuggestedTagsView.swift */ = {isa = PBXFileReference; includeInIndex = 1; lastKnownFileType = sourcecode.swift; path = SuggestedTagsView.swift; sourceTree = "<group>"; };
 		A987953D6EB23CCC6B9F570C88427C36 /* EditTagsView.swift */ = {isa = PBXFileReference; includeInIndex = 1; lastKnownFileType = sourcecode.swift; path = EditTagsView.swift; sourceTree = "<group>"; };
->>>>>>> 038d4101
 		AA172EA1A198EEFBE0794EACF7993C02 /* UIImage+Snapshot.m */ = {isa = PBXFileReference; includeInIndex = 1; lastKnownFileType = sourcecode.c.objc; name = "UIImage+Snapshot.m"; path = "FBSnapshotTestCase/Categories/UIImage+Snapshot.m"; sourceTree = "<group>"; };
 		AD0B81AC7DF4855803A0FA70985F8A99 /* FBSnapshotTestCasePlatform.m */ = {isa = PBXFileReference; includeInIndex = 1; lastKnownFileType = sourcecode.c.objc; name = FBSnapshotTestCasePlatform.m; path = FBSnapshotTestCase/FBSnapshotTestCasePlatform.m; sourceTree = "<group>"; };
-<<<<<<< HEAD
-		AD88BE453457CB22C833112F971A445C /* Marker.swift */ = {isa = PBXFileReference; includeInIndex = 1; lastKnownFileType = sourcecode.swift; path = Marker.swift; sourceTree = "<group>"; };
-		ADAECE9C26E9781C34E3D77D021DEA9D /* ContentTypeDetector.swift */ = {isa = PBXFileReference; includeInIndex = 1; lastKnownFileType = sourcecode.swift; name = ContentTypeDetector.swift; path = Source/ContentTypeDetector.swift; sourceTree = "<group>"; };
-		ADD43DC1D01CD54245FA762D63A3CF27 /* KanvasCamera-dummy.m */ = {isa = PBXFileReference; includeInIndex = 1; lastKnownFileType = sourcecode.c.objc; path = "KanvasCamera-dummy.m"; sourceTree = "<group>"; };
-		AE7780880969D6787D04EAE807A25033 /* CGRect+Center.swift */ = {isa = PBXFileReference; includeInIndex = 1; lastKnownFileType = sourcecode.swift; path = "CGRect+Center.swift"; sourceTree = "<group>"; };
-		B0606549A0AFF67F2681774D6AB0F094 /* SharedUI.podspec */ = {isa = PBXFileReference; explicitFileType = text.script.ruby; includeInIndex = 1; indentWidth = 2; path = SharedUI.podspec; sourceTree = "<group>"; tabWidth = 2; xcLanguageSpecificationIdentifier = xcode.lang.ruby; };
-		B133F234B95CF873AE850D0C7E57B610 /* Pods-KanvasCameraExample-umbrella.h */ = {isa = PBXFileReference; includeInIndex = 1; lastKnownFileType = sourcecode.c.h; path = "Pods-KanvasCameraExample-umbrella.h"; sourceTree = "<group>"; };
-		B2052A0732851F1FFE8D91366DAA687F /* KanvasUIImagePickerViewController.swift */ = {isa = PBXFileReference; includeInIndex = 1; lastKnownFileType = sourcecode.swift; path = KanvasUIImagePickerViewController.swift; sourceTree = "<group>"; };
-		B321C73955714AFB57F9DB8F1090071D /* Utils.framework */ = {isa = PBXFileReference; explicitFileType = wrapper.framework; includeInIndex = 0; path = Utils.framework; sourceTree = BUILT_PRODUCTS_DIR; };
-		B3223213B7A02CC3A62C6AF5299150F0 /* Array+Safety.swift */ = {isa = PBXFileReference; includeInIndex = 1; lastKnownFileType = sourcecode.swift; name = "Array+Safety.swift"; path = "Source/Array+Safety.swift"; sourceTree = "<group>"; };
-		B40E0612A7ECAFC19F9E2D394257568F /* String+HexColor.swift */ = {isa = PBXFileReference; includeInIndex = 1; lastKnownFileType = sourcecode.swift; name = "String+HexColor.swift"; path = "Source/String+HexColor.swift"; sourceTree = "<group>"; };
-		B502AEB4ABDD7D8BE33EA147318F6513 /* CameraPreviewViewController.swift */ = {isa = PBXFileReference; includeInIndex = 1; lastKnownFileType = sourcecode.swift; path = CameraPreviewViewController.swift; sourceTree = "<group>"; };
-		B51B01CBCDDEF80D118ECDA60C720372 /* CameraInputController.swift */ = {isa = PBXFileReference; includeInIndex = 1; lastKnownFileType = sourcecode.swift; path = CameraInputController.swift; sourceTree = "<group>"; };
-		B5CEC467BCD038E6E6EAF37D1994B4E2 /* MediaInfo.swift */ = {isa = PBXFileReference; includeInIndex = 1; lastKnownFileType = sourcecode.swift; path = MediaInfo.swift; sourceTree = "<group>"; };
-		B6CE2AB00516EA9A38803794A415AB32 /* UIViewController+Load.swift */ = {isa = PBXFileReference; includeInIndex = 1; lastKnownFileType = sourcecode.swift; path = "UIViewController+Load.swift"; sourceTree = "<group>"; };
-		B70F3BFA5A7717186ECA13ED4AE75F66 /* DrawingView.swift */ = {isa = PBXFileReference; includeInIndex = 1; lastKnownFileType = sourcecode.swift; path = DrawingView.swift; sourceTree = "<group>"; };
-		B7F49FAC341835D870E1D2025D238A44 /* CameraView.swift */ = {isa = PBXFileReference; includeInIndex = 1; lastKnownFileType = sourcecode.swift; path = CameraView.swift; sourceTree = "<group>"; };
-		B86B5AE5D87628C003F83515DA51DD71 /* NavigationBarStyleDefining.swift */ = {isa = PBXFileReference; includeInIndex = 1; lastKnownFileType = sourcecode.swift; name = NavigationBarStyleDefining.swift; path = Source/NavigationBarStyleDefining.swift; sourceTree = "<group>"; };
-		BBB881D3D26B6A95761E4BD447551FFC /* KanvasCameraStrings.swift */ = {isa = PBXFileReference; includeInIndex = 1; lastKnownFileType = sourcecode.swift; path = KanvasCameraStrings.swift; sourceTree = "<group>"; };
-		BBE42C263C2B257CA31F48560DE2F8F1 /* MovableTextView.swift */ = {isa = PBXFileReference; includeInIndex = 1; lastKnownFileType = sourcecode.swift; path = MovableTextView.swift; sourceTree = "<group>"; };
-		BC4CD028F6DB2E2137A7447B9D684CAE /* DrawingController.swift */ = {isa = PBXFileReference; includeInIndex = 1; lastKnownFileType = sourcecode.swift; path = DrawingController.swift; sourceTree = "<group>"; };
-=======
 		AD56BC6F3FE5241CD187BDF9070BE805 /* PostOptionsConstants.swift */ = {isa = PBXFileReference; includeInIndex = 1; lastKnownFileType = sourcecode.swift; path = PostOptionsConstants.swift; sourceTree = "<group>"; };
 		AE778136563EC79391A11BFC5EB26A91 /* VideoOutputHandler.swift */ = {isa = PBXFileReference; includeInIndex = 1; lastKnownFileType = sourcecode.swift; path = VideoOutputHandler.swift; sourceTree = "<group>"; };
 		B0BF317EC5391B76DD88EA07C2E1C03F /* ExtendedButton.swift */ = {isa = PBXFileReference; includeInIndex = 1; lastKnownFileType = sourcecode.swift; path = ExtendedButton.swift; sourceTree = "<group>"; };
 		B133F234B95CF873AE850D0C7E57B610 /* Pods-KanvasCameraExample-umbrella.h */ = {isa = PBXFileReference; includeInIndex = 1; lastKnownFileType = sourcecode.c.h; path = "Pods-KanvasCameraExample-umbrella.h"; sourceTree = "<group>"; };
 		B2F70CFA219C055FC59ADF33F0076906 /* PhotoOutputHandler.swift */ = {isa = PBXFileReference; includeInIndex = 1; lastKnownFileType = sourcecode.swift; path = PhotoOutputHandler.swift; sourceTree = "<group>"; };
 		B30D3662773FF8DCD8DDB6995832B420 /* TMUserInterfaceIdiom.swift */ = {isa = PBXFileReference; includeInIndex = 1; lastKnownFileType = sourcecode.swift; name = TMUserInterfaceIdiom.swift; path = Source/TMUserInterfaceIdiom.swift; sourceTree = "<group>"; };
-		B321C73955714AFB57F9DB8F1090071D /* Utils.framework */ = {isa = PBXFileReference; explicitFileType = wrapper.framework; includeInIndex = 0; name = Utils.framework; path = Utils.framework; sourceTree = BUILT_PRODUCTS_DIR; };
+		B321C73955714AFB57F9DB8F1090071D /* Utils.framework */ = {isa = PBXFileReference; explicitFileType = wrapper.framework; includeInIndex = 0; path = Utils.framework; sourceTree = BUILT_PRODUCTS_DIR; };
 		B422852837FB0642E19589DB41314485 /* UIView+Layout.swift */ = {isa = PBXFileReference; includeInIndex = 1; lastKnownFileType = sourcecode.swift; path = "UIView+Layout.swift"; sourceTree = "<group>"; };
 		B42A1834E88A05AE7933705864ABF334 /* StatusBarStyleDefining.swift */ = {isa = PBXFileReference; includeInIndex = 1; lastKnownFileType = sourcecode.swift; name = StatusBarStyleDefining.swift; path = Source/StatusBarStyleDefining.swift; sourceTree = "<group>"; };
 		B4508B00015023B59154C105862398A2 /* CameraFilterCollectionController.swift */ = {isa = PBXFileReference; includeInIndex = 1; lastKnownFileType = sourcecode.swift; path = CameraFilterCollectionController.swift; sourceTree = "<group>"; };
@@ -731,7 +576,6 @@
 		B7466F76D3473E0F09DB9DDFD03CC2AE /* GLMediaExporter.swift */ = {isa = PBXFileReference; includeInIndex = 1; lastKnownFileType = sourcecode.swift; path = GLMediaExporter.swift; sourceTree = "<group>"; };
 		B7F909317E58EF8585BEC77F9ED8A653 /* ShowModalFromTopAnimator.swift */ = {isa = PBXFileReference; includeInIndex = 1; lastKnownFileType = sourcecode.swift; name = ShowModalFromTopAnimator.swift; path = Source/ShowModalFromTopAnimator.swift; sourceTree = "<group>"; };
 		BC586A763FEAE49A4E06D584A23B4390 /* CameraPreviewView.swift */ = {isa = PBXFileReference; includeInIndex = 1; lastKnownFileType = sourcecode.swift; path = CameraPreviewView.swift; sourceTree = "<group>"; };
->>>>>>> 038d4101
 		BC944AAEAF15A8E42A88653064AF4C0E /* Pods-KanvasCameraExampleTests-acknowledgements.markdown */ = {isa = PBXFileReference; includeInIndex = 1; lastKnownFileType = text; path = "Pods-KanvasCameraExampleTests-acknowledgements.markdown"; sourceTree = "<group>"; };
 		BCCFF2BE86CD97937B0EFA84368D076C /* RaveFilter.swift */ = {isa = PBXFileReference; includeInIndex = 1; lastKnownFileType = sourcecode.swift; path = RaveFilter.swift; sourceTree = "<group>"; };
 		C13C3C8B0222A444E23C7C33608D9406 /* ColorCollectionView.swift */ = {isa = PBXFileReference; includeInIndex = 1; lastKnownFileType = sourcecode.swift; path = ColorCollectionView.swift; sourceTree = "<group>"; };
@@ -790,18 +634,8 @@
 		EB650864B416AD9C16CC66A8E69D8544 /* Pods-KanvasCameraExample-frameworks.sh */ = {isa = PBXFileReference; includeInIndex = 1; lastKnownFileType = text.script.sh; path = "Pods-KanvasCameraExample-frameworks.sh"; sourceTree = "<group>"; };
 		EC4E21110729C7A0E309C3DB073D1ECD /* Pods-KanvasCameraExample-Info.plist */ = {isa = PBXFileReference; includeInIndex = 1; lastKnownFileType = text.plist.xml; path = "Pods-KanvasCameraExample-Info.plist"; sourceTree = "<group>"; };
 		ECE5B5B0DC50198EEB82E1C8FD9447FE /* Shader.swift */ = {isa = PBXFileReference; includeInIndex = 1; lastKnownFileType = sourcecode.swift; path = Shader.swift; sourceTree = "<group>"; };
-		EF462F45CF371B052E0E91E92595E4F8 /* Shaders */ = {isa = PBXFileReference; includeInIndex = 1; name = Shaders; path = Resources/Shaders; sourceTree = "<group>"; };
+		EF462F45CF371B052E0E91E92595E4F8 /* Shaders */ = {isa = PBXFileReference; includeInIndex = 1; lastKnownFileType = folder; name = Shaders; path = Resources/Shaders; sourceTree = "<group>"; };
 		EF53D290F564A9B10CEF56C9DC2010F2 /* UIImage+Compare.m */ = {isa = PBXFileReference; includeInIndex = 1; lastKnownFileType = sourcecode.c.objc; name = "UIImage+Compare.m"; path = "FBSnapshotTestCase/Categories/UIImage+Compare.m"; sourceTree = "<group>"; };
-<<<<<<< HEAD
-		EFA16E634D6830A4F46E2218790C3C7A /* StrokeSelectorView.swift */ = {isa = PBXFileReference; includeInIndex = 1; lastKnownFileType = sourcecode.swift; path = StrokeSelectorView.swift; sourceTree = "<group>"; };
-		F318416AFF79B9459F643AC3243FD2B0 /* SharedUI.modulemap */ = {isa = PBXFileReference; includeInIndex = 1; lastKnownFileType = sourcecode.module; path = SharedUI.modulemap; sourceTree = "<group>"; };
-		F467D01395343845B7F122671F4541F0 /* EditorFilterCollectionController.swift */ = {isa = PBXFileReference; includeInIndex = 1; lastKnownFileType = sourcecode.swift; path = EditorFilterCollectionController.swift; sourceTree = "<group>"; };
-		F469DD6D2554D0D212B165C38771BBF2 /* EditionOption.swift */ = {isa = PBXFileReference; includeInIndex = 1; lastKnownFileType = sourcecode.swift; path = EditionOption.swift; sourceTree = "<group>"; };
-		F584D43C896BE7BC70497BAEE6002F22 /* Utils-dummy.m */ = {isa = PBXFileReference; includeInIndex = 1; lastKnownFileType = sourcecode.c.objc; path = "Utils-dummy.m"; sourceTree = "<group>"; };
-		F72DA546C2B714772A274EE1B8F0C8D8 /* TagsViewTagCell.swift */ = {isa = PBXFileReference; includeInIndex = 1; lastKnownFileType = sourcecode.swift; path = TagsViewTagCell.swift; sourceTree = "<group>"; };
-		F8455B29824CFF08819E134EFBC71561 /* KanvasCamera.podspec.json */ = {isa = PBXFileReference; includeInIndex = 1; lastKnownFileType = text.json; path = KanvasCamera.podspec.json; sourceTree = "<group>"; };
-		F857260115A38228B51B613F9ECE49B2 /* TextureSelectorController.swift */ = {isa = PBXFileReference; includeInIndex = 1; lastKnownFileType = sourcecode.swift; path = TextureSelectorController.swift; sourceTree = "<group>"; };
-=======
 		EF8A427EA89F607FCA5413F324270937 /* HorizontalCollectionLayout.swift */ = {isa = PBXFileReference; includeInIndex = 1; lastKnownFileType = sourcecode.swift; path = HorizontalCollectionLayout.swift; sourceTree = "<group>"; };
 		EFE3DCDC2FBDD99CE084DB639F006D8A /* RoundedTexture.swift */ = {isa = PBXFileReference; includeInIndex = 1; lastKnownFileType = sourcecode.swift; path = RoundedTexture.swift; sourceTree = "<group>"; };
 		F23626029B1D9BAE67C2F154EA1DAE05 /* ChromaFilter.swift */ = {isa = PBXFileReference; includeInIndex = 1; lastKnownFileType = sourcecode.swift; path = ChromaFilter.swift; sourceTree = "<group>"; };
@@ -815,7 +649,6 @@
 		F6926C5CDA8C3725D9D7E4A557A46F39 /* EditorFilterCollectionController.swift */ = {isa = PBXFileReference; includeInIndex = 1; lastKnownFileType = sourcecode.swift; path = EditorFilterCollectionController.swift; sourceTree = "<group>"; };
 		F849E481EFEB0A3629B4B6CBD9E1FD07 /* EMInterferenceFilter.swift */ = {isa = PBXFileReference; includeInIndex = 1; lastKnownFileType = sourcecode.swift; path = EMInterferenceFilter.swift; sourceTree = "<group>"; };
 		F85B0CCF16C3D3E7A9847D8406FEF099 /* WaveFilter.swift */ = {isa = PBXFileReference; includeInIndex = 1; lastKnownFileType = sourcecode.swift; path = WaveFilter.swift; sourceTree = "<group>"; };
->>>>>>> 038d4101
 		FA5E750D777F8812B73B90F8308F9F11 /* Pods-KanvasCameraExample.release.xcconfig */ = {isa = PBXFileReference; includeInIndex = 1; lastKnownFileType = text.xcconfig; path = "Pods-KanvasCameraExample.release.xcconfig"; sourceTree = "<group>"; };
 		FD26F7A19F532E2053F14063C256BE4D /* OptionsController.swift */ = {isa = PBXFileReference; includeInIndex = 1; lastKnownFileType = sourcecode.swift; path = OptionsController.swift; sourceTree = "<group>"; };
 		FD78E82E01A1E6828FAB1E15BADC157E /* CameraOption.swift */ = {isa = PBXFileReference; includeInIndex = 1; lastKnownFileType = sourcecode.swift; path = CameraOption.swift; sourceTree = "<group>"; };
@@ -895,62 +728,7 @@
 /* End PBXFrameworksBuildPhase section */
 
 /* Begin PBXGroup section */
-<<<<<<< HEAD
-		031E9127AEF952DBDBF9DC319E32E8F1 /* Filter instances */ = {
-			isa = PBXGroup;
-			children = (
-				D7D5BF0623A45404831C3D4C5AF8B869 /* ChromaFilter.swift */,
-				E4E34F4FCF5029FE058D8AA29DCB1A55 /* EMInterferenceFilter.swift */,
-				1C3011EF0096858D48E65C87AB6D53C2 /* FilmFilter.swift */,
-				041B8F7C7CDB6DC9A9CC62C4CF7DADF2 /* GrayscaleFilter.swift */,
-				7B57BD5B932843008664A4353072C77E /* ImagePoolFilter.swift */,
-				4E3967B189CD127B64682DDC783C95DA /* LegoFilter.swift */,
-				7855BC5476ED9207DB26841BFA384D3D /* LightLeaksFilter.swift */,
-				E8E851ACD4CE259A678C95161554495F /* MangaFilter.swift */,
-				95ACDA7FA610A347295BF3B44FCAD4C1 /* MirrorFourFilter.swift */,
-				22166B61412443D16CB5A98A769124A9 /* MirrorTwoFilter.swift */,
-				2917383C97378C95462B83E46A44A915 /* PlasmaFilter.swift */,
-				A08937E92D1799C964F618650F009277 /* RaveFilter.swift */,
-				3C117E285291E9E0F9BB5317AE244306 /* RGBFilter.swift */,
-				D045976C5B790D6CF5A45FD41AA5DA6F /* ToonFilter.swift */,
-				861A4FB4BAA5C76F9D27DE0A9E379ACC /* WaveFilter.swift */,
-				46FCF3DD7C8EF7A4B8FB8028E3A292CF /* WavePoolFilter.swift */,
-			);
-			path = "Filter instances";
-			sourceTree = "<group>";
-		};
-		073AEF9E1CCAD35DD93D608987946E3D /* Camera */ = {
-			isa = PBXGroup;
-			children = (
-				615BCEEB5BE71932B6D812D0FB122FD9 /* CameraController.swift */,
-				B51B01CBCDDEF80D118ECDA60C720372 /* CameraInputController.swift */,
-				786F4677A186102F31174740A03F9ACD /* CameraInputControllerDelegate.swift */,
-				78E659D8B6BBB3E0777F1A81BD996954 /* CameraInputOutput.swift */,
-				B7F49FAC341835D870E1D2025D238A44 /* CameraView.swift */,
-				3AF9168F692C2606C7992424BA9D347A /* CameraZoomHandler.swift */,
-				26B74FE17103970900F60E6D3D440191 /* FilteredInputViewController.swift */,
-				4954EAF9C6CE389C58697D90E938CB38 /* ImagePreviewController.swift */,
-				B2052A0732851F1FFE8D91366DAA687F /* KanvasUIImagePickerViewController.swift */,
-				208C5FAE81028F51112B591D74BB283A /* Filters */,
-			);
-			name = Camera;
-			path = Classes/Camera;
-			sourceTree = "<group>";
-		};
-		0EBEF4672CFC77108FB67CEE84A6A88A /* Analytics */ = {
-			isa = PBXGroup;
-			children = (
-				2F43DE4F89D4705A72FA1FEF0B695957 /* KanvasCameraAnalyticsProvider.swift */,
-				B5CEC467BCD038E6E6EAF37D1994B4E2 /* MediaInfo.swift */,
-			);
-			name = Analytics;
-			path = Classes/Analytics;
-			sourceTree = "<group>";
-		};
-		0F52D821E050481C85F790ED9D9A4EC3 /* TextureSelector */ = {
-=======
 		03632308CDB565282398EF126477EC88 /* SharedUI */ = {
->>>>>>> 038d4101
 			isa = PBXGroup;
 			children = (
 				F3A1F41E37E1B0B67E837835B625E8C7 /* ColorPickerViewController.swift */,
@@ -973,12 +751,8 @@
 				C87C61378987FCECC2498EC39D5A1CDB /* Support Files */,
 				C9B779CF8EA75FD55DB44089E4940FC3 /* Tags */,
 			);
-<<<<<<< HEAD
-			path = TextureSelector;
-=======
 			name = SharedUI;
 			path = ../../../SharedUI;
->>>>>>> 038d4101
 			sourceTree = "<group>";
 		};
 		08EA47AC29F5DEFFAF5A60E0240820C5 /* Options */ = {
@@ -1017,79 +791,6 @@
 			path = Filters;
 			sourceTree = "<group>";
 		};
-<<<<<<< HEAD
-		2247346B7AC2BF2ED5AE8450754B44FB /* OpenGL */ = {
-			isa = PBXGroup;
-			children = (
-				CA1504F607BC03329888E7BD6C3BCCBD /* CVPixelBuffer+copy.swift */,
-				8101042F55BC8F51BC7174C04A4A6A39 /* CVPixelBuffer+sampleBuffer.swift */,
-				8423EF29F0DF7BD856907FA7D36CA825 /* FilterFactory.swift */,
-				CCA68957C7E06EE297ACEC62D750DBA7 /* FilterType.swift */,
-				495F0767C10203C0434A3BB1211BB44E /* GLMediaExporter.swift */,
-				5F8F5888B52640A131871B4B2D44A6E2 /* GLPixelBufferView.swift */,
-				E662B9AB81153570AC6A9BE3B7559D1E /* GLPlayer.swift */,
-				05477B0F04ED74DE18F418C257927FB3 /* GLRenderer.swift */,
-				602B8C1197D9F495F1F2EDD2D5871CAC /* GLVideoCompositor.swift */,
-				C1563A2D709E0876C88E6D8BF13A4DE1 /* NumTypes+Conversion.swift */,
-				3830B017C8B5988347A0F139B0629870 /* Shader.swift */,
-				86266F8011EC57C647AF84B101CDC6E1 /* ShaderUtilities.swift */,
-				02AF96F2D3028ACF16202BEFEF6C5EBD /* UIImage+PixelBuffer.swift */,
-				031E9127AEF952DBDBF9DC319E32E8F1 /* Filter instances */,
-				32CB0B10EE734D7D2BB6D848539A5FEB /* Filters */,
-			);
-			name = OpenGL;
-			path = Classes/OpenGL;
-			sourceTree = "<group>";
-		};
-		30AC477F38A99D72450494546FB618B3 /* MediaClips */ = {
-			isa = PBXGroup;
-			children = (
-				DD5BAD515063827DDEA27A8E705E7055 /* MediaClip.swift */,
-				904E3BDCC25430B29B58F4B9E08B2D84 /* MediaClipsCollectionCell.swift */,
-				3170D25896414FC7F5B16EA6F9BE6112 /* MediaClipsCollectionController.swift */,
-				7313D6621BA5E87F2BA5427995213D8D /* MediaClipsCollectionView.swift */,
-				FCE345DE9DBECBC5F638805C6720C10A /* MediaClipsEditorView.swift */,
-				59AF5EA5A1A991EBB0580EF822D7B5B7 /* MediaClipsEditorViewController.swift */,
-			);
-			name = MediaClips;
-			path = Classes/MediaClips;
-			sourceTree = "<group>";
-		};
-		32CB0B10EE734D7D2BB6D848539A5FEB /* Filters */ = {
-			isa = PBXGroup;
-			children = (
-				AD0085F8BB08E7543D961102D903265E /* Filter.swift */,
-				0E5C57B99109A41F4329C9FB3624807B /* FilterProtocol.swift */,
-				70785A4F47B0DB4A072B558F476B046A /* GLError.swift */,
-				C1A92E2484A7374B03E458D17102E008 /* GroupFilter.swift */,
-			);
-			path = Filters;
-			sourceTree = "<group>";
-		};
-		35A4B69A8EA71C64CEC9FC8DD15E6D68 /* ModeSelector */ = {
-			isa = PBXGroup;
-			children = (
-				6AF538FC79C776285336015D927C9CF6 /* MediaPickerButtonView.swift */,
-				003D85AAA2A9CB93544151F1B163FCBE /* ModeButtonView.swift */,
-				6CDFAEAFDAFD3AF5695658AF9893AFA7 /* ModeSelectorAndShootController.swift */,
-				24FBB30C1C9118659EEE19BB8BC99EFF /* ModeSelectorAndShootView.swift */,
-				CE601258EE59C821ABB0C3D879D2707F /* ShootButtonView.swift */,
-			);
-			name = ModeSelector;
-			path = Classes/ModeSelector;
-			sourceTree = "<group>";
-		};
-		35DFB24BA83F8004D3F23073A8F62EFA /* HorizontalCollectionView */ = {
-			isa = PBXGroup;
-			children = (
-				7F338358602B436C8A048CF9657000B1 /* HorizontalCollectionLayout.swift */,
-				3B9A8AE8F8334B4241C37A1BF3618095 /* HorizontalCollectionView.swift */,
-			);
-			path = HorizontalCollectionView;
-			sourceTree = "<group>";
-		};
-=======
->>>>>>> 038d4101
 		45E4BEB48F67ECE4946F86A2669DF19F /* Support Files */ = {
 			isa = PBXGroup;
 			children = (
@@ -1110,29 +811,8 @@
 				7B78B9ABD487C274E700589660A151A5 /* KanvasCameraAnalyticsProvider.swift */,
 				604AFFE782D1994E1BF72373EE88136D /* MediaInfo.swift */,
 			);
-<<<<<<< HEAD
-			name = Pod;
-			sourceTree = "<group>";
-		};
-		52E6B013CDA8CF323D81BC837FD4E9B0 /* Drawing */ = {
-			isa = PBXGroup;
-			children = (
-				C88E3E805837650990DAE19B278B4CF1 /* CircularImageView.swift */,
-				9546291D7C3202E446E6E630D35221F4 /* ColorDrop.swift */,
-				E27591B45431F1B60649C0C7FB1D24D9 /* DrawingCanvas.swift */,
-				BC4CD028F6DB2E2137A7447B9D684CAE /* DrawingController.swift */,
-				B70F3BFA5A7717186ECA13ED4AE75F66 /* DrawingView.swift */,
-				7550E1DDC5515F69E0848EA3374E45BD /* ColorCollection */,
-				5CAD35D092F8F2118A3491A1211F63D9 /* ColorPicker */,
-				91EFD247F7A5AAF242192CA4943A382F /* StrokeSelector */,
-				D13195F40170F978162A126FCA69DC72 /* Textures */,
-				0F52D821E050481C85F790ED9D9A4EC3 /* TextureSelector */,
-			);
-			path = Drawing;
-=======
 			name = Analytics;
 			path = Classes/Analytics;
->>>>>>> 038d4101
 			sourceTree = "<group>";
 		};
 		572840308FF31801162EC238F3EA58AD /* Frameworks */ = {
@@ -1152,7 +832,6 @@
 				E2D9C2D9F1778530D3C5CA3D96E3CB65 /* TextureSelectorController.swift */,
 				B54D21A7DC6280A16F628B243201A9A1 /* TextureSelectorView.swift */,
 			);
-			name = TextureSelector;
 			path = TextureSelector;
 			sourceTree = "<group>";
 		};
@@ -1165,12 +844,7 @@
 				3BA3780694B62E2CF9C5BDD43AE4AE36 /* Sharpie.swift */,
 				0F82F61D5B58B4C9D201229C7847BAB6 /* Texture.swift */,
 			);
-<<<<<<< HEAD
-			path = ColorPicker;
-=======
-			name = Textures;
 			path = Textures;
->>>>>>> 038d4101
 			sourceTree = "<group>";
 		};
 		5CD8883AFFB5FF3EC214B37DF2D9A610 /* Pods-KanvasCameraExample */ = {
@@ -1214,11 +888,11 @@
 				A635EB7100C7D611F31EADB7BEB09F61 /* EditorTextController.swift */,
 				26CD2B48CF30D559E843BB338469F3D6 /* EditorTextView.swift */,
 				31941E155F245EEFF1570B47895066F7 /* MovableTextView.swift */,
+				6505F51E2333B9DD001952E8 /* StylableTextView.swift */,
 				8BAA1DF36A4D99A3B0450E4ED799FE11 /* TextCanvas.swift */,
 				0E0F91ED023B8945195EBEA70326AE7B /* TextOptions.swift */,
 				404334831815B8BB60076C67E706A7D4 /* ViewTransformations.swift */,
 			);
-			name = Text;
 			path = Text;
 			sourceTree = "<group>";
 		};
@@ -1297,9 +971,6 @@
 				6072D4E814DE302D0CE585EF608D6441 /* TumblrTheme-prefix.pch */,
 				09047F72FF04E957899434B983692560 /* TumblrTheme-umbrella.h */,
 			);
-<<<<<<< HEAD
-			path = ColorCollection;
-=======
 			name = "Support Files";
 			path = "../KanvasCamera/KanvasCameraExample/Pods/Target Support Files/TumblrTheme";
 			sourceTree = "<group>";
@@ -1310,7 +981,6 @@
 				1256107E93D3079775B65F1666BBE6FC /* Assets.xcassets */,
 			);
 			name = Resources;
->>>>>>> 038d4101
 			sourceTree = "<group>";
 		};
 		820C839EC049005CB82FAAF13AFDCB95 /* SwiftSupport */ = {
@@ -1324,35 +994,9 @@
 		861CEB8898F72DBAECBCA8DE8C8EC760 /* ColorThief */ = {
 			isa = PBXGroup;
 			children = (
-<<<<<<< HEAD
-				EBE1E6B8586B2AFC4C9CA518F6A7C3CB /* Array+Move.swift */,
-				6FE0037D67AB59A7A750850A8DB69BB9 /* Array+Object.swift */,
-				65A87B5B2332B2F80006E341 /* Array+Rotate.swift */,
-				764C9EDE1CB350F8F1F58A2953FCBD3E /* AVURLAsset+Thumbnail.swift */,
-				7C79025E383ABC18C410A8DD1E3CAA1B /* CALayer+CGImage.swift */,
-				A54CEF30FC1C2679392A3D5CD7EFDCE8 /* CALayer+Color.swift */,
-				701ADA901CEC1A32EAA488BBAD157036 /* CALayer+Shadows.swift */,
-				AE7780880969D6787D04EAE807A25033 /* CGRect+Center.swift */,
-				57B7117FCB4BE985863153F4C8735E5F /* ClosedRange+Clamp.swift */,
-				91B60FA895C86F91673DBE2740CB36AD /* IndexPath+Order.swift */,
-				6568749E0988A2D6FE6A08F6F6819E51 /* NSURL+Media.swift */,
-				A5FC5F57DE241C947D4D0E12C6F8C106 /* UICollectionView+Cells.swift */,
-				26DF23EED5FDB3498D35727994CD6167 /* UIColor+Lerp.swift */,
-				65A87B5C2332B2F80006E341 /* UIFont+Fonts.swift */,
-				D51C383F91E8FF3A6537809CF5071CCF /* UIFont+Utils.swift */,
-				AC99A3177AF98170E313649DD47DE266 /* UIImage+Camera.swift */,
-				496A7DCC199E77C50B585AF28E46D039 /* UIImage+DominantColors.swift */,
-				7CFB1A68F323DC0F3D20DD1DEF86C3F9 /* UIImage+FlipLeftMirrored.swift */,
-				07B8121C90CDB4BDB204F3FEEDC596C5 /* UITextView+TextOptions.swift */,
-				45400C6C3ECB41AE9D3B3C46D78965F8 /* UIView+Image.swift */,
-				A837943685F7EAC671F7AAC4657DAC62 /* UIView+Layout.swift */,
-				B6CE2AB00516EA9A38803794A415AB32 /* UIViewController+Load.swift */,
-=======
 				78D13AA77AAB424A100AF9A7B66CF14F /* ColorThief.swift */,
 				1CA07009B364D727172FCD5604845A5E /* MMCQ.swift */,
->>>>>>> 038d4101
-			);
-			name = ColorThief;
+			);
 			path = ColorThief;
 			sourceTree = "<group>";
 		};
@@ -1377,12 +1021,8 @@
 				B00D2BC6DB1D14ED3888428A59A094ED /* Support Files */,
 				73CC0EF8FA44614BAEFACB021357D219 /* Utility */,
 			);
-<<<<<<< HEAD
-			path = StrokeSelector;
-=======
 			name = KanvasCamera;
 			path = ../..;
->>>>>>> 038d4101
 			sourceTree = "<group>";
 		};
 		92B9827D134822FECA2FBE88A0585CBA /* FBSnapshotTestCase */ = {
@@ -1454,7 +1094,6 @@
 				9B932F047D26E13B47C72A85C63DFE13 /* ColorCollectionController.swift */,
 				C13C3C8B0222A444E23C7C33608D9406 /* ColorCollectionView.swift */,
 			);
-			name = ColorCollection;
 			path = ColorCollection;
 			sourceTree = "<group>";
 		};
@@ -1493,17 +1132,6 @@
 		A45E0965CF0DC50964AABCB92F26EB97 /* Utils */ = {
 			isa = PBXGroup;
 			children = (
-<<<<<<< HEAD
-				6C2D1A1B907BB352D88503903B79769E /* EditorTextController.swift */,
-				3A95BD7D29FA35FDF177EE927D2181FD /* EditorTextView.swift */,
-				BBE42C263C2B257CA31F48560DE2F8F1 /* MovableTextView.swift */,
-				65A87B5F2332B31E0006E341 /* StylableTextView.swift */,
-				05C5E0D5B64D1FC1EE13459996CC9B93 /* TextCanvas.swift */,
-				0D3D171C23B4F2E452A6FCB0FF5C4194 /* TextOptions.swift */,
-				9558AF3913BD0E405E3AB184DC9609D3 /* ViewTransformations.swift */,
-			);
-			path = Text;
-=======
 				53473D8E88622C8EB7F1DA203619EE4B /* Array+Safety.swift */,
 				2615826682D13BED02AE657ADF6B1774 /* CGSize+Utils.swift */,
 				DF050FFACF0F8D0A3B554F454D8CB39D /* ContentTypeDetector.swift */,
@@ -1517,7 +1145,6 @@
 			);
 			name = Utils;
 			path = ../../../Utils;
->>>>>>> 038d4101
 			sourceTree = "<group>";
 		};
 		A7988C0F9D775D7A3EE0FEF15D8577DD /* ColorPicker */ = {
@@ -1526,7 +1153,6 @@
 				51A3DE9EF183FA37AADC6D80213FC3F4 /* ColorPickerController.swift */,
 				10E04E67F54DC879270EAA05167F1662 /* ColorPickerView.swift */,
 			);
-			name = ColorPicker;
 			path = ColorPicker;
 			sourceTree = "<group>";
 		};
@@ -1550,7 +1176,6 @@
 				F85B0CCF16C3D3E7A9847D8406FEF099 /* WaveFilter.swift */,
 				7F39FB75A80651CD8E363932056D4158 /* WavePoolFilter.swift */,
 			);
-			name = "Filter instances";
 			path = "Filter instances";
 			sourceTree = "<group>";
 		};
@@ -1586,11 +1211,7 @@
 			children = (
 				A41FF6C285A592701096AD964EB5F547 /* KanvasCamera.podspec.json */,
 			);
-<<<<<<< HEAD
-			path = ColorThief;
-=======
 			name = Pod;
->>>>>>> 038d4101
 			sourceTree = "<group>";
 		};
 		B999FF9D2773824F48147803C69F9383 /* HorizontalCollectionView */ = {
@@ -1599,7 +1220,6 @@
 				EF8A427EA89F607FCA5413F324270937 /* HorizontalCollectionLayout.swift */,
 				5725F6ACA69D451BA0451664649622DC /* HorizontalCollectionView.swift */,
 			);
-			name = HorizontalCollectionView;
 			path = HorizontalCollectionView;
 			sourceTree = "<group>";
 		};
@@ -1611,7 +1231,6 @@
 				145E9FD5FE92AE713DE3A2B02BEFA908 /* FilterSettingsController.swift */,
 				D5F4DACFAA1724E1879310CF44D1E57E /* FilterSettingsView.swift */,
 			);
-			name = Filters;
 			path = Filters;
 			sourceTree = "<group>";
 		};
@@ -1633,11 +1252,7 @@
 			children = (
 				A21F5824C74195D7ED213D1D42DF388D /* SharedUI.podspec */,
 			);
-<<<<<<< HEAD
-			path = Textures;
-=======
 			name = Pod;
->>>>>>> 038d4101
 			sourceTree = "<group>";
 		};
 		C5F83BEA1BC9BDA430913A6CF1008BE0 /* OpenGL */ = {
@@ -1668,6 +1283,7 @@
 			children = (
 				8FC7D53828EDA2B5150A10281495116A /* Array+Move.swift */,
 				508A8CD9D27B99E61188EEFC99FA9B0A /* Array+Object.swift */,
+				6505F51A2333B9CA001952E8 /* Array+Rotate.swift */,
 				E7476709B3F079A1910492563956D733 /* AVURLAsset+Thumbnail.swift */,
 				C6D7E030CE894426EF91F99C9D608BB1 /* CALayer+CGImage.swift */,
 				D93ED2A3415697454970F0D4FC156A9C /* CALayer+Color.swift */,
@@ -1679,6 +1295,7 @@
 				CB8545EC5FACCC3679F89BA67F740DA1 /* NSURL+Media.swift */,
 				59858BC20BCB12D4B5CD82D4E4CC4338 /* UICollectionView+Cells.swift */,
 				017B687B1E68DAD130011EECDDC136E4 /* UIColor+Lerp.swift */,
+				6505F51B2333B9CA001952E8 /* UIFont+Fonts.swift */,
 				8BE5F40F22F79B78105E79AD94D59849 /* UIFont+Utils.swift */,
 				8096A9DC9B6409DECAC47485CA817A43 /* UIImage+Camera.swift */,
 				49D6059A42EFE6846EC21AD32A537FF1 /* UIImage+DominantColors.swift */,
@@ -1763,7 +1380,6 @@
 				5C389F79925E6FCD82513FE20D3E0261 /* Textures */,
 				58A831AF04D0DC56B0DFE6F944E625C7 /* TextureSelector */,
 			);
-			name = Drawing;
 			path = Drawing;
 			sourceTree = "<group>";
 		};
@@ -1866,7 +1482,6 @@
 				C76D1097287ECF27F8BE9AC43F2CC589 /* StrokeSelectorController.swift */,
 				CB669FE9983C8D2ECA8B91E3F98426FD /* StrokeSelectorView.swift */,
 			);
-			name = StrokeSelector;
 			path = StrokeSelector;
 			sourceTree = "<group>";
 		};
@@ -2171,165 +1786,6 @@
 			isa = PBXSourcesBuildPhase;
 			buildActionMask = 2147483647;
 			files = (
-<<<<<<< HEAD
-				C866F6736C5ED0AAA7DF625A5FB97376 /* Array+Move.swift in Sources */,
-				8C9C4EE1589653884963643DC1737C77 /* Array+Object.swift in Sources */,
-				D2919ADB3BF2D54DE8CF6867E5A26689 /* AVURLAsset+Thumbnail.swift in Sources */,
-				266C364C24D93A0ACBD1FC3E8BCE0E7B /* CALayer+CGImage.swift in Sources */,
-				BEDB56C6CAA1C48E202B1C526D6A668A /* CALayer+Color.swift in Sources */,
-				D8F925605A6EF1AD9CEDD64E084441A5 /* CALayer+Shadows.swift in Sources */,
-				65A87B5D2332B2F80006E341 /* Array+Rotate.swift in Sources */,
-				BA8C6CC3C01569F80ECE8DCAF87B5A29 /* CameraController.swift in Sources */,
-				784148CE0ECE3853BF22008A3BFE3ED4 /* CameraFilterCollectionCell.swift in Sources */,
-				E0D2F51DDDC74579B78EC74373BD1B51 /* CameraFilterCollectionController.swift in Sources */,
-				1BCE3A61838C49CD2B5A5E7985B92E91 /* CameraInputController.swift in Sources */,
-				F42ED22C28FD686CEE264E6B610919E3 /* CameraInputControllerDelegate.swift in Sources */,
-				EBD157204F6FF0CC9CE135A7A5C63108 /* CameraInputOutput.swift in Sources */,
-				A6BE3455B76F530AAAF6C76124615F51 /* CameraOption.swift in Sources */,
-				3C2AB7D7E118C72A37904BA19421808C /* CameraPreviewView.swift in Sources */,
-				66800E78959674EDCF2AF911141D55F3 /* CameraPreviewViewController.swift in Sources */,
-				F7162FCAB4A3528F5CA5D83A10A669B5 /* CameraRecorder.swift in Sources */,
-				A5C7A8CB0F1DEDA8623898038C3C4E00 /* CameraRecordingProtocol.swift in Sources */,
-				97793CDC7742BACF44D28C2D4D8C4615 /* CameraSegmentHandler.swift in Sources */,
-				BAC64208B28B46723B00C13983FBF339 /* CameraSettings.swift in Sources */,
-				238394D2BDD08AC4A811C7B2274674BD /* CameraView.swift in Sources */,
-				F30F58162DCF67CB568BC3EE6F3FE163 /* CameraZoomHandler.swift in Sources */,
-				512532BA131EFEC0E282669867A54111 /* CGRect+Center.swift in Sources */,
-				CA650FD7CE18254B0B01AC85B304161F /* ChromaFilter.swift in Sources */,
-				A5E8F8177F8AF7E2CEF7AF7424EAB46E /* CircularImageView.swift in Sources */,
-				34792392AEDD1B00E03D98703AC8F0E3 /* ClosedRange+Clamp.swift in Sources */,
-				5B771EE325E64A99D8778DC40A6BF10A /* ColorCollectionCell.swift in Sources */,
-				A7D7E33B890B1B051F45A5DFB4390318 /* ColorCollectionController.swift in Sources */,
-				59A437A8B31D6953C10FFC522F494CC6 /* ColorCollectionView.swift in Sources */,
-				5A26840595130726D19F9BE35B59042F /* ColorDrop.swift in Sources */,
-				AE25C65E1B1ABE11C2E823FB94F0CD57 /* ColorPickerController.swift in Sources */,
-				BA5E40405053E05D16B151B352FD8B3E /* ColorPickerView.swift in Sources */,
-				4CCD0427E3F4BBCE2938F74FFBF2BAE6 /* ColorThief.swift in Sources */,
-				40B4B430BE2210F924150B0D0E203E37 /* ConicalGradientLayer.swift in Sources */,
-				865BB39A78EF59CADF0F55046C0DC534 /* CVPixelBuffer+copy.swift in Sources */,
-				CF5D75730EEAA8C6F2F92378D4F160CD /* CVPixelBuffer+sampleBuffer.swift in Sources */,
-				8ECCE7F43A97C0347241FB255219B000 /* Device.swift in Sources */,
-				A4E52120DE1DBCE34CC2B8D0335B1829 /* DrawingCanvas.swift in Sources */,
-				83F567A9AA3E37E37070FE1846BC5ED7 /* DrawingController.swift in Sources */,
-				86BDE0AAA34C3EEC0281C3BEE12C697D /* DrawingView.swift in Sources */,
-				83BA427222A09505695EC771628FC3D3 /* EditionMenuCollectionCell.swift in Sources */,
-				585D571829A0CD0464358BBC8BCA2DE6 /* EditionMenuCollectionController.swift in Sources */,
-				096A193422C2891A673A12ACE17A4EF0 /* EditionMenuCollectionView.swift in Sources */,
-				65A87B602332B31E0006E341 /* StylableTextView.swift in Sources */,
-				C715B2A1E1D96B77C901ED364F75BDD5 /* EditionOption.swift in Sources */,
-				0353A4C2F7902A7CD844B1318311220A /* EditorFilterCollectionCell.swift in Sources */,
-				68DDDD3A36335C145A502D26A8F7681E /* EditorFilterCollectionController.swift in Sources */,
-				04F3D688088B4D2B68271E5038F89D8B /* EditorFilterController.swift in Sources */,
-				6C887A59CF82A32359E3ABE7C82B27F6 /* EditorFilterView.swift in Sources */,
-				0CF601B52EDD1DBFF4997E4C9B9F7544 /* EditorTextController.swift in Sources */,
-				410D461DFA7DB10B985AD052FE091D27 /* EditorTextView.swift in Sources */,
-				D2248F042C9FEBB2C347AB29EED0DBDB /* EditorView.swift in Sources */,
-				3E150400E7E4495A6F8A8A99BCCF3E2F /* EditorViewController.swift in Sources */,
-				EFC038F8BC7F37E120667B1C86E00A5F /* EMInterferenceFilter.swift in Sources */,
-				836B6ECA1CC17C6A6209C2E9498D3C3E /* ExtendedButton.swift in Sources */,
-				A0E050887F8A09AEF9F349F004EA0817 /* ExtendedStackView.swift in Sources */,
-				8235C2F566CDD2D0B824DCCBD740C4BC /* FilmFilter.swift in Sources */,
-				B2CF93691EE325C00AFF4D0B3A43C934 /* Filter.swift in Sources */,
-				37CE231913E8A51E0ED5157FF18B1367 /* FilterCollectionCell.swift in Sources */,
-				058C210BE62EB9196FA21E9505063190 /* FilterCollectionInnerCell.swift in Sources */,
-				7AD851398D77FD3F5D606EF107732DDC /* FilterCollectionView.swift in Sources */,
-				CB70A8C6E2DBCE3F41646F5BB471F3E8 /* FilteredInputViewController.swift in Sources */,
-				6DDD0DBE152FFFCB05898EE2353E0810 /* FilterFactory.swift in Sources */,
-				1B9B7720375DCEEC5AA4E3735ECE79FB /* FilterItem.swift in Sources */,
-				B7A39EE20CDF5083DB752BF0DEB4210F /* FilterProtocol.swift in Sources */,
-				584630907A30C6C3C646CBA9D0419B25 /* FilterSettingsController.swift in Sources */,
-				5D003DA6A19E48C7621C4438720241B0 /* FilterSettingsView.swift in Sources */,
-				771C0CE6FE9B69B7BB232786F71B93C4 /* FilterType.swift in Sources */,
-				36DB22265DE8D3DE120B146FFD75DEE9 /* GifVideoOutputHandler.swift in Sources */,
-				B774A18EC2189EA38419763CD602D9C8 /* GLError.swift in Sources */,
-				6E398A67721C087E626564F271BC5E44 /* GLMediaExporter.swift in Sources */,
-				706139BF226C82A9D7386F6CDBD31B47 /* GLPixelBufferView.swift in Sources */,
-				A4C6B6D592BE036570B976F6C2EAA934 /* GLPlayer.swift in Sources */,
-				74D5BB40F2304F5B9580DF0B747A6509 /* GLRenderer.swift in Sources */,
-				85BBAE7FE2F5B4B1472036A6DDCB2CF2 /* GLVideoCompositor.swift in Sources */,
-				B711C3D81E974BA3B427C80599EE139D /* GrayscaleFilter.swift in Sources */,
-				6B19675DBAC16BBC7195EECA03F24101 /* GroupFilter.swift in Sources */,
-				6E9F99B4A23F301AD6C9D5C4DF3662E2 /* HorizontalCollectionLayout.swift in Sources */,
-				62607B56077E185285FF00B40F4289E8 /* HorizontalCollectionView.swift in Sources */,
-				640D61CD314682C1FC15C47D148A7B27 /* IgnoreTouchesCollectionView.swift in Sources */,
-				07E59973C39370ADEFDA0F290DAB4ED3 /* IgnoreTouchesView.swift in Sources */,
-				7AF19C3E15C55997528B3C87000194B9 /* ImagePoolFilter.swift in Sources */,
-				A26A041A6AFC2A08896BA1A77A1799D8 /* ImagePreviewController.swift in Sources */,
-				0168F8E27A6AD1F5866CA14A2697EE53 /* IndexPath+Order.swift in Sources */,
-				7C79201194E774259B20761EF41255E4 /* KanvasCamera-dummy.m in Sources */,
-				FC4D8D57E710C9DA1FAF39357DE9EF57 /* KanvasCameraAnalyticsProvider.swift in Sources */,
-				CCFFCC1A4EAE84F2C289ED1A30C9E1E0 /* KanvasCameraColors.swift in Sources */,
-				BB1606D5FB2BEDF16AD07CE694954609 /* KanvasCameraImages.swift in Sources */,
-				C439F3EC80DFD0DBB26B7B42DFC3D430 /* KanvasCameraStrings.swift in Sources */,
-				043046BADE67CCEDDD8350C01DFD9FFD /* KanvasCameraTimes.swift in Sources */,
-				6DF770168A75C0F9A39E871F9418CE31 /* KanvasUIImagePickerViewController.swift in Sources */,
-				CAB51B803FFC442636309A80EC896986 /* LegoFilter.swift in Sources */,
-				5495217CFC7A6ABD5CC92E80F92BB590 /* LightLeaksFilter.swift in Sources */,
-				30F0001809DF528C30C0FDE52345B5A3 /* LoadingIndicatorView.swift in Sources */,
-				461B95A944C419C4304EB300FBA2F741 /* MangaFilter.swift in Sources */,
-				B85C1E23A6CE6D78E358B8E602B26206 /* Marker.swift in Sources */,
-				B72AB741649223A3A86478796225AB7A /* MediaClip.swift in Sources */,
-				3ABEAF00B504F9EAFD9035F349E823BB /* MediaClipsCollectionCell.swift in Sources */,
-				E58B5123A4DF9E9F8F5C6EABA5C076D8 /* MediaClipsCollectionController.swift in Sources */,
-				A7D3D1ED4482AD5DBAD4A288AE4007EF /* MediaClipsCollectionView.swift in Sources */,
-				C4029878B7EA6265C13059D21F88E8D6 /* MediaClipsEditorView.swift in Sources */,
-				2CA3535A65F477174EFA6BCE4786936C /* MediaClipsEditorViewController.swift in Sources */,
-				02BB1C6000ED54748DFE209EE083248E /* MediaInfo.swift in Sources */,
-				C5C26EA5A2ECB1E4F0E888204AF440B0 /* MediaMetadata.swift in Sources */,
-				AF92FC0308A42D2B6D663FE88FF859CA /* MediaPickerButtonView.swift in Sources */,
-				A8F3652BFE1C2A63C7EDC8D236B77F60 /* MirrorFourFilter.swift in Sources */,
-				3F339D2C819BF0A2CE2917AFD7917206 /* MirrorTwoFilter.swift in Sources */,
-				F801BCA5EEF2702F8967F048D01DBBF1 /* MMCQ.swift in Sources */,
-				329468F225C6F06A941E7A232E3ABB53 /* ModeButtonView.swift in Sources */,
-				9113C7EEB57FB40845CA1A51695FDCF8 /* ModeSelectorAndShootController.swift in Sources */,
-				FAF5580C843658AD4813C39EFB4A15C1 /* ModeSelectorAndShootView.swift in Sources */,
-				0A3D8035E54EEA4E9F2DF0D18AAB97B9 /* MovableTextView.swift in Sources */,
-				B0FF782DEEE4B5D5801643B9297239C5 /* NSURL+Media.swift in Sources */,
-				69DF2F482105A44357BCA051C0A95BFE /* NumTypes+Conversion.swift in Sources */,
-				5055306F015959CDFF34EFA3FDDB860A /* OptionsController.swift in Sources */,
-				54891B6F024100974082AA1F46946FD0 /* OptionsStackView.swift in Sources */,
-				6FFA3DEE4FC578EF5C182D598853788C /* OptionView.swift in Sources */,
-				BEDC5728359D241AFD29BD8E95151CC5 /* Pencil.swift in Sources */,
-				B4E60A66C09AF3F330C61DD99D6C96C1 /* PhotoOutputHandler.swift in Sources */,
-				02C18957493E43D8FA9F2E9C5DE29E47 /* PlasmaFilter.swift in Sources */,
-				6CA9E0BC80A50E479EB3ACFA31A8EC79 /* Queue.swift in Sources */,
-				EF6C38EE8D977B7744ACF7F5EC7DB71B /* RaveFilter.swift in Sources */,
-				C5BA16EB78C13AD6A9C2848CEDF6B6F0 /* RGBA.swift in Sources */,
-				0C20CF11B4694EA2D130293D134A813B /* RGBFilter.swift in Sources */,
-				13A2A39BA7CAFA9E5E7ED9F0084AC1FF /* RoundedTexture.swift in Sources */,
-				57BF54A9B4D599E174DF1A0D34B24F0E /* ScrollHandler.swift in Sources */,
-				40C6AF3B964E93BB676CBB82D156CA67 /* Shader.swift in Sources */,
-				D583E2A94B3EFECF0B574D4F13050A81 /* ShaderUtilities.swift in Sources */,
-				D1AD8816C099A1D63892B6DFBCCDD4C6 /* Sharpie.swift in Sources */,
-				7E1054AC5D55C3C87A11E7D2A4F147D6 /* ShootButtonView.swift in Sources */,
-				54B4DFD2A63090EA6A2660EBA91C3763 /* StrokeSelectorController.swift in Sources */,
-				3CB5D316D62AD2E0CADD37AEE4E7F607 /* StrokeSelectorView.swift in Sources */,
-				B830A3DDE6243212A9B66621222888C9 /* Synchronized.swift in Sources */,
-				DBB1EC8DBF2357A02CB274B70C20994A /* TextCanvas.swift in Sources */,
-				233B441B2CF13E80F822FD3A4C084077 /* TextOptions.swift in Sources */,
-				EE35B7674A8909FA9EF3ECFE4D8F16A8 /* Texture.swift in Sources */,
-				E99468ED2DE84DC41A9C94A72BFFDC0C /* TextureSelectorController.swift in Sources */,
-				17946C919765BB421B31756DD1220801 /* TextureSelectorView.swift in Sources */,
-				87CFC52445DA88CD121B774F4BA91210 /* ToonFilter.swift in Sources */,
-				3F3DDEFDEF9A91F612645122C0B1111E /* TrashView.swift in Sources */,
-				244B32D2BC205CC2B2C014A067FA5E82 /* UICollectionView+Cells.swift in Sources */,
-				5A30EE0A12AE8837B48972DCB5FE1E2C /* UIColor+Lerp.swift in Sources */,
-				D68328EC9A168F670B8B8B66AB26D255 /* UIFont+Utils.swift in Sources */,
-				E47E519A6C026CC91D83899640765719 /* UIImage+Camera.swift in Sources */,
-				34F22DE3F95E0BADCAC83D022091EB88 /* UIImage+DominantColors.swift in Sources */,
-				13DC3A426EBD767358A4886BF5C900C9 /* UIImage+FlipLeftMirrored.swift in Sources */,
-				C8F01291B39900A03BF2FF968615E5DC /* UIImage+PixelBuffer.swift in Sources */,
-				B452764744B04FC7946E4C8778CE13FB /* UITextView+TextOptions.swift in Sources */,
-				65A87B5E2332B2F80006E341 /* UIFont+Fonts.swift in Sources */,
-				E6E8A0B82D66FB7B8294686A85FE912A /* UIUpdate.swift in Sources */,
-				3901C48264D66E5E377F43A017878C78 /* UIView+Image.swift in Sources */,
-				3FB445A91FE9CC9BBCEF76074FE6DD94 /* UIView+Layout.swift in Sources */,
-				658ED03899B3AB9D269E8E90BAD14927 /* UIViewController+Load.swift in Sources */,
-				5562893C4AA9D1AD82B603EA5D106A25 /* VideoOutputHandler.swift in Sources */,
-				79D7CC5A9F9FD46FF7C95E12B4979BBF /* ViewTransformations.swift in Sources */,
-				E56E2DA3C0A21B6146B0EF992823298E /* WaveFilter.swift in Sources */,
-				D4AB05989D0060473B39720C07B2E23E /* WavePoolFilter.swift in Sources */,
-=======
 				FED1000BD185754F7E5FCD13B3E20E07 /* Array+Safety.swift in Sources */,
 				FE07A8D5B890C8B52D8EEAA5DDB9681D /* CGSize+Utils.swift in Sources */,
 				3FA4BCC5B82BA7223D6504A197278F05 /* ContentTypeDetector.swift in Sources */,
@@ -2339,7 +1795,6 @@
 				C16AC81CE72B13E056A7A2DF87B4CD10 /* TMUserInterfaceIdiom.swift in Sources */,
 				F9B0ED77541D4A601152EC1A70A57AA7 /* UIColor+Hex.swift in Sources */,
 				D937E89BC3A79B39EE4CDFD00B3B54C7 /* Utils-dummy.m in Sources */,
->>>>>>> 038d4101
 			);
 			runOnlyForDeploymentPostprocessing = 0;
 		};
@@ -2453,6 +1908,7 @@
 				9B9D3738384D328486ADE952454A2B54 /* KanvasCamera-dummy.m in Sources */,
 				1321A82ECF9D7F699ABE6C13088DC6EE /* KanvasCameraAnalyticsProvider.swift in Sources */,
 				D29CA6C26DAE1523715B3B8CF1CF2BC8 /* KanvasCameraColors.swift in Sources */,
+				6505F51C2333B9CA001952E8 /* Array+Rotate.swift in Sources */,
 				F55F1B06A0640140A0784D4A4E67E4A2 /* KanvasCameraImages.swift in Sources */,
 				4D5271828859F7FD1838BFCA99D274A1 /* KanvasCameraStrings.swift in Sources */,
 				B3100594929C696E03CAE56342555434 /* KanvasCameraTimes.swift in Sources */,
@@ -2473,6 +1929,7 @@
 				7910B8814625D5C4F34D27640136BBC0 /* MediaPickerButtonView.swift in Sources */,
 				F8CA3D757E8F14BD409E22F0F8EB4EE7 /* MirrorFourFilter.swift in Sources */,
 				BC066957DC52461BAD98CEB710AFD14F /* MirrorTwoFilter.swift in Sources */,
+				6505F51F2333B9DD001952E8 /* StylableTextView.swift in Sources */,
 				EE7731B20FD8C0C7E089D5B11225784F /* MMCQ.swift in Sources */,
 				80DC01573AF0ADCC6821484D10E3001E /* ModeButtonView.swift in Sources */,
 				2C19C8F692ADFF4A82A2F4B0561DD7FF /* ModeSelectorAndShootController.swift in Sources */,
@@ -2492,6 +1949,7 @@
 				C9E866C46D0C474D3139A4C6F2505276 /* RGBFilter.swift in Sources */,
 				0DADFE661F247E368BD6D01879CF062D /* RoundedTexture.swift in Sources */,
 				AC897FFD2889E0822770F08B7153CD99 /* ScrollHandler.swift in Sources */,
+				6505F51D2333B9CA001952E8 /* UIFont+Fonts.swift in Sources */,
 				F2A9D64C59550D16F839C84DCFF06DC9 /* Shader.swift in Sources */,
 				59C37CD633BCD1E061162F6A551B64F7 /* ShaderUtilities.swift in Sources */,
 				380C661C46BA84ED42D324FCD048B9B2 /* Sharpie.swift in Sources */,
