// !$*UTF8*$!
{
	archiveVersion = 1;
	classes = {
	};
	objectVersion = 51;
	objects = {

/* Begin PBXBuildFile section */
		006921FE87D60DF20B735E03B4D4F4FF /* ConicalGradientLayer.swift in Sources */ = {isa = PBXBuildFile; fileRef = C923674B681725AD431A5D404E25BE1B /* ConicalGradientLayer.swift */; };
		036A519AEE5E88DB72E4BD3C8DDB5E3E /* TagsView.swift in Sources */ = {isa = PBXBuildFile; fileRef = CBD0385AC4CABE038C1BA76CB431DD0C /* TagsView.swift */; };
		0514F5513DBF5BDB539CD3E422797F85 /* Assets.xcassets in Resources */ = {isa = PBXBuildFile; fileRef = 3A729DEE18D96947991C2D14F233CB6D /* Assets.xcassets */; };
		0934B0BA764B0D364586C588631D3F34 /* ShaderUtilities.swift in Sources */ = {isa = PBXBuildFile; fileRef = A29533B52327532018A9A74232A544C5 /* ShaderUtilities.swift */; };
		097FC397187A78F545972995E1B28114 /* FilterProtocol.swift in Sources */ = {isa = PBXBuildFile; fileRef = 6DFBDD64AC2DA38FE11C8F74D81CF748 /* FilterProtocol.swift */; };
		0A3C69F8E49540FE466B3BE2FD27654D /* CameraZoomHandler.swift in Sources */ = {isa = PBXBuildFile; fileRef = 467FCE21CCBCA070A74176176ED28C02 /* CameraZoomHandler.swift */; };
		0C55F3406561BDA1697A0FE327D2F01E /* ModeButtonView.swift in Sources */ = {isa = PBXBuildFile; fileRef = 4324CEFCFF36093F604B01FD907DB62E /* ModeButtonView.swift */; };
		0C711C05FDD92717D347BD835F49BF41 /* AppUIChangedListener.swift in Sources */ = {isa = PBXBuildFile; fileRef = 472B7A12A21C01FF05D7614DC3A5E1CC /* AppUIChangedListener.swift */; };
		0D39C910D66F564977D758793CE467A5 /* EditorViewController.swift in Sources */ = {isa = PBXBuildFile; fileRef = 3F40D439A44394C7AB6C22C0A3C6BC61 /* EditorViewController.swift */; };
		0D4A93B986DE50F066C79B4611C837CF /* EditionMenuCollectionCell.swift in Sources */ = {isa = PBXBuildFile; fileRef = 1060CB7C2FA4B3131B3B168F759B5032 /* EditionMenuCollectionCell.swift */; };
		0DD4183089B3720B8B22DE275C5DEFD6 /* SwiftSupport.swift in Sources */ = {isa = PBXBuildFile; fileRef = 82D2DF1ABBBD85F5E079D7D0EB5479BC /* SwiftSupport.swift */; };
		103513AFB1E16F5282AF1FD688432DF6 /* FilterCollectionCell.swift in Sources */ = {isa = PBXBuildFile; fileRef = F743F1407AAD8260F1AF6056323D9462 /* FilterCollectionCell.swift */; };
		105164B25EEEBFD9860CC7F30FBAED82 /* OptionsStackView.swift in Sources */ = {isa = PBXBuildFile; fileRef = 471F85551D1052CC8F2DEAF48118714F /* OptionsStackView.swift */; };
		1186BCFD32017C2D700CA131D3597891 /* FilmFilter.swift in Sources */ = {isa = PBXBuildFile; fileRef = 25ACB8DD6AA1E57A31C2A1B04F43CED7 /* FilmFilter.swift */; };
		11C6EB6864DD422C8C28D3C55D2AFA06 /* UIFont+Utils.swift in Sources */ = {isa = PBXBuildFile; fileRef = 725BD9A66C4D87E5FF51939FD269D866 /* UIFont+Utils.swift */; };
		13A0EB9B5322E8D6E6F614D24186057C /* UIImage+Compare.m in Sources */ = {isa = PBXBuildFile; fileRef = EF53D290F564A9B10CEF56C9DC2010F2 /* UIImage+Compare.m */; };
		149D16591E2112D1410A12237E2DE638 /* KanvasCamera-umbrella.h in Headers */ = {isa = PBXBuildFile; fileRef = 00BE8F7CC755B4930D7FBE58E242650B /* KanvasCamera-umbrella.h */; settings = {ATTRIBUTES = (Public, ); }; };
		151ED052CA96E96147293F948D70C170 /* Array+Safety.swift in Sources */ = {isa = PBXBuildFile; fileRef = 007E8A8CE3C6D8298DA7FDE57B195171 /* Array+Safety.swift */; };
		1601BE4F85B0DF2B3C494C4EEB5EFC04 /* UIButton+Shadows.swift in Sources */ = {isa = PBXBuildFile; fileRef = D92D190401E8DA53684BA81C9F01BEAA /* UIButton+Shadows.swift */; };
		17738F2E3274761263DE279D93710E1F /* KanvasCamera-dummy.m in Sources */ = {isa = PBXBuildFile; fileRef = 30F2FED46B8BCC797A70F1EAF469A0A9 /* KanvasCamera-dummy.m */; };
		1890A04E4982AE7FB99DF2A5F6E6604A /* CameraSegmentHandler.swift in Sources */ = {isa = PBXBuildFile; fileRef = 7FE9576E0D3C72ABB469D44E2560F944 /* CameraSegmentHandler.swift */; };
		18CE16EE720A5253B99F34127BF5E240 /* UIViewController+Load.swift in Sources */ = {isa = PBXBuildFile; fileRef = 3C243CC7E93A8DF9FD667EC2F61EC0C0 /* UIViewController+Load.swift */; };
		18EF19C8034246BE2F140549DB8913D8 /* Foundation.framework in Frameworks */ = {isa = PBXBuildFile; fileRef = 5A87DA8FE73E5A2BA114EEA3B8385D1F /* Foundation.framework */; };
		1947A1959669A1547CD2EA7A3A08A262 /* PlasmaFilter.swift in Sources */ = {isa = PBXBuildFile; fileRef = 9158753B9C45B3EE50A570687FE46591 /* PlasmaFilter.swift */; };
		1AC4DA5F3D3276A4AA3D3E8462FEEFDC /* UIImage+FlipLeftMirrored.swift in Sources */ = {isa = PBXBuildFile; fileRef = C18D964D135FE90C453C3ECE73BF2A51 /* UIImage+FlipLeftMirrored.swift */; };
		1AEC8F97B6F18E500B1D0F4415DEEDF7 /* MirrorFourFilter.swift in Sources */ = {isa = PBXBuildFile; fileRef = 279284307D9D765C5064856091DE8882 /* MirrorFourFilter.swift */; };
		1B99A38F9017172285D35AAE01F87AAE /* TagsViewCollectionViewLayout.swift in Sources */ = {isa = PBXBuildFile; fileRef = EF858E5B549707E1A5D3CA9DAABCC336 /* TagsViewCollectionViewLayout.swift */; };
		1BA8502BC67A7C596CAC25AF208AD2D2 /* FBSnapshotTestCase-dummy.m in Sources */ = {isa = PBXBuildFile; fileRef = 3A83AE4362CF1D4764E00E4602A2D648 /* FBSnapshotTestCase-dummy.m */; };
		1BADF991840F0D33DC078837BA85DBE7 /* Foundation.framework in Frameworks */ = {isa = PBXBuildFile; fileRef = 5A87DA8FE73E5A2BA114EEA3B8385D1F /* Foundation.framework */; };
		1E2A893F6AEA53172BA022B76B228C49 /* FBSnapshotTestCase.h in Headers */ = {isa = PBXBuildFile; fileRef = 3E29C50D3CDB46CBCBD20AFA13EB3D8D /* FBSnapshotTestCase.h */; settings = {ATTRIBUTES = (Public, ); }; };
		1FFEA169432C548594F0AB19070D6017 /* UIFont+TumblrTheme.swift in Sources */ = {isa = PBXBuildFile; fileRef = 399431578E8BE6F0C58DA76B8C4A50B9 /* UIFont+TumblrTheme.swift */; };
		2025C7FD7580BE6ECF19881300077FAF /* MediaClipsCollectionCell.swift in Sources */ = {isa = PBXBuildFile; fileRef = 151A1F7FA22A990DD4F3D0ACE0F0A692 /* MediaClipsCollectionCell.swift */; };
		2066B1F5C2FC6334C9DAD6B8FF77C05C /* CameraInputController.swift in Sources */ = {isa = PBXBuildFile; fileRef = 522DD0CF68A65F5F97AC5A06F82CF245 /* CameraInputController.swift */; };
		21D2CAEFE2FF0DFAB1FDDFACA705810F /* EditionMenuCollectionController.swift in Sources */ = {isa = PBXBuildFile; fileRef = 92738A99714CCE0BE4C20EF4160D348C /* EditionMenuCollectionController.swift */; };
		2284EBA79878385B8AAF88E879BFE9DE /* ColorPickerViewController.swift in Sources */ = {isa = PBXBuildFile; fileRef = 3E94BC8E219E695C932D32984B330593 /* ColorPickerViewController.swift */; };
		24D60450B15BC0E9BF3DFC2955547799 /* ContentTypeDetector.swift in Sources */ = {isa = PBXBuildFile; fileRef = 19A96C6110165274EA332E2BAC343EEE /* ContentTypeDetector.swift */; };
		27C54A692460D28B63047023859D93EF /* GLKit.framework in Frameworks */ = {isa = PBXBuildFile; fileRef = 635B8EF611C5053183706BE4A6AD5DD0 /* GLKit.framework */; };
		283911AC5FCFF570AC0EC283272656EB /* Shader.swift in Sources */ = {isa = PBXBuildFile; fileRef = 387052A83F08B1C00CEE4193C2840C85 /* Shader.swift */; };
		293878657356C579C86969EF52997145 /* CGRect+Center.swift in Sources */ = {isa = PBXBuildFile; fileRef = 20F852FD8311137FBE59C4B7C3B270F4 /* CGRect+Center.swift */; };
		297D462D1F915A05245EBD3E7BBB0FA9 /* MediaClip.swift in Sources */ = {isa = PBXBuildFile; fileRef = F19CA31ACCA61E509046CCB410CC9FA1 /* MediaClip.swift */; };
		2A5B5B290360C2BDC815544DCBFE105A /* TumblrTheme.framework in Frameworks */ = {isa = PBXBuildFile; fileRef = 9B233284383AF6968406119FF5CFB712 /* TumblrTheme.framework */; };
		2ACA7C51193145812E08156A5962055C /* IgnoreTouchesCollectionView.swift in Sources */ = {isa = PBXBuildFile; fileRef = A4702A13F36192B4145F62C06E5EAB07 /* IgnoreTouchesCollectionView.swift */; };
		2B579498FE5E878EB0689A745999B5E8 /* UIView+Layout.swift in Sources */ = {isa = PBXBuildFile; fileRef = CED5BD3F92E266C6DB90FE28A9172A54 /* UIView+Layout.swift */; };
		2B5D805D23C26CF8247512D03B5AF9E2 /* UIImage+Camera.swift in Sources */ = {isa = PBXBuildFile; fileRef = C0F38E34CACC7D8E4C5255788B8F0E80 /* UIImage+Camera.swift */; };
		2BB5203B849A7584EF50DDCA6F26D005 /* KanvasUIImagePickerViewController.swift in Sources */ = {isa = PBXBuildFile; fileRef = C7F94CA10988F6B4D5703B5092337D64 /* KanvasUIImagePickerViewController.swift */; };
		2D856FD6013A85A401A342A207B663CC /* Utils-dummy.m in Sources */ = {isa = PBXBuildFile; fileRef = 52B3FDB8C5DB0539167593AB7CC00384 /* Utils-dummy.m */; };
		2DCF8BA571FEC56DA60300F537FC290F /* MirrorTwoFilter.swift in Sources */ = {isa = PBXBuildFile; fileRef = 98A544686CA25B2BC6AA59BC810DE9A4 /* MirrorTwoFilter.swift */; };
		2E0EEFA3197F06AAC0210703FCE5D3F2 /* FilterCollectionInnerCell.swift in Sources */ = {isa = PBXBuildFile; fileRef = CAFAAB3BBCD6F199650E338DD67CCA5B /* FilterCollectionInnerCell.swift */; };
		2F07378A994C46D715AE555AC8629602 /* UIImage+Diff.m in Sources */ = {isa = PBXBuildFile; fileRef = E0956940883830C651240E754E3ECC52 /* UIImage+Diff.m */; };
		2F727AFD93F4382C1A3CF74CCF1B5B37 /* TagsOptionsModel.swift in Sources */ = {isa = PBXBuildFile; fileRef = A0F9D05E030400EB50B3F526CAFCB13E /* TagsOptionsModel.swift */; };
		3301EE69604BDBE4C830903716E10C10 /* ExtendedButton.swift in Sources */ = {isa = PBXBuildFile; fileRef = 98B9039E7CA861EF6F86C22A19687D3F /* ExtendedButton.swift */; };
		34ABE139F99C82436140EE73F4993A44 /* GifVideoOutputHandler.swift in Sources */ = {isa = PBXBuildFile; fileRef = F69CB170DC1C38A8FACC04CB69040D78 /* GifVideoOutputHandler.swift */; };
		354FDB7AD01204037531E13F23F6A701 /* MangaFilter.swift in Sources */ = {isa = PBXBuildFile; fileRef = 99A807640D2C906211ADD334B62BECB5 /* MangaFilter.swift */; };
		358E85A8388E3A6F40901E6804116555 /* LoadingIndicatorView.swift in Sources */ = {isa = PBXBuildFile; fileRef = B50F417B708577778C50B0B5840F6666 /* LoadingIndicatorView.swift */; };
		35D78A991740568175DCA9F6519A54EB /* FBSnapshotTestCasePlatform.m in Sources */ = {isa = PBXBuildFile; fileRef = AD0B81AC7DF4855803A0FA70985F8A99 /* FBSnapshotTestCasePlatform.m */; };
		37562B94A041B11CA01D6844847BB266 /* TagsViewAnimationCoordinator.swift in Sources */ = {isa = PBXBuildFile; fileRef = C68780F882ACA7F73BAA9D6D26D06647 /* TagsViewAnimationCoordinator.swift */; };
		37B2AA837788386A5C16E363BBA30587 /* KanvasCameraAnalyticsProvider.swift in Sources */ = {isa = PBXBuildFile; fileRef = 932F35D742F3986C2537FC96AEC5452D /* KanvasCameraAnalyticsProvider.swift */; };
		3908D1AFEF73AF39EDD6CF77189886B9 /* SharedUI.framework in Frameworks */ = {isa = PBXBuildFile; fileRef = 259E1B7377A05A9BAE45D73A6C3FDF1A /* SharedUI.framework */; };
		39C454DD43713EFC5AE1B97655F8E0A6 /* GLPlayer.swift in Sources */ = {isa = PBXBuildFile; fileRef = 4B59848AD06EFBE4980441CE8F3D0E0A /* GLPlayer.swift */; };
		3B11EF2FB902FA0EE4BAB79A8BE72BF0 /* CameraController.swift in Sources */ = {isa = PBXBuildFile; fileRef = 352A1528ED734862AB8E7A13CFAE2E49 /* CameraController.swift */; };
		3B7E349DBB986062C3D5D5C8DD39CCBF /* SharedUI-umbrella.h in Headers */ = {isa = PBXBuildFile; fileRef = 2B05D104134E1E43F14599352DB9A9CC /* SharedUI-umbrella.h */; settings = {ATTRIBUTES = (Public, ); }; };
		3D21517F25C65E5E67C648AF86DC2A87 /* SuggestedTagsDataSource.swift in Sources */ = {isa = PBXBuildFile; fileRef = 3DFF0D3785274113895B84226EBEDDD1 /* SuggestedTagsDataSource.swift */; };
		3EBF797B8257B4B3941F5EBFE0C2DF0F /* UIKit.framework in Frameworks */ = {isa = PBXBuildFile; fileRef = 26847C6EBA8288F0AC82ABD4D3160CEA /* UIKit.framework */; };
		3F649C064C1B01E7605B549D4E668083 /* UIView+AutoLayout.swift in Sources */ = {isa = PBXBuildFile; fileRef = C0E06DD9E601A26547172E9841E0CA61 /* UIView+AutoLayout.swift */; };
		41855BD7152999D12004BBFF9C497619 /* TagsViewController.swift in Sources */ = {isa = PBXBuildFile; fileRef = BF1E04B7AB5F56D2981D0448F9B24BC0 /* TagsViewController.swift */; };
		4248111B56F7AAD6E21B2E5AB954E0BE /* SharedUI-dummy.m in Sources */ = {isa = PBXBuildFile; fileRef = CB0A8FE09C49B23B937118F4B747FDBE /* SharedUI-dummy.m */; };
		42621AE947FD73BCF6C6361395B7AD33 /* ShootButtonView.swift in Sources */ = {isa = PBXBuildFile; fileRef = CE2EC3A2CE1E689C7186E69D3834177E /* ShootButtonView.swift */; };
		441CE9AF09CA6B3BC71049D7CA302CF2 /* FilterItem.swift in Sources */ = {isa = PBXBuildFile; fileRef = 45FC73B7C18BC91C68593CA52C86A1A5 /* FilterItem.swift */; };
		4A7CA353D3B204B06FCE07254F9F7FEB /* AppColorSource.swift in Sources */ = {isa = PBXBuildFile; fileRef = CF07ACAF096DF9041C5A7DE271DAA679 /* AppColorSource.swift */; };
		4C554B74514EE9B0AD3378A166CC56D7 /* GLVideoCompositor.swift in Sources */ = {isa = PBXBuildFile; fileRef = 29E99F14BF65A89A3E875CE7D466A1C5 /* GLVideoCompositor.swift */; };
		4CF8A6092DC4EEF90367C6C6440DEE86 /* UIImage+Snapshot.m in Sources */ = {isa = PBXBuildFile; fileRef = AA172EA1A198EEFBE0794EACF7993C02 /* UIImage+Snapshot.m */; };
		4D89C9A632EF3CB18F243259D9AD3741 /* TumblrTheme.framework in Frameworks */ = {isa = PBXBuildFile; fileRef = 9B233284383AF6968406119FF5CFB712 /* TumblrTheme.framework */; };
		4E7A0CA18F00D3B2D84B0A45B3CDE8C0 /* KanvasCameraColors.swift in Sources */ = {isa = PBXBuildFile; fileRef = 7F2D9ADE10AC3D34D5A9648DECDE441F /* KanvasCameraColors.swift */; };
		4F2578E00595F0C7D39CD73067F91CBD /* GLMediaExporter.swift in Sources */ = {isa = PBXBuildFile; fileRef = 168CE05BBA7886BF70D71F7E6D2702FC /* GLMediaExporter.swift */; };
		508A309DB3236E48FE97AC6958DD6A9A /* Device.swift in Sources */ = {isa = PBXBuildFile; fileRef = 08E541E516B391AF9A683B1C6EBB9E28 /* Device.swift */; };
		516EB653C4F02029D36101834D8E73F8 /* UIView+Shadows.swift in Sources */ = {isa = PBXBuildFile; fileRef = BA523444DFBA7E1008265F4A9CDC3789 /* UIView+Shadows.swift */; };
		582586D06F91F6574A37C4899DDAAC24 /* LightLeaksFilter.swift in Sources */ = {isa = PBXBuildFile; fileRef = 13A585E5A1C11BD833D50E6B24BB37B6 /* LightLeaksFilter.swift */; };
		59A108822CA9BB2A93AA010272010B81 /* Foundation.framework in Frameworks */ = {isa = PBXBuildFile; fileRef = 5A87DA8FE73E5A2BA114EEA3B8385D1F /* Foundation.framework */; };
		5B78F07C8BB5D0290C257092D7E8F517 /* Foundation.framework in Frameworks */ = {isa = PBXBuildFile; fileRef = 5A87DA8FE73E5A2BA114EEA3B8385D1F /* Foundation.framework */; };
		5DD22B2995487FE4A0811646A08FBF19 /* Pods-KanvasCameraExample-umbrella.h in Headers */ = {isa = PBXBuildFile; fileRef = B133F234B95CF873AE850D0C7E57B610 /* Pods-KanvasCameraExample-umbrella.h */; settings = {ATTRIBUTES = (Public, ); }; };
		6100371EEEA6A73757EFC6A025D351BC /* AVURLAsset+Thumbnail.swift in Sources */ = {isa = PBXBuildFile; fileRef = 122BCF4854DE6F45EC662465306307B5 /* AVURLAsset+Thumbnail.swift */; };
		615CB5118FDFB51D6940E5F09F6EE996 /* CameraInputOutput.swift in Sources */ = {isa = PBXBuildFile; fileRef = 64BFA0D991BE6DCD00B92D1AEABAA367 /* CameraInputOutput.swift */; };
		6288913944E5F5D90DE67F83B66F2345 /* UIFont+ComposeFonts.h in Headers */ = {isa = PBXBuildFile; fileRef = 155D212975A8CC57A021341ED0A645E0 /* UIFont+ComposeFonts.h */; settings = {ATTRIBUTES = (Public, ); }; };
<<<<<<< HEAD
		6561066422E141140044182D /* CircularImageView.swift in Sources */ = {isa = PBXBuildFile; fileRef = 6561065D22E141140044182D /* CircularImageView.swift */; };
		6561066522E141140044182D /* DrawingView.swift in Sources */ = {isa = PBXBuildFile; fileRef = 6561065E22E141140044182D /* DrawingView.swift */; };
		6561066622E141140044182D /* DrawingController.swift in Sources */ = {isa = PBXBuildFile; fileRef = 6561065F22E141140044182D /* DrawingController.swift */; };
		6561066722E141140044182D /* ColorCollectionController.swift in Sources */ = {isa = PBXBuildFile; fileRef = 6561066122E141140044182D /* ColorCollectionController.swift */; };
		6561066822E141140044182D /* ColorCollectionView.swift in Sources */ = {isa = PBXBuildFile; fileRef = 6561066222E141140044182D /* ColorCollectionView.swift */; };
		6561066922E141140044182D /* ColorCollectionCell.swift in Sources */ = {isa = PBXBuildFile; fileRef = 6561066322E141140044182D /* ColorCollectionCell.swift */; };
		6561066C22E141220044182D /* UIImage+DominantColors.swift in Sources */ = {isa = PBXBuildFile; fileRef = 6561066A22E141220044182D /* UIImage+DominantColors.swift */; };
		6561066D22E141220044182D /* CALayer+Color.swift in Sources */ = {isa = PBXBuildFile; fileRef = 6561066B22E141220044182D /* CALayer+Color.swift */; };
		6561067422E141420044182D /* ColorThief.swift in Sources */ = {isa = PBXBuildFile; fileRef = 6561066F22E141420044182D /* ColorThief.swift */; };
		6561067522E141420044182D /* MMCQ.swift in Sources */ = {isa = PBXBuildFile; fileRef = 6561067022E141420044182D /* MMCQ.swift */; };
		6561067622E141420044182D /* HorizontalCollectionLayout.swift in Sources */ = {isa = PBXBuildFile; fileRef = 6561067222E141420044182D /* HorizontalCollectionLayout.swift */; };
		6561067722E141420044182D /* HorizontalCollectionView.swift in Sources */ = {isa = PBXBuildFile; fileRef = 6561067322E141420044182D /* HorizontalCollectionView.swift */; };
=======
		654AE16822E8B92800C8C0E4 /* ColorPickerController.swift in Sources */ = {isa = PBXBuildFile; fileRef = 654AE16722E8B92800C8C0E4 /* ColorPickerController.swift */; };
		654AE16A22E8B93100C8C0E4 /* ColorPickerView.swift in Sources */ = {isa = PBXBuildFile; fileRef = 654AE16922E8B93100C8C0E4 /* ColorPickerView.swift */; };
		654AE16C22E8B93D00C8C0E4 /* StrokeSelectorController.swift in Sources */ = {isa = PBXBuildFile; fileRef = 654AE16B22E8B93D00C8C0E4 /* StrokeSelectorController.swift */; };
		654AE16E22E8B94900C8C0E4 /* StrokeSelectorView.swift in Sources */ = {isa = PBXBuildFile; fileRef = 654AE16D22E8B94900C8C0E4 /* StrokeSelectorView.swift */; };
		654AE17022E8B95500C8C0E4 /* TextureSelectorController.swift in Sources */ = {isa = PBXBuildFile; fileRef = 654AE16F22E8B95500C8C0E4 /* TextureSelectorController.swift */; };
		654AE17222E8B96100C8C0E4 /* TextureSelectorView.swift in Sources */ = {isa = PBXBuildFile; fileRef = 654AE17122E8B96100C8C0E4 /* TextureSelectorView.swift */; };
		65F770DF22E12C9F00F82A67 /* ColorThief.swift in Sources */ = {isa = PBXBuildFile; fileRef = 65F770DD22E12C9F00F82A67 /* ColorThief.swift */; };
		65F770E022E12C9F00F82A67 /* MMCQ.swift in Sources */ = {isa = PBXBuildFile; fileRef = 65F770DE22E12C9F00F82A67 /* MMCQ.swift */; };
		65F770E522E12CB800F82A67 /* CircularImageView.swift in Sources */ = {isa = PBXBuildFile; fileRef = 65F770E222E12CB800F82A67 /* CircularImageView.swift */; };
		65F770E622E12CB800F82A67 /* DrawingView.swift in Sources */ = {isa = PBXBuildFile; fileRef = 65F770E322E12CB800F82A67 /* DrawingView.swift */; };
		65F770E722E12CB800F82A67 /* DrawingController.swift in Sources */ = {isa = PBXBuildFile; fileRef = 65F770E422E12CB800F82A67 /* DrawingController.swift */; };
		65F770EA22E12CEA00F82A67 /* CALayer+Color.swift in Sources */ = {isa = PBXBuildFile; fileRef = 65F770E822E12CEA00F82A67 /* CALayer+Color.swift */; };
		65F770EB22E12CEA00F82A67 /* UIImage+DominantColors.swift in Sources */ = {isa = PBXBuildFile; fileRef = 65F770E922E12CEA00F82A67 /* UIImage+DominantColors.swift */; };
		65FF951E22E89F0000032989 /* DrawingCanvas.swift in Sources */ = {isa = PBXBuildFile; fileRef = 65FF951D22E89F0000032989 /* DrawingCanvas.swift */; };
>>>>>>> e50fcdb3
		6723CF1481DBAF4E648E16C010B7B8B7 /* CameraView.swift in Sources */ = {isa = PBXBuildFile; fileRef = C0127E5AE83087823F333B82E383F477 /* CameraView.swift */; };
		67E0ED9109E6A2354B4D4B70221592D1 /* GroupFilter.swift in Sources */ = {isa = PBXBuildFile; fileRef = A6A93D9B73AD9FD8B7FD824C4B454572 /* GroupFilter.swift */; };
		694F8E1D6E1F0894C9C50A7CE915A73E /* ChromaFilter.swift in Sources */ = {isa = PBXBuildFile; fileRef = C50917C19D23F026A306C0E3AD4D2D70 /* ChromaFilter.swift */; };
		6A1F0AD6F0F6E4520C5AD36DBFBAA489 /* QuartzCore.framework in Frameworks */ = {isa = PBXBuildFile; fileRef = 15B5B893F0D939992DC83B541503A453 /* QuartzCore.framework */; };
		6C41C1F047D2DA43C1056542FEE3A8BB /* Foundation.framework in Frameworks */ = {isa = PBXBuildFile; fileRef = 5A87DA8FE73E5A2BA114EEA3B8385D1F /* Foundation.framework */; };
		6C521CCD8750EEEEA73708F8C1D89916 /* UIImage+Diff.h in Headers */ = {isa = PBXBuildFile; fileRef = E354F8FD537351F26F7949B4EBFA5101 /* UIImage+Diff.h */; settings = {ATTRIBUTES = (Private, ); }; };
		6C5F4A71A926F4F00C79B3EEE1426EAE /* CameraFilterCollectionController.swift in Sources */ = {isa = PBXBuildFile; fileRef = CB93D2A3421928F7532BFE842B1EF0C1 /* CameraFilterCollectionController.swift */; };
		6CDD5667C67C6651D39714364B4A41C4 /* ShowModalFromTopAnimator.swift in Sources */ = {isa = PBXBuildFile; fileRef = 1D7750F386528F6FC5E69AA54075AC6A /* ShowModalFromTopAnimator.swift */; };
		6D37D81E7017C1D35A7F68314FDF04B7 /* UIApplication+StrictKeyWindow.h in Headers */ = {isa = PBXBuildFile; fileRef = 0A3ACA72AE9B776E644F6D159AB3E80B /* UIApplication+StrictKeyWindow.h */; settings = {ATTRIBUTES = (Project, ); }; };
		6DA607EF1E60820FE1DA2CF032D83A35 /* Pods-KanvasCameraExample-dummy.m in Sources */ = {isa = PBXBuildFile; fileRef = 578A9D6BEBE07F91B943DA86A4527049 /* Pods-KanvasCameraExample-dummy.m */; };
		6FA0EC71D0806A24118579FF5AA86A93 /* CVPixelBuffer+copy.swift in Sources */ = {isa = PBXBuildFile; fileRef = C6EAA68F478BD19B1D295B592141706C /* CVPixelBuffer+copy.swift */; };
		6FCD1D09C5A5EAF95D3FA3413FE43554 /* Queue.swift in Sources */ = {isa = PBXBuildFile; fileRef = 09905E9D26CA6BBAA3273CABE9891631 /* Queue.swift */; };
		767A5A739FB0E9A18CD7F0961C5B1AB6 /* EMInterferenceFilter.swift in Sources */ = {isa = PBXBuildFile; fileRef = EFFD8C9200B00681BB006A34CC24F0BB /* EMInterferenceFilter.swift */; };
		76EA4EA009AC74BEA467F40BDB6D60C2 /* UIUpdate.swift in Sources */ = {isa = PBXBuildFile; fileRef = 90996B8B8BB5F4C3A47706D29C4B563B /* UIUpdate.swift */; };
		78E8D461237CE13C05C3AC0F614F4C53 /* RGBFilter.swift in Sources */ = {isa = PBXBuildFile; fileRef = F43BE0B156B33A5A72A90FADA5B40B31 /* RGBFilter.swift */; };
		791C03EFFF06649DA66FAF30BC35CD16 /* FBSnapshotTestCasePlatform.h in Headers */ = {isa = PBXBuildFile; fileRef = D3067EAFD5B0A06885968D137840DB70 /* FBSnapshotTestCasePlatform.h */; settings = {ATTRIBUTES = (Public, ); }; };
		799595529A24E1569A830F78CE80DCB8 /* String+HexColor.swift in Sources */ = {isa = PBXBuildFile; fileRef = FEE13172033EBA008C0A133B4CAE000A /* String+HexColor.swift */; };
		7A43CA1398ABA5477560582D739ED064 /* GLRenderer.swift in Sources */ = {isa = PBXBuildFile; fileRef = 42CE166219B69CDDFF4BE26D3E4567FC /* GLRenderer.swift */; };
		7B1ABC123FB37B4CFAC4FA6FF4C5011A /* ImagePoolFilter.swift in Sources */ = {isa = PBXBuildFile; fileRef = 5B696BF4E3D5F935446466D56EF38F11 /* ImagePoolFilter.swift */; };
		7BAB26D209320201742EFD956B763DFB /* Filter.swift in Sources */ = {isa = PBXBuildFile; fileRef = 5E398548A314848E5B037D1C5F297FD7 /* Filter.swift */; };
		7C22B02BC2DE62CF588F1B3C1C731E23 /* UIView+Utils.swift in Sources */ = {isa = PBXBuildFile; fileRef = 0509D6306E2F9DE8F300F4EB808921E0 /* UIView+Utils.swift */; };
		7C6E2C38E624FB6452D35A5C3C96A544 /* Array+Object.swift in Sources */ = {isa = PBXBuildFile; fileRef = F45215C97FCD7ABCB5B1EC2243B5920E /* Array+Object.swift */; };
		7F18A3831DFE90B5514780DDAC2D7B9D /* TagsViewTagCell.swift in Sources */ = {isa = PBXBuildFile; fileRef = B434DC9CB7345C17096C018AEE29E1BF /* TagsViewTagCell.swift */; };
		8119E1C35408478A7B23574B450E08F7 /* Assets.xcassets in Resources */ = {isa = PBXBuildFile; fileRef = E3E7408E8B4C8869792E605D1E4C4BDC /* Assets.xcassets */; };
		8508685F4B3DFD4E93B29948FA0ACF83 /* FBSnapshotTestCase-umbrella.h in Headers */ = {isa = PBXBuildFile; fileRef = E621F768263424D9C5C35D58513625CB /* FBSnapshotTestCase-umbrella.h */; settings = {ATTRIBUTES = (Public, ); }; };
		89BF852718591707C617B76E8BA9974E /* MediaClipsCollectionController.swift in Sources */ = {isa = PBXBuildFile; fileRef = CA6774D4E59A02D55A7765D8936345CA /* MediaClipsCollectionController.swift */; };
		8BAF22BF84058D1F8D6007B339ADC608 /* MediaInfo.swift in Sources */ = {isa = PBXBuildFile; fileRef = BF7296F012E4DCBAC404F80E29F9729D /* MediaInfo.swift */; };
		8BDECE4177CD6CD67E0B71AE8E36C61F /* NSLayoutConstraint+Utils.swift in Sources */ = {isa = PBXBuildFile; fileRef = 69FA3B418327FD6E83864893C8286299 /* NSLayoutConstraint+Utils.swift */; };
		8C3A172751BEEAA75D6E433ADEB24557 /* UIFont+PostFonts.h in Headers */ = {isa = PBXBuildFile; fileRef = 5A9868C1FF0C2C8B8BE0F8195FC83207 /* UIFont+PostFonts.h */; settings = {ATTRIBUTES = (Public, ); }; };
		8C3FEFAB59FB2B98EDF8427074273DDF /* Array+Move.swift in Sources */ = {isa = PBXBuildFile; fileRef = 1BD3FF93C8BD07A93D26A87413692DB4 /* Array+Move.swift */; };
		8C4E2AA5945529EC526978C9B58EB0E9 /* MediaClipsEditorView.swift in Sources */ = {isa = PBXBuildFile; fileRef = 305D5109D4CCEA3F863DED140AC4AEF4 /* MediaClipsEditorView.swift */; };
		8CD4407E6C954DFBF481ECB1748567B3 /* UIView+Snaphot.swift in Sources */ = {isa = PBXBuildFile; fileRef = FF6A1473FBBD2EBD570B346966982A0D /* UIView+Snaphot.swift */; };
		8D8AF1862E67EF8CD07D1AB36D8E090F /* EditorFilterCollectionController.swift in Sources */ = {isa = PBXBuildFile; fileRef = 2B9F4E14BE98B66E7DAD788C2162DC84 /* EditorFilterCollectionController.swift */; };
		8D8CA849D29EAF66E45A542FB56683C7 /* GLPixelBufferView.swift in Sources */ = {isa = PBXBuildFile; fileRef = A66013726644110EF36FE33EDE4B7CEA /* GLPixelBufferView.swift */; };
		8E2BD91DD40DF983CCC375DD2D0DD2DC /* ModeSelectorAndShootController.swift in Sources */ = {isa = PBXBuildFile; fileRef = DF4C7104EA0722FE9C124DB928F835C8 /* ModeSelectorAndShootController.swift */; };
		8EA45DF736D58FC08CAA97519306383A /* UIFont+PostFonts.m in Sources */ = {isa = PBXBuildFile; fileRef = EDBF85C7EDA34862F9F775DF85681C6C /* UIFont+PostFonts.m */; };
		8F4C4B3419EFA440F9AAAAFE1B74AFA8 /* CameraPreviewView.swift in Sources */ = {isa = PBXBuildFile; fileRef = 39D920A32D7A5C1DAB6BC8BAAF9800F9 /* CameraPreviewView.swift */; };
		92647D458317A0AA3E2E2B1A4D950536 /* CVPixelBuffer+sampleBuffer.swift in Sources */ = {isa = PBXBuildFile; fileRef = 633E92BC1C8B31AFF0BAEA6A8F6F9068 /* CVPixelBuffer+sampleBuffer.swift */; };
		929188AFEF467CF1FDD25C2BCDB6BFE9 /* FBSnapshotTestController.m in Sources */ = {isa = PBXBuildFile; fileRef = DE35F81C954881204729C569018D98C0 /* FBSnapshotTestController.m */; };
		971B5747D39063A6D7EC07F5953CD168 /* VideoOutputHandler.swift in Sources */ = {isa = PBXBuildFile; fileRef = 65E0D4BFD967A8573CA678FD7CAC3771 /* VideoOutputHandler.swift */; };
		97A5B723517083ED65D7A7B77418592B /* WavePoolFilter.swift in Sources */ = {isa = PBXBuildFile; fileRef = E6095633F8F7B64658FF5EA87481FB4A /* WavePoolFilter.swift */; };
		97CB05A321909E55D8A13F3E50039AA0 /* FilterSettingsView.swift in Sources */ = {isa = PBXBuildFile; fileRef = 311612AB10AD146059BE7A0D1E2BF098 /* FilterSettingsView.swift */; };
		981F0E6C350B8AC7FB49241E1B535BC3 /* ToonFilter.swift in Sources */ = {isa = PBXBuildFile; fileRef = A558EEF3C0076C4DD5E4E7892A1B41F2 /* ToonFilter.swift */; };
		98F7167AE9339CD818BE1512E1DD1106 /* ExtendedStackView.swift in Sources */ = {isa = PBXBuildFile; fileRef = 9CB037CE87A78319925360BCE02DC4F4 /* ExtendedStackView.swift */; };
		9AEAD875BF6BF1B5CC4AE9BEB17D54C0 /* HashCodeBuilder.swift in Sources */ = {isa = PBXBuildFile; fileRef = EA5FF7DA60B555E1913BC4DE8C0C308B /* HashCodeBuilder.swift */; };
		9CE8A1AF274BDA6B8B31E699D1A7BF46 /* RaveFilter.swift in Sources */ = {isa = PBXBuildFile; fileRef = FC0AE213904A4F44E3057A36F3D91CFE /* RaveFilter.swift */; };
		9E3FB23044045CD848634CFBFD785277 /* FilterType.swift in Sources */ = {isa = PBXBuildFile; fileRef = E2F04B411BB5F97AEAE879857F7C96E0 /* FilterType.swift */; };
		A41930F349D6646D1B0A594D841818FD /* FilterFactory.swift in Sources */ = {isa = PBXBuildFile; fileRef = 0EB6FF7D86EACCF16938DB9110181A1D /* FilterFactory.swift */; };
		A63E1C318B87377B81099150F2D7FA54 /* OptionsController.swift in Sources */ = {isa = PBXBuildFile; fileRef = 166CECA1502F5D08EE8BA34603719203 /* OptionsController.swift */; };
		A6E07DA4AE0529EDBC304DFD2EA831BA /* IndexPath+Order.swift in Sources */ = {isa = PBXBuildFile; fileRef = 13EE894E7DF8D7E0C00D267ADDBB6F37 /* IndexPath+Order.swift */; };
		A8AA5EF13AB9AC1629CD9F16478461B0 /* MediaClipsEditorViewController.swift in Sources */ = {isa = PBXBuildFile; fileRef = 4CEB0A40E4DFBE92CBF2C5999166E2C6 /* MediaClipsEditorViewController.swift */; };
		A9295D647B2066EBEA8B1A35865C92E3 /* EasyTipView.swift in Sources */ = {isa = PBXBuildFile; fileRef = 2C09F98797BE171C60A8475B5CD68FF1 /* EasyTipView.swift */; };
		AA6DE3C9AD79B5C9B11E5D21A91C8EE8 /* PostOptionsConstants.swift in Sources */ = {isa = PBXBuildFile; fileRef = BE9CFE902FE62F55597D917017F0ACC6 /* PostOptionsConstants.swift */; };
		AB8A64DEACDDC74D67BD635B2D02627F /* FBSnapshotTestCase.m in Sources */ = {isa = PBXBuildFile; fileRef = 13C8BBFE2D9E3A9C566221B1DE04E91C /* FBSnapshotTestCase.m */; };
		ABB4144A4F162CA5CD547E458DEFB333 /* WaveFilter.swift in Sources */ = {isa = PBXBuildFile; fileRef = DA459FBDBDED3FCAA7E042D44586E26B /* WaveFilter.swift */; };
		AF29B6E33F3E52CD76A958976E401099 /* LegoFilter.swift in Sources */ = {isa = PBXBuildFile; fileRef = A478C33BDA4895804409746FF0D07271 /* LegoFilter.swift */; };
		B06B10F1447B1D5B1D8A96D0649FE6C8 /* NavigationBarStyleDefining.swift in Sources */ = {isa = PBXBuildFile; fileRef = 463FA33BA2C156877B7B0793B1F52CD6 /* NavigationBarStyleDefining.swift */; };
		B183CE8A84003383C722767F7B3E9FFB /* MediaPickerButtonView.swift in Sources */ = {isa = PBXBuildFile; fileRef = 9751FB1DFCC9168E1EE27775A8AD8075 /* MediaPickerButtonView.swift */; };
		B1D4B66ACC9FA78D2D7F84AC7CB9EC66 /* OptionView.swift in Sources */ = {isa = PBXBuildFile; fileRef = 37734E54563F2FD05F5D0E70FFAB53E6 /* OptionView.swift */; };
		B2FBD33FC20004247A3658DDC88E24DA /* UIColor+Lerp.swift in Sources */ = {isa = PBXBuildFile; fileRef = 62322F5CE84BFD48B12B8FB1DBA96C1D /* UIColor+Lerp.swift */; };
		B4739447406369C05BE46C5745CCDEC7 /* AppColorPalette.swift in Sources */ = {isa = PBXBuildFile; fileRef = 2E9CFA854B979A625F2F076517A288AF /* AppColorPalette.swift */; };
		B6525A8D332FFA285097645FAF280C3B /* silence.aac in Resources */ = {isa = PBXBuildFile; fileRef = F5EA594AE06EC80A22FBB86D56AB25BD /* silence.aac */; };
		B6CF35556593D55DAEBF7D5B54A6B5B6 /* Utils-umbrella.h in Headers */ = {isa = PBXBuildFile; fileRef = ED7B9C2A91AC34B9683647CDB833F013 /* Utils-umbrella.h */; settings = {ATTRIBUTES = (Public, ); }; };
		B7384E1E21A8F3F53A9257368ADE0768 /* Pods-KanvasCameraExampleTests-umbrella.h in Headers */ = {isa = PBXBuildFile; fileRef = 364E22867428947B7B5E38D54E3AB833 /* Pods-KanvasCameraExampleTests-umbrella.h */; settings = {ATTRIBUTES = (Public, ); }; };
		B74632B4F213169B754921FDF40BBA36 /* UIKit.framework in Frameworks */ = {isa = PBXBuildFile; fileRef = 26847C6EBA8288F0AC82ABD4D3160CEA /* UIKit.framework */; };
		B9DB1D79EB95CAFBBFFB0EA29B9C3CDE /* UIFont+ComposeFonts.m in Sources */ = {isa = PBXBuildFile; fileRef = BE472F1024FFE1222471B4B7A6ADFB51 /* UIFont+ComposeFonts.m */; };
		B9F126A9DAAECFEC858B627B2BFB3D4D /* TagsViewEditCell.swift in Sources */ = {isa = PBXBuildFile; fileRef = 000926E4CD8C368947AA7485D4A9AA96 /* TagsViewEditCell.swift */; };
		BAAC87F520C78E9FE142487DD076AE97 /* UIFont+Orangina.h in Headers */ = {isa = PBXBuildFile; fileRef = 0DBF76D5613ED1AB456D4D901BFD95B2 /* UIFont+Orangina.h */; settings = {ATTRIBUTES = (Public, ); }; };
		BB80D1A5250BA29D1F3D3B5979727B33 /* TumblrTheme-umbrella.h in Headers */ = {isa = PBXBuildFile; fileRef = 413EC3C326B11177809FDBDDE2DDA2A6 /* TumblrTheme-umbrella.h */; settings = {ATTRIBUTES = (Public, ); }; };
		BE1A50E1C2AAD0BA5A6CCA2AB34B32F2 /* XCTest.framework in Frameworks */ = {isa = PBXBuildFile; fileRef = CBF0CCD093AD8EE84FBAAAF873F9865C /* XCTest.framework */; };
		BE1CC07148196181546C119716D4376C /* UIImage+Compare.h in Headers */ = {isa = PBXBuildFile; fileRef = A25844C26701FA4BCAEF64150B56777F /* UIImage+Compare.h */; settings = {ATTRIBUTES = (Private, ); }; };
		BFC930351D037B7A366F3B6D3B6FF8A3 /* Pods-KanvasCameraExampleTests-dummy.m in Sources */ = {isa = PBXBuildFile; fileRef = 7D462DE960272556D85C81551A6CB399 /* Pods-KanvasCameraExampleTests-dummy.m */; };
		C34B981263C5FB4F656001B66DFC4D32 /* NumTypes+Conversion.swift in Sources */ = {isa = PBXBuildFile; fileRef = E817496B0519CB4604E47B9BBA390A95 /* NumTypes+Conversion.swift */; };
		C3962F02F54C4A7FC1F4DA7EBF7FADC8 /* Foundation.framework in Frameworks */ = {isa = PBXBuildFile; fileRef = 5A87DA8FE73E5A2BA114EEA3B8385D1F /* Foundation.framework */; };
		C3EB8100F1C6475487BD3179F530E8EF /* AppColorScheme.swift in Sources */ = {isa = PBXBuildFile; fileRef = 51BCAAFB77A1A5ADB1C2515686CCB594 /* AppColorScheme.swift */; };
		C4A88C418EDF5FC2421D528BD8440D24 /* TumblrTheme-dummy.m in Sources */ = {isa = PBXBuildFile; fileRef = 8C062D041A44CC81DD05573BF6C4CB71 /* TumblrTheme-dummy.m */; };
		C622891C37F635659AB3A19E98B6F923 /* KanvasCameraStrings.swift in Sources */ = {isa = PBXBuildFile; fileRef = 1936F4952BC40E5F6A0A08D4831E72FF /* KanvasCameraStrings.swift */; };
		C74A90F5662744C5F3A00F1C7BF5123E /* UIKit.framework in Frameworks */ = {isa = PBXBuildFile; fileRef = 26847C6EBA8288F0AC82ABD4D3160CEA /* UIKit.framework */; };
		C770DB4E99B5E4E226EE7488C9F85A8C /* UIImage+PixelBuffer.swift in Sources */ = {isa = PBXBuildFile; fileRef = 0E2236A252DBBA7D13B96AF6636035D4 /* UIImage+PixelBuffer.swift */; };
		C9BC2DB464E95F4A5D784C9CF058A375 /* CameraSettings.swift in Sources */ = {isa = PBXBuildFile; fileRef = A7988A0F28E01E1AE72351254ABADDDA /* CameraSettings.swift */; };
		CE1CE76955701866905A45B92411FEEE /* Synchronized.swift in Sources */ = {isa = PBXBuildFile; fileRef = 309547A8256579B7A98186ADF609FECC /* Synchronized.swift */; };
		CE7F4EDF70F9434808D61BCFAAB6485F /* MediaMetadata.swift in Sources */ = {isa = PBXBuildFile; fileRef = D7A05D053E7DE1FC104BCC0F1752EFF1 /* MediaMetadata.swift */; };
		D26E07B4C95CA9F2456FB739F46518BF /* CameraFilterCollectionCell.swift in Sources */ = {isa = PBXBuildFile; fileRef = 46D9DBB8312AF2E54F8F77FE59343491 /* CameraFilterCollectionCell.swift */; };
		D3E59303AC239346FCC7BC5DCD2DC69B /* UIFont+Orangina.m in Sources */ = {isa = PBXBuildFile; fileRef = 27A18B8E865F6DFA9FDEDB89C5BF9C14 /* UIFont+Orangina.m */; };
		D4AD6B2A1D9F633251F4CCE647A82052 /* FBSnapshotTestController.h in Headers */ = {isa = PBXBuildFile; fileRef = 88EE4F95531D217A595AA8D85A24FA39 /* FBSnapshotTestController.h */; settings = {ATTRIBUTES = (Public, ); }; };
		D5026678B6012C68DA80684286912498 /* UIColor+SharedColors.swift in Sources */ = {isa = PBXBuildFile; fileRef = B32CF50EF7E27EB56D32BE2C1158C86B /* UIColor+SharedColors.swift */; };
		D5D61DBBAF2B6703EABD1AE85A3E608D /* PhotoOutputHandler.swift in Sources */ = {isa = PBXBuildFile; fileRef = 50A02D3EDB98C0555CE47926FC797478 /* PhotoOutputHandler.swift */; };
		D7595248D8B582E9519FC643EB510720 /* ComposeNavigationBar.swift in Sources */ = {isa = PBXBuildFile; fileRef = 190B13EBBF7EF6687750551278D9612B /* ComposeNavigationBar.swift */; };
		D84D626FC6A666332367C6375B8D6D1E /* UIApplication+StrictKeyWindow.m in Sources */ = {isa = PBXBuildFile; fileRef = 8F1FE5C23F1BC485C54B92C32E78391F /* UIApplication+StrictKeyWindow.m */; };
		D9A2647647642A63CA3F41ADE3906D1B /* RGBA.swift in Sources */ = {isa = PBXBuildFile; fileRef = 50EC0EF74ED4A8CA0BB54E784D9B3778 /* RGBA.swift */; };
		DA17E7E6A94BE06CC9478E220E868421 /* CameraRecordingProtocol.swift in Sources */ = {isa = PBXBuildFile; fileRef = EFBA06D57175BC216391B84BD326B51F /* CameraRecordingProtocol.swift */; };
		DBA47CAAAA9C22EEBA795F0AB22BF6B8 /* CameraOption.swift in Sources */ = {isa = PBXBuildFile; fileRef = FCA045802D52087285EF18EC48534F76 /* CameraOption.swift */; };
		DBEBDE64CF9C0862F585651B48C16832 /* UIColor+Hex.swift in Sources */ = {isa = PBXBuildFile; fileRef = 7A46958BABE7DFB59952881D4F550B93 /* UIColor+Hex.swift */; };
		DC0DB2C24FA194DDEA2B91F5152B55FD /* KanvasCameraImages.swift in Sources */ = {isa = PBXBuildFile; fileRef = 0C74024B6D23FBCD8D734F4C6A208AAE /* KanvasCameraImages.swift */; };
		DD68033B5C76F39D275EFF6EFE56B8DA /* CameraInputControllerDelegate.swift in Sources */ = {isa = PBXBuildFile; fileRef = E7FB98928195DFB7DA9CE7977D3F8F49 /* CameraInputControllerDelegate.swift */; };
		E0E9E809C7969990828416969D647E03 /* SuggestedTagsView.swift in Sources */ = {isa = PBXBuildFile; fileRef = 4BFF493F389422F694DC4D1BBF62BC04 /* SuggestedTagsView.swift */; };
		E13097DA0E2F108B7B62FD31C9416326 /* GrayscaleFilter.swift in Sources */ = {isa = PBXBuildFile; fileRef = F0A04E841301DC859F29FBB1F163DC7C /* GrayscaleFilter.swift */; };
		E2836C7C6166E89E94926E0A0B09E099 /* FilterSettingsController.swift in Sources */ = {isa = PBXBuildFile; fileRef = F6B85B7DA6FE778C34090D25D0165933 /* FilterSettingsController.swift */; };
		E2A57B02B9C0B00E452875636E506B47 /* UIColor+Util.swift in Sources */ = {isa = PBXBuildFile; fileRef = 96E5D8A98823E002ADA4F646AC2573AB /* UIColor+Util.swift */; };
		E3004039E57FEBFCC8BCDF4CB76F299C /* PostFormKeyboardTracker.swift in Sources */ = {isa = PBXBuildFile; fileRef = 77A9B7BFBDACC422C41D3172846FC8C1 /* PostFormKeyboardTracker.swift */; };
		E6AD55BFCE858BA7CC24D9AA56244C45 /* KanvasCameraTimes.swift in Sources */ = {isa = PBXBuildFile; fileRef = FB551F51977AC2B8161A533FC956ED9B /* KanvasCameraTimes.swift */; };
		E846418ACB43C5F93D9F45B01953DE61 /* UIKit.framework in Frameworks */ = {isa = PBXBuildFile; fileRef = 26847C6EBA8288F0AC82ABD4D3160CEA /* UIKit.framework */; };
		E892A55D9F2AD9EEFE1F05A8F5FCE0D0 /* ScrollHandler.swift in Sources */ = {isa = PBXBuildFile; fileRef = C00E1EEF326632BB4181B79FC059CA96 /* ScrollHandler.swift */; };
		E8A10FF94D2CD641E47D866F9061D411 /* ClosedRange+Clamp.swift in Sources */ = {isa = PBXBuildFile; fileRef = BAE72EC284F98FCC7063466F46F007C3 /* ClosedRange+Clamp.swift */; };
		E9746E674B46C10BA76C876F1148C541 /* OpenGLES.framework in Frameworks */ = {isa = PBXBuildFile; fileRef = CCAFAEBE89BE0F9091396494660844D1 /* OpenGLES.framework */; };
		EA2D66212DA1ED492B0F6E557E128A6C /* EditorFilterCollectionCell.swift in Sources */ = {isa = PBXBuildFile; fileRef = C595C0DC39B29EFEF7CD0D32A6E21283 /* EditorFilterCollectionCell.swift */; };
		EC07EF156055C83FF450A856AB1B615B /* CameraRecorder.swift in Sources */ = {isa = PBXBuildFile; fileRef = 7FF701DB65C815FE6960EF08F7809BBB /* CameraRecorder.swift */; };
		EC2E989D370ED4D69B8CDDA78B120182 /* FilterCollectionView.swift in Sources */ = {isa = PBXBuildFile; fileRef = 503D5B9D5DFD96A067F7AE36FBA2B6ED /* FilterCollectionView.swift */; };
		EDEDEB363A10170D3C7EBEDD9BBAB1C8 /* CameraPreviewViewController.swift in Sources */ = {isa = PBXBuildFile; fileRef = B82280432BD6DFF58E868A2C2E3DD11E /* CameraPreviewViewController.swift */; };
		EF4FCBE338035CAC50677443733EB259 /* PostOptionsTagsDelegate.swift in Sources */ = {isa = PBXBuildFile; fileRef = A928F3E445AC21DBEF28230AFF9E38F2 /* PostOptionsTagsDelegate.swift */; };
		EF82A556A07B9AA6115ACD022D452069 /* MediaClipsCollectionView.swift in Sources */ = {isa = PBXBuildFile; fileRef = A1EBD5A99D5BC7BC6002C7DA42A8E3C3 /* MediaClipsCollectionView.swift */; };
		EFE76E5708801BDF1CBA882697155F5D /* IgnoreTouchesView.swift in Sources */ = {isa = PBXBuildFile; fileRef = 2E03110CA2E221A99148D48E5CC4CFD9 /* IgnoreTouchesView.swift */; };
		F0BCDF693B78A446B461BEA8AC448C3E /* EditTagsView.swift in Sources */ = {isa = PBXBuildFile; fileRef = E08E944C4FCB3FFEA0E9BB4D9C0C1FFD /* EditTagsView.swift */; };
		F0E79170E607215266FCD480A5CA9B1E /* NSURL+Media.swift in Sources */ = {isa = PBXBuildFile; fileRef = 1E82413F84C56980EB7DB1D3FDC01BD0 /* NSURL+Media.swift */; };
		F12847378038B9D834D4D8112C45992A /* UICollectionView+Cells.swift in Sources */ = {isa = PBXBuildFile; fileRef = D618111EA0AE7DB115916AECA87DA9A7 /* UICollectionView+Cells.swift */; };
		F22227355AB73FCA526FA928DEC259C0 /* EditionOption.swift in Sources */ = {isa = PBXBuildFile; fileRef = E55C635D7D6E0CCAB66E04B986DC8557 /* EditionOption.swift */; };
		F3217E169B32ACA52FD1E5D84AD0FE38 /* ImagePreviewController.swift in Sources */ = {isa = PBXBuildFile; fileRef = E7CD58D51569C89849BA0F87B672F82F /* ImagePreviewController.swift */; };
		F385A5F39049F799176983ED159C2C87 /* Shaders in Resources */ = {isa = PBXBuildFile; fileRef = 14B4D2C4B2EFCFD85489D72D5BD7AF2D /* Shaders */; };
		F3AC962EC1B5EECAD5E774552B004571 /* GLError.swift in Sources */ = {isa = PBXBuildFile; fileRef = 830B23F742DAAD8E5FB99AC4C019B07F /* GLError.swift */; };
		F3B1A094612A783CBF2FCC936DCC1D66 /* Foundation.framework in Frameworks */ = {isa = PBXBuildFile; fileRef = 5A87DA8FE73E5A2BA114EEA3B8385D1F /* Foundation.framework */; };
		F567866E1402590AB6759054B08990E4 /* EditorView.swift in Sources */ = {isa = PBXBuildFile; fileRef = FBA9889F43474AF250296DB206A30E91 /* EditorView.swift */; };
		F6D7391FBC87E3E93565DF17EF1ECF5F /* EditionMenuCollectionView.swift in Sources */ = {isa = PBXBuildFile; fileRef = 32F26719A3959334D6F2F6486C24CDE2 /* EditionMenuCollectionView.swift */; };
		F76C2EFCE9315B43ECB85593BAD17B5C /* ModeSelectorAndShootView.swift in Sources */ = {isa = PBXBuildFile; fileRef = 677A29D8AA4BC1FF6D7DF73E6C6C98EB /* ModeSelectorAndShootView.swift */; };
		F7928334DB96BAC852BFB59744C462C1 /* SuggestedTagView.swift in Sources */ = {isa = PBXBuildFile; fileRef = 2F40A91E78D81E11DCA9B4685F35D1A9 /* SuggestedTagView.swift */; };
		F7D29D32A183783FB4C32DBFE0AA3F07 /* UIImage+Snapshot.h in Headers */ = {isa = PBXBuildFile; fileRef = EA718A72E676291836EBB46B85242155 /* UIImage+Snapshot.h */; settings = {ATTRIBUTES = (Private, ); }; };
		FC316D5CE16D48A3994F972616472D0A /* Utils.framework in Frameworks */ = {isa = PBXBuildFile; fileRef = 38DF616A8419350AA28B526670D13B0B /* Utils.framework */; };
		FC6A4054C3B4DCC27D6136EC94DC874B /* FilteredInputViewController.swift in Sources */ = {isa = PBXBuildFile; fileRef = 521AC1A82A7775B2AD5C9C7FDE33D42F /* FilteredInputViewController.swift */; };
/* End PBXBuildFile section */

/* Begin PBXContainerItemProxy section */
		0397D55543C4EF23AF807EFA65C85663 /* PBXContainerItemProxy */ = {
			isa = PBXContainerItemProxy;
			containerPortal = BFDFE7DC352907FC980B868725387E98 /* Project object */;
			proxyType = 1;
			remoteGlobalIDString = 5E1C9C4892FA8FEB28F32737904729A4;
			remoteInfo = Utils;
		};
		35A58AF73855A103971E132062B70609 /* PBXContainerItemProxy */ = {
			isa = PBXContainerItemProxy;
			containerPortal = BFDFE7DC352907FC980B868725387E98 /* Project object */;
			proxyType = 1;
			remoteGlobalIDString = 97690FB9AA16497E774B413B7C6B9506;
			remoteInfo = TumblrTheme;
		};
		432D75ACD30744EF0DE2C82426C3B16F /* PBXContainerItemProxy */ = {
			isa = PBXContainerItemProxy;
			containerPortal = BFDFE7DC352907FC980B868725387E98 /* Project object */;
			proxyType = 1;
			remoteGlobalIDString = 97690FB9AA16497E774B413B7C6B9506;
			remoteInfo = TumblrTheme;
		};
		688A96C4361E55686F0E66A2555E4E64 /* PBXContainerItemProxy */ = {
			isa = PBXContainerItemProxy;
			containerPortal = BFDFE7DC352907FC980B868725387E98 /* Project object */;
			proxyType = 1;
			remoteGlobalIDString = 97690FB9AA16497E774B413B7C6B9506;
			remoteInfo = TumblrTheme;
		};
		6F971234D5C117AAAE330FF13D5D4957 /* PBXContainerItemProxy */ = {
			isa = PBXContainerItemProxy;
			containerPortal = BFDFE7DC352907FC980B868725387E98 /* Project object */;
			proxyType = 1;
			remoteGlobalIDString = 97690FB9AA16497E774B413B7C6B9506;
			remoteInfo = TumblrTheme;
		};
		931132AFEC75380EDD34970F5A809FD5 /* PBXContainerItemProxy */ = {
			isa = PBXContainerItemProxy;
			containerPortal = BFDFE7DC352907FC980B868725387E98 /* Project object */;
			proxyType = 1;
			remoteGlobalIDString = 5A8AA14BB4E2075C7AF275F5A37A8613;
			remoteInfo = SharedUI;
		};
		9E08FCD4EBF6A1A1C0B42DD35B523158 /* PBXContainerItemProxy */ = {
			isa = PBXContainerItemProxy;
			containerPortal = BFDFE7DC352907FC980B868725387E98 /* Project object */;
			proxyType = 1;
			remoteGlobalIDString = 5E1C9C4892FA8FEB28F32737904729A4;
			remoteInfo = Utils;
		};
		AC32DFE3BB6CD05C5DA59DAF802AA211 /* PBXContainerItemProxy */ = {
			isa = PBXContainerItemProxy;
			containerPortal = BFDFE7DC352907FC980B868725387E98 /* Project object */;
			proxyType = 1;
			remoteGlobalIDString = 5A8AA14BB4E2075C7AF275F5A37A8613;
			remoteInfo = SharedUI;
		};
		BF1B8E63BDAFB6DF12A0CC0A4D29AE74 /* PBXContainerItemProxy */ = {
			isa = PBXContainerItemProxy;
			containerPortal = BFDFE7DC352907FC980B868725387E98 /* Project object */;
			proxyType = 1;
			remoteGlobalIDString = 98A98149697C80CEF8D5772791E92E66;
			remoteInfo = FBSnapshotTestCase;
		};
		BFC07571939F8E34A30DC524708F3E0E /* PBXContainerItemProxy */ = {
			isa = PBXContainerItemProxy;
			containerPortal = BFDFE7DC352907FC980B868725387E98 /* Project object */;
			proxyType = 1;
			remoteGlobalIDString = EEA7BBCE1AEABC4574550F0FCA071779;
			remoteInfo = KanvasCamera;
		};
		D791E683CA5FE91F5960BA6E4608C008 /* PBXContainerItemProxy */ = {
			isa = PBXContainerItemProxy;
			containerPortal = BFDFE7DC352907FC980B868725387E98 /* Project object */;
			proxyType = 1;
			remoteGlobalIDString = 5E1C9C4892FA8FEB28F32737904729A4;
			remoteInfo = Utils;
		};
		F0D3C778C07CEDDFE5E890B9A45B4AA9 /* PBXContainerItemProxy */ = {
			isa = PBXContainerItemProxy;
			containerPortal = BFDFE7DC352907FC980B868725387E98 /* Project object */;
			proxyType = 1;
			remoteGlobalIDString = 5A8AA14BB4E2075C7AF275F5A37A8613;
			remoteInfo = SharedUI;
		};
		FAD07F5B0F2C66D2E9BBF8F16B17074C /* PBXContainerItemProxy */ = {
			isa = PBXContainerItemProxy;
			containerPortal = BFDFE7DC352907FC980B868725387E98 /* Project object */;
			proxyType = 1;
			remoteGlobalIDString = EEA7BBCE1AEABC4574550F0FCA071779;
			remoteInfo = KanvasCamera;
		};
/* End PBXContainerItemProxy section */

/* Begin PBXFileReference section */
		000926E4CD8C368947AA7485D4A9AA96 /* TagsViewEditCell.swift */ = {isa = PBXFileReference; includeInIndex = 1; lastKnownFileType = sourcecode.swift; path = TagsViewEditCell.swift; sourceTree = "<group>"; };
		007E8A8CE3C6D8298DA7FDE57B195171 /* Array+Safety.swift */ = {isa = PBXFileReference; includeInIndex = 1; lastKnownFileType = sourcecode.swift; name = "Array+Safety.swift"; path = "Source/Array+Safety.swift"; sourceTree = "<group>"; };
		00BE8F7CC755B4930D7FBE58E242650B /* KanvasCamera-umbrella.h */ = {isa = PBXFileReference; includeInIndex = 1; lastKnownFileType = sourcecode.c.h; path = "KanvasCamera-umbrella.h"; sourceTree = "<group>"; };
		012A3B215068DF6DA65EA179099C315E /* Utils-Info.plist */ = {isa = PBXFileReference; includeInIndex = 1; lastKnownFileType = text.plist.xml; path = "Utils-Info.plist"; sourceTree = "<group>"; };
		0509D6306E2F9DE8F300F4EB808921E0 /* UIView+Utils.swift */ = {isa = PBXFileReference; includeInIndex = 1; lastKnownFileType = sourcecode.swift; name = "UIView+Utils.swift"; path = "Source/UIView+Utils.swift"; sourceTree = "<group>"; };
		06174E787642CC1EF3608AEBD46F0612 /* SharedUI.xcconfig */ = {isa = PBXFileReference; includeInIndex = 1; lastKnownFileType = text.xcconfig; path = SharedUI.xcconfig; sourceTree = "<group>"; };
		0648983F8DF987334FB539DD6DFE0F05 /* TumblrTheme.xcconfig */ = {isa = PBXFileReference; includeInIndex = 1; lastKnownFileType = text.xcconfig; path = TumblrTheme.xcconfig; sourceTree = "<group>"; };
		08E541E516B391AF9A683B1C6EBB9E28 /* Device.swift */ = {isa = PBXFileReference; includeInIndex = 1; lastKnownFileType = sourcecode.swift; path = Device.swift; sourceTree = "<group>"; };
		09905E9D26CA6BBAA3273CABE9891631 /* Queue.swift */ = {isa = PBXFileReference; includeInIndex = 1; lastKnownFileType = sourcecode.swift; path = Queue.swift; sourceTree = "<group>"; };
		0A3ACA72AE9B776E644F6D159AB3E80B /* UIApplication+StrictKeyWindow.h */ = {isa = PBXFileReference; includeInIndex = 1; lastKnownFileType = sourcecode.c.h; name = "UIApplication+StrictKeyWindow.h"; path = "FBSnapshotTestCase/Categories/UIApplication+StrictKeyWindow.h"; sourceTree = "<group>"; };
		0A966F8CC02AF6C9C4D66DDF06B58364 /* Pods_KanvasCameraExample.framework */ = {isa = PBXFileReference; explicitFileType = wrapper.framework; includeInIndex = 0; path = Pods_KanvasCameraExample.framework; sourceTree = BUILT_PRODUCTS_DIR; };
		0C74024B6D23FBCD8D734F4C6A208AAE /* KanvasCameraImages.swift */ = {isa = PBXFileReference; includeInIndex = 1; lastKnownFileType = sourcecode.swift; path = KanvasCameraImages.swift; sourceTree = "<group>"; };
		0DBF76D5613ED1AB456D4D901BFD95B2 /* UIFont+Orangina.h */ = {isa = PBXFileReference; includeInIndex = 1; lastKnownFileType = sourcecode.c.h; name = "UIFont+Orangina.h"; path = "Source/UIFont+Orangina.h"; sourceTree = "<group>"; };
		0E2236A252DBBA7D13B96AF6636035D4 /* UIImage+PixelBuffer.swift */ = {isa = PBXFileReference; includeInIndex = 1; lastKnownFileType = sourcecode.swift; path = "UIImage+PixelBuffer.swift"; sourceTree = "<group>"; };
		0EB6FF7D86EACCF16938DB9110181A1D /* FilterFactory.swift */ = {isa = PBXFileReference; includeInIndex = 1; lastKnownFileType = sourcecode.swift; path = FilterFactory.swift; sourceTree = "<group>"; };
		0EEC47501374D2E9A43EC39C8E457107 /* KanvasCamera-prefix.pch */ = {isa = PBXFileReference; includeInIndex = 1; lastKnownFileType = sourcecode.c.h; path = "KanvasCamera-prefix.pch"; sourceTree = "<group>"; };
		1060CB7C2FA4B3131B3B168F759B5032 /* EditionMenuCollectionCell.swift */ = {isa = PBXFileReference; includeInIndex = 1; lastKnownFileType = sourcecode.swift; path = EditionMenuCollectionCell.swift; sourceTree = "<group>"; };
		122BCF4854DE6F45EC662465306307B5 /* AVURLAsset+Thumbnail.swift */ = {isa = PBXFileReference; includeInIndex = 1; lastKnownFileType = sourcecode.swift; path = "AVURLAsset+Thumbnail.swift"; sourceTree = "<group>"; };
		13A585E5A1C11BD833D50E6B24BB37B6 /* LightLeaksFilter.swift */ = {isa = PBXFileReference; includeInIndex = 1; lastKnownFileType = sourcecode.swift; path = LightLeaksFilter.swift; sourceTree = "<group>"; };
		13C8BBFE2D9E3A9C566221B1DE04E91C /* FBSnapshotTestCase.m */ = {isa = PBXFileReference; includeInIndex = 1; lastKnownFileType = sourcecode.c.objc; name = FBSnapshotTestCase.m; path = FBSnapshotTestCase/FBSnapshotTestCase.m; sourceTree = "<group>"; };
		13EE894E7DF8D7E0C00D267ADDBB6F37 /* IndexPath+Order.swift */ = {isa = PBXFileReference; includeInIndex = 1; lastKnownFileType = sourcecode.swift; path = "IndexPath+Order.swift"; sourceTree = "<group>"; };
		14B4D2C4B2EFCFD85489D72D5BD7AF2D /* Shaders */ = {isa = PBXFileReference; includeInIndex = 1; lastKnownFileType = folder; name = Shaders; path = Resources/Shaders; sourceTree = "<group>"; };
		151A1F7FA22A990DD4F3D0ACE0F0A692 /* MediaClipsCollectionCell.swift */ = {isa = PBXFileReference; includeInIndex = 1; lastKnownFileType = sourcecode.swift; path = MediaClipsCollectionCell.swift; sourceTree = "<group>"; };
		155D212975A8CC57A021341ED0A645E0 /* UIFont+ComposeFonts.h */ = {isa = PBXFileReference; includeInIndex = 1; lastKnownFileType = sourcecode.c.h; name = "UIFont+ComposeFonts.h"; path = "Source/UIFont+ComposeFonts.h"; sourceTree = "<group>"; };
		15B5B893F0D939992DC83B541503A453 /* QuartzCore.framework */ = {isa = PBXFileReference; lastKnownFileType = wrapper.framework; name = QuartzCore.framework; path = Platforms/iPhoneOS.platform/Developer/SDKs/iPhoneOS12.2.sdk/System/Library/Frameworks/QuartzCore.framework; sourceTree = DEVELOPER_DIR; };
		166CECA1502F5D08EE8BA34603719203 /* OptionsController.swift */ = {isa = PBXFileReference; includeInIndex = 1; lastKnownFileType = sourcecode.swift; path = OptionsController.swift; sourceTree = "<group>"; };
		168CE05BBA7886BF70D71F7E6D2702FC /* GLMediaExporter.swift */ = {isa = PBXFileReference; includeInIndex = 1; lastKnownFileType = sourcecode.swift; path = GLMediaExporter.swift; sourceTree = "<group>"; };
		17E7B13AE3F9FCF14C6E91DC434B12BA /* SharedUI-Info.plist */ = {isa = PBXFileReference; includeInIndex = 1; lastKnownFileType = text.plist.xml; path = "SharedUI-Info.plist"; sourceTree = "<group>"; };
		190B13EBBF7EF6687750551278D9612B /* ComposeNavigationBar.swift */ = {isa = PBXFileReference; includeInIndex = 1; lastKnownFileType = sourcecode.swift; name = ComposeNavigationBar.swift; path = Source/ComposeNavigationBar.swift; sourceTree = "<group>"; };
		1936F4952BC40E5F6A0A08D4831E72FF /* KanvasCameraStrings.swift */ = {isa = PBXFileReference; includeInIndex = 1; lastKnownFileType = sourcecode.swift; path = KanvasCameraStrings.swift; sourceTree = "<group>"; };
		19A96C6110165274EA332E2BAC343EEE /* ContentTypeDetector.swift */ = {isa = PBXFileReference; includeInIndex = 1; lastKnownFileType = sourcecode.swift; name = ContentTypeDetector.swift; path = Source/ContentTypeDetector.swift; sourceTree = "<group>"; };
		1AD316C211996D8C047C6E7B945E24AD /* Pods-KanvasCameraExample-acknowledgements.plist */ = {isa = PBXFileReference; includeInIndex = 1; lastKnownFileType = text.plist.xml; path = "Pods-KanvasCameraExample-acknowledgements.plist"; sourceTree = "<group>"; };
		1B8ABEEA76ECDF1975B6D0787700F929 /* FBSnapshotTestCase-Info.plist */ = {isa = PBXFileReference; includeInIndex = 1; lastKnownFileType = text.plist.xml; path = "FBSnapshotTestCase-Info.plist"; sourceTree = "<group>"; };
		1BD3FF93C8BD07A93D26A87413692DB4 /* Array+Move.swift */ = {isa = PBXFileReference; includeInIndex = 1; lastKnownFileType = sourcecode.swift; path = "Array+Move.swift"; sourceTree = "<group>"; };
		1D7750F386528F6FC5E69AA54075AC6A /* ShowModalFromTopAnimator.swift */ = {isa = PBXFileReference; includeInIndex = 1; lastKnownFileType = sourcecode.swift; name = ShowModalFromTopAnimator.swift; path = Source/ShowModalFromTopAnimator.swift; sourceTree = "<group>"; };
		1DF61DA1F9AC397EF265A9EC75BF3AE1 /* SharedUI.framework */ = {isa = PBXFileReference; explicitFileType = wrapper.framework; includeInIndex = 0; path = SharedUI.framework; sourceTree = BUILT_PRODUCTS_DIR; };
		1E82413F84C56980EB7DB1D3FDC01BD0 /* NSURL+Media.swift */ = {isa = PBXFileReference; includeInIndex = 1; lastKnownFileType = sourcecode.swift; path = "NSURL+Media.swift"; sourceTree = "<group>"; };
		1FA3CBBB598C58EEEE2452570B558530 /* Utils-prefix.pch */ = {isa = PBXFileReference; includeInIndex = 1; lastKnownFileType = sourcecode.c.h; path = "Utils-prefix.pch"; sourceTree = "<group>"; };
		20F792D8E62BB7F733069D27E088BCD8 /* SharedUI.modulemap */ = {isa = PBXFileReference; includeInIndex = 1; lastKnownFileType = sourcecode.module; path = SharedUI.modulemap; sourceTree = "<group>"; };
		20F852FD8311137FBE59C4B7C3B270F4 /* CGRect+Center.swift */ = {isa = PBXFileReference; includeInIndex = 1; lastKnownFileType = sourcecode.swift; path = "CGRect+Center.swift"; sourceTree = "<group>"; };
		230E97FECEFEB5E2CBE976260C61400F /* Utils.podspec */ = {isa = PBXFileReference; explicitFileType = text.script.ruby; includeInIndex = 1; indentWidth = 2; path = Utils.podspec; sourceTree = "<group>"; tabWidth = 2; xcLanguageSpecificationIdentifier = xcode.lang.ruby; };
		2383078A6D28DE6A15E11489708BA4FD /* Pods_KanvasCameraExampleTests.framework */ = {isa = PBXFileReference; explicitFileType = wrapper.framework; includeInIndex = 0; path = Pods_KanvasCameraExampleTests.framework; sourceTree = BUILT_PRODUCTS_DIR; };
		2537447208C14A02B71BE3074FD33F08 /* SharedUI-prefix.pch */ = {isa = PBXFileReference; includeInIndex = 1; lastKnownFileType = sourcecode.c.h; path = "SharedUI-prefix.pch"; sourceTree = "<group>"; };
		259E1B7377A05A9BAE45D73A6C3FDF1A /* SharedUI.framework */ = {isa = PBXFileReference; explicitFileType = wrapper.framework; includeInIndex = 0; path = SharedUI.framework; sourceTree = BUILT_PRODUCTS_DIR; };
		25ACB8DD6AA1E57A31C2A1B04F43CED7 /* FilmFilter.swift */ = {isa = PBXFileReference; includeInIndex = 1; lastKnownFileType = sourcecode.swift; path = FilmFilter.swift; sourceTree = "<group>"; };
		26847C6EBA8288F0AC82ABD4D3160CEA /* UIKit.framework */ = {isa = PBXFileReference; lastKnownFileType = wrapper.framework; name = UIKit.framework; path = Platforms/iPhoneOS.platform/Developer/SDKs/iPhoneOS12.2.sdk/System/Library/Frameworks/UIKit.framework; sourceTree = DEVELOPER_DIR; };
		279284307D9D765C5064856091DE8882 /* MirrorFourFilter.swift */ = {isa = PBXFileReference; includeInIndex = 1; lastKnownFileType = sourcecode.swift; path = MirrorFourFilter.swift; sourceTree = "<group>"; };
		27A18B8E865F6DFA9FDEDB89C5BF9C14 /* UIFont+Orangina.m */ = {isa = PBXFileReference; includeInIndex = 1; lastKnownFileType = sourcecode.c.objc; name = "UIFont+Orangina.m"; path = "Source/UIFont+Orangina.m"; sourceTree = "<group>"; };
		29D03C269AEA5FB08581AE429F45BF82 /* KanvasCamera.modulemap */ = {isa = PBXFileReference; includeInIndex = 1; lastKnownFileType = sourcecode.module; path = KanvasCamera.modulemap; sourceTree = "<group>"; };
		29E99F14BF65A89A3E875CE7D466A1C5 /* GLVideoCompositor.swift */ = {isa = PBXFileReference; includeInIndex = 1; lastKnownFileType = sourcecode.swift; path = GLVideoCompositor.swift; sourceTree = "<group>"; };
		2B05D104134E1E43F14599352DB9A9CC /* SharedUI-umbrella.h */ = {isa = PBXFileReference; includeInIndex = 1; lastKnownFileType = sourcecode.c.h; path = "SharedUI-umbrella.h"; sourceTree = "<group>"; };
		2B9F4E14BE98B66E7DAD788C2162DC84 /* EditorFilterCollectionController.swift */ = {isa = PBXFileReference; includeInIndex = 1; lastKnownFileType = sourcecode.swift; path = EditorFilterCollectionController.swift; sourceTree = "<group>"; };
		2C09F98797BE171C60A8475B5CD68FF1 /* EasyTipView.swift */ = {isa = PBXFileReference; includeInIndex = 1; lastKnownFileType = sourcecode.swift; name = EasyTipView.swift; path = Source/EasyTipView.swift; sourceTree = "<group>"; };
		2E03110CA2E221A99148D48E5CC4CFD9 /* IgnoreTouchesView.swift */ = {isa = PBXFileReference; includeInIndex = 1; lastKnownFileType = sourcecode.swift; path = IgnoreTouchesView.swift; sourceTree = "<group>"; };
		2E9CFA854B979A625F2F076517A288AF /* AppColorPalette.swift */ = {isa = PBXFileReference; includeInIndex = 1; lastKnownFileType = sourcecode.swift; name = AppColorPalette.swift; path = Source/AppColorPalette.swift; sourceTree = "<group>"; };
		2F40A91E78D81E11DCA9B4685F35D1A9 /* SuggestedTagView.swift */ = {isa = PBXFileReference; includeInIndex = 1; lastKnownFileType = sourcecode.swift; path = SuggestedTagView.swift; sourceTree = "<group>"; };
		305D5109D4CCEA3F863DED140AC4AEF4 /* MediaClipsEditorView.swift */ = {isa = PBXFileReference; includeInIndex = 1; lastKnownFileType = sourcecode.swift; path = MediaClipsEditorView.swift; sourceTree = "<group>"; };
		309547A8256579B7A98186ADF609FECC /* Synchronized.swift */ = {isa = PBXFileReference; includeInIndex = 1; lastKnownFileType = sourcecode.swift; path = Synchronized.swift; sourceTree = "<group>"; };
		30F2FED46B8BCC797A70F1EAF469A0A9 /* KanvasCamera-dummy.m */ = {isa = PBXFileReference; includeInIndex = 1; lastKnownFileType = sourcecode.c.objc; path = "KanvasCamera-dummy.m"; sourceTree = "<group>"; };
		311612AB10AD146059BE7A0D1E2BF098 /* FilterSettingsView.swift */ = {isa = PBXFileReference; includeInIndex = 1; lastKnownFileType = sourcecode.swift; path = FilterSettingsView.swift; sourceTree = "<group>"; };
		32F26719A3959334D6F2F6486C24CDE2 /* EditionMenuCollectionView.swift */ = {isa = PBXFileReference; includeInIndex = 1; lastKnownFileType = sourcecode.swift; path = EditionMenuCollectionView.swift; sourceTree = "<group>"; };
		352A1528ED734862AB8E7A13CFAE2E49 /* CameraController.swift */ = {isa = PBXFileReference; includeInIndex = 1; lastKnownFileType = sourcecode.swift; path = CameraController.swift; sourceTree = "<group>"; };
		364E22867428947B7B5E38D54E3AB833 /* Pods-KanvasCameraExampleTests-umbrella.h */ = {isa = PBXFileReference; includeInIndex = 1; lastKnownFileType = sourcecode.c.h; path = "Pods-KanvasCameraExampleTests-umbrella.h"; sourceTree = "<group>"; };
		37734E54563F2FD05F5D0E70FFAB53E6 /* OptionView.swift */ = {isa = PBXFileReference; includeInIndex = 1; lastKnownFileType = sourcecode.swift; path = OptionView.swift; sourceTree = "<group>"; };
		387052A83F08B1C00CEE4193C2840C85 /* Shader.swift */ = {isa = PBXFileReference; includeInIndex = 1; lastKnownFileType = sourcecode.swift; path = Shader.swift; sourceTree = "<group>"; };
		38DF616A8419350AA28B526670D13B0B /* Utils.framework */ = {isa = PBXFileReference; explicitFileType = wrapper.framework; includeInIndex = 0; path = Utils.framework; sourceTree = BUILT_PRODUCTS_DIR; };
		399431578E8BE6F0C58DA76B8C4A50B9 /* UIFont+TumblrTheme.swift */ = {isa = PBXFileReference; includeInIndex = 1; lastKnownFileType = sourcecode.swift; name = "UIFont+TumblrTheme.swift"; path = "Source/UIFont+TumblrTheme.swift"; sourceTree = "<group>"; };
		39D920A32D7A5C1DAB6BC8BAAF9800F9 /* CameraPreviewView.swift */ = {isa = PBXFileReference; includeInIndex = 1; lastKnownFileType = sourcecode.swift; path = CameraPreviewView.swift; sourceTree = "<group>"; };
		3A729DEE18D96947991C2D14F233CB6D /* Assets.xcassets */ = {isa = PBXFileReference; includeInIndex = 1; lastKnownFileType = folder.assetcatalog; name = Assets.xcassets; path = Resources/Assets.xcassets; sourceTree = "<group>"; };
		3A83AE4362CF1D4764E00E4602A2D648 /* FBSnapshotTestCase-dummy.m */ = {isa = PBXFileReference; includeInIndex = 1; lastKnownFileType = sourcecode.c.objc; path = "FBSnapshotTestCase-dummy.m"; sourceTree = "<group>"; };
		3C243CC7E93A8DF9FD667EC2F61EC0C0 /* UIViewController+Load.swift */ = {isa = PBXFileReference; includeInIndex = 1; lastKnownFileType = sourcecode.swift; path = "UIViewController+Load.swift"; sourceTree = "<group>"; };
		3DFF0D3785274113895B84226EBEDDD1 /* SuggestedTagsDataSource.swift */ = {isa = PBXFileReference; includeInIndex = 1; lastKnownFileType = sourcecode.swift; path = SuggestedTagsDataSource.swift; sourceTree = "<group>"; };
		3E29C50D3CDB46CBCBD20AFA13EB3D8D /* FBSnapshotTestCase.h */ = {isa = PBXFileReference; includeInIndex = 1; lastKnownFileType = sourcecode.c.h; name = FBSnapshotTestCase.h; path = FBSnapshotTestCase/FBSnapshotTestCase.h; sourceTree = "<group>"; };
		3E94BC8E219E695C932D32984B330593 /* ColorPickerViewController.swift */ = {isa = PBXFileReference; includeInIndex = 1; lastKnownFileType = sourcecode.swift; name = ColorPickerViewController.swift; path = Source/ColorPickerViewController.swift; sourceTree = "<group>"; };
		3F40D439A44394C7AB6C22C0A3C6BC61 /* EditorViewController.swift */ = {isa = PBXFileReference; includeInIndex = 1; lastKnownFileType = sourcecode.swift; path = EditorViewController.swift; sourceTree = "<group>"; };
		413EC3C326B11177809FDBDDE2DDA2A6 /* TumblrTheme-umbrella.h */ = {isa = PBXFileReference; includeInIndex = 1; lastKnownFileType = sourcecode.c.h; path = "TumblrTheme-umbrella.h"; sourceTree = "<group>"; };
		418E0471655A8CDB5EB2C290498D2FD3 /* FBSnapshotTestCase.xcconfig */ = {isa = PBXFileReference; includeInIndex = 1; lastKnownFileType = text.xcconfig; path = FBSnapshotTestCase.xcconfig; sourceTree = "<group>"; };
		42CE166219B69CDDFF4BE26D3E4567FC /* GLRenderer.swift */ = {isa = PBXFileReference; includeInIndex = 1; lastKnownFileType = sourcecode.swift; path = GLRenderer.swift; sourceTree = "<group>"; };
		4324CEFCFF36093F604B01FD907DB62E /* ModeButtonView.swift */ = {isa = PBXFileReference; includeInIndex = 1; lastKnownFileType = sourcecode.swift; path = ModeButtonView.swift; sourceTree = "<group>"; };
		45FC73B7C18BC91C68593CA52C86A1A5 /* FilterItem.swift */ = {isa = PBXFileReference; includeInIndex = 1; lastKnownFileType = sourcecode.swift; path = FilterItem.swift; sourceTree = "<group>"; };
		463FA33BA2C156877B7B0793B1F52CD6 /* NavigationBarStyleDefining.swift */ = {isa = PBXFileReference; includeInIndex = 1; lastKnownFileType = sourcecode.swift; name = NavigationBarStyleDefining.swift; path = Source/NavigationBarStyleDefining.swift; sourceTree = "<group>"; };
		467FCE21CCBCA070A74176176ED28C02 /* CameraZoomHandler.swift */ = {isa = PBXFileReference; includeInIndex = 1; lastKnownFileType = sourcecode.swift; path = CameraZoomHandler.swift; sourceTree = "<group>"; };
		46D9DBB8312AF2E54F8F77FE59343491 /* CameraFilterCollectionCell.swift */ = {isa = PBXFileReference; includeInIndex = 1; lastKnownFileType = sourcecode.swift; path = CameraFilterCollectionCell.swift; sourceTree = "<group>"; };
		471F85551D1052CC8F2DEAF48118714F /* OptionsStackView.swift */ = {isa = PBXFileReference; includeInIndex = 1; lastKnownFileType = sourcecode.swift; path = OptionsStackView.swift; sourceTree = "<group>"; };
		472B7A12A21C01FF05D7614DC3A5E1CC /* AppUIChangedListener.swift */ = {isa = PBXFileReference; includeInIndex = 1; lastKnownFileType = sourcecode.swift; name = AppUIChangedListener.swift; path = Source/AppUIChangedListener.swift; sourceTree = "<group>"; };
		4B59848AD06EFBE4980441CE8F3D0E0A /* GLPlayer.swift */ = {isa = PBXFileReference; includeInIndex = 1; lastKnownFileType = sourcecode.swift; path = GLPlayer.swift; sourceTree = "<group>"; };
		4BFF493F389422F694DC4D1BBF62BC04 /* SuggestedTagsView.swift */ = {isa = PBXFileReference; includeInIndex = 1; lastKnownFileType = sourcecode.swift; path = SuggestedTagsView.swift; sourceTree = "<group>"; };
		4CEB0A40E4DFBE92CBF2C5999166E2C6 /* MediaClipsEditorViewController.swift */ = {isa = PBXFileReference; includeInIndex = 1; lastKnownFileType = sourcecode.swift; path = MediaClipsEditorViewController.swift; sourceTree = "<group>"; };
		4DF89C59DC3634A821241CD099BDA3D1 /* Pods-KanvasCameraExampleTests-frameworks.sh */ = {isa = PBXFileReference; includeInIndex = 1; lastKnownFileType = text.script.sh; path = "Pods-KanvasCameraExampleTests-frameworks.sh"; sourceTree = "<group>"; };
		4F082B706F8AB6FBCC8E92402A098C05 /* Pods-KanvasCameraExample.debug.xcconfig */ = {isa = PBXFileReference; includeInIndex = 1; lastKnownFileType = text.xcconfig; path = "Pods-KanvasCameraExample.debug.xcconfig"; sourceTree = "<group>"; };
		503D5B9D5DFD96A067F7AE36FBA2B6ED /* FilterCollectionView.swift */ = {isa = PBXFileReference; includeInIndex = 1; lastKnownFileType = sourcecode.swift; path = FilterCollectionView.swift; sourceTree = "<group>"; };
		5098B56EAFA9B55B2851AED256ADC212 /* TumblrTheme.modulemap */ = {isa = PBXFileReference; includeInIndex = 1; lastKnownFileType = sourcecode.module; path = TumblrTheme.modulemap; sourceTree = "<group>"; };
		50A02D3EDB98C0555CE47926FC797478 /* PhotoOutputHandler.swift */ = {isa = PBXFileReference; includeInIndex = 1; lastKnownFileType = sourcecode.swift; path = PhotoOutputHandler.swift; sourceTree = "<group>"; };
		50EC0EF74ED4A8CA0BB54E784D9B3778 /* RGBA.swift */ = {isa = PBXFileReference; includeInIndex = 1; lastKnownFileType = sourcecode.swift; path = RGBA.swift; sourceTree = "<group>"; };
		51BCAAFB77A1A5ADB1C2515686CCB594 /* AppColorScheme.swift */ = {isa = PBXFileReference; includeInIndex = 1; lastKnownFileType = sourcecode.swift; name = AppColorScheme.swift; path = Source/AppColorScheme.swift; sourceTree = "<group>"; };
		521AC1A82A7775B2AD5C9C7FDE33D42F /* FilteredInputViewController.swift */ = {isa = PBXFileReference; includeInIndex = 1; lastKnownFileType = sourcecode.swift; path = FilteredInputViewController.swift; sourceTree = "<group>"; };
		522DD0CF68A65F5F97AC5A06F82CF245 /* CameraInputController.swift */ = {isa = PBXFileReference; includeInIndex = 1; lastKnownFileType = sourcecode.swift; path = CameraInputController.swift; sourceTree = "<group>"; };
		52B3FDB8C5DB0539167593AB7CC00384 /* Utils-dummy.m */ = {isa = PBXFileReference; includeInIndex = 1; lastKnownFileType = sourcecode.c.objc; path = "Utils-dummy.m"; sourceTree = "<group>"; };
		578A9D6BEBE07F91B943DA86A4527049 /* Pods-KanvasCameraExample-dummy.m */ = {isa = PBXFileReference; includeInIndex = 1; lastKnownFileType = sourcecode.c.objc; path = "Pods-KanvasCameraExample-dummy.m"; sourceTree = "<group>"; };
		589104E9BEF2D9C142FA9E634139A3F7 /* Pods-KanvasCameraExampleTests-acknowledgements.plist */ = {isa = PBXFileReference; includeInIndex = 1; lastKnownFileType = text.plist.xml; path = "Pods-KanvasCameraExampleTests-acknowledgements.plist"; sourceTree = "<group>"; };
		5A87DA8FE73E5A2BA114EEA3B8385D1F /* Foundation.framework */ = {isa = PBXFileReference; lastKnownFileType = wrapper.framework; name = Foundation.framework; path = Platforms/iPhoneOS.platform/Developer/SDKs/iPhoneOS12.2.sdk/System/Library/Frameworks/Foundation.framework; sourceTree = DEVELOPER_DIR; };
		5A9868C1FF0C2C8B8BE0F8195FC83207 /* UIFont+PostFonts.h */ = {isa = PBXFileReference; includeInIndex = 1; lastKnownFileType = sourcecode.c.h; name = "UIFont+PostFonts.h"; path = "Source/UIFont+PostFonts.h"; sourceTree = "<group>"; };
		5B696BF4E3D5F935446466D56EF38F11 /* ImagePoolFilter.swift */ = {isa = PBXFileReference; includeInIndex = 1; lastKnownFileType = sourcecode.swift; path = ImagePoolFilter.swift; sourceTree = "<group>"; };
		5C4F31330DFA99D699E4BDC8C3573D73 /* FBSnapshotTestCase.framework */ = {isa = PBXFileReference; explicitFileType = wrapper.framework; includeInIndex = 0; path = FBSnapshotTestCase.framework; sourceTree = BUILT_PRODUCTS_DIR; };
		5E398548A314848E5B037D1C5F297FD7 /* Filter.swift */ = {isa = PBXFileReference; includeInIndex = 1; lastKnownFileType = sourcecode.swift; path = Filter.swift; sourceTree = "<group>"; };
		62322F5CE84BFD48B12B8FB1DBA96C1D /* UIColor+Lerp.swift */ = {isa = PBXFileReference; includeInIndex = 1; lastKnownFileType = sourcecode.swift; path = "UIColor+Lerp.swift"; sourceTree = "<group>"; };
		633E92BC1C8B31AFF0BAEA6A8F6F9068 /* CVPixelBuffer+sampleBuffer.swift */ = {isa = PBXFileReference; includeInIndex = 1; lastKnownFileType = sourcecode.swift; path = "CVPixelBuffer+sampleBuffer.swift"; sourceTree = "<group>"; };
		635B8EF611C5053183706BE4A6AD5DD0 /* GLKit.framework */ = {isa = PBXFileReference; lastKnownFileType = wrapper.framework; name = GLKit.framework; path = Platforms/iPhoneOS.platform/Developer/SDKs/iPhoneOS12.2.sdk/System/Library/Frameworks/GLKit.framework; sourceTree = DEVELOPER_DIR; };
		64BFA0D991BE6DCD00B92D1AEABAA367 /* CameraInputOutput.swift */ = {isa = PBXFileReference; includeInIndex = 1; lastKnownFileType = sourcecode.swift; path = CameraInputOutput.swift; sourceTree = "<group>"; };
<<<<<<< HEAD
		6561065D22E141140044182D /* CircularImageView.swift */ = {isa = PBXFileReference; fileEncoding = 4; lastKnownFileType = sourcecode.swift; path = CircularImageView.swift; sourceTree = "<group>"; };
		6561065E22E141140044182D /* DrawingView.swift */ = {isa = PBXFileReference; fileEncoding = 4; lastKnownFileType = sourcecode.swift; path = DrawingView.swift; sourceTree = "<group>"; };
		6561065F22E141140044182D /* DrawingController.swift */ = {isa = PBXFileReference; fileEncoding = 4; lastKnownFileType = sourcecode.swift; path = DrawingController.swift; sourceTree = "<group>"; };
		6561066122E141140044182D /* ColorCollectionController.swift */ = {isa = PBXFileReference; fileEncoding = 4; lastKnownFileType = sourcecode.swift; path = ColorCollectionController.swift; sourceTree = "<group>"; };
		6561066222E141140044182D /* ColorCollectionView.swift */ = {isa = PBXFileReference; fileEncoding = 4; lastKnownFileType = sourcecode.swift; path = ColorCollectionView.swift; sourceTree = "<group>"; };
		6561066322E141140044182D /* ColorCollectionCell.swift */ = {isa = PBXFileReference; fileEncoding = 4; lastKnownFileType = sourcecode.swift; path = ColorCollectionCell.swift; sourceTree = "<group>"; };
		6561066A22E141220044182D /* UIImage+DominantColors.swift */ = {isa = PBXFileReference; fileEncoding = 4; lastKnownFileType = sourcecode.swift; path = "UIImage+DominantColors.swift"; sourceTree = "<group>"; };
		6561066B22E141220044182D /* CALayer+Color.swift */ = {isa = PBXFileReference; fileEncoding = 4; lastKnownFileType = sourcecode.swift; path = "CALayer+Color.swift"; sourceTree = "<group>"; };
		6561066F22E141420044182D /* ColorThief.swift */ = {isa = PBXFileReference; fileEncoding = 4; lastKnownFileType = sourcecode.swift; path = ColorThief.swift; sourceTree = "<group>"; };
		6561067022E141420044182D /* MMCQ.swift */ = {isa = PBXFileReference; fileEncoding = 4; lastKnownFileType = sourcecode.swift; path = MMCQ.swift; sourceTree = "<group>"; };
		6561067222E141420044182D /* HorizontalCollectionLayout.swift */ = {isa = PBXFileReference; fileEncoding = 4; lastKnownFileType = sourcecode.swift; path = HorizontalCollectionLayout.swift; sourceTree = "<group>"; };
		6561067322E141420044182D /* HorizontalCollectionView.swift */ = {isa = PBXFileReference; fileEncoding = 4; lastKnownFileType = sourcecode.swift; path = HorizontalCollectionView.swift; sourceTree = "<group>"; };
		65E0D4BFD967A8573CA678FD7CAC3771 /* VideoOutputHandler.swift */ = {isa = PBXFileReference; includeInIndex = 1; lastKnownFileType = sourcecode.swift; path = VideoOutputHandler.swift; sourceTree = "<group>"; };
=======
		654AE16722E8B92800C8C0E4 /* ColorPickerController.swift */ = {isa = PBXFileReference; lastKnownFileType = sourcecode.swift; path = ColorPickerController.swift; sourceTree = "<group>"; };
		654AE16922E8B93100C8C0E4 /* ColorPickerView.swift */ = {isa = PBXFileReference; lastKnownFileType = sourcecode.swift; path = ColorPickerView.swift; sourceTree = "<group>"; };
		654AE16B22E8B93D00C8C0E4 /* StrokeSelectorController.swift */ = {isa = PBXFileReference; lastKnownFileType = sourcecode.swift; path = StrokeSelectorController.swift; sourceTree = "<group>"; };
		654AE16D22E8B94900C8C0E4 /* StrokeSelectorView.swift */ = {isa = PBXFileReference; lastKnownFileType = sourcecode.swift; path = StrokeSelectorView.swift; sourceTree = "<group>"; };
		654AE16F22E8B95500C8C0E4 /* TextureSelectorController.swift */ = {isa = PBXFileReference; lastKnownFileType = sourcecode.swift; path = TextureSelectorController.swift; sourceTree = "<group>"; };
		654AE17122E8B96100C8C0E4 /* TextureSelectorView.swift */ = {isa = PBXFileReference; lastKnownFileType = sourcecode.swift; path = TextureSelectorView.swift; sourceTree = "<group>"; };
		65E0D4BFD967A8573CA678FD7CAC3771 /* VideoOutputHandler.swift */ = {isa = PBXFileReference; includeInIndex = 1; lastKnownFileType = sourcecode.swift; path = VideoOutputHandler.swift; sourceTree = "<group>"; };
		65F770DD22E12C9F00F82A67 /* ColorThief.swift */ = {isa = PBXFileReference; fileEncoding = 4; lastKnownFileType = sourcecode.swift; path = ColorThief.swift; sourceTree = "<group>"; };
		65F770DE22E12C9F00F82A67 /* MMCQ.swift */ = {isa = PBXFileReference; fileEncoding = 4; lastKnownFileType = sourcecode.swift; path = MMCQ.swift; sourceTree = "<group>"; };
		65F770E222E12CB800F82A67 /* CircularImageView.swift */ = {isa = PBXFileReference; fileEncoding = 4; lastKnownFileType = sourcecode.swift; path = CircularImageView.swift; sourceTree = "<group>"; };
		65F770E322E12CB800F82A67 /* DrawingView.swift */ = {isa = PBXFileReference; fileEncoding = 4; lastKnownFileType = sourcecode.swift; path = DrawingView.swift; sourceTree = "<group>"; };
		65F770E422E12CB800F82A67 /* DrawingController.swift */ = {isa = PBXFileReference; fileEncoding = 4; lastKnownFileType = sourcecode.swift; path = DrawingController.swift; sourceTree = "<group>"; };
		65F770E822E12CEA00F82A67 /* CALayer+Color.swift */ = {isa = PBXFileReference; fileEncoding = 4; lastKnownFileType = sourcecode.swift; path = "CALayer+Color.swift"; sourceTree = "<group>"; };
		65F770E922E12CEA00F82A67 /* UIImage+DominantColors.swift */ = {isa = PBXFileReference; fileEncoding = 4; lastKnownFileType = sourcecode.swift; path = "UIImage+DominantColors.swift"; sourceTree = "<group>"; };
		65FF951D22E89F0000032989 /* DrawingCanvas.swift */ = {isa = PBXFileReference; lastKnownFileType = sourcecode.swift; path = DrawingCanvas.swift; sourceTree = "<group>"; };
>>>>>>> e50fcdb3
		677A29D8AA4BC1FF6D7DF73E6C6C98EB /* ModeSelectorAndShootView.swift */ = {isa = PBXFileReference; includeInIndex = 1; lastKnownFileType = sourcecode.swift; path = ModeSelectorAndShootView.swift; sourceTree = "<group>"; };
		69FA3B418327FD6E83864893C8286299 /* NSLayoutConstraint+Utils.swift */ = {isa = PBXFileReference; includeInIndex = 1; lastKnownFileType = sourcecode.swift; name = "NSLayoutConstraint+Utils.swift"; path = "Source/NSLayoutConstraint+Utils.swift"; sourceTree = "<group>"; };
		6DFBDD64AC2DA38FE11C8F74D81CF748 /* FilterProtocol.swift */ = {isa = PBXFileReference; includeInIndex = 1; lastKnownFileType = sourcecode.swift; path = FilterProtocol.swift; sourceTree = "<group>"; };
		725BD9A66C4D87E5FF51939FD269D866 /* UIFont+Utils.swift */ = {isa = PBXFileReference; includeInIndex = 1; lastKnownFileType = sourcecode.swift; path = "UIFont+Utils.swift"; sourceTree = "<group>"; };
		72DB1B04842C1771CCA0AD956421A092 /* KanvasCamera.xcconfig */ = {isa = PBXFileReference; includeInIndex = 1; lastKnownFileType = text.xcconfig; path = KanvasCamera.xcconfig; sourceTree = "<group>"; };
		746CC9C9E1B0E104CD1BA120C69A2526 /* FBSnapshotTestCase-prefix.pch */ = {isa = PBXFileReference; includeInIndex = 1; lastKnownFileType = sourcecode.c.h; path = "FBSnapshotTestCase-prefix.pch"; sourceTree = "<group>"; };
		77A9B7BFBDACC422C41D3172846FC8C1 /* PostFormKeyboardTracker.swift */ = {isa = PBXFileReference; includeInIndex = 1; lastKnownFileType = sourcecode.swift; name = PostFormKeyboardTracker.swift; path = Source/PostFormKeyboardTracker.swift; sourceTree = "<group>"; };
		7A46958BABE7DFB59952881D4F550B93 /* UIColor+Hex.swift */ = {isa = PBXFileReference; includeInIndex = 1; lastKnownFileType = sourcecode.swift; name = "UIColor+Hex.swift"; path = "Source/UIColor+Hex.swift"; sourceTree = "<group>"; };
		7D462DE960272556D85C81551A6CB399 /* Pods-KanvasCameraExampleTests-dummy.m */ = {isa = PBXFileReference; includeInIndex = 1; lastKnownFileType = sourcecode.c.objc; path = "Pods-KanvasCameraExampleTests-dummy.m"; sourceTree = "<group>"; };
		7E6AACA27B133032C9103A5B18647BF6 /* Pods-KanvasCameraExampleTests.modulemap */ = {isa = PBXFileReference; includeInIndex = 1; lastKnownFileType = sourcecode.module; path = "Pods-KanvasCameraExampleTests.modulemap"; sourceTree = "<group>"; };
		7F2D9ADE10AC3D34D5A9648DECDE441F /* KanvasCameraColors.swift */ = {isa = PBXFileReference; includeInIndex = 1; lastKnownFileType = sourcecode.swift; path = KanvasCameraColors.swift; sourceTree = "<group>"; };
		7FE9576E0D3C72ABB469D44E2560F944 /* CameraSegmentHandler.swift */ = {isa = PBXFileReference; includeInIndex = 1; lastKnownFileType = sourcecode.swift; path = CameraSegmentHandler.swift; sourceTree = "<group>"; };
		7FF701DB65C815FE6960EF08F7809BBB /* CameraRecorder.swift */ = {isa = PBXFileReference; includeInIndex = 1; lastKnownFileType = sourcecode.swift; path = CameraRecorder.swift; sourceTree = "<group>"; };
		82D2DF1ABBBD85F5E079D7D0EB5479BC /* SwiftSupport.swift */ = {isa = PBXFileReference; includeInIndex = 1; lastKnownFileType = sourcecode.swift; name = SwiftSupport.swift; path = FBSnapshotTestCase/SwiftSupport.swift; sourceTree = "<group>"; };
		830B23F742DAAD8E5FB99AC4C019B07F /* GLError.swift */ = {isa = PBXFileReference; includeInIndex = 1; lastKnownFileType = sourcecode.swift; path = GLError.swift; sourceTree = "<group>"; };
		88001EC8F67B7CED666CD913001B8D26 /* TumblrTheme-Info.plist */ = {isa = PBXFileReference; includeInIndex = 1; lastKnownFileType = text.plist.xml; path = "TumblrTheme-Info.plist"; sourceTree = "<group>"; };
		88EE4F95531D217A595AA8D85A24FA39 /* FBSnapshotTestController.h */ = {isa = PBXFileReference; includeInIndex = 1; lastKnownFileType = sourcecode.c.h; name = FBSnapshotTestController.h; path = FBSnapshotTestCase/FBSnapshotTestController.h; sourceTree = "<group>"; };
		8A0231EC91C3A1E9463C56FA1F80A110 /* Utils.modulemap */ = {isa = PBXFileReference; includeInIndex = 1; lastKnownFileType = sourcecode.module; path = Utils.modulemap; sourceTree = "<group>"; };
		8A228F963CC9F56777C747E06F648344 /* TumblrTheme.framework */ = {isa = PBXFileReference; explicitFileType = wrapper.framework; includeInIndex = 0; path = TumblrTheme.framework; sourceTree = BUILT_PRODUCTS_DIR; };
		8C062D041A44CC81DD05573BF6C4CB71 /* TumblrTheme-dummy.m */ = {isa = PBXFileReference; includeInIndex = 1; lastKnownFileType = sourcecode.c.objc; path = "TumblrTheme-dummy.m"; sourceTree = "<group>"; };
		8F1FE5C23F1BC485C54B92C32E78391F /* UIApplication+StrictKeyWindow.m */ = {isa = PBXFileReference; includeInIndex = 1; lastKnownFileType = sourcecode.c.objc; name = "UIApplication+StrictKeyWindow.m"; path = "FBSnapshotTestCase/Categories/UIApplication+StrictKeyWindow.m"; sourceTree = "<group>"; };
		90996B8B8BB5F4C3A47706D29C4B563B /* UIUpdate.swift */ = {isa = PBXFileReference; includeInIndex = 1; lastKnownFileType = sourcecode.swift; path = UIUpdate.swift; sourceTree = "<group>"; };
		9158753B9C45B3EE50A570687FE46591 /* PlasmaFilter.swift */ = {isa = PBXFileReference; includeInIndex = 1; lastKnownFileType = sourcecode.swift; path = PlasmaFilter.swift; sourceTree = "<group>"; };
		92738A99714CCE0BE4C20EF4160D348C /* EditionMenuCollectionController.swift */ = {isa = PBXFileReference; includeInIndex = 1; lastKnownFileType = sourcecode.swift; path = EditionMenuCollectionController.swift; sourceTree = "<group>"; };
		92BC8D8E30A829B43FBA2B477A052A29 /* Pods-KanvasCameraExampleTests.debug.xcconfig */ = {isa = PBXFileReference; includeInIndex = 1; lastKnownFileType = text.xcconfig; path = "Pods-KanvasCameraExampleTests.debug.xcconfig"; sourceTree = "<group>"; };
		932F35D742F3986C2537FC96AEC5452D /* KanvasCameraAnalyticsProvider.swift */ = {isa = PBXFileReference; includeInIndex = 1; lastKnownFileType = sourcecode.swift; path = KanvasCameraAnalyticsProvider.swift; sourceTree = "<group>"; };
		93D08623E833189BCE80116FE3E8DBBA /* Pods-KanvasCameraExampleTests.release.xcconfig */ = {isa = PBXFileReference; includeInIndex = 1; lastKnownFileType = text.xcconfig; path = "Pods-KanvasCameraExampleTests.release.xcconfig"; sourceTree = "<group>"; };
		958B6D5BB9CE633D29A3259245D5E75E /* Pods-KanvasCameraExampleTests-Info.plist */ = {isa = PBXFileReference; includeInIndex = 1; lastKnownFileType = text.plist.xml; path = "Pods-KanvasCameraExampleTests-Info.plist"; sourceTree = "<group>"; };
		96E5D8A98823E002ADA4F646AC2573AB /* UIColor+Util.swift */ = {isa = PBXFileReference; includeInIndex = 1; lastKnownFileType = sourcecode.swift; name = "UIColor+Util.swift"; path = "Source/UIColor+Util.swift"; sourceTree = "<group>"; };
		9751FB1DFCC9168E1EE27775A8AD8075 /* MediaPickerButtonView.swift */ = {isa = PBXFileReference; includeInIndex = 1; lastKnownFileType = sourcecode.swift; path = MediaPickerButtonView.swift; sourceTree = "<group>"; };
		9831168340B63F19B1956AF98D1535F7 /* KanvasCamera.framework */ = {isa = PBXFileReference; explicitFileType = wrapper.framework; includeInIndex = 0; path = KanvasCamera.framework; sourceTree = BUILT_PRODUCTS_DIR; };
		98A544686CA25B2BC6AA59BC810DE9A4 /* MirrorTwoFilter.swift */ = {isa = PBXFileReference; includeInIndex = 1; lastKnownFileType = sourcecode.swift; path = MirrorTwoFilter.swift; sourceTree = "<group>"; };
		98B9039E7CA861EF6F86C22A19687D3F /* ExtendedButton.swift */ = {isa = PBXFileReference; includeInIndex = 1; lastKnownFileType = sourcecode.swift; path = ExtendedButton.swift; sourceTree = "<group>"; };
		98FD387DFA194173633270BAF1BCD859 /* FBSnapshotTestCase.modulemap */ = {isa = PBXFileReference; includeInIndex = 1; lastKnownFileType = sourcecode.module; path = FBSnapshotTestCase.modulemap; sourceTree = "<group>"; };
		99A807640D2C906211ADD334B62BECB5 /* MangaFilter.swift */ = {isa = PBXFileReference; includeInIndex = 1; lastKnownFileType = sourcecode.swift; path = MangaFilter.swift; sourceTree = "<group>"; };
		9B233284383AF6968406119FF5CFB712 /* TumblrTheme.framework */ = {isa = PBXFileReference; explicitFileType = wrapper.framework; includeInIndex = 0; path = TumblrTheme.framework; sourceTree = BUILT_PRODUCTS_DIR; };
		9B29493AE43CA90FDAE10CE08CB5064B /* KanvasCamera-Info.plist */ = {isa = PBXFileReference; includeInIndex = 1; lastKnownFileType = text.plist.xml; path = "KanvasCamera-Info.plist"; sourceTree = "<group>"; };
		9CB037CE87A78319925360BCE02DC4F4 /* ExtendedStackView.swift */ = {isa = PBXFileReference; includeInIndex = 1; lastKnownFileType = sourcecode.swift; path = ExtendedStackView.swift; sourceTree = "<group>"; };
		9D940727FF8FB9C785EB98E56350EF41 /* Podfile */ = {isa = PBXFileReference; explicitFileType = text.script.ruby; includeInIndex = 1; indentWidth = 2; name = Podfile; path = ../Podfile; sourceTree = SOURCE_ROOT; tabWidth = 2; xcLanguageSpecificationIdentifier = xcode.lang.ruby; };
		A0F9D05E030400EB50B3F526CAFCB13E /* TagsOptionsModel.swift */ = {isa = PBXFileReference; includeInIndex = 1; lastKnownFileType = sourcecode.swift; path = TagsOptionsModel.swift; sourceTree = "<group>"; };
		A1EBD5A99D5BC7BC6002C7DA42A8E3C3 /* MediaClipsCollectionView.swift */ = {isa = PBXFileReference; includeInIndex = 1; lastKnownFileType = sourcecode.swift; path = MediaClipsCollectionView.swift; sourceTree = "<group>"; };
		A25844C26701FA4BCAEF64150B56777F /* UIImage+Compare.h */ = {isa = PBXFileReference; includeInIndex = 1; lastKnownFileType = sourcecode.c.h; name = "UIImage+Compare.h"; path = "FBSnapshotTestCase/Categories/UIImage+Compare.h"; sourceTree = "<group>"; };
		A29533B52327532018A9A74232A544C5 /* ShaderUtilities.swift */ = {isa = PBXFileReference; includeInIndex = 1; lastKnownFileType = sourcecode.swift; path = ShaderUtilities.swift; sourceTree = "<group>"; };
		A4702A13F36192B4145F62C06E5EAB07 /* IgnoreTouchesCollectionView.swift */ = {isa = PBXFileReference; includeInIndex = 1; lastKnownFileType = sourcecode.swift; path = IgnoreTouchesCollectionView.swift; sourceTree = "<group>"; };
		A478C33BDA4895804409746FF0D07271 /* LegoFilter.swift */ = {isa = PBXFileReference; includeInIndex = 1; lastKnownFileType = sourcecode.swift; path = LegoFilter.swift; sourceTree = "<group>"; };
		A558EEF3C0076C4DD5E4E7892A1B41F2 /* ToonFilter.swift */ = {isa = PBXFileReference; includeInIndex = 1; lastKnownFileType = sourcecode.swift; path = ToonFilter.swift; sourceTree = "<group>"; };
		A66013726644110EF36FE33EDE4B7CEA /* GLPixelBufferView.swift */ = {isa = PBXFileReference; includeInIndex = 1; lastKnownFileType = sourcecode.swift; path = GLPixelBufferView.swift; sourceTree = "<group>"; };
		A6A93D9B73AD9FD8B7FD824C4B454572 /* GroupFilter.swift */ = {isa = PBXFileReference; includeInIndex = 1; lastKnownFileType = sourcecode.swift; path = GroupFilter.swift; sourceTree = "<group>"; };
		A7988A0F28E01E1AE72351254ABADDDA /* CameraSettings.swift */ = {isa = PBXFileReference; includeInIndex = 1; lastKnownFileType = sourcecode.swift; path = CameraSettings.swift; sourceTree = "<group>"; };
		A928F3E445AC21DBEF28230AFF9E38F2 /* PostOptionsTagsDelegate.swift */ = {isa = PBXFileReference; includeInIndex = 1; lastKnownFileType = sourcecode.swift; path = PostOptionsTagsDelegate.swift; sourceTree = "<group>"; };
		AA172EA1A198EEFBE0794EACF7993C02 /* UIImage+Snapshot.m */ = {isa = PBXFileReference; includeInIndex = 1; lastKnownFileType = sourcecode.c.objc; name = "UIImage+Snapshot.m"; path = "FBSnapshotTestCase/Categories/UIImage+Snapshot.m"; sourceTree = "<group>"; };
		AD0B81AC7DF4855803A0FA70985F8A99 /* FBSnapshotTestCasePlatform.m */ = {isa = PBXFileReference; includeInIndex = 1; lastKnownFileType = sourcecode.c.objc; name = FBSnapshotTestCasePlatform.m; path = FBSnapshotTestCase/FBSnapshotTestCasePlatform.m; sourceTree = "<group>"; };
		AE8DEB8402976F5A4C864A185C357C7E /* Utils.xcconfig */ = {isa = PBXFileReference; includeInIndex = 1; lastKnownFileType = text.xcconfig; path = Utils.xcconfig; sourceTree = "<group>"; };
		B09EB2C5E14CE7A87B5DE0B89F527E32 /* TumblrTheme-prefix.pch */ = {isa = PBXFileReference; includeInIndex = 1; lastKnownFileType = sourcecode.c.h; path = "TumblrTheme-prefix.pch"; sourceTree = "<group>"; };
		B133F234B95CF873AE850D0C7E57B610 /* Pods-KanvasCameraExample-umbrella.h */ = {isa = PBXFileReference; includeInIndex = 1; lastKnownFileType = sourcecode.c.h; path = "Pods-KanvasCameraExample-umbrella.h"; sourceTree = "<group>"; };
		B321C73955714AFB57F9DB8F1090071D /* Utils.framework */ = {isa = PBXFileReference; explicitFileType = wrapper.framework; includeInIndex = 0; path = Utils.framework; sourceTree = BUILT_PRODUCTS_DIR; };
		B32CF50EF7E27EB56D32BE2C1158C86B /* UIColor+SharedColors.swift */ = {isa = PBXFileReference; includeInIndex = 1; lastKnownFileType = sourcecode.swift; name = "UIColor+SharedColors.swift"; path = "Source/UIColor+SharedColors.swift"; sourceTree = "<group>"; };
		B434DC9CB7345C17096C018AEE29E1BF /* TagsViewTagCell.swift */ = {isa = PBXFileReference; includeInIndex = 1; lastKnownFileType = sourcecode.swift; path = TagsViewTagCell.swift; sourceTree = "<group>"; };
		B50F417B708577778C50B0B5840F6666 /* LoadingIndicatorView.swift */ = {isa = PBXFileReference; includeInIndex = 1; lastKnownFileType = sourcecode.swift; path = LoadingIndicatorView.swift; sourceTree = "<group>"; };
		B82280432BD6DFF58E868A2C2E3DD11E /* CameraPreviewViewController.swift */ = {isa = PBXFileReference; includeInIndex = 1; lastKnownFileType = sourcecode.swift; path = CameraPreviewViewController.swift; sourceTree = "<group>"; };
		B9CC6C47D5670F48BBD089CCC8B9A504 /* SharedUI.podspec */ = {isa = PBXFileReference; explicitFileType = text.script.ruby; includeInIndex = 1; indentWidth = 2; path = SharedUI.podspec; sourceTree = "<group>"; tabWidth = 2; xcLanguageSpecificationIdentifier = xcode.lang.ruby; };
		BA523444DFBA7E1008265F4A9CDC3789 /* UIView+Shadows.swift */ = {isa = PBXFileReference; includeInIndex = 1; lastKnownFileType = sourcecode.swift; name = "UIView+Shadows.swift"; path = "Source/UIView+Shadows.swift"; sourceTree = "<group>"; };
		BAE72EC284F98FCC7063466F46F007C3 /* ClosedRange+Clamp.swift */ = {isa = PBXFileReference; includeInIndex = 1; lastKnownFileType = sourcecode.swift; path = "ClosedRange+Clamp.swift"; sourceTree = "<group>"; };
		BC944AAEAF15A8E42A88653064AF4C0E /* Pods-KanvasCameraExampleTests-acknowledgements.markdown */ = {isa = PBXFileReference; includeInIndex = 1; lastKnownFileType = text; path = "Pods-KanvasCameraExampleTests-acknowledgements.markdown"; sourceTree = "<group>"; };
		BE472F1024FFE1222471B4B7A6ADFB51 /* UIFont+ComposeFonts.m */ = {isa = PBXFileReference; includeInIndex = 1; lastKnownFileType = sourcecode.c.objc; name = "UIFont+ComposeFonts.m"; path = "Source/UIFont+ComposeFonts.m"; sourceTree = "<group>"; };
		BE9CFE902FE62F55597D917017F0ACC6 /* PostOptionsConstants.swift */ = {isa = PBXFileReference; includeInIndex = 1; lastKnownFileType = sourcecode.swift; path = PostOptionsConstants.swift; sourceTree = "<group>"; };
		BF1E04B7AB5F56D2981D0448F9B24BC0 /* TagsViewController.swift */ = {isa = PBXFileReference; includeInIndex = 1; lastKnownFileType = sourcecode.swift; path = TagsViewController.swift; sourceTree = "<group>"; };
		BF7296F012E4DCBAC404F80E29F9729D /* MediaInfo.swift */ = {isa = PBXFileReference; includeInIndex = 1; lastKnownFileType = sourcecode.swift; path = MediaInfo.swift; sourceTree = "<group>"; };
		C00E1EEF326632BB4181B79FC059CA96 /* ScrollHandler.swift */ = {isa = PBXFileReference; includeInIndex = 1; lastKnownFileType = sourcecode.swift; path = ScrollHandler.swift; sourceTree = "<group>"; };
		C0127E5AE83087823F333B82E383F477 /* CameraView.swift */ = {isa = PBXFileReference; includeInIndex = 1; lastKnownFileType = sourcecode.swift; path = CameraView.swift; sourceTree = "<group>"; };
		C0E06DD9E601A26547172E9841E0CA61 /* UIView+AutoLayout.swift */ = {isa = PBXFileReference; includeInIndex = 1; lastKnownFileType = sourcecode.swift; name = "UIView+AutoLayout.swift"; path = "Source/UIView+AutoLayout.swift"; sourceTree = "<group>"; };
		C0F38E34CACC7D8E4C5255788B8F0E80 /* UIImage+Camera.swift */ = {isa = PBXFileReference; includeInIndex = 1; lastKnownFileType = sourcecode.swift; path = "UIImage+Camera.swift"; sourceTree = "<group>"; };
		C18D964D135FE90C453C3ECE73BF2A51 /* UIImage+FlipLeftMirrored.swift */ = {isa = PBXFileReference; includeInIndex = 1; lastKnownFileType = sourcecode.swift; path = "UIImage+FlipLeftMirrored.swift"; sourceTree = "<group>"; };
		C50917C19D23F026A306C0E3AD4D2D70 /* ChromaFilter.swift */ = {isa = PBXFileReference; includeInIndex = 1; lastKnownFileType = sourcecode.swift; path = ChromaFilter.swift; sourceTree = "<group>"; };
		C595C0DC39B29EFEF7CD0D32A6E21283 /* EditorFilterCollectionCell.swift */ = {isa = PBXFileReference; includeInIndex = 1; lastKnownFileType = sourcecode.swift; path = EditorFilterCollectionCell.swift; sourceTree = "<group>"; };
		C68780F882ACA7F73BAA9D6D26D06647 /* TagsViewAnimationCoordinator.swift */ = {isa = PBXFileReference; includeInIndex = 1; lastKnownFileType = sourcecode.swift; path = TagsViewAnimationCoordinator.swift; sourceTree = "<group>"; };
		C6EAA68F478BD19B1D295B592141706C /* CVPixelBuffer+copy.swift */ = {isa = PBXFileReference; includeInIndex = 1; lastKnownFileType = sourcecode.swift; path = "CVPixelBuffer+copy.swift"; sourceTree = "<group>"; };
		C7F94CA10988F6B4D5703B5092337D64 /* KanvasUIImagePickerViewController.swift */ = {isa = PBXFileReference; includeInIndex = 1; lastKnownFileType = sourcecode.swift; path = KanvasUIImagePickerViewController.swift; sourceTree = "<group>"; };
		C923674B681725AD431A5D404E25BE1B /* ConicalGradientLayer.swift */ = {isa = PBXFileReference; includeInIndex = 1; lastKnownFileType = sourcecode.swift; path = ConicalGradientLayer.swift; sourceTree = "<group>"; };
		CA6774D4E59A02D55A7765D8936345CA /* MediaClipsCollectionController.swift */ = {isa = PBXFileReference; includeInIndex = 1; lastKnownFileType = sourcecode.swift; path = MediaClipsCollectionController.swift; sourceTree = "<group>"; };
		CAFAAB3BBCD6F199650E338DD67CCA5B /* FilterCollectionInnerCell.swift */ = {isa = PBXFileReference; includeInIndex = 1; lastKnownFileType = sourcecode.swift; path = FilterCollectionInnerCell.swift; sourceTree = "<group>"; };
		CB0A8FE09C49B23B937118F4B747FDBE /* SharedUI-dummy.m */ = {isa = PBXFileReference; includeInIndex = 1; lastKnownFileType = sourcecode.c.objc; path = "SharedUI-dummy.m"; sourceTree = "<group>"; };
		CB93D2A3421928F7532BFE842B1EF0C1 /* CameraFilterCollectionController.swift */ = {isa = PBXFileReference; includeInIndex = 1; lastKnownFileType = sourcecode.swift; path = CameraFilterCollectionController.swift; sourceTree = "<group>"; };
		CBD0385AC4CABE038C1BA76CB431DD0C /* TagsView.swift */ = {isa = PBXFileReference; includeInIndex = 1; lastKnownFileType = sourcecode.swift; path = TagsView.swift; sourceTree = "<group>"; };
		CBF0CCD093AD8EE84FBAAAF873F9865C /* XCTest.framework */ = {isa = PBXFileReference; lastKnownFileType = wrapper.framework; name = XCTest.framework; path = Platforms/iPhoneOS.platform/Developer/SDKs/iPhoneOS12.2.sdk/System/Library/Frameworks/XCTest.framework; sourceTree = DEVELOPER_DIR; };
		CCAFAEBE89BE0F9091396494660844D1 /* OpenGLES.framework */ = {isa = PBXFileReference; lastKnownFileType = wrapper.framework; name = OpenGLES.framework; path = Platforms/iPhoneOS.platform/Developer/SDKs/iPhoneOS12.2.sdk/System/Library/Frameworks/OpenGLES.framework; sourceTree = DEVELOPER_DIR; };
		CE2EC3A2CE1E689C7186E69D3834177E /* ShootButtonView.swift */ = {isa = PBXFileReference; includeInIndex = 1; lastKnownFileType = sourcecode.swift; path = ShootButtonView.swift; sourceTree = "<group>"; };
		CED5BD3F92E266C6DB90FE28A9172A54 /* UIView+Layout.swift */ = {isa = PBXFileReference; includeInIndex = 1; lastKnownFileType = sourcecode.swift; path = "UIView+Layout.swift"; sourceTree = "<group>"; };
		CF07ACAF096DF9041C5A7DE271DAA679 /* AppColorSource.swift */ = {isa = PBXFileReference; includeInIndex = 1; lastKnownFileType = sourcecode.swift; name = AppColorSource.swift; path = Source/AppColorSource.swift; sourceTree = "<group>"; };
		D3067EAFD5B0A06885968D137840DB70 /* FBSnapshotTestCasePlatform.h */ = {isa = PBXFileReference; includeInIndex = 1; lastKnownFileType = sourcecode.c.h; name = FBSnapshotTestCasePlatform.h; path = FBSnapshotTestCase/FBSnapshotTestCasePlatform.h; sourceTree = "<group>"; };
		D618111EA0AE7DB115916AECA87DA9A7 /* UICollectionView+Cells.swift */ = {isa = PBXFileReference; includeInIndex = 1; lastKnownFileType = sourcecode.swift; path = "UICollectionView+Cells.swift"; sourceTree = "<group>"; };
		D7A05D053E7DE1FC104BCC0F1752EFF1 /* MediaMetadata.swift */ = {isa = PBXFileReference; includeInIndex = 1; lastKnownFileType = sourcecode.swift; path = MediaMetadata.swift; sourceTree = "<group>"; };
		D92D190401E8DA53684BA81C9F01BEAA /* UIButton+Shadows.swift */ = {isa = PBXFileReference; includeInIndex = 1; lastKnownFileType = sourcecode.swift; path = "UIButton+Shadows.swift"; sourceTree = "<group>"; };
		DA459FBDBDED3FCAA7E042D44586E26B /* WaveFilter.swift */ = {isa = PBXFileReference; includeInIndex = 1; lastKnownFileType = sourcecode.swift; path = WaveFilter.swift; sourceTree = "<group>"; };
		DD7D7FA4A5FAB605CF189448E4E17612 /* KanvasCamera.podspec.json */ = {isa = PBXFileReference; includeInIndex = 1; lastKnownFileType = text.json; path = KanvasCamera.podspec.json; sourceTree = "<group>"; };
		DE35F81C954881204729C569018D98C0 /* FBSnapshotTestController.m */ = {isa = PBXFileReference; includeInIndex = 1; lastKnownFileType = sourcecode.c.objc; name = FBSnapshotTestController.m; path = FBSnapshotTestCase/FBSnapshotTestController.m; sourceTree = "<group>"; };
		DF4C7104EA0722FE9C124DB928F835C8 /* ModeSelectorAndShootController.swift */ = {isa = PBXFileReference; includeInIndex = 1; lastKnownFileType = sourcecode.swift; path = ModeSelectorAndShootController.swift; sourceTree = "<group>"; };
		DFE3B885D482EBB73356633A05D70D5A /* Pods-KanvasCameraExample-acknowledgements.markdown */ = {isa = PBXFileReference; includeInIndex = 1; lastKnownFileType = text; path = "Pods-KanvasCameraExample-acknowledgements.markdown"; sourceTree = "<group>"; };
		E08E944C4FCB3FFEA0E9BB4D9C0C1FFD /* EditTagsView.swift */ = {isa = PBXFileReference; includeInIndex = 1; lastKnownFileType = sourcecode.swift; path = EditTagsView.swift; sourceTree = "<group>"; };
		E0956940883830C651240E754E3ECC52 /* UIImage+Diff.m */ = {isa = PBXFileReference; includeInIndex = 1; lastKnownFileType = sourcecode.c.objc; name = "UIImage+Diff.m"; path = "FBSnapshotTestCase/Categories/UIImage+Diff.m"; sourceTree = "<group>"; };
		E25B88F25CD48FE1638FD52911A6824F /* Pods-KanvasCameraExample.modulemap */ = {isa = PBXFileReference; includeInIndex = 1; lastKnownFileType = sourcecode.module; path = "Pods-KanvasCameraExample.modulemap"; sourceTree = "<group>"; };
		E2F04B411BB5F97AEAE879857F7C96E0 /* FilterType.swift */ = {isa = PBXFileReference; includeInIndex = 1; lastKnownFileType = sourcecode.swift; path = FilterType.swift; sourceTree = "<group>"; };
		E320637DE42CF496241B15B701837527 /* TumblrTheme.podspec */ = {isa = PBXFileReference; explicitFileType = text.script.ruby; includeInIndex = 1; indentWidth = 2; path = TumblrTheme.podspec; sourceTree = "<group>"; tabWidth = 2; xcLanguageSpecificationIdentifier = xcode.lang.ruby; };
		E354F8FD537351F26F7949B4EBFA5101 /* UIImage+Diff.h */ = {isa = PBXFileReference; includeInIndex = 1; lastKnownFileType = sourcecode.c.h; name = "UIImage+Diff.h"; path = "FBSnapshotTestCase/Categories/UIImage+Diff.h"; sourceTree = "<group>"; };
		E3E7408E8B4C8869792E605D1E4C4BDC /* Assets.xcassets */ = {isa = PBXFileReference; includeInIndex = 1; lastKnownFileType = folder.assetcatalog; name = Assets.xcassets; path = Resources/Assets.xcassets; sourceTree = "<group>"; };
		E55C635D7D6E0CCAB66E04B986DC8557 /* EditionOption.swift */ = {isa = PBXFileReference; includeInIndex = 1; lastKnownFileType = sourcecode.swift; path = EditionOption.swift; sourceTree = "<group>"; };
		E6095633F8F7B64658FF5EA87481FB4A /* WavePoolFilter.swift */ = {isa = PBXFileReference; includeInIndex = 1; lastKnownFileType = sourcecode.swift; path = WavePoolFilter.swift; sourceTree = "<group>"; };
		E621F768263424D9C5C35D58513625CB /* FBSnapshotTestCase-umbrella.h */ = {isa = PBXFileReference; includeInIndex = 1; lastKnownFileType = sourcecode.c.h; path = "FBSnapshotTestCase-umbrella.h"; sourceTree = "<group>"; };
		E7CD58D51569C89849BA0F87B672F82F /* ImagePreviewController.swift */ = {isa = PBXFileReference; includeInIndex = 1; lastKnownFileType = sourcecode.swift; path = ImagePreviewController.swift; sourceTree = "<group>"; };
		E7FB98928195DFB7DA9CE7977D3F8F49 /* CameraInputControllerDelegate.swift */ = {isa = PBXFileReference; includeInIndex = 1; lastKnownFileType = sourcecode.swift; path = CameraInputControllerDelegate.swift; sourceTree = "<group>"; };
		E817496B0519CB4604E47B9BBA390A95 /* NumTypes+Conversion.swift */ = {isa = PBXFileReference; includeInIndex = 1; lastKnownFileType = sourcecode.swift; path = "NumTypes+Conversion.swift"; sourceTree = "<group>"; };
		EA5FF7DA60B555E1913BC4DE8C0C308B /* HashCodeBuilder.swift */ = {isa = PBXFileReference; includeInIndex = 1; lastKnownFileType = sourcecode.swift; name = HashCodeBuilder.swift; path = Source/HashCodeBuilder.swift; sourceTree = "<group>"; };
		EA718A72E676291836EBB46B85242155 /* UIImage+Snapshot.h */ = {isa = PBXFileReference; includeInIndex = 1; lastKnownFileType = sourcecode.c.h; name = "UIImage+Snapshot.h"; path = "FBSnapshotTestCase/Categories/UIImage+Snapshot.h"; sourceTree = "<group>"; };
		EB650864B416AD9C16CC66A8E69D8544 /* Pods-KanvasCameraExample-frameworks.sh */ = {isa = PBXFileReference; includeInIndex = 1; lastKnownFileType = text.script.sh; path = "Pods-KanvasCameraExample-frameworks.sh"; sourceTree = "<group>"; };
		EC4E21110729C7A0E309C3DB073D1ECD /* Pods-KanvasCameraExample-Info.plist */ = {isa = PBXFileReference; includeInIndex = 1; lastKnownFileType = text.plist.xml; path = "Pods-KanvasCameraExample-Info.plist"; sourceTree = "<group>"; };
		ED7B9C2A91AC34B9683647CDB833F013 /* Utils-umbrella.h */ = {isa = PBXFileReference; includeInIndex = 1; lastKnownFileType = sourcecode.c.h; path = "Utils-umbrella.h"; sourceTree = "<group>"; };
		EDBF85C7EDA34862F9F775DF85681C6C /* UIFont+PostFonts.m */ = {isa = PBXFileReference; includeInIndex = 1; lastKnownFileType = sourcecode.c.objc; name = "UIFont+PostFonts.m"; path = "Source/UIFont+PostFonts.m"; sourceTree = "<group>"; };
		EF53D290F564A9B10CEF56C9DC2010F2 /* UIImage+Compare.m */ = {isa = PBXFileReference; includeInIndex = 1; lastKnownFileType = sourcecode.c.objc; name = "UIImage+Compare.m"; path = "FBSnapshotTestCase/Categories/UIImage+Compare.m"; sourceTree = "<group>"; };
		EF858E5B549707E1A5D3CA9DAABCC336 /* TagsViewCollectionViewLayout.swift */ = {isa = PBXFileReference; includeInIndex = 1; lastKnownFileType = sourcecode.swift; path = TagsViewCollectionViewLayout.swift; sourceTree = "<group>"; };
		EFBA06D57175BC216391B84BD326B51F /* CameraRecordingProtocol.swift */ = {isa = PBXFileReference; includeInIndex = 1; lastKnownFileType = sourcecode.swift; path = CameraRecordingProtocol.swift; sourceTree = "<group>"; };
		EFFD8C9200B00681BB006A34CC24F0BB /* EMInterferenceFilter.swift */ = {isa = PBXFileReference; includeInIndex = 1; lastKnownFileType = sourcecode.swift; path = EMInterferenceFilter.swift; sourceTree = "<group>"; };
		F0A04E841301DC859F29FBB1F163DC7C /* GrayscaleFilter.swift */ = {isa = PBXFileReference; includeInIndex = 1; lastKnownFileType = sourcecode.swift; path = GrayscaleFilter.swift; sourceTree = "<group>"; };
		F19CA31ACCA61E509046CCB410CC9FA1 /* MediaClip.swift */ = {isa = PBXFileReference; includeInIndex = 1; lastKnownFileType = sourcecode.swift; path = MediaClip.swift; sourceTree = "<group>"; };
		F43BE0B156B33A5A72A90FADA5B40B31 /* RGBFilter.swift */ = {isa = PBXFileReference; includeInIndex = 1; lastKnownFileType = sourcecode.swift; path = RGBFilter.swift; sourceTree = "<group>"; };
		F45215C97FCD7ABCB5B1EC2243B5920E /* Array+Object.swift */ = {isa = PBXFileReference; includeInIndex = 1; lastKnownFileType = sourcecode.swift; path = "Array+Object.swift"; sourceTree = "<group>"; };
		F5EA594AE06EC80A22FBB86D56AB25BD /* silence.aac */ = {isa = PBXFileReference; includeInIndex = 1; lastKnownFileType = file; name = silence.aac; path = Resources/silence.aac; sourceTree = "<group>"; };
		F69CB170DC1C38A8FACC04CB69040D78 /* GifVideoOutputHandler.swift */ = {isa = PBXFileReference; includeInIndex = 1; lastKnownFileType = sourcecode.swift; path = GifVideoOutputHandler.swift; sourceTree = "<group>"; };
		F6B85B7DA6FE778C34090D25D0165933 /* FilterSettingsController.swift */ = {isa = PBXFileReference; includeInIndex = 1; lastKnownFileType = sourcecode.swift; path = FilterSettingsController.swift; sourceTree = "<group>"; };
		F743F1407AAD8260F1AF6056323D9462 /* FilterCollectionCell.swift */ = {isa = PBXFileReference; includeInIndex = 1; lastKnownFileType = sourcecode.swift; path = FilterCollectionCell.swift; sourceTree = "<group>"; };
		FA5E750D777F8812B73B90F8308F9F11 /* Pods-KanvasCameraExample.release.xcconfig */ = {isa = PBXFileReference; includeInIndex = 1; lastKnownFileType = text.xcconfig; path = "Pods-KanvasCameraExample.release.xcconfig"; sourceTree = "<group>"; };
		FB551F51977AC2B8161A533FC956ED9B /* KanvasCameraTimes.swift */ = {isa = PBXFileReference; includeInIndex = 1; lastKnownFileType = sourcecode.swift; path = KanvasCameraTimes.swift; sourceTree = "<group>"; };
		FBA9889F43474AF250296DB206A30E91 /* EditorView.swift */ = {isa = PBXFileReference; includeInIndex = 1; lastKnownFileType = sourcecode.swift; path = EditorView.swift; sourceTree = "<group>"; };
		FC0AE213904A4F44E3057A36F3D91CFE /* RaveFilter.swift */ = {isa = PBXFileReference; includeInIndex = 1; lastKnownFileType = sourcecode.swift; path = RaveFilter.swift; sourceTree = "<group>"; };
		FCA045802D52087285EF18EC48534F76 /* CameraOption.swift */ = {isa = PBXFileReference; includeInIndex = 1; lastKnownFileType = sourcecode.swift; path = CameraOption.swift; sourceTree = "<group>"; };
		FEE13172033EBA008C0A133B4CAE000A /* String+HexColor.swift */ = {isa = PBXFileReference; includeInIndex = 1; lastKnownFileType = sourcecode.swift; name = "String+HexColor.swift"; path = "Source/String+HexColor.swift"; sourceTree = "<group>"; };
		FF6A1473FBBD2EBD570B346966982A0D /* UIView+Snaphot.swift */ = {isa = PBXFileReference; includeInIndex = 1; lastKnownFileType = sourcecode.swift; name = "UIView+Snaphot.swift"; path = "Source/UIView+Snaphot.swift"; sourceTree = "<group>"; };
/* End PBXFileReference section */

/* Begin PBXFrameworksBuildPhase section */
		100D39B66FE87423F97C26ACDE356680 /* Frameworks */ = {
			isa = PBXFrameworksBuildPhase;
			buildActionMask = 2147483647;
			files = (
				C3962F02F54C4A7FC1F4DA7EBF7FADC8 /* Foundation.framework in Frameworks */,
			);
			runOnlyForDeploymentPostprocessing = 0;
		};
		5DB07287D519EB8EA45F26880FEB481A /* Frameworks */ = {
			isa = PBXFrameworksBuildPhase;
			buildActionMask = 2147483647;
			files = (
				18EF19C8034246BE2F140549DB8913D8 /* Foundation.framework in Frameworks */,
				3EBF797B8257B4B3941F5EBFE0C2DF0F /* UIKit.framework in Frameworks */,
				FC316D5CE16D48A3994F972616472D0A /* Utils.framework in Frameworks */,
			);
			runOnlyForDeploymentPostprocessing = 0;
		};
		6469D483FC0C4B196FDD6058A7889385 /* Frameworks */ = {
			isa = PBXFrameworksBuildPhase;
			buildActionMask = 2147483647;
			files = (
				5B78F07C8BB5D0290C257092D7E8F517 /* Foundation.framework in Frameworks */,
			);
			runOnlyForDeploymentPostprocessing = 0;
		};
		71A61A5A408A1663B9DB755DF8B0E8FF /* Frameworks */ = {
			isa = PBXFrameworksBuildPhase;
			buildActionMask = 2147483647;
			files = (
				59A108822CA9BB2A93AA010272010B81 /* Foundation.framework in Frameworks */,
			);
			runOnlyForDeploymentPostprocessing = 0;
		};
		B57A461DE945FAB6B348090E09061474 /* Frameworks */ = {
			isa = PBXFrameworksBuildPhase;
			buildActionMask = 2147483647;
			files = (
				F3B1A094612A783CBF2FCC936DCC1D66 /* Foundation.framework in Frameworks */,
				6A1F0AD6F0F6E4520C5AD36DBFBAA489 /* QuartzCore.framework in Frameworks */,
				C74A90F5662744C5F3A00F1C7BF5123E /* UIKit.framework in Frameworks */,
				BE1A50E1C2AAD0BA5A6CCA2AB34B32F2 /* XCTest.framework in Frameworks */,
			);
			runOnlyForDeploymentPostprocessing = 0;
		};
		D41CE15209A1CCD2132A01FF26A3F0AC /* Frameworks */ = {
			isa = PBXFrameworksBuildPhase;
			buildActionMask = 2147483647;
			files = (
				1BADF991840F0D33DC078837BA85DBE7 /* Foundation.framework in Frameworks */,
				4D89C9A632EF3CB18F243259D9AD3741 /* TumblrTheme.framework in Frameworks */,
				E846418ACB43C5F93D9F45B01953DE61 /* UIKit.framework in Frameworks */,
			);
			runOnlyForDeploymentPostprocessing = 0;
		};
		EEFD341C643D04B66732CA6329676944 /* Frameworks */ = {
			isa = PBXFrameworksBuildPhase;
			buildActionMask = 2147483647;
			files = (
				6C41C1F047D2DA43C1056542FEE3A8BB /* Foundation.framework in Frameworks */,
				27C54A692460D28B63047023859D93EF /* GLKit.framework in Frameworks */,
				E9746E674B46C10BA76C876F1148C541 /* OpenGLES.framework in Frameworks */,
				3908D1AFEF73AF39EDD6CF77189886B9 /* SharedUI.framework in Frameworks */,
				2A5B5B290360C2BDC815544DCBFE105A /* TumblrTheme.framework in Frameworks */,
				B74632B4F213169B754921FDF40BBA36 /* UIKit.framework in Frameworks */,
			);
			runOnlyForDeploymentPostprocessing = 0;
		};
/* End PBXFrameworksBuildPhase section */

/* Begin PBXGroup section */
		0061B8C13E45E3D522AF1F6F88342BF1 /* Utility */ = {
			isa = PBXGroup;
			children = (
				6561066E22E141420044182D /* ColorThief */,
				6561067122E141420044182D /* HorizontalCollectionView */,
				C923674B681725AD431A5D404E25BE1B /* ConicalGradientLayer.swift */,
				08E541E516B391AF9A683B1C6EBB9E28 /* Device.swift */,
				A4702A13F36192B4145F62C06E5EAB07 /* IgnoreTouchesCollectionView.swift */,
				2E03110CA2E221A99148D48E5CC4CFD9 /* IgnoreTouchesView.swift */,
				D7A05D053E7DE1FC104BCC0F1752EFF1 /* MediaMetadata.swift */,
				09905E9D26CA6BBAA3273CABE9891631 /* Queue.swift */,
				50EC0EF74ED4A8CA0BB54E784D9B3778 /* RGBA.swift */,
				309547A8256579B7A98186ADF609FECC /* Synchronized.swift */,
				90996B8B8BB5F4C3A47706D29C4B563B /* UIUpdate.swift */,
			);
			name = Utility;
			path = Classes/Utility;
			sourceTree = "<group>";
		};
		04B0CBBAAB875BA5271FC6B17E7EBA36 /* Extensions */ = {
			isa = PBXGroup;
			children = (
				1BD3FF93C8BD07A93D26A87413692DB4 /* Array+Move.swift */,
				F45215C97FCD7ABCB5B1EC2243B5920E /* Array+Object.swift */,
				122BCF4854DE6F45EC662465306307B5 /* AVURLAsset+Thumbnail.swift */,
				6561066B22E141220044182D /* CALayer+Color.swift */,
				20F852FD8311137FBE59C4B7C3B270F4 /* CGRect+Center.swift */,
				BAE72EC284F98FCC7063466F46F007C3 /* ClosedRange+Clamp.swift */,
				13EE894E7DF8D7E0C00D267ADDBB6F37 /* IndexPath+Order.swift */,
				1E82413F84C56980EB7DB1D3FDC01BD0 /* NSURL+Media.swift */,
				D92D190401E8DA53684BA81C9F01BEAA /* UIButton+Shadows.swift */,
				D618111EA0AE7DB115916AECA87DA9A7 /* UICollectionView+Cells.swift */,
				62322F5CE84BFD48B12B8FB1DBA96C1D /* UIColor+Lerp.swift */,
				725BD9A66C4D87E5FF51939FD269D866 /* UIFont+Utils.swift */,
				C0F38E34CACC7D8E4C5255788B8F0E80 /* UIImage+Camera.swift */,
				6561066A22E141220044182D /* UIImage+DominantColors.swift */,
				C18D964D135FE90C453C3ECE73BF2A51 /* UIImage+FlipLeftMirrored.swift */,
				CED5BD3F92E266C6DB90FE28A9172A54 /* UIView+Layout.swift */,
				3C243CC7E93A8DF9FD667EC2F61EC0C0 /* UIViewController+Load.swift */,
			);
			name = Extensions;
			path = Classes/Extensions;
			sourceTree = "<group>";
		};
		04E66A5DDB7AEF9C1E756AA087EBCB43 /* Support Files */ = {
			isa = PBXGroup;
			children = (
				20F792D8E62BB7F733069D27E088BCD8 /* SharedUI.modulemap */,
				06174E787642CC1EF3608AEBD46F0612 /* SharedUI.xcconfig */,
				CB0A8FE09C49B23B937118F4B747FDBE /* SharedUI-dummy.m */,
				17E7B13AE3F9FCF14C6E91DC434B12BA /* SharedUI-Info.plist */,
				2537447208C14A02B71BE3074FD33F08 /* SharedUI-prefix.pch */,
				2B05D104134E1E43F14599352DB9A9CC /* SharedUI-umbrella.h */,
			);
			name = "Support Files";
			path = "../KanvasCamera/KanvasCameraExample/Pods/Target Support Files/SharedUI";
			sourceTree = "<group>";
		};
		05C954E452EB9ED7EEF56C9B6ACFC536 /* Support Files */ = {
			isa = PBXGroup;
			children = (
				29D03C269AEA5FB08581AE429F45BF82 /* KanvasCamera.modulemap */,
				72DB1B04842C1771CCA0AD956421A092 /* KanvasCamera.xcconfig */,
				30F2FED46B8BCC797A70F1EAF469A0A9 /* KanvasCamera-dummy.m */,
				9B29493AE43CA90FDAE10CE08CB5064B /* KanvasCamera-Info.plist */,
				0EEC47501374D2E9A43EC39C8E457107 /* KanvasCamera-prefix.pch */,
				00BE8F7CC755B4930D7FBE58E242650B /* KanvasCamera-umbrella.h */,
			);
			name = "Support Files";
			path = "KanvasCameraExample/Pods/Target Support Files/KanvasCamera";
			sourceTree = "<group>";
		};
		072AFC767CF6E3D75E0F13C700545BAC /* Pod */ = {
			isa = PBXGroup;
			children = (
				230E97FECEFEB5E2CBE976260C61400F /* Utils.podspec */,
			);
			name = Pod;
			sourceTree = "<group>";
		};
		0A3BE41736040892CD5E2EAE5C08E153 /* Pod */ = {
			isa = PBXGroup;
			children = (
				B9CC6C47D5670F48BBD089CCC8B9A504 /* SharedUI.podspec */,
			);
			name = Pod;
			sourceTree = "<group>";
		};
		0BC0186B999D401F9FF1CF9677D5A6FD /* Analytics */ = {
			isa = PBXGroup;
			children = (
				932F35D742F3986C2537FC96AEC5452D /* KanvasCameraAnalyticsProvider.swift */,
				BF7296F012E4DCBAC404F80E29F9729D /* MediaInfo.swift */,
			);
			name = Analytics;
			path = Classes/Analytics;
			sourceTree = "<group>";
		};
		1A15A39C33814A67ABD07AB769AC6C2E /* SharedUI */ = {
			isa = PBXGroup;
			children = (
				3E94BC8E219E695C932D32984B330593 /* ColorPickerViewController.swift */,
				190B13EBBF7EF6687750551278D9612B /* ComposeNavigationBar.swift */,
				2C09F98797BE171C60A8475B5CD68FF1 /* EasyTipView.swift */,
				69FA3B418327FD6E83864893C8286299 /* NSLayoutConstraint+Utils.swift */,
				77A9B7BFBDACC422C41D3172846FC8C1 /* PostFormKeyboardTracker.swift */,
				1D7750F386528F6FC5E69AA54075AC6A /* ShowModalFromTopAnimator.swift */,
				C0E06DD9E601A26547172E9841E0CA61 /* UIView+AutoLayout.swift */,
				BA523444DFBA7E1008265F4A9CDC3789 /* UIView+Shadows.swift */,
				FF6A1473FBBD2EBD570B346966982A0D /* UIView+Snaphot.swift */,
				0509D6306E2F9DE8F300F4EB808921E0 /* UIView+Utils.swift */,
				0A3BE41736040892CD5E2EAE5C08E153 /* Pod */,
				DEC2E4A3B3189D3D95FE5E40015A7A05 /* Resources */,
				04E66A5DDB7AEF9C1E756AA087EBCB43 /* Support Files */,
				7C8E2F48665704C898F9A500D3C5998E /* Tags */,
			);
			name = SharedUI;
			path = ../../../SharedUI;
			sourceTree = "<group>";
		};
		1C2A24A1197B2E582E30FCA2D6DD3C93 /* Filters */ = {
			isa = PBXGroup;
			children = (
				46D9DBB8312AF2E54F8F77FE59343491 /* CameraFilterCollectionCell.swift */,
				CB93D2A3421928F7532BFE842B1EF0C1 /* CameraFilterCollectionController.swift */,
				F6B85B7DA6FE778C34090D25D0165933 /* FilterSettingsController.swift */,
				311612AB10AD146059BE7A0D1E2BF098 /* FilterSettingsView.swift */,
			);
			path = Filters;
			sourceTree = "<group>";
		};
		1EA84716DB78E8FEEB366AC9EE629826 /* OpenGL */ = {
			isa = PBXGroup;
			children = (
				C6EAA68F478BD19B1D295B592141706C /* CVPixelBuffer+copy.swift */,
				633E92BC1C8B31AFF0BAEA6A8F6F9068 /* CVPixelBuffer+sampleBuffer.swift */,
				0EB6FF7D86EACCF16938DB9110181A1D /* FilterFactory.swift */,
				E2F04B411BB5F97AEAE879857F7C96E0 /* FilterType.swift */,
				168CE05BBA7886BF70D71F7E6D2702FC /* GLMediaExporter.swift */,
				A66013726644110EF36FE33EDE4B7CEA /* GLPixelBufferView.swift */,
				4B59848AD06EFBE4980441CE8F3D0E0A /* GLPlayer.swift */,
				42CE166219B69CDDFF4BE26D3E4567FC /* GLRenderer.swift */,
				29E99F14BF65A89A3E875CE7D466A1C5 /* GLVideoCompositor.swift */,
				E817496B0519CB4604E47B9BBA390A95 /* NumTypes+Conversion.swift */,
				387052A83F08B1C00CEE4193C2840C85 /* Shader.swift */,
				A29533B52327532018A9A74232A544C5 /* ShaderUtilities.swift */,
				0E2236A252DBBA7D13B96AF6636035D4 /* UIImage+PixelBuffer.swift */,
				7254BB27C5D8A554AE9EC8DDDBAA921C /* Filter instances */,
				7AD474C0B201F90419D437A77AD6D6A7 /* Filters */,
			);
			name = OpenGL;
			path = Classes/OpenGL;
			sourceTree = "<group>";
		};
		23944C4B05A1F31C7C16CF3D302A40DC /* Preview */ = {
			isa = PBXGroup;
			children = (
				39D920A32D7A5C1DAB6BC8BAAF9800F9 /* CameraPreviewView.swift */,
				B82280432BD6DFF58E868A2C2E3DD11E /* CameraPreviewViewController.swift */,
				B50F417B708577778C50B0B5840F6666 /* LoadingIndicatorView.swift */,
			);
			name = Preview;
			path = Classes/Preview;
			sourceTree = "<group>";
		};
		3F360485326E5429CF10D7947DDACBF6 /* Support Files */ = {
			isa = PBXGroup;
			children = (
				8A0231EC91C3A1E9463C56FA1F80A110 /* Utils.modulemap */,
				AE8DEB8402976F5A4C864A185C357C7E /* Utils.xcconfig */,
				52B3FDB8C5DB0539167593AB7CC00384 /* Utils-dummy.m */,
				012A3B215068DF6DA65EA179099C315E /* Utils-Info.plist */,
				1FA3CBBB598C58EEEE2452570B558530 /* Utils-prefix.pch */,
				ED7B9C2A91AC34B9683647CDB833F013 /* Utils-umbrella.h */,
			);
			name = "Support Files";
			path = "../KanvasCamera/KanvasCameraExample/Pods/Target Support Files/Utils";
			sourceTree = "<group>";
		};
		45E4BEB48F67ECE4946F86A2669DF19F /* Support Files */ = {
			isa = PBXGroup;
			children = (
				98FD387DFA194173633270BAF1BCD859 /* FBSnapshotTestCase.modulemap */,
				418E0471655A8CDB5EB2C290498D2FD3 /* FBSnapshotTestCase.xcconfig */,
				3A83AE4362CF1D4764E00E4602A2D648 /* FBSnapshotTestCase-dummy.m */,
				1B8ABEEA76ECDF1975B6D0787700F929 /* FBSnapshotTestCase-Info.plist */,
				746CC9C9E1B0E104CD1BA120C69A2526 /* FBSnapshotTestCase-prefix.pch */,
				E621F768263424D9C5C35D58513625CB /* FBSnapshotTestCase-umbrella.h */,
			);
			name = "Support Files";
			path = "../Target Support Files/FBSnapshotTestCase";
			sourceTree = "<group>";
		};
		572840308FF31801162EC238F3EA58AD /* Frameworks */ = {
			isa = PBXGroup;
			children = (
				259E1B7377A05A9BAE45D73A6C3FDF1A /* SharedUI.framework */,
				9B233284383AF6968406119FF5CFB712 /* TumblrTheme.framework */,
				38DF616A8419350AA28B526670D13B0B /* Utils.framework */,
				DC203099162093B8289C7D7E395818BF /* iOS */,
			);
			name = Frameworks;
			sourceTree = "<group>";
		};
		5CD4210B107F8F4E11892A6F029AF977 /* Options */ = {
			isa = PBXGroup;
			children = (
				FCA045802D52087285EF18EC48534F76 /* CameraOption.swift */,
				98B9039E7CA861EF6F86C22A19687D3F /* ExtendedButton.swift */,
				9CB037CE87A78319925360BCE02DC4F4 /* ExtendedStackView.swift */,
				166CECA1502F5D08EE8BA34603719203 /* OptionsController.swift */,
				471F85551D1052CC8F2DEAF48118714F /* OptionsStackView.swift */,
				37734E54563F2FD05F5D0E70FFAB53E6 /* OptionView.swift */,
			);
			name = Options;
			path = Classes/Options;
			sourceTree = "<group>";
		};
		5CD8883AFFB5FF3EC214B37DF2D9A610 /* Pods-KanvasCameraExample */ = {
			isa = PBXGroup;
			children = (
				E25B88F25CD48FE1638FD52911A6824F /* Pods-KanvasCameraExample.modulemap */,
				DFE3B885D482EBB73356633A05D70D5A /* Pods-KanvasCameraExample-acknowledgements.markdown */,
				1AD316C211996D8C047C6E7B945E24AD /* Pods-KanvasCameraExample-acknowledgements.plist */,
				578A9D6BEBE07F91B943DA86A4527049 /* Pods-KanvasCameraExample-dummy.m */,
				EB650864B416AD9C16CC66A8E69D8544 /* Pods-KanvasCameraExample-frameworks.sh */,
				EC4E21110729C7A0E309C3DB073D1ECD /* Pods-KanvasCameraExample-Info.plist */,
				B133F234B95CF873AE850D0C7E57B610 /* Pods-KanvasCameraExample-umbrella.h */,
				4F082B706F8AB6FBCC8E92402A098C05 /* Pods-KanvasCameraExample.debug.xcconfig */,
				FA5E750D777F8812B73B90F8308F9F11 /* Pods-KanvasCameraExample.release.xcconfig */,
			);
			name = "Pods-KanvasCameraExample";
			path = "Target Support Files/Pods-KanvasCameraExample";
			sourceTree = "<group>";
		};
		5FED32F201E391B1F914577DB78D784E /* Utils */ = {
			isa = PBXGroup;
			children = (
				007E8A8CE3C6D8298DA7FDE57B195171 /* Array+Safety.swift */,
				19A96C6110165274EA332E2BAC343EEE /* ContentTypeDetector.swift */,
				EA5FF7DA60B555E1913BC4DE8C0C308B /* HashCodeBuilder.swift */,
				FEE13172033EBA008C0A133B4CAE000A /* String+HexColor.swift */,
				7A46958BABE7DFB59952881D4F550B93 /* UIColor+Hex.swift */,
				072AFC767CF6E3D75E0F13C700545BAC /* Pod */,
				3F360485326E5429CF10D7947DDACBF6 /* Support Files */,
			);
			name = Utils;
			path = ../../../Utils;
			sourceTree = "<group>";
		};
		617DC8B9AD8E91E7AEA66867350F30E1 /* Targets Support Files */ = {
			isa = PBXGroup;
			children = (
				5CD8883AFFB5FF3EC214B37DF2D9A610 /* Pods-KanvasCameraExample */,
				9AB1CE40138872966372E40451B81D5D /* Pods-KanvasCameraExampleTests */,
			);
			name = "Targets Support Files";
			sourceTree = "<group>";
		};
<<<<<<< HEAD
		6561065C22E141140044182D /* Drawing */ = {
=======
		654AE15822E8B78000C8C0E4 /* StrokeSelector */ = {
			isa = PBXGroup;
			children = (
				654AE16B22E8B93D00C8C0E4 /* StrokeSelectorController.swift */,
				654AE16D22E8B94900C8C0E4 /* StrokeSelectorView.swift */,
			);
			path = StrokeSelector;
			sourceTree = "<group>";
		};
		654AE15922E8B78000C8C0E4 /* TextureSelector */ = {
			isa = PBXGroup;
			children = (
				654AE16F22E8B95500C8C0E4 /* TextureSelectorController.swift */,
				654AE17122E8B96100C8C0E4 /* TextureSelectorView.swift */,
			);
			path = TextureSelector;
			sourceTree = "<group>";
		};
		654AE15A22E8B78000C8C0E4 /* ColorPicker */ = {
			isa = PBXGroup;
			children = (
				654AE16722E8B92800C8C0E4 /* ColorPickerController.swift */,
				654AE16922E8B93100C8C0E4 /* ColorPickerView.swift */,
			);
			path = ColorPicker;
			sourceTree = "<group>";
		};
		65F770DC22E12C9F00F82A67 /* ColorThief */ = {
>>>>>>> e50fcdb3
			isa = PBXGroup;
			children = (
				6561066022E141140044182D /* ColorCollection */,
				6561065D22E141140044182D /* CircularImageView.swift */,
				6561065E22E141140044182D /* DrawingView.swift */,
				6561065F22E141140044182D /* DrawingController.swift */,
			);
			path = Drawing;
			sourceTree = "<group>";
		};
		6561066022E141140044182D /* ColorCollection */ = {
			isa = PBXGroup;
			children = (
				6561066122E141140044182D /* ColorCollectionController.swift */,
				6561066222E141140044182D /* ColorCollectionView.swift */,
				6561066322E141140044182D /* ColorCollectionCell.swift */,
			);
			path = ColorCollection;
			sourceTree = "<group>";
		};
		6561066E22E141420044182D /* ColorThief */ = {
			isa = PBXGroup;
			children = (
				6561066F22E141420044182D /* ColorThief.swift */,
				6561067022E141420044182D /* MMCQ.swift */,
			);
			path = ColorThief;
			sourceTree = "<group>";
		};
		6561067122E141420044182D /* HorizontalCollectionView */ = {
			isa = PBXGroup;
			children = (
<<<<<<< HEAD
				6561067222E141420044182D /* HorizontalCollectionLayout.swift */,
				6561067322E141420044182D /* HorizontalCollectionView.swift */,
=======
				654AE15A22E8B78000C8C0E4 /* ColorPicker */,
				654AE15822E8B78000C8C0E4 /* StrokeSelector */,
				654AE15922E8B78000C8C0E4 /* TextureSelector */,
				65F770E222E12CB800F82A67 /* CircularImageView.swift */,
				65FF951D22E89F0000032989 /* DrawingCanvas.swift */,
				65F770E322E12CB800F82A67 /* DrawingView.swift */,
				65F770E422E12CB800F82A67 /* DrawingController.swift */,
>>>>>>> e50fcdb3
			);
			path = HorizontalCollectionView;
			sourceTree = "<group>";
		};
		67C00B65B8E05825D2EE5F579D8857A5 /* KanvasCamera */ = {
			isa = PBXGroup;
			children = (
				0BC0186B999D401F9FF1CF9677D5A6FD /* Analytics */,
				691C95EA8C2707D6E8E944CC75A85E79 /* Camera */,
				8FC7C5E21B006FBC79938A8758F9F8FF /* Constants */,
				A608505D12C8996BC2D1C534B15EA4EA /* Editor */,
				04B0CBBAAB875BA5271FC6B17E7EBA36 /* Extensions */,
				E167145059D9FBA3728C32017C222181 /* Filters */,
				713226E964421E33D79905BC9DE1B91C /* MediaClips */,
				C1259DCD80612203920E543CD407EC62 /* ModeSelector */,
				1EA84716DB78E8FEEB366AC9EE629826 /* OpenGL */,
				5CD4210B107F8F4E11892A6F029AF977 /* Options */,
				7BEE7B637EA81CFAD62C60CA8E4793BC /* Pod */,
				23944C4B05A1F31C7C16CF3D302A40DC /* Preview */,
				C816A321FDD0014A4C24D3486E7B4FE8 /* Recording */,
				AE0466BB46EE6AD859B389C6E83CF634 /* Resources */,
				E04D709E7A8438ADA87A07195A9DC91A /* Settings */,
				05C954E452EB9ED7EEF56C9B6ACFC536 /* Support Files */,
				0061B8C13E45E3D522AF1F6F88342BF1 /* Utility */,
			);
			name = KanvasCamera;
			path = ../..;
			sourceTree = "<group>";
		};
		691C95EA8C2707D6E8E944CC75A85E79 /* Camera */ = {
			isa = PBXGroup;
			children = (
				352A1528ED734862AB8E7A13CFAE2E49 /* CameraController.swift */,
				522DD0CF68A65F5F97AC5A06F82CF245 /* CameraInputController.swift */,
				E7FB98928195DFB7DA9CE7977D3F8F49 /* CameraInputControllerDelegate.swift */,
				64BFA0D991BE6DCD00B92D1AEABAA367 /* CameraInputOutput.swift */,
				C0127E5AE83087823F333B82E383F477 /* CameraView.swift */,
				467FCE21CCBCA070A74176176ED28C02 /* CameraZoomHandler.swift */,
				521AC1A82A7775B2AD5C9C7FDE33D42F /* FilteredInputViewController.swift */,
				E7CD58D51569C89849BA0F87B672F82F /* ImagePreviewController.swift */,
				C7F94CA10988F6B4D5703B5092337D64 /* KanvasUIImagePickerViewController.swift */,
				1C2A24A1197B2E582E30FCA2D6DD3C93 /* Filters */,
			);
			name = Camera;
			path = Classes/Camera;
			sourceTree = "<group>";
		};
		713226E964421E33D79905BC9DE1B91C /* MediaClips */ = {
			isa = PBXGroup;
			children = (
				F19CA31ACCA61E509046CCB410CC9FA1 /* MediaClip.swift */,
				151A1F7FA22A990DD4F3D0ACE0F0A692 /* MediaClipsCollectionCell.swift */,
				CA6774D4E59A02D55A7765D8936345CA /* MediaClipsCollectionController.swift */,
				A1EBD5A99D5BC7BC6002C7DA42A8E3C3 /* MediaClipsCollectionView.swift */,
				305D5109D4CCEA3F863DED140AC4AEF4 /* MediaClipsEditorView.swift */,
				4CEB0A40E4DFBE92CBF2C5999166E2C6 /* MediaClipsEditorViewController.swift */,
			);
			name = MediaClips;
			path = Classes/MediaClips;
			sourceTree = "<group>";
		};
		7254BB27C5D8A554AE9EC8DDDBAA921C /* Filter instances */ = {
			isa = PBXGroup;
			children = (
				C50917C19D23F026A306C0E3AD4D2D70 /* ChromaFilter.swift */,
				EFFD8C9200B00681BB006A34CC24F0BB /* EMInterferenceFilter.swift */,
				25ACB8DD6AA1E57A31C2A1B04F43CED7 /* FilmFilter.swift */,
				F0A04E841301DC859F29FBB1F163DC7C /* GrayscaleFilter.swift */,
				5B696BF4E3D5F935446466D56EF38F11 /* ImagePoolFilter.swift */,
				A478C33BDA4895804409746FF0D07271 /* LegoFilter.swift */,
				13A585E5A1C11BD833D50E6B24BB37B6 /* LightLeaksFilter.swift */,
				99A807640D2C906211ADD334B62BECB5 /* MangaFilter.swift */,
				279284307D9D765C5064856091DE8882 /* MirrorFourFilter.swift */,
				98A544686CA25B2BC6AA59BC810DE9A4 /* MirrorTwoFilter.swift */,
				9158753B9C45B3EE50A570687FE46591 /* PlasmaFilter.swift */,
				FC0AE213904A4F44E3057A36F3D91CFE /* RaveFilter.swift */,
				F43BE0B156B33A5A72A90FADA5B40B31 /* RGBFilter.swift */,
				A558EEF3C0076C4DD5E4E7892A1B41F2 /* ToonFilter.swift */,
				DA459FBDBDED3FCAA7E042D44586E26B /* WaveFilter.swift */,
				E6095633F8F7B64658FF5EA87481FB4A /* WavePoolFilter.swift */,
			);
			path = "Filter instances";
			sourceTree = "<group>";
		};
		7AD474C0B201F90419D437A77AD6D6A7 /* Filters */ = {
			isa = PBXGroup;
			children = (
				5E398548A314848E5B037D1C5F297FD7 /* Filter.swift */,
				6DFBDD64AC2DA38FE11C8F74D81CF748 /* FilterProtocol.swift */,
				830B23F742DAAD8E5FB99AC4C019B07F /* GLError.swift */,
				A6A93D9B73AD9FD8B7FD824C4B454572 /* GroupFilter.swift */,
			);
			path = Filters;
			sourceTree = "<group>";
		};
		7BEE7B637EA81CFAD62C60CA8E4793BC /* Pod */ = {
			isa = PBXGroup;
			children = (
				DD7D7FA4A5FAB605CF189448E4E17612 /* KanvasCamera.podspec.json */,
			);
			name = Pod;
			sourceTree = "<group>";
		};
		7C8E2F48665704C898F9A500D3C5998E /* Tags */ = {
			isa = PBXGroup;
			children = (
				E08E944C4FCB3FFEA0E9BB4D9C0C1FFD /* EditTagsView.swift */,
				BE9CFE902FE62F55597D917017F0ACC6 /* PostOptionsConstants.swift */,
				A928F3E445AC21DBEF28230AFF9E38F2 /* PostOptionsTagsDelegate.swift */,
				3DFF0D3785274113895B84226EBEDDD1 /* SuggestedTagsDataSource.swift */,
				4BFF493F389422F694DC4D1BBF62BC04 /* SuggestedTagsView.swift */,
				2F40A91E78D81E11DCA9B4685F35D1A9 /* SuggestedTagView.swift */,
				A0F9D05E030400EB50B3F526CAFCB13E /* TagsOptionsModel.swift */,
				CBD0385AC4CABE038C1BA76CB431DD0C /* TagsView.swift */,
				C68780F882ACA7F73BAA9D6D26D06647 /* TagsViewAnimationCoordinator.swift */,
				EF858E5B549707E1A5D3CA9DAABCC336 /* TagsViewCollectionViewLayout.swift */,
				BF1E04B7AB5F56D2981D0448F9B24BC0 /* TagsViewController.swift */,
				000926E4CD8C368947AA7485D4A9AA96 /* TagsViewEditCell.swift */,
				B434DC9CB7345C17096C018AEE29E1BF /* TagsViewTagCell.swift */,
			);
			name = Tags;
			path = Source/Tags;
			sourceTree = "<group>";
		};
		820C839EC049005CB82FAAF13AFDCB95 /* SwiftSupport */ = {
			isa = PBXGroup;
			children = (
				82D2DF1ABBBD85F5E079D7D0EB5479BC /* SwiftSupport.swift */,
			);
			name = SwiftSupport;
			sourceTree = "<group>";
		};
		8B62282E002388F0B992299986CF44B4 /* Filters */ = {
			isa = PBXGroup;
			children = (
				C595C0DC39B29EFEF7CD0D32A6E21283 /* EditorFilterCollectionCell.swift */,
				2B9F4E14BE98B66E7DAD788C2162DC84 /* EditorFilterCollectionController.swift */,
			);
			path = Filters;
			sourceTree = "<group>";
		};
		8FC7C5E21B006FBC79938A8758F9F8FF /* Constants */ = {
			isa = PBXGroup;
			children = (
				7F2D9ADE10AC3D34D5A9648DECDE441F /* KanvasCameraColors.swift */,
				0C74024B6D23FBCD8D734F4C6A208AAE /* KanvasCameraImages.swift */,
				1936F4952BC40E5F6A0A08D4831E72FF /* KanvasCameraStrings.swift */,
				FB551F51977AC2B8161A533FC956ED9B /* KanvasCameraTimes.swift */,
			);
			name = Constants;
			path = Classes/Constants;
			sourceTree = "<group>";
		};
		92B9827D134822FECA2FBE88A0585CBA /* FBSnapshotTestCase */ = {
			isa = PBXGroup;
			children = (
				9DD967528FC2F5BD41E45879D4B78BEE /* Core */,
				45E4BEB48F67ECE4946F86A2669DF19F /* Support Files */,
				820C839EC049005CB82FAAF13AFDCB95 /* SwiftSupport */,
			);
			path = FBSnapshotTestCase;
			sourceTree = "<group>";
		};
		9AB1CE40138872966372E40451B81D5D /* Pods-KanvasCameraExampleTests */ = {
			isa = PBXGroup;
			children = (
				7E6AACA27B133032C9103A5B18647BF6 /* Pods-KanvasCameraExampleTests.modulemap */,
				BC944AAEAF15A8E42A88653064AF4C0E /* Pods-KanvasCameraExampleTests-acknowledgements.markdown */,
				589104E9BEF2D9C142FA9E634139A3F7 /* Pods-KanvasCameraExampleTests-acknowledgements.plist */,
				7D462DE960272556D85C81551A6CB399 /* Pods-KanvasCameraExampleTests-dummy.m */,
				4DF89C59DC3634A821241CD099BDA3D1 /* Pods-KanvasCameraExampleTests-frameworks.sh */,
				958B6D5BB9CE633D29A3259245D5E75E /* Pods-KanvasCameraExampleTests-Info.plist */,
				364E22867428947B7B5E38D54E3AB833 /* Pods-KanvasCameraExampleTests-umbrella.h */,
				92BC8D8E30A829B43FBA2B477A052A29 /* Pods-KanvasCameraExampleTests.debug.xcconfig */,
				93D08623E833189BCE80116FE3E8DBBA /* Pods-KanvasCameraExampleTests.release.xcconfig */,
			);
			name = "Pods-KanvasCameraExampleTests";
			path = "Target Support Files/Pods-KanvasCameraExampleTests";
			sourceTree = "<group>";
		};
		9DD967528FC2F5BD41E45879D4B78BEE /* Core */ = {
			isa = PBXGroup;
			children = (
				3E29C50D3CDB46CBCBD20AFA13EB3D8D /* FBSnapshotTestCase.h */,
				13C8BBFE2D9E3A9C566221B1DE04E91C /* FBSnapshotTestCase.m */,
				D3067EAFD5B0A06885968D137840DB70 /* FBSnapshotTestCasePlatform.h */,
				AD0B81AC7DF4855803A0FA70985F8A99 /* FBSnapshotTestCasePlatform.m */,
				88EE4F95531D217A595AA8D85A24FA39 /* FBSnapshotTestController.h */,
				DE35F81C954881204729C569018D98C0 /* FBSnapshotTestController.m */,
				0A3ACA72AE9B776E644F6D159AB3E80B /* UIApplication+StrictKeyWindow.h */,
				8F1FE5C23F1BC485C54B92C32E78391F /* UIApplication+StrictKeyWindow.m */,
				A25844C26701FA4BCAEF64150B56777F /* UIImage+Compare.h */,
				EF53D290F564A9B10CEF56C9DC2010F2 /* UIImage+Compare.m */,
				E354F8FD537351F26F7949B4EBFA5101 /* UIImage+Diff.h */,
				E0956940883830C651240E754E3ECC52 /* UIImage+Diff.m */,
				EA718A72E676291836EBB46B85242155 /* UIImage+Snapshot.h */,
				AA172EA1A198EEFBE0794EACF7993C02 /* UIImage+Snapshot.m */,
			);
			name = Core;
			sourceTree = "<group>";
		};
		A608505D12C8996BC2D1C534B15EA4EA /* Editor */ = {
			isa = PBXGroup;
			children = (
				6561065C22E141140044182D /* Drawing */,
				8B62282E002388F0B992299986CF44B4 /* Filters */,
				1060CB7C2FA4B3131B3B168F759B5032 /* EditionMenuCollectionCell.swift */,
				92738A99714CCE0BE4C20EF4160D348C /* EditionMenuCollectionController.swift */,
				32F26719A3959334D6F2F6486C24CDE2 /* EditionMenuCollectionView.swift */,
				E55C635D7D6E0CCAB66E04B986DC8557 /* EditionOption.swift */,
				FBA9889F43474AF250296DB206A30E91 /* EditorView.swift */,
				3F40D439A44394C7AB6C22C0A3C6BC61 /* EditorViewController.swift */,
			);
			name = Editor;
			path = Classes/Editor;
			sourceTree = "<group>";
		};
		AE0466BB46EE6AD859B389C6E83CF634 /* Resources */ = {
			isa = PBXGroup;
			children = (
				3A729DEE18D96947991C2D14F233CB6D /* Assets.xcassets */,
				14B4D2C4B2EFCFD85489D72D5BD7AF2D /* Shaders */,
				F5EA594AE06EC80A22FBB86D56AB25BD /* silence.aac */,
			);
			name = Resources;
			sourceTree = "<group>";
		};
		BB73A00F5B47BE554326DFFD50F93B68 /* Development Pods */ = {
			isa = PBXGroup;
			children = (
				67C00B65B8E05825D2EE5F579D8857A5 /* KanvasCamera */,
				1A15A39C33814A67ABD07AB769AC6C2E /* SharedUI */,
				D50B7717D904B2224CC810F9BCF90D5C /* TumblrTheme */,
				5FED32F201E391B1F914577DB78D784E /* Utils */,
			);
			name = "Development Pods";
			sourceTree = "<group>";
		};
		C0C3BCD39FBD49F2189A74A81BAE7EE5 /* Pod */ = {
			isa = PBXGroup;
			children = (
				E320637DE42CF496241B15B701837527 /* TumblrTheme.podspec */,
			);
			name = Pod;
			sourceTree = "<group>";
		};
		C1259DCD80612203920E543CD407EC62 /* ModeSelector */ = {
			isa = PBXGroup;
			children = (
				9751FB1DFCC9168E1EE27775A8AD8075 /* MediaPickerButtonView.swift */,
				4324CEFCFF36093F604B01FD907DB62E /* ModeButtonView.swift */,
				DF4C7104EA0722FE9C124DB928F835C8 /* ModeSelectorAndShootController.swift */,
				677A29D8AA4BC1FF6D7DF73E6C6C98EB /* ModeSelectorAndShootView.swift */,
				CE2EC3A2CE1E689C7186E69D3834177E /* ShootButtonView.swift */,
			);
			name = ModeSelector;
			path = Classes/ModeSelector;
			sourceTree = "<group>";
		};
		C816A321FDD0014A4C24D3486E7B4FE8 /* Recording */ = {
			isa = PBXGroup;
			children = (
				7FF701DB65C815FE6960EF08F7809BBB /* CameraRecorder.swift */,
				EFBA06D57175BC216391B84BD326B51F /* CameraRecordingProtocol.swift */,
				7FE9576E0D3C72ABB469D44E2560F944 /* CameraSegmentHandler.swift */,
				F69CB170DC1C38A8FACC04CB69040D78 /* GifVideoOutputHandler.swift */,
				50A02D3EDB98C0555CE47926FC797478 /* PhotoOutputHandler.swift */,
				65E0D4BFD967A8573CA678FD7CAC3771 /* VideoOutputHandler.swift */,
			);
			name = Recording;
			path = Classes/Recording;
			sourceTree = "<group>";
		};
		CF1408CF629C7361332E53B88F7BD30C = {
			isa = PBXGroup;
			children = (
				9D940727FF8FB9C785EB98E56350EF41 /* Podfile */,
				BB73A00F5B47BE554326DFFD50F93B68 /* Development Pods */,
				572840308FF31801162EC238F3EA58AD /* Frameworks */,
				E81A37DBDE41E671312C56736544E2FA /* Pods */,
				D1D670DB0C1C01D7D3DEE35222B2513B /* Products */,
				617DC8B9AD8E91E7AEA66867350F30E1 /* Targets Support Files */,
			);
			sourceTree = "<group>";
		};
		D1D670DB0C1C01D7D3DEE35222B2513B /* Products */ = {
			isa = PBXGroup;
			children = (
				5C4F31330DFA99D699E4BDC8C3573D73 /* FBSnapshotTestCase.framework */,
				9831168340B63F19B1956AF98D1535F7 /* KanvasCamera.framework */,
				0A966F8CC02AF6C9C4D66DDF06B58364 /* Pods_KanvasCameraExample.framework */,
				2383078A6D28DE6A15E11489708BA4FD /* Pods_KanvasCameraExampleTests.framework */,
				1DF61DA1F9AC397EF265A9EC75BF3AE1 /* SharedUI.framework */,
				8A228F963CC9F56777C747E06F648344 /* TumblrTheme.framework */,
				B321C73955714AFB57F9DB8F1090071D /* Utils.framework */,
			);
			name = Products;
			sourceTree = "<group>";
		};
		D50B7717D904B2224CC810F9BCF90D5C /* TumblrTheme */ = {
			isa = PBXGroup;
			children = (
				2E9CFA854B979A625F2F076517A288AF /* AppColorPalette.swift */,
				51BCAAFB77A1A5ADB1C2515686CCB594 /* AppColorScheme.swift */,
				CF07ACAF096DF9041C5A7DE271DAA679 /* AppColorSource.swift */,
				472B7A12A21C01FF05D7614DC3A5E1CC /* AppUIChangedListener.swift */,
				463FA33BA2C156877B7B0793B1F52CD6 /* NavigationBarStyleDefining.swift */,
				B32CF50EF7E27EB56D32BE2C1158C86B /* UIColor+SharedColors.swift */,
				96E5D8A98823E002ADA4F646AC2573AB /* UIColor+Util.swift */,
				155D212975A8CC57A021341ED0A645E0 /* UIFont+ComposeFonts.h */,
				BE472F1024FFE1222471B4B7A6ADFB51 /* UIFont+ComposeFonts.m */,
				0DBF76D5613ED1AB456D4D901BFD95B2 /* UIFont+Orangina.h */,
				27A18B8E865F6DFA9FDEDB89C5BF9C14 /* UIFont+Orangina.m */,
				5A9868C1FF0C2C8B8BE0F8195FC83207 /* UIFont+PostFonts.h */,
				EDBF85C7EDA34862F9F775DF85681C6C /* UIFont+PostFonts.m */,
				399431578E8BE6F0C58DA76B8C4A50B9 /* UIFont+TumblrTheme.swift */,
				C0C3BCD39FBD49F2189A74A81BAE7EE5 /* Pod */,
				E7635A26BA01BFB654EB9CC2817C4AF0 /* Support Files */,
			);
			name = TumblrTheme;
			path = ../../../TumblrTheme;
			sourceTree = "<group>";
		};
		DC203099162093B8289C7D7E395818BF /* iOS */ = {
			isa = PBXGroup;
			children = (
				5A87DA8FE73E5A2BA114EEA3B8385D1F /* Foundation.framework */,
				635B8EF611C5053183706BE4A6AD5DD0 /* GLKit.framework */,
				CCAFAEBE89BE0F9091396494660844D1 /* OpenGLES.framework */,
				15B5B893F0D939992DC83B541503A453 /* QuartzCore.framework */,
				26847C6EBA8288F0AC82ABD4D3160CEA /* UIKit.framework */,
				CBF0CCD093AD8EE84FBAAAF873F9865C /* XCTest.framework */,
			);
			name = iOS;
			sourceTree = "<group>";
		};
		DEC2E4A3B3189D3D95FE5E40015A7A05 /* Resources */ = {
			isa = PBXGroup;
			children = (
				E3E7408E8B4C8869792E605D1E4C4BDC /* Assets.xcassets */,
			);
			name = Resources;
			sourceTree = "<group>";
		};
		E04D709E7A8438ADA87A07195A9DC91A /* Settings */ = {
			isa = PBXGroup;
			children = (
				A7988A0F28E01E1AE72351254ABADDDA /* CameraSettings.swift */,
			);
			name = Settings;
			path = Classes/Settings;
			sourceTree = "<group>";
		};
		E167145059D9FBA3728C32017C222181 /* Filters */ = {
			isa = PBXGroup;
			children = (
				F743F1407AAD8260F1AF6056323D9462 /* FilterCollectionCell.swift */,
				CAFAAB3BBCD6F199650E338DD67CCA5B /* FilterCollectionInnerCell.swift */,
				503D5B9D5DFD96A067F7AE36FBA2B6ED /* FilterCollectionView.swift */,
				45FC73B7C18BC91C68593CA52C86A1A5 /* FilterItem.swift */,
				C00E1EEF326632BB4181B79FC059CA96 /* ScrollHandler.swift */,
			);
			name = Filters;
			path = Classes/Filters;
			sourceTree = "<group>";
		};
		E7635A26BA01BFB654EB9CC2817C4AF0 /* Support Files */ = {
			isa = PBXGroup;
			children = (
				5098B56EAFA9B55B2851AED256ADC212 /* TumblrTheme.modulemap */,
				0648983F8DF987334FB539DD6DFE0F05 /* TumblrTheme.xcconfig */,
				8C062D041A44CC81DD05573BF6C4CB71 /* TumblrTheme-dummy.m */,
				88001EC8F67B7CED666CD913001B8D26 /* TumblrTheme-Info.plist */,
				B09EB2C5E14CE7A87B5DE0B89F527E32 /* TumblrTheme-prefix.pch */,
				413EC3C326B11177809FDBDDE2DDA2A6 /* TumblrTheme-umbrella.h */,
			);
			name = "Support Files";
			path = "../KanvasCamera/KanvasCameraExample/Pods/Target Support Files/TumblrTheme";
			sourceTree = "<group>";
		};
		E81A37DBDE41E671312C56736544E2FA /* Pods */ = {
			isa = PBXGroup;
			children = (
				92B9827D134822FECA2FBE88A0585CBA /* FBSnapshotTestCase */,
			);
			name = Pods;
			sourceTree = "<group>";
		};
/* End PBXGroup section */

/* Begin PBXHeadersBuildPhase section */
		47EFE492B2527ABDA9134280A348A332 /* Headers */ = {
			isa = PBXHeadersBuildPhase;
			buildActionMask = 2147483647;
			files = (
				5DD22B2995487FE4A0811646A08FBF19 /* Pods-KanvasCameraExample-umbrella.h in Headers */,
			);
			runOnlyForDeploymentPostprocessing = 0;
		};
		8B15E7B670610B64E15ABFFFDF92CBE9 /* Headers */ = {
			isa = PBXHeadersBuildPhase;
			buildActionMask = 2147483647;
			files = (
				B7384E1E21A8F3F53A9257368ADE0768 /* Pods-KanvasCameraExampleTests-umbrella.h in Headers */,
			);
			runOnlyForDeploymentPostprocessing = 0;
		};
		8B5599D81C90D2D1EDE0BF82BA0CF845 /* Headers */ = {
			isa = PBXHeadersBuildPhase;
			buildActionMask = 2147483647;
			files = (
				149D16591E2112D1410A12237E2DE638 /* KanvasCamera-umbrella.h in Headers */,
			);
			runOnlyForDeploymentPostprocessing = 0;
		};
		9A16BB92D16925BD71609E1E14933089 /* Headers */ = {
			isa = PBXHeadersBuildPhase;
			buildActionMask = 2147483647;
			files = (
				3B7E349DBB986062C3D5D5C8DD39CCBF /* SharedUI-umbrella.h in Headers */,
			);
			runOnlyForDeploymentPostprocessing = 0;
		};
		B693056005BB192A579B6662D997910F /* Headers */ = {
			isa = PBXHeadersBuildPhase;
			buildActionMask = 2147483647;
			files = (
				8508685F4B3DFD4E93B29948FA0ACF83 /* FBSnapshotTestCase-umbrella.h in Headers */,
				1E2A893F6AEA53172BA022B76B228C49 /* FBSnapshotTestCase.h in Headers */,
				791C03EFFF06649DA66FAF30BC35CD16 /* FBSnapshotTestCasePlatform.h in Headers */,
				D4AD6B2A1D9F633251F4CCE647A82052 /* FBSnapshotTestController.h in Headers */,
				6D37D81E7017C1D35A7F68314FDF04B7 /* UIApplication+StrictKeyWindow.h in Headers */,
				BE1CC07148196181546C119716D4376C /* UIImage+Compare.h in Headers */,
				6C521CCD8750EEEEA73708F8C1D89916 /* UIImage+Diff.h in Headers */,
				F7D29D32A183783FB4C32DBFE0AA3F07 /* UIImage+Snapshot.h in Headers */,
			);
			runOnlyForDeploymentPostprocessing = 0;
		};
		C4A3D6740DB5D1C8D7DFAA754CEB50FF /* Headers */ = {
			isa = PBXHeadersBuildPhase;
			buildActionMask = 2147483647;
			files = (
				B6CF35556593D55DAEBF7D5B54A6B5B6 /* Utils-umbrella.h in Headers */,
			);
			runOnlyForDeploymentPostprocessing = 0;
		};
		C64788875FE2C960D9784839075B6381 /* Headers */ = {
			isa = PBXHeadersBuildPhase;
			buildActionMask = 2147483647;
			files = (
				BB80D1A5250BA29D1F3D3B5979727B33 /* TumblrTheme-umbrella.h in Headers */,
				6288913944E5F5D90DE67F83B66F2345 /* UIFont+ComposeFonts.h in Headers */,
				BAAC87F520C78E9FE142487DD076AE97 /* UIFont+Orangina.h in Headers */,
				8C3A172751BEEAA75D6E433ADEB24557 /* UIFont+PostFonts.h in Headers */,
			);
			runOnlyForDeploymentPostprocessing = 0;
		};
/* End PBXHeadersBuildPhase section */

/* Begin PBXNativeTarget section */
		137B6CAA262428441796238359BBCE5E /* Pods-KanvasCameraExampleTests */ = {
			isa = PBXNativeTarget;
			buildConfigurationList = 313805B46CAB8DA00266D235DD69D579 /* Build configuration list for PBXNativeTarget "Pods-KanvasCameraExampleTests" */;
			buildPhases = (
				8B15E7B670610B64E15ABFFFDF92CBE9 /* Headers */,
				86EF1311731EDBAA35FADFB5852CB4CC /* Sources */,
				100D39B66FE87423F97C26ACDE356680 /* Frameworks */,
				D0CDF3951D9E1F47BA0BAD646A8EE1B8 /* Resources */,
			);
			buildRules = (
			);
			dependencies = (
				75F46E3B4A6FEC4A16747DFD7BDB144D /* PBXTargetDependency */,
				623C290E62865AC306F5170B4F0899A8 /* PBXTargetDependency */,
				3E3447DBC9F31F98402ABC780FF3672A /* PBXTargetDependency */,
				D93B06D0ADA69A78E93DAACDD8AF66E4 /* PBXTargetDependency */,
				D788241BFC27A96222BA324326E82111 /* PBXTargetDependency */,
			);
			name = "Pods-KanvasCameraExampleTests";
			productName = "Pods-KanvasCameraExampleTests";
			productReference = 2383078A6D28DE6A15E11489708BA4FD /* Pods_KanvasCameraExampleTests.framework */;
			productType = "com.apple.product-type.framework";
		};
		5A8AA14BB4E2075C7AF275F5A37A8613 /* SharedUI */ = {
			isa = PBXNativeTarget;
			buildConfigurationList = 4D85BCD218F3D4B36B2F2CA0E91AEF29 /* Build configuration list for PBXNativeTarget "SharedUI" */;
			buildPhases = (
				9A16BB92D16925BD71609E1E14933089 /* Headers */,
				430F2FE19DAD47D248A36C68B6FD57BD /* Sources */,
				D41CE15209A1CCD2132A01FF26A3F0AC /* Frameworks */,
				22C863BA42DDC614D579EA08AB2079D0 /* Resources */,
			);
			buildRules = (
			);
			dependencies = (
				3D21D3E64168DC8863B7F8DFDE0723EA /* PBXTargetDependency */,
			);
			name = SharedUI;
			productName = SharedUI;
			productReference = 1DF61DA1F9AC397EF265A9EC75BF3AE1 /* SharedUI.framework */;
			productType = "com.apple.product-type.framework";
		};
		5E1C9C4892FA8FEB28F32737904729A4 /* Utils */ = {
			isa = PBXNativeTarget;
			buildConfigurationList = 0D2C38606C58A94673D1126C00E55556 /* Build configuration list for PBXNativeTarget "Utils" */;
			buildPhases = (
				C4A3D6740DB5D1C8D7DFAA754CEB50FF /* Headers */,
				6F72653CCBA8A2FE1CD49396D9DBBDF3 /* Sources */,
				6469D483FC0C4B196FDD6058A7889385 /* Frameworks */,
				DF34D05C4FC8E974A0EDB6A5201A4F62 /* Resources */,
			);
			buildRules = (
			);
			dependencies = (
			);
			name = Utils;
			productName = Utils;
			productReference = B321C73955714AFB57F9DB8F1090071D /* Utils.framework */;
			productType = "com.apple.product-type.framework";
		};
		97690FB9AA16497E774B413B7C6B9506 /* TumblrTheme */ = {
			isa = PBXNativeTarget;
			buildConfigurationList = 1EE116BB1437422C398061CA3467B960 /* Build configuration list for PBXNativeTarget "TumblrTheme" */;
			buildPhases = (
				C64788875FE2C960D9784839075B6381 /* Headers */,
				25164A718BC7DFB8F7D8C514A9089EC9 /* Sources */,
				5DB07287D519EB8EA45F26880FEB481A /* Frameworks */,
				797E812A395D444605BB2EDEBDAE78A0 /* Resources */,
			);
			buildRules = (
			);
			dependencies = (
				A183C1A99B257373EC55C197437C39FE /* PBXTargetDependency */,
			);
			name = TumblrTheme;
			productName = TumblrTheme;
			productReference = 8A228F963CC9F56777C747E06F648344 /* TumblrTheme.framework */;
			productType = "com.apple.product-type.framework";
		};
		98A98149697C80CEF8D5772791E92E66 /* FBSnapshotTestCase */ = {
			isa = PBXNativeTarget;
			buildConfigurationList = 03D68F182B52805E401158BD5F41DB73 /* Build configuration list for PBXNativeTarget "FBSnapshotTestCase" */;
			buildPhases = (
				B693056005BB192A579B6662D997910F /* Headers */,
				B8AE192D041D1D75AB8D41A74BC201B0 /* Sources */,
				B57A461DE945FAB6B348090E09061474 /* Frameworks */,
				F60B73BD76BA6D49ADA1A7618A78389F /* Resources */,
			);
			buildRules = (
			);
			dependencies = (
			);
			name = FBSnapshotTestCase;
			productName = FBSnapshotTestCase;
			productReference = 5C4F31330DFA99D699E4BDC8C3573D73 /* FBSnapshotTestCase.framework */;
			productType = "com.apple.product-type.framework";
		};
		BDB175D784A4B1E7FCB709777D7A6ADF /* Pods-KanvasCameraExample */ = {
			isa = PBXNativeTarget;
			buildConfigurationList = B942822A91C53017C52639C456CC4CD5 /* Build configuration list for PBXNativeTarget "Pods-KanvasCameraExample" */;
			buildPhases = (
				47EFE492B2527ABDA9134280A348A332 /* Headers */,
				4C9A8A6A2EA1AA7675741CF808DBB3C8 /* Sources */,
				71A61A5A408A1663B9DB755DF8B0E8FF /* Frameworks */,
				635A5686A5FBFAA23D9719237A139D3E /* Resources */,
			);
			buildRules = (
			);
			dependencies = (
				7E8A5BC1E035D29161B8AC55BA982700 /* PBXTargetDependency */,
				70A6DC5F56E8C43B7B3A3DF2DB461D5F /* PBXTargetDependency */,
				D358F7BF4EC741E9E54BB3DA3A3F171F /* PBXTargetDependency */,
				0405416596D5D7A3D21AB11A80CAA224 /* PBXTargetDependency */,
			);
			name = "Pods-KanvasCameraExample";
			productName = "Pods-KanvasCameraExample";
			productReference = 0A966F8CC02AF6C9C4D66DDF06B58364 /* Pods_KanvasCameraExample.framework */;
			productType = "com.apple.product-type.framework";
		};
		EEA7BBCE1AEABC4574550F0FCA071779 /* KanvasCamera */ = {
			isa = PBXNativeTarget;
			buildConfigurationList = 4046DBEFE5348E57A4F62C45ECA6FB64 /* Build configuration list for PBXNativeTarget "KanvasCamera" */;
			buildPhases = (
				8B5599D81C90D2D1EDE0BF82BA0CF845 /* Headers */,
				C0B0E6AC4FED88FEBEC8B637783292B6 /* Sources */,
				EEFD341C643D04B66732CA6329676944 /* Frameworks */,
				3CAAC33004C3C0AA7FBF421C494CB00D /* Resources */,
			);
			buildRules = (
			);
			dependencies = (
				CC167D51641D7ECCAEF2916515DBAF4B /* PBXTargetDependency */,
				00AE01475900E0D7D69194108B425E98 /* PBXTargetDependency */,
			);
			name = KanvasCamera;
			productName = KanvasCamera;
			productReference = 9831168340B63F19B1956AF98D1535F7 /* KanvasCamera.framework */;
			productType = "com.apple.product-type.framework";
		};
/* End PBXNativeTarget section */

/* Begin PBXProject section */
		BFDFE7DC352907FC980B868725387E98 /* Project object */ = {
			isa = PBXProject;
			attributes = {
				LastSwiftUpdateCheck = 1020;
				LastUpgradeCheck = 1020;
			};
			buildConfigurationList = 4821239608C13582E20E6DA73FD5F1F9 /* Build configuration list for PBXProject "Pods" */;
			compatibilityVersion = "Xcode 10.0";
			developmentRegion = en;
			hasScannedForEncodings = 0;
			knownRegions = (
				en,
			);
			mainGroup = CF1408CF629C7361332E53B88F7BD30C;
			productRefGroup = D1D670DB0C1C01D7D3DEE35222B2513B /* Products */;
			projectDirPath = "";
			projectRoot = "";
			targets = (
				98A98149697C80CEF8D5772791E92E66 /* FBSnapshotTestCase */,
				EEA7BBCE1AEABC4574550F0FCA071779 /* KanvasCamera */,
				BDB175D784A4B1E7FCB709777D7A6ADF /* Pods-KanvasCameraExample */,
				137B6CAA262428441796238359BBCE5E /* Pods-KanvasCameraExampleTests */,
				5A8AA14BB4E2075C7AF275F5A37A8613 /* SharedUI */,
				97690FB9AA16497E774B413B7C6B9506 /* TumblrTheme */,
				5E1C9C4892FA8FEB28F32737904729A4 /* Utils */,
			);
		};
/* End PBXProject section */

/* Begin PBXResourcesBuildPhase section */
		22C863BA42DDC614D579EA08AB2079D0 /* Resources */ = {
			isa = PBXResourcesBuildPhase;
			buildActionMask = 2147483647;
			files = (
				8119E1C35408478A7B23574B450E08F7 /* Assets.xcassets in Resources */,
			);
			runOnlyForDeploymentPostprocessing = 0;
		};
		3CAAC33004C3C0AA7FBF421C494CB00D /* Resources */ = {
			isa = PBXResourcesBuildPhase;
			buildActionMask = 2147483647;
			files = (
				0514F5513DBF5BDB539CD3E422797F85 /* Assets.xcassets in Resources */,
				F385A5F39049F799176983ED159C2C87 /* Shaders in Resources */,
				B6525A8D332FFA285097645FAF280C3B /* silence.aac in Resources */,
			);
			runOnlyForDeploymentPostprocessing = 0;
		};
		635A5686A5FBFAA23D9719237A139D3E /* Resources */ = {
			isa = PBXResourcesBuildPhase;
			buildActionMask = 2147483647;
			files = (
			);
			runOnlyForDeploymentPostprocessing = 0;
		};
		797E812A395D444605BB2EDEBDAE78A0 /* Resources */ = {
			isa = PBXResourcesBuildPhase;
			buildActionMask = 2147483647;
			files = (
			);
			runOnlyForDeploymentPostprocessing = 0;
		};
		D0CDF3951D9E1F47BA0BAD646A8EE1B8 /* Resources */ = {
			isa = PBXResourcesBuildPhase;
			buildActionMask = 2147483647;
			files = (
			);
			runOnlyForDeploymentPostprocessing = 0;
		};
		DF34D05C4FC8E974A0EDB6A5201A4F62 /* Resources */ = {
			isa = PBXResourcesBuildPhase;
			buildActionMask = 2147483647;
			files = (
			);
			runOnlyForDeploymentPostprocessing = 0;
		};
		F60B73BD76BA6D49ADA1A7618A78389F /* Resources */ = {
			isa = PBXResourcesBuildPhase;
			buildActionMask = 2147483647;
			files = (
			);
			runOnlyForDeploymentPostprocessing = 0;
		};
/* End PBXResourcesBuildPhase section */

/* Begin PBXSourcesBuildPhase section */
		25164A718BC7DFB8F7D8C514A9089EC9 /* Sources */ = {
			isa = PBXSourcesBuildPhase;
			buildActionMask = 2147483647;
			files = (
				B4739447406369C05BE46C5745CCDEC7 /* AppColorPalette.swift in Sources */,
				C3EB8100F1C6475487BD3179F530E8EF /* AppColorScheme.swift in Sources */,
				4A7CA353D3B204B06FCE07254F9F7FEB /* AppColorSource.swift in Sources */,
				0C711C05FDD92717D347BD835F49BF41 /* AppUIChangedListener.swift in Sources */,
				B06B10F1447B1D5B1D8A96D0649FE6C8 /* NavigationBarStyleDefining.swift in Sources */,
				C4A88C418EDF5FC2421D528BD8440D24 /* TumblrTheme-dummy.m in Sources */,
				D5026678B6012C68DA80684286912498 /* UIColor+SharedColors.swift in Sources */,
				E2A57B02B9C0B00E452875636E506B47 /* UIColor+Util.swift in Sources */,
				B9DB1D79EB95CAFBBFFB0EA29B9C3CDE /* UIFont+ComposeFonts.m in Sources */,
				D3E59303AC239346FCC7BC5DCD2DC69B /* UIFont+Orangina.m in Sources */,
				8EA45DF736D58FC08CAA97519306383A /* UIFont+PostFonts.m in Sources */,
				1FFEA169432C548594F0AB19070D6017 /* UIFont+TumblrTheme.swift in Sources */,
			);
			runOnlyForDeploymentPostprocessing = 0;
		};
		430F2FE19DAD47D248A36C68B6FD57BD /* Sources */ = {
			isa = PBXSourcesBuildPhase;
			buildActionMask = 2147483647;
			files = (
				2284EBA79878385B8AAF88E879BFE9DE /* ColorPickerViewController.swift in Sources */,
				D7595248D8B582E9519FC643EB510720 /* ComposeNavigationBar.swift in Sources */,
				A9295D647B2066EBEA8B1A35865C92E3 /* EasyTipView.swift in Sources */,
				F0BCDF693B78A446B461BEA8AC448C3E /* EditTagsView.swift in Sources */,
				8BDECE4177CD6CD67E0B71AE8E36C61F /* NSLayoutConstraint+Utils.swift in Sources */,
				E3004039E57FEBFCC8BCDF4CB76F299C /* PostFormKeyboardTracker.swift in Sources */,
				AA6DE3C9AD79B5C9B11E5D21A91C8EE8 /* PostOptionsConstants.swift in Sources */,
				EF4FCBE338035CAC50677443733EB259 /* PostOptionsTagsDelegate.swift in Sources */,
				4248111B56F7AAD6E21B2E5AB954E0BE /* SharedUI-dummy.m in Sources */,
				6CDD5667C67C6651D39714364B4A41C4 /* ShowModalFromTopAnimator.swift in Sources */,
				3D21517F25C65E5E67C648AF86DC2A87 /* SuggestedTagsDataSource.swift in Sources */,
				E0E9E809C7969990828416969D647E03 /* SuggestedTagsView.swift in Sources */,
				F7928334DB96BAC852BFB59744C462C1 /* SuggestedTagView.swift in Sources */,
				2F727AFD93F4382C1A3CF74CCF1B5B37 /* TagsOptionsModel.swift in Sources */,
				036A519AEE5E88DB72E4BD3C8DDB5E3E /* TagsView.swift in Sources */,
				37562B94A041B11CA01D6844847BB266 /* TagsViewAnimationCoordinator.swift in Sources */,
				1B99A38F9017172285D35AAE01F87AAE /* TagsViewCollectionViewLayout.swift in Sources */,
				41855BD7152999D12004BBFF9C497619 /* TagsViewController.swift in Sources */,
				B9F126A9DAAECFEC858B627B2BFB3D4D /* TagsViewEditCell.swift in Sources */,
				7F18A3831DFE90B5514780DDAC2D7B9D /* TagsViewTagCell.swift in Sources */,
				3F649C064C1B01E7605B549D4E668083 /* UIView+AutoLayout.swift in Sources */,
				516EB653C4F02029D36101834D8E73F8 /* UIView+Shadows.swift in Sources */,
				8CD4407E6C954DFBF481ECB1748567B3 /* UIView+Snaphot.swift in Sources */,
				7C22B02BC2DE62CF588F1B3C1C731E23 /* UIView+Utils.swift in Sources */,
			);
			runOnlyForDeploymentPostprocessing = 0;
		};
		4C9A8A6A2EA1AA7675741CF808DBB3C8 /* Sources */ = {
			isa = PBXSourcesBuildPhase;
			buildActionMask = 2147483647;
			files = (
				6DA607EF1E60820FE1DA2CF032D83A35 /* Pods-KanvasCameraExample-dummy.m in Sources */,
			);
			runOnlyForDeploymentPostprocessing = 0;
		};
		6F72653CCBA8A2FE1CD49396D9DBBDF3 /* Sources */ = {
			isa = PBXSourcesBuildPhase;
			buildActionMask = 2147483647;
			files = (
				151ED052CA96E96147293F948D70C170 /* Array+Safety.swift in Sources */,
				24D60450B15BC0E9BF3DFC2955547799 /* ContentTypeDetector.swift in Sources */,
				9AEAD875BF6BF1B5CC4AE9BEB17D54C0 /* HashCodeBuilder.swift in Sources */,
				799595529A24E1569A830F78CE80DCB8 /* String+HexColor.swift in Sources */,
				DBEBDE64CF9C0862F585651B48C16832 /* UIColor+Hex.swift in Sources */,
				2D856FD6013A85A401A342A207B663CC /* Utils-dummy.m in Sources */,
			);
			runOnlyForDeploymentPostprocessing = 0;
		};
		86EF1311731EDBAA35FADFB5852CB4CC /* Sources */ = {
			isa = PBXSourcesBuildPhase;
			buildActionMask = 2147483647;
			files = (
				BFC930351D037B7A366F3B6D3B6FF8A3 /* Pods-KanvasCameraExampleTests-dummy.m in Sources */,
			);
			runOnlyForDeploymentPostprocessing = 0;
		};
		B8AE192D041D1D75AB8D41A74BC201B0 /* Sources */ = {
			isa = PBXSourcesBuildPhase;
			buildActionMask = 2147483647;
			files = (
				1BA8502BC67A7C596CAC25AF208AD2D2 /* FBSnapshotTestCase-dummy.m in Sources */,
				AB8A64DEACDDC74D67BD635B2D02627F /* FBSnapshotTestCase.m in Sources */,
				35D78A991740568175DCA9F6519A54EB /* FBSnapshotTestCasePlatform.m in Sources */,
				929188AFEF467CF1FDD25C2BCDB6BFE9 /* FBSnapshotTestController.m in Sources */,
				0DD4183089B3720B8B22DE275C5DEFD6 /* SwiftSupport.swift in Sources */,
				D84D626FC6A666332367C6375B8D6D1E /* UIApplication+StrictKeyWindow.m in Sources */,
				13A0EB9B5322E8D6E6F614D24186057C /* UIImage+Compare.m in Sources */,
				2F07378A994C46D715AE555AC8629602 /* UIImage+Diff.m in Sources */,
				4CF8A6092DC4EEF90367C6C6440DEE86 /* UIImage+Snapshot.m in Sources */,
			);
			runOnlyForDeploymentPostprocessing = 0;
		};
		C0B0E6AC4FED88FEBEC8B637783292B6 /* Sources */ = {
			isa = PBXSourcesBuildPhase;
			buildActionMask = 2147483647;
			files = (
				8C3FEFAB59FB2B98EDF8427074273DDF /* Array+Move.swift in Sources */,
				7C6E2C38E624FB6452D35A5C3C96A544 /* Array+Object.swift in Sources */,
				6100371EEEA6A73757EFC6A025D351BC /* AVURLAsset+Thumbnail.swift in Sources */,
				3B11EF2FB902FA0EE4BAB79A8BE72BF0 /* CameraController.swift in Sources */,
				D26E07B4C95CA9F2456FB739F46518BF /* CameraFilterCollectionCell.swift in Sources */,
				6C5F4A71A926F4F00C79B3EEE1426EAE /* CameraFilterCollectionController.swift in Sources */,
				2066B1F5C2FC6334C9DAD6B8FF77C05C /* CameraInputController.swift in Sources */,
				DD68033B5C76F39D275EFF6EFE56B8DA /* CameraInputControllerDelegate.swift in Sources */,
				615CB5118FDFB51D6940E5F09F6EE996 /* CameraInputOutput.swift in Sources */,
				DBA47CAAAA9C22EEBA795F0AB22BF6B8 /* CameraOption.swift in Sources */,
				8F4C4B3419EFA440F9AAAAFE1B74AFA8 /* CameraPreviewView.swift in Sources */,
				EDEDEB363A10170D3C7EBEDD9BBAB1C8 /* CameraPreviewViewController.swift in Sources */,
				EC07EF156055C83FF450A856AB1B615B /* CameraRecorder.swift in Sources */,
				DA17E7E6A94BE06CC9478E220E868421 /* CameraRecordingProtocol.swift in Sources */,
				1890A04E4982AE7FB99DF2A5F6E6604A /* CameraSegmentHandler.swift in Sources */,
				C9BC2DB464E95F4A5D784C9CF058A375 /* CameraSettings.swift in Sources */,
				6723CF1481DBAF4E648E16C010B7B8B7 /* CameraView.swift in Sources */,
				0A3C69F8E49540FE466B3BE2FD27654D /* CameraZoomHandler.swift in Sources */,
				293878657356C579C86969EF52997145 /* CGRect+Center.swift in Sources */,
				694F8E1D6E1F0894C9C50A7CE915A73E /* ChromaFilter.swift in Sources */,
				E8A10FF94D2CD641E47D866F9061D411 /* ClosedRange+Clamp.swift in Sources */,
				006921FE87D60DF20B735E03B4D4F4FF /* ConicalGradientLayer.swift in Sources */,
				6FA0EC71D0806A24118579FF5AA86A93 /* CVPixelBuffer+copy.swift in Sources */,
				92647D458317A0AA3E2E2B1A4D950536 /* CVPixelBuffer+sampleBuffer.swift in Sources */,
				508A309DB3236E48FE97AC6958DD6A9A /* Device.swift in Sources */,
				0D4A93B986DE50F066C79B4611C837CF /* EditionMenuCollectionCell.swift in Sources */,
				21D2CAEFE2FF0DFAB1FDDFACA705810F /* EditionMenuCollectionController.swift in Sources */,
				F6D7391FBC87E3E93565DF17EF1ECF5F /* EditionMenuCollectionView.swift in Sources */,
				F22227355AB73FCA526FA928DEC259C0 /* EditionOption.swift in Sources */,
				EA2D66212DA1ED492B0F6E557E128A6C /* EditorFilterCollectionCell.swift in Sources */,
				8D8AF1862E67EF8CD07D1AB36D8E090F /* EditorFilterCollectionController.swift in Sources */,
				F567866E1402590AB6759054B08990E4 /* EditorView.swift in Sources */,
				0D39C910D66F564977D758793CE467A5 /* EditorViewController.swift in Sources */,
				767A5A739FB0E9A18CD7F0961C5B1AB6 /* EMInterferenceFilter.swift in Sources */,
				3301EE69604BDBE4C830903716E10C10 /* ExtendedButton.swift in Sources */,
				98F7167AE9339CD818BE1512E1DD1106 /* ExtendedStackView.swift in Sources */,
				6561067722E141420044182D /* HorizontalCollectionView.swift in Sources */,
				1186BCFD32017C2D700CA131D3597891 /* FilmFilter.swift in Sources */,
				7BAB26D209320201742EFD956B763DFB /* Filter.swift in Sources */,
				103513AFB1E16F5282AF1FD688432DF6 /* FilterCollectionCell.swift in Sources */,
				2E0EEFA3197F06AAC0210703FCE5D3F2 /* FilterCollectionInnerCell.swift in Sources */,
				EC2E989D370ED4D69B8CDDA78B120182 /* FilterCollectionView.swift in Sources */,
				FC6A4054C3B4DCC27D6136EC94DC874B /* FilteredInputViewController.swift in Sources */,
				65FF951E22E89F0000032989 /* DrawingCanvas.swift in Sources */,
				A41930F349D6646D1B0A594D841818FD /* FilterFactory.swift in Sources */,
				6561066D22E141220044182D /* CALayer+Color.swift in Sources */,
				441CE9AF09CA6B3BC71049D7CA302CF2 /* FilterItem.swift in Sources */,
				097FC397187A78F545972995E1B28114 /* FilterProtocol.swift in Sources */,
				E2836C7C6166E89E94926E0A0B09E099 /* FilterSettingsController.swift in Sources */,
				97CB05A321909E55D8A13F3E50039AA0 /* FilterSettingsView.swift in Sources */,
				9E3FB23044045CD848634CFBFD785277 /* FilterType.swift in Sources */,
				34ABE139F99C82436140EE73F4993A44 /* GifVideoOutputHandler.swift in Sources */,
				F3AC962EC1B5EECAD5E774552B004571 /* GLError.swift in Sources */,
				4F2578E00595F0C7D39CD73067F91CBD /* GLMediaExporter.swift in Sources */,
				8D8CA849D29EAF66E45A542FB56683C7 /* GLPixelBufferView.swift in Sources */,
				39C454DD43713EFC5AE1B97655F8E0A6 /* GLPlayer.swift in Sources */,
				7A43CA1398ABA5477560582D739ED064 /* GLRenderer.swift in Sources */,
				4C554B74514EE9B0AD3378A166CC56D7 /* GLVideoCompositor.swift in Sources */,
<<<<<<< HEAD
=======
				654AE16A22E8B93100C8C0E4 /* ColorPickerView.swift in Sources */,
				65F770EA22E12CEA00F82A67 /* CALayer+Color.swift in Sources */,
>>>>>>> e50fcdb3
				E13097DA0E2F108B7B62FD31C9416326 /* GrayscaleFilter.swift in Sources */,
				67E0ED9109E6A2354B4D4B70221592D1 /* GroupFilter.swift in Sources */,
				2ACA7C51193145812E08156A5962055C /* IgnoreTouchesCollectionView.swift in Sources */,
				EFE76E5708801BDF1CBA882697155F5D /* IgnoreTouchesView.swift in Sources */,
				7B1ABC123FB37B4CFAC4FA6FF4C5011A /* ImagePoolFilter.swift in Sources */,
				F3217E169B32ACA52FD1E5D84AD0FE38 /* ImagePreviewController.swift in Sources */,
				A6E07DA4AE0529EDBC304DFD2EA831BA /* IndexPath+Order.swift in Sources */,
				17738F2E3274761263DE279D93710E1F /* KanvasCamera-dummy.m in Sources */,
				37B2AA837788386A5C16E363BBA30587 /* KanvasCameraAnalyticsProvider.swift in Sources */,
				4E7A0CA18F00D3B2D84B0A45B3CDE8C0 /* KanvasCameraColors.swift in Sources */,
				654AE17022E8B95500C8C0E4 /* TextureSelectorController.swift in Sources */,
				DC0DB2C24FA194DDEA2B91F5152B55FD /* KanvasCameraImages.swift in Sources */,
				6561066622E141140044182D /* DrawingController.swift in Sources */,
				C622891C37F635659AB3A19E98B6F923 /* KanvasCameraStrings.swift in Sources */,
				E6AD55BFCE858BA7CC24D9AA56244C45 /* KanvasCameraTimes.swift in Sources */,
				2BB5203B849A7584EF50DDCA6F26D005 /* KanvasUIImagePickerViewController.swift in Sources */,
				AF29B6E33F3E52CD76A958976E401099 /* LegoFilter.swift in Sources */,
				582586D06F91F6574A37C4899DDAAC24 /* LightLeaksFilter.swift in Sources */,
				358E85A8388E3A6F40901E6804116555 /* LoadingIndicatorView.swift in Sources */,
				354FDB7AD01204037531E13F23F6A701 /* MangaFilter.swift in Sources */,
				297D462D1F915A05245EBD3E7BBB0FA9 /* MediaClip.swift in Sources */,
				2025C7FD7580BE6ECF19881300077FAF /* MediaClipsCollectionCell.swift in Sources */,
				89BF852718591707C617B76E8BA9974E /* MediaClipsCollectionController.swift in Sources */,
				EF82A556A07B9AA6115ACD022D452069 /* MediaClipsCollectionView.swift in Sources */,
				8C4E2AA5945529EC526978C9B58EB0E9 /* MediaClipsEditorView.swift in Sources */,
				A8AA5EF13AB9AC1629CD9F16478461B0 /* MediaClipsEditorViewController.swift in Sources */,
				8BAF22BF84058D1F8D6007B339ADC608 /* MediaInfo.swift in Sources */,
				6561067522E141420044182D /* MMCQ.swift in Sources */,
				6561067422E141420044182D /* ColorThief.swift in Sources */,
				CE7F4EDF70F9434808D61BCFAAB6485F /* MediaMetadata.swift in Sources */,
				654AE16C22E8B93D00C8C0E4 /* StrokeSelectorController.swift in Sources */,
				654AE16822E8B92800C8C0E4 /* ColorPickerController.swift in Sources */,
				B183CE8A84003383C722767F7B3E9FFB /* MediaPickerButtonView.swift in Sources */,
				1AEC8F97B6F18E500B1D0F4415DEEDF7 /* MirrorFourFilter.swift in Sources */,
				2DCF8BA571FEC56DA60300F537FC290F /* MirrorTwoFilter.swift in Sources */,
				0C55F3406561BDA1697A0FE327D2F01E /* ModeButtonView.swift in Sources */,
				8E2BD91DD40DF983CCC375DD2D0DD2DC /* ModeSelectorAndShootController.swift in Sources */,
				F76C2EFCE9315B43ECB85593BAD17B5C /* ModeSelectorAndShootView.swift in Sources */,
				F0E79170E607215266FCD480A5CA9B1E /* NSURL+Media.swift in Sources */,
				C34B981263C5FB4F656001B66DFC4D32 /* NumTypes+Conversion.swift in Sources */,
				A63E1C318B87377B81099150F2D7FA54 /* OptionsController.swift in Sources */,
				6561067622E141420044182D /* HorizontalCollectionLayout.swift in Sources */,
				105164B25EEEBFD9860CC7F30FBAED82 /* OptionsStackView.swift in Sources */,
				B1D4B66ACC9FA78D2D7F84AC7CB9EC66 /* OptionView.swift in Sources */,
				D5D61DBBAF2B6703EABD1AE85A3E608D /* PhotoOutputHandler.swift in Sources */,
				1947A1959669A1547CD2EA7A3A08A262 /* PlasmaFilter.swift in Sources */,
				6FCD1D09C5A5EAF95D3FA3413FE43554 /* Queue.swift in Sources */,
				9CE8A1AF274BDA6B8B31E699D1A7BF46 /* RaveFilter.swift in Sources */,
				D9A2647647642A63CA3F41ADE3906D1B /* RGBA.swift in Sources */,
				6561066922E141140044182D /* ColorCollectionCell.swift in Sources */,
				6561066C22E141220044182D /* UIImage+DominantColors.swift in Sources */,
				78E8D461237CE13C05C3AC0F614F4C53 /* RGBFilter.swift in Sources */,
<<<<<<< HEAD
				6561066522E141140044182D /* DrawingView.swift in Sources */,
=======
				654AE17222E8B96100C8C0E4 /* TextureSelectorView.swift in Sources */,
>>>>>>> e50fcdb3
				E892A55D9F2AD9EEFE1F05A8F5FCE0D0 /* ScrollHandler.swift in Sources */,
				283911AC5FCFF570AC0EC283272656EB /* Shader.swift in Sources */,
				0934B0BA764B0D364586C588631D3F34 /* ShaderUtilities.swift in Sources */,
				42621AE947FD73BCF6C6361395B7AD33 /* ShootButtonView.swift in Sources */,
				CE1CE76955701866905A45B92411FEEE /* Synchronized.swift in Sources */,
				981F0E6C350B8AC7FB49241E1B535BC3 /* ToonFilter.swift in Sources */,
				1601BE4F85B0DF2B3C494C4EEB5EFC04 /* UIButton+Shadows.swift in Sources */,
				F12847378038B9D834D4D8112C45992A /* UICollectionView+Cells.swift in Sources */,
				B2FBD33FC20004247A3658DDC88E24DA /* UIColor+Lerp.swift in Sources */,
				11C6EB6864DD422C8C28D3C55D2AFA06 /* UIFont+Utils.swift in Sources */,
				2B5D805D23C26CF8247512D03B5AF9E2 /* UIImage+Camera.swift in Sources */,
				6561066722E141140044182D /* ColorCollectionController.swift in Sources */,
				6561066822E141140044182D /* ColorCollectionView.swift in Sources */,
				1AC4DA5F3D3276A4AA3D3E8462FEEFDC /* UIImage+FlipLeftMirrored.swift in Sources */,
				C770DB4E99B5E4E226EE7488C9F85A8C /* UIImage+PixelBuffer.swift in Sources */,
				76EA4EA009AC74BEA467F40BDB6D60C2 /* UIUpdate.swift in Sources */,
				2B579498FE5E878EB0689A745999B5E8 /* UIView+Layout.swift in Sources */,
				18CE16EE720A5253B99F34127BF5E240 /* UIViewController+Load.swift in Sources */,
				971B5747D39063A6D7EC07F5953CD168 /* VideoOutputHandler.swift in Sources */,
				6561066422E141140044182D /* CircularImageView.swift in Sources */,
				ABB4144A4F162CA5CD547E458DEFB333 /* WaveFilter.swift in Sources */,
				97A5B723517083ED65D7A7B77418592B /* WavePoolFilter.swift in Sources */,
<<<<<<< HEAD
=======
				654AE16E22E8B94900C8C0E4 /* StrokeSelectorView.swift in Sources */,
				65F770E022E12C9F00F82A67 /* MMCQ.swift in Sources */,
>>>>>>> e50fcdb3
			);
			runOnlyForDeploymentPostprocessing = 0;
		};
/* End PBXSourcesBuildPhase section */

/* Begin PBXTargetDependency section */
		00AE01475900E0D7D69194108B425E98 /* PBXTargetDependency */ = {
			isa = PBXTargetDependency;
			name = TumblrTheme;
			target = 97690FB9AA16497E774B413B7C6B9506 /* TumblrTheme */;
			targetProxy = 6F971234D5C117AAAE330FF13D5D4957 /* PBXContainerItemProxy */;
		};
		0405416596D5D7A3D21AB11A80CAA224 /* PBXTargetDependency */ = {
			isa = PBXTargetDependency;
			name = Utils;
			target = 5E1C9C4892FA8FEB28F32737904729A4 /* Utils */;
			targetProxy = 0397D55543C4EF23AF807EFA65C85663 /* PBXContainerItemProxy */;
		};
		3D21D3E64168DC8863B7F8DFDE0723EA /* PBXTargetDependency */ = {
			isa = PBXTargetDependency;
			name = TumblrTheme;
			target = 97690FB9AA16497E774B413B7C6B9506 /* TumblrTheme */;
			targetProxy = 35A58AF73855A103971E132062B70609 /* PBXContainerItemProxy */;
		};
		3E3447DBC9F31F98402ABC780FF3672A /* PBXTargetDependency */ = {
			isa = PBXTargetDependency;
			name = SharedUI;
			target = 5A8AA14BB4E2075C7AF275F5A37A8613 /* SharedUI */;
			targetProxy = AC32DFE3BB6CD05C5DA59DAF802AA211 /* PBXContainerItemProxy */;
		};
		623C290E62865AC306F5170B4F0899A8 /* PBXTargetDependency */ = {
			isa = PBXTargetDependency;
			name = KanvasCamera;
			target = EEA7BBCE1AEABC4574550F0FCA071779 /* KanvasCamera */;
			targetProxy = FAD07F5B0F2C66D2E9BBF8F16B17074C /* PBXContainerItemProxy */;
		};
		70A6DC5F56E8C43B7B3A3DF2DB461D5F /* PBXTargetDependency */ = {
			isa = PBXTargetDependency;
			name = SharedUI;
			target = 5A8AA14BB4E2075C7AF275F5A37A8613 /* SharedUI */;
			targetProxy = F0D3C778C07CEDDFE5E890B9A45B4AA9 /* PBXContainerItemProxy */;
		};
		75F46E3B4A6FEC4A16747DFD7BDB144D /* PBXTargetDependency */ = {
			isa = PBXTargetDependency;
			name = FBSnapshotTestCase;
			target = 98A98149697C80CEF8D5772791E92E66 /* FBSnapshotTestCase */;
			targetProxy = BF1B8E63BDAFB6DF12A0CC0A4D29AE74 /* PBXContainerItemProxy */;
		};
		7E8A5BC1E035D29161B8AC55BA982700 /* PBXTargetDependency */ = {
			isa = PBXTargetDependency;
			name = KanvasCamera;
			target = EEA7BBCE1AEABC4574550F0FCA071779 /* KanvasCamera */;
			targetProxy = BFC07571939F8E34A30DC524708F3E0E /* PBXContainerItemProxy */;
		};
		A183C1A99B257373EC55C197437C39FE /* PBXTargetDependency */ = {
			isa = PBXTargetDependency;
			name = Utils;
			target = 5E1C9C4892FA8FEB28F32737904729A4 /* Utils */;
			targetProxy = D791E683CA5FE91F5960BA6E4608C008 /* PBXContainerItemProxy */;
		};
		CC167D51641D7ECCAEF2916515DBAF4B /* PBXTargetDependency */ = {
			isa = PBXTargetDependency;
			name = SharedUI;
			target = 5A8AA14BB4E2075C7AF275F5A37A8613 /* SharedUI */;
			targetProxy = 931132AFEC75380EDD34970F5A809FD5 /* PBXContainerItemProxy */;
		};
		D358F7BF4EC741E9E54BB3DA3A3F171F /* PBXTargetDependency */ = {
			isa = PBXTargetDependency;
			name = TumblrTheme;
			target = 97690FB9AA16497E774B413B7C6B9506 /* TumblrTheme */;
			targetProxy = 688A96C4361E55686F0E66A2555E4E64 /* PBXContainerItemProxy */;
		};
		D788241BFC27A96222BA324326E82111 /* PBXTargetDependency */ = {
			isa = PBXTargetDependency;
			name = Utils;
			target = 5E1C9C4892FA8FEB28F32737904729A4 /* Utils */;
			targetProxy = 9E08FCD4EBF6A1A1C0B42DD35B523158 /* PBXContainerItemProxy */;
		};
		D93B06D0ADA69A78E93DAACDD8AF66E4 /* PBXTargetDependency */ = {
			isa = PBXTargetDependency;
			name = TumblrTheme;
			target = 97690FB9AA16497E774B413B7C6B9506 /* TumblrTheme */;
			targetProxy = 432D75ACD30744EF0DE2C82426C3B16F /* PBXContainerItemProxy */;
		};
/* End PBXTargetDependency section */

/* Begin XCBuildConfiguration section */
		066214493F58AB40D57B2BB88E250D4B /* Debug */ = {
			isa = XCBuildConfiguration;
			baseConfigurationReference = 06174E787642CC1EF3608AEBD46F0612 /* SharedUI.xcconfig */;
			buildSettings = {
				CLANG_ENABLE_OBJC_WEAK = NO;
				CODE_SIGN_IDENTITY = "";
				"CODE_SIGN_IDENTITY[sdk=appletvos*]" = "";
				"CODE_SIGN_IDENTITY[sdk=iphoneos*]" = "";
				"CODE_SIGN_IDENTITY[sdk=watchos*]" = "";
				CURRENT_PROJECT_VERSION = 1;
				DEFINES_MODULE = YES;
				DYLIB_COMPATIBILITY_VERSION = 1;
				DYLIB_CURRENT_VERSION = 1;
				DYLIB_INSTALL_NAME_BASE = "@rpath";
				GCC_PREFIX_HEADER = "Target Support Files/SharedUI/SharedUI-prefix.pch";
				INFOPLIST_FILE = "Target Support Files/SharedUI/SharedUI-Info.plist";
				INSTALL_PATH = "$(LOCAL_LIBRARY_DIR)/Frameworks";
				IPHONEOS_DEPLOYMENT_TARGET = 11.0;
				LD_RUNPATH_SEARCH_PATHS = (
					"$(inherited)",
					"@executable_path/Frameworks",
					"@loader_path/Frameworks",
				);
				MODULEMAP_FILE = "Target Support Files/SharedUI/SharedUI.modulemap";
				PRODUCT_MODULE_NAME = SharedUI;
				PRODUCT_NAME = SharedUI;
				SDKROOT = iphoneos;
				SKIP_INSTALL = YES;
				SWIFT_ACTIVE_COMPILATION_CONDITIONS = "$(inherited) ";
				SWIFT_VERSION = 4.2;
				TARGETED_DEVICE_FAMILY = "1,2";
				VERSIONING_SYSTEM = "apple-generic";
				VERSION_INFO_PREFIX = "";
			};
			name = Debug;
		};
		116FCB7BB87159D78C9B4FDF8483E73D /* Release */ = {
			isa = XCBuildConfiguration;
			baseConfigurationReference = 0648983F8DF987334FB539DD6DFE0F05 /* TumblrTheme.xcconfig */;
			buildSettings = {
				CLANG_ENABLE_OBJC_WEAK = NO;
				CODE_SIGN_IDENTITY = "";
				"CODE_SIGN_IDENTITY[sdk=appletvos*]" = "";
				"CODE_SIGN_IDENTITY[sdk=iphoneos*]" = "";
				"CODE_SIGN_IDENTITY[sdk=watchos*]" = "";
				CURRENT_PROJECT_VERSION = 1;
				DEFINES_MODULE = YES;
				DYLIB_COMPATIBILITY_VERSION = 1;
				DYLIB_CURRENT_VERSION = 1;
				DYLIB_INSTALL_NAME_BASE = "@rpath";
				GCC_PREFIX_HEADER = "Target Support Files/TumblrTheme/TumblrTheme-prefix.pch";
				INFOPLIST_FILE = "Target Support Files/TumblrTheme/TumblrTheme-Info.plist";
				INSTALL_PATH = "$(LOCAL_LIBRARY_DIR)/Frameworks";
				IPHONEOS_DEPLOYMENT_TARGET = 11.0;
				LD_RUNPATH_SEARCH_PATHS = (
					"$(inherited)",
					"@executable_path/Frameworks",
					"@loader_path/Frameworks",
				);
				MODULEMAP_FILE = "Target Support Files/TumblrTheme/TumblrTheme.modulemap";
				PRODUCT_MODULE_NAME = TumblrTheme;
				PRODUCT_NAME = TumblrTheme;
				SDKROOT = iphoneos;
				SKIP_INSTALL = YES;
				SWIFT_ACTIVE_COMPILATION_CONDITIONS = "$(inherited) ";
				SWIFT_VERSION = 4.2;
				TARGETED_DEVICE_FAMILY = "1,2";
				VALIDATE_PRODUCT = YES;
				VERSIONING_SYSTEM = "apple-generic";
				VERSION_INFO_PREFIX = "";
			};
			name = Release;
		};
		12CF2709B4FC3567BFF861B61B9A10E6 /* Debug */ = {
			isa = XCBuildConfiguration;
			baseConfigurationReference = 4F082B706F8AB6FBCC8E92402A098C05 /* Pods-KanvasCameraExample.debug.xcconfig */;
			buildSettings = {
				ALWAYS_EMBED_SWIFT_STANDARD_LIBRARIES = NO;
				CLANG_ENABLE_OBJC_WEAK = NO;
				CODE_SIGN_IDENTITY = "";
				"CODE_SIGN_IDENTITY[sdk=appletvos*]" = "";
				"CODE_SIGN_IDENTITY[sdk=iphoneos*]" = "";
				"CODE_SIGN_IDENTITY[sdk=watchos*]" = "";
				CURRENT_PROJECT_VERSION = 1;
				DEFINES_MODULE = YES;
				DYLIB_COMPATIBILITY_VERSION = 1;
				DYLIB_CURRENT_VERSION = 1;
				DYLIB_INSTALL_NAME_BASE = "@rpath";
				INFOPLIST_FILE = "Target Support Files/Pods-KanvasCameraExample/Pods-KanvasCameraExample-Info.plist";
				INSTALL_PATH = "$(LOCAL_LIBRARY_DIR)/Frameworks";
				IPHONEOS_DEPLOYMENT_TARGET = 11.0;
				LD_RUNPATH_SEARCH_PATHS = (
					"$(inherited)",
					"@executable_path/Frameworks",
					"@loader_path/Frameworks",
				);
				MACH_O_TYPE = staticlib;
				MODULEMAP_FILE = "Target Support Files/Pods-KanvasCameraExample/Pods-KanvasCameraExample.modulemap";
				OTHER_LDFLAGS = "";
				OTHER_LIBTOOLFLAGS = "";
				PODS_ROOT = "$(SRCROOT)";
				PRODUCT_BUNDLE_IDENTIFIER = "org.cocoapods.${PRODUCT_NAME:rfc1034identifier}";
				PRODUCT_NAME = "$(TARGET_NAME:c99extidentifier)";
				SDKROOT = iphoneos;
				SKIP_INSTALL = YES;
				TARGETED_DEVICE_FAMILY = "1,2";
				VERSIONING_SYSTEM = "apple-generic";
				VERSION_INFO_PREFIX = "";
			};
			name = Debug;
		};
		257497152829C177993B5EC99C1D227A /* Release */ = {
			isa = XCBuildConfiguration;
			buildSettings = {
				ALWAYS_SEARCH_USER_PATHS = NO;
				CLANG_ANALYZER_NONNULL = YES;
				CLANG_ANALYZER_NUMBER_OBJECT_CONVERSION = YES_AGGRESSIVE;
				CLANG_CXX_LANGUAGE_STANDARD = "gnu++14";
				CLANG_CXX_LIBRARY = "libc++";
				CLANG_ENABLE_MODULES = YES;
				CLANG_ENABLE_OBJC_ARC = YES;
				CLANG_ENABLE_OBJC_WEAK = YES;
				CLANG_WARN_BLOCK_CAPTURE_AUTORELEASING = YES;
				CLANG_WARN_BOOL_CONVERSION = YES;
				CLANG_WARN_COMMA = YES;
				CLANG_WARN_CONSTANT_CONVERSION = YES;
				CLANG_WARN_DEPRECATED_OBJC_IMPLEMENTATIONS = YES;
				CLANG_WARN_DIRECT_OBJC_ISA_USAGE = YES_ERROR;
				CLANG_WARN_DOCUMENTATION_COMMENTS = YES;
				CLANG_WARN_EMPTY_BODY = YES;
				CLANG_WARN_ENUM_CONVERSION = YES;
				CLANG_WARN_INFINITE_RECURSION = YES;
				CLANG_WARN_INT_CONVERSION = YES;
				CLANG_WARN_NON_LITERAL_NULL_CONVERSION = YES;
				CLANG_WARN_OBJC_IMPLICIT_RETAIN_SELF = YES;
				CLANG_WARN_OBJC_LITERAL_CONVERSION = YES;
				CLANG_WARN_OBJC_ROOT_CLASS = YES_ERROR;
				CLANG_WARN_RANGE_LOOP_ANALYSIS = YES;
				CLANG_WARN_STRICT_PROTOTYPES = YES;
				CLANG_WARN_SUSPICIOUS_MOVE = YES;
				CLANG_WARN_UNGUARDED_AVAILABILITY = YES_AGGRESSIVE;
				CLANG_WARN_UNREACHABLE_CODE = YES;
				CLANG_WARN__DUPLICATE_METHOD_MATCH = YES;
				COPY_PHASE_STRIP = NO;
				DEBUG_INFORMATION_FORMAT = "dwarf-with-dsym";
				ENABLE_NS_ASSERTIONS = NO;
				ENABLE_STRICT_OBJC_MSGSEND = YES;
				GCC_C_LANGUAGE_STANDARD = gnu11;
				GCC_NO_COMMON_BLOCKS = YES;
				GCC_PREPROCESSOR_DEFINITIONS = (
					"POD_CONFIGURATION_RELEASE=1",
					"$(inherited)",
				);
				GCC_WARN_64_TO_32_BIT_CONVERSION = YES;
				GCC_WARN_ABOUT_RETURN_TYPE = YES_ERROR;
				GCC_WARN_UNDECLARED_SELECTOR = YES;
				GCC_WARN_UNINITIALIZED_AUTOS = YES_AGGRESSIVE;
				GCC_WARN_UNUSED_FUNCTION = YES;
				GCC_WARN_UNUSED_VARIABLE = YES;
				IPHONEOS_DEPLOYMENT_TARGET = 11.0;
				MTL_ENABLE_DEBUG_INFO = NO;
				MTL_FAST_MATH = YES;
				PRODUCT_NAME = "$(TARGET_NAME)";
				STRIP_INSTALLED_PRODUCT = NO;
				SWIFT_COMPILATION_MODE = wholemodule;
				SWIFT_OPTIMIZATION_LEVEL = "-O";
				SWIFT_VERSION = 5.0;
				SYMROOT = "${SRCROOT}/../build";
			};
			name = Release;
		};
		3A98ACE1FAC0CC1EFA226E6B48723D0B /* Release */ = {
			isa = XCBuildConfiguration;
			baseConfigurationReference = 72DB1B04842C1771CCA0AD956421A092 /* KanvasCamera.xcconfig */;
			buildSettings = {
				CLANG_ENABLE_OBJC_WEAK = NO;
				CODE_SIGN_IDENTITY = "";
				"CODE_SIGN_IDENTITY[sdk=appletvos*]" = "";
				"CODE_SIGN_IDENTITY[sdk=iphoneos*]" = "";
				"CODE_SIGN_IDENTITY[sdk=watchos*]" = "";
				CURRENT_PROJECT_VERSION = 1;
				DEFINES_MODULE = YES;
				DYLIB_COMPATIBILITY_VERSION = 1;
				DYLIB_CURRENT_VERSION = 1;
				DYLIB_INSTALL_NAME_BASE = "@rpath";
				GCC_PREFIX_HEADER = "Target Support Files/KanvasCamera/KanvasCamera-prefix.pch";
				INFOPLIST_FILE = "Target Support Files/KanvasCamera/KanvasCamera-Info.plist";
				INSTALL_PATH = "$(LOCAL_LIBRARY_DIR)/Frameworks";
				IPHONEOS_DEPLOYMENT_TARGET = 11.0;
				LD_RUNPATH_SEARCH_PATHS = (
					"$(inherited)",
					"@executable_path/Frameworks",
					"@loader_path/Frameworks",
				);
				MODULEMAP_FILE = "Target Support Files/KanvasCamera/KanvasCamera.modulemap";
				PRODUCT_MODULE_NAME = KanvasCamera;
				PRODUCT_NAME = KanvasCamera;
				SDKROOT = iphoneos;
				SKIP_INSTALL = YES;
				SWIFT_ACTIVE_COMPILATION_CONDITIONS = "$(inherited) ";
				SWIFT_VERSION = 4.2;
				TARGETED_DEVICE_FAMILY = "1,2";
				VALIDATE_PRODUCT = YES;
				VERSIONING_SYSTEM = "apple-generic";
				VERSION_INFO_PREFIX = "";
			};
			name = Release;
		};
		4154A302C1B78530B6CF4669257B3B59 /* Release */ = {
			isa = XCBuildConfiguration;
			baseConfigurationReference = FA5E750D777F8812B73B90F8308F9F11 /* Pods-KanvasCameraExample.release.xcconfig */;
			buildSettings = {
				ALWAYS_EMBED_SWIFT_STANDARD_LIBRARIES = NO;
				CLANG_ENABLE_OBJC_WEAK = NO;
				CODE_SIGN_IDENTITY = "";
				"CODE_SIGN_IDENTITY[sdk=appletvos*]" = "";
				"CODE_SIGN_IDENTITY[sdk=iphoneos*]" = "";
				"CODE_SIGN_IDENTITY[sdk=watchos*]" = "";
				CURRENT_PROJECT_VERSION = 1;
				DEFINES_MODULE = YES;
				DYLIB_COMPATIBILITY_VERSION = 1;
				DYLIB_CURRENT_VERSION = 1;
				DYLIB_INSTALL_NAME_BASE = "@rpath";
				INFOPLIST_FILE = "Target Support Files/Pods-KanvasCameraExample/Pods-KanvasCameraExample-Info.plist";
				INSTALL_PATH = "$(LOCAL_LIBRARY_DIR)/Frameworks";
				IPHONEOS_DEPLOYMENT_TARGET = 11.0;
				LD_RUNPATH_SEARCH_PATHS = (
					"$(inherited)",
					"@executable_path/Frameworks",
					"@loader_path/Frameworks",
				);
				MACH_O_TYPE = staticlib;
				MODULEMAP_FILE = "Target Support Files/Pods-KanvasCameraExample/Pods-KanvasCameraExample.modulemap";
				OTHER_LDFLAGS = "";
				OTHER_LIBTOOLFLAGS = "";
				PODS_ROOT = "$(SRCROOT)";
				PRODUCT_BUNDLE_IDENTIFIER = "org.cocoapods.${PRODUCT_NAME:rfc1034identifier}";
				PRODUCT_NAME = "$(TARGET_NAME:c99extidentifier)";
				SDKROOT = iphoneos;
				SKIP_INSTALL = YES;
				TARGETED_DEVICE_FAMILY = "1,2";
				VALIDATE_PRODUCT = YES;
				VERSIONING_SYSTEM = "apple-generic";
				VERSION_INFO_PREFIX = "";
			};
			name = Release;
		};
		49B1BC44544C506FD1344ED1DAEE7180 /* Debug */ = {
			isa = XCBuildConfiguration;
			baseConfigurationReference = 0648983F8DF987334FB539DD6DFE0F05 /* TumblrTheme.xcconfig */;
			buildSettings = {
				CLANG_ENABLE_OBJC_WEAK = NO;
				CODE_SIGN_IDENTITY = "";
				"CODE_SIGN_IDENTITY[sdk=appletvos*]" = "";
				"CODE_SIGN_IDENTITY[sdk=iphoneos*]" = "";
				"CODE_SIGN_IDENTITY[sdk=watchos*]" = "";
				CURRENT_PROJECT_VERSION = 1;
				DEFINES_MODULE = YES;
				DYLIB_COMPATIBILITY_VERSION = 1;
				DYLIB_CURRENT_VERSION = 1;
				DYLIB_INSTALL_NAME_BASE = "@rpath";
				GCC_PREFIX_HEADER = "Target Support Files/TumblrTheme/TumblrTheme-prefix.pch";
				INFOPLIST_FILE = "Target Support Files/TumblrTheme/TumblrTheme-Info.plist";
				INSTALL_PATH = "$(LOCAL_LIBRARY_DIR)/Frameworks";
				IPHONEOS_DEPLOYMENT_TARGET = 11.0;
				LD_RUNPATH_SEARCH_PATHS = (
					"$(inherited)",
					"@executable_path/Frameworks",
					"@loader_path/Frameworks",
				);
				MODULEMAP_FILE = "Target Support Files/TumblrTheme/TumblrTheme.modulemap";
				PRODUCT_MODULE_NAME = TumblrTheme;
				PRODUCT_NAME = TumblrTheme;
				SDKROOT = iphoneos;
				SKIP_INSTALL = YES;
				SWIFT_ACTIVE_COMPILATION_CONDITIONS = "$(inherited) ";
				SWIFT_VERSION = 4.2;
				TARGETED_DEVICE_FAMILY = "1,2";
				VERSIONING_SYSTEM = "apple-generic";
				VERSION_INFO_PREFIX = "";
			};
			name = Debug;
		};
		50F31153B0A40CF3734B313E3155B3FE /* Debug */ = {
			isa = XCBuildConfiguration;
			baseConfigurationReference = AE8DEB8402976F5A4C864A185C357C7E /* Utils.xcconfig */;
			buildSettings = {
				CLANG_ENABLE_OBJC_WEAK = NO;
				CODE_SIGN_IDENTITY = "";
				"CODE_SIGN_IDENTITY[sdk=appletvos*]" = "";
				"CODE_SIGN_IDENTITY[sdk=iphoneos*]" = "";
				"CODE_SIGN_IDENTITY[sdk=watchos*]" = "";
				CURRENT_PROJECT_VERSION = 1;
				DEFINES_MODULE = YES;
				DYLIB_COMPATIBILITY_VERSION = 1;
				DYLIB_CURRENT_VERSION = 1;
				DYLIB_INSTALL_NAME_BASE = "@rpath";
				GCC_PREFIX_HEADER = "Target Support Files/Utils/Utils-prefix.pch";
				INFOPLIST_FILE = "Target Support Files/Utils/Utils-Info.plist";
				INSTALL_PATH = "$(LOCAL_LIBRARY_DIR)/Frameworks";
				IPHONEOS_DEPLOYMENT_TARGET = 11.0;
				LD_RUNPATH_SEARCH_PATHS = (
					"$(inherited)",
					"@executable_path/Frameworks",
					"@loader_path/Frameworks",
				);
				MODULEMAP_FILE = "Target Support Files/Utils/Utils.modulemap";
				PRODUCT_MODULE_NAME = Utils;
				PRODUCT_NAME = Utils;
				SDKROOT = iphoneos;
				SKIP_INSTALL = YES;
				SWIFT_ACTIVE_COMPILATION_CONDITIONS = "$(inherited) ";
				SWIFT_VERSION = 4.2;
				TARGETED_DEVICE_FAMILY = "1,2";
				VERSIONING_SYSTEM = "apple-generic";
				VERSION_INFO_PREFIX = "";
			};
			name = Debug;
		};
		68912EE00A15B3B8A99AA187BB74F633 /* Debug */ = {
			isa = XCBuildConfiguration;
			baseConfigurationReference = 92BC8D8E30A829B43FBA2B477A052A29 /* Pods-KanvasCameraExampleTests.debug.xcconfig */;
			buildSettings = {
				ALWAYS_EMBED_SWIFT_STANDARD_LIBRARIES = NO;
				CLANG_ENABLE_OBJC_WEAK = NO;
				CODE_SIGN_IDENTITY = "";
				"CODE_SIGN_IDENTITY[sdk=appletvos*]" = "";
				"CODE_SIGN_IDENTITY[sdk=iphoneos*]" = "";
				"CODE_SIGN_IDENTITY[sdk=watchos*]" = "";
				CURRENT_PROJECT_VERSION = 1;
				DEFINES_MODULE = YES;
				DYLIB_COMPATIBILITY_VERSION = 1;
				DYLIB_CURRENT_VERSION = 1;
				DYLIB_INSTALL_NAME_BASE = "@rpath";
				INFOPLIST_FILE = "Target Support Files/Pods-KanvasCameraExampleTests/Pods-KanvasCameraExampleTests-Info.plist";
				INSTALL_PATH = "$(LOCAL_LIBRARY_DIR)/Frameworks";
				IPHONEOS_DEPLOYMENT_TARGET = 11.0;
				LD_RUNPATH_SEARCH_PATHS = (
					"$(inherited)",
					"@executable_path/Frameworks",
					"@loader_path/Frameworks",
				);
				MACH_O_TYPE = staticlib;
				MODULEMAP_FILE = "Target Support Files/Pods-KanvasCameraExampleTests/Pods-KanvasCameraExampleTests.modulemap";
				OTHER_LDFLAGS = "";
				OTHER_LIBTOOLFLAGS = "";
				PODS_ROOT = "$(SRCROOT)";
				PRODUCT_BUNDLE_IDENTIFIER = "org.cocoapods.${PRODUCT_NAME:rfc1034identifier}";
				PRODUCT_NAME = "$(TARGET_NAME:c99extidentifier)";
				SDKROOT = iphoneos;
				SKIP_INSTALL = YES;
				TARGETED_DEVICE_FAMILY = "1,2";
				VERSIONING_SYSTEM = "apple-generic";
				VERSION_INFO_PREFIX = "";
			};
			name = Debug;
		};
		7E9A87350D330B054140160773D2578E /* Release */ = {
			isa = XCBuildConfiguration;
			baseConfigurationReference = 06174E787642CC1EF3608AEBD46F0612 /* SharedUI.xcconfig */;
			buildSettings = {
				CLANG_ENABLE_OBJC_WEAK = NO;
				CODE_SIGN_IDENTITY = "";
				"CODE_SIGN_IDENTITY[sdk=appletvos*]" = "";
				"CODE_SIGN_IDENTITY[sdk=iphoneos*]" = "";
				"CODE_SIGN_IDENTITY[sdk=watchos*]" = "";
				CURRENT_PROJECT_VERSION = 1;
				DEFINES_MODULE = YES;
				DYLIB_COMPATIBILITY_VERSION = 1;
				DYLIB_CURRENT_VERSION = 1;
				DYLIB_INSTALL_NAME_BASE = "@rpath";
				GCC_PREFIX_HEADER = "Target Support Files/SharedUI/SharedUI-prefix.pch";
				INFOPLIST_FILE = "Target Support Files/SharedUI/SharedUI-Info.plist";
				INSTALL_PATH = "$(LOCAL_LIBRARY_DIR)/Frameworks";
				IPHONEOS_DEPLOYMENT_TARGET = 11.0;
				LD_RUNPATH_SEARCH_PATHS = (
					"$(inherited)",
					"@executable_path/Frameworks",
					"@loader_path/Frameworks",
				);
				MODULEMAP_FILE = "Target Support Files/SharedUI/SharedUI.modulemap";
				PRODUCT_MODULE_NAME = SharedUI;
				PRODUCT_NAME = SharedUI;
				SDKROOT = iphoneos;
				SKIP_INSTALL = YES;
				SWIFT_ACTIVE_COMPILATION_CONDITIONS = "$(inherited) ";
				SWIFT_VERSION = 4.2;
				TARGETED_DEVICE_FAMILY = "1,2";
				VALIDATE_PRODUCT = YES;
				VERSIONING_SYSTEM = "apple-generic";
				VERSION_INFO_PREFIX = "";
			};
			name = Release;
		};
		82E16E4FB1D1E36C66B0E8CC3E20A692 /* Debug */ = {
			isa = XCBuildConfiguration;
			baseConfigurationReference = 72DB1B04842C1771CCA0AD956421A092 /* KanvasCamera.xcconfig */;
			buildSettings = {
				CLANG_ENABLE_OBJC_WEAK = NO;
				CODE_SIGN_IDENTITY = "";
				"CODE_SIGN_IDENTITY[sdk=appletvos*]" = "";
				"CODE_SIGN_IDENTITY[sdk=iphoneos*]" = "";
				"CODE_SIGN_IDENTITY[sdk=watchos*]" = "";
				CURRENT_PROJECT_VERSION = 1;
				DEFINES_MODULE = YES;
				DYLIB_COMPATIBILITY_VERSION = 1;
				DYLIB_CURRENT_VERSION = 1;
				DYLIB_INSTALL_NAME_BASE = "@rpath";
				GCC_PREFIX_HEADER = "Target Support Files/KanvasCamera/KanvasCamera-prefix.pch";
				INFOPLIST_FILE = "Target Support Files/KanvasCamera/KanvasCamera-Info.plist";
				INSTALL_PATH = "$(LOCAL_LIBRARY_DIR)/Frameworks";
				IPHONEOS_DEPLOYMENT_TARGET = 11.0;
				LD_RUNPATH_SEARCH_PATHS = (
					"$(inherited)",
					"@executable_path/Frameworks",
					"@loader_path/Frameworks",
				);
				MODULEMAP_FILE = "Target Support Files/KanvasCamera/KanvasCamera.modulemap";
				PRODUCT_MODULE_NAME = KanvasCamera;
				PRODUCT_NAME = KanvasCamera;
				SDKROOT = iphoneos;
				SKIP_INSTALL = YES;
				SWIFT_ACTIVE_COMPILATION_CONDITIONS = "$(inherited) ";
				SWIFT_VERSION = 4.2;
				TARGETED_DEVICE_FAMILY = "1,2";
				VERSIONING_SYSTEM = "apple-generic";
				VERSION_INFO_PREFIX = "";
			};
			name = Debug;
		};
		B2C017CA07F288BC6FF1CA3E8D360475 /* Release */ = {
			isa = XCBuildConfiguration;
			baseConfigurationReference = AE8DEB8402976F5A4C864A185C357C7E /* Utils.xcconfig */;
			buildSettings = {
				CLANG_ENABLE_OBJC_WEAK = NO;
				CODE_SIGN_IDENTITY = "";
				"CODE_SIGN_IDENTITY[sdk=appletvos*]" = "";
				"CODE_SIGN_IDENTITY[sdk=iphoneos*]" = "";
				"CODE_SIGN_IDENTITY[sdk=watchos*]" = "";
				CURRENT_PROJECT_VERSION = 1;
				DEFINES_MODULE = YES;
				DYLIB_COMPATIBILITY_VERSION = 1;
				DYLIB_CURRENT_VERSION = 1;
				DYLIB_INSTALL_NAME_BASE = "@rpath";
				GCC_PREFIX_HEADER = "Target Support Files/Utils/Utils-prefix.pch";
				INFOPLIST_FILE = "Target Support Files/Utils/Utils-Info.plist";
				INSTALL_PATH = "$(LOCAL_LIBRARY_DIR)/Frameworks";
				IPHONEOS_DEPLOYMENT_TARGET = 11.0;
				LD_RUNPATH_SEARCH_PATHS = (
					"$(inherited)",
					"@executable_path/Frameworks",
					"@loader_path/Frameworks",
				);
				MODULEMAP_FILE = "Target Support Files/Utils/Utils.modulemap";
				PRODUCT_MODULE_NAME = Utils;
				PRODUCT_NAME = Utils;
				SDKROOT = iphoneos;
				SKIP_INSTALL = YES;
				SWIFT_ACTIVE_COMPILATION_CONDITIONS = "$(inherited) ";
				SWIFT_VERSION = 4.2;
				TARGETED_DEVICE_FAMILY = "1,2";
				VALIDATE_PRODUCT = YES;
				VERSIONING_SYSTEM = "apple-generic";
				VERSION_INFO_PREFIX = "";
			};
			name = Release;
		};
		B5E435319C470C40C5DDFAFB0085F8AF /* Release */ = {
			isa = XCBuildConfiguration;
			baseConfigurationReference = 418E0471655A8CDB5EB2C290498D2FD3 /* FBSnapshotTestCase.xcconfig */;
			buildSettings = {
				CODE_SIGN_IDENTITY = "";
				"CODE_SIGN_IDENTITY[sdk=appletvos*]" = "";
				"CODE_SIGN_IDENTITY[sdk=iphoneos*]" = "";
				"CODE_SIGN_IDENTITY[sdk=watchos*]" = "";
				CURRENT_PROJECT_VERSION = 1;
				DEFINES_MODULE = YES;
				DYLIB_COMPATIBILITY_VERSION = 1;
				DYLIB_CURRENT_VERSION = 1;
				DYLIB_INSTALL_NAME_BASE = "@rpath";
				GCC_PREFIX_HEADER = "Target Support Files/FBSnapshotTestCase/FBSnapshotTestCase-prefix.pch";
				INFOPLIST_FILE = "Target Support Files/FBSnapshotTestCase/FBSnapshotTestCase-Info.plist";
				INSTALL_PATH = "$(LOCAL_LIBRARY_DIR)/Frameworks";
				IPHONEOS_DEPLOYMENT_TARGET = 8.0;
				LD_RUNPATH_SEARCH_PATHS = (
					"$(inherited)",
					"@executable_path/Frameworks",
					"@loader_path/Frameworks",
				);
				MODULEMAP_FILE = "Target Support Files/FBSnapshotTestCase/FBSnapshotTestCase.modulemap";
				PRODUCT_MODULE_NAME = FBSnapshotTestCase;
				PRODUCT_NAME = FBSnapshotTestCase;
				SDKROOT = iphoneos;
				SKIP_INSTALL = YES;
				SWIFT_ACTIVE_COMPILATION_CONDITIONS = "$(inherited) ";
				SWIFT_VERSION = 4.2;
				TARGETED_DEVICE_FAMILY = "1,2";
				VALIDATE_PRODUCT = YES;
				VERSIONING_SYSTEM = "apple-generic";
				VERSION_INFO_PREFIX = "";
			};
			name = Release;
		};
		D77D0C3C419468EB39C07AC626600C72 /* Release */ = {
			isa = XCBuildConfiguration;
			baseConfigurationReference = 93D08623E833189BCE80116FE3E8DBBA /* Pods-KanvasCameraExampleTests.release.xcconfig */;
			buildSettings = {
				ALWAYS_EMBED_SWIFT_STANDARD_LIBRARIES = NO;
				CLANG_ENABLE_OBJC_WEAK = NO;
				CODE_SIGN_IDENTITY = "";
				"CODE_SIGN_IDENTITY[sdk=appletvos*]" = "";
				"CODE_SIGN_IDENTITY[sdk=iphoneos*]" = "";
				"CODE_SIGN_IDENTITY[sdk=watchos*]" = "";
				CURRENT_PROJECT_VERSION = 1;
				DEFINES_MODULE = YES;
				DYLIB_COMPATIBILITY_VERSION = 1;
				DYLIB_CURRENT_VERSION = 1;
				DYLIB_INSTALL_NAME_BASE = "@rpath";
				INFOPLIST_FILE = "Target Support Files/Pods-KanvasCameraExampleTests/Pods-KanvasCameraExampleTests-Info.plist";
				INSTALL_PATH = "$(LOCAL_LIBRARY_DIR)/Frameworks";
				IPHONEOS_DEPLOYMENT_TARGET = 11.0;
				LD_RUNPATH_SEARCH_PATHS = (
					"$(inherited)",
					"@executable_path/Frameworks",
					"@loader_path/Frameworks",
				);
				MACH_O_TYPE = staticlib;
				MODULEMAP_FILE = "Target Support Files/Pods-KanvasCameraExampleTests/Pods-KanvasCameraExampleTests.modulemap";
				OTHER_LDFLAGS = "";
				OTHER_LIBTOOLFLAGS = "";
				PODS_ROOT = "$(SRCROOT)";
				PRODUCT_BUNDLE_IDENTIFIER = "org.cocoapods.${PRODUCT_NAME:rfc1034identifier}";
				PRODUCT_NAME = "$(TARGET_NAME:c99extidentifier)";
				SDKROOT = iphoneos;
				SKIP_INSTALL = YES;
				TARGETED_DEVICE_FAMILY = "1,2";
				VALIDATE_PRODUCT = YES;
				VERSIONING_SYSTEM = "apple-generic";
				VERSION_INFO_PREFIX = "";
			};
			name = Release;
		};
		DD8F832993327D1DD8046C3CBCBD97CD /* Debug */ = {
			isa = XCBuildConfiguration;
			buildSettings = {
				ALWAYS_SEARCH_USER_PATHS = NO;
				CLANG_ANALYZER_NONNULL = YES;
				CLANG_ANALYZER_NUMBER_OBJECT_CONVERSION = YES_AGGRESSIVE;
				CLANG_CXX_LANGUAGE_STANDARD = "gnu++14";
				CLANG_CXX_LIBRARY = "libc++";
				CLANG_ENABLE_MODULES = YES;
				CLANG_ENABLE_OBJC_ARC = YES;
				CLANG_ENABLE_OBJC_WEAK = YES;
				CLANG_WARN_BLOCK_CAPTURE_AUTORELEASING = YES;
				CLANG_WARN_BOOL_CONVERSION = YES;
				CLANG_WARN_COMMA = YES;
				CLANG_WARN_CONSTANT_CONVERSION = YES;
				CLANG_WARN_DEPRECATED_OBJC_IMPLEMENTATIONS = YES;
				CLANG_WARN_DIRECT_OBJC_ISA_USAGE = YES_ERROR;
				CLANG_WARN_DOCUMENTATION_COMMENTS = YES;
				CLANG_WARN_EMPTY_BODY = YES;
				CLANG_WARN_ENUM_CONVERSION = YES;
				CLANG_WARN_INFINITE_RECURSION = YES;
				CLANG_WARN_INT_CONVERSION = YES;
				CLANG_WARN_NON_LITERAL_NULL_CONVERSION = YES;
				CLANG_WARN_OBJC_IMPLICIT_RETAIN_SELF = YES;
				CLANG_WARN_OBJC_LITERAL_CONVERSION = YES;
				CLANG_WARN_OBJC_ROOT_CLASS = YES_ERROR;
				CLANG_WARN_RANGE_LOOP_ANALYSIS = YES;
				CLANG_WARN_STRICT_PROTOTYPES = YES;
				CLANG_WARN_SUSPICIOUS_MOVE = YES;
				CLANG_WARN_UNGUARDED_AVAILABILITY = YES_AGGRESSIVE;
				CLANG_WARN_UNREACHABLE_CODE = YES;
				CLANG_WARN__DUPLICATE_METHOD_MATCH = YES;
				COPY_PHASE_STRIP = NO;
				DEBUG_INFORMATION_FORMAT = dwarf;
				ENABLE_STRICT_OBJC_MSGSEND = YES;
				ENABLE_TESTABILITY = YES;
				GCC_C_LANGUAGE_STANDARD = gnu11;
				GCC_DYNAMIC_NO_PIC = NO;
				GCC_NO_COMMON_BLOCKS = YES;
				GCC_OPTIMIZATION_LEVEL = 0;
				GCC_PREPROCESSOR_DEFINITIONS = (
					"POD_CONFIGURATION_DEBUG=1",
					"DEBUG=1",
					"$(inherited)",
				);
				GCC_WARN_64_TO_32_BIT_CONVERSION = YES;
				GCC_WARN_ABOUT_RETURN_TYPE = YES_ERROR;
				GCC_WARN_UNDECLARED_SELECTOR = YES;
				GCC_WARN_UNINITIALIZED_AUTOS = YES_AGGRESSIVE;
				GCC_WARN_UNUSED_FUNCTION = YES;
				GCC_WARN_UNUSED_VARIABLE = YES;
				IPHONEOS_DEPLOYMENT_TARGET = 11.0;
				MTL_ENABLE_DEBUG_INFO = INCLUDE_SOURCE;
				MTL_FAST_MATH = YES;
				ONLY_ACTIVE_ARCH = YES;
				PRODUCT_NAME = "$(TARGET_NAME)";
				STRIP_INSTALLED_PRODUCT = NO;
				SWIFT_ACTIVE_COMPILATION_CONDITIONS = DEBUG;
				SWIFT_OPTIMIZATION_LEVEL = "-Onone";
				SWIFT_VERSION = 5.0;
				SYMROOT = "${SRCROOT}/../build";
			};
			name = Debug;
		};
		E7E07671986BF547DD8DA4D6C1A7D04F /* Debug */ = {
			isa = XCBuildConfiguration;
			baseConfigurationReference = 418E0471655A8CDB5EB2C290498D2FD3 /* FBSnapshotTestCase.xcconfig */;
			buildSettings = {
				CODE_SIGN_IDENTITY = "";
				"CODE_SIGN_IDENTITY[sdk=appletvos*]" = "";
				"CODE_SIGN_IDENTITY[sdk=iphoneos*]" = "";
				"CODE_SIGN_IDENTITY[sdk=watchos*]" = "";
				CURRENT_PROJECT_VERSION = 1;
				DEFINES_MODULE = YES;
				DYLIB_COMPATIBILITY_VERSION = 1;
				DYLIB_CURRENT_VERSION = 1;
				DYLIB_INSTALL_NAME_BASE = "@rpath";
				GCC_PREFIX_HEADER = "Target Support Files/FBSnapshotTestCase/FBSnapshotTestCase-prefix.pch";
				INFOPLIST_FILE = "Target Support Files/FBSnapshotTestCase/FBSnapshotTestCase-Info.plist";
				INSTALL_PATH = "$(LOCAL_LIBRARY_DIR)/Frameworks";
				IPHONEOS_DEPLOYMENT_TARGET = 8.0;
				LD_RUNPATH_SEARCH_PATHS = (
					"$(inherited)",
					"@executable_path/Frameworks",
					"@loader_path/Frameworks",
				);
				MODULEMAP_FILE = "Target Support Files/FBSnapshotTestCase/FBSnapshotTestCase.modulemap";
				PRODUCT_MODULE_NAME = FBSnapshotTestCase;
				PRODUCT_NAME = FBSnapshotTestCase;
				SDKROOT = iphoneos;
				SKIP_INSTALL = YES;
				SWIFT_ACTIVE_COMPILATION_CONDITIONS = "$(inherited) ";
				SWIFT_VERSION = 4.2;
				TARGETED_DEVICE_FAMILY = "1,2";
				VERSIONING_SYSTEM = "apple-generic";
				VERSION_INFO_PREFIX = "";
			};
			name = Debug;
		};
/* End XCBuildConfiguration section */

/* Begin XCConfigurationList section */
		03D68F182B52805E401158BD5F41DB73 /* Build configuration list for PBXNativeTarget "FBSnapshotTestCase" */ = {
			isa = XCConfigurationList;
			buildConfigurations = (
				E7E07671986BF547DD8DA4D6C1A7D04F /* Debug */,
				B5E435319C470C40C5DDFAFB0085F8AF /* Release */,
			);
			defaultConfigurationIsVisible = 0;
			defaultConfigurationName = Release;
		};
		0D2C38606C58A94673D1126C00E55556 /* Build configuration list for PBXNativeTarget "Utils" */ = {
			isa = XCConfigurationList;
			buildConfigurations = (
				50F31153B0A40CF3734B313E3155B3FE /* Debug */,
				B2C017CA07F288BC6FF1CA3E8D360475 /* Release */,
			);
			defaultConfigurationIsVisible = 0;
			defaultConfigurationName = Release;
		};
		1EE116BB1437422C398061CA3467B960 /* Build configuration list for PBXNativeTarget "TumblrTheme" */ = {
			isa = XCConfigurationList;
			buildConfigurations = (
				49B1BC44544C506FD1344ED1DAEE7180 /* Debug */,
				116FCB7BB87159D78C9B4FDF8483E73D /* Release */,
			);
			defaultConfigurationIsVisible = 0;
			defaultConfigurationName = Release;
		};
		313805B46CAB8DA00266D235DD69D579 /* Build configuration list for PBXNativeTarget "Pods-KanvasCameraExampleTests" */ = {
			isa = XCConfigurationList;
			buildConfigurations = (
				68912EE00A15B3B8A99AA187BB74F633 /* Debug */,
				D77D0C3C419468EB39C07AC626600C72 /* Release */,
			);
			defaultConfigurationIsVisible = 0;
			defaultConfigurationName = Release;
		};
		4046DBEFE5348E57A4F62C45ECA6FB64 /* Build configuration list for PBXNativeTarget "KanvasCamera" */ = {
			isa = XCConfigurationList;
			buildConfigurations = (
				82E16E4FB1D1E36C66B0E8CC3E20A692 /* Debug */,
				3A98ACE1FAC0CC1EFA226E6B48723D0B /* Release */,
			);
			defaultConfigurationIsVisible = 0;
			defaultConfigurationName = Release;
		};
		4821239608C13582E20E6DA73FD5F1F9 /* Build configuration list for PBXProject "Pods" */ = {
			isa = XCConfigurationList;
			buildConfigurations = (
				DD8F832993327D1DD8046C3CBCBD97CD /* Debug */,
				257497152829C177993B5EC99C1D227A /* Release */,
			);
			defaultConfigurationIsVisible = 0;
			defaultConfigurationName = Release;
		};
		4D85BCD218F3D4B36B2F2CA0E91AEF29 /* Build configuration list for PBXNativeTarget "SharedUI" */ = {
			isa = XCConfigurationList;
			buildConfigurations = (
				066214493F58AB40D57B2BB88E250D4B /* Debug */,
				7E9A87350D330B054140160773D2578E /* Release */,
			);
			defaultConfigurationIsVisible = 0;
			defaultConfigurationName = Release;
		};
		B942822A91C53017C52639C456CC4CD5 /* Build configuration list for PBXNativeTarget "Pods-KanvasCameraExample" */ = {
			isa = XCConfigurationList;
			buildConfigurations = (
				12CF2709B4FC3567BFF861B61B9A10E6 /* Debug */,
				4154A302C1B78530B6CF4669257B3B59 /* Release */,
			);
			defaultConfigurationIsVisible = 0;
			defaultConfigurationName = Release;
		};
/* End XCConfigurationList section */
	};
	rootObject = BFDFE7DC352907FC980B868725387E98 /* Project object */;
}<|MERGE_RESOLUTION|>--- conflicted
+++ resolved
@@ -90,20 +90,11 @@
 		6100371EEEA6A73757EFC6A025D351BC /* AVURLAsset+Thumbnail.swift in Sources */ = {isa = PBXBuildFile; fileRef = 122BCF4854DE6F45EC662465306307B5 /* AVURLAsset+Thumbnail.swift */; };
 		615CB5118FDFB51D6940E5F09F6EE996 /* CameraInputOutput.swift in Sources */ = {isa = PBXBuildFile; fileRef = 64BFA0D991BE6DCD00B92D1AEABAA367 /* CameraInputOutput.swift */; };
 		6288913944E5F5D90DE67F83B66F2345 /* UIFont+ComposeFonts.h in Headers */ = {isa = PBXBuildFile; fileRef = 155D212975A8CC57A021341ED0A645E0 /* UIFont+ComposeFonts.h */; settings = {ATTRIBUTES = (Public, ); }; };
-<<<<<<< HEAD
-		6561066422E141140044182D /* CircularImageView.swift in Sources */ = {isa = PBXBuildFile; fileRef = 6561065D22E141140044182D /* CircularImageView.swift */; };
-		6561066522E141140044182D /* DrawingView.swift in Sources */ = {isa = PBXBuildFile; fileRef = 6561065E22E141140044182D /* DrawingView.swift */; };
-		6561066622E141140044182D /* DrawingController.swift in Sources */ = {isa = PBXBuildFile; fileRef = 6561065F22E141140044182D /* DrawingController.swift */; };
-		6561066722E141140044182D /* ColorCollectionController.swift in Sources */ = {isa = PBXBuildFile; fileRef = 6561066122E141140044182D /* ColorCollectionController.swift */; };
-		6561066822E141140044182D /* ColorCollectionView.swift in Sources */ = {isa = PBXBuildFile; fileRef = 6561066222E141140044182D /* ColorCollectionView.swift */; };
-		6561066922E141140044182D /* ColorCollectionCell.swift in Sources */ = {isa = PBXBuildFile; fileRef = 6561066322E141140044182D /* ColorCollectionCell.swift */; };
-		6561066C22E141220044182D /* UIImage+DominantColors.swift in Sources */ = {isa = PBXBuildFile; fileRef = 6561066A22E141220044182D /* UIImage+DominantColors.swift */; };
-		6561066D22E141220044182D /* CALayer+Color.swift in Sources */ = {isa = PBXBuildFile; fileRef = 6561066B22E141220044182D /* CALayer+Color.swift */; };
-		6561067422E141420044182D /* ColorThief.swift in Sources */ = {isa = PBXBuildFile; fileRef = 6561066F22E141420044182D /* ColorThief.swift */; };
-		6561067522E141420044182D /* MMCQ.swift in Sources */ = {isa = PBXBuildFile; fileRef = 6561067022E141420044182D /* MMCQ.swift */; };
-		6561067622E141420044182D /* HorizontalCollectionLayout.swift in Sources */ = {isa = PBXBuildFile; fileRef = 6561067222E141420044182D /* HorizontalCollectionLayout.swift */; };
-		6561067722E141420044182D /* HorizontalCollectionView.swift in Sources */ = {isa = PBXBuildFile; fileRef = 6561067322E141420044182D /* HorizontalCollectionView.swift */; };
-=======
+		653B044322E911BC005AAFCA /* ColorCollectionController.swift in Sources */ = {isa = PBXBuildFile; fileRef = 653B044022E911BC005AAFCA /* ColorCollectionController.swift */; };
+		653B044422E911BC005AAFCA /* ColorCollectionView.swift in Sources */ = {isa = PBXBuildFile; fileRef = 653B044122E911BC005AAFCA /* ColorCollectionView.swift */; };
+		653B044522E911BC005AAFCA /* ColorCollectionCell.swift in Sources */ = {isa = PBXBuildFile; fileRef = 653B044222E911BC005AAFCA /* ColorCollectionCell.swift */; };
+		653B045022E91428005AAFCA /* HorizontalCollectionLayout.swift in Sources */ = {isa = PBXBuildFile; fileRef = 653B044E22E91428005AAFCA /* HorizontalCollectionLayout.swift */; };
+		653B045122E91428005AAFCA /* HorizontalCollectionView.swift in Sources */ = {isa = PBXBuildFile; fileRef = 653B044F22E91428005AAFCA /* HorizontalCollectionView.swift */; };
 		654AE16822E8B92800C8C0E4 /* ColorPickerController.swift in Sources */ = {isa = PBXBuildFile; fileRef = 654AE16722E8B92800C8C0E4 /* ColorPickerController.swift */; };
 		654AE16A22E8B93100C8C0E4 /* ColorPickerView.swift in Sources */ = {isa = PBXBuildFile; fileRef = 654AE16922E8B93100C8C0E4 /* ColorPickerView.swift */; };
 		654AE16C22E8B93D00C8C0E4 /* StrokeSelectorController.swift in Sources */ = {isa = PBXBuildFile; fileRef = 654AE16B22E8B93D00C8C0E4 /* StrokeSelectorController.swift */; };
@@ -118,7 +109,6 @@
 		65F770EA22E12CEA00F82A67 /* CALayer+Color.swift in Sources */ = {isa = PBXBuildFile; fileRef = 65F770E822E12CEA00F82A67 /* CALayer+Color.swift */; };
 		65F770EB22E12CEA00F82A67 /* UIImage+DominantColors.swift in Sources */ = {isa = PBXBuildFile; fileRef = 65F770E922E12CEA00F82A67 /* UIImage+DominantColors.swift */; };
 		65FF951E22E89F0000032989 /* DrawingCanvas.swift in Sources */ = {isa = PBXBuildFile; fileRef = 65FF951D22E89F0000032989 /* DrawingCanvas.swift */; };
->>>>>>> e50fcdb3
 		6723CF1481DBAF4E648E16C010B7B8B7 /* CameraView.swift in Sources */ = {isa = PBXBuildFile; fileRef = C0127E5AE83087823F333B82E383F477 /* CameraView.swift */; };
 		67E0ED9109E6A2354B4D4B70221592D1 /* GroupFilter.swift in Sources */ = {isa = PBXBuildFile; fileRef = A6A93D9B73AD9FD8B7FD824C4B454572 /* GroupFilter.swift */; };
 		694F8E1D6E1F0894C9C50A7CE915A73E /* ChromaFilter.swift in Sources */ = {isa = PBXBuildFile; fileRef = C50917C19D23F026A306C0E3AD4D2D70 /* ChromaFilter.swift */; };
@@ -452,21 +442,11 @@
 		633E92BC1C8B31AFF0BAEA6A8F6F9068 /* CVPixelBuffer+sampleBuffer.swift */ = {isa = PBXFileReference; includeInIndex = 1; lastKnownFileType = sourcecode.swift; path = "CVPixelBuffer+sampleBuffer.swift"; sourceTree = "<group>"; };
 		635B8EF611C5053183706BE4A6AD5DD0 /* GLKit.framework */ = {isa = PBXFileReference; lastKnownFileType = wrapper.framework; name = GLKit.framework; path = Platforms/iPhoneOS.platform/Developer/SDKs/iPhoneOS12.2.sdk/System/Library/Frameworks/GLKit.framework; sourceTree = DEVELOPER_DIR; };
 		64BFA0D991BE6DCD00B92D1AEABAA367 /* CameraInputOutput.swift */ = {isa = PBXFileReference; includeInIndex = 1; lastKnownFileType = sourcecode.swift; path = CameraInputOutput.swift; sourceTree = "<group>"; };
-<<<<<<< HEAD
-		6561065D22E141140044182D /* CircularImageView.swift */ = {isa = PBXFileReference; fileEncoding = 4; lastKnownFileType = sourcecode.swift; path = CircularImageView.swift; sourceTree = "<group>"; };
-		6561065E22E141140044182D /* DrawingView.swift */ = {isa = PBXFileReference; fileEncoding = 4; lastKnownFileType = sourcecode.swift; path = DrawingView.swift; sourceTree = "<group>"; };
-		6561065F22E141140044182D /* DrawingController.swift */ = {isa = PBXFileReference; fileEncoding = 4; lastKnownFileType = sourcecode.swift; path = DrawingController.swift; sourceTree = "<group>"; };
-		6561066122E141140044182D /* ColorCollectionController.swift */ = {isa = PBXFileReference; fileEncoding = 4; lastKnownFileType = sourcecode.swift; path = ColorCollectionController.swift; sourceTree = "<group>"; };
-		6561066222E141140044182D /* ColorCollectionView.swift */ = {isa = PBXFileReference; fileEncoding = 4; lastKnownFileType = sourcecode.swift; path = ColorCollectionView.swift; sourceTree = "<group>"; };
-		6561066322E141140044182D /* ColorCollectionCell.swift */ = {isa = PBXFileReference; fileEncoding = 4; lastKnownFileType = sourcecode.swift; path = ColorCollectionCell.swift; sourceTree = "<group>"; };
-		6561066A22E141220044182D /* UIImage+DominantColors.swift */ = {isa = PBXFileReference; fileEncoding = 4; lastKnownFileType = sourcecode.swift; path = "UIImage+DominantColors.swift"; sourceTree = "<group>"; };
-		6561066B22E141220044182D /* CALayer+Color.swift */ = {isa = PBXFileReference; fileEncoding = 4; lastKnownFileType = sourcecode.swift; path = "CALayer+Color.swift"; sourceTree = "<group>"; };
-		6561066F22E141420044182D /* ColorThief.swift */ = {isa = PBXFileReference; fileEncoding = 4; lastKnownFileType = sourcecode.swift; path = ColorThief.swift; sourceTree = "<group>"; };
-		6561067022E141420044182D /* MMCQ.swift */ = {isa = PBXFileReference; fileEncoding = 4; lastKnownFileType = sourcecode.swift; path = MMCQ.swift; sourceTree = "<group>"; };
-		6561067222E141420044182D /* HorizontalCollectionLayout.swift */ = {isa = PBXFileReference; fileEncoding = 4; lastKnownFileType = sourcecode.swift; path = HorizontalCollectionLayout.swift; sourceTree = "<group>"; };
-		6561067322E141420044182D /* HorizontalCollectionView.swift */ = {isa = PBXFileReference; fileEncoding = 4; lastKnownFileType = sourcecode.swift; path = HorizontalCollectionView.swift; sourceTree = "<group>"; };
-		65E0D4BFD967A8573CA678FD7CAC3771 /* VideoOutputHandler.swift */ = {isa = PBXFileReference; includeInIndex = 1; lastKnownFileType = sourcecode.swift; path = VideoOutputHandler.swift; sourceTree = "<group>"; };
-=======
+		653B044022E911BC005AAFCA /* ColorCollectionController.swift */ = {isa = PBXFileReference; fileEncoding = 4; lastKnownFileType = sourcecode.swift; path = ColorCollectionController.swift; sourceTree = "<group>"; };
+		653B044122E911BC005AAFCA /* ColorCollectionView.swift */ = {isa = PBXFileReference; fileEncoding = 4; lastKnownFileType = sourcecode.swift; path = ColorCollectionView.swift; sourceTree = "<group>"; };
+		653B044222E911BC005AAFCA /* ColorCollectionCell.swift */ = {isa = PBXFileReference; fileEncoding = 4; lastKnownFileType = sourcecode.swift; path = ColorCollectionCell.swift; sourceTree = "<group>"; };
+		653B044E22E91428005AAFCA /* HorizontalCollectionLayout.swift */ = {isa = PBXFileReference; fileEncoding = 4; lastKnownFileType = sourcecode.swift; path = HorizontalCollectionLayout.swift; sourceTree = "<group>"; };
+		653B044F22E91428005AAFCA /* HorizontalCollectionView.swift */ = {isa = PBXFileReference; fileEncoding = 4; lastKnownFileType = sourcecode.swift; path = HorizontalCollectionView.swift; sourceTree = "<group>"; };
 		654AE16722E8B92800C8C0E4 /* ColorPickerController.swift */ = {isa = PBXFileReference; lastKnownFileType = sourcecode.swift; path = ColorPickerController.swift; sourceTree = "<group>"; };
 		654AE16922E8B93100C8C0E4 /* ColorPickerView.swift */ = {isa = PBXFileReference; lastKnownFileType = sourcecode.swift; path = ColorPickerView.swift; sourceTree = "<group>"; };
 		654AE16B22E8B93D00C8C0E4 /* StrokeSelectorController.swift */ = {isa = PBXFileReference; lastKnownFileType = sourcecode.swift; path = StrokeSelectorController.swift; sourceTree = "<group>"; };
@@ -482,7 +462,6 @@
 		65F770E822E12CEA00F82A67 /* CALayer+Color.swift */ = {isa = PBXFileReference; fileEncoding = 4; lastKnownFileType = sourcecode.swift; path = "CALayer+Color.swift"; sourceTree = "<group>"; };
 		65F770E922E12CEA00F82A67 /* UIImage+DominantColors.swift */ = {isa = PBXFileReference; fileEncoding = 4; lastKnownFileType = sourcecode.swift; path = "UIImage+DominantColors.swift"; sourceTree = "<group>"; };
 		65FF951D22E89F0000032989 /* DrawingCanvas.swift */ = {isa = PBXFileReference; lastKnownFileType = sourcecode.swift; path = DrawingCanvas.swift; sourceTree = "<group>"; };
->>>>>>> e50fcdb3
 		677A29D8AA4BC1FF6D7DF73E6C6C98EB /* ModeSelectorAndShootView.swift */ = {isa = PBXFileReference; includeInIndex = 1; lastKnownFileType = sourcecode.swift; path = ModeSelectorAndShootView.swift; sourceTree = "<group>"; };
 		69FA3B418327FD6E83864893C8286299 /* NSLayoutConstraint+Utils.swift */ = {isa = PBXFileReference; includeInIndex = 1; lastKnownFileType = sourcecode.swift; name = "NSLayoutConstraint+Utils.swift"; path = "Source/NSLayoutConstraint+Utils.swift"; sourceTree = "<group>"; };
 		6DFBDD64AC2DA38FE11C8F74D81CF748 /* FilterProtocol.swift */ = {isa = PBXFileReference; includeInIndex = 1; lastKnownFileType = sourcecode.swift; path = FilterProtocol.swift; sourceTree = "<group>"; };
@@ -696,8 +675,8 @@
 		0061B8C13E45E3D522AF1F6F88342BF1 /* Utility */ = {
 			isa = PBXGroup;
 			children = (
-				6561066E22E141420044182D /* ColorThief */,
-				6561067122E141420044182D /* HorizontalCollectionView */,
+				65F770DC22E12C9F00F82A67 /* ColorThief */,
+				653B044D22E91428005AAFCA /* HorizontalCollectionView */,
 				C923674B681725AD431A5D404E25BE1B /* ConicalGradientLayer.swift */,
 				08E541E516B391AF9A683B1C6EBB9E28 /* Device.swift */,
 				A4702A13F36192B4145F62C06E5EAB07 /* IgnoreTouchesCollectionView.swift */,
@@ -718,7 +697,7 @@
 				1BD3FF93C8BD07A93D26A87413692DB4 /* Array+Move.swift */,
 				F45215C97FCD7ABCB5B1EC2243B5920E /* Array+Object.swift */,
 				122BCF4854DE6F45EC662465306307B5 /* AVURLAsset+Thumbnail.swift */,
-				6561066B22E141220044182D /* CALayer+Color.swift */,
+				65F770E822E12CEA00F82A67 /* CALayer+Color.swift */,
 				20F852FD8311137FBE59C4B7C3B270F4 /* CGRect+Center.swift */,
 				BAE72EC284F98FCC7063466F46F007C3 /* ClosedRange+Clamp.swift */,
 				13EE894E7DF8D7E0C00D267ADDBB6F37 /* IndexPath+Order.swift */,
@@ -728,7 +707,7 @@
 				62322F5CE84BFD48B12B8FB1DBA96C1D /* UIColor+Lerp.swift */,
 				725BD9A66C4D87E5FF51939FD269D866 /* UIFont+Utils.swift */,
 				C0F38E34CACC7D8E4C5255788B8F0E80 /* UIImage+Camera.swift */,
-				6561066A22E141220044182D /* UIImage+DominantColors.swift */,
+				65F770E922E12CEA00F82A67 /* UIImage+DominantColors.swift */,
 				C18D964D135FE90C453C3ECE73BF2A51 /* UIImage+FlipLeftMirrored.swift */,
 				CED5BD3F92E266C6DB90FE28A9172A54 /* UIView+Layout.swift */,
 				3C243CC7E93A8DF9FD667EC2F61EC0C0 /* UIViewController+Load.swift */,
@@ -952,9 +931,25 @@
 			name = "Targets Support Files";
 			sourceTree = "<group>";
 		};
-<<<<<<< HEAD
-		6561065C22E141140044182D /* Drawing */ = {
-=======
+		653B043F22E911BC005AAFCA /* ColorCollection */ = {
+			isa = PBXGroup;
+			children = (
+				653B044022E911BC005AAFCA /* ColorCollectionController.swift */,
+				653B044122E911BC005AAFCA /* ColorCollectionView.swift */,
+				653B044222E911BC005AAFCA /* ColorCollectionCell.swift */,
+			);
+			path = ColorCollection;
+			sourceTree = "<group>";
+		};
+		653B044D22E91428005AAFCA /* HorizontalCollectionView */ = {
+			isa = PBXGroup;
+			children = (
+				653B044E22E91428005AAFCA /* HorizontalCollectionLayout.swift */,
+				653B044F22E91428005AAFCA /* HorizontalCollectionView.swift */,
+			);
+			path = HorizontalCollectionView;
+			sourceTree = "<group>";
+		};
 		654AE15822E8B78000C8C0E4 /* StrokeSelector */ = {
 			isa = PBXGroup;
 			children = (
@@ -983,43 +978,18 @@
 			sourceTree = "<group>";
 		};
 		65F770DC22E12C9F00F82A67 /* ColorThief */ = {
->>>>>>> e50fcdb3
-			isa = PBXGroup;
-			children = (
-				6561066022E141140044182D /* ColorCollection */,
-				6561065D22E141140044182D /* CircularImageView.swift */,
-				6561065E22E141140044182D /* DrawingView.swift */,
-				6561065F22E141140044182D /* DrawingController.swift */,
-			);
-			path = Drawing;
-			sourceTree = "<group>";
-		};
-		6561066022E141140044182D /* ColorCollection */ = {
-			isa = PBXGroup;
-			children = (
-				6561066122E141140044182D /* ColorCollectionController.swift */,
-				6561066222E141140044182D /* ColorCollectionView.swift */,
-				6561066322E141140044182D /* ColorCollectionCell.swift */,
-			);
-			path = ColorCollection;
-			sourceTree = "<group>";
-		};
-		6561066E22E141420044182D /* ColorThief */ = {
-			isa = PBXGroup;
-			children = (
-				6561066F22E141420044182D /* ColorThief.swift */,
-				6561067022E141420044182D /* MMCQ.swift */,
+			isa = PBXGroup;
+			children = (
+				65F770DD22E12C9F00F82A67 /* ColorThief.swift */,
+				65F770DE22E12C9F00F82A67 /* MMCQ.swift */,
 			);
 			path = ColorThief;
 			sourceTree = "<group>";
 		};
-		6561067122E141420044182D /* HorizontalCollectionView */ = {
-			isa = PBXGroup;
-			children = (
-<<<<<<< HEAD
-				6561067222E141420044182D /* HorizontalCollectionLayout.swift */,
-				6561067322E141420044182D /* HorizontalCollectionView.swift */,
-=======
+		65F770E122E12CB800F82A67 /* Drawing */ = {
+			isa = PBXGroup;
+			children = (
+				653B043F22E911BC005AAFCA /* ColorCollection */,
 				654AE15A22E8B78000C8C0E4 /* ColorPicker */,
 				654AE15822E8B78000C8C0E4 /* StrokeSelector */,
 				654AE15922E8B78000C8C0E4 /* TextureSelector */,
@@ -1027,9 +997,8 @@
 				65FF951D22E89F0000032989 /* DrawingCanvas.swift */,
 				65F770E322E12CB800F82A67 /* DrawingView.swift */,
 				65F770E422E12CB800F82A67 /* DrawingController.swift */,
->>>>>>> e50fcdb3
-			);
-			path = HorizontalCollectionView;
+			);
+			path = Drawing;
 			sourceTree = "<group>";
 		};
 		67C00B65B8E05825D2EE5F579D8857A5 /* KanvasCamera */ = {
@@ -1232,7 +1201,7 @@
 		A608505D12C8996BC2D1C534B15EA4EA /* Editor */ = {
 			isa = PBXGroup;
 			children = (
-				6561065C22E141140044182D /* Drawing */,
+				65F770E122E12CB800F82A67 /* Drawing */,
 				8B62282E002388F0B992299986CF44B4 /* Filters */,
 				1060CB7C2FA4B3131B3B168F759B5032 /* EditionMenuCollectionCell.swift */,
 				92738A99714CCE0BE4C20EF4160D348C /* EditionMenuCollectionController.swift */,
@@ -1816,6 +1785,7 @@
 			buildActionMask = 2147483647;
 			files = (
 				8C3FEFAB59FB2B98EDF8427074273DDF /* Array+Move.swift in Sources */,
+				653B044322E911BC005AAFCA /* ColorCollectionController.swift in Sources */,
 				7C6E2C38E624FB6452D35A5C3C96A544 /* Array+Object.swift in Sources */,
 				6100371EEEA6A73757EFC6A025D351BC /* AVURLAsset+Thumbnail.swift in Sources */,
 				3B11EF2FB902FA0EE4BAB79A8BE72BF0 /* CameraController.swift in Sources */,
@@ -1833,6 +1803,7 @@
 				C9BC2DB464E95F4A5D784C9CF058A375 /* CameraSettings.swift in Sources */,
 				6723CF1481DBAF4E648E16C010B7B8B7 /* CameraView.swift in Sources */,
 				0A3C69F8E49540FE466B3BE2FD27654D /* CameraZoomHandler.swift in Sources */,
+				65F770E722E12CB800F82A67 /* DrawingController.swift in Sources */,
 				293878657356C579C86969EF52997145 /* CGRect+Center.swift in Sources */,
 				694F8E1D6E1F0894C9C50A7CE915A73E /* ChromaFilter.swift in Sources */,
 				E8A10FF94D2CD641E47D866F9061D411 /* ClosedRange+Clamp.swift in Sources */,
@@ -1841,6 +1812,7 @@
 				92647D458317A0AA3E2E2B1A4D950536 /* CVPixelBuffer+sampleBuffer.swift in Sources */,
 				508A309DB3236E48FE97AC6958DD6A9A /* Device.swift in Sources */,
 				0D4A93B986DE50F066C79B4611C837CF /* EditionMenuCollectionCell.swift in Sources */,
+				65F770DF22E12C9F00F82A67 /* ColorThief.swift in Sources */,
 				21D2CAEFE2FF0DFAB1FDDFACA705810F /* EditionMenuCollectionController.swift in Sources */,
 				F6D7391FBC87E3E93565DF17EF1ECF5F /* EditionMenuCollectionView.swift in Sources */,
 				F22227355AB73FCA526FA928DEC259C0 /* EditionOption.swift in Sources */,
@@ -1850,8 +1822,9 @@
 				0D39C910D66F564977D758793CE467A5 /* EditorViewController.swift in Sources */,
 				767A5A739FB0E9A18CD7F0961C5B1AB6 /* EMInterferenceFilter.swift in Sources */,
 				3301EE69604BDBE4C830903716E10C10 /* ExtendedButton.swift in Sources */,
+				653B044422E911BC005AAFCA /* ColorCollectionView.swift in Sources */,
+				653B044522E911BC005AAFCA /* ColorCollectionCell.swift in Sources */,
 				98F7167AE9339CD818BE1512E1DD1106 /* ExtendedStackView.swift in Sources */,
-				6561067722E141420044182D /* HorizontalCollectionView.swift in Sources */,
 				1186BCFD32017C2D700CA131D3597891 /* FilmFilter.swift in Sources */,
 				7BAB26D209320201742EFD956B763DFB /* Filter.swift in Sources */,
 				103513AFB1E16F5282AF1FD688432DF6 /* FilterCollectionCell.swift in Sources */,
@@ -1860,7 +1833,6 @@
 				FC6A4054C3B4DCC27D6136EC94DC874B /* FilteredInputViewController.swift in Sources */,
 				65FF951E22E89F0000032989 /* DrawingCanvas.swift in Sources */,
 				A41930F349D6646D1B0A594D841818FD /* FilterFactory.swift in Sources */,
-				6561066D22E141220044182D /* CALayer+Color.swift in Sources */,
 				441CE9AF09CA6B3BC71049D7CA302CF2 /* FilterItem.swift in Sources */,
 				097FC397187A78F545972995E1B28114 /* FilterProtocol.swift in Sources */,
 				E2836C7C6166E89E94926E0A0B09E099 /* FilterSettingsController.swift in Sources */,
@@ -1873,11 +1845,8 @@
 				39C454DD43713EFC5AE1B97655F8E0A6 /* GLPlayer.swift in Sources */,
 				7A43CA1398ABA5477560582D739ED064 /* GLRenderer.swift in Sources */,
 				4C554B74514EE9B0AD3378A166CC56D7 /* GLVideoCompositor.swift in Sources */,
-<<<<<<< HEAD
-=======
 				654AE16A22E8B93100C8C0E4 /* ColorPickerView.swift in Sources */,
 				65F770EA22E12CEA00F82A67 /* CALayer+Color.swift in Sources */,
->>>>>>> e50fcdb3
 				E13097DA0E2F108B7B62FD31C9416326 /* GrayscaleFilter.swift in Sources */,
 				67E0ED9109E6A2354B4D4B70221592D1 /* GroupFilter.swift in Sources */,
 				2ACA7C51193145812E08156A5962055C /* IgnoreTouchesCollectionView.swift in Sources */,
@@ -1890,7 +1859,6 @@
 				4E7A0CA18F00D3B2D84B0A45B3CDE8C0 /* KanvasCameraColors.swift in Sources */,
 				654AE17022E8B95500C8C0E4 /* TextureSelectorController.swift in Sources */,
 				DC0DB2C24FA194DDEA2B91F5152B55FD /* KanvasCameraImages.swift in Sources */,
-				6561066622E141140044182D /* DrawingController.swift in Sources */,
 				C622891C37F635659AB3A19E98B6F923 /* KanvasCameraStrings.swift in Sources */,
 				E6AD55BFCE858BA7CC24D9AA56244C45 /* KanvasCameraTimes.swift in Sources */,
 				2BB5203B849A7584EF50DDCA6F26D005 /* KanvasUIImagePickerViewController.swift in Sources */,
@@ -1905,36 +1873,32 @@
 				8C4E2AA5945529EC526978C9B58EB0E9 /* MediaClipsEditorView.swift in Sources */,
 				A8AA5EF13AB9AC1629CD9F16478461B0 /* MediaClipsEditorViewController.swift in Sources */,
 				8BAF22BF84058D1F8D6007B339ADC608 /* MediaInfo.swift in Sources */,
-				6561067522E141420044182D /* MMCQ.swift in Sources */,
-				6561067422E141420044182D /* ColorThief.swift in Sources */,
 				CE7F4EDF70F9434808D61BCFAAB6485F /* MediaMetadata.swift in Sources */,
 				654AE16C22E8B93D00C8C0E4 /* StrokeSelectorController.swift in Sources */,
 				654AE16822E8B92800C8C0E4 /* ColorPickerController.swift in Sources */,
 				B183CE8A84003383C722767F7B3E9FFB /* MediaPickerButtonView.swift in Sources */,
 				1AEC8F97B6F18E500B1D0F4415DEEDF7 /* MirrorFourFilter.swift in Sources */,
 				2DCF8BA571FEC56DA60300F537FC290F /* MirrorTwoFilter.swift in Sources */,
+				65F770E522E12CB800F82A67 /* CircularImageView.swift in Sources */,
+				65F770E622E12CB800F82A67 /* DrawingView.swift in Sources */,
 				0C55F3406561BDA1697A0FE327D2F01E /* ModeButtonView.swift in Sources */,
 				8E2BD91DD40DF983CCC375DD2D0DD2DC /* ModeSelectorAndShootController.swift in Sources */,
 				F76C2EFCE9315B43ECB85593BAD17B5C /* ModeSelectorAndShootView.swift in Sources */,
 				F0E79170E607215266FCD480A5CA9B1E /* NSURL+Media.swift in Sources */,
+				653B045022E91428005AAFCA /* HorizontalCollectionLayout.swift in Sources */,
 				C34B981263C5FB4F656001B66DFC4D32 /* NumTypes+Conversion.swift in Sources */,
 				A63E1C318B87377B81099150F2D7FA54 /* OptionsController.swift in Sources */,
-				6561067622E141420044182D /* HorizontalCollectionLayout.swift in Sources */,
 				105164B25EEEBFD9860CC7F30FBAED82 /* OptionsStackView.swift in Sources */,
 				B1D4B66ACC9FA78D2D7F84AC7CB9EC66 /* OptionView.swift in Sources */,
 				D5D61DBBAF2B6703EABD1AE85A3E608D /* PhotoOutputHandler.swift in Sources */,
 				1947A1959669A1547CD2EA7A3A08A262 /* PlasmaFilter.swift in Sources */,
+				65F770EB22E12CEA00F82A67 /* UIImage+DominantColors.swift in Sources */,
 				6FCD1D09C5A5EAF95D3FA3413FE43554 /* Queue.swift in Sources */,
 				9CE8A1AF274BDA6B8B31E699D1A7BF46 /* RaveFilter.swift in Sources */,
 				D9A2647647642A63CA3F41ADE3906D1B /* RGBA.swift in Sources */,
-				6561066922E141140044182D /* ColorCollectionCell.swift in Sources */,
-				6561066C22E141220044182D /* UIImage+DominantColors.swift in Sources */,
 				78E8D461237CE13C05C3AC0F614F4C53 /* RGBFilter.swift in Sources */,
-<<<<<<< HEAD
-				6561066522E141140044182D /* DrawingView.swift in Sources */,
-=======
 				654AE17222E8B96100C8C0E4 /* TextureSelectorView.swift in Sources */,
->>>>>>> e50fcdb3
+				653B045122E91428005AAFCA /* HorizontalCollectionView.swift in Sources */,
 				E892A55D9F2AD9EEFE1F05A8F5FCE0D0 /* ScrollHandler.swift in Sources */,
 				283911AC5FCFF570AC0EC283272656EB /* Shader.swift in Sources */,
 				0934B0BA764B0D364586C588631D3F34 /* ShaderUtilities.swift in Sources */,
@@ -1946,22 +1910,16 @@
 				B2FBD33FC20004247A3658DDC88E24DA /* UIColor+Lerp.swift in Sources */,
 				11C6EB6864DD422C8C28D3C55D2AFA06 /* UIFont+Utils.swift in Sources */,
 				2B5D805D23C26CF8247512D03B5AF9E2 /* UIImage+Camera.swift in Sources */,
-				6561066722E141140044182D /* ColorCollectionController.swift in Sources */,
-				6561066822E141140044182D /* ColorCollectionView.swift in Sources */,
 				1AC4DA5F3D3276A4AA3D3E8462FEEFDC /* UIImage+FlipLeftMirrored.swift in Sources */,
 				C770DB4E99B5E4E226EE7488C9F85A8C /* UIImage+PixelBuffer.swift in Sources */,
 				76EA4EA009AC74BEA467F40BDB6D60C2 /* UIUpdate.swift in Sources */,
 				2B579498FE5E878EB0689A745999B5E8 /* UIView+Layout.swift in Sources */,
 				18CE16EE720A5253B99F34127BF5E240 /* UIViewController+Load.swift in Sources */,
 				971B5747D39063A6D7EC07F5953CD168 /* VideoOutputHandler.swift in Sources */,
-				6561066422E141140044182D /* CircularImageView.swift in Sources */,
 				ABB4144A4F162CA5CD547E458DEFB333 /* WaveFilter.swift in Sources */,
 				97A5B723517083ED65D7A7B77418592B /* WavePoolFilter.swift in Sources */,
-<<<<<<< HEAD
-=======
 				654AE16E22E8B94900C8C0E4 /* StrokeSelectorView.swift in Sources */,
 				65F770E022E12C9F00F82A67 /* MMCQ.swift in Sources */,
->>>>>>> e50fcdb3
 			);
 			runOnlyForDeploymentPostprocessing = 0;
 		};
