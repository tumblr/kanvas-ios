--- conflicted
+++ resolved
@@ -7,275 +7,146 @@
 	objects = {
 
 /* Begin PBXBuildFile section */
-<<<<<<< HEAD
-		005BB12A6B439BEEC93BB3F918B4AC79 /* Foundation.framework in Frameworks */ = {isa = PBXBuildFile; fileRef = 5993BD54547A171F82495C36A475B92C /* Foundation.framework */; };
-		04C51D4E8B0554FD05729679B03C011B /* ToonFilter.swift in Sources */ = {isa = PBXBuildFile; fileRef = AB71802404C20D2A9910A15D1FC55DB8 /* ToonFilter.swift */; };
-		059F091593EA9D61B3DEB00B5529C0FB /* UIKit.framework in Frameworks */ = {isa = PBXBuildFile; fileRef = 2E7FF5FF1C5A1C45AB8A978EEB128B37 /* UIKit.framework */; };
-		06604CBD8473A5F30CCF9814F0D1D14D /* ChromaFilter.swift in Sources */ = {isa = PBXBuildFile; fileRef = DE38B8B4677A14B15599DB7BA2849A7F /* ChromaFilter.swift */; };
-		06AB0BB7B4846BD68CCF1DC1068102EC /* MediaClipsCollectionCell.swift in Sources */ = {isa = PBXBuildFile; fileRef = DB4DA78B1917371750DBC42817D18213 /* MediaClipsCollectionCell.swift */; };
-		07B4CEECC4E28FB730E0EA00E2147C98 /* CameraPreviewView.swift in Sources */ = {isa = PBXBuildFile; fileRef = FF41164EA252D74BBEAD2C86051AF324 /* CameraPreviewView.swift */; };
-		0C055781BE3AFB4686A0AC4DE2BCFDF7 /* UIFont+PostFonts.m in Sources */ = {isa = PBXBuildFile; fileRef = FE1D7176433888B7448500B7D74CE988 /* UIFont+PostFonts.m */; };
-		0DA8B34A7DCB58F5D4BBDE322A5849E8 /* EMInterferenceFilter.swift in Sources */ = {isa = PBXBuildFile; fileRef = 3F4E65F362C9A69265ED84B479A6BFCC /* EMInterferenceFilter.swift */; };
-		0E00CE635DF7CFFEB8A24EE8D2B1C3BB /* RaveFilter.swift in Sources */ = {isa = PBXBuildFile; fileRef = 5087B43264213C42A98A28AC6C35F0C1 /* RaveFilter.swift */; };
-		1173F1668698CD10C292978923AC5F7B /* FilterFactory.swift in Sources */ = {isa = PBXBuildFile; fileRef = 133E792ED604893317FD0A9E6DA3F8F5 /* FilterFactory.swift */; };
-		125813DD3C64C78ECDBF52A4941B4831 /* ModeSelectorAndShootController.swift in Sources */ = {isa = PBXBuildFile; fileRef = F10BC59012B1F45552C518EED6FE7FC0 /* ModeSelectorAndShootController.swift */; };
-		147737470A1C136C5265041B2FD54EFE /* NumTypes+Conversion.swift in Sources */ = {isa = PBXBuildFile; fileRef = EE00ECCA4BE7033CDD37B5808DAEF404 /* NumTypes+Conversion.swift */; };
+		062E23559845DD2C5BE40A19C2E164A7 /* ImagePoolFilter.swift in Sources */ = {isa = PBXBuildFile; fileRef = 940E6811DF6A4C621B3FA278F32368A0 /* ImagePoolFilter.swift */; };
+		073F10636692AC30B5CB14C331715259 /* CVPixelBuffer+copy.swift in Sources */ = {isa = PBXBuildFile; fileRef = 90F0F9F3831C20478D438CC72834190D /* CVPixelBuffer+copy.swift */; };
+		09A39787AC78D1C80998ED0EC6A81D1E /* CameraOption.swift in Sources */ = {isa = PBXBuildFile; fileRef = EA7A58259C6AF030AA28C8B988C29577 /* CameraOption.swift */; };
+		09B526234CC34156FE71F1B02E0AFF8A /* KanvasCamera-umbrella.h in Headers */ = {isa = PBXBuildFile; fileRef = B9A62BB8F40E6EF68B2F8B0E244B8B92 /* KanvasCamera-umbrella.h */; settings = {ATTRIBUTES = (Public, ); }; };
+		0B0E55F02316BB7C5F84C4AEB7B5A799 /* GifVideoOutputHandler.swift in Sources */ = {isa = PBXBuildFile; fileRef = 7481CF812EC7F15A36C825714BFA969D /* GifVideoOutputHandler.swift */; };
+		0D01ED5098884B6D90B95830BC554BE7 /* ModalPresentationController.swift in Sources */ = {isa = PBXBuildFile; fileRef = 458BBBF1A6FB24D05F31AA70CF474B1D /* ModalPresentationController.swift */; };
+		0E11F45EF481A52C257798EBA39ABB57 /* ModeButtonView.swift in Sources */ = {isa = PBXBuildFile; fileRef = 00CF69CE85392DFEE927C0E9A3DA8804 /* ModeButtonView.swift */; };
+		0E9BB6B6C2D25010B0EE733CB10A85DC /* KanvasCameraStrings.swift in Sources */ = {isa = PBXBuildFile; fileRef = C0854568EBABA28CB3F07FD12AFBBFEF /* KanvasCameraStrings.swift */; };
+		0E9EE3C73E3D4D0BB997E113836669B4 /* TumblrTheme.framework in Frameworks */ = {isa = PBXBuildFile; fileRef = 9354499206410F84A9B8A189D39476E2 /* TumblrTheme.framework */; };
+		0EEF6A79DE3C158F0CE58F36F96D4348 /* CameraPreviewViewController.swift in Sources */ = {isa = PBXBuildFile; fileRef = 4803B61E4DA9A9C76CEEE730395E0452 /* CameraPreviewViewController.swift */; };
+		0FA4E2BF3613A2B04BCAFE0BB387F98C /* ModalView.swift in Sources */ = {isa = PBXBuildFile; fileRef = 80BAB2D2349B87AA19EFFD3CE238FB86 /* ModalView.swift */; };
+		118821848DC46EE8458CFFA51B35B769 /* UIColor+Util.swift in Sources */ = {isa = PBXBuildFile; fileRef = 60969AEE1CB2D639175BAB2BFE1E1B4E /* UIColor+Util.swift */; };
+		13F1D25387FF15017F43BD18E2903FF5 /* WaveFilter.swift in Sources */ = {isa = PBXBuildFile; fileRef = 2E58FF926B7744FEAC8B5D5B771669F3 /* WaveFilter.swift */; };
+		15A2778EECE19EFC3989FECD968599EA /* VideoOutputHandler.swift in Sources */ = {isa = PBXBuildFile; fileRef = 4922E1247A7A17CBF0DEE95BB40EBF08 /* VideoOutputHandler.swift */; };
+		167992853213197457F0DF2C4ACB065E /* ShootButtonView.swift in Sources */ = {isa = PBXBuildFile; fileRef = AFC6A91766D68E1147E47B5FAFFB9452 /* ShootButtonView.swift */; };
 		16B6CB23794D995D807EA10E7CEF065E /* UIImage+Diff.h in Headers */ = {isa = PBXBuildFile; fileRef = A4209C2D7929DC95F0AD404009CF3FE6 /* UIImage+Diff.h */; settings = {ATTRIBUTES = (Private, ); }; };
-		1ADC24A97FBBE8A0C31743BD4A9F725F /* OpenGLES.framework in Frameworks */ = {isa = PBXBuildFile; fileRef = 5B37C3EE626982E2B8459F8E7BB7C20C /* OpenGLES.framework */; };
-		1D252BAFBA32C87A3127360BFBC3EA82 /* IgnoreTouchesCollectionView.swift in Sources */ = {isa = PBXBuildFile; fileRef = DCA0854A701D76C2B62C08B4DA5403F8 /* IgnoreTouchesCollectionView.swift */; };
-		1DF4C477F5E12D919836DDC6DF5D4F7C /* KanvasCameraAnalyticsProvider.swift in Sources */ = {isa = PBXBuildFile; fileRef = C2D7A4E282FB58E695C2223848DEFAB8 /* KanvasCameraAnalyticsProvider.swift */; };
-		203C4DC8C93221727AEC123479269B2B /* Queue.swift in Sources */ = {isa = PBXBuildFile; fileRef = 1BC658F85DC0E52FFF466EB519D0689D /* Queue.swift */; };
-		22442DECEFA86E02479C7597585EC102 /* WavePoolFilter.swift in Sources */ = {isa = PBXBuildFile; fileRef = EBAA10FAD7629371ED734FF6AFC95CBF /* WavePoolFilter.swift */; };
+		1A187BBD83A6A562D97108EF3DFAC616 /* MediaClipsEditorViewController.swift in Sources */ = {isa = PBXBuildFile; fileRef = A2942206078C6D0139A40FE0A0A3F44C /* MediaClipsEditorViewController.swift */; };
+		1B1BE9ED2F855CCBA28566DC1EF83E44 /* silence.aac in Resources */ = {isa = PBXBuildFile; fileRef = CF9059ECA2AFD294C2DD6CF354D37007 /* silence.aac */; };
 		24DEF3AF3296F229268D80B50E433240 /* UIImage+Snapshot.m in Sources */ = {isa = PBXBuildFile; fileRef = FE05DAD5186CEC183AAD0BC4D2F6297C /* UIImage+Snapshot.m */; };
-		2607AD298BA6362081671E73BBDE4943 /* Device.swift in Sources */ = {isa = PBXBuildFile; fileRef = CF590B1DB8583ABC7405B600992B7DEA /* Device.swift */; };
-=======
-		03C3BBC5D37F96CF7EDB6650717D76F4 /* CameraView.swift in Sources */ = {isa = PBXBuildFile; fileRef = 4A203D5A0F407B92829BE2DFDD8B6493 /* CameraView.swift */; };
-		057F2CC534F7BA942E89349800FB91D8 /* CameraOption.swift in Sources */ = {isa = PBXBuildFile; fileRef = C5055E140B1BBB19DAD46F8E0E400182 /* CameraOption.swift */; };
-		05B9414D6B9574ECBEFEE13FAF76E98D /* ModalView.swift in Sources */ = {isa = PBXBuildFile; fileRef = 13944E0C87CB2C001C8BE64508FE745E /* ModalView.swift */; };
-		06D8746535D8F456996B5F0F848C9BE0 /* CameraController.swift in Sources */ = {isa = PBXBuildFile; fileRef = 076150A715A8D13F4AE62E26539D104D /* CameraController.swift */; };
-		071CF94FD6A0EC69DF0F19A89A795C64 /* UIUpdate.swift in Sources */ = {isa = PBXBuildFile; fileRef = CC0E9220166421C56EDAD570D82BA9FF /* UIUpdate.swift */; };
-		09D17797AE066D652B42105D09E13EE5 /* UIKit.framework in Frameworks */ = {isa = PBXBuildFile; fileRef = 2E7FF5FF1C5A1C45AB8A978EEB128B37 /* UIKit.framework */; };
-		0A8A37FD478661132D7B0979023539ED /* GLError.swift in Sources */ = {isa = PBXBuildFile; fileRef = BA5CE7313DFE79841C515B14B54D8111 /* GLError.swift */; };
-		0A945FE15B17716845A14CE4D36D39F6 /* CameraSettings.swift in Sources */ = {isa = PBXBuildFile; fileRef = 4614391F70BD1DDF7C39C80AAC750AA0 /* CameraSettings.swift */; };
-		0C43E29CB035A57278B337D45A8B3D0A /* CVPixelBuffer+copy.swift in Sources */ = {isa = PBXBuildFile; fileRef = 7E9ECA7A567E57938C1949015F3DE5A1 /* CVPixelBuffer+copy.swift */; };
-		0C9064382BF5A44A85C70BE8667E7FAB /* UIFont+Orangina.m in Sources */ = {isa = PBXBuildFile; fileRef = A13598994D2940F0D3A677EE7D74312A /* UIFont+Orangina.m */; };
-		16B6CB23794D995D807EA10E7CEF065E /* UIImage+Diff.h in Headers */ = {isa = PBXBuildFile; fileRef = A4209C2D7929DC95F0AD404009CF3FE6 /* UIImage+Diff.h */; settings = {ATTRIBUTES = (Private, ); }; };
-		16C57857BB3803DF244379F0846CC78B /* GLKit.framework in Frameworks */ = {isa = PBXBuildFile; fileRef = 293B9A99BC4353BEFC3D23EEACF2491F /* GLKit.framework */; };
-		1994F475C6F92F192468A80282924C95 /* TumblrTheme-dummy.m in Sources */ = {isa = PBXBuildFile; fileRef = F881DF63974B85BF2E965AE08BBF9248 /* TumblrTheme-dummy.m */; };
-		1CF0EA2D3B4BF308FDA77FD9D5AC2264 /* CameraPreviewViewController.swift in Sources */ = {isa = PBXBuildFile; fileRef = 0322288C44EC30CA7A90D0D0D09A1E6D /* CameraPreviewViewController.swift */; };
-		24DEF3AF3296F229268D80B50E433240 /* UIImage+Snapshot.m in Sources */ = {isa = PBXBuildFile; fileRef = FE05DAD5186CEC183AAD0BC4D2F6297C /* UIImage+Snapshot.m */; };
->>>>>>> 98389b0d
 		263A0CC69E231F4AC788384FBC792C65 /* Pods-KanvasCameraExampleTests-umbrella.h in Headers */ = {isa = PBXBuildFile; fileRef = 40C111494557E79A2578DE96391B581E /* Pods-KanvasCameraExampleTests-umbrella.h */; settings = {ATTRIBUTES = (Public, ); }; };
-		26ABF4F6C6DB8D9D7CEB01F89EC44A3F /* GLTexture.swift in Sources */ = {isa = PBXBuildFile; fileRef = F67582C173AA0DE28343A7E07CD282A7 /* GLTexture.swift */; };
 		26D3EEFCFCA6DC9A4EB8EAD9703ECD98 /* FBSnapshotTestCase.m in Sources */ = {isa = PBXBuildFile; fileRef = 290D40DB23B0E1E833EB7F996C615341 /* FBSnapshotTestCase.m */; };
 		27C294AFD2251BF21CAFA97EB53DEDE3 /* FBSnapshotTestController.h in Headers */ = {isa = PBXBuildFile; fileRef = 2B0390FC11C3671BEC209EA6F6AE8033 /* FBSnapshotTestController.h */; settings = {ATTRIBUTES = (Public, ); }; };
-<<<<<<< HEAD
-		27CBB9B69431E79C76167D2F28F4A8C4 /* KanvasCamera-dummy.m in Sources */ = {isa = PBXBuildFile; fileRef = 59BE2FC828B6C899FDCCCD0AE63C6574 /* KanvasCamera-dummy.m */; };
-		29487FC2CD23266765075C18A364E408 /* UIFont+ComposeFonts.h in Headers */ = {isa = PBXBuildFile; fileRef = 4AAF0939B988AE1169F51641E4927EBF /* UIFont+ComposeFonts.h */; settings = {ATTRIBUTES = (Public, ); }; };
-		2990889C0E5D3C0C5CCF59142ECB6704 /* UIFont+Orangina.h in Headers */ = {isa = PBXBuildFile; fileRef = EB3344F7547C472B09CA3FBA774F4096 /* UIFont+Orangina.h */; settings = {ATTRIBUTES = (Public, ); }; };
+		29DC57CD9530F56CA326CD6B6AE002C5 /* CameraPreviewView.swift in Sources */ = {isa = PBXBuildFile; fileRef = FF41164EA252D74BBEAD2C86051AF324 /* CameraPreviewView.swift */; };
+		2A2E14B758E89C782B0FA4C40FBDB6FC /* RGBFilter.swift in Sources */ = {isa = PBXBuildFile; fileRef = 5F52DC18D86D2E98ACD809592EC818DC /* RGBFilter.swift */; };
+		2B647E689635B58B1D2C89CD4143F8D8 /* CGRect+Center.swift in Sources */ = {isa = PBXBuildFile; fileRef = 88A095B38A08A781638E74B6D1718AFD /* CGRect+Center.swift */; };
+		2B90664B1758C12724D873CC682B1BD9 /* Shader.swift in Sources */ = {isa = PBXBuildFile; fileRef = C866A1D508FF15D7051D6776B02AA17E /* Shader.swift */; };
 		2C8E41D43E185E62965404EC1F236FA0 /* FBSnapshotTestCase-dummy.m in Sources */ = {isa = PBXBuildFile; fileRef = C3FB5D637CA8F60B2B16F9375DFCA3FE /* FBSnapshotTestCase-dummy.m */; };
-		2CD7ACB3A51DDF71C2CA30DAC0836877 /* PhotoOutputHandler.swift in Sources */ = {isa = PBXBuildFile; fileRef = 02555F22E8DF1C3C22F8DDED315B167D /* PhotoOutputHandler.swift */; };
-		2DA74C60EFE5DA9981364A4EE9F2C0BB /* UIColor+Util.swift in Sources */ = {isa = PBXBuildFile; fileRef = 60969AEE1CB2D639175BAB2BFE1E1B4E /* UIColor+Util.swift */; };
-		2FBB6788800F8B087FF778DA60CE317D /* Shaders in Resources */ = {isa = PBXBuildFile; fileRef = 2DE123EF86D8F4067EAFC3DEF78F281B /* Shaders */; };
+		2CC782B2B84439E7E9FF60D5FD059B5A /* FilterFactory.swift in Sources */ = {isa = PBXBuildFile; fileRef = 323BBBC66C1C8158F7894C5942CA7733 /* FilterFactory.swift */; };
+		2CD8828F4FD6F79998650580A71D955F /* EMInterferenceFilter.swift in Sources */ = {isa = PBXBuildFile; fileRef = 79B3C8E34DB6A4BDB11CEE441EA39F01 /* EMInterferenceFilter.swift */; };
+		2E8FF42E7628801410A316CDFCCF00A9 /* ModeSelectorAndShootView.swift in Sources */ = {isa = PBXBuildFile; fileRef = 837A1BCCFD38D142A3227BB97C055E0E /* ModeSelectorAndShootView.swift */; };
+		2EDD3937F102B7CD016C0CED21F9970E /* Device.swift in Sources */ = {isa = PBXBuildFile; fileRef = CF590B1DB8583ABC7405B600992B7DEA /* Device.swift */; };
+		3076E39A7BE5168FAF8A3EE46956B179 /* RaveFilter.swift in Sources */ = {isa = PBXBuildFile; fileRef = DA4FCAE6D825AE72BDEFF1CB5F6A8F6F /* RaveFilter.swift */; };
+		324C87DD1D148966516798BB9F28F5DE /* LightLeaksFilter.swift in Sources */ = {isa = PBXBuildFile; fileRef = EA3C14C22B59DC8C2CB92747F99FB8B6 /* LightLeaksFilter.swift */; };
 		33CD52558D8E2F820100C8753AA2F32F /* SwiftSupport.swift in Sources */ = {isa = PBXBuildFile; fileRef = 499BB97C946EF5DFF46CB40D7D685EE1 /* SwiftSupport.swift */; };
-		347F0948646AAFD46D62CC88B9CC5B49 /* UIImage+Camera.swift in Sources */ = {isa = PBXBuildFile; fileRef = 9A030357217B01BC269AB98FBAF58BE3 /* UIImage+Camera.swift */; };
-		354CB34B2834E78F0C278AEF39F699D7 /* ShootButtonView.swift in Sources */ = {isa = PBXBuildFile; fileRef = AFC6A91766D68E1147E47B5FAFFB9452 /* ShootButtonView.swift */; };
-		35F44EE3D5C1011D6C9B1C03B42CE324 /* CameraOption.swift in Sources */ = {isa = PBXBuildFile; fileRef = EA7A58259C6AF030AA28C8B988C29577 /* CameraOption.swift */; };
-		378DDD8E0C244B6A3ED77931F83FAE93 /* CameraInputOutput.swift in Sources */ = {isa = PBXBuildFile; fileRef = 184E9A21009F7602B0AA380481C1744E /* CameraInputOutput.swift */; };
-		3EE7B9F0E2FAAE6F435269E549E76141 /* PlasmaFilter.swift in Sources */ = {isa = PBXBuildFile; fileRef = F1D67F402790E503B142727DCCD28BE1 /* PlasmaFilter.swift */; };
-		43329A9B82D4D15F9839EE78985C8328 /* AVURLAsset+Thumbnail.swift in Sources */ = {isa = PBXBuildFile; fileRef = F5B6A29C6D36A5562049D2949F8A6CA8 /* AVURLAsset+Thumbnail.swift */; };
-		47F83240845699665FE47D8806F1F064 /* ModalPresentationAnimationController.swift in Sources */ = {isa = PBXBuildFile; fileRef = 2958F17C9EDE1BD4A06AC77B76A3BA04 /* ModalPresentationAnimationController.swift */; };
-		49380F8FAC5C6889DD869FCB4447A025 /* CameraSettings.swift in Sources */ = {isa = PBXBuildFile; fileRef = 9DB5DF6F98FC3BD2EE6EB7FF7FE768AF /* CameraSettings.swift */; };
-		4FCC9987A52FA3F9C5F3D31AABFCE8A2 /* ExtendedButton.swift in Sources */ = {isa = PBXBuildFile; fileRef = F089A8358723B9E092319D2DCEE2A1C5 /* ExtendedButton.swift */; };
-		4FE4454A7AEB3B85E2A025798077815B /* CameraPreviewViewController.swift in Sources */ = {isa = PBXBuildFile; fileRef = 4803B61E4DA9A9C76CEEE730395E0452 /* CameraPreviewViewController.swift */; };
-		51F8506CF3D30DE9FE206650B351E954 /* GrayscaleFilter.swift in Sources */ = {isa = PBXBuildFile; fileRef = BB80E0B6CD0235B865AA3A86C9B6A506 /* GrayscaleFilter.swift */; };
-		5208BC3BCE3C6D702615A9D2F3AF4219 /* UIView+Layout.swift in Sources */ = {isa = PBXBuildFile; fileRef = AB2F744032172A743BD25694EDE11C2A /* UIView+Layout.swift */; };
-		527163C24D51BB4528D0864F6D1158D0 /* CameraRecordingProtocol.swift in Sources */ = {isa = PBXBuildFile; fileRef = 27752A362D21548F74A9A40BAF0D1C7D /* CameraRecordingProtocol.swift */; };
-		5821CCF92F1F0DA8828205822C52FCFE /* Assets.xcassets in Resources */ = {isa = PBXBuildFile; fileRef = C43069350B9D0B64D1360DFC8DE00411 /* Assets.xcassets */; };
-		59EA3706D8291A4F94FE827CBD6C5E1E /* UIFont+PostFonts.h in Headers */ = {isa = PBXBuildFile; fileRef = A6E7BC50576490973B9789477FE51224 /* UIFont+PostFonts.h */; settings = {ATTRIBUTES = (Public, ); }; };
-		5C1DA2EF49EEDFE56082511AB435B59B /* CameraInputController.swift in Sources */ = {isa = PBXBuildFile; fileRef = 1562E65952508845D980B80E926785C4 /* CameraInputController.swift */; };
-		5D50DD8D089D17CECBE71C6B81C0137E /* CGRect+Center.swift in Sources */ = {isa = PBXBuildFile; fileRef = 88A095B38A08A781638E74B6D1718AFD /* CGRect+Center.swift */; };
-		5D83855C4255FCD68F3140721D6F4ECF /* RGBFilter.swift in Sources */ = {isa = PBXBuildFile; fileRef = BA9C10EBB4172E63C788E657279BAA6A /* RGBFilter.swift */; };
-		5FB1205D592DB77200531361EC7C6A5E /* UIImage+PixelBuffer.swift in Sources */ = {isa = PBXBuildFile; fileRef = 8B7223DBA9035D396ED064492BBC4EA3 /* UIImage+PixelBuffer.swift */; };
-		6426371D933B35E85AD76DA9A32DABB5 /* ClosedRange+Clamp.swift in Sources */ = {isa = PBXBuildFile; fileRef = 19FDD52B52DEA5A3004569B19B684BB0 /* ClosedRange+Clamp.swift */; };
-		64D6D470085E1FE349339E2E57F38702 /* MangaFilter.swift in Sources */ = {isa = PBXBuildFile; fileRef = 11754C8289E6068D9A232A700DA8DD66 /* MangaFilter.swift */; };
-		67B01772F326E6D56600DBEEE9C3A705 /* OptionsController.swift in Sources */ = {isa = PBXBuildFile; fileRef = FBCEFAAE51F77B7F1F3B36DA4AAF00B4 /* OptionsController.swift */; };
-		6E14BE4A58B554E63158678C2D131AED /* GLError.swift in Sources */ = {isa = PBXBuildFile; fileRef = C660B645339AD44843116D2D62763C6C /* GLError.swift */; };
-=======
-		2C8E41D43E185E62965404EC1F236FA0 /* FBSnapshotTestCase-dummy.m in Sources */ = {isa = PBXBuildFile; fileRef = C3FB5D637CA8F60B2B16F9375DFCA3FE /* FBSnapshotTestCase-dummy.m */; };
-		2CB907B3BC0A5184FD70413E307E3B59 /* UIFont+PostFonts.h in Headers */ = {isa = PBXBuildFile; fileRef = A6E7BC50576490973B9789477FE51224 /* UIFont+PostFonts.h */; settings = {ATTRIBUTES = (Public, ); }; };
-		2DEF655C94767B4527DF8A53BB9D2C6A /* PhotoOutputHandler.swift in Sources */ = {isa = PBXBuildFile; fileRef = 32D3F1FEACC59D5231854253812C4E33 /* PhotoOutputHandler.swift */; };
-		2FBB9EEF790D2D35530585A80C8F9E2A /* KanvasCamera-umbrella.h in Headers */ = {isa = PBXBuildFile; fileRef = 9C21EF789A3FCFE6A1C04BE6BD1E198D /* KanvasCamera-umbrella.h */; settings = {ATTRIBUTES = (Public, ); }; };
-		3077D9E304494E2609F8A4217A36E93D /* Shaders in Resources */ = {isa = PBXBuildFile; fileRef = A0E2D9C614EC4971D25F994A299C311E /* Shaders */; };
-		334B1D66C0AD25E58CA5FE15B9D78D66 /* CameraRecordingProtocol.swift in Sources */ = {isa = PBXBuildFile; fileRef = CB62152D3EAB7E8EF655BEC790DCF889 /* CameraRecordingProtocol.swift */; };
-		33CD52558D8E2F820100C8753AA2F32F /* SwiftSupport.swift in Sources */ = {isa = PBXBuildFile; fileRef = 499BB97C946EF5DFF46CB40D7D685EE1 /* SwiftSupport.swift */; };
-		346FE4E1B2AF8886BB246DEE13E5360D /* ModalPresentationController.swift in Sources */ = {isa = PBXBuildFile; fileRef = 9A6D7F15EA35B281027362D9B920028A /* ModalPresentationController.swift */; };
-		3543937C8114AA8FD93CD33523792D08 /* UIFont+Utils.swift in Sources */ = {isa = PBXBuildFile; fileRef = AFA65979E223F9792B63BB1150F73F7F /* UIFont+Utils.swift */; };
-		35A873A451071108C0AACC98D5E231E5 /* UICollectionView+Cells.swift in Sources */ = {isa = PBXBuildFile; fileRef = 5863C0330D2FF7BB8969CD13241DD666 /* UICollectionView+Cells.swift */; };
-		4179E5FD49DE4F8BD57BC5F8901280AC /* UIColor+SharedColors.swift in Sources */ = {isa = PBXBuildFile; fileRef = C7A921AAD35E835CF871213D63129DBD /* UIColor+SharedColors.swift */; };
-		44EBF4D4F9F1EBF6D776FB732720E308 /* UIImage+FlipLeftMirrored.swift in Sources */ = {isa = PBXBuildFile; fileRef = E540CEDB74BFA33746BAD3479844B8F7 /* UIImage+FlipLeftMirrored.swift */; };
-		4B9939B1D24DFAE6EE0D7B6910920DED /* Foundation.framework in Frameworks */ = {isa = PBXBuildFile; fileRef = 5993BD54547A171F82495C36A475B92C /* Foundation.framework */; };
-		4DA86534692EB00BAF17F631983E32EF /* CameraPreviewView.swift in Sources */ = {isa = PBXBuildFile; fileRef = FBAF001525074B781928FC47B380CBAE /* CameraPreviewView.swift */; };
-		4EF7F59D6E14D65B6C25DFB95EC275F7 /* GifVideoOutputHandler.swift in Sources */ = {isa = PBXBuildFile; fileRef = 507FB3691FCA012F843513ED3D4D5132 /* GifVideoOutputHandler.swift */; };
-		518F0D0F84702879412839A44086EBC8 /* OptionsStackView.swift in Sources */ = {isa = PBXBuildFile; fileRef = 219E467418B6D8161FD4E41A062E96F5 /* OptionsStackView.swift */; };
-		54EEC8AC27514DBD8318ED46C1408202 /* FilterProtocol.swift in Sources */ = {isa = PBXBuildFile; fileRef = 509E5D09DEC060A99519F34F1A729163 /* FilterProtocol.swift */; };
-		553E73FECB79D99EAECF621A8B801442 /* KanvasCameraTimes.swift in Sources */ = {isa = PBXBuildFile; fileRef = 79E6F38171689C2FE65CFE00761315FE /* KanvasCameraTimes.swift */; };
-		557E4F35EDDA804526859F9DCDE348FA /* CameraSegmentHandler.swift in Sources */ = {isa = PBXBuildFile; fileRef = 4983B968BA455BBD7E0265D0F4D4D27C /* CameraSegmentHandler.swift */; };
-		5638C70810065B40C5EED9DD28697F89 /* ModeSelectorAndShootController.swift in Sources */ = {isa = PBXBuildFile; fileRef = 69E8AECDC1046BF1138EE46BDB723FFE /* ModeSelectorAndShootController.swift */; };
-		57D4B7A4AB864C7C74E2939FC4C266F1 /* UIKit.framework in Frameworks */ = {isa = PBXBuildFile; fileRef = 2E7FF5FF1C5A1C45AB8A978EEB128B37 /* UIKit.framework */; };
-		5A091D1FD4A1509B4154669E133FF6EB /* NumTypes+Conversion.swift in Sources */ = {isa = PBXBuildFile; fileRef = A62DF50B554BBDFE6ABD238CA1509C8C /* NumTypes+Conversion.swift */; };
-		5B327A875BAC927D649187AD783819E0 /* UIButton+Shadows.swift in Sources */ = {isa = PBXBuildFile; fileRef = 07B8A2A87802B67978474404213BBC46 /* UIButton+Shadows.swift */; };
-		5B8C9A5A5B0D7EBAE98CE741B58479D5 /* ModalController.swift in Sources */ = {isa = PBXBuildFile; fileRef = B128EAFBF79C62F5AAEA207CBE0F2CF7 /* ModalController.swift */; };
-		60793AAE0DEAF5B719EEA343C3FBDDEF /* Assets.xcassets in Resources */ = {isa = PBXBuildFile; fileRef = 647CEFF87E0240485EF58FF35EF571AA /* Assets.xcassets */; };
-		625DA48E90CE429A982835664DEB4AE2 /* CameraInputControllerDelegate.swift in Sources */ = {isa = PBXBuildFile; fileRef = 070B405FEE43E1C5639D40BC44DF2F45 /* CameraInputControllerDelegate.swift */; };
-		6312FC6B60F8F6FAEAC52C6B98C0FF83 /* KanvasCamera-dummy.m in Sources */ = {isa = PBXBuildFile; fileRef = BB81F1AC9F694D122E3633E7FA5EC7F9 /* KanvasCamera-dummy.m */; };
-		637EF77BBD39C643A5626C7DC6BB0632 /* ExtendedStackView.swift in Sources */ = {isa = PBXBuildFile; fileRef = CC09D736E959FBEC5750A43B28108E98 /* ExtendedStackView.swift */; };
-		64135540460B2B28CE7EDBA329FF598A /* UIFont+ComposeFonts.h in Headers */ = {isa = PBXBuildFile; fileRef = 4AAF0939B988AE1169F51641E4927EBF /* UIFont+ComposeFonts.h */; settings = {ATTRIBUTES = (Public, ); }; };
-		66E56D2784F7E6E3C277F23A6FAF8714 /* AVURLAsset+Thumbnail.swift in Sources */ = {isa = PBXBuildFile; fileRef = ED179854F639D6773CDDDBAB520407F8 /* AVURLAsset+Thumbnail.swift */; };
-		691113283156DEEC22BEA5A4471BCBB7 /* CameraInputOutput.swift in Sources */ = {isa = PBXBuildFile; fileRef = CE45FC2573FC51036264C69977CEEECB /* CameraInputOutput.swift */; };
-		6960DB91177453961DED2D5B62D4E535 /* ImagePreviewController.swift in Sources */ = {isa = PBXBuildFile; fileRef = 575CB117DF3D31314970572E952DE74A /* ImagePreviewController.swift */; };
-		6BEA44C3D6048F7098F75C336C42B252 /* MediaClipsCollectionCell.swift in Sources */ = {isa = PBXBuildFile; fileRef = E19AC04E88221F04F1F3E7E7CE33BB16 /* MediaClipsCollectionCell.swift */; };
-		6BF895E820492DC695742EBDDB2ED6AF /* UIViewController+Load.swift in Sources */ = {isa = PBXBuildFile; fileRef = E89ED7889E285A853D9683C29A7BC52D /* UIViewController+Load.swift */; };
-		6C834A7F7174DA28FFE0959D7C24EDCA /* VideoOutputHandler.swift in Sources */ = {isa = PBXBuildFile; fileRef = 8249146BD2ECAC4FAE9F2A09A8500294 /* VideoOutputHandler.swift */; };
->>>>>>> 98389b0d
+		35E1BACDA8F4A6FBFD8859AFDAA695C3 /* Shaders in Resources */ = {isa = PBXBuildFile; fileRef = 2DE123EF86D8F4067EAFC3DEF78F281B /* Shaders */; };
+		36C3BF9140840EB76BFB8106C2210AAB /* OpenGLES.framework in Frameworks */ = {isa = PBXBuildFile; fileRef = 5B37C3EE626982E2B8459F8E7BB7C20C /* OpenGLES.framework */; };
+		37C1A764C3EA1E80F633843DF8F5C1C1 /* MirrorTwoFilter.swift in Sources */ = {isa = PBXBuildFile; fileRef = F5053F1A87EEE13722777D208AD2A168 /* MirrorTwoFilter.swift */; };
+		38CFCF858B24D68E66997666A64224B9 /* AVURLAsset+Thumbnail.swift in Sources */ = {isa = PBXBuildFile; fileRef = F5B6A29C6D36A5562049D2949F8A6CA8 /* AVURLAsset+Thumbnail.swift */; };
+		3B657617225E5A696177C835D31554B9 /* CameraController.swift in Sources */ = {isa = PBXBuildFile; fileRef = D04498BF2CDB9A6F8E94F78074478EE1 /* CameraController.swift */; };
+		3B96A6A97B0C55E086516BAD56CC46DC /* UIFont+ComposeFonts.h in Headers */ = {isa = PBXBuildFile; fileRef = 4AAF0939B988AE1169F51641E4927EBF /* UIFont+ComposeFonts.h */; settings = {ATTRIBUTES = (Public, ); }; };
+		4198FAF73853B5A07DDE5778A010C4AF /* CameraInputControllerDelegate.swift in Sources */ = {isa = PBXBuildFile; fileRef = E3FA91A2F2D3CFAB6C8954D76551CA9E /* CameraInputControllerDelegate.swift */; };
+		46A789215F2D177F06DDB4325104D87D /* ChromaFilter.swift in Sources */ = {isa = PBXBuildFile; fileRef = F2109DC3ACE06913DEEB386CD217346E /* ChromaFilter.swift */; };
+		46D331AA21E610F6BDA2CA75F0D70278 /* KanvasCameraTimes.swift in Sources */ = {isa = PBXBuildFile; fileRef = 79E4CD1B21CD3A8329CF9705AA238D43 /* KanvasCameraTimes.swift */; };
+		483F161CA78230A8C53AD84BFDE01534 /* CameraInputController.swift in Sources */ = {isa = PBXBuildFile; fileRef = 1562E65952508845D980B80E926785C4 /* CameraInputController.swift */; };
+		48741C9E9EA5A2E65451D573B187FED4 /* LoadingIndicatorView.swift in Sources */ = {isa = PBXBuildFile; fileRef = 060058F311145FFAFD74E54441895435 /* LoadingIndicatorView.swift */; };
+		4BD5A087DE9EACFF36177AA8A466C3BC /* UIFont+Orangina.h in Headers */ = {isa = PBXBuildFile; fileRef = EB3344F7547C472B09CA3FBA774F4096 /* UIFont+Orangina.h */; settings = {ATTRIBUTES = (Public, ); }; };
+		4D89CBD3B98C06EDF4CCC7CE8EA36DD1 /* MangaFilter.swift in Sources */ = {isa = PBXBuildFile; fileRef = 00201927E865AF085B964B4FB6639B51 /* MangaFilter.swift */; };
+		4F7738DD937B200ECD67A4E8A36357DB /* UIFont+ComposeFonts.m in Sources */ = {isa = PBXBuildFile; fileRef = AA9C5551BCE8AFAA98E142C0EAE0E908 /* UIFont+ComposeFonts.m */; };
+		50366A27F59D156D2334FD92D304A093 /* MediaClipsCollectionCell.swift in Sources */ = {isa = PBXBuildFile; fileRef = DB4DA78B1917371750DBC42817D18213 /* MediaClipsCollectionCell.swift */; };
+		51EB3E70F0DA0C7902A5A23FC31617BE /* UICollectionView+Cells.swift in Sources */ = {isa = PBXBuildFile; fileRef = CF65DCA8E4A5C7B61FA0BA46AAE4A9E0 /* UICollectionView+Cells.swift */; };
+		538FFE0528AC46DC93F2317ACEACC3EC /* ModalViewModel.swift in Sources */ = {isa = PBXBuildFile; fileRef = AF62B92B20A29E144DD9EF1B4B1B2A5A /* ModalViewModel.swift */; };
+		539D824923686962405C4927E0C93FAD /* LegoFilter.swift in Sources */ = {isa = PBXBuildFile; fileRef = 739BC8AE712E3C91B4968F648ED4F239 /* LegoFilter.swift */; };
+		541FED5C26303B48384C24DA1B4BE610 /* TumblrTheme-dummy.m in Sources */ = {isa = PBXBuildFile; fileRef = F881DF63974B85BF2E965AE08BBF9248 /* TumblrTheme-dummy.m */; };
+		54538EE7524A9AD15168B6F0577CC036 /* Foundation.framework in Frameworks */ = {isa = PBXBuildFile; fileRef = 5993BD54547A171F82495C36A475B92C /* Foundation.framework */; };
+		5836DB4200291D0A542D26C6BFDEFB3A /* PhotoOutputHandler.swift in Sources */ = {isa = PBXBuildFile; fileRef = 02555F22E8DF1C3C22F8DDED315B167D /* PhotoOutputHandler.swift */; };
+		5955CDF09A6643129518E8C555209678 /* CameraSegmentHandler.swift in Sources */ = {isa = PBXBuildFile; fileRef = 86400AA5551187A11FF60A2CA3869E95 /* CameraSegmentHandler.swift */; };
+		5CB27E2AC50C4CDC276EAB8CA9CA4D4A /* GLPixelBufferView.swift in Sources */ = {isa = PBXBuildFile; fileRef = 8515F95D09AAA5E3FC79AF8D4ED49CE6 /* GLPixelBufferView.swift */; };
+		5E61D085CE30AB3164E7C67D0B1520C6 /* Foundation.framework in Frameworks */ = {isa = PBXBuildFile; fileRef = 5993BD54547A171F82495C36A475B92C /* Foundation.framework */; };
+		5F28388CC248952E59A5B8E02B4ED166 /* ClosedRange+Clamp.swift in Sources */ = {isa = PBXBuildFile; fileRef = 19FDD52B52DEA5A3004569B19B684BB0 /* ClosedRange+Clamp.swift */; };
+		61C1C179BBB23D86870AF141A8D4865E /* FilteredInputViewController.swift in Sources */ = {isa = PBXBuildFile; fileRef = 4E8661BB800497F0F20257AC256789D8 /* FilteredInputViewController.swift */; };
+		62013CA211D666C5E2EA225625ACF9BA /* KanvasCameraAnalyticsProvider.swift in Sources */ = {isa = PBXBuildFile; fileRef = C2D7A4E282FB58E695C2223848DEFAB8 /* KanvasCameraAnalyticsProvider.swift */; };
+		627B4A2CDECCB5E87F238DDC234A6A47 /* GLError.swift in Sources */ = {isa = PBXBuildFile; fileRef = BC331FE0E593F67F76A1A34A63A71263 /* GLError.swift */; };
+		64ACAA0AC506545F0EBDE958DF3E3BB0 /* UIFont+Orangina.m in Sources */ = {isa = PBXBuildFile; fileRef = A13598994D2940F0D3A677EE7D74312A /* UIFont+Orangina.m */; };
+		65158EDF7078E14EC31B3A28FD641A8A /* GLKit.framework in Frameworks */ = {isa = PBXBuildFile; fileRef = 293B9A99BC4353BEFC3D23EEACF2491F /* GLKit.framework */; };
+		68D249E1EED6CBF04F30A6535B577613 /* ModalPresentationAnimationController.swift in Sources */ = {isa = PBXBuildFile; fileRef = 2958F17C9EDE1BD4A06AC77B76A3BA04 /* ModalPresentationAnimationController.swift */; };
+		6E6DAFEC4F55CF9DF70559AA985B9374 /* ActionsView.swift in Sources */ = {isa = PBXBuildFile; fileRef = 6B9B5D400E99270114F070DABE0499CC /* ActionsView.swift */; };
 		6F01DF0FB5610799A00AC976F981EB18 /* UIApplication+StrictKeyWindow.h in Headers */ = {isa = PBXBuildFile; fileRef = 912F5BE09296F333F87046761D662D18 /* UIApplication+StrictKeyWindow.h */; settings = {ATTRIBUTES = (Project, ); }; };
-		6FCC7D6D34CCFE29444AF818A482B3CC /* CVPixelBuffer+copy.swift in Sources */ = {isa = PBXBuildFile; fileRef = 497F53AFA0D3267500D2B0CA9DA0A6B0 /* CVPixelBuffer+copy.swift */; };
+		6F8F88CA1F00E5670DF0E640DA397F93 /* UIFont+Utils.swift in Sources */ = {isa = PBXBuildFile; fileRef = AEE5AAA52BB31158CEA16228C4C1547B /* UIFont+Utils.swift */; };
 		700E8CE0FDD79F21D428FC3D54D36C0E /* UIImage+Snapshot.h in Headers */ = {isa = PBXBuildFile; fileRef = D7B529483604801ABB9AB87D9F1FFAD9 /* UIImage+Snapshot.h */; settings = {ATTRIBUTES = (Private, ); }; };
-<<<<<<< HEAD
-		708190564B09B32CE375A5FFB6595E53 /* UIKit.framework in Frameworks */ = {isa = PBXBuildFile; fileRef = 2E7FF5FF1C5A1C45AB8A978EEB128B37 /* UIKit.framework */; };
-		70D636F79DBD2B4A06C32C82B78DF5B1 /* FilmFilter.swift in Sources */ = {isa = PBXBuildFile; fileRef = 49A6F7C249CF791A367C268944D01494 /* FilmFilter.swift */; };
-		75CD0AE8F17429F9635686A00307B53E /* silence.aac in Resources */ = {isa = PBXBuildFile; fileRef = CF9059ECA2AFD294C2DD6CF354D37007 /* silence.aac */; };
-		75DC12E3981BEF802226EE65AF4C43D6 /* KanvasCameraImages.swift in Sources */ = {isa = PBXBuildFile; fileRef = 1D24C39D6DAD98331CC31E66DE8CB212 /* KanvasCameraImages.swift */; };
-		75EE9561C8784FE4CDBC79A13A875DEC /* UIColor+SharedColors.swift in Sources */ = {isa = PBXBuildFile; fileRef = C7A921AAD35E835CF871213D63129DBD /* UIColor+SharedColors.swift */; };
-		77557D309BE2A595C679F8D8F539DFF7 /* ModalViewModel.swift in Sources */ = {isa = PBXBuildFile; fileRef = AF62B92B20A29E144DD9EF1B4B1B2A5A /* ModalViewModel.swift */; };
-		789B8FF27652B11BD0E6ADD0E284C7A9 /* MirrorFourFilter.swift in Sources */ = {isa = PBXBuildFile; fileRef = 72E97A70DC25C0374F183A4BF1234E95 /* MirrorFourFilter.swift */; };
-		7B16EFA96A7F49A5E4F28AA3AB8D289D /* CameraSegmentHandler.swift in Sources */ = {isa = PBXBuildFile; fileRef = 86400AA5551187A11FF60A2CA3869E95 /* CameraSegmentHandler.swift */; };
-		7D40FFC1C938DA606AA1EA2A5A296BBC /* ModeButtonView.swift in Sources */ = {isa = PBXBuildFile; fileRef = 00CF69CE85392DFEE927C0E9A3DA8804 /* ModeButtonView.swift */; };
+		707B80BEB4F9A922CB56F03679109C4C /* ExtendedStackView.swift in Sources */ = {isa = PBXBuildFile; fileRef = 97F9B48AE8FD869325F0AEDFB722EAC6 /* ExtendedStackView.swift */; };
+		71ACBD6A7DD1C62CF98C773E4769F009 /* UIColor+SharedColors.swift in Sources */ = {isa = PBXBuildFile; fileRef = C7A921AAD35E835CF871213D63129DBD /* UIColor+SharedColors.swift */; };
+		724E69F28EB880215960C7F68BDDF9E6 /* OptionView.swift in Sources */ = {isa = PBXBuildFile; fileRef = 24E74BA1BC93F41A58B70DBCCC3F4278 /* OptionView.swift */; };
+		7746ACB9D80D25A8435DA31FECED7147 /* IgnoreTouchesView.swift in Sources */ = {isa = PBXBuildFile; fileRef = D58ED09C64FD8EC74A0A656A39CE62DF /* IgnoreTouchesView.swift */; };
+		7B05FA436FCFB8C86649B0C02E977809 /* ToonFilter.swift in Sources */ = {isa = PBXBuildFile; fileRef = 680E9E7F22BA591E8EE8CAF28AB42C04 /* ToonFilter.swift */; };
+		7BD2C72D627F02966348D1F2B0CC13B9 /* CameraView.swift in Sources */ = {isa = PBXBuildFile; fileRef = 3DC65076E701594EEA9CBB4615D5C2F8 /* CameraView.swift */; };
+		7C77A547C2882D3AED83EC2EE637C551 /* GroupFilter.swift in Sources */ = {isa = PBXBuildFile; fileRef = 4D0F953B4960107C3218019CDE5F3038 /* GroupFilter.swift */; };
 		7E6E7BD910E2FA446CEBB40A9EDC1A9A /* XCTest.framework in Frameworks */ = {isa = PBXBuildFile; fileRef = 9FD8E1F84A0C9390AD703D2E6A02823A /* XCTest.framework */; };
+		8189F5D58FCA0A2F89A52DD9D39149C4 /* ShaderUtilities.swift in Sources */ = {isa = PBXBuildFile; fileRef = 2082A6AF3793BB8DCBA8A49B30F654AE /* ShaderUtilities.swift */; };
+		824837C940D298B35DB8E94298C988EC /* CameraZoomHandler.swift in Sources */ = {isa = PBXBuildFile; fileRef = 0EBC1F694F125C93EFCCA320CA0D3336 /* CameraZoomHandler.swift */; };
 		832DC61A7CA632444CD6DA46EF6491FC /* FBSnapshotTestController.m in Sources */ = {isa = PBXBuildFile; fileRef = 841F562A950BC3B0D9DB87C857D478D7 /* FBSnapshotTestController.m */; };
-		83899BC364D46317A68F5F84FEA850D2 /* UIUpdate.swift in Sources */ = {isa = PBXBuildFile; fileRef = EBCC1EFC7373C2F5B32A965A4359E7C4 /* UIUpdate.swift */; };
-		854EA2A2CBD48A777167DEE8642FD5FD /* ShaderUtilities.swift in Sources */ = {isa = PBXBuildFile; fileRef = E194E0BD0F26EE862A65A1C4A5F3213D /* ShaderUtilities.swift */; };
-		85E3514703DB968ADA0D602F4225B593 /* KanvasCameraTimes.swift in Sources */ = {isa = PBXBuildFile; fileRef = 79E4CD1B21CD3A8329CF9705AA238D43 /* KanvasCameraTimes.swift */; };
-		892F5816185EB0E8895BA44EA833C2A6 /* KanvasCameraStrings.swift in Sources */ = {isa = PBXBuildFile; fileRef = C0854568EBABA28CB3F07FD12AFBBFEF /* KanvasCameraStrings.swift */; };
-		895AE6D089BDD4EB4225F9E665F24812 /* IgnoreTouchesView.swift in Sources */ = {isa = PBXBuildFile; fileRef = D58ED09C64FD8EC74A0A656A39CE62DF /* IgnoreTouchesView.swift */; };
-		89ABDD4774237AC371B296B94ECBBAA6 /* FilteredInputViewController.swift in Sources */ = {isa = PBXBuildFile; fileRef = 4E8661BB800497F0F20257AC256789D8 /* FilteredInputViewController.swift */; };
-		89CD35A2B7F3BF956B428648AED1BF3F /* Filter.swift in Sources */ = {isa = PBXBuildFile; fileRef = E487DFE5C163FFA62554D54FA359D3EA /* Filter.swift */; };
-		8BB4BE85E02E1CF7107E50477571A9C0 /* NSURL+Media.swift in Sources */ = {isa = PBXBuildFile; fileRef = 50284217DE6B14E4F046BB8B26C949B0 /* NSURL+Media.swift */; };
-		8C0E22C6F70B6A8572078803C26AC1D7 /* KanvasCamera-umbrella.h in Headers */ = {isa = PBXBuildFile; fileRef = B9A62BB8F40E6EF68B2F8B0E244B8B92 /* KanvasCamera-umbrella.h */; settings = {ATTRIBUTES = (Public, ); }; };
-=======
-		7715E4362791EEA6B7F9D12E1B9E834F /* UIImage+Camera.swift in Sources */ = {isa = PBXBuildFile; fileRef = DA8ABFB7EBD2AAF0B6703AC400E709ED /* UIImage+Camera.swift */; };
-		7E6E7BD910E2FA446CEBB40A9EDC1A9A /* XCTest.framework in Frameworks */ = {isa = PBXBuildFile; fileRef = 9FD8E1F84A0C9390AD703D2E6A02823A /* XCTest.framework */; };
-		803BAD2830110E3DE23B298FDD1789E9 /* NSURL+Media.swift in Sources */ = {isa = PBXBuildFile; fileRef = 33EF6C4A41A570F3BDE71F3456DAD574 /* NSURL+Media.swift */; };
-		821E0BADBB4DB35E607A78D6D331C006 /* OptionsController.swift in Sources */ = {isa = PBXBuildFile; fileRef = 1D9277EB26AF63834F9BA94427E8E76B /* OptionsController.swift */; };
-		82D0BAAF9862F4448A9CE56F33CCCA46 /* ModalPresentationAnimationController.swift in Sources */ = {isa = PBXBuildFile; fileRef = 9FB8971EFF011E3DE54BA141D1F236A6 /* ModalPresentationAnimationController.swift */; };
-		832DC61A7CA632444CD6DA46EF6491FC /* FBSnapshotTestController.m in Sources */ = {isa = PBXBuildFile; fileRef = 841F562A950BC3B0D9DB87C857D478D7 /* FBSnapshotTestController.m */; };
-		85074B1432F730673D8780B6329028FA /* CameraZoomHandler.swift in Sources */ = {isa = PBXBuildFile; fileRef = 1C51E07BFA8A116810B3FB26449B64C4 /* CameraZoomHandler.swift */; };
-		854312D7C6FDC3E33CF2B9A9868584D9 /* MediaClipsCollectionView.swift in Sources */ = {isa = PBXBuildFile; fileRef = 843C58592E19CE01303C3AC63EF05635 /* MediaClipsCollectionView.swift */; };
-		8B14834DF5B9A715262A3AD92628C009 /* ModeButtonView.swift in Sources */ = {isa = PBXBuildFile; fileRef = 8C4883D0D05848F3B539373025D81AC0 /* ModeButtonView.swift */; };
->>>>>>> 98389b0d
+		886EF74B07B90283A745608BDACF8BA0 /* TumblrTheme-umbrella.h in Headers */ = {isa = PBXBuildFile; fileRef = 5B9D185E67A0F16B89D9A20E9A425A4B /* TumblrTheme-umbrella.h */; settings = {ATTRIBUTES = (Public, ); }; };
+		899B553328D70A6A5D98080D82AABA75 /* CameraInputOutput.swift in Sources */ = {isa = PBXBuildFile; fileRef = 184E9A21009F7602B0AA380481C1744E /* CameraInputOutput.swift */; };
+		8B99205F49A2EFA9787F80937C8456E6 /* NSURL+Media.swift in Sources */ = {isa = PBXBuildFile; fileRef = 50284217DE6B14E4F046BB8B26C949B0 /* NSURL+Media.swift */; };
 		8C8CBE0160D700133D554C5EE0DA00CF /* Foundation.framework in Frameworks */ = {isa = PBXBuildFile; fileRef = 5993BD54547A171F82495C36A475B92C /* Foundation.framework */; };
-		8D2B977DB73FD36315818446DA755E1B /* GroupFilter.swift in Sources */ = {isa = PBXBuildFile; fileRef = 1EAE3F1784161E4F763E255DD9B651EE /* GroupFilter.swift */; };
 		8E08BAF7E7CF8950BF8E17F6620BD6EC /* QuartzCore.framework in Frameworks */ = {isa = PBXBuildFile; fileRef = 33E15046358ECF1F9C5A7675A82CF2D1 /* QuartzCore.framework */; };
-<<<<<<< HEAD
-		8FD7490BB0BF3CC5651EE4CE7EE76FB5 /* GifVideoOutputHandler.swift in Sources */ = {isa = PBXBuildFile; fileRef = 7481CF812EC7F15A36C825714BFA969D /* GifVideoOutputHandler.swift */; };
-		95632E30DAA75D26A29E5B76E475DF10 /* ImagePreviewController.swift in Sources */ = {isa = PBXBuildFile; fileRef = C1C253CC27F7F4A130A56D679AB154B2 /* ImagePreviewController.swift */; };
-		97C96B03B6C2F086C05741D6F31539BB /* MediaClipsEditorViewController.swift in Sources */ = {isa = PBXBuildFile; fileRef = A2942206078C6D0139A40FE0A0A3F44C /* MediaClipsEditorViewController.swift */; };
-		98A76F1F58208CF9170EA0BAF6CA8E20 /* ActionsView.swift in Sources */ = {isa = PBXBuildFile; fileRef = 6B9B5D400E99270114F070DABE0499CC /* ActionsView.swift */; };
-		98CC5713B0B4D7E908D6C059D6AC1326 /* MediaClipsEditorView.swift in Sources */ = {isa = PBXBuildFile; fileRef = DC4AD8EE5364EB4041C746CDFFBECF07 /* MediaClipsEditorView.swift */; };
-		9A2628259F0F33BED33FFF3BB833EDE6 /* MediaClip.swift in Sources */ = {isa = PBXBuildFile; fileRef = C474640D0515656015A2C8B06D3311F8 /* MediaClip.swift */; };
-		9B555FE1283C412B575928D1E15647B6 /* WaveFilter.swift in Sources */ = {isa = PBXBuildFile; fileRef = EE76E448971F130930C0A4C90C944104 /* WaveFilter.swift */; };
-		9F45046C4EE40A77C4B148851134EC5D /* GLPixelBufferView.swift in Sources */ = {isa = PBXBuildFile; fileRef = C226A9B646710D43A3AE5D0A8A86CB1B /* GLPixelBufferView.swift */; };
-		A32E8D48F8C722F0057E35963A4C1EFA /* GLRenderer.swift in Sources */ = {isa = PBXBuildFile; fileRef = 82B4CF38C5D81B32C3B329D7CE42EF25 /* GLRenderer.swift */; };
-		A89AF62E5160FB9D329A93B913E70702 /* GLKit.framework in Frameworks */ = {isa = PBXBuildFile; fileRef = 293B9A99BC4353BEFC3D23EEACF2491F /* GLKit.framework */; };
+		921ABBEE76383F00890224407D2FFBF7 /* KanvasCameraColors.swift in Sources */ = {isa = PBXBuildFile; fileRef = B826B0CD0C3F415D84DAD21360560AB3 /* KanvasCameraColors.swift */; };
+		926B775503DB1813B3E5BF0FC452E68F /* CameraSettings.swift in Sources */ = {isa = PBXBuildFile; fileRef = 9DB5DF6F98FC3BD2EE6EB7FF7FE768AF /* CameraSettings.swift */; };
+		92D1772B9627D87FFA68C5003291BBB4 /* WavePoolFilter.swift in Sources */ = {isa = PBXBuildFile; fileRef = 7F55A0F92AC8A2DD25E07ECC3015894B /* WavePoolFilter.swift */; };
+		94F7D7E1A569CD707B479581E31AFAB5 /* KanvasCamera-dummy.m in Sources */ = {isa = PBXBuildFile; fileRef = 59BE2FC828B6C899FDCCCD0AE63C6574 /* KanvasCamera-dummy.m */; };
+		97F15E7940CA026D961BC4905AF8975D /* GLRenderer.swift in Sources */ = {isa = PBXBuildFile; fileRef = 107732D0FD64979DD4C763DB8A7FCC89 /* GLRenderer.swift */; };
+		9C6DE9C8A35BA60D4D831D696B4B4754 /* UIFont+TumblrTheme.swift in Sources */ = {isa = PBXBuildFile; fileRef = CD585CE3C1B092D81F2E6AEACE79DC5F /* UIFont+TumblrTheme.swift */; };
+		9D2B9422FFE089FA3EF5A153B579023F /* MirrorFourFilter.swift in Sources */ = {isa = PBXBuildFile; fileRef = 8AF3F4FB3DBDBFEB81C8C7482A2B2B27 /* MirrorFourFilter.swift */; };
+		9EC6144FC9DEE9AE1AD56BEDDE6459A2 /* OptionsStackView.swift in Sources */ = {isa = PBXBuildFile; fileRef = 39C96AC359566022549CBEFF16AC0D67 /* OptionsStackView.swift */; };
+		9F60B7D6C49F79FAE06F9973C168725A /* ModeSelectorAndShootController.swift in Sources */ = {isa = PBXBuildFile; fileRef = F10BC59012B1F45552C518EED6FE7FC0 /* ModeSelectorAndShootController.swift */; };
+		A040655FBD35EE86F88FF0892B62E88F /* UIKit.framework in Frameworks */ = {isa = PBXBuildFile; fileRef = 2E7FF5FF1C5A1C45AB8A978EEB128B37 /* UIKit.framework */; };
+		A328BB4930FCDCCD913C9F8648EE1A8E /* KanvasCameraImages.swift in Sources */ = {isa = PBXBuildFile; fileRef = 1D24C39D6DAD98331CC31E66DE8CB212 /* KanvasCameraImages.swift */; };
+		A5738CB52DD821EA5AF4D287428AE103 /* MediaClip.swift in Sources */ = {isa = PBXBuildFile; fileRef = C474640D0515656015A2C8B06D3311F8 /* MediaClip.swift */; };
+		A6196E55EE708893563BCDE6F442B184 /* CameraRecorder.swift in Sources */ = {isa = PBXBuildFile; fileRef = F6C875FD9C7AE27C0179641BA7AB0F84 /* CameraRecorder.swift */; };
+		A8BDF04E0BD778CC527A4C79079A8C1A /* Filter.swift in Sources */ = {isa = PBXBuildFile; fileRef = BD2C879E569E8CF784FCC9DD003BA03C /* Filter.swift */; };
 		AA90D38B952D894F9EA242FC97504ED2 /* FBSnapshotTestCase-umbrella.h in Headers */ = {isa = PBXBuildFile; fileRef = CBE4EA1756325767F72616D3CD687833 /* FBSnapshotTestCase-umbrella.h */; settings = {ATTRIBUTES = (Public, ); }; };
 		AAC4D80E2841DE55D2266A4B67863EC8 /* FBSnapshotTestCasePlatform.h in Headers */ = {isa = PBXBuildFile; fileRef = 4FB23A7A321BFD09B0985E94534A5272 /* FBSnapshotTestCasePlatform.h */; settings = {ATTRIBUTES = (Public, ); }; };
-		AB871F279B330B01F9F9AE0201CA71CB /* TumblrTheme-dummy.m in Sources */ = {isa = PBXBuildFile; fileRef = F881DF63974B85BF2E965AE08BBF9248 /* TumblrTheme-dummy.m */; };
-		ABBEED729C5A1FC9AEE7DADF171E882F /* UIViewController+Load.swift in Sources */ = {isa = PBXBuildFile; fileRef = A5B5A26A08F15F1AE3A9DFF2F02087F6 /* UIViewController+Load.swift */; };
-		AEE18DB00D7DEF496B8A41B7DC6BA3FD /* OptionView.swift in Sources */ = {isa = PBXBuildFile; fileRef = 24E74BA1BC93F41A58B70DBCCC3F4278 /* OptionView.swift */; };
-		B47C447704042EEEC8A34FB18BE400D6 /* ExtendedStackView.swift in Sources */ = {isa = PBXBuildFile; fileRef = 97F9B48AE8FD869325F0AEDFB722EAC6 /* ExtendedStackView.swift */; };
-		B81255E03647478F42373B50CD8224BE /* Foundation.framework in Frameworks */ = {isa = PBXBuildFile; fileRef = 5993BD54547A171F82495C36A475B92C /* Foundation.framework */; };
-		BAE0E444908E4E79912CED666AE14ED2 /* Array+Move.swift in Sources */ = {isa = PBXBuildFile; fileRef = A03C0E7F23D818B4013ACC542F4C3C06 /* Array+Move.swift */; };
-		BE8CE9FFAF82644244F15B8D15FCB3FE /* OptionsStackView.swift in Sources */ = {isa = PBXBuildFile; fileRef = 39C96AC359566022549CBEFF16AC0D67 /* OptionsStackView.swift */; };
+		B0C199D15EBA1E74662426BDAD17E3F5 /* UIKit.framework in Frameworks */ = {isa = PBXBuildFile; fileRef = 2E7FF5FF1C5A1C45AB8A978EEB128B37 /* UIKit.framework */; };
+		B1C80352BBAF0267BD8420FC251D44FD /* MediaClipsCollectionController.swift in Sources */ = {isa = PBXBuildFile; fileRef = 85A5500CE62130B9F02A3B89F7CF83CA /* MediaClipsCollectionController.swift */; };
+		B363C7320E6FFB7462E4E324ED2B66C7 /* OptionsController.swift in Sources */ = {isa = PBXBuildFile; fileRef = FBCEFAAE51F77B7F1F3B36DA4AAF00B4 /* OptionsController.swift */; };
+		B63EA16FA684655C9A0A36906B2AFFB8 /* UIImage+FlipLeftMirrored.swift in Sources */ = {isa = PBXBuildFile; fileRef = E3E98FC9A54EA09E62809975BD34DA6B /* UIImage+FlipLeftMirrored.swift */; };
+		B7150A5AAED457F1C59B67CF8D6D05FF /* UIViewController+Load.swift in Sources */ = {isa = PBXBuildFile; fileRef = A5B5A26A08F15F1AE3A9DFF2F02087F6 /* UIViewController+Load.swift */; };
+		B829DCCFABB3976CB72B64669CC65500 /* NumTypes+Conversion.swift in Sources */ = {isa = PBXBuildFile; fileRef = 02ED564FFAEFA1DCEEF681A61AD8A614 /* NumTypes+Conversion.swift */; };
+		BF8D0D223955805C4D6FBD491C4B52C8 /* FilmFilter.swift in Sources */ = {isa = PBXBuildFile; fileRef = E7C80D453D386ECABB176BE0A0083253 /* FilmFilter.swift */; };
 		C3C013CFF7E96316C79710BD0EBAA2E1 /* Pods-KanvasCameraExampleTests-dummy.m in Sources */ = {isa = PBXBuildFile; fileRef = 6D11A917E16D537C3E7109B520EA4E28 /* Pods-KanvasCameraExampleTests-dummy.m */; };
-		C724382E48C30DFA814A3C763F534244 /* LightLeaksFilter.swift in Sources */ = {isa = PBXBuildFile; fileRef = F1C6538965DF6CC3F28B4790BBAAF398 /* LightLeaksFilter.swift */; };
+		C69F003B234F767C5872125511AC5DD7 /* Array+Move.swift in Sources */ = {isa = PBXBuildFile; fileRef = A03C0E7F23D818B4013ACC542F4C3C06 /* Array+Move.swift */; };
+		CABABB42FD94AC5BAE1C9DCB9F0A652E /* FilterProtocol.swift in Sources */ = {isa = PBXBuildFile; fileRef = F9D78A6856124C89EBD7916670B1A27A /* FilterProtocol.swift */; };
 		CC06C4112E127C5262D5911F76903BC4 /* Pods-KanvasCameraExample-dummy.m in Sources */ = {isa = PBXBuildFile; fileRef = BD0DC36564E70A3883594421DA9FDC77 /* Pods-KanvasCameraExample-dummy.m */; };
-		CDD017116C4538CF9A7D9A73D79E7937 /* TumblrTheme.framework in Frameworks */ = {isa = PBXBuildFile; fileRef = 9354499206410F84A9B8A189D39476E2 /* TumblrTheme.framework */; };
+		CC256B7665246569E31A4BD4DB2AFE0A /* UIButton+Shadows.swift in Sources */ = {isa = PBXBuildFile; fileRef = EE1FE58F632FE976AB4E4BD9E97C9043 /* UIButton+Shadows.swift */; };
+		CF1FC0D028272F208583C4FA3A6DE0AD /* UIUpdate.swift in Sources */ = {isa = PBXBuildFile; fileRef = EBCC1EFC7373C2F5B32A965A4359E7C4 /* UIUpdate.swift */; };
 		CFA869102744DB995F3AC930E96E3AFF /* UIApplication+StrictKeyWindow.m in Sources */ = {isa = PBXBuildFile; fileRef = 93221711894899A0B45B4E35F4B54984 /* UIApplication+StrictKeyWindow.m */; };
 		CFAED1BA1A1C93D946E71A40B5C8C710 /* Foundation.framework in Frameworks */ = {isa = PBXBuildFile; fileRef = 5993BD54547A171F82495C36A475B92C /* Foundation.framework */; };
-		D177DF16376FBCA8B20FD51E0C94BB26 /* ModalView.swift in Sources */ = {isa = PBXBuildFile; fileRef = 80BAB2D2349B87AA19EFFD3CE238FB86 /* ModalView.swift */; };
-		D2673A2AE3D7C2AC962FAEC59B354B95 /* UIFont+Utils.swift in Sources */ = {isa = PBXBuildFile; fileRef = AEE5AAA52BB31158CEA16228C4C1547B /* UIFont+Utils.swift */; };
+		D16EE2E60A66401280C722691B7A41C6 /* UIImage+PixelBuffer.swift in Sources */ = {isa = PBXBuildFile; fileRef = EC866530ED95674FA6B94477EF9A134F /* UIImage+PixelBuffer.swift */; };
+		D4166AE901B6E4899A64A6AC6F34749F /* GrayscaleFilter.swift in Sources */ = {isa = PBXBuildFile; fileRef = B75726E32D4174A0EE4767C997F390CD /* GrayscaleFilter.swift */; };
 		D428498A1A70F3DB2F9D9C921989E6B8 /* UIImage+Compare.m in Sources */ = {isa = PBXBuildFile; fileRef = 265DC60F5871575FF908A7C1AF91A133 /* UIImage+Compare.m */; };
-		D53D6D8DBB0AD2AA0DFE0232F7A5BEB2 /* CameraInputControllerDelegate.swift in Sources */ = {isa = PBXBuildFile; fileRef = E3FA91A2F2D3CFAB6C8954D76551CA9E /* CameraInputControllerDelegate.swift */; };
+		D58F14F5811B7DC7F37D828716220C28 /* Queue.swift in Sources */ = {isa = PBXBuildFile; fileRef = 1BC658F85DC0E52FFF466EB519D0689D /* Queue.swift */; };
+		D6444635D6DD5502EC622A06BDFF106A /* MediaClipsCollectionView.swift in Sources */ = {isa = PBXBuildFile; fileRef = 4B4FFE69520C4D418CE332D3DDBAB8DA /* MediaClipsCollectionView.swift */; };
 		D6B1B0AC7F376A0FC6DADEEAA737E508 /* UIImage+Compare.h in Headers */ = {isa = PBXBuildFile; fileRef = C095B69FB8375794D8236558C70DAAE0 /* UIImage+Compare.h */; settings = {ATTRIBUTES = (Private, ); }; };
 		DBADABF56FC0675DEE45B90CE6AFA4E7 /* UIKit.framework in Frameworks */ = {isa = PBXBuildFile; fileRef = 2E7FF5FF1C5A1C45AB8A978EEB128B37 /* UIKit.framework */; };
-		DD5A2A069B88CAE2DF61DFE6C65B3385 /* KanvasCameraColors.swift in Sources */ = {isa = PBXBuildFile; fileRef = B826B0CD0C3F415D84DAD21360560AB3 /* KanvasCameraColors.swift */; };
-		DF981C137FC7BEB295E0279B65EEA0C9 /* MediaClipsCollectionController.swift in Sources */ = {isa = PBXBuildFile; fileRef = 85A5500CE62130B9F02A3B89F7CF83CA /* MediaClipsCollectionController.swift */; };
-		DFA95B5723CBE68ED59C8D01ACEE50AF /* ModalPresentationController.swift in Sources */ = {isa = PBXBuildFile; fileRef = 458BBBF1A6FB24D05F31AA70CF474B1D /* ModalPresentationController.swift */; };
-		E111555391CFF058BEC9632BF9B11E66 /* VideoOutputHandler.swift in Sources */ = {isa = PBXBuildFile; fileRef = 4922E1247A7A17CBF0DEE95BB40EBF08 /* VideoOutputHandler.swift */; };
-=======
-		909EE3F2DBB754DACA5DDBB2C9619EE1 /* UIFont+TumblrTheme.swift in Sources */ = {isa = PBXBuildFile; fileRef = CD585CE3C1B092D81F2E6AEACE79DC5F /* UIFont+TumblrTheme.swift */; };
-		93500CBFDC8B5FCB15BEEDEF56006AAD /* MediaClip.swift in Sources */ = {isa = PBXBuildFile; fileRef = 7BF8B9B7D3741388CB02BF9C39F20A21 /* MediaClip.swift */; };
-		93BFD2EA460CB830105432DA2AA9D0C2 /* TumblrTheme-umbrella.h in Headers */ = {isa = PBXBuildFile; fileRef = 5B9D185E67A0F16B89D9A20E9A425A4B /* TumblrTheme-umbrella.h */; settings = {ATTRIBUTES = (Public, ); }; };
-		93DA4252C4029BB33F96F80DB7BE66B1 /* KanvasCameraColors.swift in Sources */ = {isa = PBXBuildFile; fileRef = FA2B4C84C8581D9D4DE3DC0423FB4688 /* KanvasCameraColors.swift */; };
-		96398D3EF953560BA215B67E6C028CCB /* Device.swift in Sources */ = {isa = PBXBuildFile; fileRef = 7E8184252DDC4695D0207690975A1CA6 /* Device.swift */; };
-		999703133DB7050CDE990AF758163952 /* UIView+Layout.swift in Sources */ = {isa = PBXBuildFile; fileRef = 181A400159056014266AE353D801FAF4 /* UIView+Layout.swift */; };
-		9F26F5ED0B6666FC67C418A0513493E9 /* CameraRecorder.swift in Sources */ = {isa = PBXBuildFile; fileRef = D4412E5BC704BFD7291702FCDB5E6A2A /* CameraRecorder.swift */; };
-		9FE4C2DB0A0B3228C440ADA9DC9C1365 /* ClosedRange+Clamp.swift in Sources */ = {isa = PBXBuildFile; fileRef = 287E6C7A5DAA9901D102268D937D021A /* ClosedRange+Clamp.swift */; };
-		A216DF7E21069232BD5B885E86483DB0 /* OptionView.swift in Sources */ = {isa = PBXBuildFile; fileRef = 066FEB0C4CD5FE17943A31BEF9C1E8F3 /* OptionView.swift */; };
-		A44F8D763559FCF103F3B55A2E53FC4D /* MediaClipsEditorView.swift in Sources */ = {isa = PBXBuildFile; fileRef = 55F967A985B8DC6EA12C7C9422194C2D /* MediaClipsEditorView.swift */; };
-		A454D09A6C72D876DCFB6DA5D9ADEC16 /* ExtendedButton.swift in Sources */ = {isa = PBXBuildFile; fileRef = CFE83DBAC2130375C1A59A3226BAA5FD /* ExtendedButton.swift */; };
-		A459355AAE6191315B3B28EB777BFFC8 /* KanvasCameraStrings.swift in Sources */ = {isa = PBXBuildFile; fileRef = 8CA4735B5ECB8C700C83EB1F4DE0078D /* KanvasCameraStrings.swift */; };
-		A58CA6A35FB64B7A398A4E1260CE7257 /* ShaderUtilities.swift in Sources */ = {isa = PBXBuildFile; fileRef = B9AD4428317A6718BB8134EDBE6ACDAA /* ShaderUtilities.swift */; };
-		AA90D38B952D894F9EA242FC97504ED2 /* FBSnapshotTestCase-umbrella.h in Headers */ = {isa = PBXBuildFile; fileRef = CBE4EA1756325767F72616D3CD687833 /* FBSnapshotTestCase-umbrella.h */; settings = {ATTRIBUTES = (Public, ); }; };
-		AAC4D80E2841DE55D2266A4B67863EC8 /* FBSnapshotTestCasePlatform.h in Headers */ = {isa = PBXBuildFile; fileRef = 4FB23A7A321BFD09B0985E94534A5272 /* FBSnapshotTestCasePlatform.h */; settings = {ATTRIBUTES = (Public, ); }; };
-		AE200D89CE3EB7E0F8ADA7108E9B469F /* KanvasCameraImages.swift in Sources */ = {isa = PBXBuildFile; fileRef = 329D3A41B750A503E8284CC1FAE163D3 /* KanvasCameraImages.swift */; };
-		AE4B965E7F77C71AECAD652CC0987CF7 /* UIImage+PixelBuffer.swift in Sources */ = {isa = PBXBuildFile; fileRef = 1F62293F4B1CCE30E628050917A2EC03 /* UIImage+PixelBuffer.swift */; };
-		AEE52D13BE7FB6EE87A3BF6EFB86E327 /* Array+Move.swift in Sources */ = {isa = PBXBuildFile; fileRef = 1F00A401EEAC600AF736D5FF3C6AEC7C /* Array+Move.swift */; };
-		AFA38FCE8EE1C70B11BF32E2BDDD93DB /* ShootButtonView.swift in Sources */ = {isa = PBXBuildFile; fileRef = A4506045041D296BDC1974B3BBF20AF1 /* ShootButtonView.swift */; };
-		B2E31A28C9768163512EFBEA65A1A690 /* KanvasCameraAnalyticsProvider.swift in Sources */ = {isa = PBXBuildFile; fileRef = 9028367C73792597357CBB6E6A90CA69 /* KanvasCameraAnalyticsProvider.swift */; };
-		B427495AC3DC55E686036B45620C8721 /* Filter.swift in Sources */ = {isa = PBXBuildFile; fileRef = B5F5D8CBB0A00F8378BF3A0567D409BF /* Filter.swift */; };
-		B4ED3B8F7A68D4AE9301138787FEB174 /* ModalViewModel.swift in Sources */ = {isa = PBXBuildFile; fileRef = ECFC7EB33FC35612625DA043F52457BB /* ModalViewModel.swift */; };
-		B94E3D084245A1078FFE3DDE202B063F /* IgnoreTouchesCollectionView.swift in Sources */ = {isa = PBXBuildFile; fileRef = 300E9DF7E6C75F620EF7242238EA79C1 /* IgnoreTouchesCollectionView.swift */; };
-		BAB133D2BBDA52455F38B134D4E2167F /* UIColor+Util.swift in Sources */ = {isa = PBXBuildFile; fileRef = 60969AEE1CB2D639175BAB2BFE1E1B4E /* UIColor+Util.swift */; };
-		BCC9ACADE381240FE2D41DD33EF5DBB9 /* GLPixelBufferView.swift in Sources */ = {isa = PBXBuildFile; fileRef = A9E3A66D0537AF1F2B14917E7B8205BD /* GLPixelBufferView.swift */; };
-		BFBC85A51CFEF72CF1678EA71A0B667B /* OpenGLES.framework in Frameworks */ = {isa = PBXBuildFile; fileRef = 5B37C3EE626982E2B8459F8E7BB7C20C /* OpenGLES.framework */; };
-		C029C95BE212565791F89E816FE30E6E /* FilteredInputViewController.swift in Sources */ = {isa = PBXBuildFile; fileRef = E36756DF533EAE75113294670D81FD40 /* FilteredInputViewController.swift */; };
-		C24AD016C8437110F9F50602C47F671A /* Queue.swift in Sources */ = {isa = PBXBuildFile; fileRef = 18CE79B01280CC200700086F2BD31F01 /* Queue.swift */; };
-		C33D47E9D7FA8AA9397CD2F48E363A88 /* UIFont+PostFonts.m in Sources */ = {isa = PBXBuildFile; fileRef = FE1D7176433888B7448500B7D74CE988 /* UIFont+PostFonts.m */; };
-		C3C013CFF7E96316C79710BD0EBAA2E1 /* Pods-KanvasCameraExampleTests-dummy.m in Sources */ = {isa = PBXBuildFile; fileRef = 6D11A917E16D537C3E7109B520EA4E28 /* Pods-KanvasCameraExampleTests-dummy.m */; };
-		C7A7C8C95E33F5F57C4EB41E6D0E1D5F /* GLRenderer.swift in Sources */ = {isa = PBXBuildFile; fileRef = F0D68A3FF9E7F35646F652B8EFC8A62E /* GLRenderer.swift */; };
-		CC06C4112E127C5262D5911F76903BC4 /* Pods-KanvasCameraExample-dummy.m in Sources */ = {isa = PBXBuildFile; fileRef = BD0DC36564E70A3883594421DA9FDC77 /* Pods-KanvasCameraExample-dummy.m */; };
-		CDB9BB072144396492A9B20B6775F998 /* TumblrTheme.framework in Frameworks */ = {isa = PBXBuildFile; fileRef = 9354499206410F84A9B8A189D39476E2 /* TumblrTheme.framework */; };
-		CE0C0BAC33EF623CCAF905C9AA58C308 /* CameraInputController.swift in Sources */ = {isa = PBXBuildFile; fileRef = 2245CABB08A32D1CC92757E1249EC731 /* CameraInputController.swift */; };
-		CF4B9AECC564224D026272956E30BF26 /* IgnoreTouchesView.swift in Sources */ = {isa = PBXBuildFile; fileRef = B14ED1D1C8F510A024B7DA8CD6AA4E06 /* IgnoreTouchesView.swift */; };
-		CFA869102744DB995F3AC930E96E3AFF /* UIApplication+StrictKeyWindow.m in Sources */ = {isa = PBXBuildFile; fileRef = 93221711894899A0B45B4E35F4B54984 /* UIApplication+StrictKeyWindow.m */; };
-		CFAED1BA1A1C93D946E71A40B5C8C710 /* Foundation.framework in Frameworks */ = {isa = PBXBuildFile; fileRef = 5993BD54547A171F82495C36A475B92C /* Foundation.framework */; };
-		D26E7CE8F2AA17CDE36ED9774CBA09ED /* LoadingIndicatorView.swift in Sources */ = {isa = PBXBuildFile; fileRef = A78EB58EB24E2CCAAB63BB493E39423C /* LoadingIndicatorView.swift */; };
-		D428498A1A70F3DB2F9D9C921989E6B8 /* UIImage+Compare.m in Sources */ = {isa = PBXBuildFile; fileRef = 265DC60F5871575FF908A7C1AF91A133 /* UIImage+Compare.m */; };
-		D6B1B0AC7F376A0FC6DADEEAA737E508 /* UIImage+Compare.h in Headers */ = {isa = PBXBuildFile; fileRef = C095B69FB8375794D8236558C70DAAE0 /* UIImage+Compare.h */; settings = {ATTRIBUTES = (Private, ); }; };
-		D7027C607F1046D36165DB5D425AB53E /* CGRect+Center.swift in Sources */ = {isa = PBXBuildFile; fileRef = A7349C4C60AC3035C931CF3994C250E3 /* CGRect+Center.swift */; };
-		DBADABF56FC0675DEE45B90CE6AFA4E7 /* UIKit.framework in Frameworks */ = {isa = PBXBuildFile; fileRef = 2E7FF5FF1C5A1C45AB8A978EEB128B37 /* UIKit.framework */; };
-		E015D7CB813F593B6501ABCA34A33FBC /* MediaClipsCollectionController.swift in Sources */ = {isa = PBXBuildFile; fileRef = 587C7EE0CE2F5254AC149B154B09E44F /* MediaClipsCollectionController.swift */; };
-		E125886B919F89D0315D9182557989C7 /* ActionsView.swift in Sources */ = {isa = PBXBuildFile; fileRef = 1B264DC4340A5FE4BEF8546D1CD3BBD8 /* ActionsView.swift */; };
-		E1C38EA932B7AAC533116B4556DE1748 /* Foundation.framework in Frameworks */ = {isa = PBXBuildFile; fileRef = 5993BD54547A171F82495C36A475B92C /* Foundation.framework */; };
-		E21D5D3BA0D2813E00C1636F188819D2 /* Shader.swift in Sources */ = {isa = PBXBuildFile; fileRef = 047ED92DE7CAF9EB5DC83AA5DD17E0EA /* Shader.swift */; };
->>>>>>> 98389b0d
+		DE1085ED01D7A6E338C53B29B3DBC90E /* UIImage+Camera.swift in Sources */ = {isa = PBXBuildFile; fileRef = 9A030357217B01BC269AB98FBAF58BE3 /* UIImage+Camera.swift */; };
+		DE9FCA5CEDF570C83AE10FA636C485B0 /* UIFont+PostFonts.h in Headers */ = {isa = PBXBuildFile; fileRef = A6E7BC50576490973B9789477FE51224 /* UIFont+PostFonts.h */; settings = {ATTRIBUTES = (Public, ); }; };
+		E21130D9F022E257E12EF2293B01579A /* MediaClipsEditorView.swift in Sources */ = {isa = PBXBuildFile; fileRef = DC4AD8EE5364EB4041C746CDFFBECF07 /* MediaClipsEditorView.swift */; };
 		E287914A932161FCE4E5A842382E412F /* Foundation.framework in Frameworks */ = {isa = PBXBuildFile; fileRef = 5993BD54547A171F82495C36A475B92C /* Foundation.framework */; };
-		E2BD4528CD0DF18537C609192E1033B6 /* UIImage+FlipLeftMirrored.swift in Sources */ = {isa = PBXBuildFile; fileRef = E3E98FC9A54EA09E62809975BD34DA6B /* UIImage+FlipLeftMirrored.swift */; };
 		E3B86D234BC43FB8877126BFDD760867 /* FBSnapshotTestCasePlatform.m in Sources */ = {isa = PBXBuildFile; fileRef = 1B89C323C789A72335F3693734707F15 /* FBSnapshotTestCasePlatform.m */; };
-<<<<<<< HEAD
-		E7B8A3DD22EF847EA7241CFF00A7A5EF /* ImagePoolFilter.swift in Sources */ = {isa = PBXBuildFile; fileRef = E956F7FBDF46E314DB09D5481C5603D1 /* ImagePoolFilter.swift */; };
+		E3B96FAE1F9E7FEB56122A63F3B351E1 /* ModalController.swift in Sources */ = {isa = PBXBuildFile; fileRef = 7B445188C037E5DAE30C5E0A0C7BCB1F /* ModalController.swift */; };
 		E7F0B09F899DBFE173736F8AE258ED48 /* UIImage+Diff.m in Sources */ = {isa = PBXBuildFile; fileRef = 2015821C6F52E13E032E0E4B9D53AFE7 /* UIImage+Diff.m */; };
-		EA147973427974C56B3D5F413A6B8A16 /* FilterProtocol.swift in Sources */ = {isa = PBXBuildFile; fileRef = 05B047BF225766F5CC5B2C9268565F47 /* FilterProtocol.swift */; };
-		EA41DE338EA21E14DD0579950EB3ED6F /* UICollectionView+Cells.swift in Sources */ = {isa = PBXBuildFile; fileRef = CF65DCA8E4A5C7B61FA0BA46AAE4A9E0 /* UICollectionView+Cells.swift */; };
-		EB18BABD6E75C658EAD7CBBC3E423604 /* Shader.swift in Sources */ = {isa = PBXBuildFile; fileRef = 1BCE43C2CC64B76F4B78945CCEBDEAEF /* Shader.swift */; };
-		EDAA0E81B88B46971410557F327076AF /* CameraZoomHandler.swift in Sources */ = {isa = PBXBuildFile; fileRef = 0EBC1F694F125C93EFCCA320CA0D3336 /* CameraZoomHandler.swift */; };
-		EDE6FA331B26996FCE04C090E0F03115 /* LoadingIndicatorView.swift in Sources */ = {isa = PBXBuildFile; fileRef = 060058F311145FFAFD74E54441895435 /* LoadingIndicatorView.swift */; };
-		EE246F7AB105057C53E8E41603AFB5C7 /* UIFont+Orangina.m in Sources */ = {isa = PBXBuildFile; fileRef = A13598994D2940F0D3A677EE7D74312A /* UIFont+Orangina.m */; };
-		EFDE094E9E1DA56B2BA46D9A97D02FAD /* ModalController.swift in Sources */ = {isa = PBXBuildFile; fileRef = 7B445188C037E5DAE30C5E0A0C7BCB1F /* ModalController.swift */; };
-		F0D6105A424AA2303B5F92495B212830 /* ModeSelectorAndShootView.swift in Sources */ = {isa = PBXBuildFile; fileRef = 837A1BCCFD38D142A3227BB97C055E0E /* ModeSelectorAndShootView.swift */; };
-		F10C92BE70DD8BE333D54BC97C40B334 /* CameraRecorder.swift in Sources */ = {isa = PBXBuildFile; fileRef = F6C875FD9C7AE27C0179641BA7AB0F84 /* CameraRecorder.swift */; };
+		E7FE75E836A42A16F2004ED89E4C740B /* ExtendedButton.swift in Sources */ = {isa = PBXBuildFile; fileRef = F089A8358723B9E092319D2DCEE2A1C5 /* ExtendedButton.swift */; };
+		E98F4A0A9BC662B811A6DA1800929F40 /* UIView+Layout.swift in Sources */ = {isa = PBXBuildFile; fileRef = AB2F744032172A743BD25694EDE11C2A /* UIView+Layout.swift */; };
+		EB5D5A2763CB2C3A356FE3B45EAE67D7 /* IgnoreTouchesCollectionView.swift in Sources */ = {isa = PBXBuildFile; fileRef = DCA0854A701D76C2B62C08B4DA5403F8 /* IgnoreTouchesCollectionView.swift */; };
+		EF13EE71FEBC2245D71C69871D156802 /* CameraRecordingProtocol.swift in Sources */ = {isa = PBXBuildFile; fileRef = 27752A362D21548F74A9A40BAF0D1C7D /* CameraRecordingProtocol.swift */; };
 		F2945D5A81499C94708C6C32D64F20BF /* Pods-KanvasCameraExample-umbrella.h in Headers */ = {isa = PBXBuildFile; fileRef = 0748BD44EB8A7E1F29B9327BBD4FFCC9 /* Pods-KanvasCameraExample-umbrella.h */; settings = {ATTRIBUTES = (Public, ); }; };
-		F53DF7FE4A420C337FC814C7E851C4A0 /* MirrorTwoFilter.swift in Sources */ = {isa = PBXBuildFile; fileRef = C8A6E9E4DD4FFD69E3F40F6F40FB93DF /* MirrorTwoFilter.swift */; };
-		F659823EF54C9D2AE76E787844C5A840 /* TumblrTheme-umbrella.h in Headers */ = {isa = PBXBuildFile; fileRef = 5B9D185E67A0F16B89D9A20E9A425A4B /* TumblrTheme-umbrella.h */; settings = {ATTRIBUTES = (Public, ); }; };
-		F65A6F595ECC362F9C4A8AF95DCA8368 /* UIButton+Shadows.swift in Sources */ = {isa = PBXBuildFile; fileRef = EE1FE58F632FE976AB4E4BD9E97C9043 /* UIButton+Shadows.swift */; };
-		F82D063FAB1562E90CD8347582F36FBA /* MediaClipsCollectionView.swift in Sources */ = {isa = PBXBuildFile; fileRef = 4B4FFE69520C4D418CE332D3DDBAB8DA /* MediaClipsCollectionView.swift */; };
+		F7FDA4F16DBB64784E0A6B86419DE10A /* Assets.xcassets in Resources */ = {isa = PBXBuildFile; fileRef = C43069350B9D0B64D1360DFC8DE00411 /* Assets.xcassets */; };
 		F8DF0374879AD9CA64E209F5E1A423B4 /* FBSnapshotTestCase.h in Headers */ = {isa = PBXBuildFile; fileRef = 9A648BA81C182E1424B9B336EA8F50B1 /* FBSnapshotTestCase.h */; settings = {ATTRIBUTES = (Public, ); }; };
-		F92D766D0A90264E2EA0B099BD57A58B /* CameraController.swift in Sources */ = {isa = PBXBuildFile; fileRef = D04498BF2CDB9A6F8E94F78074478EE1 /* CameraController.swift */; };
-		FB17A4A409E6E5862E6B3FD6CA1F5CC0 /* CameraView.swift in Sources */ = {isa = PBXBuildFile; fileRef = 3DC65076E701594EEA9CBB4615D5C2F8 /* CameraView.swift */; };
-		FC93E86684707524C20E6FB74475B949 /* UIFont+TumblrTheme.swift in Sources */ = {isa = PBXBuildFile; fileRef = CD585CE3C1B092D81F2E6AEACE79DC5F /* UIFont+TumblrTheme.swift */; };
-		FD6D6114A21FD01CB0926428F2257256 /* LegoFilter.swift in Sources */ = {isa = PBXBuildFile; fileRef = BEE783ACD9F6FA8B7328BF0057B707BC /* LegoFilter.swift */; };
-		FF856F9E52BC13C7B7E1CF8EC7C68E89 /* UIFont+ComposeFonts.m in Sources */ = {isa = PBXBuildFile; fileRef = AA9C5551BCE8AFAA98E142C0EAE0E908 /* UIFont+ComposeFonts.m */; };
-=======
-		E55D84685ECC0C04B31D19F17F50848A /* ModeSelectorAndShootView.swift in Sources */ = {isa = PBXBuildFile; fileRef = C6C927BC8056057696287D4F5420B59E /* ModeSelectorAndShootView.swift */; };
-		E7F0B09F899DBFE173736F8AE258ED48 /* UIImage+Diff.m in Sources */ = {isa = PBXBuildFile; fileRef = 2015821C6F52E13E032E0E4B9D53AFE7 /* UIImage+Diff.m */; };
-		F2945D5A81499C94708C6C32D64F20BF /* Pods-KanvasCameraExample-umbrella.h in Headers */ = {isa = PBXBuildFile; fileRef = 0748BD44EB8A7E1F29B9327BBD4FFCC9 /* Pods-KanvasCameraExample-umbrella.h */; settings = {ATTRIBUTES = (Public, ); }; };
-		F59B8CBC0042B40809979B30844D2F32 /* silence.aac in Resources */ = {isa = PBXBuildFile; fileRef = C72757EFC98ED27E136181B54FE36AE1 /* silence.aac */; };
-		F7ABC6387425720CD02AB1B9C15E8DD4 /* UIFont+Orangina.h in Headers */ = {isa = PBXBuildFile; fileRef = EB3344F7547C472B09CA3FBA774F4096 /* UIFont+Orangina.h */; settings = {ATTRIBUTES = (Public, ); }; };
-		F8DF0374879AD9CA64E209F5E1A423B4 /* FBSnapshotTestCase.h in Headers */ = {isa = PBXBuildFile; fileRef = 9A648BA81C182E1424B9B336EA8F50B1 /* FBSnapshotTestCase.h */; settings = {ATTRIBUTES = (Public, ); }; };
-		F9DE07AD5573152D75D1018B24F41373 /* UIFont+ComposeFonts.m in Sources */ = {isa = PBXBuildFile; fileRef = AA9C5551BCE8AFAA98E142C0EAE0E908 /* UIFont+ComposeFonts.m */; };
-		F9E7A2D189394DECC526FFA569720C08 /* MediaClipsEditorViewController.swift in Sources */ = {isa = PBXBuildFile; fileRef = 052ADDF836AD409B44F7BF2010227D8E /* MediaClipsEditorViewController.swift */; };
->>>>>>> 98389b0d
+		F94B54FE7B65BFFE051181E7A6FDE99A /* ImagePreviewController.swift in Sources */ = {isa = PBXBuildFile; fileRef = C1C253CC27F7F4A130A56D679AB154B2 /* ImagePreviewController.swift */; };
+		FC18F2A51FE6D2C3059ED324067FD3AA /* UIFont+PostFonts.m in Sources */ = {isa = PBXBuildFile; fileRef = FE1D7176433888B7448500B7D74CE988 /* UIFont+PostFonts.m */; };
+		FEF54EC01D73065489A813C7F0C31CAD /* PlasmaFilter.swift in Sources */ = {isa = PBXBuildFile; fileRef = C3B9F32FC321C0140B32A2EE5E8E548A /* PlasmaFilter.swift */; };
 /* End PBXBuildFile section */
 
 /* Begin PBXContainerItemProxy section */
@@ -286,102 +157,64 @@
 			remoteGlobalIDString = 6D3ACFDE390FE76465A1132EC9A7DF15;
 			remoteInfo = FBSnapshotTestCase;
 		};
-		2B3EB74055F435C63A8DFF7AA00D465D /* PBXContainerItemProxy */ = {
+		41CC996CD19C0869DEE486C1F636D84D /* PBXContainerItemProxy */ = {
 			isa = PBXContainerItemProxy;
 			containerPortal = BFDFE7DC352907FC980B868725387E98 /* Project object */;
 			proxyType = 1;
-			remoteGlobalIDString = 2B98117215D2B60542CA9B862654BFC6;
+			remoteGlobalIDString = 249DBE185C222787698E51F46C2A6B0F;
 			remoteInfo = TumblrTheme;
 		};
 		4BF99FB77AD2F931D3FADE629B362E34 /* PBXContainerItemProxy */ = {
 			isa = PBXContainerItemProxy;
 			containerPortal = BFDFE7DC352907FC980B868725387E98 /* Project object */;
 			proxyType = 1;
-<<<<<<< HEAD
-			remoteGlobalIDString = 29612960A353DBF8EC20FD2C04ED8D28;
-=======
-			remoteGlobalIDString = EBF96CCDC7BBCCA0F606EBC65ED43B54;
->>>>>>> 98389b0d
+			remoteGlobalIDString = 2ADF0AF84894F65FF5867EE19330AA0B;
 			remoteInfo = KanvasCamera;
-		};
-		4D07544308FFF28F50887CF24AB848F6 /* PBXContainerItemProxy */ = {
-			isa = PBXContainerItemProxy;
-			containerPortal = BFDFE7DC352907FC980B868725387E98 /* Project object */;
-			proxyType = 1;
-<<<<<<< HEAD
-			remoteGlobalIDString = 2B98117215D2B60542CA9B862654BFC6;
-=======
-			remoteGlobalIDString = 7944C273B5EEEB51C8222DAAB45B10F0;
->>>>>>> 98389b0d
-			remoteInfo = TumblrTheme;
 		};
 		5F1DD224199DC1A7A6191AA723291E34 /* PBXContainerItemProxy */ = {
 			isa = PBXContainerItemProxy;
 			containerPortal = BFDFE7DC352907FC980B868725387E98 /* Project object */;
 			proxyType = 1;
-<<<<<<< HEAD
-			remoteGlobalIDString = 2B98117215D2B60542CA9B862654BFC6;
-=======
-			remoteGlobalIDString = 7944C273B5EEEB51C8222DAAB45B10F0;
->>>>>>> 98389b0d
+			remoteGlobalIDString = 249DBE185C222787698E51F46C2A6B0F;
 			remoteInfo = TumblrTheme;
 		};
 		F33EDCC1F8D0B10535F0BB3F7B51EDCF /* PBXContainerItemProxy */ = {
 			isa = PBXContainerItemProxy;
 			containerPortal = BFDFE7DC352907FC980B868725387E98 /* Project object */;
 			proxyType = 1;
-<<<<<<< HEAD
-			remoteGlobalIDString = 29612960A353DBF8EC20FD2C04ED8D28;
-			remoteInfo = KanvasCamera;
-		};
-/* End PBXContainerItemProxy section */
-
-/* Begin PBXFileReference section */
-		00CF69CE85392DFEE927C0E9A3DA8804 /* ModeButtonView.swift */ = {isa = PBXFileReference; includeInIndex = 1; lastKnownFileType = sourcecode.swift; path = ModeButtonView.swift; sourceTree = "<group>"; };
-		02555F22E8DF1C3C22F8DDED315B167D /* PhotoOutputHandler.swift */ = {isa = PBXFileReference; includeInIndex = 1; lastKnownFileType = sourcecode.swift; path = PhotoOutputHandler.swift; sourceTree = "<group>"; };
-=======
-			remoteGlobalIDString = 7944C273B5EEEB51C8222DAAB45B10F0;
+			remoteGlobalIDString = 249DBE185C222787698E51F46C2A6B0F;
 			remoteInfo = TumblrTheme;
 		};
 		FE56C1FEF003759A8A01BAD483A21420 /* PBXContainerItemProxy */ = {
 			isa = PBXContainerItemProxy;
 			containerPortal = BFDFE7DC352907FC980B868725387E98 /* Project object */;
 			proxyType = 1;
-			remoteGlobalIDString = EBF96CCDC7BBCCA0F606EBC65ED43B54;
+			remoteGlobalIDString = 2ADF0AF84894F65FF5867EE19330AA0B;
 			remoteInfo = KanvasCamera;
 		};
 /* End PBXContainerItemProxy section */
 
 /* Begin PBXFileReference section */
-		025C37986048731112839081208CD91B /* KanvasCamera.xcconfig */ = {isa = PBXFileReference; includeInIndex = 1; lastKnownFileType = text.xcconfig; path = KanvasCamera.xcconfig; sourceTree = "<group>"; };
-		0322288C44EC30CA7A90D0D0D09A1E6D /* CameraPreviewViewController.swift */ = {isa = PBXFileReference; includeInIndex = 1; lastKnownFileType = sourcecode.swift; path = CameraPreviewViewController.swift; sourceTree = "<group>"; };
-		047ED92DE7CAF9EB5DC83AA5DD17E0EA /* Shader.swift */ = {isa = PBXFileReference; includeInIndex = 1; lastKnownFileType = sourcecode.swift; path = Shader.swift; sourceTree = "<group>"; };
-		052ADDF836AD409B44F7BF2010227D8E /* MediaClipsEditorViewController.swift */ = {isa = PBXFileReference; includeInIndex = 1; lastKnownFileType = sourcecode.swift; path = MediaClipsEditorViewController.swift; sourceTree = "<group>"; };
->>>>>>> 98389b0d
+		00201927E865AF085B964B4FB6639B51 /* MangaFilter.swift */ = {isa = PBXFileReference; includeInIndex = 1; lastKnownFileType = sourcecode.swift; path = MangaFilter.swift; sourceTree = "<group>"; };
+		00CF69CE85392DFEE927C0E9A3DA8804 /* ModeButtonView.swift */ = {isa = PBXFileReference; includeInIndex = 1; lastKnownFileType = sourcecode.swift; path = ModeButtonView.swift; sourceTree = "<group>"; };
+		02555F22E8DF1C3C22F8DDED315B167D /* PhotoOutputHandler.swift */ = {isa = PBXFileReference; includeInIndex = 1; lastKnownFileType = sourcecode.swift; path = PhotoOutputHandler.swift; sourceTree = "<group>"; };
+		02ED564FFAEFA1DCEEF681A61AD8A614 /* NumTypes+Conversion.swift */ = {isa = PBXFileReference; includeInIndex = 1; lastKnownFileType = sourcecode.swift; path = "NumTypes+Conversion.swift"; sourceTree = "<group>"; };
 		05734EA760D464EE6F6CB085C52CB063 /* FBSnapshotTestCase-Info.plist */ = {isa = PBXFileReference; includeInIndex = 1; lastKnownFileType = text.plist.xml; path = "FBSnapshotTestCase-Info.plist"; sourceTree = "<group>"; };
-		05B047BF225766F5CC5B2C9268565F47 /* FilterProtocol.swift */ = {isa = PBXFileReference; includeInIndex = 1; lastKnownFileType = sourcecode.swift; path = FilterProtocol.swift; sourceTree = "<group>"; };
 		060058F311145FFAFD74E54441895435 /* LoadingIndicatorView.swift */ = {isa = PBXFileReference; includeInIndex = 1; lastKnownFileType = sourcecode.swift; path = LoadingIndicatorView.swift; sourceTree = "<group>"; };
 		0748BD44EB8A7E1F29B9327BBD4FFCC9 /* Pods-KanvasCameraExample-umbrella.h */ = {isa = PBXFileReference; includeInIndex = 1; lastKnownFileType = sourcecode.c.h; path = "Pods-KanvasCameraExample-umbrella.h"; sourceTree = "<group>"; };
 		0EBC1F694F125C93EFCCA320CA0D3336 /* CameraZoomHandler.swift */ = {isa = PBXFileReference; includeInIndex = 1; lastKnownFileType = sourcecode.swift; path = CameraZoomHandler.swift; sourceTree = "<group>"; };
-		11754C8289E6068D9A232A700DA8DD66 /* MangaFilter.swift */ = {isa = PBXFileReference; includeInIndex = 1; lastKnownFileType = sourcecode.swift; path = MangaFilter.swift; sourceTree = "<group>"; };
-		133E792ED604893317FD0A9E6DA3F8F5 /* FilterFactory.swift */ = {isa = PBXFileReference; includeInIndex = 1; lastKnownFileType = sourcecode.swift; path = FilterFactory.swift; sourceTree = "<group>"; };
+		107732D0FD64979DD4C763DB8A7FCC89 /* GLRenderer.swift */ = {isa = PBXFileReference; includeInIndex = 1; lastKnownFileType = sourcecode.swift; path = GLRenderer.swift; sourceTree = "<group>"; };
 		1562E65952508845D980B80E926785C4 /* CameraInputController.swift */ = {isa = PBXFileReference; includeInIndex = 1; lastKnownFileType = sourcecode.swift; path = CameraInputController.swift; sourceTree = "<group>"; };
 		184E9A21009F7602B0AA380481C1744E /* CameraInputOutput.swift */ = {isa = PBXFileReference; includeInIndex = 1; lastKnownFileType = sourcecode.swift; path = CameraInputOutput.swift; sourceTree = "<group>"; };
 		19FDD52B52DEA5A3004569B19B684BB0 /* ClosedRange+Clamp.swift */ = {isa = PBXFileReference; includeInIndex = 1; lastKnownFileType = sourcecode.swift; path = "ClosedRange+Clamp.swift"; sourceTree = "<group>"; };
 		1B89C323C789A72335F3693734707F15 /* FBSnapshotTestCasePlatform.m */ = {isa = PBXFileReference; includeInIndex = 1; lastKnownFileType = sourcecode.c.objc; name = FBSnapshotTestCasePlatform.m; path = FBSnapshotTestCase/FBSnapshotTestCasePlatform.m; sourceTree = "<group>"; };
 		1BC658F85DC0E52FFF466EB519D0689D /* Queue.swift */ = {isa = PBXFileReference; includeInIndex = 1; lastKnownFileType = sourcecode.swift; path = Queue.swift; sourceTree = "<group>"; };
-		1BCE43C2CC64B76F4B78945CCEBDEAEF /* Shader.swift */ = {isa = PBXFileReference; includeInIndex = 1; lastKnownFileType = sourcecode.swift; path = Shader.swift; sourceTree = "<group>"; };
 		1D24C39D6DAD98331CC31E66DE8CB212 /* KanvasCameraImages.swift */ = {isa = PBXFileReference; includeInIndex = 1; lastKnownFileType = sourcecode.swift; path = KanvasCameraImages.swift; sourceTree = "<group>"; };
 		1E8AEA10F32C4EC300DFCC447F625CD0 /* TumblrTheme-prefix.pch */ = {isa = PBXFileReference; includeInIndex = 1; lastKnownFileType = sourcecode.c.h; path = "TumblrTheme-prefix.pch"; sourceTree = "<group>"; };
 		1E9D514CBBB19FED1529827296B83314 /* Pods-KanvasCameraExample-frameworks.sh */ = {isa = PBXFileReference; includeInIndex = 1; lastKnownFileType = text.script.sh; path = "Pods-KanvasCameraExample-frameworks.sh"; sourceTree = "<group>"; };
-<<<<<<< HEAD
-		1EAE3F1784161E4F763E255DD9B651EE /* GroupFilter.swift */ = {isa = PBXFileReference; includeInIndex = 1; lastKnownFileType = sourcecode.swift; path = GroupFilter.swift; sourceTree = "<group>"; };
 		1EEA6A81898A5BB30F3F8D9DBA661EA9 /* KanvasCamera.podspec.json */ = {isa = PBXFileReference; includeInIndex = 1; path = KanvasCamera.podspec.json; sourceTree = "<group>"; };
-=======
-		1F00A401EEAC600AF736D5FF3C6AEC7C /* Array+Move.swift */ = {isa = PBXFileReference; includeInIndex = 1; lastKnownFileType = sourcecode.swift; path = "Array+Move.swift"; sourceTree = "<group>"; };
-		1F62293F4B1CCE30E628050917A2EC03 /* UIImage+PixelBuffer.swift */ = {isa = PBXFileReference; includeInIndex = 1; lastKnownFileType = sourcecode.swift; path = "UIImage+PixelBuffer.swift"; sourceTree = "<group>"; };
->>>>>>> 98389b0d
 		2015821C6F52E13E032E0E4B9D53AFE7 /* UIImage+Diff.m */ = {isa = PBXFileReference; includeInIndex = 1; lastKnownFileType = sourcecode.c.objc; name = "UIImage+Diff.m"; path = "FBSnapshotTestCase/Categories/UIImage+Diff.m"; sourceTree = "<group>"; };
+		2082A6AF3793BB8DCBA8A49B30F654AE /* ShaderUtilities.swift */ = {isa = PBXFileReference; includeInIndex = 1; lastKnownFileType = sourcecode.swift; path = ShaderUtilities.swift; sourceTree = "<group>"; };
 		24E74BA1BC93F41A58B70DBCCC3F4278 /* OptionView.swift */ = {isa = PBXFileReference; includeInIndex = 1; lastKnownFileType = sourcecode.swift; path = OptionView.swift; sourceTree = "<group>"; };
 		264AA35143F57E86D84DBEFB726A53CB /* KanvasCamera.xcconfig */ = {isa = PBXFileReference; includeInIndex = 1; lastKnownFileType = text.xcconfig; path = KanvasCamera.xcconfig; sourceTree = "<group>"; };
 		265DC60F5871575FF908A7C1AF91A133 /* UIImage+Compare.m */ = {isa = PBXFileReference; includeInIndex = 1; lastKnownFileType = sourcecode.c.objc; name = "UIImage+Compare.m"; path = "FBSnapshotTestCase/Categories/UIImage+Compare.m"; sourceTree = "<group>"; };
@@ -391,94 +224,70 @@
 		2958F17C9EDE1BD4A06AC77B76A3BA04 /* ModalPresentationAnimationController.swift */ = {isa = PBXFileReference; includeInIndex = 1; lastKnownFileType = sourcecode.swift; path = ModalPresentationAnimationController.swift; sourceTree = "<group>"; };
 		2B0390FC11C3671BEC209EA6F6AE8033 /* FBSnapshotTestController.h */ = {isa = PBXFileReference; includeInIndex = 1; lastKnownFileType = sourcecode.c.h; name = FBSnapshotTestController.h; path = FBSnapshotTestCase/FBSnapshotTestController.h; sourceTree = "<group>"; };
 		2DE123EF86D8F4067EAFC3DEF78F281B /* Shaders */ = {isa = PBXFileReference; includeInIndex = 1; name = Shaders; path = Resources/Shaders; sourceTree = "<group>"; };
+		2E58FF926B7744FEAC8B5D5B771669F3 /* WaveFilter.swift */ = {isa = PBXFileReference; includeInIndex = 1; lastKnownFileType = sourcecode.swift; path = WaveFilter.swift; sourceTree = "<group>"; };
 		2E7FF5FF1C5A1C45AB8A978EEB128B37 /* UIKit.framework */ = {isa = PBXFileReference; lastKnownFileType = wrapper.framework; name = UIKit.framework; path = Platforms/iPhoneOS.platform/Developer/SDKs/iPhoneOS12.0.sdk/System/Library/Frameworks/UIKit.framework; sourceTree = DEVELOPER_DIR; };
+		323BBBC66C1C8158F7894C5942CA7733 /* FilterFactory.swift */ = {isa = PBXFileReference; includeInIndex = 1; lastKnownFileType = sourcecode.swift; path = FilterFactory.swift; sourceTree = "<group>"; };
 		33E15046358ECF1F9C5A7675A82CF2D1 /* QuartzCore.framework */ = {isa = PBXFileReference; lastKnownFileType = wrapper.framework; name = QuartzCore.framework; path = Platforms/iPhoneOS.platform/Developer/SDKs/iPhoneOS12.0.sdk/System/Library/Frameworks/QuartzCore.framework; sourceTree = DEVELOPER_DIR; };
 		37F61DD03BEFC831BDCD062A558B9FFF /* TumblrTheme.podspec */ = {isa = PBXFileReference; explicitFileType = text.script.ruby; includeInIndex = 1; indentWidth = 2; lastKnownFileType = text; path = TumblrTheme.podspec; sourceTree = "<group>"; tabWidth = 2; xcLanguageSpecificationIdentifier = xcode.lang.ruby; };
-<<<<<<< HEAD
 		39C96AC359566022549CBEFF16AC0D67 /* OptionsStackView.swift */ = {isa = PBXFileReference; includeInIndex = 1; lastKnownFileType = sourcecode.swift; path = OptionsStackView.swift; sourceTree = "<group>"; };
 		3DC65076E701594EEA9CBB4615D5C2F8 /* CameraView.swift */ = {isa = PBXFileReference; includeInIndex = 1; lastKnownFileType = sourcecode.swift; path = CameraView.swift; sourceTree = "<group>"; };
-		3F4E65F362C9A69265ED84B479A6BFCC /* EMInterferenceFilter.swift */ = {isa = PBXFileReference; includeInIndex = 1; lastKnownFileType = sourcecode.swift; path = EMInterferenceFilter.swift; sourceTree = "<group>"; };
 		40C111494557E79A2578DE96391B581E /* Pods-KanvasCameraExampleTests-umbrella.h */ = {isa = PBXFileReference; includeInIndex = 1; lastKnownFileType = sourcecode.c.h; path = "Pods-KanvasCameraExampleTests-umbrella.h"; sourceTree = "<group>"; };
 		458BBBF1A6FB24D05F31AA70CF474B1D /* ModalPresentationController.swift */ = {isa = PBXFileReference; includeInIndex = 1; lastKnownFileType = sourcecode.swift; path = ModalPresentationController.swift; sourceTree = "<group>"; };
 		4803B61E4DA9A9C76CEEE730395E0452 /* CameraPreviewViewController.swift */ = {isa = PBXFileReference; includeInIndex = 1; lastKnownFileType = sourcecode.swift; path = CameraPreviewViewController.swift; sourceTree = "<group>"; };
 		4922E1247A7A17CBF0DEE95BB40EBF08 /* VideoOutputHandler.swift */ = {isa = PBXFileReference; includeInIndex = 1; lastKnownFileType = sourcecode.swift; path = VideoOutputHandler.swift; sourceTree = "<group>"; };
-		497F53AFA0D3267500D2B0CA9DA0A6B0 /* CVPixelBuffer+copy.swift */ = {isa = PBXFileReference; includeInIndex = 1; lastKnownFileType = sourcecode.swift; path = "CVPixelBuffer+copy.swift"; sourceTree = "<group>"; };
-=======
-		40C111494557E79A2578DE96391B581E /* Pods-KanvasCameraExampleTests-umbrella.h */ = {isa = PBXFileReference; includeInIndex = 1; lastKnownFileType = sourcecode.c.h; path = "Pods-KanvasCameraExampleTests-umbrella.h"; sourceTree = "<group>"; };
-		4614391F70BD1DDF7C39C80AAC750AA0 /* CameraSettings.swift */ = {isa = PBXFileReference; includeInIndex = 1; lastKnownFileType = sourcecode.swift; path = CameraSettings.swift; sourceTree = "<group>"; };
-		4983B968BA455BBD7E0265D0F4D4D27C /* CameraSegmentHandler.swift */ = {isa = PBXFileReference; includeInIndex = 1; lastKnownFileType = sourcecode.swift; path = CameraSegmentHandler.swift; sourceTree = "<group>"; };
->>>>>>> 98389b0d
 		499BB97C946EF5DFF46CB40D7D685EE1 /* SwiftSupport.swift */ = {isa = PBXFileReference; includeInIndex = 1; lastKnownFileType = sourcecode.swift; name = SwiftSupport.swift; path = FBSnapshotTestCase/SwiftSupport.swift; sourceTree = "<group>"; };
-		49A6F7C249CF791A367C268944D01494 /* FilmFilter.swift */ = {isa = PBXFileReference; includeInIndex = 1; lastKnownFileType = sourcecode.swift; path = FilmFilter.swift; sourceTree = "<group>"; };
 		49BCD4B3A02767ECAAE890F5252DE098 /* Pods-KanvasCameraExample.release.xcconfig */ = {isa = PBXFileReference; includeInIndex = 1; lastKnownFileType = text.xcconfig; path = "Pods-KanvasCameraExample.release.xcconfig"; sourceTree = "<group>"; };
 		4AAF0939B988AE1169F51641E4927EBF /* UIFont+ComposeFonts.h */ = {isa = PBXFileReference; includeInIndex = 1; lastKnownFileType = sourcecode.c.h; name = "UIFont+ComposeFonts.h"; path = "Source/UIFont+ComposeFonts.h"; sourceTree = "<group>"; };
 		4B4FFE69520C4D418CE332D3DDBAB8DA /* MediaClipsCollectionView.swift */ = {isa = PBXFileReference; includeInIndex = 1; lastKnownFileType = sourcecode.swift; path = MediaClipsCollectionView.swift; sourceTree = "<group>"; };
+		4D0F953B4960107C3218019CDE5F3038 /* GroupFilter.swift */ = {isa = PBXFileReference; includeInIndex = 1; lastKnownFileType = sourcecode.swift; path = GroupFilter.swift; sourceTree = "<group>"; };
 		4E8661BB800497F0F20257AC256789D8 /* FilteredInputViewController.swift */ = {isa = PBXFileReference; includeInIndex = 1; lastKnownFileType = sourcecode.swift; path = FilteredInputViewController.swift; sourceTree = "<group>"; };
 		4F87850D339D5C513189AA83920DE976 /* Pods_KanvasCameraExampleTests.framework */ = {isa = PBXFileReference; explicitFileType = wrapper.framework; includeInIndex = 0; name = Pods_KanvasCameraExampleTests.framework; path = "Pods-KanvasCameraExampleTests.framework"; sourceTree = BUILT_PRODUCTS_DIR; };
 		4FB23A7A321BFD09B0985E94534A5272 /* FBSnapshotTestCasePlatform.h */ = {isa = PBXFileReference; includeInIndex = 1; lastKnownFileType = sourcecode.c.h; name = FBSnapshotTestCasePlatform.h; path = FBSnapshotTestCase/FBSnapshotTestCasePlatform.h; sourceTree = "<group>"; };
-<<<<<<< HEAD
 		50284217DE6B14E4F046BB8B26C949B0 /* NSURL+Media.swift */ = {isa = PBXFileReference; includeInIndex = 1; lastKnownFileType = sourcecode.swift; path = "NSURL+Media.swift"; sourceTree = "<group>"; };
-		5087B43264213C42A98A28AC6C35F0C1 /* RaveFilter.swift */ = {isa = PBXFileReference; includeInIndex = 1; lastKnownFileType = sourcecode.swift; path = RaveFilter.swift; sourceTree = "<group>"; };
-=======
-		507FB3691FCA012F843513ED3D4D5132 /* GifVideoOutputHandler.swift */ = {isa = PBXFileReference; includeInIndex = 1; lastKnownFileType = sourcecode.swift; path = GifVideoOutputHandler.swift; sourceTree = "<group>"; };
-		509E5D09DEC060A99519F34F1A729163 /* FilterProtocol.swift */ = {isa = PBXFileReference; includeInIndex = 1; lastKnownFileType = sourcecode.swift; path = FilterProtocol.swift; sourceTree = "<group>"; };
-		55F967A985B8DC6EA12C7C9422194C2D /* MediaClipsEditorView.swift */ = {isa = PBXFileReference; includeInIndex = 1; lastKnownFileType = sourcecode.swift; path = MediaClipsEditorView.swift; sourceTree = "<group>"; };
-		575CB117DF3D31314970572E952DE74A /* ImagePreviewController.swift */ = {isa = PBXFileReference; includeInIndex = 1; lastKnownFileType = sourcecode.swift; path = ImagePreviewController.swift; sourceTree = "<group>"; };
-		5863C0330D2FF7BB8969CD13241DD666 /* UICollectionView+Cells.swift */ = {isa = PBXFileReference; includeInIndex = 1; lastKnownFileType = sourcecode.swift; path = "UICollectionView+Cells.swift"; sourceTree = "<group>"; };
->>>>>>> 98389b0d
 		586DBF1F8BFB989DBBD8A1DEC191B5E7 /* Pods-KanvasCameraExample.debug.xcconfig */ = {isa = PBXFileReference; includeInIndex = 1; lastKnownFileType = text.xcconfig; path = "Pods-KanvasCameraExample.debug.xcconfig"; sourceTree = "<group>"; };
 		5993BD54547A171F82495C36A475B92C /* Foundation.framework */ = {isa = PBXFileReference; lastKnownFileType = wrapper.framework; name = Foundation.framework; path = Platforms/iPhoneOS.platform/Developer/SDKs/iPhoneOS12.0.sdk/System/Library/Frameworks/Foundation.framework; sourceTree = DEVELOPER_DIR; };
 		59BE2FC828B6C899FDCCCD0AE63C6574 /* KanvasCamera-dummy.m */ = {isa = PBXFileReference; includeInIndex = 1; lastKnownFileType = sourcecode.c.objc; path = "KanvasCamera-dummy.m"; sourceTree = "<group>"; };
 		5B37C3EE626982E2B8459F8E7BB7C20C /* OpenGLES.framework */ = {isa = PBXFileReference; lastKnownFileType = wrapper.framework; name = OpenGLES.framework; path = Platforms/iPhoneOS.platform/Developer/SDKs/iPhoneOS12.0.sdk/System/Library/Frameworks/OpenGLES.framework; sourceTree = DEVELOPER_DIR; };
 		5B9D185E67A0F16B89D9A20E9A425A4B /* TumblrTheme-umbrella.h */ = {isa = PBXFileReference; includeInIndex = 1; lastKnownFileType = sourcecode.c.h; path = "TumblrTheme-umbrella.h"; sourceTree = "<group>"; };
+		5F52DC18D86D2E98ACD809592EC818DC /* RGBFilter.swift */ = {isa = PBXFileReference; includeInIndex = 1; lastKnownFileType = sourcecode.swift; path = RGBFilter.swift; sourceTree = "<group>"; };
 		60969AEE1CB2D639175BAB2BFE1E1B4E /* UIColor+Util.swift */ = {isa = PBXFileReference; includeInIndex = 1; lastKnownFileType = sourcecode.swift; name = "UIColor+Util.swift"; path = "Source/UIColor+Util.swift"; sourceTree = "<group>"; };
 		630DD64AF6E511A9DCCA74D5ED44A3D8 /* Pods-KanvasCameraExample-Info.plist */ = {isa = PBXFileReference; includeInIndex = 1; lastKnownFileType = text.plist.xml; path = "Pods-KanvasCameraExample-Info.plist"; sourceTree = "<group>"; };
+		680E9E7F22BA591E8EE8CAF28AB42C04 /* ToonFilter.swift */ = {isa = PBXFileReference; includeInIndex = 1; lastKnownFileType = sourcecode.swift; path = ToonFilter.swift; sourceTree = "<group>"; };
 		6B9B5D400E99270114F070DABE0499CC /* ActionsView.swift */ = {isa = PBXFileReference; includeInIndex = 1; lastKnownFileType = sourcecode.swift; path = ActionsView.swift; sourceTree = "<group>"; };
 		6C5C61F226DD9C3EAB6013421B286389 /* KanvasCamera-prefix.pch */ = {isa = PBXFileReference; includeInIndex = 1; lastKnownFileType = sourcecode.c.h; path = "KanvasCamera-prefix.pch"; sourceTree = "<group>"; };
 		6D11A917E16D537C3E7109B520EA4E28 /* Pods-KanvasCameraExampleTests-dummy.m */ = {isa = PBXFileReference; includeInIndex = 1; lastKnownFileType = sourcecode.c.objc; path = "Pods-KanvasCameraExampleTests-dummy.m"; sourceTree = "<group>"; };
 		721613CB9729A1D201FFF3FB055D4202 /* Pods-KanvasCameraExampleTests.debug.xcconfig */ = {isa = PBXFileReference; includeInIndex = 1; lastKnownFileType = text.xcconfig; path = "Pods-KanvasCameraExampleTests.debug.xcconfig"; sourceTree = "<group>"; };
 		72C449A409BC30841DD84D8701A3966D /* Pods-KanvasCameraExampleTests-frameworks.sh */ = {isa = PBXFileReference; includeInIndex = 1; lastKnownFileType = text.script.sh; path = "Pods-KanvasCameraExampleTests-frameworks.sh"; sourceTree = "<group>"; };
-		72E97A70DC25C0374F183A4BF1234E95 /* MirrorFourFilter.swift */ = {isa = PBXFileReference; includeInIndex = 1; lastKnownFileType = sourcecode.swift; path = MirrorFourFilter.swift; sourceTree = "<group>"; };
+		739BC8AE712E3C91B4968F648ED4F239 /* LegoFilter.swift */ = {isa = PBXFileReference; includeInIndex = 1; lastKnownFileType = sourcecode.swift; path = LegoFilter.swift; sourceTree = "<group>"; };
 		7481CF812EC7F15A36C825714BFA969D /* GifVideoOutputHandler.swift */ = {isa = PBXFileReference; includeInIndex = 1; lastKnownFileType = sourcecode.swift; path = GifVideoOutputHandler.swift; sourceTree = "<group>"; };
 		76D045A466A845C24D363E74691CB4DC /* FBSnapshotTestCase.framework */ = {isa = PBXFileReference; explicitFileType = wrapper.framework; includeInIndex = 0; name = FBSnapshotTestCase.framework; path = FBSnapshotTestCase.framework; sourceTree = BUILT_PRODUCTS_DIR; };
 		76E63973A7386B51619029224BC76046 /* Pods_KanvasCameraExample.framework */ = {isa = PBXFileReference; explicitFileType = wrapper.framework; includeInIndex = 0; name = Pods_KanvasCameraExample.framework; path = "Pods-KanvasCameraExample.framework"; sourceTree = BUILT_PRODUCTS_DIR; };
-<<<<<<< HEAD
+		79B3C8E34DB6A4BDB11CEE441EA39F01 /* EMInterferenceFilter.swift */ = {isa = PBXFileReference; includeInIndex = 1; lastKnownFileType = sourcecode.swift; path = EMInterferenceFilter.swift; sourceTree = "<group>"; };
 		79E4CD1B21CD3A8329CF9705AA238D43 /* KanvasCameraTimes.swift */ = {isa = PBXFileReference; includeInIndex = 1; lastKnownFileType = sourcecode.swift; path = KanvasCameraTimes.swift; sourceTree = "<group>"; };
 		7B445188C037E5DAE30C5E0A0C7BCB1F /* ModalController.swift */ = {isa = PBXFileReference; includeInIndex = 1; lastKnownFileType = sourcecode.swift; path = ModalController.swift; sourceTree = "<group>"; };
+		7F55A0F92AC8A2DD25E07ECC3015894B /* WavePoolFilter.swift */ = {isa = PBXFileReference; includeInIndex = 1; lastKnownFileType = sourcecode.swift; path = WavePoolFilter.swift; sourceTree = "<group>"; };
 		80BAB2D2349B87AA19EFFD3CE238FB86 /* ModalView.swift */ = {isa = PBXFileReference; includeInIndex = 1; lastKnownFileType = sourcecode.swift; path = ModalView.swift; sourceTree = "<group>"; };
-		82B4CF38C5D81B32C3B329D7CE42EF25 /* GLRenderer.swift */ = {isa = PBXFileReference; includeInIndex = 1; lastKnownFileType = sourcecode.swift; path = GLRenderer.swift; sourceTree = "<group>"; };
 		837A1BCCFD38D142A3227BB97C055E0E /* ModeSelectorAndShootView.swift */ = {isa = PBXFileReference; includeInIndex = 1; lastKnownFileType = sourcecode.swift; path = ModeSelectorAndShootView.swift; sourceTree = "<group>"; };
-=======
-		79E6F38171689C2FE65CFE00761315FE /* KanvasCameraTimes.swift */ = {isa = PBXFileReference; includeInIndex = 1; lastKnownFileType = sourcecode.swift; path = KanvasCameraTimes.swift; sourceTree = "<group>"; };
-		7BF8B9B7D3741388CB02BF9C39F20A21 /* MediaClip.swift */ = {isa = PBXFileReference; includeInIndex = 1; lastKnownFileType = sourcecode.swift; path = MediaClip.swift; sourceTree = "<group>"; };
-		7E8184252DDC4695D0207690975A1CA6 /* Device.swift */ = {isa = PBXFileReference; includeInIndex = 1; lastKnownFileType = sourcecode.swift; path = Device.swift; sourceTree = "<group>"; };
-		7E9ECA7A567E57938C1949015F3DE5A1 /* CVPixelBuffer+copy.swift */ = {isa = PBXFileReference; includeInIndex = 1; lastKnownFileType = sourcecode.swift; path = "CVPixelBuffer+copy.swift"; sourceTree = "<group>"; };
-		8249146BD2ECAC4FAE9F2A09A8500294 /* VideoOutputHandler.swift */ = {isa = PBXFileReference; includeInIndex = 1; lastKnownFileType = sourcecode.swift; path = VideoOutputHandler.swift; sourceTree = "<group>"; };
->>>>>>> 98389b0d
 		841F562A950BC3B0D9DB87C857D478D7 /* FBSnapshotTestController.m */ = {isa = PBXFileReference; includeInIndex = 1; lastKnownFileType = sourcecode.c.objc; name = FBSnapshotTestController.m; path = FBSnapshotTestCase/FBSnapshotTestController.m; sourceTree = "<group>"; };
+		8515F95D09AAA5E3FC79AF8D4ED49CE6 /* GLPixelBufferView.swift */ = {isa = PBXFileReference; includeInIndex = 1; lastKnownFileType = sourcecode.swift; path = GLPixelBufferView.swift; sourceTree = "<group>"; };
 		85A5500CE62130B9F02A3B89F7CF83CA /* MediaClipsCollectionController.swift */ = {isa = PBXFileReference; includeInIndex = 1; lastKnownFileType = sourcecode.swift; path = MediaClipsCollectionController.swift; sourceTree = "<group>"; };
 		86400AA5551187A11FF60A2CA3869E95 /* CameraSegmentHandler.swift */ = {isa = PBXFileReference; includeInIndex = 1; lastKnownFileType = sourcecode.swift; path = CameraSegmentHandler.swift; sourceTree = "<group>"; };
 		88A095B38A08A781638E74B6D1718AFD /* CGRect+Center.swift */ = {isa = PBXFileReference; includeInIndex = 1; lastKnownFileType = sourcecode.swift; path = "CGRect+Center.swift"; sourceTree = "<group>"; };
-		8B7223DBA9035D396ED064492BBC4EA3 /* UIImage+PixelBuffer.swift */ = {isa = PBXFileReference; includeInIndex = 1; lastKnownFileType = sourcecode.swift; path = "UIImage+PixelBuffer.swift"; sourceTree = "<group>"; };
+		8AF3F4FB3DBDBFEB81C8C7482A2B2B27 /* MirrorFourFilter.swift */ = {isa = PBXFileReference; includeInIndex = 1; lastKnownFileType = sourcecode.swift; path = MirrorFourFilter.swift; sourceTree = "<group>"; };
 		9086746C9C84253F3F2FEAFC20905062 /* TumblrTheme.framework */ = {isa = PBXFileReference; explicitFileType = wrapper.framework; includeInIndex = 0; name = TumblrTheme.framework; path = TumblrTheme.framework; sourceTree = BUILT_PRODUCTS_DIR; };
+		90F0F9F3831C20478D438CC72834190D /* CVPixelBuffer+copy.swift */ = {isa = PBXFileReference; includeInIndex = 1; lastKnownFileType = sourcecode.swift; path = "CVPixelBuffer+copy.swift"; sourceTree = "<group>"; };
 		912F5BE09296F333F87046761D662D18 /* UIApplication+StrictKeyWindow.h */ = {isa = PBXFileReference; includeInIndex = 1; lastKnownFileType = sourcecode.c.h; name = "UIApplication+StrictKeyWindow.h"; path = "FBSnapshotTestCase/Categories/UIApplication+StrictKeyWindow.h"; sourceTree = "<group>"; };
 		9130788C1868864EE6812E3BFDE59C73 /* Pods-KanvasCameraExampleTests-Info.plist */ = {isa = PBXFileReference; includeInIndex = 1; lastKnownFileType = text.plist.xml; path = "Pods-KanvasCameraExampleTests-Info.plist"; sourceTree = "<group>"; };
 		91FEA6C1361091C6A8C899E2D5963F24 /* TumblrTheme-Info.plist */ = {isa = PBXFileReference; includeInIndex = 1; lastKnownFileType = text.plist.xml; path = "TumblrTheme-Info.plist"; sourceTree = "<group>"; };
 		93221711894899A0B45B4E35F4B54984 /* UIApplication+StrictKeyWindow.m */ = {isa = PBXFileReference; includeInIndex = 1; lastKnownFileType = sourcecode.c.objc; name = "UIApplication+StrictKeyWindow.m"; path = "FBSnapshotTestCase/Categories/UIApplication+StrictKeyWindow.m"; sourceTree = "<group>"; };
 		9354499206410F84A9B8A189D39476E2 /* TumblrTheme.framework */ = {isa = PBXFileReference; explicitFileType = wrapper.framework; includeInIndex = 0; path = TumblrTheme.framework; sourceTree = BUILT_PRODUCTS_DIR; };
+		940E6811DF6A4C621B3FA278F32368A0 /* ImagePoolFilter.swift */ = {isa = PBXFileReference; includeInIndex = 1; lastKnownFileType = sourcecode.swift; path = ImagePoolFilter.swift; sourceTree = "<group>"; };
 		97F9B48AE8FD869325F0AEDFB722EAC6 /* ExtendedStackView.swift */ = {isa = PBXFileReference; includeInIndex = 1; lastKnownFileType = sourcecode.swift; path = ExtendedStackView.swift; sourceTree = "<group>"; };
 		9A030357217B01BC269AB98FBAF58BE3 /* UIImage+Camera.swift */ = {isa = PBXFileReference; includeInIndex = 1; lastKnownFileType = sourcecode.swift; path = "UIImage+Camera.swift"; sourceTree = "<group>"; };
 		9A648BA81C182E1424B9B336EA8F50B1 /* FBSnapshotTestCase.h */ = {isa = PBXFileReference; includeInIndex = 1; lastKnownFileType = sourcecode.c.h; name = FBSnapshotTestCase.h; path = FBSnapshotTestCase/FBSnapshotTestCase.h; sourceTree = "<group>"; };
 		9B5CCB48F56ED269319730EEE31A4315 /* Pods-KanvasCameraExample-acknowledgements.markdown */ = {isa = PBXFileReference; includeInIndex = 1; lastKnownFileType = text; path = "Pods-KanvasCameraExample-acknowledgements.markdown"; sourceTree = "<group>"; };
-<<<<<<< HEAD
 		9D940727FF8FB9C785EB98E56350EF41 /* Podfile */ = {isa = PBXFileReference; explicitFileType = text.script.ruby; includeInIndex = 1; indentWidth = 2; lastKnownFileType = text; name = Podfile; path = ../Podfile; sourceTree = SOURCE_ROOT; tabWidth = 2; xcLanguageSpecificationIdentifier = xcode.lang.ruby; };
 		9DB5DF6F98FC3BD2EE6EB7FF7FE768AF /* CameraSettings.swift */ = {isa = PBXFileReference; includeInIndex = 1; lastKnownFileType = sourcecode.swift; path = CameraSettings.swift; sourceTree = "<group>"; };
-=======
-		9C21EF789A3FCFE6A1C04BE6BD1E198D /* KanvasCamera-umbrella.h */ = {isa = PBXFileReference; includeInIndex = 1; lastKnownFileType = sourcecode.c.h; path = "KanvasCamera-umbrella.h"; sourceTree = "<group>"; };
-		9D0678692B234EF094EF6C7CCED2A8C8 /* KanvasCamera.modulemap */ = {isa = PBXFileReference; includeInIndex = 1; lastKnownFileType = sourcecode.module; path = KanvasCamera.modulemap; sourceTree = "<group>"; };
-		9D940727FF8FB9C785EB98E56350EF41 /* Podfile */ = {isa = PBXFileReference; explicitFileType = text.script.ruby; includeInIndex = 1; indentWidth = 2; lastKnownFileType = text; name = Podfile; path = ../Podfile; sourceTree = SOURCE_ROOT; tabWidth = 2; xcLanguageSpecificationIdentifier = xcode.lang.ruby; };
-		9FB8971EFF011E3DE54BA141D1F236A6 /* ModalPresentationAnimationController.swift */ = {isa = PBXFileReference; includeInIndex = 1; lastKnownFileType = sourcecode.swift; path = ModalPresentationAnimationController.swift; sourceTree = "<group>"; };
->>>>>>> 98389b0d
 		9FD8E1F84A0C9390AD703D2E6A02823A /* XCTest.framework */ = {isa = PBXFileReference; lastKnownFileType = wrapper.framework; name = XCTest.framework; path = Platforms/iPhoneOS.platform/Developer/SDKs/iPhoneOS12.0.sdk/System/Library/Frameworks/XCTest.framework; sourceTree = DEVELOPER_DIR; };
 		A03C0E7F23D818B4013ACC542F4C3C06 /* Array+Move.swift */ = {isa = PBXFileReference; includeInIndex = 1; lastKnownFileType = sourcecode.swift; path = "Array+Move.swift"; sourceTree = "<group>"; };
 		A0C349B55D5DD901862F42E94F25DADB /* Pods-KanvasCameraExampleTests-acknowledgements.plist */ = {isa = PBXFileReference; includeInIndex = 1; lastKnownFileType = text.plist.xml; path = "Pods-KanvasCameraExampleTests-acknowledgements.plist"; sourceTree = "<group>"; };
@@ -486,111 +295,69 @@
 		A1DB66BABDE59E5B326284AAD222B6B9 /* FBSnapshotTestCase.xcconfig */ = {isa = PBXFileReference; includeInIndex = 1; lastKnownFileType = text.xcconfig; path = FBSnapshotTestCase.xcconfig; sourceTree = "<group>"; };
 		A2942206078C6D0139A40FE0A0A3F44C /* MediaClipsEditorViewController.swift */ = {isa = PBXFileReference; includeInIndex = 1; lastKnownFileType = sourcecode.swift; path = MediaClipsEditorViewController.swift; sourceTree = "<group>"; };
 		A4209C2D7929DC95F0AD404009CF3FE6 /* UIImage+Diff.h */ = {isa = PBXFileReference; includeInIndex = 1; lastKnownFileType = sourcecode.c.h; name = "UIImage+Diff.h"; path = "FBSnapshotTestCase/Categories/UIImage+Diff.h"; sourceTree = "<group>"; };
-<<<<<<< HEAD
 		A5B5A26A08F15F1AE3A9DFF2F02087F6 /* UIViewController+Load.swift */ = {isa = PBXFileReference; includeInIndex = 1; lastKnownFileType = sourcecode.swift; path = "UIViewController+Load.swift"; sourceTree = "<group>"; };
 		A6E7BC50576490973B9789477FE51224 /* UIFont+PostFonts.h */ = {isa = PBXFileReference; includeInIndex = 1; lastKnownFileType = sourcecode.c.h; name = "UIFont+PostFonts.h"; path = "Source/UIFont+PostFonts.h"; sourceTree = "<group>"; };
-=======
-		A4506045041D296BDC1974B3BBF20AF1 /* ShootButtonView.swift */ = {isa = PBXFileReference; includeInIndex = 1; lastKnownFileType = sourcecode.swift; path = ShootButtonView.swift; sourceTree = "<group>"; };
-		A62DF50B554BBDFE6ABD238CA1509C8C /* NumTypes+Conversion.swift */ = {isa = PBXFileReference; includeInIndex = 1; lastKnownFileType = sourcecode.swift; path = "NumTypes+Conversion.swift"; sourceTree = "<group>"; };
-		A6E7BC50576490973B9789477FE51224 /* UIFont+PostFonts.h */ = {isa = PBXFileReference; includeInIndex = 1; lastKnownFileType = sourcecode.c.h; name = "UIFont+PostFonts.h"; path = "Source/UIFont+PostFonts.h"; sourceTree = "<group>"; };
-		A7349C4C60AC3035C931CF3994C250E3 /* CGRect+Center.swift */ = {isa = PBXFileReference; includeInIndex = 1; lastKnownFileType = sourcecode.swift; path = "CGRect+Center.swift"; sourceTree = "<group>"; };
-		A78EB58EB24E2CCAAB63BB493E39423C /* LoadingIndicatorView.swift */ = {isa = PBXFileReference; includeInIndex = 1; lastKnownFileType = sourcecode.swift; path = LoadingIndicatorView.swift; sourceTree = "<group>"; };
-		A9E3A66D0537AF1F2B14917E7B8205BD /* GLPixelBufferView.swift */ = {isa = PBXFileReference; includeInIndex = 1; lastKnownFileType = sourcecode.swift; path = GLPixelBufferView.swift; sourceTree = "<group>"; };
->>>>>>> 98389b0d
 		AA9C5551BCE8AFAA98E142C0EAE0E908 /* UIFont+ComposeFonts.m */ = {isa = PBXFileReference; includeInIndex = 1; lastKnownFileType = sourcecode.c.objc; name = "UIFont+ComposeFonts.m"; path = "Source/UIFont+ComposeFonts.m"; sourceTree = "<group>"; };
 		AB2F744032172A743BD25694EDE11C2A /* UIView+Layout.swift */ = {isa = PBXFileReference; includeInIndex = 1; lastKnownFileType = sourcecode.swift; path = "UIView+Layout.swift"; sourceTree = "<group>"; };
-		AB71802404C20D2A9910A15D1FC55DB8 /* ToonFilter.swift */ = {isa = PBXFileReference; includeInIndex = 1; lastKnownFileType = sourcecode.swift; path = ToonFilter.swift; sourceTree = "<group>"; };
 		AC73458703C9577B1C5ABD4C2CCEC7F1 /* KanvasCamera.modulemap */ = {isa = PBXFileReference; includeInIndex = 1; lastKnownFileType = sourcecode.module; path = KanvasCamera.modulemap; sourceTree = "<group>"; };
 		AE3DCF249162884598075883138BE477 /* Pods-KanvasCameraExample.modulemap */ = {isa = PBXFileReference; includeInIndex = 1; lastKnownFileType = sourcecode.module; path = "Pods-KanvasCameraExample.modulemap"; sourceTree = "<group>"; };
-<<<<<<< HEAD
 		AEE5AAA52BB31158CEA16228C4C1547B /* UIFont+Utils.swift */ = {isa = PBXFileReference; includeInIndex = 1; lastKnownFileType = sourcecode.swift; path = "UIFont+Utils.swift"; sourceTree = "<group>"; };
 		AF62B92B20A29E144DD9EF1B4B1B2A5A /* ModalViewModel.swift */ = {isa = PBXFileReference; includeInIndex = 1; lastKnownFileType = sourcecode.swift; path = ModalViewModel.swift; sourceTree = "<group>"; };
 		AFC6A91766D68E1147E47B5FAFFB9452 /* ShootButtonView.swift */ = {isa = PBXFileReference; includeInIndex = 1; lastKnownFileType = sourcecode.swift; path = ShootButtonView.swift; sourceTree = "<group>"; };
 		B611EAB7F7AC5135D6E65CAF0C2688BA /* FBSnapshotTestCase-prefix.pch */ = {isa = PBXFileReference; includeInIndex = 1; lastKnownFileType = sourcecode.c.h; path = "FBSnapshotTestCase-prefix.pch"; sourceTree = "<group>"; };
+		B75726E32D4174A0EE4767C997F390CD /* GrayscaleFilter.swift */ = {isa = PBXFileReference; includeInIndex = 1; lastKnownFileType = sourcecode.swift; path = GrayscaleFilter.swift; sourceTree = "<group>"; };
 		B826B0CD0C3F415D84DAD21360560AB3 /* KanvasCameraColors.swift */ = {isa = PBXFileReference; includeInIndex = 1; lastKnownFileType = sourcecode.swift; path = KanvasCameraColors.swift; sourceTree = "<group>"; };
 		B9A62BB8F40E6EF68B2F8B0E244B8B92 /* KanvasCamera-umbrella.h */ = {isa = PBXFileReference; includeInIndex = 1; lastKnownFileType = sourcecode.c.h; path = "KanvasCamera-umbrella.h"; sourceTree = "<group>"; };
-		BA9C10EBB4172E63C788E657279BAA6A /* RGBFilter.swift */ = {isa = PBXFileReference; includeInIndex = 1; lastKnownFileType = sourcecode.swift; path = RGBFilter.swift; sourceTree = "<group>"; };
-		BB80E0B6CD0235B865AA3A86C9B6A506 /* GrayscaleFilter.swift */ = {isa = PBXFileReference; includeInIndex = 1; lastKnownFileType = sourcecode.swift; path = GrayscaleFilter.swift; sourceTree = "<group>"; };
-=======
-		AFA65979E223F9792B63BB1150F73F7F /* UIFont+Utils.swift */ = {isa = PBXFileReference; includeInIndex = 1; lastKnownFileType = sourcecode.swift; path = "UIFont+Utils.swift"; sourceTree = "<group>"; };
-		B128EAFBF79C62F5AAEA207CBE0F2CF7 /* ModalController.swift */ = {isa = PBXFileReference; includeInIndex = 1; lastKnownFileType = sourcecode.swift; path = ModalController.swift; sourceTree = "<group>"; };
-		B14ED1D1C8F510A024B7DA8CD6AA4E06 /* IgnoreTouchesView.swift */ = {isa = PBXFileReference; includeInIndex = 1; lastKnownFileType = sourcecode.swift; path = IgnoreTouchesView.swift; sourceTree = "<group>"; };
-		B5F5D8CBB0A00F8378BF3A0567D409BF /* Filter.swift */ = {isa = PBXFileReference; includeInIndex = 1; lastKnownFileType = sourcecode.swift; path = Filter.swift; sourceTree = "<group>"; };
-		B611EAB7F7AC5135D6E65CAF0C2688BA /* FBSnapshotTestCase-prefix.pch */ = {isa = PBXFileReference; includeInIndex = 1; lastKnownFileType = sourcecode.c.h; path = "FBSnapshotTestCase-prefix.pch"; sourceTree = "<group>"; };
-		B9AD4428317A6718BB8134EDBE6ACDAA /* ShaderUtilities.swift */ = {isa = PBXFileReference; includeInIndex = 1; lastKnownFileType = sourcecode.swift; path = ShaderUtilities.swift; sourceTree = "<group>"; };
-		BA5CE7313DFE79841C515B14B54D8111 /* GLError.swift */ = {isa = PBXFileReference; includeInIndex = 1; lastKnownFileType = sourcecode.swift; path = GLError.swift; sourceTree = "<group>"; };
-		BB81F1AC9F694D122E3633E7FA5EC7F9 /* KanvasCamera-dummy.m */ = {isa = PBXFileReference; includeInIndex = 1; lastKnownFileType = sourcecode.c.objc; path = "KanvasCamera-dummy.m"; sourceTree = "<group>"; };
->>>>>>> 98389b0d
+		BC331FE0E593F67F76A1A34A63A71263 /* GLError.swift */ = {isa = PBXFileReference; includeInIndex = 1; lastKnownFileType = sourcecode.swift; path = GLError.swift; sourceTree = "<group>"; };
 		BD0DC36564E70A3883594421DA9FDC77 /* Pods-KanvasCameraExample-dummy.m */ = {isa = PBXFileReference; includeInIndex = 1; lastKnownFileType = sourcecode.c.objc; path = "Pods-KanvasCameraExample-dummy.m"; sourceTree = "<group>"; };
-		BEE783ACD9F6FA8B7328BF0057B707BC /* LegoFilter.swift */ = {isa = PBXFileReference; includeInIndex = 1; lastKnownFileType = sourcecode.swift; path = LegoFilter.swift; sourceTree = "<group>"; };
+		BD2C879E569E8CF784FCC9DD003BA03C /* Filter.swift */ = {isa = PBXFileReference; includeInIndex = 1; lastKnownFileType = sourcecode.swift; path = Filter.swift; sourceTree = "<group>"; };
 		C0854568EBABA28CB3F07FD12AFBBFEF /* KanvasCameraStrings.swift */ = {isa = PBXFileReference; includeInIndex = 1; lastKnownFileType = sourcecode.swift; path = KanvasCameraStrings.swift; sourceTree = "<group>"; };
 		C095B69FB8375794D8236558C70DAAE0 /* UIImage+Compare.h */ = {isa = PBXFileReference; includeInIndex = 1; lastKnownFileType = sourcecode.c.h; name = "UIImage+Compare.h"; path = "FBSnapshotTestCase/Categories/UIImage+Compare.h"; sourceTree = "<group>"; };
 		C1C253CC27F7F4A130A56D679AB154B2 /* ImagePreviewController.swift */ = {isa = PBXFileReference; includeInIndex = 1; lastKnownFileType = sourcecode.swift; path = ImagePreviewController.swift; sourceTree = "<group>"; };
-		C226A9B646710D43A3AE5D0A8A86CB1B /* GLPixelBufferView.swift */ = {isa = PBXFileReference; includeInIndex = 1; lastKnownFileType = sourcecode.swift; path = GLPixelBufferView.swift; sourceTree = "<group>"; };
 		C2D7A4E282FB58E695C2223848DEFAB8 /* KanvasCameraAnalyticsProvider.swift */ = {isa = PBXFileReference; includeInIndex = 1; lastKnownFileType = sourcecode.swift; path = KanvasCameraAnalyticsProvider.swift; sourceTree = "<group>"; };
+		C3B9F32FC321C0140B32A2EE5E8E548A /* PlasmaFilter.swift */ = {isa = PBXFileReference; includeInIndex = 1; lastKnownFileType = sourcecode.swift; path = PlasmaFilter.swift; sourceTree = "<group>"; };
 		C3FB5D637CA8F60B2B16F9375DFCA3FE /* FBSnapshotTestCase-dummy.m */ = {isa = PBXFileReference; includeInIndex = 1; lastKnownFileType = sourcecode.c.objc; path = "FBSnapshotTestCase-dummy.m"; sourceTree = "<group>"; };
 		C43069350B9D0B64D1360DFC8DE00411 /* Assets.xcassets */ = {isa = PBXFileReference; includeInIndex = 1; lastKnownFileType = folder.assetcatalog; name = Assets.xcassets; path = Resources/Assets.xcassets; sourceTree = "<group>"; };
 		C474640D0515656015A2C8B06D3311F8 /* MediaClip.swift */ = {isa = PBXFileReference; includeInIndex = 1; lastKnownFileType = sourcecode.swift; path = MediaClip.swift; sourceTree = "<group>"; };
-		C660B645339AD44843116D2D62763C6C /* GLError.swift */ = {isa = PBXFileReference; includeInIndex = 1; lastKnownFileType = sourcecode.swift; path = GLError.swift; sourceTree = "<group>"; };
 		C7A921AAD35E835CF871213D63129DBD /* UIColor+SharedColors.swift */ = {isa = PBXFileReference; includeInIndex = 1; lastKnownFileType = sourcecode.swift; name = "UIColor+SharedColors.swift"; path = "Source/UIColor+SharedColors.swift"; sourceTree = "<group>"; };
-		C8A6E9E4DD4FFD69E3F40F6F40FB93DF /* MirrorTwoFilter.swift */ = {isa = PBXFileReference; includeInIndex = 1; lastKnownFileType = sourcecode.swift; path = MirrorTwoFilter.swift; sourceTree = "<group>"; };
+		C866A1D508FF15D7051D6776B02AA17E /* Shader.swift */ = {isa = PBXFileReference; includeInIndex = 1; lastKnownFileType = sourcecode.swift; path = Shader.swift; sourceTree = "<group>"; };
 		CBE4EA1756325767F72616D3CD687833 /* FBSnapshotTestCase-umbrella.h */ = {isa = PBXFileReference; includeInIndex = 1; lastKnownFileType = sourcecode.c.h; path = "FBSnapshotTestCase-umbrella.h"; sourceTree = "<group>"; };
 		CD585CE3C1B092D81F2E6AEACE79DC5F /* UIFont+TumblrTheme.swift */ = {isa = PBXFileReference; includeInIndex = 1; lastKnownFileType = sourcecode.swift; name = "UIFont+TumblrTheme.swift"; path = "Source/UIFont+TumblrTheme.swift"; sourceTree = "<group>"; };
-<<<<<<< HEAD
 		CF590B1DB8583ABC7405B600992B7DEA /* Device.swift */ = {isa = PBXFileReference; includeInIndex = 1; lastKnownFileType = sourcecode.swift; path = Device.swift; sourceTree = "<group>"; };
 		CF65DCA8E4A5C7B61FA0BA46AAE4A9E0 /* UICollectionView+Cells.swift */ = {isa = PBXFileReference; includeInIndex = 1; lastKnownFileType = sourcecode.swift; path = "UICollectionView+Cells.swift"; sourceTree = "<group>"; };
 		CF9059ECA2AFD294C2DD6CF354D37007 /* silence.aac */ = {isa = PBXFileReference; includeInIndex = 1; name = silence.aac; path = Resources/silence.aac; sourceTree = "<group>"; };
 		D04498BF2CDB9A6F8E94F78074478EE1 /* CameraController.swift */ = {isa = PBXFileReference; includeInIndex = 1; lastKnownFileType = sourcecode.swift; path = CameraController.swift; sourceTree = "<group>"; };
 		D27261B8A1194AC1410A2283338BBDD5 /* Pods-KanvasCameraExampleTests.release.xcconfig */ = {isa = PBXFileReference; includeInIndex = 1; lastKnownFileType = text.xcconfig; path = "Pods-KanvasCameraExampleTests.release.xcconfig"; sourceTree = "<group>"; };
 		D58ED09C64FD8EC74A0A656A39CE62DF /* IgnoreTouchesView.swift */ = {isa = PBXFileReference; includeInIndex = 1; lastKnownFileType = sourcecode.swift; path = IgnoreTouchesView.swift; sourceTree = "<group>"; };
-=======
-		CE45FC2573FC51036264C69977CEEECB /* CameraInputOutput.swift */ = {isa = PBXFileReference; includeInIndex = 1; lastKnownFileType = sourcecode.swift; path = CameraInputOutput.swift; sourceTree = "<group>"; };
-		CEBE06FCA52D803BF26CE4093F3FD1FB /* KanvasCamera-prefix.pch */ = {isa = PBXFileReference; includeInIndex = 1; lastKnownFileType = sourcecode.c.h; path = "KanvasCamera-prefix.pch"; sourceTree = "<group>"; };
-		CFE83DBAC2130375C1A59A3226BAA5FD /* ExtendedButton.swift */ = {isa = PBXFileReference; includeInIndex = 1; lastKnownFileType = sourcecode.swift; path = ExtendedButton.swift; sourceTree = "<group>"; };
-		D27261B8A1194AC1410A2283338BBDD5 /* Pods-KanvasCameraExampleTests.release.xcconfig */ = {isa = PBXFileReference; includeInIndex = 1; lastKnownFileType = text.xcconfig; path = "Pods-KanvasCameraExampleTests.release.xcconfig"; sourceTree = "<group>"; };
-		D4412E5BC704BFD7291702FCDB5E6A2A /* CameraRecorder.swift */ = {isa = PBXFileReference; includeInIndex = 1; lastKnownFileType = sourcecode.swift; path = CameraRecorder.swift; sourceTree = "<group>"; };
->>>>>>> 98389b0d
 		D7B529483604801ABB9AB87D9F1FFAD9 /* UIImage+Snapshot.h */ = {isa = PBXFileReference; includeInIndex = 1; lastKnownFileType = sourcecode.c.h; name = "UIImage+Snapshot.h"; path = "FBSnapshotTestCase/Categories/UIImage+Snapshot.h"; sourceTree = "<group>"; };
+		DA4FCAE6D825AE72BDEFF1CB5F6A8F6F /* RaveFilter.swift */ = {isa = PBXFileReference; includeInIndex = 1; lastKnownFileType = sourcecode.swift; path = RaveFilter.swift; sourceTree = "<group>"; };
 		DB4DA78B1917371750DBC42817D18213 /* MediaClipsCollectionCell.swift */ = {isa = PBXFileReference; includeInIndex = 1; lastKnownFileType = sourcecode.swift; path = MediaClipsCollectionCell.swift; sourceTree = "<group>"; };
 		DC4AD8EE5364EB4041C746CDFFBECF07 /* MediaClipsEditorView.swift */ = {isa = PBXFileReference; includeInIndex = 1; lastKnownFileType = sourcecode.swift; path = MediaClipsEditorView.swift; sourceTree = "<group>"; };
 		DCA0854A701D76C2B62C08B4DA5403F8 /* IgnoreTouchesCollectionView.swift */ = {isa = PBXFileReference; includeInIndex = 1; lastKnownFileType = sourcecode.swift; path = IgnoreTouchesCollectionView.swift; sourceTree = "<group>"; };
-		DE38B8B4677A14B15599DB7BA2849A7F /* ChromaFilter.swift */ = {isa = PBXFileReference; includeInIndex = 1; lastKnownFileType = sourcecode.swift; path = ChromaFilter.swift; sourceTree = "<group>"; };
 		DED1F21EB73DE9F743371D70B849C29F /* Pods-KanvasCameraExample-acknowledgements.plist */ = {isa = PBXFileReference; includeInIndex = 1; lastKnownFileType = text.plist.xml; path = "Pods-KanvasCameraExample-acknowledgements.plist"; sourceTree = "<group>"; };
 		DFE46B389C7ECF3A4E740002F100CB5F /* TumblrTheme.xcconfig */ = {isa = PBXFileReference; includeInIndex = 1; lastKnownFileType = text.xcconfig; path = TumblrTheme.xcconfig; sourceTree = "<group>"; };
 		E0E5A2E78850F3BBD84F28BD1601F236 /* Pods-KanvasCameraExampleTests-acknowledgements.markdown */ = {isa = PBXFileReference; includeInIndex = 1; lastKnownFileType = text; path = "Pods-KanvasCameraExampleTests-acknowledgements.markdown"; sourceTree = "<group>"; };
-		E194E0BD0F26EE862A65A1C4A5F3213D /* ShaderUtilities.swift */ = {isa = PBXFileReference; includeInIndex = 1; lastKnownFileType = sourcecode.swift; path = ShaderUtilities.swift; sourceTree = "<group>"; };
 		E3E98FC9A54EA09E62809975BD34DA6B /* UIImage+FlipLeftMirrored.swift */ = {isa = PBXFileReference; includeInIndex = 1; lastKnownFileType = sourcecode.swift; path = "UIImage+FlipLeftMirrored.swift"; sourceTree = "<group>"; };
 		E3FA91A2F2D3CFAB6C8954D76551CA9E /* CameraInputControllerDelegate.swift */ = {isa = PBXFileReference; includeInIndex = 1; lastKnownFileType = sourcecode.swift; path = CameraInputControllerDelegate.swift; sourceTree = "<group>"; };
-		E487DFE5C163FFA62554D54FA359D3EA /* Filter.swift */ = {isa = PBXFileReference; includeInIndex = 1; lastKnownFileType = sourcecode.swift; path = Filter.swift; sourceTree = "<group>"; };
-		E956F7FBDF46E314DB09D5481C5603D1 /* ImagePoolFilter.swift */ = {isa = PBXFileReference; includeInIndex = 1; lastKnownFileType = sourcecode.swift; path = ImagePoolFilter.swift; sourceTree = "<group>"; };
+		E7C80D453D386ECABB176BE0A0083253 /* FilmFilter.swift */ = {isa = PBXFileReference; includeInIndex = 1; lastKnownFileType = sourcecode.swift; path = FilmFilter.swift; sourceTree = "<group>"; };
+		EA3C14C22B59DC8C2CB92747F99FB8B6 /* LightLeaksFilter.swift */ = {isa = PBXFileReference; includeInIndex = 1; lastKnownFileType = sourcecode.swift; path = LightLeaksFilter.swift; sourceTree = "<group>"; };
 		EA7A58259C6AF030AA28C8B988C29577 /* CameraOption.swift */ = {isa = PBXFileReference; includeInIndex = 1; lastKnownFileType = sourcecode.swift; path = CameraOption.swift; sourceTree = "<group>"; };
 		EB3344F7547C472B09CA3FBA774F4096 /* UIFont+Orangina.h */ = {isa = PBXFileReference; includeInIndex = 1; lastKnownFileType = sourcecode.c.h; name = "UIFont+Orangina.h"; path = "Source/UIFont+Orangina.h"; sourceTree = "<group>"; };
-<<<<<<< HEAD
-		EBAA10FAD7629371ED734FF6AFC95CBF /* WavePoolFilter.swift */ = {isa = PBXFileReference; includeInIndex = 1; lastKnownFileType = sourcecode.swift; path = WavePoolFilter.swift; sourceTree = "<group>"; };
 		EBCC1EFC7373C2F5B32A965A4359E7C4 /* UIUpdate.swift */ = {isa = PBXFileReference; includeInIndex = 1; lastKnownFileType = sourcecode.swift; path = UIUpdate.swift; sourceTree = "<group>"; };
-		EE00ECCA4BE7033CDD37B5808DAEF404 /* NumTypes+Conversion.swift */ = {isa = PBXFileReference; includeInIndex = 1; lastKnownFileType = sourcecode.swift; path = "NumTypes+Conversion.swift"; sourceTree = "<group>"; };
+		EC866530ED95674FA6B94477EF9A134F /* UIImage+PixelBuffer.swift */ = {isa = PBXFileReference; includeInIndex = 1; lastKnownFileType = sourcecode.swift; path = "UIImage+PixelBuffer.swift"; sourceTree = "<group>"; };
 		EE1FE58F632FE976AB4E4BD9E97C9043 /* UIButton+Shadows.swift */ = {isa = PBXFileReference; includeInIndex = 1; lastKnownFileType = sourcecode.swift; path = "UIButton+Shadows.swift"; sourceTree = "<group>"; };
-=======
-		ECFC7EB33FC35612625DA043F52457BB /* ModalViewModel.swift */ = {isa = PBXFileReference; includeInIndex = 1; lastKnownFileType = sourcecode.swift; path = ModalViewModel.swift; sourceTree = "<group>"; };
-		ED179854F639D6773CDDDBAB520407F8 /* AVURLAsset+Thumbnail.swift */ = {isa = PBXFileReference; includeInIndex = 1; lastKnownFileType = sourcecode.swift; path = "AVURLAsset+Thumbnail.swift"; sourceTree = "<group>"; };
->>>>>>> 98389b0d
 		EE4E98DA298A6BAFDB35F16F51D380C3 /* TumblrTheme.modulemap */ = {isa = PBXFileReference; includeInIndex = 1; lastKnownFileType = sourcecode.module; path = TumblrTheme.modulemap; sourceTree = "<group>"; };
-		EE76E448971F130930C0A4C90C944104 /* WaveFilter.swift */ = {isa = PBXFileReference; includeInIndex = 1; lastKnownFileType = sourcecode.swift; path = WaveFilter.swift; sourceTree = "<group>"; };
 		EF5C7C8B1F553296C78495F0D00AFF06 /* FBSnapshotTestCase.modulemap */ = {isa = PBXFileReference; includeInIndex = 1; lastKnownFileType = sourcecode.module; path = FBSnapshotTestCase.modulemap; sourceTree = "<group>"; };
-<<<<<<< HEAD
 		F089A8358723B9E092319D2DCEE2A1C5 /* ExtendedButton.swift */ = {isa = PBXFileReference; includeInIndex = 1; lastKnownFileType = sourcecode.swift; path = ExtendedButton.swift; sourceTree = "<group>"; };
 		F10BC59012B1F45552C518EED6FE7FC0 /* ModeSelectorAndShootController.swift */ = {isa = PBXFileReference; includeInIndex = 1; lastKnownFileType = sourcecode.swift; path = ModeSelectorAndShootController.swift; sourceTree = "<group>"; };
-		F1C6538965DF6CC3F28B4790BBAAF398 /* LightLeaksFilter.swift */ = {isa = PBXFileReference; includeInIndex = 1; lastKnownFileType = sourcecode.swift; path = LightLeaksFilter.swift; sourceTree = "<group>"; };
-		F1D67F402790E503B142727DCCD28BE1 /* PlasmaFilter.swift */ = {isa = PBXFileReference; includeInIndex = 1; lastKnownFileType = sourcecode.swift; path = PlasmaFilter.swift; sourceTree = "<group>"; };
+		F2109DC3ACE06913DEEB386CD217346E /* ChromaFilter.swift */ = {isa = PBXFileReference; includeInIndex = 1; lastKnownFileType = sourcecode.swift; path = ChromaFilter.swift; sourceTree = "<group>"; };
 		F4E63418131A4E8DA14076D8C484B5EB /* KanvasCamera-Info.plist */ = {isa = PBXFileReference; includeInIndex = 1; lastKnownFileType = text.plist.xml; path = "KanvasCamera-Info.plist"; sourceTree = "<group>"; };
+		F5053F1A87EEE13722777D208AD2A168 /* MirrorTwoFilter.swift */ = {isa = PBXFileReference; includeInIndex = 1; lastKnownFileType = sourcecode.swift; path = MirrorTwoFilter.swift; sourceTree = "<group>"; };
 		F5B6A29C6D36A5562049D2949F8A6CA8 /* AVURLAsset+Thumbnail.swift */ = {isa = PBXFileReference; includeInIndex = 1; lastKnownFileType = sourcecode.swift; path = "AVURLAsset+Thumbnail.swift"; sourceTree = "<group>"; };
-		F67582C173AA0DE28343A7E07CD282A7 /* GLTexture.swift */ = {isa = PBXFileReference; includeInIndex = 1; lastKnownFileType = sourcecode.swift; path = GLTexture.swift; sourceTree = "<group>"; };
 		F6C875FD9C7AE27C0179641BA7AB0F84 /* CameraRecorder.swift */ = {isa = PBXFileReference; includeInIndex = 1; lastKnownFileType = sourcecode.swift; path = CameraRecorder.swift; sourceTree = "<group>"; };
-=======
-		F0D68A3FF9E7F35646F652B8EFC8A62E /* GLRenderer.swift */ = {isa = PBXFileReference; includeInIndex = 1; lastKnownFileType = sourcecode.swift; path = GLRenderer.swift; sourceTree = "<group>"; };
->>>>>>> 98389b0d
 		F881DF63974B85BF2E965AE08BBF9248 /* TumblrTheme-dummy.m */ = {isa = PBXFileReference; includeInIndex = 1; lastKnownFileType = sourcecode.c.objc; path = "TumblrTheme-dummy.m"; sourceTree = "<group>"; };
 		F8C6B5B52CC901F5885D18CF24C891AE /* Pods-KanvasCameraExampleTests.modulemap */ = {isa = PBXFileReference; includeInIndex = 1; lastKnownFileType = sourcecode.module; path = "Pods-KanvasCameraExampleTests.modulemap"; sourceTree = "<group>"; };
+		F9D78A6856124C89EBD7916670B1A27A /* FilterProtocol.swift */ = {isa = PBXFileReference; includeInIndex = 1; lastKnownFileType = sourcecode.swift; path = FilterProtocol.swift; sourceTree = "<group>"; };
 		FBCEFAAE51F77B7F1F3B36DA4AAF00B4 /* OptionsController.swift */ = {isa = PBXFileReference; includeInIndex = 1; lastKnownFileType = sourcecode.swift; path = OptionsController.swift; sourceTree = "<group>"; };
 		FE05DAD5186CEC183AAD0BC4D2F6297C /* UIImage+Snapshot.m */ = {isa = PBXFileReference; includeInIndex = 1; lastKnownFileType = sourcecode.c.objc; name = "UIImage+Snapshot.m"; path = "FBSnapshotTestCase/Categories/UIImage+Snapshot.m"; sourceTree = "<group>"; };
 		FE1D7176433888B7448500B7D74CE988 /* UIFont+PostFonts.m */ = {isa = PBXFileReference; includeInIndex = 1; lastKnownFileType = sourcecode.c.objc; name = "UIFont+PostFonts.m"; path = "Source/UIFont+PostFonts.m"; sourceTree = "<group>"; };
@@ -599,7 +366,6 @@
 /* End PBXFileReference section */
 
 /* Begin PBXFrameworksBuildPhase section */
-<<<<<<< HEAD
 		927FE7C162AC0C9B92452EC961D030A9 /* Frameworks */ = {
 			isa = PBXFrameworksBuildPhase;
 			buildActionMask = 2147483647;
@@ -608,38 +374,27 @@
 				8E08BAF7E7CF8950BF8E17F6620BD6EC /* QuartzCore.framework in Frameworks */,
 				DBADABF56FC0675DEE45B90CE6AFA4E7 /* UIKit.framework in Frameworks */,
 				7E6E7BD910E2FA446CEBB40A9EDC1A9A /* XCTest.framework in Frameworks */,
-=======
-		0ABC384D1DC79F67D4C635AB3D0F9D76 /* Frameworks */ = {
+			);
+			runOnlyForDeploymentPostprocessing = 0;
+		};
+		BFE8E108BF1C7EAACB32B682125A420D /* Frameworks */ = {
 			isa = PBXFrameworksBuildPhase;
 			buildActionMask = 2147483647;
 			files = (
-				4B9939B1D24DFAE6EE0D7B6910920DED /* Foundation.framework in Frameworks */,
-				57D4B7A4AB864C7C74E2939FC4C266F1 /* UIKit.framework in Frameworks */,
-			);
-			runOnlyForDeploymentPostprocessing = 0;
-		};
-		7858AA52753C22A96BCD942F481849CF /* Frameworks */ = {
+				5E61D085CE30AB3164E7C67D0B1520C6 /* Foundation.framework in Frameworks */,
+				B0C199D15EBA1E74662426BDAD17E3F5 /* UIKit.framework in Frameworks */,
+			);
+			runOnlyForDeploymentPostprocessing = 0;
+		};
+		C180C8EFEF60ADC05175204EE0934E07 /* Frameworks */ = {
 			isa = PBXFrameworksBuildPhase;
 			buildActionMask = 2147483647;
 			files = (
-				E1C38EA932B7AAC533116B4556DE1748 /* Foundation.framework in Frameworks */,
-				16C57857BB3803DF244379F0846CC78B /* GLKit.framework in Frameworks */,
-				BFBC85A51CFEF72CF1678EA71A0B667B /* OpenGLES.framework in Frameworks */,
-				CDB9BB072144396492A9B20B6775F998 /* TumblrTheme.framework in Frameworks */,
-				09D17797AE066D652B42105D09E13EE5 /* UIKit.framework in Frameworks */,
->>>>>>> 98389b0d
-			);
-			runOnlyForDeploymentPostprocessing = 0;
-		};
-		BF49937F6C290149F7065AE75C484A61 /* Frameworks */ = {
-			isa = PBXFrameworksBuildPhase;
-			buildActionMask = 2147483647;
-			files = (
-				B81255E03647478F42373B50CD8224BE /* Foundation.framework in Frameworks */,
-				A89AF62E5160FB9D329A93B913E70702 /* GLKit.framework in Frameworks */,
-				1ADC24A97FBBE8A0C31743BD4A9F725F /* OpenGLES.framework in Frameworks */,
-				CDD017116C4538CF9A7D9A73D79E7937 /* TumblrTheme.framework in Frameworks */,
-				708190564B09B32CE375A5FFB6595E53 /* UIKit.framework in Frameworks */,
+				54538EE7524A9AD15168B6F0577CC036 /* Foundation.framework in Frameworks */,
+				65158EDF7078E14EC31B3A28FD641A8A /* GLKit.framework in Frameworks */,
+				36C3BF9140840EB76BFB8106C2210AAB /* OpenGLES.framework in Frameworks */,
+				0E9EE3C73E3D4D0BB997E113836669B4 /* TumblrTheme.framework in Frameworks */,
+				A040655FBD35EE86F88FF0892B62E88F /* UIKit.framework in Frameworks */,
 			);
 			runOnlyForDeploymentPostprocessing = 0;
 		};
@@ -651,18 +406,6 @@
 			);
 			runOnlyForDeploymentPostprocessing = 0;
 		};
-<<<<<<< HEAD
-		D779C23969BD66DDFD6480C8249CD260 /* Frameworks */ = {
-			isa = PBXFrameworksBuildPhase;
-			buildActionMask = 2147483647;
-			files = (
-				005BB12A6B439BEEC93BB3F918B4AC79 /* Foundation.framework in Frameworks */,
-				059F091593EA9D61B3DEB00B5529C0FB /* UIKit.framework in Frameworks */,
-			);
-			runOnlyForDeploymentPostprocessing = 0;
-		};
-=======
->>>>>>> 98389b0d
 		F7C1F90D237CFD1836498B7ED271AC7B /* Frameworks */ = {
 			isa = PBXFrameworksBuildPhase;
 			buildActionMask = 2147483647;
@@ -691,7 +434,6 @@
 			path = "Target Support Files/Pods-KanvasCameraExampleTests";
 			sourceTree = "<group>";
 		};
-<<<<<<< HEAD
 		0AAADD8C63466A7951C1F7118A2923AB /* ModeSelector */ = {
 			isa = PBXGroup;
 			children = (
@@ -699,43 +441,6 @@
 				F10BC59012B1F45552C518EED6FE7FC0 /* ModeSelectorAndShootController.swift */,
 				837A1BCCFD38D142A3227BB97C055E0E /* ModeSelectorAndShootView.swift */,
 				AFC6A91766D68E1147E47B5FAFFB9452 /* ShootButtonView.swift */,
-=======
-		0A59ABFA4DEF8F878D5716F67C3C61A6 /* OpenGL */ = {
-			isa = PBXGroup;
-			children = (
-				7E9ECA7A567E57938C1949015F3DE5A1 /* CVPixelBuffer+copy.swift */,
-				A9E3A66D0537AF1F2B14917E7B8205BD /* GLPixelBufferView.swift */,
-				F0D68A3FF9E7F35646F652B8EFC8A62E /* GLRenderer.swift */,
-				A62DF50B554BBDFE6ABD238CA1509C8C /* NumTypes+Conversion.swift */,
-				047ED92DE7CAF9EB5DC83AA5DD17E0EA /* Shader.swift */,
-				B9AD4428317A6718BB8134EDBE6ACDAA /* ShaderUtilities.swift */,
-				1F62293F4B1CCE30E628050917A2EC03 /* UIImage+PixelBuffer.swift */,
-				6DC85123197260E1B5F18394202CA625 /* Filters */,
-			);
-			name = OpenGL;
-			path = Classes/OpenGL;
-			sourceTree = "<group>";
-		};
-		0B0964176220DA7132E84C882E837756 /* KanvasCamera */ = {
-			isa = PBXGroup;
-			children = (
-				3FDB3A9D7D89FB59629092EFB3F04FF1 /* Analytics */,
-				B9AC180435218275B54012FA3CE08C64 /* Camera */,
-				B8DD95DFB29A901A79F136567FD28173 /* Constants */,
-				FCA4C68A7C12DAA8F95A7555D386C65A /* Extensions */,
-				7A9940E8CCB8F260257E1BFACC3C3617 /* MediaClips */,
-				DF924716699FC3B737D29C263179B00A /* Modal */,
-				0CCAA89220EAE606C09B43E3C46F62DB /* ModeSelector */,
-				0A59ABFA4DEF8F878D5716F67C3C61A6 /* OpenGL */,
-				E2E782113AAB7294D46BFC9DDA65C453 /* Options */,
-				4993E4E27815E361224C9527BAEDA888 /* Pod */,
-				AC8D427E2558D00CF20C4E9E4400F175 /* Preview */,
-				CEB31D4F55BC8F504102FD1DEFF59620 /* Recording */,
-				FAF45F0F522DE53F136D5F6A51B733DD /* Resources */,
-				294C068D9B7CDA7B73EFF4F4FAFBEA54 /* Settings */,
-				9348042E0C2E2009885E41ED24D13ED9 /* Support Files */,
-				24F8006D02E8E153BFD0B244DE55D332 /* Utility */,
->>>>>>> 98389b0d
 			);
 			name = ModeSelector;
 			path = Classes/ModeSelector;
@@ -821,54 +526,26 @@
 			path = Classes/Extensions;
 			sourceTree = "<group>";
 		};
-		30F22683E5BEF199154E152C2B2AD58E /* Filter instances */ = {
-			isa = PBXGroup;
-			children = (
-				DE38B8B4677A14B15599DB7BA2849A7F /* ChromaFilter.swift */,
-				3F4E65F362C9A69265ED84B479A6BFCC /* EMInterferenceFilter.swift */,
-				49A6F7C249CF791A367C268944D01494 /* FilmFilter.swift */,
-				BB80E0B6CD0235B865AA3A86C9B6A506 /* GrayscaleFilter.swift */,
-				E956F7FBDF46E314DB09D5481C5603D1 /* ImagePoolFilter.swift */,
-				BEE783ACD9F6FA8B7328BF0057B707BC /* LegoFilter.swift */,
-				F1C6538965DF6CC3F28B4790BBAAF398 /* LightLeaksFilter.swift */,
-				11754C8289E6068D9A232A700DA8DD66 /* MangaFilter.swift */,
-				72E97A70DC25C0374F183A4BF1234E95 /* MirrorFourFilter.swift */,
-				C8A6E9E4DD4FFD69E3F40F6F40FB93DF /* MirrorTwoFilter.swift */,
-				F1D67F402790E503B142727DCCD28BE1 /* PlasmaFilter.swift */,
-				5087B43264213C42A98A28AC6C35F0C1 /* RaveFilter.swift */,
-				BA9C10EBB4172E63C788E657279BAA6A /* RGBFilter.swift */,
-				AB71802404C20D2A9910A15D1FC55DB8 /* ToonFilter.swift */,
-				EE76E448971F130930C0A4C90C944104 /* WaveFilter.swift */,
-				EBAA10FAD7629371ED734FF6AFC95CBF /* WavePoolFilter.swift */,
-			);
-			name = "Filter instances";
-			path = "Filter instances";
-			sourceTree = "<group>";
-		};
-		31214CF30AD1249E16ADFD0923DD4FD4 /* SwiftSupport */ = {
-			isa = PBXGroup;
-			children = (
-				499BB97C946EF5DFF46CB40D7D685EE1 /* SwiftSupport.swift */,
-			);
-			name = SwiftSupport;
-			sourceTree = "<group>";
-		};
-<<<<<<< HEAD
-		33718FD83F0717DCFC88C023A91AC317 /* Filters */ = {
-			isa = PBXGroup;
-			children = (
-				E487DFE5C163FFA62554D54FA359D3EA /* Filter.swift */,
-				05B047BF225766F5CC5B2C9268565F47 /* FilterProtocol.swift */,
-				C660B645339AD44843116D2D62763C6C /* GLError.swift */,
-				F67582C173AA0DE28343A7E07CD282A7 /* GLTexture.swift */,
-				1EAE3F1784161E4F763E255DD9B651EE /* GroupFilter.swift */,
+		2814D80F2CD426863CB205885861AF74 /* Filters */ = {
+			isa = PBXGroup;
+			children = (
+				BD2C879E569E8CF784FCC9DD003BA03C /* Filter.swift */,
+				F9D78A6856124C89EBD7916670B1A27A /* FilterProtocol.swift */,
+				BC331FE0E593F67F76A1A34A63A71263 /* GLError.swift */,
+				4D0F953B4960107C3218019CDE5F3038 /* GroupFilter.swift */,
 			);
 			name = Filters;
 			path = Filters;
 			sourceTree = "<group>";
 		};
-=======
->>>>>>> 98389b0d
+		31214CF30AD1249E16ADFD0923DD4FD4 /* SwiftSupport */ = {
+			isa = PBXGroup;
+			children = (
+				499BB97C946EF5DFF46CB40D7D685EE1 /* SwiftSupport.swift */,
+			);
+			name = SwiftSupport;
+			sourceTree = "<group>";
+		};
 		5C3FD0DA2C9872539BB10DC481C87B90 /* iOS */ = {
 			isa = PBXGroup;
 			children = (
@@ -899,22 +576,7 @@
 			name = Pod;
 			sourceTree = "<group>";
 		};
-<<<<<<< HEAD
 		6ADC167D6EE9AD2948E8F26E622387D7 /* Options */ = {
-=======
-		6DC85123197260E1B5F18394202CA625 /* Filters */ = {
-			isa = PBXGroup;
-			children = (
-				B5F5D8CBB0A00F8378BF3A0567D409BF /* Filter.swift */,
-				509E5D09DEC060A99519F34F1A729163 /* FilterProtocol.swift */,
-				BA5CE7313DFE79841C515B14B54D8111 /* GLError.swift */,
-			);
-			name = Filters;
-			path = Filters;
-			sourceTree = "<group>";
-		};
-		7A9940E8CCB8F260257E1BFACC3C3617 /* MediaClips */ = {
->>>>>>> 98389b0d
 			isa = PBXGroup;
 			children = (
 				EA7A58259C6AF030AA28C8B988C29577 /* CameraOption.swift */,
@@ -953,24 +615,6 @@
 			name = Products;
 			sourceTree = "<group>";
 		};
-		83BEF64BA330E5C244E232E18A9CC95E /* OpenGL */ = {
-			isa = PBXGroup;
-			children = (
-				497F53AFA0D3267500D2B0CA9DA0A6B0 /* CVPixelBuffer+copy.swift */,
-				133E792ED604893317FD0A9E6DA3F8F5 /* FilterFactory.swift */,
-				C226A9B646710D43A3AE5D0A8A86CB1B /* GLPixelBufferView.swift */,
-				82B4CF38C5D81B32C3B329D7CE42EF25 /* GLRenderer.swift */,
-				EE00ECCA4BE7033CDD37B5808DAEF404 /* NumTypes+Conversion.swift */,
-				1BCE43C2CC64B76F4B78945CCEBDEAEF /* Shader.swift */,
-				E194E0BD0F26EE862A65A1C4A5F3213D /* ShaderUtilities.swift */,
-				8B7223DBA9035D396ED064492BBC4EA3 /* UIImage+PixelBuffer.swift */,
-				30F22683E5BEF199154E152C2B2AD58E /* Filter instances */,
-				33718FD83F0717DCFC88C023A91AC317 /* Filters */,
-			);
-			name = OpenGL;
-			path = Classes/OpenGL;
-			sourceTree = "<group>";
-		};
 		95D6CEE9B487DC09A3BACC8E301EC267 /* MediaClips */ = {
 			isa = PBXGroup;
 			children = (
@@ -997,6 +641,24 @@
 			);
 			name = "Support Files";
 			path = "../KanvasCamera/KanvasCameraExample/Pods/Target Support Files/TumblrTheme";
+			sourceTree = "<group>";
+		};
+		9EE61F65A4C57D8B657E1519CEE696C8 /* OpenGL */ = {
+			isa = PBXGroup;
+			children = (
+				90F0F9F3831C20478D438CC72834190D /* CVPixelBuffer+copy.swift */,
+				323BBBC66C1C8158F7894C5942CA7733 /* FilterFactory.swift */,
+				8515F95D09AAA5E3FC79AF8D4ED49CE6 /* GLPixelBufferView.swift */,
+				107732D0FD64979DD4C763DB8A7FCC89 /* GLRenderer.swift */,
+				02ED564FFAEFA1DCEEF681A61AD8A614 /* NumTypes+Conversion.swift */,
+				C866A1D508FF15D7051D6776B02AA17E /* Shader.swift */,
+				2082A6AF3793BB8DCBA8A49B30F654AE /* ShaderUtilities.swift */,
+				EC866530ED95674FA6B94477EF9A134F /* UIImage+PixelBuffer.swift */,
+				E38D9E9F77528EC0AF3310537F4899ED /* Filter instances */,
+				2814D80F2CD426863CB205885861AF74 /* Filters */,
+			);
+			name = OpenGL;
+			path = Classes/OpenGL;
 			sourceTree = "<group>";
 		};
 		A46BDCF1D06EEE77E8652BC92613C32E /* Pods-KanvasCameraExample */ = {
@@ -1068,7 +730,6 @@
 			path = Classes/Settings;
 			sourceTree = "<group>";
 		};
-<<<<<<< HEAD
 		C782D16410BCA7AC9A2AD613476025F1 /* Camera */ = {
 			isa = PBXGroup;
 			children = (
@@ -1086,8 +747,6 @@
 			path = Classes/Camera;
 			sourceTree = "<group>";
 		};
-=======
->>>>>>> 98389b0d
 		CD3E5731EC595FDFE1315BF8A3A9D269 /* Frameworks */ = {
 			isa = PBXGroup;
 			children = (
@@ -1128,7 +787,7 @@
 				95D6CEE9B487DC09A3BACC8E301EC267 /* MediaClips */,
 				73291A2DEBBE599638A94E2553A63636 /* Modal */,
 				0AAADD8C63466A7951C1F7118A2923AB /* ModeSelector */,
-				83BEF64BA330E5C244E232E18A9CC95E /* OpenGL */,
+				9EE61F65A4C57D8B657E1519CEE696C8 /* OpenGL */,
 				6ADC167D6EE9AD2948E8F26E622387D7 /* Options */,
 				12ED33CB770019EDEF20D6FBD6A01C93 /* Pod */,
 				B26069F963BD278BF8A4F3DFE1B1F83B /* Preview */,
@@ -1183,6 +842,30 @@
 			name = Core;
 			sourceTree = "<group>";
 		};
+		E38D9E9F77528EC0AF3310537F4899ED /* Filter instances */ = {
+			isa = PBXGroup;
+			children = (
+				F2109DC3ACE06913DEEB386CD217346E /* ChromaFilter.swift */,
+				79B3C8E34DB6A4BDB11CEE441EA39F01 /* EMInterferenceFilter.swift */,
+				E7C80D453D386ECABB176BE0A0083253 /* FilmFilter.swift */,
+				B75726E32D4174A0EE4767C997F390CD /* GrayscaleFilter.swift */,
+				940E6811DF6A4C621B3FA278F32368A0 /* ImagePoolFilter.swift */,
+				739BC8AE712E3C91B4968F648ED4F239 /* LegoFilter.swift */,
+				EA3C14C22B59DC8C2CB92747F99FB8B6 /* LightLeaksFilter.swift */,
+				00201927E865AF085B964B4FB6639B51 /* MangaFilter.swift */,
+				8AF3F4FB3DBDBFEB81C8C7482A2B2B27 /* MirrorFourFilter.swift */,
+				F5053F1A87EEE13722777D208AD2A168 /* MirrorTwoFilter.swift */,
+				C3B9F32FC321C0140B32A2EE5E8E548A /* PlasmaFilter.swift */,
+				DA4FCAE6D825AE72BDEFF1CB5F6A8F6F /* RaveFilter.swift */,
+				5F52DC18D86D2E98ACD809592EC818DC /* RGBFilter.swift */,
+				680E9E7F22BA591E8EE8CAF28AB42C04 /* ToonFilter.swift */,
+				2E58FF926B7744FEAC8B5D5B771669F3 /* WaveFilter.swift */,
+				7F55A0F92AC8A2DD25E07ECC3015894B /* WavePoolFilter.swift */,
+			);
+			name = "Filter instances";
+			path = "Filter instances";
+			sourceTree = "<group>";
+		};
 		E5B73D74873F6912E1008012A885C95D /* Constants */ = {
 			isa = PBXGroup;
 			children = (
@@ -1214,49 +897,30 @@
 			);
 			runOnlyForDeploymentPostprocessing = 0;
 		};
-<<<<<<< HEAD
-		3727082952012D4DD833565BEB0D9BEB /* Headers */ = {
-			isa = PBXHeadersBuildPhase;
-			buildActionMask = 2147483647;
-			files = (
-				F659823EF54C9D2AE76E787844C5A840 /* TumblrTheme-umbrella.h in Headers */,
-				29487FC2CD23266765075C18A364E408 /* UIFont+ComposeFonts.h in Headers */,
-				2990889C0E5D3C0C5CCF59142ECB6704 /* UIFont+Orangina.h in Headers */,
-				59EA3706D8291A4F94FE827CBD6C5E1E /* UIFont+PostFonts.h in Headers */,
-=======
-		634BE2662C57698CF9B2441AA7C30CBD /* Headers */ = {
-			isa = PBXHeadersBuildPhase;
-			buildActionMask = 2147483647;
-			files = (
-				93BFD2EA460CB830105432DA2AA9D0C2 /* TumblrTheme-umbrella.h in Headers */,
-				64135540460B2B28CE7EDBA329FF598A /* UIFont+ComposeFonts.h in Headers */,
-				F7ABC6387425720CD02AB1B9C15E8DD4 /* UIFont+Orangina.h in Headers */,
-				2CB907B3BC0A5184FD70413E307E3B59 /* UIFont+PostFonts.h in Headers */,
->>>>>>> 98389b0d
-			);
-			runOnlyForDeploymentPostprocessing = 0;
-		};
-		4CED4941E93A8D847A5AEB8F34D9BF80 /* Headers */ = {
-			isa = PBXHeadersBuildPhase;
-			buildActionMask = 2147483647;
-			files = (
-				8C0E22C6F70B6A8572078803C26AC1D7 /* KanvasCamera-umbrella.h in Headers */,
-			);
-			runOnlyForDeploymentPostprocessing = 0;
-		};
-<<<<<<< HEAD
 		81EB145A9991CA6798E9765E7A8866BB /* Headers */ = {
 			isa = PBXHeadersBuildPhase;
 			buildActionMask = 2147483647;
 			files = (
 				F2945D5A81499C94708C6C32D64F20BF /* Pods-KanvasCameraExample-umbrella.h in Headers */,
-=======
-		C80D11869975D112709BEF9157559B82 /* Headers */ = {
+			);
+			runOnlyForDeploymentPostprocessing = 0;
+		};
+		8AE61B2F7EBFC082E24576F114E16D4A /* Headers */ = {
 			isa = PBXHeadersBuildPhase;
 			buildActionMask = 2147483647;
 			files = (
-				2FBB9EEF790D2D35530585A80C8F9E2A /* KanvasCamera-umbrella.h in Headers */,
->>>>>>> 98389b0d
+				886EF74B07B90283A745608BDACF8BA0 /* TumblrTheme-umbrella.h in Headers */,
+				3B96A6A97B0C55E086516BAD56CC46DC /* UIFont+ComposeFonts.h in Headers */,
+				4BD5A087DE9EACFF36177AA8A466C3BC /* UIFont+Orangina.h in Headers */,
+				DE9FCA5CEDF570C83AE10FA636C485B0 /* UIFont+PostFonts.h in Headers */,
+			);
+			runOnlyForDeploymentPostprocessing = 0;
+		};
+		D448447CE61269B221BB6FDA9ABB1691 /* Headers */ = {
+			isa = PBXHeadersBuildPhase;
+			buildActionMask = 2147483647;
+			files = (
+				09B526234CC34156FE71F1B02E0AFF8A /* KanvasCamera-umbrella.h in Headers */,
 			);
 			runOnlyForDeploymentPostprocessing = 0;
 		};
@@ -1278,46 +942,43 @@
 /* End PBXHeadersBuildPhase section */
 
 /* Begin PBXNativeTarget section */
-<<<<<<< HEAD
-		29612960A353DBF8EC20FD2C04ED8D28 /* KanvasCamera */ = {
+		249DBE185C222787698E51F46C2A6B0F /* TumblrTheme */ = {
 			isa = PBXNativeTarget;
-			buildConfigurationList = E2562546973834FC50CD806817994DC0 /* Build configuration list for PBXNativeTarget "KanvasCamera" */;
+			buildConfigurationList = 6ABA385FA4E8393215CEE4C2B4EA9627 /* Build configuration list for PBXNativeTarget "TumblrTheme" */;
 			buildPhases = (
-				4CED4941E93A8D847A5AEB8F34D9BF80 /* Headers */,
-				1B1ACD93222D2F651A3EBB585BF7CDF5 /* Sources */,
-				BF49937F6C290149F7065AE75C484A61 /* Frameworks */,
-				C34D3D73956D314D53914DDA43A674AF /* Resources */,
+				8AE61B2F7EBFC082E24576F114E16D4A /* Headers */,
+				421BDD4FB8FEB9BEEB7D2DD75FD7100D /* Sources */,
+				BFE8E108BF1C7EAACB32B682125A420D /* Frameworks */,
+				4FA8720F756A185D348F58F149E9E3D3 /* Resources */,
 			);
 			buildRules = (
 			);
 			dependencies = (
-				45A960FA59B4364C3ECCB237CFA9F3AA /* PBXTargetDependency */,
+			);
+			name = TumblrTheme;
+			productName = TumblrTheme;
+			productReference = 9086746C9C84253F3F2FEAFC20905062 /* TumblrTheme.framework */;
+			productType = "com.apple.product-type.framework";
+		};
+		2ADF0AF84894F65FF5867EE19330AA0B /* KanvasCamera */ = {
+			isa = PBXNativeTarget;
+			buildConfigurationList = F5A81BD0898D5932E041CAC8E79C06A8 /* Build configuration list for PBXNativeTarget "KanvasCamera" */;
+			buildPhases = (
+				D448447CE61269B221BB6FDA9ABB1691 /* Headers */,
+				C307EE47E561EF1C2FC71EEB50288D7A /* Sources */,
+				C180C8EFEF60ADC05175204EE0934E07 /* Frameworks */,
+				FBC3F3EFBB9264862818808798BD3355 /* Resources */,
+			);
+			buildRules = (
+			);
+			dependencies = (
+				D0175AE0E24CB1D81C6166A574405B4A /* PBXTargetDependency */,
 			);
 			name = KanvasCamera;
 			productName = KanvasCamera;
 			productReference = FF7DAC5807A1E0065701E750047CAD57 /* KanvasCamera.framework */;
 			productType = "com.apple.product-type.framework";
 		};
-		2B98117215D2B60542CA9B862654BFC6 /* TumblrTheme */ = {
-			isa = PBXNativeTarget;
-			buildConfigurationList = 16BEBB4D6CFB816AB94F04689265596D /* Build configuration list for PBXNativeTarget "TumblrTheme" */;
-			buildPhases = (
-				3727082952012D4DD833565BEB0D9BEB /* Headers */,
-				AD2D5524AAA6A971D8AEFFC0B7D8AAF0 /* Sources */,
-				D779C23969BD66DDFD6480C8249CD260 /* Frameworks */,
-				7C55EE86CD0693FA5D2EFBFE657A8DDB /* Resources */,
-			);
-			buildRules = (
-			);
-			dependencies = (
-			);
-			name = TumblrTheme;
-			productName = TumblrTheme;
-			productReference = 9086746C9C84253F3F2FEAFC20905062 /* TumblrTheme.framework */;
-			productType = "com.apple.product-type.framework";
-		};
-=======
->>>>>>> 98389b0d
 		6D3ACFDE390FE76465A1132EC9A7DF15 /* FBSnapshotTestCase */ = {
 			isa = PBXNativeTarget;
 			buildConfigurationList = 03D68F182B52805E401158BD5F41DB73 /* Build configuration list for PBXNativeTarget "FBSnapshotTestCase" */;
@@ -1356,24 +1017,6 @@
 			productReference = 76E63973A7386B51619029224BC76046 /* Pods_KanvasCameraExample.framework */;
 			productType = "com.apple.product-type.framework";
 		};
-		7944C273B5EEEB51C8222DAAB45B10F0 /* TumblrTheme */ = {
-			isa = PBXNativeTarget;
-			buildConfigurationList = 9155BD2CB4F0AA01AC490A43BE52AF24 /* Build configuration list for PBXNativeTarget "TumblrTheme" */;
-			buildPhases = (
-				634BE2662C57698CF9B2441AA7C30CBD /* Headers */,
-				B2FB39603CD656831971627968314924 /* Sources */,
-				0ABC384D1DC79F67D4C635AB3D0F9D76 /* Frameworks */,
-				61980B9B9470462A6119CC8B999A51A8 /* Resources */,
-			);
-			buildRules = (
-			);
-			dependencies = (
-			);
-			name = TumblrTheme;
-			productName = TumblrTheme;
-			productReference = 9086746C9C84253F3F2FEAFC20905062 /* TumblrTheme.framework */;
-			productType = "com.apple.product-type.framework";
-		};
 		98A79B39739AB3278C3621A18061F8C9 /* Pods-KanvasCameraExampleTests */ = {
 			isa = PBXNativeTarget;
 			buildConfigurationList = B2DFD4E2B2C681CD6ED42AD4B356A993 /* Build configuration list for PBXNativeTarget "Pods-KanvasCameraExampleTests" */;
@@ -1395,28 +1038,6 @@
 			productReference = 4F87850D339D5C513189AA83920DE976 /* Pods_KanvasCameraExampleTests.framework */;
 			productType = "com.apple.product-type.framework";
 		};
-<<<<<<< HEAD
-=======
-		EBF96CCDC7BBCCA0F606EBC65ED43B54 /* KanvasCamera */ = {
-			isa = PBXNativeTarget;
-			buildConfigurationList = 59907A66865C24DD3A0AE8943133E8EB /* Build configuration list for PBXNativeTarget "KanvasCamera" */;
-			buildPhases = (
-				C80D11869975D112709BEF9157559B82 /* Headers */,
-				97AD4315E1737442E72921010A148C63 /* Sources */,
-				7858AA52753C22A96BCD942F481849CF /* Frameworks */,
-				7E0788D96A9F40DC3D518149B63F12FB /* Resources */,
-			);
-			buildRules = (
-			);
-			dependencies = (
-				D6FB59BCE7BD43E00014678E5975E0B3 /* PBXTargetDependency */,
-			);
-			name = KanvasCamera;
-			productName = KanvasCamera;
-			productReference = FF7DAC5807A1E0065701E750047CAD57 /* KanvasCamera.framework */;
-			productType = "com.apple.product-type.framework";
-		};
->>>>>>> 98389b0d
 /* End PBXNativeTarget section */
 
 /* Begin PBXProject section */
@@ -1439,54 +1060,26 @@
 			projectRoot = "";
 			targets = (
 				6D3ACFDE390FE76465A1132EC9A7DF15 /* FBSnapshotTestCase */,
-<<<<<<< HEAD
-				29612960A353DBF8EC20FD2C04ED8D28 /* KanvasCamera */,
+				2ADF0AF84894F65FF5867EE19330AA0B /* KanvasCamera */,
 				6F9CF3FDD855BFE38222D0D2684C0CF1 /* Pods-KanvasCameraExample */,
 				98A79B39739AB3278C3621A18061F8C9 /* Pods-KanvasCameraExampleTests */,
-				2B98117215D2B60542CA9B862654BFC6 /* TumblrTheme */,
-=======
-				EBF96CCDC7BBCCA0F606EBC65ED43B54 /* KanvasCamera */,
-				6F9CF3FDD855BFE38222D0D2684C0CF1 /* Pods-KanvasCameraExample */,
-				98A79B39739AB3278C3621A18061F8C9 /* Pods-KanvasCameraExampleTests */,
-				7944C273B5EEEB51C8222DAAB45B10F0 /* TumblrTheme */,
->>>>>>> 98389b0d
+				249DBE185C222787698E51F46C2A6B0F /* TumblrTheme */,
 			);
 		};
 /* End PBXProject section */
 
 /* Begin PBXResourcesBuildPhase section */
-<<<<<<< HEAD
-		7C55EE86CD0693FA5D2EFBFE657A8DDB /* Resources */ = {
-=======
-		61980B9B9470462A6119CC8B999A51A8 /* Resources */ = {
->>>>>>> 98389b0d
+		4FA8720F756A185D348F58F149E9E3D3 /* Resources */ = {
 			isa = PBXResourcesBuildPhase;
 			buildActionMask = 2147483647;
 			files = (
 			);
 			runOnlyForDeploymentPostprocessing = 0;
 		};
-		7E0788D96A9F40DC3D518149B63F12FB /* Resources */ = {
+		C20BC1D935444D17A5853789DD25EC37 /* Resources */ = {
 			isa = PBXResourcesBuildPhase;
 			buildActionMask = 2147483647;
 			files = (
-				60793AAE0DEAF5B719EEA343C3FBDDEF /* Assets.xcassets in Resources */,
-				3077D9E304494E2609F8A4217A36E93D /* Shaders in Resources */,
-				F59B8CBC0042B40809979B30844D2F32 /* silence.aac in Resources */,
-			);
-			runOnlyForDeploymentPostprocessing = 0;
-		};
-<<<<<<< HEAD
-		C34D3D73956D314D53914DDA43A674AF /* Resources */ = {
-=======
-		C20BC1D935444D17A5853789DD25EC37 /* Resources */ = {
->>>>>>> 98389b0d
-			isa = PBXResourcesBuildPhase;
-			buildActionMask = 2147483647;
-			files = (
-				5821CCF92F1F0DA8828205822C52FCFE /* Assets.xcassets in Resources */,
-				2FBB6788800F8B087FF778DA60CE317D /* Shaders in Resources */,
-				75CD0AE8F17429F9635686A00307B53E /* silence.aac in Resources */,
 			);
 			runOnlyForDeploymentPostprocessing = 0;
 		};
@@ -1501,6 +1094,16 @@
 			isa = PBXResourcesBuildPhase;
 			buildActionMask = 2147483647;
 			files = (
+			);
+			runOnlyForDeploymentPostprocessing = 0;
+		};
+		FBC3F3EFBB9264862818808798BD3355 /* Resources */ = {
+			isa = PBXResourcesBuildPhase;
+			buildActionMask = 2147483647;
+			files = (
+				F7FDA4F16DBB64784E0A6B86419DE10A /* Assets.xcassets in Resources */,
+				35E1BACDA8F4A6FBFD8859AFDAA695C3 /* Shaders in Resources */,
+				1B1BE9ED2F855CCBA28566DC1EF83E44 /* silence.aac in Resources */,
 			);
 			runOnlyForDeploymentPostprocessing = 0;
 		};
@@ -1512,105 +1115,6 @@
 			buildActionMask = 2147483647;
 			files = (
 				C3C013CFF7E96316C79710BD0EBAA2E1 /* Pods-KanvasCameraExampleTests-dummy.m in Sources */,
-			);
-			runOnlyForDeploymentPostprocessing = 0;
-		};
-		1B1ACD93222D2F651A3EBB585BF7CDF5 /* Sources */ = {
-			isa = PBXSourcesBuildPhase;
-			buildActionMask = 2147483647;
-			files = (
-				98A76F1F58208CF9170EA0BAF6CA8E20 /* ActionsView.swift in Sources */,
-				BAE0E444908E4E79912CED666AE14ED2 /* Array+Move.swift in Sources */,
-				43329A9B82D4D15F9839EE78985C8328 /* AVURLAsset+Thumbnail.swift in Sources */,
-				F92D766D0A90264E2EA0B099BD57A58B /* CameraController.swift in Sources */,
-				5C1DA2EF49EEDFE56082511AB435B59B /* CameraInputController.swift in Sources */,
-				D53D6D8DBB0AD2AA0DFE0232F7A5BEB2 /* CameraInputControllerDelegate.swift in Sources */,
-				378DDD8E0C244B6A3ED77931F83FAE93 /* CameraInputOutput.swift in Sources */,
-				35F44EE3D5C1011D6C9B1C03B42CE324 /* CameraOption.swift in Sources */,
-				07B4CEECC4E28FB730E0EA00E2147C98 /* CameraPreviewView.swift in Sources */,
-				4FE4454A7AEB3B85E2A025798077815B /* CameraPreviewViewController.swift in Sources */,
-				F10C92BE70DD8BE333D54BC97C40B334 /* CameraRecorder.swift in Sources */,
-				527163C24D51BB4528D0864F6D1158D0 /* CameraRecordingProtocol.swift in Sources */,
-				7B16EFA96A7F49A5E4F28AA3AB8D289D /* CameraSegmentHandler.swift in Sources */,
-				49380F8FAC5C6889DD869FCB4447A025 /* CameraSettings.swift in Sources */,
-				FB17A4A409E6E5862E6B3FD6CA1F5CC0 /* CameraView.swift in Sources */,
-				EDAA0E81B88B46971410557F327076AF /* CameraZoomHandler.swift in Sources */,
-				5D50DD8D089D17CECBE71C6B81C0137E /* CGRect+Center.swift in Sources */,
-				06604CBD8473A5F30CCF9814F0D1D14D /* ChromaFilter.swift in Sources */,
-				6426371D933B35E85AD76DA9A32DABB5 /* ClosedRange+Clamp.swift in Sources */,
-				6FCC7D6D34CCFE29444AF818A482B3CC /* CVPixelBuffer+copy.swift in Sources */,
-				2607AD298BA6362081671E73BBDE4943 /* Device.swift in Sources */,
-				0DA8B34A7DCB58F5D4BBDE322A5849E8 /* EMInterferenceFilter.swift in Sources */,
-				4FCC9987A52FA3F9C5F3D31AABFCE8A2 /* ExtendedButton.swift in Sources */,
-				B47C447704042EEEC8A34FB18BE400D6 /* ExtendedStackView.swift in Sources */,
-				70D636F79DBD2B4A06C32C82B78DF5B1 /* FilmFilter.swift in Sources */,
-				89CD35A2B7F3BF956B428648AED1BF3F /* Filter.swift in Sources */,
-				89ABDD4774237AC371B296B94ECBBAA6 /* FilteredInputViewController.swift in Sources */,
-				1173F1668698CD10C292978923AC5F7B /* FilterFactory.swift in Sources */,
-				EA147973427974C56B3D5F413A6B8A16 /* FilterProtocol.swift in Sources */,
-				8FD7490BB0BF3CC5651EE4CE7EE76FB5 /* GifVideoOutputHandler.swift in Sources */,
-				6E14BE4A58B554E63158678C2D131AED /* GLError.swift in Sources */,
-				9F45046C4EE40A77C4B148851134EC5D /* GLPixelBufferView.swift in Sources */,
-				A32E8D48F8C722F0057E35963A4C1EFA /* GLRenderer.swift in Sources */,
-				26ABF4F6C6DB8D9D7CEB01F89EC44A3F /* GLTexture.swift in Sources */,
-				51F8506CF3D30DE9FE206650B351E954 /* GrayscaleFilter.swift in Sources */,
-				8D2B977DB73FD36315818446DA755E1B /* GroupFilter.swift in Sources */,
-				1D252BAFBA32C87A3127360BFBC3EA82 /* IgnoreTouchesCollectionView.swift in Sources */,
-				895AE6D089BDD4EB4225F9E665F24812 /* IgnoreTouchesView.swift in Sources */,
-				E7B8A3DD22EF847EA7241CFF00A7A5EF /* ImagePoolFilter.swift in Sources */,
-				95632E30DAA75D26A29E5B76E475DF10 /* ImagePreviewController.swift in Sources */,
-				27CBB9B69431E79C76167D2F28F4A8C4 /* KanvasCamera-dummy.m in Sources */,
-				1DF4C477F5E12D919836DDC6DF5D4F7C /* KanvasCameraAnalyticsProvider.swift in Sources */,
-				DD5A2A069B88CAE2DF61DFE6C65B3385 /* KanvasCameraColors.swift in Sources */,
-				75DC12E3981BEF802226EE65AF4C43D6 /* KanvasCameraImages.swift in Sources */,
-				892F5816185EB0E8895BA44EA833C2A6 /* KanvasCameraStrings.swift in Sources */,
-				85E3514703DB968ADA0D602F4225B593 /* KanvasCameraTimes.swift in Sources */,
-				FD6D6114A21FD01CB0926428F2257256 /* LegoFilter.swift in Sources */,
-				C724382E48C30DFA814A3C763F534244 /* LightLeaksFilter.swift in Sources */,
-				EDE6FA331B26996FCE04C090E0F03115 /* LoadingIndicatorView.swift in Sources */,
-				64D6D470085E1FE349339E2E57F38702 /* MangaFilter.swift in Sources */,
-				9A2628259F0F33BED33FFF3BB833EDE6 /* MediaClip.swift in Sources */,
-				06AB0BB7B4846BD68CCF1DC1068102EC /* MediaClipsCollectionCell.swift in Sources */,
-				DF981C137FC7BEB295E0279B65EEA0C9 /* MediaClipsCollectionController.swift in Sources */,
-				F82D063FAB1562E90CD8347582F36FBA /* MediaClipsCollectionView.swift in Sources */,
-				98CC5713B0B4D7E908D6C059D6AC1326 /* MediaClipsEditorView.swift in Sources */,
-				97C96B03B6C2F086C05741D6F31539BB /* MediaClipsEditorViewController.swift in Sources */,
-				789B8FF27652B11BD0E6ADD0E284C7A9 /* MirrorFourFilter.swift in Sources */,
-				F53DF7FE4A420C337FC814C7E851C4A0 /* MirrorTwoFilter.swift in Sources */,
-				EFDE094E9E1DA56B2BA46D9A97D02FAD /* ModalController.swift in Sources */,
-				47F83240845699665FE47D8806F1F064 /* ModalPresentationAnimationController.swift in Sources */,
-				DFA95B5723CBE68ED59C8D01ACEE50AF /* ModalPresentationController.swift in Sources */,
-				D177DF16376FBCA8B20FD51E0C94BB26 /* ModalView.swift in Sources */,
-				77557D309BE2A595C679F8D8F539DFF7 /* ModalViewModel.swift in Sources */,
-				7D40FFC1C938DA606AA1EA2A5A296BBC /* ModeButtonView.swift in Sources */,
-				125813DD3C64C78ECDBF52A4941B4831 /* ModeSelectorAndShootController.swift in Sources */,
-				F0D6105A424AA2303B5F92495B212830 /* ModeSelectorAndShootView.swift in Sources */,
-				8BB4BE85E02E1CF7107E50477571A9C0 /* NSURL+Media.swift in Sources */,
-				147737470A1C136C5265041B2FD54EFE /* NumTypes+Conversion.swift in Sources */,
-				67B01772F326E6D56600DBEEE9C3A705 /* OptionsController.swift in Sources */,
-				BE8CE9FFAF82644244F15B8D15FCB3FE /* OptionsStackView.swift in Sources */,
-				AEE18DB00D7DEF496B8A41B7DC6BA3FD /* OptionView.swift in Sources */,
-				2CD7ACB3A51DDF71C2CA30DAC0836877 /* PhotoOutputHandler.swift in Sources */,
-				3EE7B9F0E2FAAE6F435269E549E76141 /* PlasmaFilter.swift in Sources */,
-				203C4DC8C93221727AEC123479269B2B /* Queue.swift in Sources */,
-				0E00CE635DF7CFFEB8A24EE8D2B1C3BB /* RaveFilter.swift in Sources */,
-				5D83855C4255FCD68F3140721D6F4ECF /* RGBFilter.swift in Sources */,
-				EB18BABD6E75C658EAD7CBBC3E423604 /* Shader.swift in Sources */,
-				854EA2A2CBD48A777167DEE8642FD5FD /* ShaderUtilities.swift in Sources */,
-				354CB34B2834E78F0C278AEF39F699D7 /* ShootButtonView.swift in Sources */,
-				04C51D4E8B0554FD05729679B03C011B /* ToonFilter.swift in Sources */,
-				F65A6F595ECC362F9C4A8AF95DCA8368 /* UIButton+Shadows.swift in Sources */,
-				EA41DE338EA21E14DD0579950EB3ED6F /* UICollectionView+Cells.swift in Sources */,
-				D2673A2AE3D7C2AC962FAEC59B354B95 /* UIFont+Utils.swift in Sources */,
-				347F0948646AAFD46D62CC88B9CC5B49 /* UIImage+Camera.swift in Sources */,
-				E2BD4528CD0DF18537C609192E1033B6 /* UIImage+FlipLeftMirrored.swift in Sources */,
-				5FB1205D592DB77200531361EC7C6A5E /* UIImage+PixelBuffer.swift in Sources */,
-				83899BC364D46317A68F5F84FEA850D2 /* UIUpdate.swift in Sources */,
-				5208BC3BCE3C6D702615A9D2F3AF4219 /* UIView+Layout.swift in Sources */,
-				ABBEED729C5A1FC9AEE7DADF171E882F /* UIViewController+Load.swift in Sources */,
-				E111555391CFF058BEC9632BF9B11E66 /* VideoOutputHandler.swift in Sources */,
-				9B555FE1283C412B575928D1E15647B6 /* WaveFilter.swift in Sources */,
-				22442DECEFA86E02479C7597585EC102 /* WavePoolFilter.swift in Sources */,
 			);
 			runOnlyForDeploymentPostprocessing = 0;
 		};
@@ -1630,8 +1134,21 @@
 			);
 			runOnlyForDeploymentPostprocessing = 0;
 		};
+		421BDD4FB8FEB9BEEB7D2DD75FD7100D /* Sources */ = {
+			isa = PBXSourcesBuildPhase;
+			buildActionMask = 2147483647;
+			files = (
+				541FED5C26303B48384C24DA1B4BE610 /* TumblrTheme-dummy.m in Sources */,
+				71ACBD6A7DD1C62CF98C773E4769F009 /* UIColor+SharedColors.swift in Sources */,
+				118821848DC46EE8458CFFA51B35B769 /* UIColor+Util.swift in Sources */,
+				4F7738DD937B200ECD67A4E8A36357DB /* UIFont+ComposeFonts.m in Sources */,
+				64ACAA0AC506545F0EBDE958DF3E3BB0 /* UIFont+Orangina.m in Sources */,
+				FC18F2A51FE6D2C3059ED324067FD3AA /* UIFont+PostFonts.m in Sources */,
+				9C6DE9C8A35BA60D4D831D696B4B4754 /* UIFont+TumblrTheme.swift in Sources */,
+			);
+			runOnlyForDeploymentPostprocessing = 0;
+		};
 		6535DE544C1A5A183D02FFEB5CFFA29B /* Sources */ = {
-<<<<<<< HEAD
 			isa = PBXSourcesBuildPhase;
 			buildActionMask = 2147483647;
 			files = (
@@ -1639,117 +1156,101 @@
 			);
 			runOnlyForDeploymentPostprocessing = 0;
 		};
-		AD2D5524AAA6A971D8AEFFC0B7D8AAF0 /* Sources */ = {
+		C307EE47E561EF1C2FC71EEB50288D7A /* Sources */ = {
 			isa = PBXSourcesBuildPhase;
 			buildActionMask = 2147483647;
 			files = (
-				AB871F279B330B01F9F9AE0201CA71CB /* TumblrTheme-dummy.m in Sources */,
-				75EE9561C8784FE4CDBC79A13A875DEC /* UIColor+SharedColors.swift in Sources */,
-				2DA74C60EFE5DA9981364A4EE9F2C0BB /* UIColor+Util.swift in Sources */,
-				FF856F9E52BC13C7B7E1CF8EC7C68E89 /* UIFont+ComposeFonts.m in Sources */,
-				EE246F7AB105057C53E8E41603AFB5C7 /* UIFont+Orangina.m in Sources */,
-				0C055781BE3AFB4686A0AC4DE2BCFDF7 /* UIFont+PostFonts.m in Sources */,
-				FC93E86684707524C20E6FB74475B949 /* UIFont+TumblrTheme.swift in Sources */,
-=======
-			isa = PBXSourcesBuildPhase;
-			buildActionMask = 2147483647;
-			files = (
-				CC06C4112E127C5262D5911F76903BC4 /* Pods-KanvasCameraExample-dummy.m in Sources */,
-			);
-			runOnlyForDeploymentPostprocessing = 0;
-		};
-		97AD4315E1737442E72921010A148C63 /* Sources */ = {
-			isa = PBXSourcesBuildPhase;
-			buildActionMask = 2147483647;
-			files = (
-				E125886B919F89D0315D9182557989C7 /* ActionsView.swift in Sources */,
-				AEE52D13BE7FB6EE87A3BF6EFB86E327 /* Array+Move.swift in Sources */,
-				66E56D2784F7E6E3C277F23A6FAF8714 /* AVURLAsset+Thumbnail.swift in Sources */,
-				06D8746535D8F456996B5F0F848C9BE0 /* CameraController.swift in Sources */,
-				CE0C0BAC33EF623CCAF905C9AA58C308 /* CameraInputController.swift in Sources */,
-				625DA48E90CE429A982835664DEB4AE2 /* CameraInputControllerDelegate.swift in Sources */,
-				691113283156DEEC22BEA5A4471BCBB7 /* CameraInputOutput.swift in Sources */,
-				057F2CC534F7BA942E89349800FB91D8 /* CameraOption.swift in Sources */,
-				4DA86534692EB00BAF17F631983E32EF /* CameraPreviewView.swift in Sources */,
-				1CF0EA2D3B4BF308FDA77FD9D5AC2264 /* CameraPreviewViewController.swift in Sources */,
-				9F26F5ED0B6666FC67C418A0513493E9 /* CameraRecorder.swift in Sources */,
-				334B1D66C0AD25E58CA5FE15B9D78D66 /* CameraRecordingProtocol.swift in Sources */,
-				557E4F35EDDA804526859F9DCDE348FA /* CameraSegmentHandler.swift in Sources */,
-				0A945FE15B17716845A14CE4D36D39F6 /* CameraSettings.swift in Sources */,
-				03C3BBC5D37F96CF7EDB6650717D76F4 /* CameraView.swift in Sources */,
-				85074B1432F730673D8780B6329028FA /* CameraZoomHandler.swift in Sources */,
-				D7027C607F1046D36165DB5D425AB53E /* CGRect+Center.swift in Sources */,
-				9FE4C2DB0A0B3228C440ADA9DC9C1365 /* ClosedRange+Clamp.swift in Sources */,
-				0C43E29CB035A57278B337D45A8B3D0A /* CVPixelBuffer+copy.swift in Sources */,
-				96398D3EF953560BA215B67E6C028CCB /* Device.swift in Sources */,
-				A454D09A6C72D876DCFB6DA5D9ADEC16 /* ExtendedButton.swift in Sources */,
-				637EF77BBD39C643A5626C7DC6BB0632 /* ExtendedStackView.swift in Sources */,
-				B427495AC3DC55E686036B45620C8721 /* Filter.swift in Sources */,
-				C029C95BE212565791F89E816FE30E6E /* FilteredInputViewController.swift in Sources */,
-				54EEC8AC27514DBD8318ED46C1408202 /* FilterProtocol.swift in Sources */,
-				4EF7F59D6E14D65B6C25DFB95EC275F7 /* GifVideoOutputHandler.swift in Sources */,
-				0A8A37FD478661132D7B0979023539ED /* GLError.swift in Sources */,
-				BCC9ACADE381240FE2D41DD33EF5DBB9 /* GLPixelBufferView.swift in Sources */,
-				C7A7C8C95E33F5F57C4EB41E6D0E1D5F /* GLRenderer.swift in Sources */,
-				B94E3D084245A1078FFE3DDE202B063F /* IgnoreTouchesCollectionView.swift in Sources */,
-				CF4B9AECC564224D026272956E30BF26 /* IgnoreTouchesView.swift in Sources */,
-				6960DB91177453961DED2D5B62D4E535 /* ImagePreviewController.swift in Sources */,
-				6312FC6B60F8F6FAEAC52C6B98C0FF83 /* KanvasCamera-dummy.m in Sources */,
-				B2E31A28C9768163512EFBEA65A1A690 /* KanvasCameraAnalyticsProvider.swift in Sources */,
-				93DA4252C4029BB33F96F80DB7BE66B1 /* KanvasCameraColors.swift in Sources */,
-				AE200D89CE3EB7E0F8ADA7108E9B469F /* KanvasCameraImages.swift in Sources */,
-				A459355AAE6191315B3B28EB777BFFC8 /* KanvasCameraStrings.swift in Sources */,
-				553E73FECB79D99EAECF621A8B801442 /* KanvasCameraTimes.swift in Sources */,
-				D26E7CE8F2AA17CDE36ED9774CBA09ED /* LoadingIndicatorView.swift in Sources */,
-				93500CBFDC8B5FCB15BEEDEF56006AAD /* MediaClip.swift in Sources */,
-				6BEA44C3D6048F7098F75C336C42B252 /* MediaClipsCollectionCell.swift in Sources */,
-				E015D7CB813F593B6501ABCA34A33FBC /* MediaClipsCollectionController.swift in Sources */,
-				854312D7C6FDC3E33CF2B9A9868584D9 /* MediaClipsCollectionView.swift in Sources */,
-				A44F8D763559FCF103F3B55A2E53FC4D /* MediaClipsEditorView.swift in Sources */,
-				F9E7A2D189394DECC526FFA569720C08 /* MediaClipsEditorViewController.swift in Sources */,
-				5B8C9A5A5B0D7EBAE98CE741B58479D5 /* ModalController.swift in Sources */,
-				82D0BAAF9862F4448A9CE56F33CCCA46 /* ModalPresentationAnimationController.swift in Sources */,
-				346FE4E1B2AF8886BB246DEE13E5360D /* ModalPresentationController.swift in Sources */,
-				05B9414D6B9574ECBEFEE13FAF76E98D /* ModalView.swift in Sources */,
-				B4ED3B8F7A68D4AE9301138787FEB174 /* ModalViewModel.swift in Sources */,
-				8B14834DF5B9A715262A3AD92628C009 /* ModeButtonView.swift in Sources */,
-				5638C70810065B40C5EED9DD28697F89 /* ModeSelectorAndShootController.swift in Sources */,
-				E55D84685ECC0C04B31D19F17F50848A /* ModeSelectorAndShootView.swift in Sources */,
-				803BAD2830110E3DE23B298FDD1789E9 /* NSURL+Media.swift in Sources */,
-				5A091D1FD4A1509B4154669E133FF6EB /* NumTypes+Conversion.swift in Sources */,
-				821E0BADBB4DB35E607A78D6D331C006 /* OptionsController.swift in Sources */,
-				518F0D0F84702879412839A44086EBC8 /* OptionsStackView.swift in Sources */,
-				A216DF7E21069232BD5B885E86483DB0 /* OptionView.swift in Sources */,
-				2DEF655C94767B4527DF8A53BB9D2C6A /* PhotoOutputHandler.swift in Sources */,
-				C24AD016C8437110F9F50602C47F671A /* Queue.swift in Sources */,
-				E21D5D3BA0D2813E00C1636F188819D2 /* Shader.swift in Sources */,
-				A58CA6A35FB64B7A398A4E1260CE7257 /* ShaderUtilities.swift in Sources */,
-				AFA38FCE8EE1C70B11BF32E2BDDD93DB /* ShootButtonView.swift in Sources */,
-				5B327A875BAC927D649187AD783819E0 /* UIButton+Shadows.swift in Sources */,
-				35A873A451071108C0AACC98D5E231E5 /* UICollectionView+Cells.swift in Sources */,
-				3543937C8114AA8FD93CD33523792D08 /* UIFont+Utils.swift in Sources */,
-				7715E4362791EEA6B7F9D12E1B9E834F /* UIImage+Camera.swift in Sources */,
-				44EBF4D4F9F1EBF6D776FB732720E308 /* UIImage+FlipLeftMirrored.swift in Sources */,
-				AE4B965E7F77C71AECAD652CC0987CF7 /* UIImage+PixelBuffer.swift in Sources */,
-				071CF94FD6A0EC69DF0F19A89A795C64 /* UIUpdate.swift in Sources */,
-				999703133DB7050CDE990AF758163952 /* UIView+Layout.swift in Sources */,
-				6BF895E820492DC695742EBDDB2ED6AF /* UIViewController+Load.swift in Sources */,
-				6C834A7F7174DA28FFE0959D7C24EDCA /* VideoOutputHandler.swift in Sources */,
-			);
-			runOnlyForDeploymentPostprocessing = 0;
-		};
-		B2FB39603CD656831971627968314924 /* Sources */ = {
-			isa = PBXSourcesBuildPhase;
-			buildActionMask = 2147483647;
-			files = (
-				1994F475C6F92F192468A80282924C95 /* TumblrTheme-dummy.m in Sources */,
-				4179E5FD49DE4F8BD57BC5F8901280AC /* UIColor+SharedColors.swift in Sources */,
-				BAB133D2BBDA52455F38B134D4E2167F /* UIColor+Util.swift in Sources */,
-				F9DE07AD5573152D75D1018B24F41373 /* UIFont+ComposeFonts.m in Sources */,
-				0C9064382BF5A44A85C70BE8667E7FAB /* UIFont+Orangina.m in Sources */,
-				C33D47E9D7FA8AA9397CD2F48E363A88 /* UIFont+PostFonts.m in Sources */,
-				909EE3F2DBB754DACA5DDBB2C9619EE1 /* UIFont+TumblrTheme.swift in Sources */,
->>>>>>> 98389b0d
+				6E6DAFEC4F55CF9DF70559AA985B9374 /* ActionsView.swift in Sources */,
+				C69F003B234F767C5872125511AC5DD7 /* Array+Move.swift in Sources */,
+				38CFCF858B24D68E66997666A64224B9 /* AVURLAsset+Thumbnail.swift in Sources */,
+				3B657617225E5A696177C835D31554B9 /* CameraController.swift in Sources */,
+				483F161CA78230A8C53AD84BFDE01534 /* CameraInputController.swift in Sources */,
+				4198FAF73853B5A07DDE5778A010C4AF /* CameraInputControllerDelegate.swift in Sources */,
+				899B553328D70A6A5D98080D82AABA75 /* CameraInputOutput.swift in Sources */,
+				09A39787AC78D1C80998ED0EC6A81D1E /* CameraOption.swift in Sources */,
+				29DC57CD9530F56CA326CD6B6AE002C5 /* CameraPreviewView.swift in Sources */,
+				0EEF6A79DE3C158F0CE58F36F96D4348 /* CameraPreviewViewController.swift in Sources */,
+				A6196E55EE708893563BCDE6F442B184 /* CameraRecorder.swift in Sources */,
+				EF13EE71FEBC2245D71C69871D156802 /* CameraRecordingProtocol.swift in Sources */,
+				5955CDF09A6643129518E8C555209678 /* CameraSegmentHandler.swift in Sources */,
+				926B775503DB1813B3E5BF0FC452E68F /* CameraSettings.swift in Sources */,
+				7BD2C72D627F02966348D1F2B0CC13B9 /* CameraView.swift in Sources */,
+				824837C940D298B35DB8E94298C988EC /* CameraZoomHandler.swift in Sources */,
+				2B647E689635B58B1D2C89CD4143F8D8 /* CGRect+Center.swift in Sources */,
+				46A789215F2D177F06DDB4325104D87D /* ChromaFilter.swift in Sources */,
+				5F28388CC248952E59A5B8E02B4ED166 /* ClosedRange+Clamp.swift in Sources */,
+				073F10636692AC30B5CB14C331715259 /* CVPixelBuffer+copy.swift in Sources */,
+				2EDD3937F102B7CD016C0CED21F9970E /* Device.swift in Sources */,
+				2CD8828F4FD6F79998650580A71D955F /* EMInterferenceFilter.swift in Sources */,
+				E7FE75E836A42A16F2004ED89E4C740B /* ExtendedButton.swift in Sources */,
+				707B80BEB4F9A922CB56F03679109C4C /* ExtendedStackView.swift in Sources */,
+				BF8D0D223955805C4D6FBD491C4B52C8 /* FilmFilter.swift in Sources */,
+				A8BDF04E0BD778CC527A4C79079A8C1A /* Filter.swift in Sources */,
+				61C1C179BBB23D86870AF141A8D4865E /* FilteredInputViewController.swift in Sources */,
+				2CC782B2B84439E7E9FF60D5FD059B5A /* FilterFactory.swift in Sources */,
+				CABABB42FD94AC5BAE1C9DCB9F0A652E /* FilterProtocol.swift in Sources */,
+				0B0E55F02316BB7C5F84C4AEB7B5A799 /* GifVideoOutputHandler.swift in Sources */,
+				627B4A2CDECCB5E87F238DDC234A6A47 /* GLError.swift in Sources */,
+				5CB27E2AC50C4CDC276EAB8CA9CA4D4A /* GLPixelBufferView.swift in Sources */,
+				97F15E7940CA026D961BC4905AF8975D /* GLRenderer.swift in Sources */,
+				D4166AE901B6E4899A64A6AC6F34749F /* GrayscaleFilter.swift in Sources */,
+				7C77A547C2882D3AED83EC2EE637C551 /* GroupFilter.swift in Sources */,
+				EB5D5A2763CB2C3A356FE3B45EAE67D7 /* IgnoreTouchesCollectionView.swift in Sources */,
+				7746ACB9D80D25A8435DA31FECED7147 /* IgnoreTouchesView.swift in Sources */,
+				062E23559845DD2C5BE40A19C2E164A7 /* ImagePoolFilter.swift in Sources */,
+				F94B54FE7B65BFFE051181E7A6FDE99A /* ImagePreviewController.swift in Sources */,
+				94F7D7E1A569CD707B479581E31AFAB5 /* KanvasCamera-dummy.m in Sources */,
+				62013CA211D666C5E2EA225625ACF9BA /* KanvasCameraAnalyticsProvider.swift in Sources */,
+				921ABBEE76383F00890224407D2FFBF7 /* KanvasCameraColors.swift in Sources */,
+				A328BB4930FCDCCD913C9F8648EE1A8E /* KanvasCameraImages.swift in Sources */,
+				0E9BB6B6C2D25010B0EE733CB10A85DC /* KanvasCameraStrings.swift in Sources */,
+				46D331AA21E610F6BDA2CA75F0D70278 /* KanvasCameraTimes.swift in Sources */,
+				539D824923686962405C4927E0C93FAD /* LegoFilter.swift in Sources */,
+				324C87DD1D148966516798BB9F28F5DE /* LightLeaksFilter.swift in Sources */,
+				48741C9E9EA5A2E65451D573B187FED4 /* LoadingIndicatorView.swift in Sources */,
+				4D89CBD3B98C06EDF4CCC7CE8EA36DD1 /* MangaFilter.swift in Sources */,
+				A5738CB52DD821EA5AF4D287428AE103 /* MediaClip.swift in Sources */,
+				50366A27F59D156D2334FD92D304A093 /* MediaClipsCollectionCell.swift in Sources */,
+				B1C80352BBAF0267BD8420FC251D44FD /* MediaClipsCollectionController.swift in Sources */,
+				D6444635D6DD5502EC622A06BDFF106A /* MediaClipsCollectionView.swift in Sources */,
+				E21130D9F022E257E12EF2293B01579A /* MediaClipsEditorView.swift in Sources */,
+				1A187BBD83A6A562D97108EF3DFAC616 /* MediaClipsEditorViewController.swift in Sources */,
+				9D2B9422FFE089FA3EF5A153B579023F /* MirrorFourFilter.swift in Sources */,
+				37C1A764C3EA1E80F633843DF8F5C1C1 /* MirrorTwoFilter.swift in Sources */,
+				E3B96FAE1F9E7FEB56122A63F3B351E1 /* ModalController.swift in Sources */,
+				68D249E1EED6CBF04F30A6535B577613 /* ModalPresentationAnimationController.swift in Sources */,
+				0D01ED5098884B6D90B95830BC554BE7 /* ModalPresentationController.swift in Sources */,
+				0FA4E2BF3613A2B04BCAFE0BB387F98C /* ModalView.swift in Sources */,
+				538FFE0528AC46DC93F2317ACEACC3EC /* ModalViewModel.swift in Sources */,
+				0E11F45EF481A52C257798EBA39ABB57 /* ModeButtonView.swift in Sources */,
+				9F60B7D6C49F79FAE06F9973C168725A /* ModeSelectorAndShootController.swift in Sources */,
+				2E8FF42E7628801410A316CDFCCF00A9 /* ModeSelectorAndShootView.swift in Sources */,
+				8B99205F49A2EFA9787F80937C8456E6 /* NSURL+Media.swift in Sources */,
+				B829DCCFABB3976CB72B64669CC65500 /* NumTypes+Conversion.swift in Sources */,
+				B363C7320E6FFB7462E4E324ED2B66C7 /* OptionsController.swift in Sources */,
+				9EC6144FC9DEE9AE1AD56BEDDE6459A2 /* OptionsStackView.swift in Sources */,
+				724E69F28EB880215960C7F68BDDF9E6 /* OptionView.swift in Sources */,
+				5836DB4200291D0A542D26C6BFDEFB3A /* PhotoOutputHandler.swift in Sources */,
+				FEF54EC01D73065489A813C7F0C31CAD /* PlasmaFilter.swift in Sources */,
+				D58F14F5811B7DC7F37D828716220C28 /* Queue.swift in Sources */,
+				3076E39A7BE5168FAF8A3EE46956B179 /* RaveFilter.swift in Sources */,
+				2A2E14B758E89C782B0FA4C40FBDB6FC /* RGBFilter.swift in Sources */,
+				2B90664B1758C12724D873CC682B1BD9 /* Shader.swift in Sources */,
+				8189F5D58FCA0A2F89A52DD9D39149C4 /* ShaderUtilities.swift in Sources */,
+				167992853213197457F0DF2C4ACB065E /* ShootButtonView.swift in Sources */,
+				7B05FA436FCFB8C86649B0C02E977809 /* ToonFilter.swift in Sources */,
+				CC256B7665246569E31A4BD4DB2AFE0A /* UIButton+Shadows.swift in Sources */,
+				51EB3E70F0DA0C7902A5A23FC31617BE /* UICollectionView+Cells.swift in Sources */,
+				6F8F88CA1F00E5670DF0E640DA397F93 /* UIFont+Utils.swift in Sources */,
+				DE1085ED01D7A6E338C53B29B3DBC90E /* UIImage+Camera.swift in Sources */,
+				B63EA16FA684655C9A0A36906B2AFFB8 /* UIImage+FlipLeftMirrored.swift in Sources */,
+				D16EE2E60A66401280C722691B7A41C6 /* UIImage+PixelBuffer.swift in Sources */,
+				CF1FC0D028272F208583C4FA3A6DE0AD /* UIUpdate.swift in Sources */,
+				E98F4A0A9BC662B811A6DA1800929F40 /* UIView+Layout.swift in Sources */,
+				B7150A5AAED457F1C59B67CF8D6D05FF /* UIViewController+Load.swift in Sources */,
+				15A2778EECE19EFC3989FECD968599EA /* VideoOutputHandler.swift in Sources */,
+				13F1D25387FF15017F43BD18E2903FF5 /* WaveFilter.swift in Sources */,
+				92D1772B9627D87FFA68C5003291BBB4 /* WavePoolFilter.swift in Sources */,
 			);
 			runOnlyForDeploymentPostprocessing = 0;
 		};
@@ -1759,31 +1260,14 @@
 		1FD2B968DC0DD574B1A3D4D41D1AF874 /* PBXTargetDependency */ = {
 			isa = PBXTargetDependency;
 			name = KanvasCamera;
-<<<<<<< HEAD
-			target = 29612960A353DBF8EC20FD2C04ED8D28 /* KanvasCamera */;
+			target = 2ADF0AF84894F65FF5867EE19330AA0B /* KanvasCamera */;
 			targetProxy = 4BF99FB77AD2F931D3FADE629B362E34 /* PBXContainerItemProxy */;
 		};
 		364B8F878D7CB3330F745993405D49FC /* PBXTargetDependency */ = {
 			isa = PBXTargetDependency;
 			name = TumblrTheme;
-			target = 2B98117215D2B60542CA9B862654BFC6 /* TumblrTheme */;
+			target = 249DBE185C222787698E51F46C2A6B0F /* TumblrTheme */;
 			targetProxy = 5F1DD224199DC1A7A6191AA723291E34 /* PBXContainerItemProxy */;
-		};
-		45A960FA59B4364C3ECCB237CFA9F3AA /* PBXTargetDependency */ = {
-			isa = PBXTargetDependency;
-			name = TumblrTheme;
-			target = 2B98117215D2B60542CA9B862654BFC6 /* TumblrTheme */;
-			targetProxy = 2B3EB74055F435C63A8DFF7AA00D465D /* PBXContainerItemProxy */;
-=======
-			target = EBF96CCDC7BBCCA0F606EBC65ED43B54 /* KanvasCamera */;
-			targetProxy = 4BF99FB77AD2F931D3FADE629B362E34 /* PBXContainerItemProxy */;
-		};
-		364B8F878D7CB3330F745993405D49FC /* PBXTargetDependency */ = {
-			isa = PBXTargetDependency;
-			name = TumblrTheme;
-			target = 7944C273B5EEEB51C8222DAAB45B10F0 /* TumblrTheme */;
-			targetProxy = 5F1DD224199DC1A7A6191AA723291E34 /* PBXContainerItemProxy */;
->>>>>>> 98389b0d
 		};
 		6F80448E773C8E4C6E026D7FF161348D /* PBXTargetDependency */ = {
 			isa = PBXTargetDependency;
@@ -1794,38 +1278,27 @@
 		B7AF182087F1D9E2FB5158C04D8B63E5 /* PBXTargetDependency */ = {
 			isa = PBXTargetDependency;
 			name = TumblrTheme;
-<<<<<<< HEAD
-			target = 2B98117215D2B60542CA9B862654BFC6 /* TumblrTheme */;
-=======
-			target = 7944C273B5EEEB51C8222DAAB45B10F0 /* TumblrTheme */;
->>>>>>> 98389b0d
+			target = 249DBE185C222787698E51F46C2A6B0F /* TumblrTheme */;
 			targetProxy = F33EDCC1F8D0B10535F0BB3F7B51EDCF /* PBXContainerItemProxy */;
 		};
-		D6FB59BCE7BD43E00014678E5975E0B3 /* PBXTargetDependency */ = {
+		D0175AE0E24CB1D81C6166A574405B4A /* PBXTargetDependency */ = {
 			isa = PBXTargetDependency;
 			name = TumblrTheme;
-			target = 7944C273B5EEEB51C8222DAAB45B10F0 /* TumblrTheme */;
-			targetProxy = 4D07544308FFF28F50887CF24AB848F6 /* PBXContainerItemProxy */;
+			target = 249DBE185C222787698E51F46C2A6B0F /* TumblrTheme */;
+			targetProxy = 41CC996CD19C0869DEE486C1F636D84D /* PBXContainerItemProxy */;
 		};
 		ED787FDB81F1CA0BF15BD8D0A1145EFF /* PBXTargetDependency */ = {
 			isa = PBXTargetDependency;
 			name = KanvasCamera;
-<<<<<<< HEAD
-			target = 29612960A353DBF8EC20FD2C04ED8D28 /* KanvasCamera */;
-=======
-			target = EBF96CCDC7BBCCA0F606EBC65ED43B54 /* KanvasCamera */;
->>>>>>> 98389b0d
+			target = 2ADF0AF84894F65FF5867EE19330AA0B /* KanvasCamera */;
 			targetProxy = FE56C1FEF003759A8A01BAD483A21420 /* PBXContainerItemProxy */;
 		};
 /* End PBXTargetDependency section */
 
 /* Begin XCBuildConfiguration section */
-<<<<<<< HEAD
-		121D360E5DF86B7636934FDA141AB3C9 /* Debug */ = {
-=======
-		284B6D1E69CA9FB7073DD9F9327E09EA /* Debug */ = {
+		45B642684B11CB5F59AA08257C2A81AE /* Debug */ = {
 			isa = XCBuildConfiguration;
-			baseConfigurationReference = 025C37986048731112839081208CD91B /* KanvasCamera.xcconfig */;
+			baseConfigurationReference = 264AA35143F57E86D84DBEFB726A53CB /* KanvasCamera.xcconfig */;
 			buildSettings = {
 				CLANG_ENABLE_OBJC_WEAK = NO;
 				CODE_SIGN_IDENTITY = "";
@@ -1849,43 +1322,6 @@
 				MODULEMAP_FILE = "Target Support Files/KanvasCamera/KanvasCamera.modulemap";
 				PRODUCT_MODULE_NAME = KanvasCamera;
 				PRODUCT_NAME = KanvasCamera;
-				SDKROOT = iphoneos;
-				SKIP_INSTALL = YES;
-				SWIFT_ACTIVE_COMPILATION_CONDITIONS = "$(inherited) ";
-				SWIFT_VERSION = 4.2;
-				TARGETED_DEVICE_FAMILY = "1,2";
-				VERSIONING_SYSTEM = "apple-generic";
-				VERSION_INFO_PREFIX = "";
-			};
-			name = Debug;
-		};
-		3E7CE0534CCC191FD08D8C496CAF5981 /* Debug */ = {
->>>>>>> 98389b0d
-			isa = XCBuildConfiguration;
-			baseConfigurationReference = DFE46B389C7ECF3A4E740002F100CB5F /* TumblrTheme.xcconfig */;
-			buildSettings = {
-				CLANG_ENABLE_OBJC_WEAK = NO;
-				CODE_SIGN_IDENTITY = "";
-				"CODE_SIGN_IDENTITY[sdk=appletvos*]" = "";
-				"CODE_SIGN_IDENTITY[sdk=iphoneos*]" = "";
-				"CODE_SIGN_IDENTITY[sdk=watchos*]" = "";
-				CURRENT_PROJECT_VERSION = 1;
-				DEFINES_MODULE = YES;
-				DYLIB_COMPATIBILITY_VERSION = 1;
-				DYLIB_CURRENT_VERSION = 1;
-				DYLIB_INSTALL_NAME_BASE = "@rpath";
-				GCC_PREFIX_HEADER = "Target Support Files/TumblrTheme/TumblrTheme-prefix.pch";
-				INFOPLIST_FILE = "Target Support Files/TumblrTheme/TumblrTheme-Info.plist";
-				INSTALL_PATH = "$(LOCAL_LIBRARY_DIR)/Frameworks";
-				IPHONEOS_DEPLOYMENT_TARGET = 11.0;
-				LD_RUNPATH_SEARCH_PATHS = (
-					"$(inherited)",
-					"@executable_path/Frameworks",
-					"@loader_path/Frameworks",
-				);
-				MODULEMAP_FILE = "Target Support Files/TumblrTheme/TumblrTheme.modulemap";
-				PRODUCT_MODULE_NAME = TumblrTheme;
-				PRODUCT_NAME = TumblrTheme;
 				SDKROOT = iphoneos;
 				SKIP_INSTALL = YES;
 				SWIFT_ACTIVE_COMPILATION_CONDITIONS = "$(inherited) ";
@@ -1953,43 +1389,6 @@
 				SWIFT_OPTIMIZATION_LEVEL = "-O";
 				SWIFT_VERSION = 4.2;
 				SYMROOT = "${SRCROOT}/../build";
-			};
-			name = Release;
-		};
-		63269E8F616C1EE3C7224E1849786BE2 /* Release */ = {
-			isa = XCBuildConfiguration;
-			baseConfigurationReference = 025C37986048731112839081208CD91B /* KanvasCamera.xcconfig */;
-			buildSettings = {
-				CLANG_ENABLE_OBJC_WEAK = NO;
-				CODE_SIGN_IDENTITY = "";
-				"CODE_SIGN_IDENTITY[sdk=appletvos*]" = "";
-				"CODE_SIGN_IDENTITY[sdk=iphoneos*]" = "";
-				"CODE_SIGN_IDENTITY[sdk=watchos*]" = "";
-				CURRENT_PROJECT_VERSION = 1;
-				DEFINES_MODULE = YES;
-				DYLIB_COMPATIBILITY_VERSION = 1;
-				DYLIB_CURRENT_VERSION = 1;
-				DYLIB_INSTALL_NAME_BASE = "@rpath";
-				GCC_PREFIX_HEADER = "Target Support Files/KanvasCamera/KanvasCamera-prefix.pch";
-				INFOPLIST_FILE = "Target Support Files/KanvasCamera/KanvasCamera-Info.plist";
-				INSTALL_PATH = "$(LOCAL_LIBRARY_DIR)/Frameworks";
-				IPHONEOS_DEPLOYMENT_TARGET = 11.0;
-				LD_RUNPATH_SEARCH_PATHS = (
-					"$(inherited)",
-					"@executable_path/Frameworks",
-					"@loader_path/Frameworks",
-				);
-				MODULEMAP_FILE = "Target Support Files/KanvasCamera/KanvasCamera.modulemap";
-				PRODUCT_MODULE_NAME = KanvasCamera;
-				PRODUCT_NAME = KanvasCamera;
-				SDKROOT = iphoneos;
-				SKIP_INSTALL = YES;
-				SWIFT_ACTIVE_COMPILATION_CONDITIONS = "$(inherited) ";
-				SWIFT_VERSION = 4.2;
-				TARGETED_DEVICE_FAMILY = "1,2";
-				VALIDATE_PRODUCT = YES;
-				VERSIONING_SYSTEM = "apple-generic";
-				VERSION_INFO_PREFIX = "";
 			};
 			name = Release;
 		};
@@ -2057,8 +1456,44 @@
 			};
 			name = Debug;
 		};
+		7749EACCCD144BB96C3B5A63BBD204F2 /* Release */ = {
+			isa = XCBuildConfiguration;
+			baseConfigurationReference = 264AA35143F57E86D84DBEFB726A53CB /* KanvasCamera.xcconfig */;
+			buildSettings = {
+				CLANG_ENABLE_OBJC_WEAK = NO;
+				CODE_SIGN_IDENTITY = "";
+				"CODE_SIGN_IDENTITY[sdk=appletvos*]" = "";
+				"CODE_SIGN_IDENTITY[sdk=iphoneos*]" = "";
+				"CODE_SIGN_IDENTITY[sdk=watchos*]" = "";
+				CURRENT_PROJECT_VERSION = 1;
+				DEFINES_MODULE = YES;
+				DYLIB_COMPATIBILITY_VERSION = 1;
+				DYLIB_CURRENT_VERSION = 1;
+				DYLIB_INSTALL_NAME_BASE = "@rpath";
+				GCC_PREFIX_HEADER = "Target Support Files/KanvasCamera/KanvasCamera-prefix.pch";
+				INFOPLIST_FILE = "Target Support Files/KanvasCamera/KanvasCamera-Info.plist";
+				INSTALL_PATH = "$(LOCAL_LIBRARY_DIR)/Frameworks";
+				IPHONEOS_DEPLOYMENT_TARGET = 11.0;
+				LD_RUNPATH_SEARCH_PATHS = (
+					"$(inherited)",
+					"@executable_path/Frameworks",
+					"@loader_path/Frameworks",
+				);
+				MODULEMAP_FILE = "Target Support Files/KanvasCamera/KanvasCamera.modulemap";
+				PRODUCT_MODULE_NAME = KanvasCamera;
+				PRODUCT_NAME = KanvasCamera;
+				SDKROOT = iphoneos;
+				SKIP_INSTALL = YES;
+				SWIFT_ACTIVE_COMPILATION_CONDITIONS = "$(inherited) ";
+				SWIFT_VERSION = 4.2;
+				TARGETED_DEVICE_FAMILY = "1,2";
+				VALIDATE_PRODUCT = YES;
+				VERSIONING_SYSTEM = "apple-generic";
+				VERSION_INFO_PREFIX = "";
+			};
+			name = Release;
+		};
 		8094F0B0475A3BC0CC3A1CC7BF86718C /* Release */ = {
-<<<<<<< HEAD
 			isa = XCBuildConfiguration;
 			baseConfigurationReference = D27261B8A1194AC1410A2283338BBDD5 /* Pods-KanvasCameraExampleTests.release.xcconfig */;
 			buildSettings = {
@@ -2098,8 +1533,6 @@
 			name = Release;
 		};
 		88327BE137AB9A8F40DF32785829046C /* Debug */ = {
-=======
->>>>>>> 98389b0d
 			isa = XCBuildConfiguration;
 			baseConfigurationReference = A1DB66BABDE59E5B326284AAD222B6B9 /* FBSnapshotTestCase.xcconfig */;
 			buildSettings = {
@@ -2134,7 +1567,6 @@
 			};
 			name = Debug;
 		};
-<<<<<<< HEAD
 		B8FD726FCF1E75B3AAF4CAF987A09CEF /* Release */ = {
 			isa = XCBuildConfiguration;
 			baseConfigurationReference = A1DB66BABDE59E5B326284AAD222B6B9 /* FBSnapshotTestCase.xcconfig */;
@@ -2172,9 +1604,6 @@
 			name = Release;
 		};
 		BF8FCB1E74C29326D51FF22A2408E468 /* Release */ = {
-=======
-		88327BE137AB9A8F40DF32785829046C /* Debug */ = {
->>>>>>> 98389b0d
 			isa = XCBuildConfiguration;
 			baseConfigurationReference = 49BCD4B3A02767ECAAE890F5252DE098 /* Pods-KanvasCameraExample.release.xcconfig */;
 			buildSettings = {
@@ -2213,7 +1642,6 @@
 			};
 			name = Release;
 		};
-<<<<<<< HEAD
 		C14E22C81DFA7471631EE645BDCAF012 /* Debug */ = {
 			isa = XCBuildConfiguration;
 			baseConfigurationReference = 586DBF1F8BFB989DBBD8A1DEC191B5E7 /* Pods-KanvasCameraExample.debug.xcconfig */;
@@ -2252,46 +1680,6 @@
 			};
 			name = Debug;
 		};
-		C499144C96697C9000BC30F87FD01448 /* Release */ = {
-=======
-		B8FD726FCF1E75B3AAF4CAF987A09CEF /* Release */ = {
->>>>>>> 98389b0d
-			isa = XCBuildConfiguration;
-			baseConfigurationReference = 264AA35143F57E86D84DBEFB726A53CB /* KanvasCamera.xcconfig */;
-			buildSettings = {
-				CLANG_ENABLE_OBJC_WEAK = NO;
-				CODE_SIGN_IDENTITY = "";
-				"CODE_SIGN_IDENTITY[sdk=appletvos*]" = "";
-				"CODE_SIGN_IDENTITY[sdk=iphoneos*]" = "";
-				"CODE_SIGN_IDENTITY[sdk=watchos*]" = "";
-				CURRENT_PROJECT_VERSION = 1;
-				DEFINES_MODULE = YES;
-				DYLIB_COMPATIBILITY_VERSION = 1;
-				DYLIB_CURRENT_VERSION = 1;
-				DYLIB_INSTALL_NAME_BASE = "@rpath";
-				GCC_PREFIX_HEADER = "Target Support Files/KanvasCamera/KanvasCamera-prefix.pch";
-				INFOPLIST_FILE = "Target Support Files/KanvasCamera/KanvasCamera-Info.plist";
-				INSTALL_PATH = "$(LOCAL_LIBRARY_DIR)/Frameworks";
-				IPHONEOS_DEPLOYMENT_TARGET = 11.0;
-				LD_RUNPATH_SEARCH_PATHS = (
-					"$(inherited)",
-					"@executable_path/Frameworks",
-					"@loader_path/Frameworks",
-				);
-				MODULEMAP_FILE = "Target Support Files/KanvasCamera/KanvasCamera.modulemap";
-				PRODUCT_MODULE_NAME = KanvasCamera;
-				PRODUCT_NAME = KanvasCamera;
-				SDKROOT = iphoneos;
-				SKIP_INSTALL = YES;
-				SWIFT_ACTIVE_COMPILATION_CONDITIONS = "$(inherited) ";
-				SWIFT_VERSION = 4.2;
-				TARGETED_DEVICE_FAMILY = "1,2";
-				VALIDATE_PRODUCT = YES;
-				VERSIONING_SYSTEM = "apple-generic";
-				VERSION_INFO_PREFIX = "";
-			};
-			name = Release;
-		};
 		C660D0ACCE76A69FB98DC357334DE199 /* Debug */ = {
 			isa = XCBuildConfiguration;
 			baseConfigurationReference = 721613CB9729A1D201FFF3FB055D4202 /* Pods-KanvasCameraExampleTests.debug.xcconfig */;
@@ -2330,9 +1718,9 @@
 			};
 			name = Debug;
 		};
-		CB75A4298A2B5DCDAF9DF0ACFE8F7733 /* Debug */ = {
+		DD329405EE533CEB61DFAC93C38B058D /* Debug */ = {
 			isa = XCBuildConfiguration;
-			baseConfigurationReference = 264AA35143F57E86D84DBEFB726A53CB /* KanvasCamera.xcconfig */;
+			baseConfigurationReference = DFE46B389C7ECF3A4E740002F100CB5F /* TumblrTheme.xcconfig */;
 			buildSettings = {
 				CLANG_ENABLE_OBJC_WEAK = NO;
 				CODE_SIGN_IDENTITY = "";
@@ -2344,8 +1732,8 @@
 				DYLIB_COMPATIBILITY_VERSION = 1;
 				DYLIB_CURRENT_VERSION = 1;
 				DYLIB_INSTALL_NAME_BASE = "@rpath";
-				GCC_PREFIX_HEADER = "Target Support Files/KanvasCamera/KanvasCamera-prefix.pch";
-				INFOPLIST_FILE = "Target Support Files/KanvasCamera/KanvasCamera-Info.plist";
+				GCC_PREFIX_HEADER = "Target Support Files/TumblrTheme/TumblrTheme-prefix.pch";
+				INFOPLIST_FILE = "Target Support Files/TumblrTheme/TumblrTheme-Info.plist";
 				INSTALL_PATH = "$(LOCAL_LIBRARY_DIR)/Frameworks";
 				IPHONEOS_DEPLOYMENT_TARGET = 11.0;
 				LD_RUNPATH_SEARCH_PATHS = (
@@ -2353,9 +1741,9 @@
 					"@executable_path/Frameworks",
 					"@loader_path/Frameworks",
 				);
-				MODULEMAP_FILE = "Target Support Files/KanvasCamera/KanvasCamera.modulemap";
-				PRODUCT_MODULE_NAME = KanvasCamera;
-				PRODUCT_NAME = KanvasCamera;
+				MODULEMAP_FILE = "Target Support Files/TumblrTheme/TumblrTheme.modulemap";
+				PRODUCT_MODULE_NAME = TumblrTheme;
+				PRODUCT_NAME = TumblrTheme;
 				SDKROOT = iphoneos;
 				SKIP_INSTALL = YES;
 				SWIFT_ACTIVE_COMPILATION_CONDITIONS = "$(inherited) ";
@@ -2366,7 +1754,7 @@
 			};
 			name = Debug;
 		};
-		FFA8EA284574D14FDFC19A8F54C0452A /* Release */ = {
+		ED00A067AA03B843C4C4E5D68E99CAE9 /* Release */ = {
 			isa = XCBuildConfiguration;
 			baseConfigurationReference = DFE46B389C7ECF3A4E740002F100CB5F /* TumblrTheme.xcconfig */;
 			buildSettings = {
@@ -2403,43 +1791,6 @@
 			};
 			name = Release;
 		};
-		FAF6BD606F15613036E42632216E687A /* Release */ = {
-			isa = XCBuildConfiguration;
-			baseConfigurationReference = DFE46B389C7ECF3A4E740002F100CB5F /* TumblrTheme.xcconfig */;
-			buildSettings = {
-				CLANG_ENABLE_OBJC_WEAK = NO;
-				CODE_SIGN_IDENTITY = "";
-				"CODE_SIGN_IDENTITY[sdk=appletvos*]" = "";
-				"CODE_SIGN_IDENTITY[sdk=iphoneos*]" = "";
-				"CODE_SIGN_IDENTITY[sdk=watchos*]" = "";
-				CURRENT_PROJECT_VERSION = 1;
-				DEFINES_MODULE = YES;
-				DYLIB_COMPATIBILITY_VERSION = 1;
-				DYLIB_CURRENT_VERSION = 1;
-				DYLIB_INSTALL_NAME_BASE = "@rpath";
-				GCC_PREFIX_HEADER = "Target Support Files/TumblrTheme/TumblrTheme-prefix.pch";
-				INFOPLIST_FILE = "Target Support Files/TumblrTheme/TumblrTheme-Info.plist";
-				INSTALL_PATH = "$(LOCAL_LIBRARY_DIR)/Frameworks";
-				IPHONEOS_DEPLOYMENT_TARGET = 11.0;
-				LD_RUNPATH_SEARCH_PATHS = (
-					"$(inherited)",
-					"@executable_path/Frameworks",
-					"@loader_path/Frameworks",
-				);
-				MODULEMAP_FILE = "Target Support Files/TumblrTheme/TumblrTheme.modulemap";
-				PRODUCT_MODULE_NAME = TumblrTheme;
-				PRODUCT_NAME = TumblrTheme;
-				SDKROOT = iphoneos;
-				SKIP_INSTALL = YES;
-				SWIFT_ACTIVE_COMPILATION_CONDITIONS = "$(inherited) ";
-				SWIFT_VERSION = 4.2;
-				TARGETED_DEVICE_FAMILY = "1,2";
-				VALIDATE_PRODUCT = YES;
-				VERSIONING_SYSTEM = "apple-generic";
-				VERSION_INFO_PREFIX = "";
-			};
-			name = Release;
-		};
 /* End XCBuildConfiguration section */
 
 /* Begin XCConfigurationList section */
@@ -2452,18 +1803,6 @@
 			defaultConfigurationIsVisible = 0;
 			defaultConfigurationName = Release;
 		};
-<<<<<<< HEAD
-		16BEBB4D6CFB816AB94F04689265596D /* Build configuration list for PBXNativeTarget "TumblrTheme" */ = {
-			isa = XCConfigurationList;
-			buildConfigurations = (
-				121D360E5DF86B7636934FDA141AB3C9 /* Debug */,
-				FFA8EA284574D14FDFC19A8F54C0452A /* Release */,
-			);
-			defaultConfigurationIsVisible = 0;
-			defaultConfigurationName = Release;
-		};
-=======
->>>>>>> 98389b0d
 		42FFEA4CCDCA88B6B44DBAB528563BB0 /* Build configuration list for PBXNativeTarget "Pods-KanvasCameraExample" */ = {
 			isa = XCConfigurationList;
 			buildConfigurations = (
@@ -2482,37 +1821,29 @@
 			defaultConfigurationIsVisible = 0;
 			defaultConfigurationName = Release;
 		};
-<<<<<<< HEAD
+		6ABA385FA4E8393215CEE4C2B4EA9627 /* Build configuration list for PBXNativeTarget "TumblrTheme" */ = {
+			isa = XCConfigurationList;
+			buildConfigurations = (
+				DD329405EE533CEB61DFAC93C38B058D /* Debug */,
+				ED00A067AA03B843C4C4E5D68E99CAE9 /* Release */,
+			);
+			defaultConfigurationIsVisible = 0;
+			defaultConfigurationName = Release;
+		};
 		B2DFD4E2B2C681CD6ED42AD4B356A993 /* Build configuration list for PBXNativeTarget "Pods-KanvasCameraExampleTests" */ = {
 			isa = XCConfigurationList;
 			buildConfigurations = (
 				C660D0ACCE76A69FB98DC357334DE199 /* Debug */,
 				8094F0B0475A3BC0CC3A1CC7BF86718C /* Release */,
-=======
-		59907A66865C24DD3A0AE8943133E8EB /* Build configuration list for PBXNativeTarget "KanvasCamera" */ = {
+			);
+			defaultConfigurationIsVisible = 0;
+			defaultConfigurationName = Release;
+		};
+		F5A81BD0898D5932E041CAC8E79C06A8 /* Build configuration list for PBXNativeTarget "KanvasCamera" */ = {
 			isa = XCConfigurationList;
 			buildConfigurations = (
-				284B6D1E69CA9FB7073DD9F9327E09EA /* Debug */,
-				63269E8F616C1EE3C7224E1849786BE2 /* Release */,
-			);
-			defaultConfigurationIsVisible = 0;
-			defaultConfigurationName = Release;
-		};
-		9155BD2CB4F0AA01AC490A43BE52AF24 /* Build configuration list for PBXNativeTarget "TumblrTheme" */ = {
-			isa = XCConfigurationList;
-			buildConfigurations = (
-				3E7CE0534CCC191FD08D8C496CAF5981 /* Debug */,
-				FAF6BD606F15613036E42632216E687A /* Release */,
->>>>>>> 98389b0d
-			);
-			defaultConfigurationIsVisible = 0;
-			defaultConfigurationName = Release;
-		};
-		E2562546973834FC50CD806817994DC0 /* Build configuration list for PBXNativeTarget "KanvasCamera" */ = {
-			isa = XCConfigurationList;
-			buildConfigurations = (
-				CB75A4298A2B5DCDAF9DF0ACFE8F7733 /* Debug */,
-				C499144C96697C9000BC30F87FD01448 /* Release */,
+				45B642684B11CB5F59AA08257C2A81AE /* Debug */,
+				7749EACCCD144BB96C3B5A63BBD204F2 /* Release */,
 			);
 			defaultConfigurationIsVisible = 0;
 			defaultConfigurationName = Release;
