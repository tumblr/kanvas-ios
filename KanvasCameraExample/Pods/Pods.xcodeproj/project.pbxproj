// !$*UTF8*$!
{
	archiveVersion = 1;
	classes = {
	};
	objectVersion = 51;
	objects = {

/* Begin PBXBuildFile section */
		006921FE87D60DF20B735E03B4D4F4FF /* ConicalGradientLayer.swift in Sources */ = {isa = PBXBuildFile; fileRef = C923674B681725AD431A5D404E25BE1B /* ConicalGradientLayer.swift */; };
		036A519AEE5E88DB72E4BD3C8DDB5E3E /* TagsView.swift in Sources */ = {isa = PBXBuildFile; fileRef = CBD0385AC4CABE038C1BA76CB431DD0C /* TagsView.swift */; };
		0514F5513DBF5BDB539CD3E422797F85 /* Assets.xcassets in Resources */ = {isa = PBXBuildFile; fileRef = 3A729DEE18D96947991C2D14F233CB6D /* Assets.xcassets */; };
		0934B0BA764B0D364586C588631D3F34 /* ShaderUtilities.swift in Sources */ = {isa = PBXBuildFile; fileRef = A29533B52327532018A9A74232A544C5 /* ShaderUtilities.swift */; };
		097FC397187A78F545972995E1B28114 /* FilterProtocol.swift in Sources */ = {isa = PBXBuildFile; fileRef = 6DFBDD64AC2DA38FE11C8F74D81CF748 /* FilterProtocol.swift */; };
		0A3C69F8E49540FE466B3BE2FD27654D /* CameraZoomHandler.swift in Sources */ = {isa = PBXBuildFile; fileRef = 467FCE21CCBCA070A74176176ED28C02 /* CameraZoomHandler.swift */; };
		0C55F3406561BDA1697A0FE327D2F01E /* ModeButtonView.swift in Sources */ = {isa = PBXBuildFile; fileRef = 4324CEFCFF36093F604B01FD907DB62E /* ModeButtonView.swift */; };
		0C711C05FDD92717D347BD835F49BF41 /* AppUIChangedListener.swift in Sources */ = {isa = PBXBuildFile; fileRef = 472B7A12A21C01FF05D7614DC3A5E1CC /* AppUIChangedListener.swift */; };
		0D39C910D66F564977D758793CE467A5 /* EditorViewController.swift in Sources */ = {isa = PBXBuildFile; fileRef = 3F40D439A44394C7AB6C22C0A3C6BC61 /* EditorViewController.swift */; };
		0D4A93B986DE50F066C79B4611C837CF /* EditionMenuCollectionCell.swift in Sources */ = {isa = PBXBuildFile; fileRef = 1060CB7C2FA4B3131B3B168F759B5032 /* EditionMenuCollectionCell.swift */; };
		0DD4183089B3720B8B22DE275C5DEFD6 /* SwiftSupport.swift in Sources */ = {isa = PBXBuildFile; fileRef = 82D2DF1ABBBD85F5E079D7D0EB5479BC /* SwiftSupport.swift */; };
		103513AFB1E16F5282AF1FD688432DF6 /* FilterCollectionCell.swift in Sources */ = {isa = PBXBuildFile; fileRef = F743F1407AAD8260F1AF6056323D9462 /* FilterCollectionCell.swift */; };
		105164B25EEEBFD9860CC7F30FBAED82 /* OptionsStackView.swift in Sources */ = {isa = PBXBuildFile; fileRef = 471F85551D1052CC8F2DEAF48118714F /* OptionsStackView.swift */; };
		1186BCFD32017C2D700CA131D3597891 /* FilmFilter.swift in Sources */ = {isa = PBXBuildFile; fileRef = 25ACB8DD6AA1E57A31C2A1B04F43CED7 /* FilmFilter.swift */; };
		11C6EB6864DD422C8C28D3C55D2AFA06 /* UIFont+Utils.swift in Sources */ = {isa = PBXBuildFile; fileRef = 725BD9A66C4D87E5FF51939FD269D866 /* UIFont+Utils.swift */; };
		13A0EB9B5322E8D6E6F614D24186057C /* UIImage+Compare.m in Sources */ = {isa = PBXBuildFile; fileRef = EF53D290F564A9B10CEF56C9DC2010F2 /* UIImage+Compare.m */; };
		149D16591E2112D1410A12237E2DE638 /* KanvasCamera-umbrella.h in Headers */ = {isa = PBXBuildFile; fileRef = 00BE8F7CC755B4930D7FBE58E242650B /* KanvasCamera-umbrella.h */; settings = {ATTRIBUTES = (Public, ); }; };
		151ED052CA96E96147293F948D70C170 /* Array+Safety.swift in Sources */ = {isa = PBXBuildFile; fileRef = 007E8A8CE3C6D8298DA7FDE57B195171 /* Array+Safety.swift */; };
		1601BE4F85B0DF2B3C494C4EEB5EFC04 /* UIButton+Shadows.swift in Sources */ = {isa = PBXBuildFile; fileRef = D92D190401E8DA53684BA81C9F01BEAA /* UIButton+Shadows.swift */; };
		17738F2E3274761263DE279D93710E1F /* KanvasCamera-dummy.m in Sources */ = {isa = PBXBuildFile; fileRef = 30F2FED46B8BCC797A70F1EAF469A0A9 /* KanvasCamera-dummy.m */; };
		1890A04E4982AE7FB99DF2A5F6E6604A /* CameraSegmentHandler.swift in Sources */ = {isa = PBXBuildFile; fileRef = 7FE9576E0D3C72ABB469D44E2560F944 /* CameraSegmentHandler.swift */; };
		18CE16EE720A5253B99F34127BF5E240 /* UIViewController+Load.swift in Sources */ = {isa = PBXBuildFile; fileRef = 3C243CC7E93A8DF9FD667EC2F61EC0C0 /* UIViewController+Load.swift */; };
		18EF19C8034246BE2F140549DB8913D8 /* Foundation.framework in Frameworks */ = {isa = PBXBuildFile; fileRef = 5A87DA8FE73E5A2BA114EEA3B8385D1F /* Foundation.framework */; };
		1947A1959669A1547CD2EA7A3A08A262 /* PlasmaFilter.swift in Sources */ = {isa = PBXBuildFile; fileRef = 9158753B9C45B3EE50A570687FE46591 /* PlasmaFilter.swift */; };
		1AC4DA5F3D3276A4AA3D3E8462FEEFDC /* UIImage+FlipLeftMirrored.swift in Sources */ = {isa = PBXBuildFile; fileRef = C18D964D135FE90C453C3ECE73BF2A51 /* UIImage+FlipLeftMirrored.swift */; };
		1AEC8F97B6F18E500B1D0F4415DEEDF7 /* MirrorFourFilter.swift in Sources */ = {isa = PBXBuildFile; fileRef = 279284307D9D765C5064856091DE8882 /* MirrorFourFilter.swift */; };
		1B99A38F9017172285D35AAE01F87AAE /* TagsViewCollectionViewLayout.swift in Sources */ = {isa = PBXBuildFile; fileRef = EF858E5B549707E1A5D3CA9DAABCC336 /* TagsViewCollectionViewLayout.swift */; };
		1BA8502BC67A7C596CAC25AF208AD2D2 /* FBSnapshotTestCase-dummy.m in Sources */ = {isa = PBXBuildFile; fileRef = 3A83AE4362CF1D4764E00E4602A2D648 /* FBSnapshotTestCase-dummy.m */; };
		1BADF991840F0D33DC078837BA85DBE7 /* Foundation.framework in Frameworks */ = {isa = PBXBuildFile; fileRef = 5A87DA8FE73E5A2BA114EEA3B8385D1F /* Foundation.framework */; };
		1E2A893F6AEA53172BA022B76B228C49 /* FBSnapshotTestCase.h in Headers */ = {isa = PBXBuildFile; fileRef = 3E29C50D3CDB46CBCBD20AFA13EB3D8D /* FBSnapshotTestCase.h */; settings = {ATTRIBUTES = (Public, ); }; };
		1FFEA169432C548594F0AB19070D6017 /* UIFont+TumblrTheme.swift in Sources */ = {isa = PBXBuildFile; fileRef = 399431578E8BE6F0C58DA76B8C4A50B9 /* UIFont+TumblrTheme.swift */; };
		2025C7FD7580BE6ECF19881300077FAF /* MediaClipsCollectionCell.swift in Sources */ = {isa = PBXBuildFile; fileRef = 151A1F7FA22A990DD4F3D0ACE0F0A692 /* MediaClipsCollectionCell.swift */; };
		2066B1F5C2FC6334C9DAD6B8FF77C05C /* CameraInputController.swift in Sources */ = {isa = PBXBuildFile; fileRef = 522DD0CF68A65F5F97AC5A06F82CF245 /* CameraInputController.swift */; };
		21D2CAEFE2FF0DFAB1FDDFACA705810F /* EditionMenuCollectionController.swift in Sources */ = {isa = PBXBuildFile; fileRef = 92738A99714CCE0BE4C20EF4160D348C /* EditionMenuCollectionController.swift */; };
		2284EBA79878385B8AAF88E879BFE9DE /* ColorPickerViewController.swift in Sources */ = {isa = PBXBuildFile; fileRef = 3E94BC8E219E695C932D32984B330593 /* ColorPickerViewController.swift */; };
		24D60450B15BC0E9BF3DFC2955547799 /* ContentTypeDetector.swift in Sources */ = {isa = PBXBuildFile; fileRef = 19A96C6110165274EA332E2BAC343EEE /* ContentTypeDetector.swift */; };
		27C54A692460D28B63047023859D93EF /* GLKit.framework in Frameworks */ = {isa = PBXBuildFile; fileRef = 635B8EF611C5053183706BE4A6AD5DD0 /* GLKit.framework */; };
		283911AC5FCFF570AC0EC283272656EB /* Shader.swift in Sources */ = {isa = PBXBuildFile; fileRef = 387052A83F08B1C00CEE4193C2840C85 /* Shader.swift */; };
		293878657356C579C86969EF52997145 /* CGRect+Center.swift in Sources */ = {isa = PBXBuildFile; fileRef = 20F852FD8311137FBE59C4B7C3B270F4 /* CGRect+Center.swift */; };
		297D462D1F915A05245EBD3E7BBB0FA9 /* MediaClip.swift in Sources */ = {isa = PBXBuildFile; fileRef = F19CA31ACCA61E509046CCB410CC9FA1 /* MediaClip.swift */; };
		2A5B5B290360C2BDC815544DCBFE105A /* TumblrTheme.framework in Frameworks */ = {isa = PBXBuildFile; fileRef = 9B233284383AF6968406119FF5CFB712 /* TumblrTheme.framework */; };
		2ACA7C51193145812E08156A5962055C /* IgnoreTouchesCollectionView.swift in Sources */ = {isa = PBXBuildFile; fileRef = A4702A13F36192B4145F62C06E5EAB07 /* IgnoreTouchesCollectionView.swift */; };
		2B579498FE5E878EB0689A745999B5E8 /* UIView+Layout.swift in Sources */ = {isa = PBXBuildFile; fileRef = CED5BD3F92E266C6DB90FE28A9172A54 /* UIView+Layout.swift */; };
		2B5D805D23C26CF8247512D03B5AF9E2 /* UIImage+Camera.swift in Sources */ = {isa = PBXBuildFile; fileRef = C0F38E34CACC7D8E4C5255788B8F0E80 /* UIImage+Camera.swift */; };
		2BB5203B849A7584EF50DDCA6F26D005 /* KanvasUIImagePickerViewController.swift in Sources */ = {isa = PBXBuildFile; fileRef = C7F94CA10988F6B4D5703B5092337D64 /* KanvasUIImagePickerViewController.swift */; };
		2D856FD6013A85A401A342A207B663CC /* Utils-dummy.m in Sources */ = {isa = PBXBuildFile; fileRef = 52B3FDB8C5DB0539167593AB7CC00384 /* Utils-dummy.m */; };
		2DCF8BA571FEC56DA60300F537FC290F /* MirrorTwoFilter.swift in Sources */ = {isa = PBXBuildFile; fileRef = 98A544686CA25B2BC6AA59BC810DE9A4 /* MirrorTwoFilter.swift */; };
		2E0EEFA3197F06AAC0210703FCE5D3F2 /* FilterCollectionInnerCell.swift in Sources */ = {isa = PBXBuildFile; fileRef = CAFAAB3BBCD6F199650E338DD67CCA5B /* FilterCollectionInnerCell.swift */; };
		2F07378A994C46D715AE555AC8629602 /* UIImage+Diff.m in Sources */ = {isa = PBXBuildFile; fileRef = E0956940883830C651240E754E3ECC52 /* UIImage+Diff.m */; };
		2F727AFD93F4382C1A3CF74CCF1B5B37 /* TagsOptionsModel.swift in Sources */ = {isa = PBXBuildFile; fileRef = A0F9D05E030400EB50B3F526CAFCB13E /* TagsOptionsModel.swift */; };
		3301EE69604BDBE4C830903716E10C10 /* ExtendedButton.swift in Sources */ = {isa = PBXBuildFile; fileRef = 98B9039E7CA861EF6F86C22A19687D3F /* ExtendedButton.swift */; };
		34ABE139F99C82436140EE73F4993A44 /* GifVideoOutputHandler.swift in Sources */ = {isa = PBXBuildFile; fileRef = F69CB170DC1C38A8FACC04CB69040D78 /* GifVideoOutputHandler.swift */; };
		354FDB7AD01204037531E13F23F6A701 /* MangaFilter.swift in Sources */ = {isa = PBXBuildFile; fileRef = 99A807640D2C906211ADD334B62BECB5 /* MangaFilter.swift */; };
		358E85A8388E3A6F40901E6804116555 /* LoadingIndicatorView.swift in Sources */ = {isa = PBXBuildFile; fileRef = B50F417B708577778C50B0B5840F6666 /* LoadingIndicatorView.swift */; };
		35D78A991740568175DCA9F6519A54EB /* FBSnapshotTestCasePlatform.m in Sources */ = {isa = PBXBuildFile; fileRef = AD0B81AC7DF4855803A0FA70985F8A99 /* FBSnapshotTestCasePlatform.m */; };
		37562B94A041B11CA01D6844847BB266 /* TagsViewAnimationCoordinator.swift in Sources */ = {isa = PBXBuildFile; fileRef = C68780F882ACA7F73BAA9D6D26D06647 /* TagsViewAnimationCoordinator.swift */; };
		37B2AA837788386A5C16E363BBA30587 /* KanvasCameraAnalyticsProvider.swift in Sources */ = {isa = PBXBuildFile; fileRef = 932F35D742F3986C2537FC96AEC5452D /* KanvasCameraAnalyticsProvider.swift */; };
		3908D1AFEF73AF39EDD6CF77189886B9 /* SharedUI.framework in Frameworks */ = {isa = PBXBuildFile; fileRef = 259E1B7377A05A9BAE45D73A6C3FDF1A /* SharedUI.framework */; };
		39C454DD43713EFC5AE1B97655F8E0A6 /* GLPlayer.swift in Sources */ = {isa = PBXBuildFile; fileRef = 4B59848AD06EFBE4980441CE8F3D0E0A /* GLPlayer.swift */; };
		3B11EF2FB902FA0EE4BAB79A8BE72BF0 /* CameraController.swift in Sources */ = {isa = PBXBuildFile; fileRef = 352A1528ED734862AB8E7A13CFAE2E49 /* CameraController.swift */; };
		3B7E349DBB986062C3D5D5C8DD39CCBF /* SharedUI-umbrella.h in Headers */ = {isa = PBXBuildFile; fileRef = 2B05D104134E1E43F14599352DB9A9CC /* SharedUI-umbrella.h */; settings = {ATTRIBUTES = (Public, ); }; };
		3D21517F25C65E5E67C648AF86DC2A87 /* SuggestedTagsDataSource.swift in Sources */ = {isa = PBXBuildFile; fileRef = 3DFF0D3785274113895B84226EBEDDD1 /* SuggestedTagsDataSource.swift */; };
		3EBF797B8257B4B3941F5EBFE0C2DF0F /* UIKit.framework in Frameworks */ = {isa = PBXBuildFile; fileRef = 26847C6EBA8288F0AC82ABD4D3160CEA /* UIKit.framework */; };
		3F649C064C1B01E7605B549D4E668083 /* UIView+AutoLayout.swift in Sources */ = {isa = PBXBuildFile; fileRef = C0E06DD9E601A26547172E9841E0CA61 /* UIView+AutoLayout.swift */; };
		41855BD7152999D12004BBFF9C497619 /* TagsViewController.swift in Sources */ = {isa = PBXBuildFile; fileRef = BF1E04B7AB5F56D2981D0448F9B24BC0 /* TagsViewController.swift */; };
		4248111B56F7AAD6E21B2E5AB954E0BE /* SharedUI-dummy.m in Sources */ = {isa = PBXBuildFile; fileRef = CB0A8FE09C49B23B937118F4B747FDBE /* SharedUI-dummy.m */; };
		42621AE947FD73BCF6C6361395B7AD33 /* ShootButtonView.swift in Sources */ = {isa = PBXBuildFile; fileRef = CE2EC3A2CE1E689C7186E69D3834177E /* ShootButtonView.swift */; };
		441CE9AF09CA6B3BC71049D7CA302CF2 /* FilterItem.swift in Sources */ = {isa = PBXBuildFile; fileRef = 45FC73B7C18BC91C68593CA52C86A1A5 /* FilterItem.swift */; };
		4A7CA353D3B204B06FCE07254F9F7FEB /* AppColorSource.swift in Sources */ = {isa = PBXBuildFile; fileRef = CF07ACAF096DF9041C5A7DE271DAA679 /* AppColorSource.swift */; };
		4C554B74514EE9B0AD3378A166CC56D7 /* GLVideoCompositor.swift in Sources */ = {isa = PBXBuildFile; fileRef = 29E99F14BF65A89A3E875CE7D466A1C5 /* GLVideoCompositor.swift */; };
		4CF8A6092DC4EEF90367C6C6440DEE86 /* UIImage+Snapshot.m in Sources */ = {isa = PBXBuildFile; fileRef = AA172EA1A198EEFBE0794EACF7993C02 /* UIImage+Snapshot.m */; };
		4D89C9A632EF3CB18F243259D9AD3741 /* TumblrTheme.framework in Frameworks */ = {isa = PBXBuildFile; fileRef = 9B233284383AF6968406119FF5CFB712 /* TumblrTheme.framework */; };
		4E7A0CA18F00D3B2D84B0A45B3CDE8C0 /* KanvasCameraColors.swift in Sources */ = {isa = PBXBuildFile; fileRef = 7F2D9ADE10AC3D34D5A9648DECDE441F /* KanvasCameraColors.swift */; };
		4F2578E00595F0C7D39CD73067F91CBD /* GLMediaExporter.swift in Sources */ = {isa = PBXBuildFile; fileRef = 168CE05BBA7886BF70D71F7E6D2702FC /* GLMediaExporter.swift */; };
		508A309DB3236E48FE97AC6958DD6A9A /* Device.swift in Sources */ = {isa = PBXBuildFile; fileRef = 08E541E516B391AF9A683B1C6EBB9E28 /* Device.swift */; };
		516EB653C4F02029D36101834D8E73F8 /* UIView+Shadows.swift in Sources */ = {isa = PBXBuildFile; fileRef = BA523444DFBA7E1008265F4A9CDC3789 /* UIView+Shadows.swift */; };
		582586D06F91F6574A37C4899DDAAC24 /* LightLeaksFilter.swift in Sources */ = {isa = PBXBuildFile; fileRef = 13A585E5A1C11BD833D50E6B24BB37B6 /* LightLeaksFilter.swift */; };
		59A108822CA9BB2A93AA010272010B81 /* Foundation.framework in Frameworks */ = {isa = PBXBuildFile; fileRef = 5A87DA8FE73E5A2BA114EEA3B8385D1F /* Foundation.framework */; };
		5B78F07C8BB5D0290C257092D7E8F517 /* Foundation.framework in Frameworks */ = {isa = PBXBuildFile; fileRef = 5A87DA8FE73E5A2BA114EEA3B8385D1F /* Foundation.framework */; };
		5DD22B2995487FE4A0811646A08FBF19 /* Pods-KanvasCameraExample-umbrella.h in Headers */ = {isa = PBXBuildFile; fileRef = B133F234B95CF873AE850D0C7E57B610 /* Pods-KanvasCameraExample-umbrella.h */; settings = {ATTRIBUTES = (Public, ); }; };
<<<<<<< HEAD
		5DE16FCAA1AE0EE8F0AB5D693D2DC7FD /* CameraSegmentHandler.swift in Sources */ = {isa = PBXBuildFile; fileRef = A5D94351DD96C4D490C57858EC965E59 /* CameraSegmentHandler.swift */; };
		5DFE2AD23CC8A41660278D2A067B88E3 /* PlasmaFilter.swift in Sources */ = {isa = PBXBuildFile; fileRef = 6DB325C376B1D2A3943C6025973BE5BA /* PlasmaFilter.swift */; };
		5F392AD2527BAD65BD31A7CAB753F071 /* UIView+Utils.swift in Sources */ = {isa = PBXBuildFile; fileRef = B3BB95F4EC6467E85F04CDACD3A40B1C /* UIView+Utils.swift */; };
		64C71955320E8B71C49581CA0C5D5A93 /* Assets.xcassets in Resources */ = {isa = PBXBuildFile; fileRef = CBF40E2DF2B9019BE46891C7C4FEF545 /* Assets.xcassets */; };
		656194A222CE2E2D00D0DDFA /* ColorThieft.swift in Sources */ = {isa = PBXBuildFile; fileRef = 656194A022CE2E2D00D0DDFA /* ColorThieft.swift */; };
		656194A322CE2E2D00D0DDFA /* MMCQ.swift in Sources */ = {isa = PBXBuildFile; fileRef = 656194A122CE2E2D00D0DDFA /* MMCQ.swift */; };
		656194A622CE2E4000D0DDFA /* CALayer+Color.swift in Sources */ = {isa = PBXBuildFile; fileRef = 656194A422CE2E4000D0DDFA /* CALayer+Color.swift */; };
		656194A722CE2E4000D0DDFA /* UIImage+DominantColors.swift in Sources */ = {isa = PBXBuildFile; fileRef = 656194A522CE2E4000D0DDFA /* UIImage+DominantColors.swift */; };
		657377C0E13F2CCC2FD51A94BD5AA217 /* GLError.swift in Sources */ = {isa = PBXBuildFile; fileRef = CD84E34004CD01944DEE780A5F72EAA8 /* GLError.swift */; };
		65A9155422CFA1C6000918AF /* ColorCollectionController.swift in Sources */ = {isa = PBXBuildFile; fileRef = 65A9155122CFA1C6000918AF /* ColorCollectionController.swift */; };
		65A9155522CFA1C6000918AF /* ColorCollectionView.swift in Sources */ = {isa = PBXBuildFile; fileRef = 65A9155222CFA1C6000918AF /* ColorCollectionView.swift */; };
		65A9155622CFA1C6000918AF /* ColorCollectionCell.swift in Sources */ = {isa = PBXBuildFile; fileRef = 65A9155322CFA1C6000918AF /* ColorCollectionCell.swift */; };
		65DE631122D8BB57002F0A62 /* HorizontalCollectionLayout.swift in Sources */ = {isa = PBXBuildFile; fileRef = 65DE631022D8BB57002F0A62 /* HorizontalCollectionLayout.swift */; };
		65DE631522D8BC16002F0A62 /* HorizontalCollectionView.swift in Sources */ = {isa = PBXBuildFile; fileRef = 65DE631422D8BC16002F0A62 /* HorizontalCollectionView.swift */; };
		65F9EEEC22CE45AA00B5C00B /* DrawingController.swift in Sources */ = {isa = PBXBuildFile; fileRef = 65F9EEE922CE45AA00B5C00B /* DrawingController.swift */; };
		65F9EEED22CE45AA00B5C00B /* CircularImageView.swift in Sources */ = {isa = PBXBuildFile; fileRef = 65F9EEEA22CE45AA00B5C00B /* CircularImageView.swift */; };
		65F9EEEE22CE45AA00B5C00B /* DrawingView.swift in Sources */ = {isa = PBXBuildFile; fileRef = 65F9EEEB22CE45AA00B5C00B /* DrawingView.swift */; };
		671B0DFDD9D9BD398701CE2E336D6FBA /* CameraRecorder.swift in Sources */ = {isa = PBXBuildFile; fileRef = BD9FB3EDBDD2D17B5386D44F48EA595F /* CameraRecorder.swift */; };
		68555A5CCCF688D23876D84B93CFFF64 /* GLPixelBufferView.swift in Sources */ = {isa = PBXBuildFile; fileRef = 73267A24551894A0291B9ECDB4C5FCC6 /* GLPixelBufferView.swift */; };
		68BA841EACD5A52F6EE5F973E425F710 /* LoadingIndicatorView.swift in Sources */ = {isa = PBXBuildFile; fileRef = 9C12E8D84FF8D18E1016F9197AA19FA6 /* LoadingIndicatorView.swift */; };
		6959B3A603246878932C138C03647209 /* PostFormKeyboardTracker.swift in Sources */ = {isa = PBXBuildFile; fileRef = 51B32DCC003AF90E313EC5DE48622D04 /* PostFormKeyboardTracker.swift */; };
=======
		6100371EEEA6A73757EFC6A025D351BC /* AVURLAsset+Thumbnail.swift in Sources */ = {isa = PBXBuildFile; fileRef = 122BCF4854DE6F45EC662465306307B5 /* AVURLAsset+Thumbnail.swift */; };
		615CB5118FDFB51D6940E5F09F6EE996 /* CameraInputOutput.swift in Sources */ = {isa = PBXBuildFile; fileRef = 64BFA0D991BE6DCD00B92D1AEABAA367 /* CameraInputOutput.swift */; };
		6288913944E5F5D90DE67F83B66F2345 /* UIFont+ComposeFonts.h in Headers */ = {isa = PBXBuildFile; fileRef = 155D212975A8CC57A021341ED0A645E0 /* UIFont+ComposeFonts.h */; settings = {ATTRIBUTES = (Public, ); }; };
		65F770DF22E12C9F00F82A67 /* ColorThief.swift in Sources */ = {isa = PBXBuildFile; fileRef = 65F770DD22E12C9F00F82A67 /* ColorThief.swift */; };
		65F770E022E12C9F00F82A67 /* MMCQ.swift in Sources */ = {isa = PBXBuildFile; fileRef = 65F770DE22E12C9F00F82A67 /* MMCQ.swift */; };
		65F770E522E12CB800F82A67 /* CircularImageView.swift in Sources */ = {isa = PBXBuildFile; fileRef = 65F770E222E12CB800F82A67 /* CircularImageView.swift */; };
		65F770E622E12CB800F82A67 /* DrawingView.swift in Sources */ = {isa = PBXBuildFile; fileRef = 65F770E322E12CB800F82A67 /* DrawingView.swift */; };
		65F770E722E12CB800F82A67 /* DrawingController.swift in Sources */ = {isa = PBXBuildFile; fileRef = 65F770E422E12CB800F82A67 /* DrawingController.swift */; };
		65F770EA22E12CEA00F82A67 /* CALayer+Color.swift in Sources */ = {isa = PBXBuildFile; fileRef = 65F770E822E12CEA00F82A67 /* CALayer+Color.swift */; };
		65F770EB22E12CEA00F82A67 /* UIImage+DominantColors.swift in Sources */ = {isa = PBXBuildFile; fileRef = 65F770E922E12CEA00F82A67 /* UIImage+DominantColors.swift */; };
		6723CF1481DBAF4E648E16C010B7B8B7 /* CameraView.swift in Sources */ = {isa = PBXBuildFile; fileRef = C0127E5AE83087823F333B82E383F477 /* CameraView.swift */; };
		67E0ED9109E6A2354B4D4B70221592D1 /* GroupFilter.swift in Sources */ = {isa = PBXBuildFile; fileRef = A6A93D9B73AD9FD8B7FD824C4B454572 /* GroupFilter.swift */; };
		694F8E1D6E1F0894C9C50A7CE915A73E /* ChromaFilter.swift in Sources */ = {isa = PBXBuildFile; fileRef = C50917C19D23F026A306C0E3AD4D2D70 /* ChromaFilter.swift */; };
>>>>>>> 8d84f382
		6A1F0AD6F0F6E4520C5AD36DBFBAA489 /* QuartzCore.framework in Frameworks */ = {isa = PBXBuildFile; fileRef = 15B5B893F0D939992DC83B541503A453 /* QuartzCore.framework */; };
		6C41C1F047D2DA43C1056542FEE3A8BB /* Foundation.framework in Frameworks */ = {isa = PBXBuildFile; fileRef = 5A87DA8FE73E5A2BA114EEA3B8385D1F /* Foundation.framework */; };
		6C521CCD8750EEEEA73708F8C1D89916 /* UIImage+Diff.h in Headers */ = {isa = PBXBuildFile; fileRef = E354F8FD537351F26F7949B4EBFA5101 /* UIImage+Diff.h */; settings = {ATTRIBUTES = (Private, ); }; };
		6C5F4A71A926F4F00C79B3EEE1426EAE /* CameraFilterCollectionController.swift in Sources */ = {isa = PBXBuildFile; fileRef = CB93D2A3421928F7532BFE842B1EF0C1 /* CameraFilterCollectionController.swift */; };
		6CDD5667C67C6651D39714364B4A41C4 /* ShowModalFromTopAnimator.swift in Sources */ = {isa = PBXBuildFile; fileRef = 1D7750F386528F6FC5E69AA54075AC6A /* ShowModalFromTopAnimator.swift */; };
		6D37D81E7017C1D35A7F68314FDF04B7 /* UIApplication+StrictKeyWindow.h in Headers */ = {isa = PBXBuildFile; fileRef = 0A3ACA72AE9B776E644F6D159AB3E80B /* UIApplication+StrictKeyWindow.h */; settings = {ATTRIBUTES = (Project, ); }; };
		6DA607EF1E60820FE1DA2CF032D83A35 /* Pods-KanvasCameraExample-dummy.m in Sources */ = {isa = PBXBuildFile; fileRef = 578A9D6BEBE07F91B943DA86A4527049 /* Pods-KanvasCameraExample-dummy.m */; };
		6FA0EC71D0806A24118579FF5AA86A93 /* CVPixelBuffer+copy.swift in Sources */ = {isa = PBXBuildFile; fileRef = C6EAA68F478BD19B1D295B592141706C /* CVPixelBuffer+copy.swift */; };
		6FCD1D09C5A5EAF95D3FA3413FE43554 /* Queue.swift in Sources */ = {isa = PBXBuildFile; fileRef = 09905E9D26CA6BBAA3273CABE9891631 /* Queue.swift */; };
		767A5A739FB0E9A18CD7F0961C5B1AB6 /* EMInterferenceFilter.swift in Sources */ = {isa = PBXBuildFile; fileRef = EFFD8C9200B00681BB006A34CC24F0BB /* EMInterferenceFilter.swift */; };
		76EA4EA009AC74BEA467F40BDB6D60C2 /* UIUpdate.swift in Sources */ = {isa = PBXBuildFile; fileRef = 90996B8B8BB5F4C3A47706D29C4B563B /* UIUpdate.swift */; };
		78E8D461237CE13C05C3AC0F614F4C53 /* RGBFilter.swift in Sources */ = {isa = PBXBuildFile; fileRef = F43BE0B156B33A5A72A90FADA5B40B31 /* RGBFilter.swift */; };
		791C03EFFF06649DA66FAF30BC35CD16 /* FBSnapshotTestCasePlatform.h in Headers */ = {isa = PBXBuildFile; fileRef = D3067EAFD5B0A06885968D137840DB70 /* FBSnapshotTestCasePlatform.h */; settings = {ATTRIBUTES = (Public, ); }; };
		799595529A24E1569A830F78CE80DCB8 /* String+HexColor.swift in Sources */ = {isa = PBXBuildFile; fileRef = FEE13172033EBA008C0A133B4CAE000A /* String+HexColor.swift */; };
		7A43CA1398ABA5477560582D739ED064 /* GLRenderer.swift in Sources */ = {isa = PBXBuildFile; fileRef = 42CE166219B69CDDFF4BE26D3E4567FC /* GLRenderer.swift */; };
		7B1ABC123FB37B4CFAC4FA6FF4C5011A /* ImagePoolFilter.swift in Sources */ = {isa = PBXBuildFile; fileRef = 5B696BF4E3D5F935446466D56EF38F11 /* ImagePoolFilter.swift */; };
		7BAB26D209320201742EFD956B763DFB /* Filter.swift in Sources */ = {isa = PBXBuildFile; fileRef = 5E398548A314848E5B037D1C5F297FD7 /* Filter.swift */; };
		7C22B02BC2DE62CF588F1B3C1C731E23 /* UIView+Utils.swift in Sources */ = {isa = PBXBuildFile; fileRef = 0509D6306E2F9DE8F300F4EB808921E0 /* UIView+Utils.swift */; };
		7C6E2C38E624FB6452D35A5C3C96A544 /* Array+Object.swift in Sources */ = {isa = PBXBuildFile; fileRef = F45215C97FCD7ABCB5B1EC2243B5920E /* Array+Object.swift */; };
		7F18A3831DFE90B5514780DDAC2D7B9D /* TagsViewTagCell.swift in Sources */ = {isa = PBXBuildFile; fileRef = B434DC9CB7345C17096C018AEE29E1BF /* TagsViewTagCell.swift */; };
		8119E1C35408478A7B23574B450E08F7 /* Assets.xcassets in Resources */ = {isa = PBXBuildFile; fileRef = E3E7408E8B4C8869792E605D1E4C4BDC /* Assets.xcassets */; };
		8508685F4B3DFD4E93B29948FA0ACF83 /* FBSnapshotTestCase-umbrella.h in Headers */ = {isa = PBXBuildFile; fileRef = E621F768263424D9C5C35D58513625CB /* FBSnapshotTestCase-umbrella.h */; settings = {ATTRIBUTES = (Public, ); }; };
		89BF852718591707C617B76E8BA9974E /* MediaClipsCollectionController.swift in Sources */ = {isa = PBXBuildFile; fileRef = CA6774D4E59A02D55A7765D8936345CA /* MediaClipsCollectionController.swift */; };
		8BAF22BF84058D1F8D6007B339ADC608 /* MediaInfo.swift in Sources */ = {isa = PBXBuildFile; fileRef = BF7296F012E4DCBAC404F80E29F9729D /* MediaInfo.swift */; };
		8BDECE4177CD6CD67E0B71AE8E36C61F /* NSLayoutConstraint+Utils.swift in Sources */ = {isa = PBXBuildFile; fileRef = 69FA3B418327FD6E83864893C8286299 /* NSLayoutConstraint+Utils.swift */; };
		8C3A172751BEEAA75D6E433ADEB24557 /* UIFont+PostFonts.h in Headers */ = {isa = PBXBuildFile; fileRef = 5A9868C1FF0C2C8B8BE0F8195FC83207 /* UIFont+PostFonts.h */; settings = {ATTRIBUTES = (Public, ); }; };
		8C3FEFAB59FB2B98EDF8427074273DDF /* Array+Move.swift in Sources */ = {isa = PBXBuildFile; fileRef = 1BD3FF93C8BD07A93D26A87413692DB4 /* Array+Move.swift */; };
		8C4E2AA5945529EC526978C9B58EB0E9 /* MediaClipsEditorView.swift in Sources */ = {isa = PBXBuildFile; fileRef = 305D5109D4CCEA3F863DED140AC4AEF4 /* MediaClipsEditorView.swift */; };
		8CD4407E6C954DFBF481ECB1748567B3 /* UIView+Snaphot.swift in Sources */ = {isa = PBXBuildFile; fileRef = FF6A1473FBBD2EBD570B346966982A0D /* UIView+Snaphot.swift */; };
		8D8AF1862E67EF8CD07D1AB36D8E090F /* EditorFilterCollectionController.swift in Sources */ = {isa = PBXBuildFile; fileRef = 2B9F4E14BE98B66E7DAD788C2162DC84 /* EditorFilterCollectionController.swift */; };
		8D8CA849D29EAF66E45A542FB56683C7 /* GLPixelBufferView.swift in Sources */ = {isa = PBXBuildFile; fileRef = A66013726644110EF36FE33EDE4B7CEA /* GLPixelBufferView.swift */; };
		8E2BD91DD40DF983CCC375DD2D0DD2DC /* ModeSelectorAndShootController.swift in Sources */ = {isa = PBXBuildFile; fileRef = DF4C7104EA0722FE9C124DB928F835C8 /* ModeSelectorAndShootController.swift */; };
		8EA45DF736D58FC08CAA97519306383A /* UIFont+PostFonts.m in Sources */ = {isa = PBXBuildFile; fileRef = EDBF85C7EDA34862F9F775DF85681C6C /* UIFont+PostFonts.m */; };
		8F4C4B3419EFA440F9AAAAFE1B74AFA8 /* CameraPreviewView.swift in Sources */ = {isa = PBXBuildFile; fileRef = 39D920A32D7A5C1DAB6BC8BAAF9800F9 /* CameraPreviewView.swift */; };
		92647D458317A0AA3E2E2B1A4D950536 /* CVPixelBuffer+sampleBuffer.swift in Sources */ = {isa = PBXBuildFile; fileRef = 633E92BC1C8B31AFF0BAEA6A8F6F9068 /* CVPixelBuffer+sampleBuffer.swift */; };
		929188AFEF467CF1FDD25C2BCDB6BFE9 /* FBSnapshotTestController.m in Sources */ = {isa = PBXBuildFile; fileRef = DE35F81C954881204729C569018D98C0 /* FBSnapshotTestController.m */; };
		971B5747D39063A6D7EC07F5953CD168 /* VideoOutputHandler.swift in Sources */ = {isa = PBXBuildFile; fileRef = 65E0D4BFD967A8573CA678FD7CAC3771 /* VideoOutputHandler.swift */; };
		97A5B723517083ED65D7A7B77418592B /* WavePoolFilter.swift in Sources */ = {isa = PBXBuildFile; fileRef = E6095633F8F7B64658FF5EA87481FB4A /* WavePoolFilter.swift */; };
		97CB05A321909E55D8A13F3E50039AA0 /* FilterSettingsView.swift in Sources */ = {isa = PBXBuildFile; fileRef = 311612AB10AD146059BE7A0D1E2BF098 /* FilterSettingsView.swift */; };
		981F0E6C350B8AC7FB49241E1B535BC3 /* ToonFilter.swift in Sources */ = {isa = PBXBuildFile; fileRef = A558EEF3C0076C4DD5E4E7892A1B41F2 /* ToonFilter.swift */; };
		98F7167AE9339CD818BE1512E1DD1106 /* ExtendedStackView.swift in Sources */ = {isa = PBXBuildFile; fileRef = 9CB037CE87A78319925360BCE02DC4F4 /* ExtendedStackView.swift */; };
		9AEAD875BF6BF1B5CC4AE9BEB17D54C0 /* HashCodeBuilder.swift in Sources */ = {isa = PBXBuildFile; fileRef = EA5FF7DA60B555E1913BC4DE8C0C308B /* HashCodeBuilder.swift */; };
		9CE8A1AF274BDA6B8B31E699D1A7BF46 /* RaveFilter.swift in Sources */ = {isa = PBXBuildFile; fileRef = FC0AE213904A4F44E3057A36F3D91CFE /* RaveFilter.swift */; };
		9E3FB23044045CD848634CFBFD785277 /* FilterType.swift in Sources */ = {isa = PBXBuildFile; fileRef = E2F04B411BB5F97AEAE879857F7C96E0 /* FilterType.swift */; };
		A41930F349D6646D1B0A594D841818FD /* FilterFactory.swift in Sources */ = {isa = PBXBuildFile; fileRef = 0EB6FF7D86EACCF16938DB9110181A1D /* FilterFactory.swift */; };
		A63E1C318B87377B81099150F2D7FA54 /* OptionsController.swift in Sources */ = {isa = PBXBuildFile; fileRef = 166CECA1502F5D08EE8BA34603719203 /* OptionsController.swift */; };
		A6E07DA4AE0529EDBC304DFD2EA831BA /* IndexPath+Order.swift in Sources */ = {isa = PBXBuildFile; fileRef = 13EE894E7DF8D7E0C00D267ADDBB6F37 /* IndexPath+Order.swift */; };
		A8AA5EF13AB9AC1629CD9F16478461B0 /* MediaClipsEditorViewController.swift in Sources */ = {isa = PBXBuildFile; fileRef = 4CEB0A40E4DFBE92CBF2C5999166E2C6 /* MediaClipsEditorViewController.swift */; };
		A9295D647B2066EBEA8B1A35865C92E3 /* EasyTipView.swift in Sources */ = {isa = PBXBuildFile; fileRef = 2C09F98797BE171C60A8475B5CD68FF1 /* EasyTipView.swift */; };
		AA6DE3C9AD79B5C9B11E5D21A91C8EE8 /* PostOptionsConstants.swift in Sources */ = {isa = PBXBuildFile; fileRef = BE9CFE902FE62F55597D917017F0ACC6 /* PostOptionsConstants.swift */; };
		AB8A64DEACDDC74D67BD635B2D02627F /* FBSnapshotTestCase.m in Sources */ = {isa = PBXBuildFile; fileRef = 13C8BBFE2D9E3A9C566221B1DE04E91C /* FBSnapshotTestCase.m */; };
		ABB4144A4F162CA5CD547E458DEFB333 /* WaveFilter.swift in Sources */ = {isa = PBXBuildFile; fileRef = DA459FBDBDED3FCAA7E042D44586E26B /* WaveFilter.swift */; };
		AF29B6E33F3E52CD76A958976E401099 /* LegoFilter.swift in Sources */ = {isa = PBXBuildFile; fileRef = A478C33BDA4895804409746FF0D07271 /* LegoFilter.swift */; };
		B06B10F1447B1D5B1D8A96D0649FE6C8 /* NavigationBarStyleDefining.swift in Sources */ = {isa = PBXBuildFile; fileRef = 463FA33BA2C156877B7B0793B1F52CD6 /* NavigationBarStyleDefining.swift */; };
		B183CE8A84003383C722767F7B3E9FFB /* MediaPickerButtonView.swift in Sources */ = {isa = PBXBuildFile; fileRef = 9751FB1DFCC9168E1EE27775A8AD8075 /* MediaPickerButtonView.swift */; };
		B1D4B66ACC9FA78D2D7F84AC7CB9EC66 /* OptionView.swift in Sources */ = {isa = PBXBuildFile; fileRef = 37734E54563F2FD05F5D0E70FFAB53E6 /* OptionView.swift */; };
		B2FBD33FC20004247A3658DDC88E24DA /* UIColor+Lerp.swift in Sources */ = {isa = PBXBuildFile; fileRef = 62322F5CE84BFD48B12B8FB1DBA96C1D /* UIColor+Lerp.swift */; };
		B4739447406369C05BE46C5745CCDEC7 /* AppColorPalette.swift in Sources */ = {isa = PBXBuildFile; fileRef = 2E9CFA854B979A625F2F076517A288AF /* AppColorPalette.swift */; };
		B6525A8D332FFA285097645FAF280C3B /* silence.aac in Resources */ = {isa = PBXBuildFile; fileRef = F5EA594AE06EC80A22FBB86D56AB25BD /* silence.aac */; };
		B6CF35556593D55DAEBF7D5B54A6B5B6 /* Utils-umbrella.h in Headers */ = {isa = PBXBuildFile; fileRef = ED7B9C2A91AC34B9683647CDB833F013 /* Utils-umbrella.h */; settings = {ATTRIBUTES = (Public, ); }; };
		B7384E1E21A8F3F53A9257368ADE0768 /* Pods-KanvasCameraExampleTests-umbrella.h in Headers */ = {isa = PBXBuildFile; fileRef = 364E22867428947B7B5E38D54E3AB833 /* Pods-KanvasCameraExampleTests-umbrella.h */; settings = {ATTRIBUTES = (Public, ); }; };
		B74632B4F213169B754921FDF40BBA36 /* UIKit.framework in Frameworks */ = {isa = PBXBuildFile; fileRef = 26847C6EBA8288F0AC82ABD4D3160CEA /* UIKit.framework */; };
		B9DB1D79EB95CAFBBFFB0EA29B9C3CDE /* UIFont+ComposeFonts.m in Sources */ = {isa = PBXBuildFile; fileRef = BE472F1024FFE1222471B4B7A6ADFB51 /* UIFont+ComposeFonts.m */; };
		B9F126A9DAAECFEC858B627B2BFB3D4D /* TagsViewEditCell.swift in Sources */ = {isa = PBXBuildFile; fileRef = 000926E4CD8C368947AA7485D4A9AA96 /* TagsViewEditCell.swift */; };
		BAAC87F520C78E9FE142487DD076AE97 /* UIFont+Orangina.h in Headers */ = {isa = PBXBuildFile; fileRef = 0DBF76D5613ED1AB456D4D901BFD95B2 /* UIFont+Orangina.h */; settings = {ATTRIBUTES = (Public, ); }; };
		BB80D1A5250BA29D1F3D3B5979727B33 /* TumblrTheme-umbrella.h in Headers */ = {isa = PBXBuildFile; fileRef = 413EC3C326B11177809FDBDDE2DDA2A6 /* TumblrTheme-umbrella.h */; settings = {ATTRIBUTES = (Public, ); }; };
		BE1A50E1C2AAD0BA5A6CCA2AB34B32F2 /* XCTest.framework in Frameworks */ = {isa = PBXBuildFile; fileRef = CBF0CCD093AD8EE84FBAAAF873F9865C /* XCTest.framework */; };
		BE1CC07148196181546C119716D4376C /* UIImage+Compare.h in Headers */ = {isa = PBXBuildFile; fileRef = A25844C26701FA4BCAEF64150B56777F /* UIImage+Compare.h */; settings = {ATTRIBUTES = (Private, ); }; };
		BFC930351D037B7A366F3B6D3B6FF8A3 /* Pods-KanvasCameraExampleTests-dummy.m in Sources */ = {isa = PBXBuildFile; fileRef = 7D462DE960272556D85C81551A6CB399 /* Pods-KanvasCameraExampleTests-dummy.m */; };
		C34B981263C5FB4F656001B66DFC4D32 /* NumTypes+Conversion.swift in Sources */ = {isa = PBXBuildFile; fileRef = E817496B0519CB4604E47B9BBA390A95 /* NumTypes+Conversion.swift */; };
		C3962F02F54C4A7FC1F4DA7EBF7FADC8 /* Foundation.framework in Frameworks */ = {isa = PBXBuildFile; fileRef = 5A87DA8FE73E5A2BA114EEA3B8385D1F /* Foundation.framework */; };
		C3EB8100F1C6475487BD3179F530E8EF /* AppColorScheme.swift in Sources */ = {isa = PBXBuildFile; fileRef = 51BCAAFB77A1A5ADB1C2515686CCB594 /* AppColorScheme.swift */; };
		C4A88C418EDF5FC2421D528BD8440D24 /* TumblrTheme-dummy.m in Sources */ = {isa = PBXBuildFile; fileRef = 8C062D041A44CC81DD05573BF6C4CB71 /* TumblrTheme-dummy.m */; };
		C622891C37F635659AB3A19E98B6F923 /* KanvasCameraStrings.swift in Sources */ = {isa = PBXBuildFile; fileRef = 1936F4952BC40E5F6A0A08D4831E72FF /* KanvasCameraStrings.swift */; };
		C74A90F5662744C5F3A00F1C7BF5123E /* UIKit.framework in Frameworks */ = {isa = PBXBuildFile; fileRef = 26847C6EBA8288F0AC82ABD4D3160CEA /* UIKit.framework */; };
		C770DB4E99B5E4E226EE7488C9F85A8C /* UIImage+PixelBuffer.swift in Sources */ = {isa = PBXBuildFile; fileRef = 0E2236A252DBBA7D13B96AF6636035D4 /* UIImage+PixelBuffer.swift */; };
		C9BC2DB464E95F4A5D784C9CF058A375 /* CameraSettings.swift in Sources */ = {isa = PBXBuildFile; fileRef = A7988A0F28E01E1AE72351254ABADDDA /* CameraSettings.swift */; };
		CE1CE76955701866905A45B92411FEEE /* Synchronized.swift in Sources */ = {isa = PBXBuildFile; fileRef = 309547A8256579B7A98186ADF609FECC /* Synchronized.swift */; };
		CE7F4EDF70F9434808D61BCFAAB6485F /* MediaMetadata.swift in Sources */ = {isa = PBXBuildFile; fileRef = D7A05D053E7DE1FC104BCC0F1752EFF1 /* MediaMetadata.swift */; };
		D26E07B4C95CA9F2456FB739F46518BF /* CameraFilterCollectionCell.swift in Sources */ = {isa = PBXBuildFile; fileRef = 46D9DBB8312AF2E54F8F77FE59343491 /* CameraFilterCollectionCell.swift */; };
		D3E59303AC239346FCC7BC5DCD2DC69B /* UIFont+Orangina.m in Sources */ = {isa = PBXBuildFile; fileRef = 27A18B8E865F6DFA9FDEDB89C5BF9C14 /* UIFont+Orangina.m */; };
		D4AD6B2A1D9F633251F4CCE647A82052 /* FBSnapshotTestController.h in Headers */ = {isa = PBXBuildFile; fileRef = 88EE4F95531D217A595AA8D85A24FA39 /* FBSnapshotTestController.h */; settings = {ATTRIBUTES = (Public, ); }; };
		D5026678B6012C68DA80684286912498 /* UIColor+SharedColors.swift in Sources */ = {isa = PBXBuildFile; fileRef = B32CF50EF7E27EB56D32BE2C1158C86B /* UIColor+SharedColors.swift */; };
		D5D61DBBAF2B6703EABD1AE85A3E608D /* PhotoOutputHandler.swift in Sources */ = {isa = PBXBuildFile; fileRef = 50A02D3EDB98C0555CE47926FC797478 /* PhotoOutputHandler.swift */; };
		D7595248D8B582E9519FC643EB510720 /* ComposeNavigationBar.swift in Sources */ = {isa = PBXBuildFile; fileRef = 190B13EBBF7EF6687750551278D9612B /* ComposeNavigationBar.swift */; };
		D84D626FC6A666332367C6375B8D6D1E /* UIApplication+StrictKeyWindow.m in Sources */ = {isa = PBXBuildFile; fileRef = 8F1FE5C23F1BC485C54B92C32E78391F /* UIApplication+StrictKeyWindow.m */; };
		D9A2647647642A63CA3F41ADE3906D1B /* RGBA.swift in Sources */ = {isa = PBXBuildFile; fileRef = 50EC0EF74ED4A8CA0BB54E784D9B3778 /* RGBA.swift */; };
		DA17E7E6A94BE06CC9478E220E868421 /* CameraRecordingProtocol.swift in Sources */ = {isa = PBXBuildFile; fileRef = EFBA06D57175BC216391B84BD326B51F /* CameraRecordingProtocol.swift */; };
		DBA47CAAAA9C22EEBA795F0AB22BF6B8 /* CameraOption.swift in Sources */ = {isa = PBXBuildFile; fileRef = FCA045802D52087285EF18EC48534F76 /* CameraOption.swift */; };
		DBEBDE64CF9C0862F585651B48C16832 /* UIColor+Hex.swift in Sources */ = {isa = PBXBuildFile; fileRef = 7A46958BABE7DFB59952881D4F550B93 /* UIColor+Hex.swift */; };
		DC0DB2C24FA194DDEA2B91F5152B55FD /* KanvasCameraImages.swift in Sources */ = {isa = PBXBuildFile; fileRef = 0C74024B6D23FBCD8D734F4C6A208AAE /* KanvasCameraImages.swift */; };
		DD68033B5C76F39D275EFF6EFE56B8DA /* CameraInputControllerDelegate.swift in Sources */ = {isa = PBXBuildFile; fileRef = E7FB98928195DFB7DA9CE7977D3F8F49 /* CameraInputControllerDelegate.swift */; };
		E0E9E809C7969990828416969D647E03 /* SuggestedTagsView.swift in Sources */ = {isa = PBXBuildFile; fileRef = 4BFF493F389422F694DC4D1BBF62BC04 /* SuggestedTagsView.swift */; };
		E13097DA0E2F108B7B62FD31C9416326 /* GrayscaleFilter.swift in Sources */ = {isa = PBXBuildFile; fileRef = F0A04E841301DC859F29FBB1F163DC7C /* GrayscaleFilter.swift */; };
		E2836C7C6166E89E94926E0A0B09E099 /* FilterSettingsController.swift in Sources */ = {isa = PBXBuildFile; fileRef = F6B85B7DA6FE778C34090D25D0165933 /* FilterSettingsController.swift */; };
		E2A57B02B9C0B00E452875636E506B47 /* UIColor+Util.swift in Sources */ = {isa = PBXBuildFile; fileRef = 96E5D8A98823E002ADA4F646AC2573AB /* UIColor+Util.swift */; };
		E3004039E57FEBFCC8BCDF4CB76F299C /* PostFormKeyboardTracker.swift in Sources */ = {isa = PBXBuildFile; fileRef = 77A9B7BFBDACC422C41D3172846FC8C1 /* PostFormKeyboardTracker.swift */; };
		E6AD55BFCE858BA7CC24D9AA56244C45 /* KanvasCameraTimes.swift in Sources */ = {isa = PBXBuildFile; fileRef = FB551F51977AC2B8161A533FC956ED9B /* KanvasCameraTimes.swift */; };
		E846418ACB43C5F93D9F45B01953DE61 /* UIKit.framework in Frameworks */ = {isa = PBXBuildFile; fileRef = 26847C6EBA8288F0AC82ABD4D3160CEA /* UIKit.framework */; };
		E892A55D9F2AD9EEFE1F05A8F5FCE0D0 /* ScrollHandler.swift in Sources */ = {isa = PBXBuildFile; fileRef = C00E1EEF326632BB4181B79FC059CA96 /* ScrollHandler.swift */; };
		E8A10FF94D2CD641E47D866F9061D411 /* ClosedRange+Clamp.swift in Sources */ = {isa = PBXBuildFile; fileRef = BAE72EC284F98FCC7063466F46F007C3 /* ClosedRange+Clamp.swift */; };
		E9746E674B46C10BA76C876F1148C541 /* OpenGLES.framework in Frameworks */ = {isa = PBXBuildFile; fileRef = CCAFAEBE89BE0F9091396494660844D1 /* OpenGLES.framework */; };
		EA2D66212DA1ED492B0F6E557E128A6C /* EditorFilterCollectionCell.swift in Sources */ = {isa = PBXBuildFile; fileRef = C595C0DC39B29EFEF7CD0D32A6E21283 /* EditorFilterCollectionCell.swift */; };
		EC07EF156055C83FF450A856AB1B615B /* CameraRecorder.swift in Sources */ = {isa = PBXBuildFile; fileRef = 7FF701DB65C815FE6960EF08F7809BBB /* CameraRecorder.swift */; };
		EC2E989D370ED4D69B8CDDA78B120182 /* FilterCollectionView.swift in Sources */ = {isa = PBXBuildFile; fileRef = 503D5B9D5DFD96A067F7AE36FBA2B6ED /* FilterCollectionView.swift */; };
		EDEDEB363A10170D3C7EBEDD9BBAB1C8 /* CameraPreviewViewController.swift in Sources */ = {isa = PBXBuildFile; fileRef = B82280432BD6DFF58E868A2C2E3DD11E /* CameraPreviewViewController.swift */; };
		EF4FCBE338035CAC50677443733EB259 /* PostOptionsTagsDelegate.swift in Sources */ = {isa = PBXBuildFile; fileRef = A928F3E445AC21DBEF28230AFF9E38F2 /* PostOptionsTagsDelegate.swift */; };
		EF82A556A07B9AA6115ACD022D452069 /* MediaClipsCollectionView.swift in Sources */ = {isa = PBXBuildFile; fileRef = A1EBD5A99D5BC7BC6002C7DA42A8E3C3 /* MediaClipsCollectionView.swift */; };
		EFE76E5708801BDF1CBA882697155F5D /* IgnoreTouchesView.swift in Sources */ = {isa = PBXBuildFile; fileRef = 2E03110CA2E221A99148D48E5CC4CFD9 /* IgnoreTouchesView.swift */; };
		F0BCDF693B78A446B461BEA8AC448C3E /* EditTagsView.swift in Sources */ = {isa = PBXBuildFile; fileRef = E08E944C4FCB3FFEA0E9BB4D9C0C1FFD /* EditTagsView.swift */; };
		F0E79170E607215266FCD480A5CA9B1E /* NSURL+Media.swift in Sources */ = {isa = PBXBuildFile; fileRef = 1E82413F84C56980EB7DB1D3FDC01BD0 /* NSURL+Media.swift */; };
		F12847378038B9D834D4D8112C45992A /* UICollectionView+Cells.swift in Sources */ = {isa = PBXBuildFile; fileRef = D618111EA0AE7DB115916AECA87DA9A7 /* UICollectionView+Cells.swift */; };
		F22227355AB73FCA526FA928DEC259C0 /* EditionOption.swift in Sources */ = {isa = PBXBuildFile; fileRef = E55C635D7D6E0CCAB66E04B986DC8557 /* EditionOption.swift */; };
		F3217E169B32ACA52FD1E5D84AD0FE38 /* ImagePreviewController.swift in Sources */ = {isa = PBXBuildFile; fileRef = E7CD58D51569C89849BA0F87B672F82F /* ImagePreviewController.swift */; };
		F385A5F39049F799176983ED159C2C87 /* Shaders in Resources */ = {isa = PBXBuildFile; fileRef = 14B4D2C4B2EFCFD85489D72D5BD7AF2D /* Shaders */; };
		F3AC962EC1B5EECAD5E774552B004571 /* GLError.swift in Sources */ = {isa = PBXBuildFile; fileRef = 830B23F742DAAD8E5FB99AC4C019B07F /* GLError.swift */; };
		F3B1A094612A783CBF2FCC936DCC1D66 /* Foundation.framework in Frameworks */ = {isa = PBXBuildFile; fileRef = 5A87DA8FE73E5A2BA114EEA3B8385D1F /* Foundation.framework */; };
		F567866E1402590AB6759054B08990E4 /* EditorView.swift in Sources */ = {isa = PBXBuildFile; fileRef = FBA9889F43474AF250296DB206A30E91 /* EditorView.swift */; };
		F6D7391FBC87E3E93565DF17EF1ECF5F /* EditionMenuCollectionView.swift in Sources */ = {isa = PBXBuildFile; fileRef = 32F26719A3959334D6F2F6486C24CDE2 /* EditionMenuCollectionView.swift */; };
		F76C2EFCE9315B43ECB85593BAD17B5C /* ModeSelectorAndShootView.swift in Sources */ = {isa = PBXBuildFile; fileRef = 677A29D8AA4BC1FF6D7DF73E6C6C98EB /* ModeSelectorAndShootView.swift */; };
		F7928334DB96BAC852BFB59744C462C1 /* SuggestedTagView.swift in Sources */ = {isa = PBXBuildFile; fileRef = 2F40A91E78D81E11DCA9B4685F35D1A9 /* SuggestedTagView.swift */; };
		F7D29D32A183783FB4C32DBFE0AA3F07 /* UIImage+Snapshot.h in Headers */ = {isa = PBXBuildFile; fileRef = EA718A72E676291836EBB46B85242155 /* UIImage+Snapshot.h */; settings = {ATTRIBUTES = (Private, ); }; };
		FC316D5CE16D48A3994F972616472D0A /* Utils.framework in Frameworks */ = {isa = PBXBuildFile; fileRef = 38DF616A8419350AA28B526670D13B0B /* Utils.framework */; };
		FC6A4054C3B4DCC27D6136EC94DC874B /* FilteredInputViewController.swift in Sources */ = {isa = PBXBuildFile; fileRef = 521AC1A82A7775B2AD5C9C7FDE33D42F /* FilteredInputViewController.swift */; };
/* End PBXBuildFile section */

/* Begin PBXContainerItemProxy section */
		0397D55543C4EF23AF807EFA65C85663 /* PBXContainerItemProxy */ = {
			isa = PBXContainerItemProxy;
			containerPortal = BFDFE7DC352907FC980B868725387E98 /* Project object */;
			proxyType = 1;
			remoteGlobalIDString = 5E1C9C4892FA8FEB28F32737904729A4;
			remoteInfo = Utils;
		};
		35A58AF73855A103971E132062B70609 /* PBXContainerItemProxy */ = {
			isa = PBXContainerItemProxy;
			containerPortal = BFDFE7DC352907FC980B868725387E98 /* Project object */;
			proxyType = 1;
			remoteGlobalIDString = 97690FB9AA16497E774B413B7C6B9506;
			remoteInfo = TumblrTheme;
		};
		432D75ACD30744EF0DE2C82426C3B16F /* PBXContainerItemProxy */ = {
			isa = PBXContainerItemProxy;
			containerPortal = BFDFE7DC352907FC980B868725387E98 /* Project object */;
			proxyType = 1;
			remoteGlobalIDString = 97690FB9AA16497E774B413B7C6B9506;
			remoteInfo = TumblrTheme;
		};
		688A96C4361E55686F0E66A2555E4E64 /* PBXContainerItemProxy */ = {
			isa = PBXContainerItemProxy;
			containerPortal = BFDFE7DC352907FC980B868725387E98 /* Project object */;
			proxyType = 1;
			remoteGlobalIDString = 97690FB9AA16497E774B413B7C6B9506;
			remoteInfo = TumblrTheme;
		};
		6F971234D5C117AAAE330FF13D5D4957 /* PBXContainerItemProxy */ = {
			isa = PBXContainerItemProxy;
			containerPortal = BFDFE7DC352907FC980B868725387E98 /* Project object */;
			proxyType = 1;
			remoteGlobalIDString = 97690FB9AA16497E774B413B7C6B9506;
			remoteInfo = TumblrTheme;
		};
		931132AFEC75380EDD34970F5A809FD5 /* PBXContainerItemProxy */ = {
			isa = PBXContainerItemProxy;
			containerPortal = BFDFE7DC352907FC980B868725387E98 /* Project object */;
			proxyType = 1;
			remoteGlobalIDString = 5A8AA14BB4E2075C7AF275F5A37A8613;
			remoteInfo = SharedUI;
		};
		9E08FCD4EBF6A1A1C0B42DD35B523158 /* PBXContainerItemProxy */ = {
			isa = PBXContainerItemProxy;
			containerPortal = BFDFE7DC352907FC980B868725387E98 /* Project object */;
			proxyType = 1;
			remoteGlobalIDString = 5E1C9C4892FA8FEB28F32737904729A4;
			remoteInfo = Utils;
		};
		AC32DFE3BB6CD05C5DA59DAF802AA211 /* PBXContainerItemProxy */ = {
			isa = PBXContainerItemProxy;
			containerPortal = BFDFE7DC352907FC980B868725387E98 /* Project object */;
			proxyType = 1;
			remoteGlobalIDString = 5A8AA14BB4E2075C7AF275F5A37A8613;
			remoteInfo = SharedUI;
		};
		BF1B8E63BDAFB6DF12A0CC0A4D29AE74 /* PBXContainerItemProxy */ = {
			isa = PBXContainerItemProxy;
			containerPortal = BFDFE7DC352907FC980B868725387E98 /* Project object */;
			proxyType = 1;
			remoteGlobalIDString = 98A98149697C80CEF8D5772791E92E66;
			remoteInfo = FBSnapshotTestCase;
		};
		BFC07571939F8E34A30DC524708F3E0E /* PBXContainerItemProxy */ = {
			isa = PBXContainerItemProxy;
			containerPortal = BFDFE7DC352907FC980B868725387E98 /* Project object */;
			proxyType = 1;
			remoteGlobalIDString = EEA7BBCE1AEABC4574550F0FCA071779;
			remoteInfo = KanvasCamera;
		};
		D791E683CA5FE91F5960BA6E4608C008 /* PBXContainerItemProxy */ = {
			isa = PBXContainerItemProxy;
			containerPortal = BFDFE7DC352907FC980B868725387E98 /* Project object */;
			proxyType = 1;
			remoteGlobalIDString = 5E1C9C4892FA8FEB28F32737904729A4;
			remoteInfo = Utils;
		};
		F0D3C778C07CEDDFE5E890B9A45B4AA9 /* PBXContainerItemProxy */ = {
			isa = PBXContainerItemProxy;
			containerPortal = BFDFE7DC352907FC980B868725387E98 /* Project object */;
			proxyType = 1;
			remoteGlobalIDString = 5A8AA14BB4E2075C7AF275F5A37A8613;
			remoteInfo = SharedUI;
		};
		FAD07F5B0F2C66D2E9BBF8F16B17074C /* PBXContainerItemProxy */ = {
			isa = PBXContainerItemProxy;
			containerPortal = BFDFE7DC352907FC980B868725387E98 /* Project object */;
			proxyType = 1;
			remoteGlobalIDString = EEA7BBCE1AEABC4574550F0FCA071779;
			remoteInfo = KanvasCamera;
		};
/* End PBXContainerItemProxy section */

/* Begin PBXFileReference section */
		000926E4CD8C368947AA7485D4A9AA96 /* TagsViewEditCell.swift */ = {isa = PBXFileReference; includeInIndex = 1; lastKnownFileType = sourcecode.swift; path = TagsViewEditCell.swift; sourceTree = "<group>"; };
		007E8A8CE3C6D8298DA7FDE57B195171 /* Array+Safety.swift */ = {isa = PBXFileReference; includeInIndex = 1; lastKnownFileType = sourcecode.swift; name = "Array+Safety.swift"; path = "Source/Array+Safety.swift"; sourceTree = "<group>"; };
		00BE8F7CC755B4930D7FBE58E242650B /* KanvasCamera-umbrella.h */ = {isa = PBXFileReference; includeInIndex = 1; lastKnownFileType = sourcecode.c.h; path = "KanvasCamera-umbrella.h"; sourceTree = "<group>"; };
		012A3B215068DF6DA65EA179099C315E /* Utils-Info.plist */ = {isa = PBXFileReference; includeInIndex = 1; lastKnownFileType = text.plist.xml; path = "Utils-Info.plist"; sourceTree = "<group>"; };
		0509D6306E2F9DE8F300F4EB808921E0 /* UIView+Utils.swift */ = {isa = PBXFileReference; includeInIndex = 1; lastKnownFileType = sourcecode.swift; name = "UIView+Utils.swift"; path = "Source/UIView+Utils.swift"; sourceTree = "<group>"; };
		06174E787642CC1EF3608AEBD46F0612 /* SharedUI.xcconfig */ = {isa = PBXFileReference; includeInIndex = 1; lastKnownFileType = text.xcconfig; path = SharedUI.xcconfig; sourceTree = "<group>"; };
		0648983F8DF987334FB539DD6DFE0F05 /* TumblrTheme.xcconfig */ = {isa = PBXFileReference; includeInIndex = 1; lastKnownFileType = text.xcconfig; path = TumblrTheme.xcconfig; sourceTree = "<group>"; };
		08E541E516B391AF9A683B1C6EBB9E28 /* Device.swift */ = {isa = PBXFileReference; includeInIndex = 1; lastKnownFileType = sourcecode.swift; path = Device.swift; sourceTree = "<group>"; };
		09905E9D26CA6BBAA3273CABE9891631 /* Queue.swift */ = {isa = PBXFileReference; includeInIndex = 1; lastKnownFileType = sourcecode.swift; path = Queue.swift; sourceTree = "<group>"; };
		0A3ACA72AE9B776E644F6D159AB3E80B /* UIApplication+StrictKeyWindow.h */ = {isa = PBXFileReference; includeInIndex = 1; lastKnownFileType = sourcecode.c.h; name = "UIApplication+StrictKeyWindow.h"; path = "FBSnapshotTestCase/Categories/UIApplication+StrictKeyWindow.h"; sourceTree = "<group>"; };
		0A966F8CC02AF6C9C4D66DDF06B58364 /* Pods_KanvasCameraExample.framework */ = {isa = PBXFileReference; explicitFileType = wrapper.framework; includeInIndex = 0; path = Pods_KanvasCameraExample.framework; sourceTree = BUILT_PRODUCTS_DIR; };
		0C74024B6D23FBCD8D734F4C6A208AAE /* KanvasCameraImages.swift */ = {isa = PBXFileReference; includeInIndex = 1; lastKnownFileType = sourcecode.swift; path = KanvasCameraImages.swift; sourceTree = "<group>"; };
		0DBF76D5613ED1AB456D4D901BFD95B2 /* UIFont+Orangina.h */ = {isa = PBXFileReference; includeInIndex = 1; lastKnownFileType = sourcecode.c.h; name = "UIFont+Orangina.h"; path = "Source/UIFont+Orangina.h"; sourceTree = "<group>"; };
		0E2236A252DBBA7D13B96AF6636035D4 /* UIImage+PixelBuffer.swift */ = {isa = PBXFileReference; includeInIndex = 1; lastKnownFileType = sourcecode.swift; path = "UIImage+PixelBuffer.swift"; sourceTree = "<group>"; };
		0EB6FF7D86EACCF16938DB9110181A1D /* FilterFactory.swift */ = {isa = PBXFileReference; includeInIndex = 1; lastKnownFileType = sourcecode.swift; path = FilterFactory.swift; sourceTree = "<group>"; };
		0EEC47501374D2E9A43EC39C8E457107 /* KanvasCamera-prefix.pch */ = {isa = PBXFileReference; includeInIndex = 1; lastKnownFileType = sourcecode.c.h; path = "KanvasCamera-prefix.pch"; sourceTree = "<group>"; };
		1060CB7C2FA4B3131B3B168F759B5032 /* EditionMenuCollectionCell.swift */ = {isa = PBXFileReference; includeInIndex = 1; lastKnownFileType = sourcecode.swift; path = EditionMenuCollectionCell.swift; sourceTree = "<group>"; };
		122BCF4854DE6F45EC662465306307B5 /* AVURLAsset+Thumbnail.swift */ = {isa = PBXFileReference; includeInIndex = 1; lastKnownFileType = sourcecode.swift; path = "AVURLAsset+Thumbnail.swift"; sourceTree = "<group>"; };
		13A585E5A1C11BD833D50E6B24BB37B6 /* LightLeaksFilter.swift */ = {isa = PBXFileReference; includeInIndex = 1; lastKnownFileType = sourcecode.swift; path = LightLeaksFilter.swift; sourceTree = "<group>"; };
		13C8BBFE2D9E3A9C566221B1DE04E91C /* FBSnapshotTestCase.m */ = {isa = PBXFileReference; includeInIndex = 1; lastKnownFileType = sourcecode.c.objc; name = FBSnapshotTestCase.m; path = FBSnapshotTestCase/FBSnapshotTestCase.m; sourceTree = "<group>"; };
		13EE894E7DF8D7E0C00D267ADDBB6F37 /* IndexPath+Order.swift */ = {isa = PBXFileReference; includeInIndex = 1; lastKnownFileType = sourcecode.swift; path = "IndexPath+Order.swift"; sourceTree = "<group>"; };
		14B4D2C4B2EFCFD85489D72D5BD7AF2D /* Shaders */ = {isa = PBXFileReference; includeInIndex = 1; lastKnownFileType = folder; name = Shaders; path = Resources/Shaders; sourceTree = "<group>"; };
		151A1F7FA22A990DD4F3D0ACE0F0A692 /* MediaClipsCollectionCell.swift */ = {isa = PBXFileReference; includeInIndex = 1; lastKnownFileType = sourcecode.swift; path = MediaClipsCollectionCell.swift; sourceTree = "<group>"; };
		155D212975A8CC57A021341ED0A645E0 /* UIFont+ComposeFonts.h */ = {isa = PBXFileReference; includeInIndex = 1; lastKnownFileType = sourcecode.c.h; name = "UIFont+ComposeFonts.h"; path = "Source/UIFont+ComposeFonts.h"; sourceTree = "<group>"; };
		15B5B893F0D939992DC83B541503A453 /* QuartzCore.framework */ = {isa = PBXFileReference; lastKnownFileType = wrapper.framework; name = QuartzCore.framework; path = Platforms/iPhoneOS.platform/Developer/SDKs/iPhoneOS12.2.sdk/System/Library/Frameworks/QuartzCore.framework; sourceTree = DEVELOPER_DIR; };
		166CECA1502F5D08EE8BA34603719203 /* OptionsController.swift */ = {isa = PBXFileReference; includeInIndex = 1; lastKnownFileType = sourcecode.swift; path = OptionsController.swift; sourceTree = "<group>"; };
		168CE05BBA7886BF70D71F7E6D2702FC /* GLMediaExporter.swift */ = {isa = PBXFileReference; includeInIndex = 1; lastKnownFileType = sourcecode.swift; path = GLMediaExporter.swift; sourceTree = "<group>"; };
		17E7B13AE3F9FCF14C6E91DC434B12BA /* SharedUI-Info.plist */ = {isa = PBXFileReference; includeInIndex = 1; lastKnownFileType = text.plist.xml; path = "SharedUI-Info.plist"; sourceTree = "<group>"; };
		190B13EBBF7EF6687750551278D9612B /* ComposeNavigationBar.swift */ = {isa = PBXFileReference; includeInIndex = 1; lastKnownFileType = sourcecode.swift; name = ComposeNavigationBar.swift; path = Source/ComposeNavigationBar.swift; sourceTree = "<group>"; };
		1936F4952BC40E5F6A0A08D4831E72FF /* KanvasCameraStrings.swift */ = {isa = PBXFileReference; includeInIndex = 1; lastKnownFileType = sourcecode.swift; path = KanvasCameraStrings.swift; sourceTree = "<group>"; };
		19A96C6110165274EA332E2BAC343EEE /* ContentTypeDetector.swift */ = {isa = PBXFileReference; includeInIndex = 1; lastKnownFileType = sourcecode.swift; name = ContentTypeDetector.swift; path = Source/ContentTypeDetector.swift; sourceTree = "<group>"; };
		1AD316C211996D8C047C6E7B945E24AD /* Pods-KanvasCameraExample-acknowledgements.plist */ = {isa = PBXFileReference; includeInIndex = 1; lastKnownFileType = text.plist.xml; path = "Pods-KanvasCameraExample-acknowledgements.plist"; sourceTree = "<group>"; };
		1B8ABEEA76ECDF1975B6D0787700F929 /* FBSnapshotTestCase-Info.plist */ = {isa = PBXFileReference; includeInIndex = 1; lastKnownFileType = text.plist.xml; path = "FBSnapshotTestCase-Info.plist"; sourceTree = "<group>"; };
		1BD3FF93C8BD07A93D26A87413692DB4 /* Array+Move.swift */ = {isa = PBXFileReference; includeInIndex = 1; lastKnownFileType = sourcecode.swift; path = "Array+Move.swift"; sourceTree = "<group>"; };
		1D7750F386528F6FC5E69AA54075AC6A /* ShowModalFromTopAnimator.swift */ = {isa = PBXFileReference; includeInIndex = 1; lastKnownFileType = sourcecode.swift; name = ShowModalFromTopAnimator.swift; path = Source/ShowModalFromTopAnimator.swift; sourceTree = "<group>"; };
		1DF61DA1F9AC397EF265A9EC75BF3AE1 /* SharedUI.framework */ = {isa = PBXFileReference; explicitFileType = wrapper.framework; includeInIndex = 0; path = SharedUI.framework; sourceTree = BUILT_PRODUCTS_DIR; };
		1E82413F84C56980EB7DB1D3FDC01BD0 /* NSURL+Media.swift */ = {isa = PBXFileReference; includeInIndex = 1; lastKnownFileType = sourcecode.swift; path = "NSURL+Media.swift"; sourceTree = "<group>"; };
		1FA3CBBB598C58EEEE2452570B558530 /* Utils-prefix.pch */ = {isa = PBXFileReference; includeInIndex = 1; lastKnownFileType = sourcecode.c.h; path = "Utils-prefix.pch"; sourceTree = "<group>"; };
		20F792D8E62BB7F733069D27E088BCD8 /* SharedUI.modulemap */ = {isa = PBXFileReference; includeInIndex = 1; lastKnownFileType = sourcecode.module; path = SharedUI.modulemap; sourceTree = "<group>"; };
		20F852FD8311137FBE59C4B7C3B270F4 /* CGRect+Center.swift */ = {isa = PBXFileReference; includeInIndex = 1; lastKnownFileType = sourcecode.swift; path = "CGRect+Center.swift"; sourceTree = "<group>"; };
		230E97FECEFEB5E2CBE976260C61400F /* Utils.podspec */ = {isa = PBXFileReference; explicitFileType = text.script.ruby; includeInIndex = 1; indentWidth = 2; path = Utils.podspec; sourceTree = "<group>"; tabWidth = 2; xcLanguageSpecificationIdentifier = xcode.lang.ruby; };
		2383078A6D28DE6A15E11489708BA4FD /* Pods_KanvasCameraExampleTests.framework */ = {isa = PBXFileReference; explicitFileType = wrapper.framework; includeInIndex = 0; path = Pods_KanvasCameraExampleTests.framework; sourceTree = BUILT_PRODUCTS_DIR; };
		2537447208C14A02B71BE3074FD33F08 /* SharedUI-prefix.pch */ = {isa = PBXFileReference; includeInIndex = 1; lastKnownFileType = sourcecode.c.h; path = "SharedUI-prefix.pch"; sourceTree = "<group>"; };
		259E1B7377A05A9BAE45D73A6C3FDF1A /* SharedUI.framework */ = {isa = PBXFileReference; explicitFileType = wrapper.framework; includeInIndex = 0; path = SharedUI.framework; sourceTree = BUILT_PRODUCTS_DIR; };
		25ACB8DD6AA1E57A31C2A1B04F43CED7 /* FilmFilter.swift */ = {isa = PBXFileReference; includeInIndex = 1; lastKnownFileType = sourcecode.swift; path = FilmFilter.swift; sourceTree = "<group>"; };
		26847C6EBA8288F0AC82ABD4D3160CEA /* UIKit.framework */ = {isa = PBXFileReference; lastKnownFileType = wrapper.framework; name = UIKit.framework; path = Platforms/iPhoneOS.platform/Developer/SDKs/iPhoneOS12.2.sdk/System/Library/Frameworks/UIKit.framework; sourceTree = DEVELOPER_DIR; };
		279284307D9D765C5064856091DE8882 /* MirrorFourFilter.swift */ = {isa = PBXFileReference; includeInIndex = 1; lastKnownFileType = sourcecode.swift; path = MirrorFourFilter.swift; sourceTree = "<group>"; };
		27A18B8E865F6DFA9FDEDB89C5BF9C14 /* UIFont+Orangina.m */ = {isa = PBXFileReference; includeInIndex = 1; lastKnownFileType = sourcecode.c.objc; name = "UIFont+Orangina.m"; path = "Source/UIFont+Orangina.m"; sourceTree = "<group>"; };
		29D03C269AEA5FB08581AE429F45BF82 /* KanvasCamera.modulemap */ = {isa = PBXFileReference; includeInIndex = 1; lastKnownFileType = sourcecode.module; path = KanvasCamera.modulemap; sourceTree = "<group>"; };
		29E99F14BF65A89A3E875CE7D466A1C5 /* GLVideoCompositor.swift */ = {isa = PBXFileReference; includeInIndex = 1; lastKnownFileType = sourcecode.swift; path = GLVideoCompositor.swift; sourceTree = "<group>"; };
		2B05D104134E1E43F14599352DB9A9CC /* SharedUI-umbrella.h */ = {isa = PBXFileReference; includeInIndex = 1; lastKnownFileType = sourcecode.c.h; path = "SharedUI-umbrella.h"; sourceTree = "<group>"; };
		2B9F4E14BE98B66E7DAD788C2162DC84 /* EditorFilterCollectionController.swift */ = {isa = PBXFileReference; includeInIndex = 1; lastKnownFileType = sourcecode.swift; path = EditorFilterCollectionController.swift; sourceTree = "<group>"; };
		2C09F98797BE171C60A8475B5CD68FF1 /* EasyTipView.swift */ = {isa = PBXFileReference; includeInIndex = 1; lastKnownFileType = sourcecode.swift; name = EasyTipView.swift; path = Source/EasyTipView.swift; sourceTree = "<group>"; };
		2E03110CA2E221A99148D48E5CC4CFD9 /* IgnoreTouchesView.swift */ = {isa = PBXFileReference; includeInIndex = 1; lastKnownFileType = sourcecode.swift; path = IgnoreTouchesView.swift; sourceTree = "<group>"; };
		2E9CFA854B979A625F2F076517A288AF /* AppColorPalette.swift */ = {isa = PBXFileReference; includeInIndex = 1; lastKnownFileType = sourcecode.swift; name = AppColorPalette.swift; path = Source/AppColorPalette.swift; sourceTree = "<group>"; };
		2F40A91E78D81E11DCA9B4685F35D1A9 /* SuggestedTagView.swift */ = {isa = PBXFileReference; includeInIndex = 1; lastKnownFileType = sourcecode.swift; path = SuggestedTagView.swift; sourceTree = "<group>"; };
		305D5109D4CCEA3F863DED140AC4AEF4 /* MediaClipsEditorView.swift */ = {isa = PBXFileReference; includeInIndex = 1; lastKnownFileType = sourcecode.swift; path = MediaClipsEditorView.swift; sourceTree = "<group>"; };
		309547A8256579B7A98186ADF609FECC /* Synchronized.swift */ = {isa = PBXFileReference; includeInIndex = 1; lastKnownFileType = sourcecode.swift; path = Synchronized.swift; sourceTree = "<group>"; };
		30F2FED46B8BCC797A70F1EAF469A0A9 /* KanvasCamera-dummy.m */ = {isa = PBXFileReference; includeInIndex = 1; lastKnownFileType = sourcecode.c.objc; path = "KanvasCamera-dummy.m"; sourceTree = "<group>"; };
		311612AB10AD146059BE7A0D1E2BF098 /* FilterSettingsView.swift */ = {isa = PBXFileReference; includeInIndex = 1; lastKnownFileType = sourcecode.swift; path = FilterSettingsView.swift; sourceTree = "<group>"; };
		32F26719A3959334D6F2F6486C24CDE2 /* EditionMenuCollectionView.swift */ = {isa = PBXFileReference; includeInIndex = 1; lastKnownFileType = sourcecode.swift; path = EditionMenuCollectionView.swift; sourceTree = "<group>"; };
		352A1528ED734862AB8E7A13CFAE2E49 /* CameraController.swift */ = {isa = PBXFileReference; includeInIndex = 1; lastKnownFileType = sourcecode.swift; path = CameraController.swift; sourceTree = "<group>"; };
		364E22867428947B7B5E38D54E3AB833 /* Pods-KanvasCameraExampleTests-umbrella.h */ = {isa = PBXFileReference; includeInIndex = 1; lastKnownFileType = sourcecode.c.h; path = "Pods-KanvasCameraExampleTests-umbrella.h"; sourceTree = "<group>"; };
		37734E54563F2FD05F5D0E70FFAB53E6 /* OptionView.swift */ = {isa = PBXFileReference; includeInIndex = 1; lastKnownFileType = sourcecode.swift; path = OptionView.swift; sourceTree = "<group>"; };
		387052A83F08B1C00CEE4193C2840C85 /* Shader.swift */ = {isa = PBXFileReference; includeInIndex = 1; lastKnownFileType = sourcecode.swift; path = Shader.swift; sourceTree = "<group>"; };
		38DF616A8419350AA28B526670D13B0B /* Utils.framework */ = {isa = PBXFileReference; explicitFileType = wrapper.framework; includeInIndex = 0; path = Utils.framework; sourceTree = BUILT_PRODUCTS_DIR; };
		399431578E8BE6F0C58DA76B8C4A50B9 /* UIFont+TumblrTheme.swift */ = {isa = PBXFileReference; includeInIndex = 1; lastKnownFileType = sourcecode.swift; name = "UIFont+TumblrTheme.swift"; path = "Source/UIFont+TumblrTheme.swift"; sourceTree = "<group>"; };
		39D920A32D7A5C1DAB6BC8BAAF9800F9 /* CameraPreviewView.swift */ = {isa = PBXFileReference; includeInIndex = 1; lastKnownFileType = sourcecode.swift; path = CameraPreviewView.swift; sourceTree = "<group>"; };
		3A729DEE18D96947991C2D14F233CB6D /* Assets.xcassets */ = {isa = PBXFileReference; includeInIndex = 1; lastKnownFileType = folder.assetcatalog; name = Assets.xcassets; path = Resources/Assets.xcassets; sourceTree = "<group>"; };
		3A83AE4362CF1D4764E00E4602A2D648 /* FBSnapshotTestCase-dummy.m */ = {isa = PBXFileReference; includeInIndex = 1; lastKnownFileType = sourcecode.c.objc; path = "FBSnapshotTestCase-dummy.m"; sourceTree = "<group>"; };
		3C243CC7E93A8DF9FD667EC2F61EC0C0 /* UIViewController+Load.swift */ = {isa = PBXFileReference; includeInIndex = 1; lastKnownFileType = sourcecode.swift; path = "UIViewController+Load.swift"; sourceTree = "<group>"; };
		3DFF0D3785274113895B84226EBEDDD1 /* SuggestedTagsDataSource.swift */ = {isa = PBXFileReference; includeInIndex = 1; lastKnownFileType = sourcecode.swift; path = SuggestedTagsDataSource.swift; sourceTree = "<group>"; };
		3E29C50D3CDB46CBCBD20AFA13EB3D8D /* FBSnapshotTestCase.h */ = {isa = PBXFileReference; includeInIndex = 1; lastKnownFileType = sourcecode.c.h; name = FBSnapshotTestCase.h; path = FBSnapshotTestCase/FBSnapshotTestCase.h; sourceTree = "<group>"; };
		3E94BC8E219E695C932D32984B330593 /* ColorPickerViewController.swift */ = {isa = PBXFileReference; includeInIndex = 1; lastKnownFileType = sourcecode.swift; name = ColorPickerViewController.swift; path = Source/ColorPickerViewController.swift; sourceTree = "<group>"; };
		3F40D439A44394C7AB6C22C0A3C6BC61 /* EditorViewController.swift */ = {isa = PBXFileReference; includeInIndex = 1; lastKnownFileType = sourcecode.swift; path = EditorViewController.swift; sourceTree = "<group>"; };
		413EC3C326B11177809FDBDDE2DDA2A6 /* TumblrTheme-umbrella.h */ = {isa = PBXFileReference; includeInIndex = 1; lastKnownFileType = sourcecode.c.h; path = "TumblrTheme-umbrella.h"; sourceTree = "<group>"; };
		418E0471655A8CDB5EB2C290498D2FD3 /* FBSnapshotTestCase.xcconfig */ = {isa = PBXFileReference; includeInIndex = 1; lastKnownFileType = text.xcconfig; path = FBSnapshotTestCase.xcconfig; sourceTree = "<group>"; };
		42CE166219B69CDDFF4BE26D3E4567FC /* GLRenderer.swift */ = {isa = PBXFileReference; includeInIndex = 1; lastKnownFileType = sourcecode.swift; path = GLRenderer.swift; sourceTree = "<group>"; };
		4324CEFCFF36093F604B01FD907DB62E /* ModeButtonView.swift */ = {isa = PBXFileReference; includeInIndex = 1; lastKnownFileType = sourcecode.swift; path = ModeButtonView.swift; sourceTree = "<group>"; };
		45FC73B7C18BC91C68593CA52C86A1A5 /* FilterItem.swift */ = {isa = PBXFileReference; includeInIndex = 1; lastKnownFileType = sourcecode.swift; path = FilterItem.swift; sourceTree = "<group>"; };
		463FA33BA2C156877B7B0793B1F52CD6 /* NavigationBarStyleDefining.swift */ = {isa = PBXFileReference; includeInIndex = 1; lastKnownFileType = sourcecode.swift; name = NavigationBarStyleDefining.swift; path = Source/NavigationBarStyleDefining.swift; sourceTree = "<group>"; };
		467FCE21CCBCA070A74176176ED28C02 /* CameraZoomHandler.swift */ = {isa = PBXFileReference; includeInIndex = 1; lastKnownFileType = sourcecode.swift; path = CameraZoomHandler.swift; sourceTree = "<group>"; };
		46D9DBB8312AF2E54F8F77FE59343491 /* CameraFilterCollectionCell.swift */ = {isa = PBXFileReference; includeInIndex = 1; lastKnownFileType = sourcecode.swift; path = CameraFilterCollectionCell.swift; sourceTree = "<group>"; };
		471F85551D1052CC8F2DEAF48118714F /* OptionsStackView.swift */ = {isa = PBXFileReference; includeInIndex = 1; lastKnownFileType = sourcecode.swift; path = OptionsStackView.swift; sourceTree = "<group>"; };
		472B7A12A21C01FF05D7614DC3A5E1CC /* AppUIChangedListener.swift */ = {isa = PBXFileReference; includeInIndex = 1; lastKnownFileType = sourcecode.swift; name = AppUIChangedListener.swift; path = Source/AppUIChangedListener.swift; sourceTree = "<group>"; };
		4B59848AD06EFBE4980441CE8F3D0E0A /* GLPlayer.swift */ = {isa = PBXFileReference; includeInIndex = 1; lastKnownFileType = sourcecode.swift; path = GLPlayer.swift; sourceTree = "<group>"; };
		4BFF493F389422F694DC4D1BBF62BC04 /* SuggestedTagsView.swift */ = {isa = PBXFileReference; includeInIndex = 1; lastKnownFileType = sourcecode.swift; path = SuggestedTagsView.swift; sourceTree = "<group>"; };
		4CEB0A40E4DFBE92CBF2C5999166E2C6 /* MediaClipsEditorViewController.swift */ = {isa = PBXFileReference; includeInIndex = 1; lastKnownFileType = sourcecode.swift; path = MediaClipsEditorViewController.swift; sourceTree = "<group>"; };
		4DF89C59DC3634A821241CD099BDA3D1 /* Pods-KanvasCameraExampleTests-frameworks.sh */ = {isa = PBXFileReference; includeInIndex = 1; lastKnownFileType = text.script.sh; path = "Pods-KanvasCameraExampleTests-frameworks.sh"; sourceTree = "<group>"; };
		4F082B706F8AB6FBCC8E92402A098C05 /* Pods-KanvasCameraExample.debug.xcconfig */ = {isa = PBXFileReference; includeInIndex = 1; lastKnownFileType = text.xcconfig; path = "Pods-KanvasCameraExample.debug.xcconfig"; sourceTree = "<group>"; };
		503D5B9D5DFD96A067F7AE36FBA2B6ED /* FilterCollectionView.swift */ = {isa = PBXFileReference; includeInIndex = 1; lastKnownFileType = sourcecode.swift; path = FilterCollectionView.swift; sourceTree = "<group>"; };
		5098B56EAFA9B55B2851AED256ADC212 /* TumblrTheme.modulemap */ = {isa = PBXFileReference; includeInIndex = 1; lastKnownFileType = sourcecode.module; path = TumblrTheme.modulemap; sourceTree = "<group>"; };
		50A02D3EDB98C0555CE47926FC797478 /* PhotoOutputHandler.swift */ = {isa = PBXFileReference; includeInIndex = 1; lastKnownFileType = sourcecode.swift; path = PhotoOutputHandler.swift; sourceTree = "<group>"; };
		50EC0EF74ED4A8CA0BB54E784D9B3778 /* RGBA.swift */ = {isa = PBXFileReference; includeInIndex = 1; lastKnownFileType = sourcecode.swift; path = RGBA.swift; sourceTree = "<group>"; };
		51BCAAFB77A1A5ADB1C2515686CCB594 /* AppColorScheme.swift */ = {isa = PBXFileReference; includeInIndex = 1; lastKnownFileType = sourcecode.swift; name = AppColorScheme.swift; path = Source/AppColorScheme.swift; sourceTree = "<group>"; };
		521AC1A82A7775B2AD5C9C7FDE33D42F /* FilteredInputViewController.swift */ = {isa = PBXFileReference; includeInIndex = 1; lastKnownFileType = sourcecode.swift; path = FilteredInputViewController.swift; sourceTree = "<group>"; };
		522DD0CF68A65F5F97AC5A06F82CF245 /* CameraInputController.swift */ = {isa = PBXFileReference; includeInIndex = 1; lastKnownFileType = sourcecode.swift; path = CameraInputController.swift; sourceTree = "<group>"; };
		52B3FDB8C5DB0539167593AB7CC00384 /* Utils-dummy.m */ = {isa = PBXFileReference; includeInIndex = 1; lastKnownFileType = sourcecode.c.objc; path = "Utils-dummy.m"; sourceTree = "<group>"; };
		578A9D6BEBE07F91B943DA86A4527049 /* Pods-KanvasCameraExample-dummy.m */ = {isa = PBXFileReference; includeInIndex = 1; lastKnownFileType = sourcecode.c.objc; path = "Pods-KanvasCameraExample-dummy.m"; sourceTree = "<group>"; };
		589104E9BEF2D9C142FA9E634139A3F7 /* Pods-KanvasCameraExampleTests-acknowledgements.plist */ = {isa = PBXFileReference; includeInIndex = 1; lastKnownFileType = text.plist.xml; path = "Pods-KanvasCameraExampleTests-acknowledgements.plist"; sourceTree = "<group>"; };
		5A87DA8FE73E5A2BA114EEA3B8385D1F /* Foundation.framework */ = {isa = PBXFileReference; lastKnownFileType = wrapper.framework; name = Foundation.framework; path = Platforms/iPhoneOS.platform/Developer/SDKs/iPhoneOS12.2.sdk/System/Library/Frameworks/Foundation.framework; sourceTree = DEVELOPER_DIR; };
		5A9868C1FF0C2C8B8BE0F8195FC83207 /* UIFont+PostFonts.h */ = {isa = PBXFileReference; includeInIndex = 1; lastKnownFileType = sourcecode.c.h; name = "UIFont+PostFonts.h"; path = "Source/UIFont+PostFonts.h"; sourceTree = "<group>"; };
		5B696BF4E3D5F935446466D56EF38F11 /* ImagePoolFilter.swift */ = {isa = PBXFileReference; includeInIndex = 1; lastKnownFileType = sourcecode.swift; path = ImagePoolFilter.swift; sourceTree = "<group>"; };
		5C4F31330DFA99D699E4BDC8C3573D73 /* FBSnapshotTestCase.framework */ = {isa = PBXFileReference; explicitFileType = wrapper.framework; includeInIndex = 0; path = FBSnapshotTestCase.framework; sourceTree = BUILT_PRODUCTS_DIR; };
		5E398548A314848E5B037D1C5F297FD7 /* Filter.swift */ = {isa = PBXFileReference; includeInIndex = 1; lastKnownFileType = sourcecode.swift; path = Filter.swift; sourceTree = "<group>"; };
		62322F5CE84BFD48B12B8FB1DBA96C1D /* UIColor+Lerp.swift */ = {isa = PBXFileReference; includeInIndex = 1; lastKnownFileType = sourcecode.swift; path = "UIColor+Lerp.swift"; sourceTree = "<group>"; };
		633E92BC1C8B31AFF0BAEA6A8F6F9068 /* CVPixelBuffer+sampleBuffer.swift */ = {isa = PBXFileReference; includeInIndex = 1; lastKnownFileType = sourcecode.swift; path = "CVPixelBuffer+sampleBuffer.swift"; sourceTree = "<group>"; };
		635B8EF611C5053183706BE4A6AD5DD0 /* GLKit.framework */ = {isa = PBXFileReference; lastKnownFileType = wrapper.framework; name = GLKit.framework; path = Platforms/iPhoneOS.platform/Developer/SDKs/iPhoneOS12.2.sdk/System/Library/Frameworks/GLKit.framework; sourceTree = DEVELOPER_DIR; };
<<<<<<< HEAD
		64F6C7C8AF79593F7A570A738F1247BF /* TumblrTheme.xcconfig */ = {isa = PBXFileReference; includeInIndex = 1; lastKnownFileType = text.xcconfig; path = TumblrTheme.xcconfig; sourceTree = "<group>"; };
		656194A022CE2E2D00D0DDFA /* ColorThieft.swift */ = {isa = PBXFileReference; fileEncoding = 4; lastKnownFileType = sourcecode.swift; path = ColorThieft.swift; sourceTree = "<group>"; };
		656194A122CE2E2D00D0DDFA /* MMCQ.swift */ = {isa = PBXFileReference; fileEncoding = 4; lastKnownFileType = sourcecode.swift; path = MMCQ.swift; sourceTree = "<group>"; };
		656194A422CE2E4000D0DDFA /* CALayer+Color.swift */ = {isa = PBXFileReference; fileEncoding = 4; lastKnownFileType = sourcecode.swift; path = "CALayer+Color.swift"; sourceTree = "<group>"; };
		656194A522CE2E4000D0DDFA /* UIImage+DominantColors.swift */ = {isa = PBXFileReference; fileEncoding = 4; lastKnownFileType = sourcecode.swift; path = "UIImage+DominantColors.swift"; sourceTree = "<group>"; };
		65A9155122CFA1C6000918AF /* ColorCollectionController.swift */ = {isa = PBXFileReference; fileEncoding = 4; lastKnownFileType = sourcecode.swift; path = ColorCollectionController.swift; sourceTree = "<group>"; };
		65A9155222CFA1C6000918AF /* ColorCollectionView.swift */ = {isa = PBXFileReference; fileEncoding = 4; lastKnownFileType = sourcecode.swift; path = ColorCollectionView.swift; sourceTree = "<group>"; };
		65A9155322CFA1C6000918AF /* ColorCollectionCell.swift */ = {isa = PBXFileReference; fileEncoding = 4; lastKnownFileType = sourcecode.swift; path = ColorCollectionCell.swift; sourceTree = "<group>"; };
		65DE631022D8BB57002F0A62 /* HorizontalCollectionLayout.swift */ = {isa = PBXFileReference; lastKnownFileType = sourcecode.swift; path = HorizontalCollectionLayout.swift; sourceTree = "<group>"; };
		65DE631422D8BC16002F0A62 /* HorizontalCollectionView.swift */ = {isa = PBXFileReference; fileEncoding = 4; lastKnownFileType = sourcecode.swift; path = HorizontalCollectionView.swift; sourceTree = "<group>"; };
		65F9EEE922CE45AA00B5C00B /* DrawingController.swift */ = {isa = PBXFileReference; fileEncoding = 4; lastKnownFileType = sourcecode.swift; path = DrawingController.swift; sourceTree = "<group>"; };
		65F9EEEA22CE45AA00B5C00B /* CircularImageView.swift */ = {isa = PBXFileReference; fileEncoding = 4; lastKnownFileType = sourcecode.swift; path = CircularImageView.swift; sourceTree = "<group>"; };
		65F9EEEB22CE45AA00B5C00B /* DrawingView.swift */ = {isa = PBXFileReference; fileEncoding = 4; lastKnownFileType = sourcecode.swift; path = DrawingView.swift; sourceTree = "<group>"; };
		6621CC78A6C4BD511F0768545C97DEBD /* Shader.swift */ = {isa = PBXFileReference; includeInIndex = 1; lastKnownFileType = sourcecode.swift; path = Shader.swift; sourceTree = "<group>"; };
		66E8E4798FBB1A1943EFB5A89E3AC6BD /* UIColor+Util.swift */ = {isa = PBXFileReference; includeInIndex = 1; lastKnownFileType = sourcecode.swift; name = "UIColor+Util.swift"; path = "Source/UIColor+Util.swift"; sourceTree = "<group>"; };
		6841280C64868CA47B16B15415813CD0 /* TagsViewTagCell.swift */ = {isa = PBXFileReference; includeInIndex = 1; lastKnownFileType = sourcecode.swift; path = TagsViewTagCell.swift; sourceTree = "<group>"; };
		6844734DC953300FE1A9C3811171EF45 /* AppColorScheme.swift */ = {isa = PBXFileReference; includeInIndex = 1; lastKnownFileType = sourcecode.swift; name = AppColorScheme.swift; path = Source/AppColorScheme.swift; sourceTree = "<group>"; };
		69185E01CA4C14D3D80785E37A6F511F /* SuggestedTagsView.swift */ = {isa = PBXFileReference; includeInIndex = 1; lastKnownFileType = sourcecode.swift; path = SuggestedTagsView.swift; sourceTree = "<group>"; };
		6A6F87413EF40DEFE5720A6B7F310629 /* TumblrTheme-Info.plist */ = {isa = PBXFileReference; includeInIndex = 1; lastKnownFileType = text.plist.xml; path = "TumblrTheme-Info.plist"; sourceTree = "<group>"; };
		6C6F415591325F364D8D4F3201BD1A5D /* UIFont+ComposeFonts.m */ = {isa = PBXFileReference; includeInIndex = 1; lastKnownFileType = sourcecode.c.objc; name = "UIFont+ComposeFonts.m"; path = "Source/UIFont+ComposeFonts.m"; sourceTree = "<group>"; };
		6D54C204CB1137D62C8A07B4BF1DED19 /* KanvasCamera.podspec.json */ = {isa = PBXFileReference; includeInIndex = 1; lastKnownFileType = text.json; path = KanvasCamera.podspec.json; sourceTree = "<group>"; };
		6DB325C376B1D2A3943C6025973BE5BA /* PlasmaFilter.swift */ = {isa = PBXFileReference; includeInIndex = 1; lastKnownFileType = sourcecode.swift; path = PlasmaFilter.swift; sourceTree = "<group>"; };
		6E80318FBE97A54058681649B9C57FBE /* UIImage+FlipLeftMirrored.swift */ = {isa = PBXFileReference; includeInIndex = 1; lastKnownFileType = sourcecode.swift; path = "UIImage+FlipLeftMirrored.swift"; sourceTree = "<group>"; };
		72F28E64E8E3CA81BCDEBB4FC46CBD15 /* silence.aac */ = {isa = PBXFileReference; includeInIndex = 1; lastKnownFileType = file; name = silence.aac; path = Resources/silence.aac; sourceTree = "<group>"; };
		73267A24551894A0291B9ECDB4C5FCC6 /* GLPixelBufferView.swift */ = {isa = PBXFileReference; includeInIndex = 1; lastKnownFileType = sourcecode.swift; path = GLPixelBufferView.swift; sourceTree = "<group>"; };
		7373DAE958959C5825A36BBD0554E5B3 /* RGBFilter.swift */ = {isa = PBXFileReference; includeInIndex = 1; lastKnownFileType = sourcecode.swift; path = RGBFilter.swift; sourceTree = "<group>"; };
		7425B8193D4247E79D1F3FEDE45260C7 /* UIFont+Orangina.h */ = {isa = PBXFileReference; includeInIndex = 1; lastKnownFileType = sourcecode.c.h; name = "UIFont+Orangina.h"; path = "Source/UIFont+Orangina.h"; sourceTree = "<group>"; };
=======
		64BFA0D991BE6DCD00B92D1AEABAA367 /* CameraInputOutput.swift */ = {isa = PBXFileReference; includeInIndex = 1; lastKnownFileType = sourcecode.swift; path = CameraInputOutput.swift; sourceTree = "<group>"; };
		65E0D4BFD967A8573CA678FD7CAC3771 /* VideoOutputHandler.swift */ = {isa = PBXFileReference; includeInIndex = 1; lastKnownFileType = sourcecode.swift; path = VideoOutputHandler.swift; sourceTree = "<group>"; };
		65F770DD22E12C9F00F82A67 /* ColorThief.swift */ = {isa = PBXFileReference; fileEncoding = 4; lastKnownFileType = sourcecode.swift; path = ColorThief.swift; sourceTree = "<group>"; };
		65F770DE22E12C9F00F82A67 /* MMCQ.swift */ = {isa = PBXFileReference; fileEncoding = 4; lastKnownFileType = sourcecode.swift; path = MMCQ.swift; sourceTree = "<group>"; };
		65F770E222E12CB800F82A67 /* CircularImageView.swift */ = {isa = PBXFileReference; fileEncoding = 4; lastKnownFileType = sourcecode.swift; path = CircularImageView.swift; sourceTree = "<group>"; };
		65F770E322E12CB800F82A67 /* DrawingView.swift */ = {isa = PBXFileReference; fileEncoding = 4; lastKnownFileType = sourcecode.swift; path = DrawingView.swift; sourceTree = "<group>"; };
		65F770E422E12CB800F82A67 /* DrawingController.swift */ = {isa = PBXFileReference; fileEncoding = 4; lastKnownFileType = sourcecode.swift; path = DrawingController.swift; sourceTree = "<group>"; };
		65F770E822E12CEA00F82A67 /* CALayer+Color.swift */ = {isa = PBXFileReference; fileEncoding = 4; lastKnownFileType = sourcecode.swift; path = "CALayer+Color.swift"; sourceTree = "<group>"; };
		65F770E922E12CEA00F82A67 /* UIImage+DominantColors.swift */ = {isa = PBXFileReference; fileEncoding = 4; lastKnownFileType = sourcecode.swift; path = "UIImage+DominantColors.swift"; sourceTree = "<group>"; };
		677A29D8AA4BC1FF6D7DF73E6C6C98EB /* ModeSelectorAndShootView.swift */ = {isa = PBXFileReference; includeInIndex = 1; lastKnownFileType = sourcecode.swift; path = ModeSelectorAndShootView.swift; sourceTree = "<group>"; };
		69FA3B418327FD6E83864893C8286299 /* NSLayoutConstraint+Utils.swift */ = {isa = PBXFileReference; includeInIndex = 1; lastKnownFileType = sourcecode.swift; name = "NSLayoutConstraint+Utils.swift"; path = "Source/NSLayoutConstraint+Utils.swift"; sourceTree = "<group>"; };
		6DFBDD64AC2DA38FE11C8F74D81CF748 /* FilterProtocol.swift */ = {isa = PBXFileReference; includeInIndex = 1; lastKnownFileType = sourcecode.swift; path = FilterProtocol.swift; sourceTree = "<group>"; };
		725BD9A66C4D87E5FF51939FD269D866 /* UIFont+Utils.swift */ = {isa = PBXFileReference; includeInIndex = 1; lastKnownFileType = sourcecode.swift; path = "UIFont+Utils.swift"; sourceTree = "<group>"; };
		72DB1B04842C1771CCA0AD956421A092 /* KanvasCamera.xcconfig */ = {isa = PBXFileReference; includeInIndex = 1; lastKnownFileType = text.xcconfig; path = KanvasCamera.xcconfig; sourceTree = "<group>"; };
>>>>>>> 8d84f382
		746CC9C9E1B0E104CD1BA120C69A2526 /* FBSnapshotTestCase-prefix.pch */ = {isa = PBXFileReference; includeInIndex = 1; lastKnownFileType = sourcecode.c.h; path = "FBSnapshotTestCase-prefix.pch"; sourceTree = "<group>"; };
		77A9B7BFBDACC422C41D3172846FC8C1 /* PostFormKeyboardTracker.swift */ = {isa = PBXFileReference; includeInIndex = 1; lastKnownFileType = sourcecode.swift; name = PostFormKeyboardTracker.swift; path = Source/PostFormKeyboardTracker.swift; sourceTree = "<group>"; };
		7A46958BABE7DFB59952881D4F550B93 /* UIColor+Hex.swift */ = {isa = PBXFileReference; includeInIndex = 1; lastKnownFileType = sourcecode.swift; name = "UIColor+Hex.swift"; path = "Source/UIColor+Hex.swift"; sourceTree = "<group>"; };
		7D462DE960272556D85C81551A6CB399 /* Pods-KanvasCameraExampleTests-dummy.m */ = {isa = PBXFileReference; includeInIndex = 1; lastKnownFileType = sourcecode.c.objc; path = "Pods-KanvasCameraExampleTests-dummy.m"; sourceTree = "<group>"; };
		7E6AACA27B133032C9103A5B18647BF6 /* Pods-KanvasCameraExampleTests.modulemap */ = {isa = PBXFileReference; includeInIndex = 1; lastKnownFileType = sourcecode.module; path = "Pods-KanvasCameraExampleTests.modulemap"; sourceTree = "<group>"; };
		7F2D9ADE10AC3D34D5A9648DECDE441F /* KanvasCameraColors.swift */ = {isa = PBXFileReference; includeInIndex = 1; lastKnownFileType = sourcecode.swift; path = KanvasCameraColors.swift; sourceTree = "<group>"; };
		7FE9576E0D3C72ABB469D44E2560F944 /* CameraSegmentHandler.swift */ = {isa = PBXFileReference; includeInIndex = 1; lastKnownFileType = sourcecode.swift; path = CameraSegmentHandler.swift; sourceTree = "<group>"; };
		7FF701DB65C815FE6960EF08F7809BBB /* CameraRecorder.swift */ = {isa = PBXFileReference; includeInIndex = 1; lastKnownFileType = sourcecode.swift; path = CameraRecorder.swift; sourceTree = "<group>"; };
		82D2DF1ABBBD85F5E079D7D0EB5479BC /* SwiftSupport.swift */ = {isa = PBXFileReference; includeInIndex = 1; lastKnownFileType = sourcecode.swift; name = SwiftSupport.swift; path = FBSnapshotTestCase/SwiftSupport.swift; sourceTree = "<group>"; };
		830B23F742DAAD8E5FB99AC4C019B07F /* GLError.swift */ = {isa = PBXFileReference; includeInIndex = 1; lastKnownFileType = sourcecode.swift; path = GLError.swift; sourceTree = "<group>"; };
		88001EC8F67B7CED666CD913001B8D26 /* TumblrTheme-Info.plist */ = {isa = PBXFileReference; includeInIndex = 1; lastKnownFileType = text.plist.xml; path = "TumblrTheme-Info.plist"; sourceTree = "<group>"; };
		88EE4F95531D217A595AA8D85A24FA39 /* FBSnapshotTestController.h */ = {isa = PBXFileReference; includeInIndex = 1; lastKnownFileType = sourcecode.c.h; name = FBSnapshotTestController.h; path = FBSnapshotTestCase/FBSnapshotTestController.h; sourceTree = "<group>"; };
		8A0231EC91C3A1E9463C56FA1F80A110 /* Utils.modulemap */ = {isa = PBXFileReference; includeInIndex = 1; lastKnownFileType = sourcecode.module; path = Utils.modulemap; sourceTree = "<group>"; };
		8A228F963CC9F56777C747E06F648344 /* TumblrTheme.framework */ = {isa = PBXFileReference; explicitFileType = wrapper.framework; includeInIndex = 0; path = TumblrTheme.framework; sourceTree = BUILT_PRODUCTS_DIR; };
		8C062D041A44CC81DD05573BF6C4CB71 /* TumblrTheme-dummy.m */ = {isa = PBXFileReference; includeInIndex = 1; lastKnownFileType = sourcecode.c.objc; path = "TumblrTheme-dummy.m"; sourceTree = "<group>"; };
		8F1FE5C23F1BC485C54B92C32E78391F /* UIApplication+StrictKeyWindow.m */ = {isa = PBXFileReference; includeInIndex = 1; lastKnownFileType = sourcecode.c.objc; name = "UIApplication+StrictKeyWindow.m"; path = "FBSnapshotTestCase/Categories/UIApplication+StrictKeyWindow.m"; sourceTree = "<group>"; };
		90996B8B8BB5F4C3A47706D29C4B563B /* UIUpdate.swift */ = {isa = PBXFileReference; includeInIndex = 1; lastKnownFileType = sourcecode.swift; path = UIUpdate.swift; sourceTree = "<group>"; };
		9158753B9C45B3EE50A570687FE46591 /* PlasmaFilter.swift */ = {isa = PBXFileReference; includeInIndex = 1; lastKnownFileType = sourcecode.swift; path = PlasmaFilter.swift; sourceTree = "<group>"; };
		92738A99714CCE0BE4C20EF4160D348C /* EditionMenuCollectionController.swift */ = {isa = PBXFileReference; includeInIndex = 1; lastKnownFileType = sourcecode.swift; path = EditionMenuCollectionController.swift; sourceTree = "<group>"; };
		92BC8D8E30A829B43FBA2B477A052A29 /* Pods-KanvasCameraExampleTests.debug.xcconfig */ = {isa = PBXFileReference; includeInIndex = 1; lastKnownFileType = text.xcconfig; path = "Pods-KanvasCameraExampleTests.debug.xcconfig"; sourceTree = "<group>"; };
		932F35D742F3986C2537FC96AEC5452D /* KanvasCameraAnalyticsProvider.swift */ = {isa = PBXFileReference; includeInIndex = 1; lastKnownFileType = sourcecode.swift; path = KanvasCameraAnalyticsProvider.swift; sourceTree = "<group>"; };
		93D08623E833189BCE80116FE3E8DBBA /* Pods-KanvasCameraExampleTests.release.xcconfig */ = {isa = PBXFileReference; includeInIndex = 1; lastKnownFileType = text.xcconfig; path = "Pods-KanvasCameraExampleTests.release.xcconfig"; sourceTree = "<group>"; };
		958B6D5BB9CE633D29A3259245D5E75E /* Pods-KanvasCameraExampleTests-Info.plist */ = {isa = PBXFileReference; includeInIndex = 1; lastKnownFileType = text.plist.xml; path = "Pods-KanvasCameraExampleTests-Info.plist"; sourceTree = "<group>"; };
		96E5D8A98823E002ADA4F646AC2573AB /* UIColor+Util.swift */ = {isa = PBXFileReference; includeInIndex = 1; lastKnownFileType = sourcecode.swift; name = "UIColor+Util.swift"; path = "Source/UIColor+Util.swift"; sourceTree = "<group>"; };
		9751FB1DFCC9168E1EE27775A8AD8075 /* MediaPickerButtonView.swift */ = {isa = PBXFileReference; includeInIndex = 1; lastKnownFileType = sourcecode.swift; path = MediaPickerButtonView.swift; sourceTree = "<group>"; };
		9831168340B63F19B1956AF98D1535F7 /* KanvasCamera.framework */ = {isa = PBXFileReference; explicitFileType = wrapper.framework; includeInIndex = 0; path = KanvasCamera.framework; sourceTree = BUILT_PRODUCTS_DIR; };
		98A544686CA25B2BC6AA59BC810DE9A4 /* MirrorTwoFilter.swift */ = {isa = PBXFileReference; includeInIndex = 1; lastKnownFileType = sourcecode.swift; path = MirrorTwoFilter.swift; sourceTree = "<group>"; };
		98B9039E7CA861EF6F86C22A19687D3F /* ExtendedButton.swift */ = {isa = PBXFileReference; includeInIndex = 1; lastKnownFileType = sourcecode.swift; path = ExtendedButton.swift; sourceTree = "<group>"; };
		98FD387DFA194173633270BAF1BCD859 /* FBSnapshotTestCase.modulemap */ = {isa = PBXFileReference; includeInIndex = 1; lastKnownFileType = sourcecode.module; path = FBSnapshotTestCase.modulemap; sourceTree = "<group>"; };
		99A807640D2C906211ADD334B62BECB5 /* MangaFilter.swift */ = {isa = PBXFileReference; includeInIndex = 1; lastKnownFileType = sourcecode.swift; path = MangaFilter.swift; sourceTree = "<group>"; };
		9B233284383AF6968406119FF5CFB712 /* TumblrTheme.framework */ = {isa = PBXFileReference; explicitFileType = wrapper.framework; includeInIndex = 0; path = TumblrTheme.framework; sourceTree = BUILT_PRODUCTS_DIR; };
		9B29493AE43CA90FDAE10CE08CB5064B /* KanvasCamera-Info.plist */ = {isa = PBXFileReference; includeInIndex = 1; lastKnownFileType = text.plist.xml; path = "KanvasCamera-Info.plist"; sourceTree = "<group>"; };
		9CB037CE87A78319925360BCE02DC4F4 /* ExtendedStackView.swift */ = {isa = PBXFileReference; includeInIndex = 1; lastKnownFileType = sourcecode.swift; path = ExtendedStackView.swift; sourceTree = "<group>"; };
		9D940727FF8FB9C785EB98E56350EF41 /* Podfile */ = {isa = PBXFileReference; explicitFileType = text.script.ruby; includeInIndex = 1; indentWidth = 2; name = Podfile; path = ../Podfile; sourceTree = SOURCE_ROOT; tabWidth = 2; xcLanguageSpecificationIdentifier = xcode.lang.ruby; };
		A0F9D05E030400EB50B3F526CAFCB13E /* TagsOptionsModel.swift */ = {isa = PBXFileReference; includeInIndex = 1; lastKnownFileType = sourcecode.swift; path = TagsOptionsModel.swift; sourceTree = "<group>"; };
		A1EBD5A99D5BC7BC6002C7DA42A8E3C3 /* MediaClipsCollectionView.swift */ = {isa = PBXFileReference; includeInIndex = 1; lastKnownFileType = sourcecode.swift; path = MediaClipsCollectionView.swift; sourceTree = "<group>"; };
		A25844C26701FA4BCAEF64150B56777F /* UIImage+Compare.h */ = {isa = PBXFileReference; includeInIndex = 1; lastKnownFileType = sourcecode.c.h; name = "UIImage+Compare.h"; path = "FBSnapshotTestCase/Categories/UIImage+Compare.h"; sourceTree = "<group>"; };
		A29533B52327532018A9A74232A544C5 /* ShaderUtilities.swift */ = {isa = PBXFileReference; includeInIndex = 1; lastKnownFileType = sourcecode.swift; path = ShaderUtilities.swift; sourceTree = "<group>"; };
		A4702A13F36192B4145F62C06E5EAB07 /* IgnoreTouchesCollectionView.swift */ = {isa = PBXFileReference; includeInIndex = 1; lastKnownFileType = sourcecode.swift; path = IgnoreTouchesCollectionView.swift; sourceTree = "<group>"; };
		A478C33BDA4895804409746FF0D07271 /* LegoFilter.swift */ = {isa = PBXFileReference; includeInIndex = 1; lastKnownFileType = sourcecode.swift; path = LegoFilter.swift; sourceTree = "<group>"; };
		A558EEF3C0076C4DD5E4E7892A1B41F2 /* ToonFilter.swift */ = {isa = PBXFileReference; includeInIndex = 1; lastKnownFileType = sourcecode.swift; path = ToonFilter.swift; sourceTree = "<group>"; };
		A66013726644110EF36FE33EDE4B7CEA /* GLPixelBufferView.swift */ = {isa = PBXFileReference; includeInIndex = 1; lastKnownFileType = sourcecode.swift; path = GLPixelBufferView.swift; sourceTree = "<group>"; };
		A6A93D9B73AD9FD8B7FD824C4B454572 /* GroupFilter.swift */ = {isa = PBXFileReference; includeInIndex = 1; lastKnownFileType = sourcecode.swift; path = GroupFilter.swift; sourceTree = "<group>"; };
		A7988A0F28E01E1AE72351254ABADDDA /* CameraSettings.swift */ = {isa = PBXFileReference; includeInIndex = 1; lastKnownFileType = sourcecode.swift; path = CameraSettings.swift; sourceTree = "<group>"; };
		A928F3E445AC21DBEF28230AFF9E38F2 /* PostOptionsTagsDelegate.swift */ = {isa = PBXFileReference; includeInIndex = 1; lastKnownFileType = sourcecode.swift; path = PostOptionsTagsDelegate.swift; sourceTree = "<group>"; };
		AA172EA1A198EEFBE0794EACF7993C02 /* UIImage+Snapshot.m */ = {isa = PBXFileReference; includeInIndex = 1; lastKnownFileType = sourcecode.c.objc; name = "UIImage+Snapshot.m"; path = "FBSnapshotTestCase/Categories/UIImage+Snapshot.m"; sourceTree = "<group>"; };
		AD0B81AC7DF4855803A0FA70985F8A99 /* FBSnapshotTestCasePlatform.m */ = {isa = PBXFileReference; includeInIndex = 1; lastKnownFileType = sourcecode.c.objc; name = FBSnapshotTestCasePlatform.m; path = FBSnapshotTestCase/FBSnapshotTestCasePlatform.m; sourceTree = "<group>"; };
		AE8DEB8402976F5A4C864A185C357C7E /* Utils.xcconfig */ = {isa = PBXFileReference; includeInIndex = 1; lastKnownFileType = text.xcconfig; path = Utils.xcconfig; sourceTree = "<group>"; };
		B09EB2C5E14CE7A87B5DE0B89F527E32 /* TumblrTheme-prefix.pch */ = {isa = PBXFileReference; includeInIndex = 1; lastKnownFileType = sourcecode.c.h; path = "TumblrTheme-prefix.pch"; sourceTree = "<group>"; };
		B133F234B95CF873AE850D0C7E57B610 /* Pods-KanvasCameraExample-umbrella.h */ = {isa = PBXFileReference; includeInIndex = 1; lastKnownFileType = sourcecode.c.h; path = "Pods-KanvasCameraExample-umbrella.h"; sourceTree = "<group>"; };
		B321C73955714AFB57F9DB8F1090071D /* Utils.framework */ = {isa = PBXFileReference; explicitFileType = wrapper.framework; includeInIndex = 0; path = Utils.framework; sourceTree = BUILT_PRODUCTS_DIR; };
		B32CF50EF7E27EB56D32BE2C1158C86B /* UIColor+SharedColors.swift */ = {isa = PBXFileReference; includeInIndex = 1; lastKnownFileType = sourcecode.swift; name = "UIColor+SharedColors.swift"; path = "Source/UIColor+SharedColors.swift"; sourceTree = "<group>"; };
		B434DC9CB7345C17096C018AEE29E1BF /* TagsViewTagCell.swift */ = {isa = PBXFileReference; includeInIndex = 1; lastKnownFileType = sourcecode.swift; path = TagsViewTagCell.swift; sourceTree = "<group>"; };
		B50F417B708577778C50B0B5840F6666 /* LoadingIndicatorView.swift */ = {isa = PBXFileReference; includeInIndex = 1; lastKnownFileType = sourcecode.swift; path = LoadingIndicatorView.swift; sourceTree = "<group>"; };
		B82280432BD6DFF58E868A2C2E3DD11E /* CameraPreviewViewController.swift */ = {isa = PBXFileReference; includeInIndex = 1; lastKnownFileType = sourcecode.swift; path = CameraPreviewViewController.swift; sourceTree = "<group>"; };
		B9CC6C47D5670F48BBD089CCC8B9A504 /* SharedUI.podspec */ = {isa = PBXFileReference; explicitFileType = text.script.ruby; includeInIndex = 1; indentWidth = 2; path = SharedUI.podspec; sourceTree = "<group>"; tabWidth = 2; xcLanguageSpecificationIdentifier = xcode.lang.ruby; };
		BA523444DFBA7E1008265F4A9CDC3789 /* UIView+Shadows.swift */ = {isa = PBXFileReference; includeInIndex = 1; lastKnownFileType = sourcecode.swift; name = "UIView+Shadows.swift"; path = "Source/UIView+Shadows.swift"; sourceTree = "<group>"; };
		BAE72EC284F98FCC7063466F46F007C3 /* ClosedRange+Clamp.swift */ = {isa = PBXFileReference; includeInIndex = 1; lastKnownFileType = sourcecode.swift; path = "ClosedRange+Clamp.swift"; sourceTree = "<group>"; };
		BC944AAEAF15A8E42A88653064AF4C0E /* Pods-KanvasCameraExampleTests-acknowledgements.markdown */ = {isa = PBXFileReference; includeInIndex = 1; lastKnownFileType = text; path = "Pods-KanvasCameraExampleTests-acknowledgements.markdown"; sourceTree = "<group>"; };
		BE472F1024FFE1222471B4B7A6ADFB51 /* UIFont+ComposeFonts.m */ = {isa = PBXFileReference; includeInIndex = 1; lastKnownFileType = sourcecode.c.objc; name = "UIFont+ComposeFonts.m"; path = "Source/UIFont+ComposeFonts.m"; sourceTree = "<group>"; };
		BE9CFE902FE62F55597D917017F0ACC6 /* PostOptionsConstants.swift */ = {isa = PBXFileReference; includeInIndex = 1; lastKnownFileType = sourcecode.swift; path = PostOptionsConstants.swift; sourceTree = "<group>"; };
		BF1E04B7AB5F56D2981D0448F9B24BC0 /* TagsViewController.swift */ = {isa = PBXFileReference; includeInIndex = 1; lastKnownFileType = sourcecode.swift; path = TagsViewController.swift; sourceTree = "<group>"; };
		BF7296F012E4DCBAC404F80E29F9729D /* MediaInfo.swift */ = {isa = PBXFileReference; includeInIndex = 1; lastKnownFileType = sourcecode.swift; path = MediaInfo.swift; sourceTree = "<group>"; };
		C00E1EEF326632BB4181B79FC059CA96 /* ScrollHandler.swift */ = {isa = PBXFileReference; includeInIndex = 1; lastKnownFileType = sourcecode.swift; path = ScrollHandler.swift; sourceTree = "<group>"; };
		C0127E5AE83087823F333B82E383F477 /* CameraView.swift */ = {isa = PBXFileReference; includeInIndex = 1; lastKnownFileType = sourcecode.swift; path = CameraView.swift; sourceTree = "<group>"; };
		C0E06DD9E601A26547172E9841E0CA61 /* UIView+AutoLayout.swift */ = {isa = PBXFileReference; includeInIndex = 1; lastKnownFileType = sourcecode.swift; name = "UIView+AutoLayout.swift"; path = "Source/UIView+AutoLayout.swift"; sourceTree = "<group>"; };
		C0F38E34CACC7D8E4C5255788B8F0E80 /* UIImage+Camera.swift */ = {isa = PBXFileReference; includeInIndex = 1; lastKnownFileType = sourcecode.swift; path = "UIImage+Camera.swift"; sourceTree = "<group>"; };
		C18D964D135FE90C453C3ECE73BF2A51 /* UIImage+FlipLeftMirrored.swift */ = {isa = PBXFileReference; includeInIndex = 1; lastKnownFileType = sourcecode.swift; path = "UIImage+FlipLeftMirrored.swift"; sourceTree = "<group>"; };
		C50917C19D23F026A306C0E3AD4D2D70 /* ChromaFilter.swift */ = {isa = PBXFileReference; includeInIndex = 1; lastKnownFileType = sourcecode.swift; path = ChromaFilter.swift; sourceTree = "<group>"; };
		C595C0DC39B29EFEF7CD0D32A6E21283 /* EditorFilterCollectionCell.swift */ = {isa = PBXFileReference; includeInIndex = 1; lastKnownFileType = sourcecode.swift; path = EditorFilterCollectionCell.swift; sourceTree = "<group>"; };
		C68780F882ACA7F73BAA9D6D26D06647 /* TagsViewAnimationCoordinator.swift */ = {isa = PBXFileReference; includeInIndex = 1; lastKnownFileType = sourcecode.swift; path = TagsViewAnimationCoordinator.swift; sourceTree = "<group>"; };
		C6EAA68F478BD19B1D295B592141706C /* CVPixelBuffer+copy.swift */ = {isa = PBXFileReference; includeInIndex = 1; lastKnownFileType = sourcecode.swift; path = "CVPixelBuffer+copy.swift"; sourceTree = "<group>"; };
		C7F94CA10988F6B4D5703B5092337D64 /* KanvasUIImagePickerViewController.swift */ = {isa = PBXFileReference; includeInIndex = 1; lastKnownFileType = sourcecode.swift; path = KanvasUIImagePickerViewController.swift; sourceTree = "<group>"; };
		C923674B681725AD431A5D404E25BE1B /* ConicalGradientLayer.swift */ = {isa = PBXFileReference; includeInIndex = 1; lastKnownFileType = sourcecode.swift; path = ConicalGradientLayer.swift; sourceTree = "<group>"; };
		CA6774D4E59A02D55A7765D8936345CA /* MediaClipsCollectionController.swift */ = {isa = PBXFileReference; includeInIndex = 1; lastKnownFileType = sourcecode.swift; path = MediaClipsCollectionController.swift; sourceTree = "<group>"; };
		CAFAAB3BBCD6F199650E338DD67CCA5B /* FilterCollectionInnerCell.swift */ = {isa = PBXFileReference; includeInIndex = 1; lastKnownFileType = sourcecode.swift; path = FilterCollectionInnerCell.swift; sourceTree = "<group>"; };
		CB0A8FE09C49B23B937118F4B747FDBE /* SharedUI-dummy.m */ = {isa = PBXFileReference; includeInIndex = 1; lastKnownFileType = sourcecode.c.objc; path = "SharedUI-dummy.m"; sourceTree = "<group>"; };
		CB93D2A3421928F7532BFE842B1EF0C1 /* CameraFilterCollectionController.swift */ = {isa = PBXFileReference; includeInIndex = 1; lastKnownFileType = sourcecode.swift; path = CameraFilterCollectionController.swift; sourceTree = "<group>"; };
		CBD0385AC4CABE038C1BA76CB431DD0C /* TagsView.swift */ = {isa = PBXFileReference; includeInIndex = 1; lastKnownFileType = sourcecode.swift; path = TagsView.swift; sourceTree = "<group>"; };
		CBF0CCD093AD8EE84FBAAAF873F9865C /* XCTest.framework */ = {isa = PBXFileReference; lastKnownFileType = wrapper.framework; name = XCTest.framework; path = Platforms/iPhoneOS.platform/Developer/SDKs/iPhoneOS12.2.sdk/System/Library/Frameworks/XCTest.framework; sourceTree = DEVELOPER_DIR; };
		CCAFAEBE89BE0F9091396494660844D1 /* OpenGLES.framework */ = {isa = PBXFileReference; lastKnownFileType = wrapper.framework; name = OpenGLES.framework; path = Platforms/iPhoneOS.platform/Developer/SDKs/iPhoneOS12.2.sdk/System/Library/Frameworks/OpenGLES.framework; sourceTree = DEVELOPER_DIR; };
		CE2EC3A2CE1E689C7186E69D3834177E /* ShootButtonView.swift */ = {isa = PBXFileReference; includeInIndex = 1; lastKnownFileType = sourcecode.swift; path = ShootButtonView.swift; sourceTree = "<group>"; };
		CED5BD3F92E266C6DB90FE28A9172A54 /* UIView+Layout.swift */ = {isa = PBXFileReference; includeInIndex = 1; lastKnownFileType = sourcecode.swift; path = "UIView+Layout.swift"; sourceTree = "<group>"; };
		CF07ACAF096DF9041C5A7DE271DAA679 /* AppColorSource.swift */ = {isa = PBXFileReference; includeInIndex = 1; lastKnownFileType = sourcecode.swift; name = AppColorSource.swift; path = Source/AppColorSource.swift; sourceTree = "<group>"; };
		D3067EAFD5B0A06885968D137840DB70 /* FBSnapshotTestCasePlatform.h */ = {isa = PBXFileReference; includeInIndex = 1; lastKnownFileType = sourcecode.c.h; name = FBSnapshotTestCasePlatform.h; path = FBSnapshotTestCase/FBSnapshotTestCasePlatform.h; sourceTree = "<group>"; };
		D618111EA0AE7DB115916AECA87DA9A7 /* UICollectionView+Cells.swift */ = {isa = PBXFileReference; includeInIndex = 1; lastKnownFileType = sourcecode.swift; path = "UICollectionView+Cells.swift"; sourceTree = "<group>"; };
		D7A05D053E7DE1FC104BCC0F1752EFF1 /* MediaMetadata.swift */ = {isa = PBXFileReference; includeInIndex = 1; lastKnownFileType = sourcecode.swift; path = MediaMetadata.swift; sourceTree = "<group>"; };
		D92D190401E8DA53684BA81C9F01BEAA /* UIButton+Shadows.swift */ = {isa = PBXFileReference; includeInIndex = 1; lastKnownFileType = sourcecode.swift; path = "UIButton+Shadows.swift"; sourceTree = "<group>"; };
		DA459FBDBDED3FCAA7E042D44586E26B /* WaveFilter.swift */ = {isa = PBXFileReference; includeInIndex = 1; lastKnownFileType = sourcecode.swift; path = WaveFilter.swift; sourceTree = "<group>"; };
		DD7D7FA4A5FAB605CF189448E4E17612 /* KanvasCamera.podspec.json */ = {isa = PBXFileReference; includeInIndex = 1; lastKnownFileType = text.json; path = KanvasCamera.podspec.json; sourceTree = "<group>"; };
		DE35F81C954881204729C569018D98C0 /* FBSnapshotTestController.m */ = {isa = PBXFileReference; includeInIndex = 1; lastKnownFileType = sourcecode.c.objc; name = FBSnapshotTestController.m; path = FBSnapshotTestCase/FBSnapshotTestController.m; sourceTree = "<group>"; };
		DF4C7104EA0722FE9C124DB928F835C8 /* ModeSelectorAndShootController.swift */ = {isa = PBXFileReference; includeInIndex = 1; lastKnownFileType = sourcecode.swift; path = ModeSelectorAndShootController.swift; sourceTree = "<group>"; };
		DFE3B885D482EBB73356633A05D70D5A /* Pods-KanvasCameraExample-acknowledgements.markdown */ = {isa = PBXFileReference; includeInIndex = 1; lastKnownFileType = text; path = "Pods-KanvasCameraExample-acknowledgements.markdown"; sourceTree = "<group>"; };
		E08E944C4FCB3FFEA0E9BB4D9C0C1FFD /* EditTagsView.swift */ = {isa = PBXFileReference; includeInIndex = 1; lastKnownFileType = sourcecode.swift; path = EditTagsView.swift; sourceTree = "<group>"; };
		E0956940883830C651240E754E3ECC52 /* UIImage+Diff.m */ = {isa = PBXFileReference; includeInIndex = 1; lastKnownFileType = sourcecode.c.objc; name = "UIImage+Diff.m"; path = "FBSnapshotTestCase/Categories/UIImage+Diff.m"; sourceTree = "<group>"; };
		E25B88F25CD48FE1638FD52911A6824F /* Pods-KanvasCameraExample.modulemap */ = {isa = PBXFileReference; includeInIndex = 1; lastKnownFileType = sourcecode.module; path = "Pods-KanvasCameraExample.modulemap"; sourceTree = "<group>"; };
		E2F04B411BB5F97AEAE879857F7C96E0 /* FilterType.swift */ = {isa = PBXFileReference; includeInIndex = 1; lastKnownFileType = sourcecode.swift; path = FilterType.swift; sourceTree = "<group>"; };
		E320637DE42CF496241B15B701837527 /* TumblrTheme.podspec */ = {isa = PBXFileReference; explicitFileType = text.script.ruby; includeInIndex = 1; indentWidth = 2; path = TumblrTheme.podspec; sourceTree = "<group>"; tabWidth = 2; xcLanguageSpecificationIdentifier = xcode.lang.ruby; };
		E354F8FD537351F26F7949B4EBFA5101 /* UIImage+Diff.h */ = {isa = PBXFileReference; includeInIndex = 1; lastKnownFileType = sourcecode.c.h; name = "UIImage+Diff.h"; path = "FBSnapshotTestCase/Categories/UIImage+Diff.h"; sourceTree = "<group>"; };
		E3E7408E8B4C8869792E605D1E4C4BDC /* Assets.xcassets */ = {isa = PBXFileReference; includeInIndex = 1; lastKnownFileType = folder.assetcatalog; name = Assets.xcassets; path = Resources/Assets.xcassets; sourceTree = "<group>"; };
		E55C635D7D6E0CCAB66E04B986DC8557 /* EditionOption.swift */ = {isa = PBXFileReference; includeInIndex = 1; lastKnownFileType = sourcecode.swift; path = EditionOption.swift; sourceTree = "<group>"; };
		E6095633F8F7B64658FF5EA87481FB4A /* WavePoolFilter.swift */ = {isa = PBXFileReference; includeInIndex = 1; lastKnownFileType = sourcecode.swift; path = WavePoolFilter.swift; sourceTree = "<group>"; };
		E621F768263424D9C5C35D58513625CB /* FBSnapshotTestCase-umbrella.h */ = {isa = PBXFileReference; includeInIndex = 1; lastKnownFileType = sourcecode.c.h; path = "FBSnapshotTestCase-umbrella.h"; sourceTree = "<group>"; };
		E7CD58D51569C89849BA0F87B672F82F /* ImagePreviewController.swift */ = {isa = PBXFileReference; includeInIndex = 1; lastKnownFileType = sourcecode.swift; path = ImagePreviewController.swift; sourceTree = "<group>"; };
		E7FB98928195DFB7DA9CE7977D3F8F49 /* CameraInputControllerDelegate.swift */ = {isa = PBXFileReference; includeInIndex = 1; lastKnownFileType = sourcecode.swift; path = CameraInputControllerDelegate.swift; sourceTree = "<group>"; };
		E817496B0519CB4604E47B9BBA390A95 /* NumTypes+Conversion.swift */ = {isa = PBXFileReference; includeInIndex = 1; lastKnownFileType = sourcecode.swift; path = "NumTypes+Conversion.swift"; sourceTree = "<group>"; };
		EA5FF7DA60B555E1913BC4DE8C0C308B /* HashCodeBuilder.swift */ = {isa = PBXFileReference; includeInIndex = 1; lastKnownFileType = sourcecode.swift; name = HashCodeBuilder.swift; path = Source/HashCodeBuilder.swift; sourceTree = "<group>"; };
		EA718A72E676291836EBB46B85242155 /* UIImage+Snapshot.h */ = {isa = PBXFileReference; includeInIndex = 1; lastKnownFileType = sourcecode.c.h; name = "UIImage+Snapshot.h"; path = "FBSnapshotTestCase/Categories/UIImage+Snapshot.h"; sourceTree = "<group>"; };
		EB650864B416AD9C16CC66A8E69D8544 /* Pods-KanvasCameraExample-frameworks.sh */ = {isa = PBXFileReference; includeInIndex = 1; lastKnownFileType = text.script.sh; path = "Pods-KanvasCameraExample-frameworks.sh"; sourceTree = "<group>"; };
		EC4E21110729C7A0E309C3DB073D1ECD /* Pods-KanvasCameraExample-Info.plist */ = {isa = PBXFileReference; includeInIndex = 1; lastKnownFileType = text.plist.xml; path = "Pods-KanvasCameraExample-Info.plist"; sourceTree = "<group>"; };
		ED7B9C2A91AC34B9683647CDB833F013 /* Utils-umbrella.h */ = {isa = PBXFileReference; includeInIndex = 1; lastKnownFileType = sourcecode.c.h; path = "Utils-umbrella.h"; sourceTree = "<group>"; };
		EDBF85C7EDA34862F9F775DF85681C6C /* UIFont+PostFonts.m */ = {isa = PBXFileReference; includeInIndex = 1; lastKnownFileType = sourcecode.c.objc; name = "UIFont+PostFonts.m"; path = "Source/UIFont+PostFonts.m"; sourceTree = "<group>"; };
		EF53D290F564A9B10CEF56C9DC2010F2 /* UIImage+Compare.m */ = {isa = PBXFileReference; includeInIndex = 1; lastKnownFileType = sourcecode.c.objc; name = "UIImage+Compare.m"; path = "FBSnapshotTestCase/Categories/UIImage+Compare.m"; sourceTree = "<group>"; };
		EF858E5B549707E1A5D3CA9DAABCC336 /* TagsViewCollectionViewLayout.swift */ = {isa = PBXFileReference; includeInIndex = 1; lastKnownFileType = sourcecode.swift; path = TagsViewCollectionViewLayout.swift; sourceTree = "<group>"; };
		EFBA06D57175BC216391B84BD326B51F /* CameraRecordingProtocol.swift */ = {isa = PBXFileReference; includeInIndex = 1; lastKnownFileType = sourcecode.swift; path = CameraRecordingProtocol.swift; sourceTree = "<group>"; };
		EFFD8C9200B00681BB006A34CC24F0BB /* EMInterferenceFilter.swift */ = {isa = PBXFileReference; includeInIndex = 1; lastKnownFileType = sourcecode.swift; path = EMInterferenceFilter.swift; sourceTree = "<group>"; };
		F0A04E841301DC859F29FBB1F163DC7C /* GrayscaleFilter.swift */ = {isa = PBXFileReference; includeInIndex = 1; lastKnownFileType = sourcecode.swift; path = GrayscaleFilter.swift; sourceTree = "<group>"; };
		F19CA31ACCA61E509046CCB410CC9FA1 /* MediaClip.swift */ = {isa = PBXFileReference; includeInIndex = 1; lastKnownFileType = sourcecode.swift; path = MediaClip.swift; sourceTree = "<group>"; };
		F43BE0B156B33A5A72A90FADA5B40B31 /* RGBFilter.swift */ = {isa = PBXFileReference; includeInIndex = 1; lastKnownFileType = sourcecode.swift; path = RGBFilter.swift; sourceTree = "<group>"; };
		F45215C97FCD7ABCB5B1EC2243B5920E /* Array+Object.swift */ = {isa = PBXFileReference; includeInIndex = 1; lastKnownFileType = sourcecode.swift; path = "Array+Object.swift"; sourceTree = "<group>"; };
		F5EA594AE06EC80A22FBB86D56AB25BD /* silence.aac */ = {isa = PBXFileReference; includeInIndex = 1; lastKnownFileType = file; name = silence.aac; path = Resources/silence.aac; sourceTree = "<group>"; };
		F69CB170DC1C38A8FACC04CB69040D78 /* GifVideoOutputHandler.swift */ = {isa = PBXFileReference; includeInIndex = 1; lastKnownFileType = sourcecode.swift; path = GifVideoOutputHandler.swift; sourceTree = "<group>"; };
		F6B85B7DA6FE778C34090D25D0165933 /* FilterSettingsController.swift */ = {isa = PBXFileReference; includeInIndex = 1; lastKnownFileType = sourcecode.swift; path = FilterSettingsController.swift; sourceTree = "<group>"; };
		F743F1407AAD8260F1AF6056323D9462 /* FilterCollectionCell.swift */ = {isa = PBXFileReference; includeInIndex = 1; lastKnownFileType = sourcecode.swift; path = FilterCollectionCell.swift; sourceTree = "<group>"; };
		FA5E750D777F8812B73B90F8308F9F11 /* Pods-KanvasCameraExample.release.xcconfig */ = {isa = PBXFileReference; includeInIndex = 1; lastKnownFileType = text.xcconfig; path = "Pods-KanvasCameraExample.release.xcconfig"; sourceTree = "<group>"; };
		FB551F51977AC2B8161A533FC956ED9B /* KanvasCameraTimes.swift */ = {isa = PBXFileReference; includeInIndex = 1; lastKnownFileType = sourcecode.swift; path = KanvasCameraTimes.swift; sourceTree = "<group>"; };
		FBA9889F43474AF250296DB206A30E91 /* EditorView.swift */ = {isa = PBXFileReference; includeInIndex = 1; lastKnownFileType = sourcecode.swift; path = EditorView.swift; sourceTree = "<group>"; };
		FC0AE213904A4F44E3057A36F3D91CFE /* RaveFilter.swift */ = {isa = PBXFileReference; includeInIndex = 1; lastKnownFileType = sourcecode.swift; path = RaveFilter.swift; sourceTree = "<group>"; };
		FCA045802D52087285EF18EC48534F76 /* CameraOption.swift */ = {isa = PBXFileReference; includeInIndex = 1; lastKnownFileType = sourcecode.swift; path = CameraOption.swift; sourceTree = "<group>"; };
		FEE13172033EBA008C0A133B4CAE000A /* String+HexColor.swift */ = {isa = PBXFileReference; includeInIndex = 1; lastKnownFileType = sourcecode.swift; name = "String+HexColor.swift"; path = "Source/String+HexColor.swift"; sourceTree = "<group>"; };
		FF6A1473FBBD2EBD570B346966982A0D /* UIView+Snaphot.swift */ = {isa = PBXFileReference; includeInIndex = 1; lastKnownFileType = sourcecode.swift; name = "UIView+Snaphot.swift"; path = "Source/UIView+Snaphot.swift"; sourceTree = "<group>"; };
/* End PBXFileReference section */

/* Begin PBXFrameworksBuildPhase section */
		100D39B66FE87423F97C26ACDE356680 /* Frameworks */ = {
			isa = PBXFrameworksBuildPhase;
			buildActionMask = 2147483647;
			files = (
				C3962F02F54C4A7FC1F4DA7EBF7FADC8 /* Foundation.framework in Frameworks */,
			);
			runOnlyForDeploymentPostprocessing = 0;
		};
		5DB07287D519EB8EA45F26880FEB481A /* Frameworks */ = {
			isa = PBXFrameworksBuildPhase;
			buildActionMask = 2147483647;
			files = (
				18EF19C8034246BE2F140549DB8913D8 /* Foundation.framework in Frameworks */,
				3EBF797B8257B4B3941F5EBFE0C2DF0F /* UIKit.framework in Frameworks */,
				FC316D5CE16D48A3994F972616472D0A /* Utils.framework in Frameworks */,
			);
			runOnlyForDeploymentPostprocessing = 0;
		};
		6469D483FC0C4B196FDD6058A7889385 /* Frameworks */ = {
			isa = PBXFrameworksBuildPhase;
			buildActionMask = 2147483647;
			files = (
				5B78F07C8BB5D0290C257092D7E8F517 /* Foundation.framework in Frameworks */,
			);
			runOnlyForDeploymentPostprocessing = 0;
		};
		71A61A5A408A1663B9DB755DF8B0E8FF /* Frameworks */ = {
			isa = PBXFrameworksBuildPhase;
			buildActionMask = 2147483647;
			files = (
				59A108822CA9BB2A93AA010272010B81 /* Foundation.framework in Frameworks */,
			);
			runOnlyForDeploymentPostprocessing = 0;
		};
		B57A461DE945FAB6B348090E09061474 /* Frameworks */ = {
			isa = PBXFrameworksBuildPhase;
			buildActionMask = 2147483647;
			files = (
				F3B1A094612A783CBF2FCC936DCC1D66 /* Foundation.framework in Frameworks */,
				6A1F0AD6F0F6E4520C5AD36DBFBAA489 /* QuartzCore.framework in Frameworks */,
				C74A90F5662744C5F3A00F1C7BF5123E /* UIKit.framework in Frameworks */,
				BE1A50E1C2AAD0BA5A6CCA2AB34B32F2 /* XCTest.framework in Frameworks */,
			);
			runOnlyForDeploymentPostprocessing = 0;
		};
		D41CE15209A1CCD2132A01FF26A3F0AC /* Frameworks */ = {
			isa = PBXFrameworksBuildPhase;
			buildActionMask = 2147483647;
			files = (
				1BADF991840F0D33DC078837BA85DBE7 /* Foundation.framework in Frameworks */,
				4D89C9A632EF3CB18F243259D9AD3741 /* TumblrTheme.framework in Frameworks */,
				E846418ACB43C5F93D9F45B01953DE61 /* UIKit.framework in Frameworks */,
			);
			runOnlyForDeploymentPostprocessing = 0;
		};
		EEFD341C643D04B66732CA6329676944 /* Frameworks */ = {
			isa = PBXFrameworksBuildPhase;
			buildActionMask = 2147483647;
			files = (
				6C41C1F047D2DA43C1056542FEE3A8BB /* Foundation.framework in Frameworks */,
				27C54A692460D28B63047023859D93EF /* GLKit.framework in Frameworks */,
				E9746E674B46C10BA76C876F1148C541 /* OpenGLES.framework in Frameworks */,
				3908D1AFEF73AF39EDD6CF77189886B9 /* SharedUI.framework in Frameworks */,
				2A5B5B290360C2BDC815544DCBFE105A /* TumblrTheme.framework in Frameworks */,
				B74632B4F213169B754921FDF40BBA36 /* UIKit.framework in Frameworks */,
			);
			runOnlyForDeploymentPostprocessing = 0;
		};
/* End PBXFrameworksBuildPhase section */

/* Begin PBXGroup section */
		0061B8C13E45E3D522AF1F6F88342BF1 /* Utility */ = {
			isa = PBXGroup;
			children = (
				65F770DC22E12C9F00F82A67 /* ColorThief */,
				C923674B681725AD431A5D404E25BE1B /* ConicalGradientLayer.swift */,
				08E541E516B391AF9A683B1C6EBB9E28 /* Device.swift */,
				A4702A13F36192B4145F62C06E5EAB07 /* IgnoreTouchesCollectionView.swift */,
				2E03110CA2E221A99148D48E5CC4CFD9 /* IgnoreTouchesView.swift */,
				D7A05D053E7DE1FC104BCC0F1752EFF1 /* MediaMetadata.swift */,
				09905E9D26CA6BBAA3273CABE9891631 /* Queue.swift */,
				50EC0EF74ED4A8CA0BB54E784D9B3778 /* RGBA.swift */,
				309547A8256579B7A98186ADF609FECC /* Synchronized.swift */,
				90996B8B8BB5F4C3A47706D29C4B563B /* UIUpdate.swift */,
			);
			name = Utility;
			path = Classes/Utility;
			sourceTree = "<group>";
		};
		04B0CBBAAB875BA5271FC6B17E7EBA36 /* Extensions */ = {
			isa = PBXGroup;
			children = (
				1BD3FF93C8BD07A93D26A87413692DB4 /* Array+Move.swift */,
				F45215C97FCD7ABCB5B1EC2243B5920E /* Array+Object.swift */,
				122BCF4854DE6F45EC662465306307B5 /* AVURLAsset+Thumbnail.swift */,
				65F770E822E12CEA00F82A67 /* CALayer+Color.swift */,
				20F852FD8311137FBE59C4B7C3B270F4 /* CGRect+Center.swift */,
				BAE72EC284F98FCC7063466F46F007C3 /* ClosedRange+Clamp.swift */,
				13EE894E7DF8D7E0C00D267ADDBB6F37 /* IndexPath+Order.swift */,
				1E82413F84C56980EB7DB1D3FDC01BD0 /* NSURL+Media.swift */,
				D92D190401E8DA53684BA81C9F01BEAA /* UIButton+Shadows.swift */,
				D618111EA0AE7DB115916AECA87DA9A7 /* UICollectionView+Cells.swift */,
				62322F5CE84BFD48B12B8FB1DBA96C1D /* UIColor+Lerp.swift */,
				725BD9A66C4D87E5FF51939FD269D866 /* UIFont+Utils.swift */,
				C0F38E34CACC7D8E4C5255788B8F0E80 /* UIImage+Camera.swift */,
				65F770E922E12CEA00F82A67 /* UIImage+DominantColors.swift */,
				C18D964D135FE90C453C3ECE73BF2A51 /* UIImage+FlipLeftMirrored.swift */,
				CED5BD3F92E266C6DB90FE28A9172A54 /* UIView+Layout.swift */,
				3C243CC7E93A8DF9FD667EC2F61EC0C0 /* UIViewController+Load.swift */,
			);
			name = Extensions;
			path = Classes/Extensions;
			sourceTree = "<group>";
		};
		04E66A5DDB7AEF9C1E756AA087EBCB43 /* Support Files */ = {
			isa = PBXGroup;
			children = (
				20F792D8E62BB7F733069D27E088BCD8 /* SharedUI.modulemap */,
				06174E787642CC1EF3608AEBD46F0612 /* SharedUI.xcconfig */,
				CB0A8FE09C49B23B937118F4B747FDBE /* SharedUI-dummy.m */,
				17E7B13AE3F9FCF14C6E91DC434B12BA /* SharedUI-Info.plist */,
				2537447208C14A02B71BE3074FD33F08 /* SharedUI-prefix.pch */,
				2B05D104134E1E43F14599352DB9A9CC /* SharedUI-umbrella.h */,
			);
			name = "Support Files";
			path = "../KanvasCamera/KanvasCameraExample/Pods/Target Support Files/SharedUI";
			sourceTree = "<group>";
		};
		05C954E452EB9ED7EEF56C9B6ACFC536 /* Support Files */ = {
			isa = PBXGroup;
			children = (
				29D03C269AEA5FB08581AE429F45BF82 /* KanvasCamera.modulemap */,
				72DB1B04842C1771CCA0AD956421A092 /* KanvasCamera.xcconfig */,
				30F2FED46B8BCC797A70F1EAF469A0A9 /* KanvasCamera-dummy.m */,
				9B29493AE43CA90FDAE10CE08CB5064B /* KanvasCamera-Info.plist */,
				0EEC47501374D2E9A43EC39C8E457107 /* KanvasCamera-prefix.pch */,
				00BE8F7CC755B4930D7FBE58E242650B /* KanvasCamera-umbrella.h */,
			);
			name = "Support Files";
			path = "KanvasCameraExample/Pods/Target Support Files/KanvasCamera";
			sourceTree = "<group>";
		};
		072AFC767CF6E3D75E0F13C700545BAC /* Pod */ = {
			isa = PBXGroup;
			children = (
				230E97FECEFEB5E2CBE976260C61400F /* Utils.podspec */,
			);
			name = Pod;
			sourceTree = "<group>";
		};
		0A3BE41736040892CD5E2EAE5C08E153 /* Pod */ = {
			isa = PBXGroup;
			children = (
				B9CC6C47D5670F48BBD089CCC8B9A504 /* SharedUI.podspec */,
			);
			name = Pod;
			sourceTree = "<group>";
		};
		0BC0186B999D401F9FF1CF9677D5A6FD /* Analytics */ = {
			isa = PBXGroup;
			children = (
				932F35D742F3986C2537FC96AEC5452D /* KanvasCameraAnalyticsProvider.swift */,
				BF7296F012E4DCBAC404F80E29F9729D /* MediaInfo.swift */,
			);
			name = Analytics;
			path = Classes/Analytics;
			sourceTree = "<group>";
		};
		1A15A39C33814A67ABD07AB769AC6C2E /* SharedUI */ = {
			isa = PBXGroup;
			children = (
				3E94BC8E219E695C932D32984B330593 /* ColorPickerViewController.swift */,
				190B13EBBF7EF6687750551278D9612B /* ComposeNavigationBar.swift */,
				2C09F98797BE171C60A8475B5CD68FF1 /* EasyTipView.swift */,
				69FA3B418327FD6E83864893C8286299 /* NSLayoutConstraint+Utils.swift */,
				77A9B7BFBDACC422C41D3172846FC8C1 /* PostFormKeyboardTracker.swift */,
				1D7750F386528F6FC5E69AA54075AC6A /* ShowModalFromTopAnimator.swift */,
				C0E06DD9E601A26547172E9841E0CA61 /* UIView+AutoLayout.swift */,
				BA523444DFBA7E1008265F4A9CDC3789 /* UIView+Shadows.swift */,
				FF6A1473FBBD2EBD570B346966982A0D /* UIView+Snaphot.swift */,
				0509D6306E2F9DE8F300F4EB808921E0 /* UIView+Utils.swift */,
				0A3BE41736040892CD5E2EAE5C08E153 /* Pod */,
				DEC2E4A3B3189D3D95FE5E40015A7A05 /* Resources */,
				04E66A5DDB7AEF9C1E756AA087EBCB43 /* Support Files */,
				7C8E2F48665704C898F9A500D3C5998E /* Tags */,
			);
			name = SharedUI;
			path = ../../../SharedUI;
			sourceTree = "<group>";
		};
		1C2A24A1197B2E582E30FCA2D6DD3C93 /* Filters */ = {
			isa = PBXGroup;
			children = (
				46D9DBB8312AF2E54F8F77FE59343491 /* CameraFilterCollectionCell.swift */,
				CB93D2A3421928F7532BFE842B1EF0C1 /* CameraFilterCollectionController.swift */,
				F6B85B7DA6FE778C34090D25D0165933 /* FilterSettingsController.swift */,
				311612AB10AD146059BE7A0D1E2BF098 /* FilterSettingsView.swift */,
			);
			path = Filters;
			sourceTree = "<group>";
		};
		1EA84716DB78E8FEEB366AC9EE629826 /* OpenGL */ = {
			isa = PBXGroup;
			children = (
				C6EAA68F478BD19B1D295B592141706C /* CVPixelBuffer+copy.swift */,
				633E92BC1C8B31AFF0BAEA6A8F6F9068 /* CVPixelBuffer+sampleBuffer.swift */,
				0EB6FF7D86EACCF16938DB9110181A1D /* FilterFactory.swift */,
				E2F04B411BB5F97AEAE879857F7C96E0 /* FilterType.swift */,
				168CE05BBA7886BF70D71F7E6D2702FC /* GLMediaExporter.swift */,
				A66013726644110EF36FE33EDE4B7CEA /* GLPixelBufferView.swift */,
				4B59848AD06EFBE4980441CE8F3D0E0A /* GLPlayer.swift */,
				42CE166219B69CDDFF4BE26D3E4567FC /* GLRenderer.swift */,
				29E99F14BF65A89A3E875CE7D466A1C5 /* GLVideoCompositor.swift */,
				E817496B0519CB4604E47B9BBA390A95 /* NumTypes+Conversion.swift */,
				387052A83F08B1C00CEE4193C2840C85 /* Shader.swift */,
				A29533B52327532018A9A74232A544C5 /* ShaderUtilities.swift */,
				0E2236A252DBBA7D13B96AF6636035D4 /* UIImage+PixelBuffer.swift */,
				7254BB27C5D8A554AE9EC8DDDBAA921C /* Filter instances */,
				7AD474C0B201F90419D437A77AD6D6A7 /* Filters */,
			);
			name = OpenGL;
			path = Classes/OpenGL;
			sourceTree = "<group>";
		};
		23944C4B05A1F31C7C16CF3D302A40DC /* Preview */ = {
			isa = PBXGroup;
			children = (
				39D920A32D7A5C1DAB6BC8BAAF9800F9 /* CameraPreviewView.swift */,
				B82280432BD6DFF58E868A2C2E3DD11E /* CameraPreviewViewController.swift */,
				B50F417B708577778C50B0B5840F6666 /* LoadingIndicatorView.swift */,
			);
			name = Preview;
			path = Classes/Preview;
			sourceTree = "<group>";
		};
		3F360485326E5429CF10D7947DDACBF6 /* Support Files */ = {
			isa = PBXGroup;
			children = (
				8A0231EC91C3A1E9463C56FA1F80A110 /* Utils.modulemap */,
				AE8DEB8402976F5A4C864A185C357C7E /* Utils.xcconfig */,
				52B3FDB8C5DB0539167593AB7CC00384 /* Utils-dummy.m */,
				012A3B215068DF6DA65EA179099C315E /* Utils-Info.plist */,
				1FA3CBBB598C58EEEE2452570B558530 /* Utils-prefix.pch */,
				ED7B9C2A91AC34B9683647CDB833F013 /* Utils-umbrella.h */,
			);
			name = "Support Files";
			path = "../KanvasCamera/KanvasCameraExample/Pods/Target Support Files/Utils";
			sourceTree = "<group>";
		};
		45E4BEB48F67ECE4946F86A2669DF19F /* Support Files */ = {
			isa = PBXGroup;
			children = (
				98FD387DFA194173633270BAF1BCD859 /* FBSnapshotTestCase.modulemap */,
				418E0471655A8CDB5EB2C290498D2FD3 /* FBSnapshotTestCase.xcconfig */,
				3A83AE4362CF1D4764E00E4602A2D648 /* FBSnapshotTestCase-dummy.m */,
				1B8ABEEA76ECDF1975B6D0787700F929 /* FBSnapshotTestCase-Info.plist */,
				746CC9C9E1B0E104CD1BA120C69A2526 /* FBSnapshotTestCase-prefix.pch */,
				E621F768263424D9C5C35D58513625CB /* FBSnapshotTestCase-umbrella.h */,
			);
			name = "Support Files";
			path = "../Target Support Files/FBSnapshotTestCase";
			sourceTree = "<group>";
		};
		572840308FF31801162EC238F3EA58AD /* Frameworks */ = {
			isa = PBXGroup;
			children = (
				259E1B7377A05A9BAE45D73A6C3FDF1A /* SharedUI.framework */,
				9B233284383AF6968406119FF5CFB712 /* TumblrTheme.framework */,
				38DF616A8419350AA28B526670D13B0B /* Utils.framework */,
				DC203099162093B8289C7D7E395818BF /* iOS */,
			);
			name = Frameworks;
			sourceTree = "<group>";
		};
		5CD4210B107F8F4E11892A6F029AF977 /* Options */ = {
			isa = PBXGroup;
			children = (
				FCA045802D52087285EF18EC48534F76 /* CameraOption.swift */,
				98B9039E7CA861EF6F86C22A19687D3F /* ExtendedButton.swift */,
				9CB037CE87A78319925360BCE02DC4F4 /* ExtendedStackView.swift */,
				166CECA1502F5D08EE8BA34603719203 /* OptionsController.swift */,
				471F85551D1052CC8F2DEAF48118714F /* OptionsStackView.swift */,
				37734E54563F2FD05F5D0E70FFAB53E6 /* OptionView.swift */,
			);
			name = Options;
			path = Classes/Options;
			sourceTree = "<group>";
		};
		5CD8883AFFB5FF3EC214B37DF2D9A610 /* Pods-KanvasCameraExample */ = {
			isa = PBXGroup;
			children = (
				E25B88F25CD48FE1638FD52911A6824F /* Pods-KanvasCameraExample.modulemap */,
				DFE3B885D482EBB73356633A05D70D5A /* Pods-KanvasCameraExample-acknowledgements.markdown */,
				1AD316C211996D8C047C6E7B945E24AD /* Pods-KanvasCameraExample-acknowledgements.plist */,
				578A9D6BEBE07F91B943DA86A4527049 /* Pods-KanvasCameraExample-dummy.m */,
				EB650864B416AD9C16CC66A8E69D8544 /* Pods-KanvasCameraExample-frameworks.sh */,
				EC4E21110729C7A0E309C3DB073D1ECD /* Pods-KanvasCameraExample-Info.plist */,
				B133F234B95CF873AE850D0C7E57B610 /* Pods-KanvasCameraExample-umbrella.h */,
				4F082B706F8AB6FBCC8E92402A098C05 /* Pods-KanvasCameraExample.debug.xcconfig */,
				FA5E750D777F8812B73B90F8308F9F11 /* Pods-KanvasCameraExample.release.xcconfig */,
			);
			name = "Pods-KanvasCameraExample";
			path = "Target Support Files/Pods-KanvasCameraExample";
			sourceTree = "<group>";
		};
		5FED32F201E391B1F914577DB78D784E /* Utils */ = {
			isa = PBXGroup;
			children = (
				007E8A8CE3C6D8298DA7FDE57B195171 /* Array+Safety.swift */,
				19A96C6110165274EA332E2BAC343EEE /* ContentTypeDetector.swift */,
				EA5FF7DA60B555E1913BC4DE8C0C308B /* HashCodeBuilder.swift */,
				FEE13172033EBA008C0A133B4CAE000A /* String+HexColor.swift */,
				7A46958BABE7DFB59952881D4F550B93 /* UIColor+Hex.swift */,
				072AFC767CF6E3D75E0F13C700545BAC /* Pod */,
				3F360485326E5429CF10D7947DDACBF6 /* Support Files */,
			);
			name = Utils;
			path = ../../../Utils;
			sourceTree = "<group>";
		};
		617DC8B9AD8E91E7AEA66867350F30E1 /* Targets Support Files */ = {
			isa = PBXGroup;
			children = (
				5CD8883AFFB5FF3EC214B37DF2D9A610 /* Pods-KanvasCameraExample */,
				9AB1CE40138872966372E40451B81D5D /* Pods-KanvasCameraExampleTests */,
			);
			name = "Targets Support Files";
			sourceTree = "<group>";
		};
		65F770DC22E12C9F00F82A67 /* ColorThief */ = {
			isa = PBXGroup;
			children = (
				65F770DD22E12C9F00F82A67 /* ColorThief.swift */,
				65F770DE22E12C9F00F82A67 /* MMCQ.swift */,
			);
			path = ColorThief;
			sourceTree = "<group>";
		};
<<<<<<< HEAD
		65A9155022CFA1C6000918AF /* ColorCollection */ = {
			isa = PBXGroup;
			children = (
				65A9155122CFA1C6000918AF /* ColorCollectionController.swift */,
				65A9155222CFA1C6000918AF /* ColorCollectionView.swift */,
				65A9155322CFA1C6000918AF /* ColorCollectionCell.swift */,
			);
			path = ColorCollection;
			sourceTree = "<group>";
		};
		65DE630F22D8BB39002F0A62 /* HorizontalCollectionView */ = {
			isa = PBXGroup;
			children = (
				65DE631422D8BC16002F0A62 /* HorizontalCollectionView.swift */,
				65DE631022D8BB57002F0A62 /* HorizontalCollectionLayout.swift */,
			);
			path = HorizontalCollectionView;
			sourceTree = "<group>";
		};
		65F9EEE822CE459300B5C00B /* Drawing */ = {
			isa = PBXGroup;
			children = (
				65A9155022CFA1C6000918AF /* ColorCollection */,
				65F9EEEA22CE45AA00B5C00B /* CircularImageView.swift */,
				65F9EEE922CE45AA00B5C00B /* DrawingController.swift */,
				65F9EEEB22CE45AA00B5C00B /* DrawingView.swift */,
=======
		65F770E122E12CB800F82A67 /* Drawing */ = {
			isa = PBXGroup;
			children = (
				65F770E222E12CB800F82A67 /* CircularImageView.swift */,
				65F770E322E12CB800F82A67 /* DrawingView.swift */,
				65F770E422E12CB800F82A67 /* DrawingController.swift */,
>>>>>>> 8d84f382
			);
			path = Drawing;
			sourceTree = "<group>";
		};
		67C00B65B8E05825D2EE5F579D8857A5 /* KanvasCamera */ = {
			isa = PBXGroup;
			children = (
				0BC0186B999D401F9FF1CF9677D5A6FD /* Analytics */,
				691C95EA8C2707D6E8E944CC75A85E79 /* Camera */,
				8FC7C5E21B006FBC79938A8758F9F8FF /* Constants */,
				A608505D12C8996BC2D1C534B15EA4EA /* Editor */,
				04B0CBBAAB875BA5271FC6B17E7EBA36 /* Extensions */,
				E167145059D9FBA3728C32017C222181 /* Filters */,
				713226E964421E33D79905BC9DE1B91C /* MediaClips */,
				C1259DCD80612203920E543CD407EC62 /* ModeSelector */,
				1EA84716DB78E8FEEB366AC9EE629826 /* OpenGL */,
				5CD4210B107F8F4E11892A6F029AF977 /* Options */,
				7BEE7B637EA81CFAD62C60CA8E4793BC /* Pod */,
				23944C4B05A1F31C7C16CF3D302A40DC /* Preview */,
				C816A321FDD0014A4C24D3486E7B4FE8 /* Recording */,
				AE0466BB46EE6AD859B389C6E83CF634 /* Resources */,
				E04D709E7A8438ADA87A07195A9DC91A /* Settings */,
				05C954E452EB9ED7EEF56C9B6ACFC536 /* Support Files */,
				0061B8C13E45E3D522AF1F6F88342BF1 /* Utility */,
			);
			name = KanvasCamera;
			path = ../..;
			sourceTree = "<group>";
		};
		691C95EA8C2707D6E8E944CC75A85E79 /* Camera */ = {
			isa = PBXGroup;
			children = (
				352A1528ED734862AB8E7A13CFAE2E49 /* CameraController.swift */,
				522DD0CF68A65F5F97AC5A06F82CF245 /* CameraInputController.swift */,
				E7FB98928195DFB7DA9CE7977D3F8F49 /* CameraInputControllerDelegate.swift */,
				64BFA0D991BE6DCD00B92D1AEABAA367 /* CameraInputOutput.swift */,
				C0127E5AE83087823F333B82E383F477 /* CameraView.swift */,
				467FCE21CCBCA070A74176176ED28C02 /* CameraZoomHandler.swift */,
				521AC1A82A7775B2AD5C9C7FDE33D42F /* FilteredInputViewController.swift */,
				E7CD58D51569C89849BA0F87B672F82F /* ImagePreviewController.swift */,
				C7F94CA10988F6B4D5703B5092337D64 /* KanvasUIImagePickerViewController.swift */,
				1C2A24A1197B2E582E30FCA2D6DD3C93 /* Filters */,
			);
			name = Camera;
			path = Classes/Camera;
			sourceTree = "<group>";
		};
		713226E964421E33D79905BC9DE1B91C /* MediaClips */ = {
			isa = PBXGroup;
			children = (
				F19CA31ACCA61E509046CCB410CC9FA1 /* MediaClip.swift */,
				151A1F7FA22A990DD4F3D0ACE0F0A692 /* MediaClipsCollectionCell.swift */,
				CA6774D4E59A02D55A7765D8936345CA /* MediaClipsCollectionController.swift */,
				A1EBD5A99D5BC7BC6002C7DA42A8E3C3 /* MediaClipsCollectionView.swift */,
				305D5109D4CCEA3F863DED140AC4AEF4 /* MediaClipsEditorView.swift */,
				4CEB0A40E4DFBE92CBF2C5999166E2C6 /* MediaClipsEditorViewController.swift */,
			);
			name = MediaClips;
			path = Classes/MediaClips;
			sourceTree = "<group>";
		};
		7254BB27C5D8A554AE9EC8DDDBAA921C /* Filter instances */ = {
			isa = PBXGroup;
			children = (
				C50917C19D23F026A306C0E3AD4D2D70 /* ChromaFilter.swift */,
				EFFD8C9200B00681BB006A34CC24F0BB /* EMInterferenceFilter.swift */,
				25ACB8DD6AA1E57A31C2A1B04F43CED7 /* FilmFilter.swift */,
				F0A04E841301DC859F29FBB1F163DC7C /* GrayscaleFilter.swift */,
				5B696BF4E3D5F935446466D56EF38F11 /* ImagePoolFilter.swift */,
				A478C33BDA4895804409746FF0D07271 /* LegoFilter.swift */,
				13A585E5A1C11BD833D50E6B24BB37B6 /* LightLeaksFilter.swift */,
				99A807640D2C906211ADD334B62BECB5 /* MangaFilter.swift */,
				279284307D9D765C5064856091DE8882 /* MirrorFourFilter.swift */,
				98A544686CA25B2BC6AA59BC810DE9A4 /* MirrorTwoFilter.swift */,
				9158753B9C45B3EE50A570687FE46591 /* PlasmaFilter.swift */,
				FC0AE213904A4F44E3057A36F3D91CFE /* RaveFilter.swift */,
				F43BE0B156B33A5A72A90FADA5B40B31 /* RGBFilter.swift */,
				A558EEF3C0076C4DD5E4E7892A1B41F2 /* ToonFilter.swift */,
				DA459FBDBDED3FCAA7E042D44586E26B /* WaveFilter.swift */,
				E6095633F8F7B64658FF5EA87481FB4A /* WavePoolFilter.swift */,
			);
			path = "Filter instances";
			sourceTree = "<group>";
		};
		7AD474C0B201F90419D437A77AD6D6A7 /* Filters */ = {
			isa = PBXGroup;
			children = (
				5E398548A314848E5B037D1C5F297FD7 /* Filter.swift */,
				6DFBDD64AC2DA38FE11C8F74D81CF748 /* FilterProtocol.swift */,
				830B23F742DAAD8E5FB99AC4C019B07F /* GLError.swift */,
				A6A93D9B73AD9FD8B7FD824C4B454572 /* GroupFilter.swift */,
			);
			path = Filters;
			sourceTree = "<group>";
		};
		7BEE7B637EA81CFAD62C60CA8E4793BC /* Pod */ = {
			isa = PBXGroup;
			children = (
<<<<<<< HEAD
				65DE630F22D8BB39002F0A62 /* HorizontalCollectionView */,
				6561949F22CE2E2D00D0DDFA /* ColorThief */,
				9058DAFD82C8E0A77A32784217137FDE /* ConicalGradientLayer.swift */,
				2F01826CAF1752556AC811F22C6153F7 /* Device.swift */,
				38FFD047F599F7DC40510E76B1DE684B /* IgnoreTouchesCollectionView.swift */,
				BA632E734AD3EF784FB1E4C2FFF6E324 /* IgnoreTouchesView.swift */,
				BD3E2C533A7B77820D6FBFECBBB28B71 /* MediaMetadata.swift */,
				18713DE41225795E3BABB426B55961F3 /* Queue.swift */,
				085BC7055B6EFD6554E71430DF037337 /* RGBA.swift */,
				C1DEDB67FB5A465C2E194670F3957F9E /* Synchronized.swift */,
				FE4873A282892C4FCD7A967C350F3DBE /* UIUpdate.swift */,
=======
				DD7D7FA4A5FAB605CF189448E4E17612 /* KanvasCamera.podspec.json */,
>>>>>>> 8d84f382
			);
			name = Pod;
			sourceTree = "<group>";
		};
		7C8E2F48665704C898F9A500D3C5998E /* Tags */ = {
			isa = PBXGroup;
			children = (
				E08E944C4FCB3FFEA0E9BB4D9C0C1FFD /* EditTagsView.swift */,
				BE9CFE902FE62F55597D917017F0ACC6 /* PostOptionsConstants.swift */,
				A928F3E445AC21DBEF28230AFF9E38F2 /* PostOptionsTagsDelegate.swift */,
				3DFF0D3785274113895B84226EBEDDD1 /* SuggestedTagsDataSource.swift */,
				4BFF493F389422F694DC4D1BBF62BC04 /* SuggestedTagsView.swift */,
				2F40A91E78D81E11DCA9B4685F35D1A9 /* SuggestedTagView.swift */,
				A0F9D05E030400EB50B3F526CAFCB13E /* TagsOptionsModel.swift */,
				CBD0385AC4CABE038C1BA76CB431DD0C /* TagsView.swift */,
				C68780F882ACA7F73BAA9D6D26D06647 /* TagsViewAnimationCoordinator.swift */,
				EF858E5B549707E1A5D3CA9DAABCC336 /* TagsViewCollectionViewLayout.swift */,
				BF1E04B7AB5F56D2981D0448F9B24BC0 /* TagsViewController.swift */,
				000926E4CD8C368947AA7485D4A9AA96 /* TagsViewEditCell.swift */,
				B434DC9CB7345C17096C018AEE29E1BF /* TagsViewTagCell.swift */,
			);
			name = Tags;
			path = Source/Tags;
			sourceTree = "<group>";
		};
		820C839EC049005CB82FAAF13AFDCB95 /* SwiftSupport */ = {
			isa = PBXGroup;
			children = (
				82D2DF1ABBBD85F5E079D7D0EB5479BC /* SwiftSupport.swift */,
			);
			name = SwiftSupport;
			sourceTree = "<group>";
		};
		8B62282E002388F0B992299986CF44B4 /* Filters */ = {
			isa = PBXGroup;
			children = (
				C595C0DC39B29EFEF7CD0D32A6E21283 /* EditorFilterCollectionCell.swift */,
				2B9F4E14BE98B66E7DAD788C2162DC84 /* EditorFilterCollectionController.swift */,
			);
			path = Filters;
			sourceTree = "<group>";
		};
		8FC7C5E21B006FBC79938A8758F9F8FF /* Constants */ = {
			isa = PBXGroup;
			children = (
				7F2D9ADE10AC3D34D5A9648DECDE441F /* KanvasCameraColors.swift */,
				0C74024B6D23FBCD8D734F4C6A208AAE /* KanvasCameraImages.swift */,
				1936F4952BC40E5F6A0A08D4831E72FF /* KanvasCameraStrings.swift */,
				FB551F51977AC2B8161A533FC956ED9B /* KanvasCameraTimes.swift */,
			);
			name = Constants;
			path = Classes/Constants;
			sourceTree = "<group>";
		};
		92B9827D134822FECA2FBE88A0585CBA /* FBSnapshotTestCase */ = {
			isa = PBXGroup;
			children = (
				9DD967528FC2F5BD41E45879D4B78BEE /* Core */,
				45E4BEB48F67ECE4946F86A2669DF19F /* Support Files */,
				820C839EC049005CB82FAAF13AFDCB95 /* SwiftSupport */,
			);
			path = FBSnapshotTestCase;
			sourceTree = "<group>";
		};
		9AB1CE40138872966372E40451B81D5D /* Pods-KanvasCameraExampleTests */ = {
			isa = PBXGroup;
			children = (
				7E6AACA27B133032C9103A5B18647BF6 /* Pods-KanvasCameraExampleTests.modulemap */,
				BC944AAEAF15A8E42A88653064AF4C0E /* Pods-KanvasCameraExampleTests-acknowledgements.markdown */,
				589104E9BEF2D9C142FA9E634139A3F7 /* Pods-KanvasCameraExampleTests-acknowledgements.plist */,
				7D462DE960272556D85C81551A6CB399 /* Pods-KanvasCameraExampleTests-dummy.m */,
				4DF89C59DC3634A821241CD099BDA3D1 /* Pods-KanvasCameraExampleTests-frameworks.sh */,
				958B6D5BB9CE633D29A3259245D5E75E /* Pods-KanvasCameraExampleTests-Info.plist */,
				364E22867428947B7B5E38D54E3AB833 /* Pods-KanvasCameraExampleTests-umbrella.h */,
				92BC8D8E30A829B43FBA2B477A052A29 /* Pods-KanvasCameraExampleTests.debug.xcconfig */,
				93D08623E833189BCE80116FE3E8DBBA /* Pods-KanvasCameraExampleTests.release.xcconfig */,
			);
			name = "Pods-KanvasCameraExampleTests";
			path = "Target Support Files/Pods-KanvasCameraExampleTests";
			sourceTree = "<group>";
		};
		9DD967528FC2F5BD41E45879D4B78BEE /* Core */ = {
			isa = PBXGroup;
			children = (
				3E29C50D3CDB46CBCBD20AFA13EB3D8D /* FBSnapshotTestCase.h */,
				13C8BBFE2D9E3A9C566221B1DE04E91C /* FBSnapshotTestCase.m */,
				D3067EAFD5B0A06885968D137840DB70 /* FBSnapshotTestCasePlatform.h */,
				AD0B81AC7DF4855803A0FA70985F8A99 /* FBSnapshotTestCasePlatform.m */,
				88EE4F95531D217A595AA8D85A24FA39 /* FBSnapshotTestController.h */,
				DE35F81C954881204729C569018D98C0 /* FBSnapshotTestController.m */,
				0A3ACA72AE9B776E644F6D159AB3E80B /* UIApplication+StrictKeyWindow.h */,
				8F1FE5C23F1BC485C54B92C32E78391F /* UIApplication+StrictKeyWindow.m */,
				A25844C26701FA4BCAEF64150B56777F /* UIImage+Compare.h */,
				EF53D290F564A9B10CEF56C9DC2010F2 /* UIImage+Compare.m */,
				E354F8FD537351F26F7949B4EBFA5101 /* UIImage+Diff.h */,
				E0956940883830C651240E754E3ECC52 /* UIImage+Diff.m */,
				EA718A72E676291836EBB46B85242155 /* UIImage+Snapshot.h */,
				AA172EA1A198EEFBE0794EACF7993C02 /* UIImage+Snapshot.m */,
			);
			name = Core;
			sourceTree = "<group>";
		};
		A608505D12C8996BC2D1C534B15EA4EA /* Editor */ = {
			isa = PBXGroup;
			children = (
				65F770E122E12CB800F82A67 /* Drawing */,
				8B62282E002388F0B992299986CF44B4 /* Filters */,
				1060CB7C2FA4B3131B3B168F759B5032 /* EditionMenuCollectionCell.swift */,
				92738A99714CCE0BE4C20EF4160D348C /* EditionMenuCollectionController.swift */,
				32F26719A3959334D6F2F6486C24CDE2 /* EditionMenuCollectionView.swift */,
				E55C635D7D6E0CCAB66E04B986DC8557 /* EditionOption.swift */,
				FBA9889F43474AF250296DB206A30E91 /* EditorView.swift */,
				3F40D439A44394C7AB6C22C0A3C6BC61 /* EditorViewController.swift */,
			);
			name = Editor;
			path = Classes/Editor;
			sourceTree = "<group>";
		};
		AE0466BB46EE6AD859B389C6E83CF634 /* Resources */ = {
			isa = PBXGroup;
			children = (
				3A729DEE18D96947991C2D14F233CB6D /* Assets.xcassets */,
				14B4D2C4B2EFCFD85489D72D5BD7AF2D /* Shaders */,
				F5EA594AE06EC80A22FBB86D56AB25BD /* silence.aac */,
			);
			name = Resources;
			sourceTree = "<group>";
		};
		BB73A00F5B47BE554326DFFD50F93B68 /* Development Pods */ = {
			isa = PBXGroup;
			children = (
				67C00B65B8E05825D2EE5F579D8857A5 /* KanvasCamera */,
				1A15A39C33814A67ABD07AB769AC6C2E /* SharedUI */,
				D50B7717D904B2224CC810F9BCF90D5C /* TumblrTheme */,
				5FED32F201E391B1F914577DB78D784E /* Utils */,
			);
			name = "Development Pods";
			sourceTree = "<group>";
		};
		C0C3BCD39FBD49F2189A74A81BAE7EE5 /* Pod */ = {
			isa = PBXGroup;
			children = (
				E320637DE42CF496241B15B701837527 /* TumblrTheme.podspec */,
			);
			name = Pod;
			sourceTree = "<group>";
		};
		C1259DCD80612203920E543CD407EC62 /* ModeSelector */ = {
			isa = PBXGroup;
			children = (
				9751FB1DFCC9168E1EE27775A8AD8075 /* MediaPickerButtonView.swift */,
				4324CEFCFF36093F604B01FD907DB62E /* ModeButtonView.swift */,
				DF4C7104EA0722FE9C124DB928F835C8 /* ModeSelectorAndShootController.swift */,
				677A29D8AA4BC1FF6D7DF73E6C6C98EB /* ModeSelectorAndShootView.swift */,
				CE2EC3A2CE1E689C7186E69D3834177E /* ShootButtonView.swift */,
			);
			name = ModeSelector;
			path = Classes/ModeSelector;
			sourceTree = "<group>";
		};
		C816A321FDD0014A4C24D3486E7B4FE8 /* Recording */ = {
			isa = PBXGroup;
			children = (
				7FF701DB65C815FE6960EF08F7809BBB /* CameraRecorder.swift */,
				EFBA06D57175BC216391B84BD326B51F /* CameraRecordingProtocol.swift */,
				7FE9576E0D3C72ABB469D44E2560F944 /* CameraSegmentHandler.swift */,
				F69CB170DC1C38A8FACC04CB69040D78 /* GifVideoOutputHandler.swift */,
				50A02D3EDB98C0555CE47926FC797478 /* PhotoOutputHandler.swift */,
				65E0D4BFD967A8573CA678FD7CAC3771 /* VideoOutputHandler.swift */,
			);
			name = Recording;
			path = Classes/Recording;
			sourceTree = "<group>";
		};
		CF1408CF629C7361332E53B88F7BD30C = {
			isa = PBXGroup;
			children = (
				9D940727FF8FB9C785EB98E56350EF41 /* Podfile */,
				BB73A00F5B47BE554326DFFD50F93B68 /* Development Pods */,
				572840308FF31801162EC238F3EA58AD /* Frameworks */,
				E81A37DBDE41E671312C56736544E2FA /* Pods */,
				D1D670DB0C1C01D7D3DEE35222B2513B /* Products */,
				617DC8B9AD8E91E7AEA66867350F30E1 /* Targets Support Files */,
			);
			sourceTree = "<group>";
		};
		D1D670DB0C1C01D7D3DEE35222B2513B /* Products */ = {
			isa = PBXGroup;
			children = (
				5C4F31330DFA99D699E4BDC8C3573D73 /* FBSnapshotTestCase.framework */,
				9831168340B63F19B1956AF98D1535F7 /* KanvasCamera.framework */,
				0A966F8CC02AF6C9C4D66DDF06B58364 /* Pods_KanvasCameraExample.framework */,
				2383078A6D28DE6A15E11489708BA4FD /* Pods_KanvasCameraExampleTests.framework */,
				1DF61DA1F9AC397EF265A9EC75BF3AE1 /* SharedUI.framework */,
				8A228F963CC9F56777C747E06F648344 /* TumblrTheme.framework */,
				B321C73955714AFB57F9DB8F1090071D /* Utils.framework */,
			);
			name = Products;
			sourceTree = "<group>";
		};
		D50B7717D904B2224CC810F9BCF90D5C /* TumblrTheme */ = {
			isa = PBXGroup;
			children = (
				2E9CFA854B979A625F2F076517A288AF /* AppColorPalette.swift */,
				51BCAAFB77A1A5ADB1C2515686CCB594 /* AppColorScheme.swift */,
				CF07ACAF096DF9041C5A7DE271DAA679 /* AppColorSource.swift */,
				472B7A12A21C01FF05D7614DC3A5E1CC /* AppUIChangedListener.swift */,
				463FA33BA2C156877B7B0793B1F52CD6 /* NavigationBarStyleDefining.swift */,
				B32CF50EF7E27EB56D32BE2C1158C86B /* UIColor+SharedColors.swift */,
				96E5D8A98823E002ADA4F646AC2573AB /* UIColor+Util.swift */,
				155D212975A8CC57A021341ED0A645E0 /* UIFont+ComposeFonts.h */,
				BE472F1024FFE1222471B4B7A6ADFB51 /* UIFont+ComposeFonts.m */,
				0DBF76D5613ED1AB456D4D901BFD95B2 /* UIFont+Orangina.h */,
				27A18B8E865F6DFA9FDEDB89C5BF9C14 /* UIFont+Orangina.m */,
				5A9868C1FF0C2C8B8BE0F8195FC83207 /* UIFont+PostFonts.h */,
				EDBF85C7EDA34862F9F775DF85681C6C /* UIFont+PostFonts.m */,
				399431578E8BE6F0C58DA76B8C4A50B9 /* UIFont+TumblrTheme.swift */,
				C0C3BCD39FBD49F2189A74A81BAE7EE5 /* Pod */,
				E7635A26BA01BFB654EB9CC2817C4AF0 /* Support Files */,
			);
			name = TumblrTheme;
			path = ../../../TumblrTheme;
			sourceTree = "<group>";
		};
		DC203099162093B8289C7D7E395818BF /* iOS */ = {
			isa = PBXGroup;
			children = (
				5A87DA8FE73E5A2BA114EEA3B8385D1F /* Foundation.framework */,
				635B8EF611C5053183706BE4A6AD5DD0 /* GLKit.framework */,
				CCAFAEBE89BE0F9091396494660844D1 /* OpenGLES.framework */,
				15B5B893F0D939992DC83B541503A453 /* QuartzCore.framework */,
				26847C6EBA8288F0AC82ABD4D3160CEA /* UIKit.framework */,
				CBF0CCD093AD8EE84FBAAAF873F9865C /* XCTest.framework */,
			);
			name = iOS;
			sourceTree = "<group>";
		};
		DEC2E4A3B3189D3D95FE5E40015A7A05 /* Resources */ = {
			isa = PBXGroup;
			children = (
				E3E7408E8B4C8869792E605D1E4C4BDC /* Assets.xcassets */,
			);
			name = Resources;
			sourceTree = "<group>";
		};
		E04D709E7A8438ADA87A07195A9DC91A /* Settings */ = {
			isa = PBXGroup;
			children = (
				A7988A0F28E01E1AE72351254ABADDDA /* CameraSettings.swift */,
			);
			name = Settings;
			path = Classes/Settings;
			sourceTree = "<group>";
		};
		E167145059D9FBA3728C32017C222181 /* Filters */ = {
			isa = PBXGroup;
			children = (
				F743F1407AAD8260F1AF6056323D9462 /* FilterCollectionCell.swift */,
				CAFAAB3BBCD6F199650E338DD67CCA5B /* FilterCollectionInnerCell.swift */,
				503D5B9D5DFD96A067F7AE36FBA2B6ED /* FilterCollectionView.swift */,
				45FC73B7C18BC91C68593CA52C86A1A5 /* FilterItem.swift */,
				C00E1EEF326632BB4181B79FC059CA96 /* ScrollHandler.swift */,
			);
			name = Filters;
			path = Classes/Filters;
			sourceTree = "<group>";
		};
		E7635A26BA01BFB654EB9CC2817C4AF0 /* Support Files */ = {
			isa = PBXGroup;
			children = (
				5098B56EAFA9B55B2851AED256ADC212 /* TumblrTheme.modulemap */,
				0648983F8DF987334FB539DD6DFE0F05 /* TumblrTheme.xcconfig */,
				8C062D041A44CC81DD05573BF6C4CB71 /* TumblrTheme-dummy.m */,
				88001EC8F67B7CED666CD913001B8D26 /* TumblrTheme-Info.plist */,
				B09EB2C5E14CE7A87B5DE0B89F527E32 /* TumblrTheme-prefix.pch */,
				413EC3C326B11177809FDBDDE2DDA2A6 /* TumblrTheme-umbrella.h */,
			);
			name = "Support Files";
			path = "../KanvasCamera/KanvasCameraExample/Pods/Target Support Files/TumblrTheme";
			sourceTree = "<group>";
		};
		E81A37DBDE41E671312C56736544E2FA /* Pods */ = {
			isa = PBXGroup;
			children = (
				92B9827D134822FECA2FBE88A0585CBA /* FBSnapshotTestCase */,
			);
			name = Pods;
			sourceTree = "<group>";
		};
/* End PBXGroup section */

/* Begin PBXHeadersBuildPhase section */
		47EFE492B2527ABDA9134280A348A332 /* Headers */ = {
			isa = PBXHeadersBuildPhase;
			buildActionMask = 2147483647;
			files = (
				5DD22B2995487FE4A0811646A08FBF19 /* Pods-KanvasCameraExample-umbrella.h in Headers */,
			);
			runOnlyForDeploymentPostprocessing = 0;
		};
		8B15E7B670610B64E15ABFFFDF92CBE9 /* Headers */ = {
			isa = PBXHeadersBuildPhase;
			buildActionMask = 2147483647;
			files = (
				B7384E1E21A8F3F53A9257368ADE0768 /* Pods-KanvasCameraExampleTests-umbrella.h in Headers */,
			);
			runOnlyForDeploymentPostprocessing = 0;
		};
		8B5599D81C90D2D1EDE0BF82BA0CF845 /* Headers */ = {
			isa = PBXHeadersBuildPhase;
			buildActionMask = 2147483647;
			files = (
				149D16591E2112D1410A12237E2DE638 /* KanvasCamera-umbrella.h in Headers */,
			);
			runOnlyForDeploymentPostprocessing = 0;
		};
		9A16BB92D16925BD71609E1E14933089 /* Headers */ = {
			isa = PBXHeadersBuildPhase;
			buildActionMask = 2147483647;
			files = (
				3B7E349DBB986062C3D5D5C8DD39CCBF /* SharedUI-umbrella.h in Headers */,
			);
			runOnlyForDeploymentPostprocessing = 0;
		};
		B693056005BB192A579B6662D997910F /* Headers */ = {
			isa = PBXHeadersBuildPhase;
			buildActionMask = 2147483647;
			files = (
				8508685F4B3DFD4E93B29948FA0ACF83 /* FBSnapshotTestCase-umbrella.h in Headers */,
				1E2A893F6AEA53172BA022B76B228C49 /* FBSnapshotTestCase.h in Headers */,
				791C03EFFF06649DA66FAF30BC35CD16 /* FBSnapshotTestCasePlatform.h in Headers */,
				D4AD6B2A1D9F633251F4CCE647A82052 /* FBSnapshotTestController.h in Headers */,
				6D37D81E7017C1D35A7F68314FDF04B7 /* UIApplication+StrictKeyWindow.h in Headers */,
				BE1CC07148196181546C119716D4376C /* UIImage+Compare.h in Headers */,
				6C521CCD8750EEEEA73708F8C1D89916 /* UIImage+Diff.h in Headers */,
				F7D29D32A183783FB4C32DBFE0AA3F07 /* UIImage+Snapshot.h in Headers */,
			);
			runOnlyForDeploymentPostprocessing = 0;
		};
		C4A3D6740DB5D1C8D7DFAA754CEB50FF /* Headers */ = {
			isa = PBXHeadersBuildPhase;
			buildActionMask = 2147483647;
			files = (
				B6CF35556593D55DAEBF7D5B54A6B5B6 /* Utils-umbrella.h in Headers */,
			);
			runOnlyForDeploymentPostprocessing = 0;
		};
		C64788875FE2C960D9784839075B6381 /* Headers */ = {
			isa = PBXHeadersBuildPhase;
			buildActionMask = 2147483647;
			files = (
				BB80D1A5250BA29D1F3D3B5979727B33 /* TumblrTheme-umbrella.h in Headers */,
				6288913944E5F5D90DE67F83B66F2345 /* UIFont+ComposeFonts.h in Headers */,
				BAAC87F520C78E9FE142487DD076AE97 /* UIFont+Orangina.h in Headers */,
				8C3A172751BEEAA75D6E433ADEB24557 /* UIFont+PostFonts.h in Headers */,
			);
			runOnlyForDeploymentPostprocessing = 0;
		};
/* End PBXHeadersBuildPhase section */

/* Begin PBXNativeTarget section */
		137B6CAA262428441796238359BBCE5E /* Pods-KanvasCameraExampleTests */ = {
			isa = PBXNativeTarget;
			buildConfigurationList = 313805B46CAB8DA00266D235DD69D579 /* Build configuration list for PBXNativeTarget "Pods-KanvasCameraExampleTests" */;
			buildPhases = (
				8B15E7B670610B64E15ABFFFDF92CBE9 /* Headers */,
				86EF1311731EDBAA35FADFB5852CB4CC /* Sources */,
				100D39B66FE87423F97C26ACDE356680 /* Frameworks */,
				D0CDF3951D9E1F47BA0BAD646A8EE1B8 /* Resources */,
			);
			buildRules = (
			);
			dependencies = (
				75F46E3B4A6FEC4A16747DFD7BDB144D /* PBXTargetDependency */,
				623C290E62865AC306F5170B4F0899A8 /* PBXTargetDependency */,
				3E3447DBC9F31F98402ABC780FF3672A /* PBXTargetDependency */,
				D93B06D0ADA69A78E93DAACDD8AF66E4 /* PBXTargetDependency */,
				D788241BFC27A96222BA324326E82111 /* PBXTargetDependency */,
			);
			name = "Pods-KanvasCameraExampleTests";
			productName = "Pods-KanvasCameraExampleTests";
			productReference = 2383078A6D28DE6A15E11489708BA4FD /* Pods_KanvasCameraExampleTests.framework */;
			productType = "com.apple.product-type.framework";
		};
		5A8AA14BB4E2075C7AF275F5A37A8613 /* SharedUI */ = {
			isa = PBXNativeTarget;
			buildConfigurationList = 4D85BCD218F3D4B36B2F2CA0E91AEF29 /* Build configuration list for PBXNativeTarget "SharedUI" */;
			buildPhases = (
				9A16BB92D16925BD71609E1E14933089 /* Headers */,
				430F2FE19DAD47D248A36C68B6FD57BD /* Sources */,
				D41CE15209A1CCD2132A01FF26A3F0AC /* Frameworks */,
				22C863BA42DDC614D579EA08AB2079D0 /* Resources */,
			);
			buildRules = (
			);
			dependencies = (
				3D21D3E64168DC8863B7F8DFDE0723EA /* PBXTargetDependency */,
			);
			name = SharedUI;
			productName = SharedUI;
			productReference = 1DF61DA1F9AC397EF265A9EC75BF3AE1 /* SharedUI.framework */;
			productType = "com.apple.product-type.framework";
		};
		5E1C9C4892FA8FEB28F32737904729A4 /* Utils */ = {
			isa = PBXNativeTarget;
			buildConfigurationList = 0D2C38606C58A94673D1126C00E55556 /* Build configuration list for PBXNativeTarget "Utils" */;
			buildPhases = (
				C4A3D6740DB5D1C8D7DFAA754CEB50FF /* Headers */,
				6F72653CCBA8A2FE1CD49396D9DBBDF3 /* Sources */,
				6469D483FC0C4B196FDD6058A7889385 /* Frameworks */,
				DF34D05C4FC8E974A0EDB6A5201A4F62 /* Resources */,
			);
			buildRules = (
			);
			dependencies = (
			);
			name = Utils;
			productName = Utils;
			productReference = B321C73955714AFB57F9DB8F1090071D /* Utils.framework */;
			productType = "com.apple.product-type.framework";
		};
		97690FB9AA16497E774B413B7C6B9506 /* TumblrTheme */ = {
			isa = PBXNativeTarget;
			buildConfigurationList = 1EE116BB1437422C398061CA3467B960 /* Build configuration list for PBXNativeTarget "TumblrTheme" */;
			buildPhases = (
				C64788875FE2C960D9784839075B6381 /* Headers */,
				25164A718BC7DFB8F7D8C514A9089EC9 /* Sources */,
				5DB07287D519EB8EA45F26880FEB481A /* Frameworks */,
				797E812A395D444605BB2EDEBDAE78A0 /* Resources */,
			);
			buildRules = (
			);
			dependencies = (
				A183C1A99B257373EC55C197437C39FE /* PBXTargetDependency */,
			);
			name = TumblrTheme;
			productName = TumblrTheme;
			productReference = 8A228F963CC9F56777C747E06F648344 /* TumblrTheme.framework */;
			productType = "com.apple.product-type.framework";
		};
		98A98149697C80CEF8D5772791E92E66 /* FBSnapshotTestCase */ = {
			isa = PBXNativeTarget;
			buildConfigurationList = 03D68F182B52805E401158BD5F41DB73 /* Build configuration list for PBXNativeTarget "FBSnapshotTestCase" */;
			buildPhases = (
				B693056005BB192A579B6662D997910F /* Headers */,
				B8AE192D041D1D75AB8D41A74BC201B0 /* Sources */,
				B57A461DE945FAB6B348090E09061474 /* Frameworks */,
				F60B73BD76BA6D49ADA1A7618A78389F /* Resources */,
			);
			buildRules = (
			);
			dependencies = (
			);
			name = FBSnapshotTestCase;
			productName = FBSnapshotTestCase;
			productReference = 5C4F31330DFA99D699E4BDC8C3573D73 /* FBSnapshotTestCase.framework */;
			productType = "com.apple.product-type.framework";
		};
		BDB175D784A4B1E7FCB709777D7A6ADF /* Pods-KanvasCameraExample */ = {
			isa = PBXNativeTarget;
			buildConfigurationList = B942822A91C53017C52639C456CC4CD5 /* Build configuration list for PBXNativeTarget "Pods-KanvasCameraExample" */;
			buildPhases = (
				47EFE492B2527ABDA9134280A348A332 /* Headers */,
				4C9A8A6A2EA1AA7675741CF808DBB3C8 /* Sources */,
				71A61A5A408A1663B9DB755DF8B0E8FF /* Frameworks */,
				635A5686A5FBFAA23D9719237A139D3E /* Resources */,
			);
			buildRules = (
			);
			dependencies = (
				7E8A5BC1E035D29161B8AC55BA982700 /* PBXTargetDependency */,
				70A6DC5F56E8C43B7B3A3DF2DB461D5F /* PBXTargetDependency */,
				D358F7BF4EC741E9E54BB3DA3A3F171F /* PBXTargetDependency */,
				0405416596D5D7A3D21AB11A80CAA224 /* PBXTargetDependency */,
			);
			name = "Pods-KanvasCameraExample";
			productName = "Pods-KanvasCameraExample";
			productReference = 0A966F8CC02AF6C9C4D66DDF06B58364 /* Pods_KanvasCameraExample.framework */;
			productType = "com.apple.product-type.framework";
		};
		EEA7BBCE1AEABC4574550F0FCA071779 /* KanvasCamera */ = {
			isa = PBXNativeTarget;
			buildConfigurationList = 4046DBEFE5348E57A4F62C45ECA6FB64 /* Build configuration list for PBXNativeTarget "KanvasCamera" */;
			buildPhases = (
				8B5599D81C90D2D1EDE0BF82BA0CF845 /* Headers */,
				C0B0E6AC4FED88FEBEC8B637783292B6 /* Sources */,
				EEFD341C643D04B66732CA6329676944 /* Frameworks */,
				3CAAC33004C3C0AA7FBF421C494CB00D /* Resources */,
			);
			buildRules = (
			);
			dependencies = (
				CC167D51641D7ECCAEF2916515DBAF4B /* PBXTargetDependency */,
				00AE01475900E0D7D69194108B425E98 /* PBXTargetDependency */,
			);
			name = KanvasCamera;
			productName = KanvasCamera;
			productReference = 9831168340B63F19B1956AF98D1535F7 /* KanvasCamera.framework */;
			productType = "com.apple.product-type.framework";
		};
/* End PBXNativeTarget section */

/* Begin PBXProject section */
		BFDFE7DC352907FC980B868725387E98 /* Project object */ = {
			isa = PBXProject;
			attributes = {
				LastSwiftUpdateCheck = 1020;
				LastUpgradeCheck = 1020;
			};
			buildConfigurationList = 4821239608C13582E20E6DA73FD5F1F9 /* Build configuration list for PBXProject "Pods" */;
			compatibilityVersion = "Xcode 10.0";
			developmentRegion = en;
			hasScannedForEncodings = 0;
			knownRegions = (
				en,
			);
			mainGroup = CF1408CF629C7361332E53B88F7BD30C;
			productRefGroup = D1D670DB0C1C01D7D3DEE35222B2513B /* Products */;
			projectDirPath = "";
			projectRoot = "";
			targets = (
				98A98149697C80CEF8D5772791E92E66 /* FBSnapshotTestCase */,
				EEA7BBCE1AEABC4574550F0FCA071779 /* KanvasCamera */,
				BDB175D784A4B1E7FCB709777D7A6ADF /* Pods-KanvasCameraExample */,
				137B6CAA262428441796238359BBCE5E /* Pods-KanvasCameraExampleTests */,
				5A8AA14BB4E2075C7AF275F5A37A8613 /* SharedUI */,
				97690FB9AA16497E774B413B7C6B9506 /* TumblrTheme */,
				5E1C9C4892FA8FEB28F32737904729A4 /* Utils */,
			);
		};
/* End PBXProject section */

/* Begin PBXResourcesBuildPhase section */
		22C863BA42DDC614D579EA08AB2079D0 /* Resources */ = {
			isa = PBXResourcesBuildPhase;
			buildActionMask = 2147483647;
			files = (
				8119E1C35408478A7B23574B450E08F7 /* Assets.xcassets in Resources */,
			);
			runOnlyForDeploymentPostprocessing = 0;
		};
		3CAAC33004C3C0AA7FBF421C494CB00D /* Resources */ = {
			isa = PBXResourcesBuildPhase;
			buildActionMask = 2147483647;
			files = (
				0514F5513DBF5BDB539CD3E422797F85 /* Assets.xcassets in Resources */,
				F385A5F39049F799176983ED159C2C87 /* Shaders in Resources */,
				B6525A8D332FFA285097645FAF280C3B /* silence.aac in Resources */,
			);
			runOnlyForDeploymentPostprocessing = 0;
		};
		635A5686A5FBFAA23D9719237A139D3E /* Resources */ = {
			isa = PBXResourcesBuildPhase;
			buildActionMask = 2147483647;
			files = (
			);
			runOnlyForDeploymentPostprocessing = 0;
		};
		797E812A395D444605BB2EDEBDAE78A0 /* Resources */ = {
			isa = PBXResourcesBuildPhase;
			buildActionMask = 2147483647;
			files = (
			);
			runOnlyForDeploymentPostprocessing = 0;
		};
		D0CDF3951D9E1F47BA0BAD646A8EE1B8 /* Resources */ = {
			isa = PBXResourcesBuildPhase;
			buildActionMask = 2147483647;
			files = (
			);
			runOnlyForDeploymentPostprocessing = 0;
		};
		DF34D05C4FC8E974A0EDB6A5201A4F62 /* Resources */ = {
			isa = PBXResourcesBuildPhase;
			buildActionMask = 2147483647;
			files = (
			);
			runOnlyForDeploymentPostprocessing = 0;
		};
		F60B73BD76BA6D49ADA1A7618A78389F /* Resources */ = {
			isa = PBXResourcesBuildPhase;
			buildActionMask = 2147483647;
			files = (
			);
			runOnlyForDeploymentPostprocessing = 0;
		};
/* End PBXResourcesBuildPhase section */

/* Begin PBXSourcesBuildPhase section */
		25164A718BC7DFB8F7D8C514A9089EC9 /* Sources */ = {
			isa = PBXSourcesBuildPhase;
			buildActionMask = 2147483647;
			files = (
				B4739447406369C05BE46C5745CCDEC7 /* AppColorPalette.swift in Sources */,
				C3EB8100F1C6475487BD3179F530E8EF /* AppColorScheme.swift in Sources */,
				4A7CA353D3B204B06FCE07254F9F7FEB /* AppColorSource.swift in Sources */,
				0C711C05FDD92717D347BD835F49BF41 /* AppUIChangedListener.swift in Sources */,
				B06B10F1447B1D5B1D8A96D0649FE6C8 /* NavigationBarStyleDefining.swift in Sources */,
				C4A88C418EDF5FC2421D528BD8440D24 /* TumblrTheme-dummy.m in Sources */,
				D5026678B6012C68DA80684286912498 /* UIColor+SharedColors.swift in Sources */,
				E2A57B02B9C0B00E452875636E506B47 /* UIColor+Util.swift in Sources */,
				B9DB1D79EB95CAFBBFFB0EA29B9C3CDE /* UIFont+ComposeFonts.m in Sources */,
				D3E59303AC239346FCC7BC5DCD2DC69B /* UIFont+Orangina.m in Sources */,
				8EA45DF736D58FC08CAA97519306383A /* UIFont+PostFonts.m in Sources */,
				1FFEA169432C548594F0AB19070D6017 /* UIFont+TumblrTheme.swift in Sources */,
			);
			runOnlyForDeploymentPostprocessing = 0;
		};
		430F2FE19DAD47D248A36C68B6FD57BD /* Sources */ = {
			isa = PBXSourcesBuildPhase;
			buildActionMask = 2147483647;
			files = (
				2284EBA79878385B8AAF88E879BFE9DE /* ColorPickerViewController.swift in Sources */,
				D7595248D8B582E9519FC643EB510720 /* ComposeNavigationBar.swift in Sources */,
				A9295D647B2066EBEA8B1A35865C92E3 /* EasyTipView.swift in Sources */,
				F0BCDF693B78A446B461BEA8AC448C3E /* EditTagsView.swift in Sources */,
				8BDECE4177CD6CD67E0B71AE8E36C61F /* NSLayoutConstraint+Utils.swift in Sources */,
				E3004039E57FEBFCC8BCDF4CB76F299C /* PostFormKeyboardTracker.swift in Sources */,
				AA6DE3C9AD79B5C9B11E5D21A91C8EE8 /* PostOptionsConstants.swift in Sources */,
				EF4FCBE338035CAC50677443733EB259 /* PostOptionsTagsDelegate.swift in Sources */,
				4248111B56F7AAD6E21B2E5AB954E0BE /* SharedUI-dummy.m in Sources */,
				6CDD5667C67C6651D39714364B4A41C4 /* ShowModalFromTopAnimator.swift in Sources */,
				3D21517F25C65E5E67C648AF86DC2A87 /* SuggestedTagsDataSource.swift in Sources */,
				E0E9E809C7969990828416969D647E03 /* SuggestedTagsView.swift in Sources */,
				F7928334DB96BAC852BFB59744C462C1 /* SuggestedTagView.swift in Sources */,
				2F727AFD93F4382C1A3CF74CCF1B5B37 /* TagsOptionsModel.swift in Sources */,
				036A519AEE5E88DB72E4BD3C8DDB5E3E /* TagsView.swift in Sources */,
				37562B94A041B11CA01D6844847BB266 /* TagsViewAnimationCoordinator.swift in Sources */,
				1B99A38F9017172285D35AAE01F87AAE /* TagsViewCollectionViewLayout.swift in Sources */,
				41855BD7152999D12004BBFF9C497619 /* TagsViewController.swift in Sources */,
				B9F126A9DAAECFEC858B627B2BFB3D4D /* TagsViewEditCell.swift in Sources */,
				7F18A3831DFE90B5514780DDAC2D7B9D /* TagsViewTagCell.swift in Sources */,
				3F649C064C1B01E7605B549D4E668083 /* UIView+AutoLayout.swift in Sources */,
				516EB653C4F02029D36101834D8E73F8 /* UIView+Shadows.swift in Sources */,
				8CD4407E6C954DFBF481ECB1748567B3 /* UIView+Snaphot.swift in Sources */,
				7C22B02BC2DE62CF588F1B3C1C731E23 /* UIView+Utils.swift in Sources */,
			);
			runOnlyForDeploymentPostprocessing = 0;
		};
		4C9A8A6A2EA1AA7675741CF808DBB3C8 /* Sources */ = {
			isa = PBXSourcesBuildPhase;
			buildActionMask = 2147483647;
			files = (
				6DA607EF1E60820FE1DA2CF032D83A35 /* Pods-KanvasCameraExample-dummy.m in Sources */,
			);
			runOnlyForDeploymentPostprocessing = 0;
		};
		6F72653CCBA8A2FE1CD49396D9DBBDF3 /* Sources */ = {
			isa = PBXSourcesBuildPhase;
			buildActionMask = 2147483647;
			files = (
				151ED052CA96E96147293F948D70C170 /* Array+Safety.swift in Sources */,
				24D60450B15BC0E9BF3DFC2955547799 /* ContentTypeDetector.swift in Sources */,
				9AEAD875BF6BF1B5CC4AE9BEB17D54C0 /* HashCodeBuilder.swift in Sources */,
				799595529A24E1569A830F78CE80DCB8 /* String+HexColor.swift in Sources */,
				DBEBDE64CF9C0862F585651B48C16832 /* UIColor+Hex.swift in Sources */,
				2D856FD6013A85A401A342A207B663CC /* Utils-dummy.m in Sources */,
			);
			runOnlyForDeploymentPostprocessing = 0;
		};
		86EF1311731EDBAA35FADFB5852CB4CC /* Sources */ = {
			isa = PBXSourcesBuildPhase;
			buildActionMask = 2147483647;
			files = (
				BFC930351D037B7A366F3B6D3B6FF8A3 /* Pods-KanvasCameraExampleTests-dummy.m in Sources */,
			);
			runOnlyForDeploymentPostprocessing = 0;
		};
		B8AE192D041D1D75AB8D41A74BC201B0 /* Sources */ = {
			isa = PBXSourcesBuildPhase;
			buildActionMask = 2147483647;
			files = (
				1BA8502BC67A7C596CAC25AF208AD2D2 /* FBSnapshotTestCase-dummy.m in Sources */,
				AB8A64DEACDDC74D67BD635B2D02627F /* FBSnapshotTestCase.m in Sources */,
				35D78A991740568175DCA9F6519A54EB /* FBSnapshotTestCasePlatform.m in Sources */,
				929188AFEF467CF1FDD25C2BCDB6BFE9 /* FBSnapshotTestController.m in Sources */,
				0DD4183089B3720B8B22DE275C5DEFD6 /* SwiftSupport.swift in Sources */,
				D84D626FC6A666332367C6375B8D6D1E /* UIApplication+StrictKeyWindow.m in Sources */,
				13A0EB9B5322E8D6E6F614D24186057C /* UIImage+Compare.m in Sources */,
				2F07378A994C46D715AE555AC8629602 /* UIImage+Diff.m in Sources */,
				4CF8A6092DC4EEF90367C6C6440DEE86 /* UIImage+Snapshot.m in Sources */,
			);
			runOnlyForDeploymentPostprocessing = 0;
		};
		C0B0E6AC4FED88FEBEC8B637783292B6 /* Sources */ = {
			isa = PBXSourcesBuildPhase;
			buildActionMask = 2147483647;
			files = (
<<<<<<< HEAD
				23D51547FB1AE7AB470CD5F3B0F10DE0 /* Array+Move.swift in Sources */,
				F584FA07339FF1E31E97CA6640685B26 /* Array+Object.swift in Sources */,
				D93A336AF8B4AD9F562D22DC6EB42A3D /* AVURLAsset+Thumbnail.swift in Sources */,
				656194A622CE2E4000D0DDFA /* CALayer+Color.swift in Sources */,
				0F6EC3C79EFBDC1B55EBAE0C145688BE /* CameraController.swift in Sources */,
				DDAD1F1CB40B9D923F2C3508E41D8894 /* CameraFilterCollectionCell.swift in Sources */,
				16146573030B23999EFDB24FF3C87A5F /* CameraFilterCollectionController.swift in Sources */,
				7D2ED47FF6176890B378DF572CC11703 /* CameraInputController.swift in Sources */,
				73EBBA2B0AE63290854D40884F9E20E7 /* CameraInputControllerDelegate.swift in Sources */,
				BC1222A99758D1430FA0A7FF465D36D3 /* CameraInputOutput.swift in Sources */,
				6AD5C769699D96A38799DBA86C195804 /* CameraOption.swift in Sources */,
				5D55D4EC3C2914DB9617FFCF8B1BB9E7 /* CameraPreviewView.swift in Sources */,
				ED6948121ABBFC052C7AE0CAB5EEDA59 /* CameraPreviewViewController.swift in Sources */,
				671B0DFDD9D9BD398701CE2E336D6FBA /* CameraRecorder.swift in Sources */,
				CCD91EE65759C19DF9D66BC94AE12548 /* CameraRecordingProtocol.swift in Sources */,
				5DE16FCAA1AE0EE8F0AB5D693D2DC7FD /* CameraSegmentHandler.swift in Sources */,
				86325D16079DD69A23F437C83AEADEEC /* CameraSettings.swift in Sources */,
				EB0BB905D93A1DD26FE70FD00D6CDE18 /* CameraView.swift in Sources */,
				EACAC0A74BD4E9BF7FA96882ACF7F12A /* CameraZoomHandler.swift in Sources */,
				4E1F15EA2EB0001D24CF14257EFC170C /* CGRect+Center.swift in Sources */,
				5CE4D422BD9F2800506FF64467C5DED6 /* ChromaFilter.swift in Sources */,
				4B05A54BD780A4C61E6151BDB02773D9 /* ClosedRange+Clamp.swift in Sources */,
				C2691EE84BB17FA0AE9CE2B6CF624434 /* ConicalGradientLayer.swift in Sources */,
				0E0FF33318BC61297781CC955D880F0C /* CVPixelBuffer+copy.swift in Sources */,
				D3E7B400D284AA1857ADDBC659F2A4C9 /* CVPixelBuffer+sampleBuffer.swift in Sources */,
				2DD21E5BBFE84C8B9377D5627D4F9CA6 /* Device.swift in Sources */,
				787D2D59F863255B859C3B15F999BFA3 /* EditionMenuCollectionCell.swift in Sources */,
				CB43AAFEE0234FE2DA5E35BEBCCBA297 /* EditionMenuCollectionController.swift in Sources */,
				0C57F74386AF6C34FD249CC02CA62912 /* EditionMenuCollectionView.swift in Sources */,
				9215B0A88CA015833B209338BBCF84A1 /* EditionOption.swift in Sources */,
				0892F67564E5AD005CA9CAC08D92DF92 /* EditorFilterCollectionCell.swift in Sources */,
				90483FD658EB03FF217F5A9132335583 /* EditorFilterCollectionController.swift in Sources */,
				0CEA9C631E12CEA0C06CB470585FAC84 /* EditorView.swift in Sources */,
				E655A1E4900A1DF3C29076ED87C9ECC9 /* EditorViewController.swift in Sources */,
				96E0126FB15A284F9CBE97A84F1EFDEB /* EMInterferenceFilter.swift in Sources */,
				2D71BE40FD7FC7752734F3132118D64A /* ExtendedButton.swift in Sources */,
				73DF229365E3B449885514B3177F525A /* ExtendedStackView.swift in Sources */,
				90EFA6E53B210295232B3249C2D44304 /* FilmFilter.swift in Sources */,
				EC4F381E3586105E0A93D33D96768126 /* Filter.swift in Sources */,
				A9725104A824DFEF4DD9C548BE04F51A /* FilterCollectionCell.swift in Sources */,
				53A971F5A5E5C2BA97E05A5F4CEDA3F0 /* FilterCollectionInnerCell.swift in Sources */,
				E1B1D02D8ADECB23AC179D57026F2F28 /* FilterCollectionView.swift in Sources */,
				FF2FE4B92D0A0320276ED15173BB16EA /* FilteredInputViewController.swift in Sources */,
				65A9155522CFA1C6000918AF /* ColorCollectionView.swift in Sources */,
				7B1FE5FCB307AC0377DE1D23872B7371 /* FilterFactory.swift in Sources */,
				73AFDB25297987DA5EF882694DE5C2C1 /* FilterItem.swift in Sources */,
				8AEB555B0E88C998F457A147A702C007 /* FilterProtocol.swift in Sources */,
				45369554B58CCC5EAA8300341A142BA9 /* FilterSettingsController.swift in Sources */,
				5078B6B2D27E918632B94A29BFEE9460 /* FilterSettingsView.swift in Sources */,
				AB06DB8A69DF4539D8E1726B45BF96B4 /* FilterType.swift in Sources */,
				7CF2D1A38341195F0DA24FF79216B339 /* GifVideoOutputHandler.swift in Sources */,
				657377C0E13F2CCC2FD51A94BD5AA217 /* GLError.swift in Sources */,
				68555A5CCCF688D23876D84B93CFFF64 /* GLPixelBufferView.swift in Sources */,
				6C582DD743547F2C871F26B2812B9756 /* GLPlayer.swift in Sources */,
				D8D90276F9B960FACE54A849B59D4152 /* GLRenderer.swift in Sources */,
				4DA698D8D64550B02312BA65F19E7AC6 /* GrayscaleFilter.swift in Sources */,
				599488FCFF8AE94E1BF129F3F3286491 /* GroupFilter.swift in Sources */,
				803635AA4C6F0C4011D39DE3FBDBA9F3 /* IgnoreTouchesCollectionView.swift in Sources */,
				3ED3C6D8403EBEBE8EEBDA8329BE3DDD /* IgnoreTouchesView.swift in Sources */,
				23ECF72FD105B0EBB89F533D88276EAE /* ImagePoolFilter.swift in Sources */,
				65A9155422CFA1C6000918AF /* ColorCollectionController.swift in Sources */,
				8CF6E56B814EEEC5A4AE9444F88783C7 /* ImagePreviewController.swift in Sources */,
				0269A4BBB0F5949C8B696A2369F4D032 /* IndexPath+Order.swift in Sources */,
				7522778A34186F2E6F197A5934E03FD9 /* KanvasCamera-dummy.m in Sources */,
				F881BFA3D609B60A03999A976C38C361 /* KanvasCameraAnalyticsProvider.swift in Sources */,
				4E2C7DE61C1FB52CB97904BF0E366880 /* KanvasCameraColors.swift in Sources */,
				06776220ABC29B84C443C9A5FF38EB6E /* KanvasCameraImages.swift in Sources */,
				73259A754EA029CD2EC452E01034A9AC /* KanvasCameraStrings.swift in Sources */,
				F56A3CB22D94AFEB9CD76E3EBB5AFF78 /* KanvasCameraTimes.swift in Sources */,
				D31B87A2838BA0F0D8B4D78FF1E262FC /* LegoFilter.swift in Sources */,
				3DDFC8BDAF1C988993E7BFC287DEDF36 /* LightLeaksFilter.swift in Sources */,
				68BA841EACD5A52F6EE5F973E425F710 /* LoadingIndicatorView.swift in Sources */,
				86E40071590B882A677E3C0A3BCDFC2C /* MangaFilter.swift in Sources */,
				F9284F297C7C87B990609B987BAF79ED /* MediaClip.swift in Sources */,
				C9A06E9ABC1F424CE118F65F511EB528 /* MediaClipsCollectionCell.swift in Sources */,
				B052C040B4B7AF71D5B7DD5D190620C2 /* MediaClipsCollectionController.swift in Sources */,
				216422B0F76052B31DFF1165FCB20CAB /* MediaClipsCollectionView.swift in Sources */,
				65DE631122D8BB57002F0A62 /* HorizontalCollectionLayout.swift in Sources */,
				0756692363DE5020FFB03ADD2B58B7C5 /* MediaClipsEditorView.swift in Sources */,
				A27458BA8A357794A59C8F436EF948DF /* MediaClipsEditorViewController.swift in Sources */,
				519BA44BD8ED4B17BF95428CC7CDBDF9 /* MediaInfo.swift in Sources */,
				339C07F771D44630D7F27B6D6DE3DA1F /* MediaMetadata.swift in Sources */,
				A56A563FEEB18023EE6707F01E625425 /* MediaPickerButtonView.swift in Sources */,
				4D1CAA654C89B01A013828A2BF3A90C6 /* MirrorFourFilter.swift in Sources */,
				0F1DE58A90A7DA50EA615F2338C5AE39 /* MirrorTwoFilter.swift in Sources */,
				43E775E4EB008C33D9122CF1EB78FE25 /* ModeButtonView.swift in Sources */,
				9F03FB866B164544546B1E508E9B320E /* ModeSelectorAndShootController.swift in Sources */,
				04A5CEC0655828332DC564B5524586B6 /* ModeSelectorAndShootView.swift in Sources */,
				65F9EEED22CE45AA00B5C00B /* CircularImageView.swift in Sources */,
				65F9EEEE22CE45AA00B5C00B /* DrawingView.swift in Sources */,
				31B815F5658884F0EE234038687D8DAC /* NSURL+Media.swift in Sources */,
				C269D11C799838EC506BD3C13C04CDF1 /* NumTypes+Conversion.swift in Sources */,
				521054D524F4D1A8F7DCF8A50AF686CC /* OptionsController.swift in Sources */,
				15EBA9CE1B8A33FB08A803F6D706D2EA /* OptionsStackView.swift in Sources */,
				A73A212639F3A1F25B0A65432D6D9ECA /* OptionView.swift in Sources */,
				49F4F09A75AB66D3E8B209B44BB8367C /* PhotoOutputHandler.swift in Sources */,
				5DFE2AD23CC8A41660278D2A067B88E3 /* PlasmaFilter.swift in Sources */,
				1B14724EECDD00E23A756BFFA5FB6878 /* Queue.swift in Sources */,
				BB1706EE4A2BA22F911303B6EDCD7BEE /* RaveFilter.swift in Sources */,
				65F9EEEC22CE45AA00B5C00B /* DrawingController.swift in Sources */,
				656194A322CE2E2D00D0DDFA /* MMCQ.swift in Sources */,
				74E1F4D4CEC084DBE60D17B21DBD0B25 /* RGBA.swift in Sources */,
				F4A6D299BFB1889D27F0EFE8F0D79ED8 /* RGBFilter.swift in Sources */,
				656194A222CE2E2D00D0DDFA /* ColorThieft.swift in Sources */,
				BC89E5096DF6743701FDDEF37AD37529 /* ScrollHandler.swift in Sources */,
				DDB7BAC6A366F5372EB2D4A0B87D1C10 /* Shader.swift in Sources */,
				8679BA169EE1400F2FF0B29E351426CC /* ShaderUtilities.swift in Sources */,
				143766C073FE380137FE49FCA883AAA6 /* ShootButtonView.swift in Sources */,
				4CED7751E4C7B6C71B255725D03E343E /* Synchronized.swift in Sources */,
				54915FBB8B5328F3C7899B5909766FD9 /* ToonFilter.swift in Sources */,
				F8BF99C406BAC6C2DE8E336BDE823C2A /* UIButton+Shadows.swift in Sources */,
				30B6CE5A982F9A3933113E5793FC76DF /* UICollectionView+Cells.swift in Sources */,
				750C9DC626BD2C7A97D1253FE6DDD1E6 /* UIColor+Lerp.swift in Sources */,
				656194A722CE2E4000D0DDFA /* UIImage+DominantColors.swift in Sources */,
				39DEB8BEF4E439B885CBD846D740D451 /* UIFont+Utils.swift in Sources */,
				C6BE4CA3E6F596D3F9478F13DA9C90CC /* UIImage+Camera.swift in Sources */,
				C099685B70C2C587719888F2AF189CEC /* UIImage+FlipLeftMirrored.swift in Sources */,
				65DE631522D8BC16002F0A62 /* HorizontalCollectionView.swift in Sources */,
				4827630D70D4EEDF6A0C0B10CDFA4F8B /* UIImage+PixelBuffer.swift in Sources */,
				BD0B2C923A3A04CD7759B343C84D497A /* UIUpdate.swift in Sources */,
				5A070B9F47957DA52DE9B6BC5F9E0F9A /* UIView+Layout.swift in Sources */,
				65A9155622CFA1C6000918AF /* ColorCollectionCell.swift in Sources */,
				2528599CA4A1637734B5F25CD9C25747 /* UIViewController+Load.swift in Sources */,
				D03DED50A167B72F49CED5477F7DB2D1 /* VideoOutputHandler.swift in Sources */,
				1E2D57608726DC12D58D5777AC7C7310 /* WaveFilter.swift in Sources */,
				6E1352CB1FFB405971A441129EE1628D /* WavePoolFilter.swift in Sources */,
=======
				8C3FEFAB59FB2B98EDF8427074273DDF /* Array+Move.swift in Sources */,
				7C6E2C38E624FB6452D35A5C3C96A544 /* Array+Object.swift in Sources */,
				6100371EEEA6A73757EFC6A025D351BC /* AVURLAsset+Thumbnail.swift in Sources */,
				3B11EF2FB902FA0EE4BAB79A8BE72BF0 /* CameraController.swift in Sources */,
				D26E07B4C95CA9F2456FB739F46518BF /* CameraFilterCollectionCell.swift in Sources */,
				6C5F4A71A926F4F00C79B3EEE1426EAE /* CameraFilterCollectionController.swift in Sources */,
				2066B1F5C2FC6334C9DAD6B8FF77C05C /* CameraInputController.swift in Sources */,
				DD68033B5C76F39D275EFF6EFE56B8DA /* CameraInputControllerDelegate.swift in Sources */,
				615CB5118FDFB51D6940E5F09F6EE996 /* CameraInputOutput.swift in Sources */,
				DBA47CAAAA9C22EEBA795F0AB22BF6B8 /* CameraOption.swift in Sources */,
				8F4C4B3419EFA440F9AAAAFE1B74AFA8 /* CameraPreviewView.swift in Sources */,
				EDEDEB363A10170D3C7EBEDD9BBAB1C8 /* CameraPreviewViewController.swift in Sources */,
				EC07EF156055C83FF450A856AB1B615B /* CameraRecorder.swift in Sources */,
				DA17E7E6A94BE06CC9478E220E868421 /* CameraRecordingProtocol.swift in Sources */,
				1890A04E4982AE7FB99DF2A5F6E6604A /* CameraSegmentHandler.swift in Sources */,
				C9BC2DB464E95F4A5D784C9CF058A375 /* CameraSettings.swift in Sources */,
				6723CF1481DBAF4E648E16C010B7B8B7 /* CameraView.swift in Sources */,
				0A3C69F8E49540FE466B3BE2FD27654D /* CameraZoomHandler.swift in Sources */,
				65F770E722E12CB800F82A67 /* DrawingController.swift in Sources */,
				293878657356C579C86969EF52997145 /* CGRect+Center.swift in Sources */,
				694F8E1D6E1F0894C9C50A7CE915A73E /* ChromaFilter.swift in Sources */,
				E8A10FF94D2CD641E47D866F9061D411 /* ClosedRange+Clamp.swift in Sources */,
				006921FE87D60DF20B735E03B4D4F4FF /* ConicalGradientLayer.swift in Sources */,
				6FA0EC71D0806A24118579FF5AA86A93 /* CVPixelBuffer+copy.swift in Sources */,
				92647D458317A0AA3E2E2B1A4D950536 /* CVPixelBuffer+sampleBuffer.swift in Sources */,
				508A309DB3236E48FE97AC6958DD6A9A /* Device.swift in Sources */,
				0D4A93B986DE50F066C79B4611C837CF /* EditionMenuCollectionCell.swift in Sources */,
				65F770DF22E12C9F00F82A67 /* ColorThief.swift in Sources */,
				21D2CAEFE2FF0DFAB1FDDFACA705810F /* EditionMenuCollectionController.swift in Sources */,
				F6D7391FBC87E3E93565DF17EF1ECF5F /* EditionMenuCollectionView.swift in Sources */,
				F22227355AB73FCA526FA928DEC259C0 /* EditionOption.swift in Sources */,
				EA2D66212DA1ED492B0F6E557E128A6C /* EditorFilterCollectionCell.swift in Sources */,
				8D8AF1862E67EF8CD07D1AB36D8E090F /* EditorFilterCollectionController.swift in Sources */,
				F567866E1402590AB6759054B08990E4 /* EditorView.swift in Sources */,
				0D39C910D66F564977D758793CE467A5 /* EditorViewController.swift in Sources */,
				767A5A739FB0E9A18CD7F0961C5B1AB6 /* EMInterferenceFilter.swift in Sources */,
				3301EE69604BDBE4C830903716E10C10 /* ExtendedButton.swift in Sources */,
				98F7167AE9339CD818BE1512E1DD1106 /* ExtendedStackView.swift in Sources */,
				1186BCFD32017C2D700CA131D3597891 /* FilmFilter.swift in Sources */,
				7BAB26D209320201742EFD956B763DFB /* Filter.swift in Sources */,
				103513AFB1E16F5282AF1FD688432DF6 /* FilterCollectionCell.swift in Sources */,
				2E0EEFA3197F06AAC0210703FCE5D3F2 /* FilterCollectionInnerCell.swift in Sources */,
				EC2E989D370ED4D69B8CDDA78B120182 /* FilterCollectionView.swift in Sources */,
				FC6A4054C3B4DCC27D6136EC94DC874B /* FilteredInputViewController.swift in Sources */,
				A41930F349D6646D1B0A594D841818FD /* FilterFactory.swift in Sources */,
				441CE9AF09CA6B3BC71049D7CA302CF2 /* FilterItem.swift in Sources */,
				097FC397187A78F545972995E1B28114 /* FilterProtocol.swift in Sources */,
				E2836C7C6166E89E94926E0A0B09E099 /* FilterSettingsController.swift in Sources */,
				97CB05A321909E55D8A13F3E50039AA0 /* FilterSettingsView.swift in Sources */,
				9E3FB23044045CD848634CFBFD785277 /* FilterType.swift in Sources */,
				34ABE139F99C82436140EE73F4993A44 /* GifVideoOutputHandler.swift in Sources */,
				F3AC962EC1B5EECAD5E774552B004571 /* GLError.swift in Sources */,
				4F2578E00595F0C7D39CD73067F91CBD /* GLMediaExporter.swift in Sources */,
				8D8CA849D29EAF66E45A542FB56683C7 /* GLPixelBufferView.swift in Sources */,
				39C454DD43713EFC5AE1B97655F8E0A6 /* GLPlayer.swift in Sources */,
				7A43CA1398ABA5477560582D739ED064 /* GLRenderer.swift in Sources */,
				4C554B74514EE9B0AD3378A166CC56D7 /* GLVideoCompositor.swift in Sources */,
				65F770EA22E12CEA00F82A67 /* CALayer+Color.swift in Sources */,
				E13097DA0E2F108B7B62FD31C9416326 /* GrayscaleFilter.swift in Sources */,
				67E0ED9109E6A2354B4D4B70221592D1 /* GroupFilter.swift in Sources */,
				2ACA7C51193145812E08156A5962055C /* IgnoreTouchesCollectionView.swift in Sources */,
				EFE76E5708801BDF1CBA882697155F5D /* IgnoreTouchesView.swift in Sources */,
				7B1ABC123FB37B4CFAC4FA6FF4C5011A /* ImagePoolFilter.swift in Sources */,
				F3217E169B32ACA52FD1E5D84AD0FE38 /* ImagePreviewController.swift in Sources */,
				A6E07DA4AE0529EDBC304DFD2EA831BA /* IndexPath+Order.swift in Sources */,
				17738F2E3274761263DE279D93710E1F /* KanvasCamera-dummy.m in Sources */,
				37B2AA837788386A5C16E363BBA30587 /* KanvasCameraAnalyticsProvider.swift in Sources */,
				4E7A0CA18F00D3B2D84B0A45B3CDE8C0 /* KanvasCameraColors.swift in Sources */,
				DC0DB2C24FA194DDEA2B91F5152B55FD /* KanvasCameraImages.swift in Sources */,
				C622891C37F635659AB3A19E98B6F923 /* KanvasCameraStrings.swift in Sources */,
				E6AD55BFCE858BA7CC24D9AA56244C45 /* KanvasCameraTimes.swift in Sources */,
				2BB5203B849A7584EF50DDCA6F26D005 /* KanvasUIImagePickerViewController.swift in Sources */,
				AF29B6E33F3E52CD76A958976E401099 /* LegoFilter.swift in Sources */,
				582586D06F91F6574A37C4899DDAAC24 /* LightLeaksFilter.swift in Sources */,
				358E85A8388E3A6F40901E6804116555 /* LoadingIndicatorView.swift in Sources */,
				354FDB7AD01204037531E13F23F6A701 /* MangaFilter.swift in Sources */,
				297D462D1F915A05245EBD3E7BBB0FA9 /* MediaClip.swift in Sources */,
				2025C7FD7580BE6ECF19881300077FAF /* MediaClipsCollectionCell.swift in Sources */,
				89BF852718591707C617B76E8BA9974E /* MediaClipsCollectionController.swift in Sources */,
				EF82A556A07B9AA6115ACD022D452069 /* MediaClipsCollectionView.swift in Sources */,
				8C4E2AA5945529EC526978C9B58EB0E9 /* MediaClipsEditorView.swift in Sources */,
				A8AA5EF13AB9AC1629CD9F16478461B0 /* MediaClipsEditorViewController.swift in Sources */,
				8BAF22BF84058D1F8D6007B339ADC608 /* MediaInfo.swift in Sources */,
				CE7F4EDF70F9434808D61BCFAAB6485F /* MediaMetadata.swift in Sources */,
				B183CE8A84003383C722767F7B3E9FFB /* MediaPickerButtonView.swift in Sources */,
				1AEC8F97B6F18E500B1D0F4415DEEDF7 /* MirrorFourFilter.swift in Sources */,
				2DCF8BA571FEC56DA60300F537FC290F /* MirrorTwoFilter.swift in Sources */,
				65F770E522E12CB800F82A67 /* CircularImageView.swift in Sources */,
				65F770E622E12CB800F82A67 /* DrawingView.swift in Sources */,
				0C55F3406561BDA1697A0FE327D2F01E /* ModeButtonView.swift in Sources */,
				8E2BD91DD40DF983CCC375DD2D0DD2DC /* ModeSelectorAndShootController.swift in Sources */,
				F76C2EFCE9315B43ECB85593BAD17B5C /* ModeSelectorAndShootView.swift in Sources */,
				F0E79170E607215266FCD480A5CA9B1E /* NSURL+Media.swift in Sources */,
				C34B981263C5FB4F656001B66DFC4D32 /* NumTypes+Conversion.swift in Sources */,
				A63E1C318B87377B81099150F2D7FA54 /* OptionsController.swift in Sources */,
				105164B25EEEBFD9860CC7F30FBAED82 /* OptionsStackView.swift in Sources */,
				B1D4B66ACC9FA78D2D7F84AC7CB9EC66 /* OptionView.swift in Sources */,
				D5D61DBBAF2B6703EABD1AE85A3E608D /* PhotoOutputHandler.swift in Sources */,
				1947A1959669A1547CD2EA7A3A08A262 /* PlasmaFilter.swift in Sources */,
				65F770EB22E12CEA00F82A67 /* UIImage+DominantColors.swift in Sources */,
				6FCD1D09C5A5EAF95D3FA3413FE43554 /* Queue.swift in Sources */,
				9CE8A1AF274BDA6B8B31E699D1A7BF46 /* RaveFilter.swift in Sources */,
				D9A2647647642A63CA3F41ADE3906D1B /* RGBA.swift in Sources */,
				78E8D461237CE13C05C3AC0F614F4C53 /* RGBFilter.swift in Sources */,
				E892A55D9F2AD9EEFE1F05A8F5FCE0D0 /* ScrollHandler.swift in Sources */,
				283911AC5FCFF570AC0EC283272656EB /* Shader.swift in Sources */,
				0934B0BA764B0D364586C588631D3F34 /* ShaderUtilities.swift in Sources */,
				42621AE947FD73BCF6C6361395B7AD33 /* ShootButtonView.swift in Sources */,
				CE1CE76955701866905A45B92411FEEE /* Synchronized.swift in Sources */,
				981F0E6C350B8AC7FB49241E1B535BC3 /* ToonFilter.swift in Sources */,
				1601BE4F85B0DF2B3C494C4EEB5EFC04 /* UIButton+Shadows.swift in Sources */,
				F12847378038B9D834D4D8112C45992A /* UICollectionView+Cells.swift in Sources */,
				B2FBD33FC20004247A3658DDC88E24DA /* UIColor+Lerp.swift in Sources */,
				11C6EB6864DD422C8C28D3C55D2AFA06 /* UIFont+Utils.swift in Sources */,
				2B5D805D23C26CF8247512D03B5AF9E2 /* UIImage+Camera.swift in Sources */,
				1AC4DA5F3D3276A4AA3D3E8462FEEFDC /* UIImage+FlipLeftMirrored.swift in Sources */,
				C770DB4E99B5E4E226EE7488C9F85A8C /* UIImage+PixelBuffer.swift in Sources */,
				76EA4EA009AC74BEA467F40BDB6D60C2 /* UIUpdate.swift in Sources */,
				2B579498FE5E878EB0689A745999B5E8 /* UIView+Layout.swift in Sources */,
				18CE16EE720A5253B99F34127BF5E240 /* UIViewController+Load.swift in Sources */,
				971B5747D39063A6D7EC07F5953CD168 /* VideoOutputHandler.swift in Sources */,
				ABB4144A4F162CA5CD547E458DEFB333 /* WaveFilter.swift in Sources */,
				97A5B723517083ED65D7A7B77418592B /* WavePoolFilter.swift in Sources */,
				65F770E022E12C9F00F82A67 /* MMCQ.swift in Sources */,
>>>>>>> 8d84f382
			);
			runOnlyForDeploymentPostprocessing = 0;
		};
/* End PBXSourcesBuildPhase section */

/* Begin PBXTargetDependency section */
		00AE01475900E0D7D69194108B425E98 /* PBXTargetDependency */ = {
			isa = PBXTargetDependency;
			name = TumblrTheme;
			target = 97690FB9AA16497E774B413B7C6B9506 /* TumblrTheme */;
			targetProxy = 6F971234D5C117AAAE330FF13D5D4957 /* PBXContainerItemProxy */;
		};
		0405416596D5D7A3D21AB11A80CAA224 /* PBXTargetDependency */ = {
			isa = PBXTargetDependency;
			name = Utils;
			target = 5E1C9C4892FA8FEB28F32737904729A4 /* Utils */;
			targetProxy = 0397D55543C4EF23AF807EFA65C85663 /* PBXContainerItemProxy */;
		};
		3D21D3E64168DC8863B7F8DFDE0723EA /* PBXTargetDependency */ = {
			isa = PBXTargetDependency;
			name = TumblrTheme;
			target = 97690FB9AA16497E774B413B7C6B9506 /* TumblrTheme */;
			targetProxy = 35A58AF73855A103971E132062B70609 /* PBXContainerItemProxy */;
		};
		3E3447DBC9F31F98402ABC780FF3672A /* PBXTargetDependency */ = {
			isa = PBXTargetDependency;
			name = SharedUI;
			target = 5A8AA14BB4E2075C7AF275F5A37A8613 /* SharedUI */;
			targetProxy = AC32DFE3BB6CD05C5DA59DAF802AA211 /* PBXContainerItemProxy */;
		};
		623C290E62865AC306F5170B4F0899A8 /* PBXTargetDependency */ = {
			isa = PBXTargetDependency;
			name = KanvasCamera;
			target = EEA7BBCE1AEABC4574550F0FCA071779 /* KanvasCamera */;
			targetProxy = FAD07F5B0F2C66D2E9BBF8F16B17074C /* PBXContainerItemProxy */;
		};
		70A6DC5F56E8C43B7B3A3DF2DB461D5F /* PBXTargetDependency */ = {
			isa = PBXTargetDependency;
			name = SharedUI;
			target = 5A8AA14BB4E2075C7AF275F5A37A8613 /* SharedUI */;
			targetProxy = F0D3C778C07CEDDFE5E890B9A45B4AA9 /* PBXContainerItemProxy */;
		};
		75F46E3B4A6FEC4A16747DFD7BDB144D /* PBXTargetDependency */ = {
			isa = PBXTargetDependency;
			name = FBSnapshotTestCase;
			target = 98A98149697C80CEF8D5772791E92E66 /* FBSnapshotTestCase */;
			targetProxy = BF1B8E63BDAFB6DF12A0CC0A4D29AE74 /* PBXContainerItemProxy */;
		};
		7E8A5BC1E035D29161B8AC55BA982700 /* PBXTargetDependency */ = {
			isa = PBXTargetDependency;
			name = KanvasCamera;
			target = EEA7BBCE1AEABC4574550F0FCA071779 /* KanvasCamera */;
			targetProxy = BFC07571939F8E34A30DC524708F3E0E /* PBXContainerItemProxy */;
		};
		A183C1A99B257373EC55C197437C39FE /* PBXTargetDependency */ = {
			isa = PBXTargetDependency;
			name = Utils;
			target = 5E1C9C4892FA8FEB28F32737904729A4 /* Utils */;
			targetProxy = D791E683CA5FE91F5960BA6E4608C008 /* PBXContainerItemProxy */;
		};
		CC167D51641D7ECCAEF2916515DBAF4B /* PBXTargetDependency */ = {
			isa = PBXTargetDependency;
			name = SharedUI;
			target = 5A8AA14BB4E2075C7AF275F5A37A8613 /* SharedUI */;
			targetProxy = 931132AFEC75380EDD34970F5A809FD5 /* PBXContainerItemProxy */;
		};
		D358F7BF4EC741E9E54BB3DA3A3F171F /* PBXTargetDependency */ = {
			isa = PBXTargetDependency;
			name = TumblrTheme;
			target = 97690FB9AA16497E774B413B7C6B9506 /* TumblrTheme */;
			targetProxy = 688A96C4361E55686F0E66A2555E4E64 /* PBXContainerItemProxy */;
		};
		D788241BFC27A96222BA324326E82111 /* PBXTargetDependency */ = {
			isa = PBXTargetDependency;
			name = Utils;
			target = 5E1C9C4892FA8FEB28F32737904729A4 /* Utils */;
			targetProxy = 9E08FCD4EBF6A1A1C0B42DD35B523158 /* PBXContainerItemProxy */;
		};
		D93B06D0ADA69A78E93DAACDD8AF66E4 /* PBXTargetDependency */ = {
			isa = PBXTargetDependency;
			name = TumblrTheme;
			target = 97690FB9AA16497E774B413B7C6B9506 /* TumblrTheme */;
			targetProxy = 432D75ACD30744EF0DE2C82426C3B16F /* PBXContainerItemProxy */;
		};
/* End PBXTargetDependency section */

/* Begin XCBuildConfiguration section */
		066214493F58AB40D57B2BB88E250D4B /* Debug */ = {
			isa = XCBuildConfiguration;
			baseConfigurationReference = 06174E787642CC1EF3608AEBD46F0612 /* SharedUI.xcconfig */;
			buildSettings = {
				CLANG_ENABLE_OBJC_WEAK = NO;
				CODE_SIGN_IDENTITY = "";
				"CODE_SIGN_IDENTITY[sdk=appletvos*]" = "";
				"CODE_SIGN_IDENTITY[sdk=iphoneos*]" = "";
				"CODE_SIGN_IDENTITY[sdk=watchos*]" = "";
				CURRENT_PROJECT_VERSION = 1;
				DEFINES_MODULE = YES;
				DYLIB_COMPATIBILITY_VERSION = 1;
				DYLIB_CURRENT_VERSION = 1;
				DYLIB_INSTALL_NAME_BASE = "@rpath";
				GCC_PREFIX_HEADER = "Target Support Files/SharedUI/SharedUI-prefix.pch";
				INFOPLIST_FILE = "Target Support Files/SharedUI/SharedUI-Info.plist";
				INSTALL_PATH = "$(LOCAL_LIBRARY_DIR)/Frameworks";
				IPHONEOS_DEPLOYMENT_TARGET = 11.0;
				LD_RUNPATH_SEARCH_PATHS = (
					"$(inherited)",
					"@executable_path/Frameworks",
					"@loader_path/Frameworks",
				);
				MODULEMAP_FILE = "Target Support Files/SharedUI/SharedUI.modulemap";
				PRODUCT_MODULE_NAME = SharedUI;
				PRODUCT_NAME = SharedUI;
				SDKROOT = iphoneos;
				SKIP_INSTALL = YES;
				SWIFT_ACTIVE_COMPILATION_CONDITIONS = "$(inherited) ";
				SWIFT_VERSION = 4.2;
				TARGETED_DEVICE_FAMILY = "1,2";
				VERSIONING_SYSTEM = "apple-generic";
				VERSION_INFO_PREFIX = "";
			};
			name = Debug;
		};
		116FCB7BB87159D78C9B4FDF8483E73D /* Release */ = {
			isa = XCBuildConfiguration;
			baseConfigurationReference = 0648983F8DF987334FB539DD6DFE0F05 /* TumblrTheme.xcconfig */;
			buildSettings = {
				CLANG_ENABLE_OBJC_WEAK = NO;
				CODE_SIGN_IDENTITY = "";
				"CODE_SIGN_IDENTITY[sdk=appletvos*]" = "";
				"CODE_SIGN_IDENTITY[sdk=iphoneos*]" = "";
				"CODE_SIGN_IDENTITY[sdk=watchos*]" = "";
				CURRENT_PROJECT_VERSION = 1;
				DEFINES_MODULE = YES;
				DYLIB_COMPATIBILITY_VERSION = 1;
				DYLIB_CURRENT_VERSION = 1;
				DYLIB_INSTALL_NAME_BASE = "@rpath";
				GCC_PREFIX_HEADER = "Target Support Files/TumblrTheme/TumblrTheme-prefix.pch";
				INFOPLIST_FILE = "Target Support Files/TumblrTheme/TumblrTheme-Info.plist";
				INSTALL_PATH = "$(LOCAL_LIBRARY_DIR)/Frameworks";
				IPHONEOS_DEPLOYMENT_TARGET = 11.0;
				LD_RUNPATH_SEARCH_PATHS = (
					"$(inherited)",
					"@executable_path/Frameworks",
					"@loader_path/Frameworks",
				);
				MODULEMAP_FILE = "Target Support Files/TumblrTheme/TumblrTheme.modulemap";
				PRODUCT_MODULE_NAME = TumblrTheme;
				PRODUCT_NAME = TumblrTheme;
				SDKROOT = iphoneos;
				SKIP_INSTALL = YES;
				SWIFT_ACTIVE_COMPILATION_CONDITIONS = "$(inherited) ";
				SWIFT_VERSION = 4.2;
				TARGETED_DEVICE_FAMILY = "1,2";
				VALIDATE_PRODUCT = YES;
				VERSIONING_SYSTEM = "apple-generic";
				VERSION_INFO_PREFIX = "";
			};
			name = Release;
		};
		12CF2709B4FC3567BFF861B61B9A10E6 /* Debug */ = {
			isa = XCBuildConfiguration;
			baseConfigurationReference = 4F082B706F8AB6FBCC8E92402A098C05 /* Pods-KanvasCameraExample.debug.xcconfig */;
			buildSettings = {
				ALWAYS_EMBED_SWIFT_STANDARD_LIBRARIES = NO;
				CLANG_ENABLE_OBJC_WEAK = NO;
				CODE_SIGN_IDENTITY = "";
				"CODE_SIGN_IDENTITY[sdk=appletvos*]" = "";
				"CODE_SIGN_IDENTITY[sdk=iphoneos*]" = "";
				"CODE_SIGN_IDENTITY[sdk=watchos*]" = "";
				CURRENT_PROJECT_VERSION = 1;
				DEFINES_MODULE = YES;
				DYLIB_COMPATIBILITY_VERSION = 1;
				DYLIB_CURRENT_VERSION = 1;
				DYLIB_INSTALL_NAME_BASE = "@rpath";
				INFOPLIST_FILE = "Target Support Files/Pods-KanvasCameraExample/Pods-KanvasCameraExample-Info.plist";
				INSTALL_PATH = "$(LOCAL_LIBRARY_DIR)/Frameworks";
				IPHONEOS_DEPLOYMENT_TARGET = 11.0;
				LD_RUNPATH_SEARCH_PATHS = (
					"$(inherited)",
					"@executable_path/Frameworks",
					"@loader_path/Frameworks",
				);
				MACH_O_TYPE = staticlib;
				MODULEMAP_FILE = "Target Support Files/Pods-KanvasCameraExample/Pods-KanvasCameraExample.modulemap";
				OTHER_LDFLAGS = "";
				OTHER_LIBTOOLFLAGS = "";
				PODS_ROOT = "$(SRCROOT)";
				PRODUCT_BUNDLE_IDENTIFIER = "org.cocoapods.${PRODUCT_NAME:rfc1034identifier}";
				PRODUCT_NAME = "$(TARGET_NAME:c99extidentifier)";
				SDKROOT = iphoneos;
				SKIP_INSTALL = YES;
				TARGETED_DEVICE_FAMILY = "1,2";
				VERSIONING_SYSTEM = "apple-generic";
				VERSION_INFO_PREFIX = "";
			};
			name = Debug;
		};
		257497152829C177993B5EC99C1D227A /* Release */ = {
			isa = XCBuildConfiguration;
			buildSettings = {
				ALWAYS_SEARCH_USER_PATHS = NO;
				CLANG_ANALYZER_NONNULL = YES;
				CLANG_ANALYZER_NUMBER_OBJECT_CONVERSION = YES_AGGRESSIVE;
				CLANG_CXX_LANGUAGE_STANDARD = "gnu++14";
				CLANG_CXX_LIBRARY = "libc++";
				CLANG_ENABLE_MODULES = YES;
				CLANG_ENABLE_OBJC_ARC = YES;
				CLANG_ENABLE_OBJC_WEAK = YES;
				CLANG_WARN_BLOCK_CAPTURE_AUTORELEASING = YES;
				CLANG_WARN_BOOL_CONVERSION = YES;
				CLANG_WARN_COMMA = YES;
				CLANG_WARN_CONSTANT_CONVERSION = YES;
				CLANG_WARN_DEPRECATED_OBJC_IMPLEMENTATIONS = YES;
				CLANG_WARN_DIRECT_OBJC_ISA_USAGE = YES_ERROR;
				CLANG_WARN_DOCUMENTATION_COMMENTS = YES;
				CLANG_WARN_EMPTY_BODY = YES;
				CLANG_WARN_ENUM_CONVERSION = YES;
				CLANG_WARN_INFINITE_RECURSION = YES;
				CLANG_WARN_INT_CONVERSION = YES;
				CLANG_WARN_NON_LITERAL_NULL_CONVERSION = YES;
				CLANG_WARN_OBJC_IMPLICIT_RETAIN_SELF = YES;
				CLANG_WARN_OBJC_LITERAL_CONVERSION = YES;
				CLANG_WARN_OBJC_ROOT_CLASS = YES_ERROR;
				CLANG_WARN_RANGE_LOOP_ANALYSIS = YES;
				CLANG_WARN_STRICT_PROTOTYPES = YES;
				CLANG_WARN_SUSPICIOUS_MOVE = YES;
				CLANG_WARN_UNGUARDED_AVAILABILITY = YES_AGGRESSIVE;
				CLANG_WARN_UNREACHABLE_CODE = YES;
				CLANG_WARN__DUPLICATE_METHOD_MATCH = YES;
				COPY_PHASE_STRIP = NO;
				DEBUG_INFORMATION_FORMAT = "dwarf-with-dsym";
				ENABLE_NS_ASSERTIONS = NO;
				ENABLE_STRICT_OBJC_MSGSEND = YES;
				GCC_C_LANGUAGE_STANDARD = gnu11;
				GCC_NO_COMMON_BLOCKS = YES;
				GCC_PREPROCESSOR_DEFINITIONS = (
					"POD_CONFIGURATION_RELEASE=1",
					"$(inherited)",
				);
				GCC_WARN_64_TO_32_BIT_CONVERSION = YES;
				GCC_WARN_ABOUT_RETURN_TYPE = YES_ERROR;
				GCC_WARN_UNDECLARED_SELECTOR = YES;
				GCC_WARN_UNINITIALIZED_AUTOS = YES_AGGRESSIVE;
				GCC_WARN_UNUSED_FUNCTION = YES;
				GCC_WARN_UNUSED_VARIABLE = YES;
				IPHONEOS_DEPLOYMENT_TARGET = 11.0;
				MTL_ENABLE_DEBUG_INFO = NO;
				MTL_FAST_MATH = YES;
				PRODUCT_NAME = "$(TARGET_NAME)";
				STRIP_INSTALLED_PRODUCT = NO;
				SWIFT_COMPILATION_MODE = wholemodule;
				SWIFT_OPTIMIZATION_LEVEL = "-O";
				SWIFT_VERSION = 5.0;
				SYMROOT = "${SRCROOT}/../build";
			};
			name = Release;
		};
		3A98ACE1FAC0CC1EFA226E6B48723D0B /* Release */ = {
			isa = XCBuildConfiguration;
			baseConfigurationReference = 72DB1B04842C1771CCA0AD956421A092 /* KanvasCamera.xcconfig */;
			buildSettings = {
				CLANG_ENABLE_OBJC_WEAK = NO;
				CODE_SIGN_IDENTITY = "";
				"CODE_SIGN_IDENTITY[sdk=appletvos*]" = "";
				"CODE_SIGN_IDENTITY[sdk=iphoneos*]" = "";
				"CODE_SIGN_IDENTITY[sdk=watchos*]" = "";
				CURRENT_PROJECT_VERSION = 1;
				DEFINES_MODULE = YES;
				DYLIB_COMPATIBILITY_VERSION = 1;
				DYLIB_CURRENT_VERSION = 1;
				DYLIB_INSTALL_NAME_BASE = "@rpath";
				GCC_PREFIX_HEADER = "Target Support Files/KanvasCamera/KanvasCamera-prefix.pch";
				INFOPLIST_FILE = "Target Support Files/KanvasCamera/KanvasCamera-Info.plist";
				INSTALL_PATH = "$(LOCAL_LIBRARY_DIR)/Frameworks";
				IPHONEOS_DEPLOYMENT_TARGET = 11.0;
				LD_RUNPATH_SEARCH_PATHS = (
					"$(inherited)",
					"@executable_path/Frameworks",
					"@loader_path/Frameworks",
				);
				MODULEMAP_FILE = "Target Support Files/KanvasCamera/KanvasCamera.modulemap";
				PRODUCT_MODULE_NAME = KanvasCamera;
				PRODUCT_NAME = KanvasCamera;
				SDKROOT = iphoneos;
				SKIP_INSTALL = YES;
				SWIFT_ACTIVE_COMPILATION_CONDITIONS = "$(inherited) ";
				SWIFT_VERSION = 4.2;
				TARGETED_DEVICE_FAMILY = "1,2";
				VALIDATE_PRODUCT = YES;
				VERSIONING_SYSTEM = "apple-generic";
				VERSION_INFO_PREFIX = "";
			};
			name = Release;
		};
		4154A302C1B78530B6CF4669257B3B59 /* Release */ = {
			isa = XCBuildConfiguration;
			baseConfigurationReference = FA5E750D777F8812B73B90F8308F9F11 /* Pods-KanvasCameraExample.release.xcconfig */;
			buildSettings = {
				ALWAYS_EMBED_SWIFT_STANDARD_LIBRARIES = NO;
				CLANG_ENABLE_OBJC_WEAK = NO;
				CODE_SIGN_IDENTITY = "";
				"CODE_SIGN_IDENTITY[sdk=appletvos*]" = "";
				"CODE_SIGN_IDENTITY[sdk=iphoneos*]" = "";
				"CODE_SIGN_IDENTITY[sdk=watchos*]" = "";
				CURRENT_PROJECT_VERSION = 1;
				DEFINES_MODULE = YES;
				DYLIB_COMPATIBILITY_VERSION = 1;
				DYLIB_CURRENT_VERSION = 1;
				DYLIB_INSTALL_NAME_BASE = "@rpath";
				INFOPLIST_FILE = "Target Support Files/Pods-KanvasCameraExample/Pods-KanvasCameraExample-Info.plist";
				INSTALL_PATH = "$(LOCAL_LIBRARY_DIR)/Frameworks";
				IPHONEOS_DEPLOYMENT_TARGET = 11.0;
				LD_RUNPATH_SEARCH_PATHS = (
					"$(inherited)",
					"@executable_path/Frameworks",
					"@loader_path/Frameworks",
				);
				MACH_O_TYPE = staticlib;
				MODULEMAP_FILE = "Target Support Files/Pods-KanvasCameraExample/Pods-KanvasCameraExample.modulemap";
				OTHER_LDFLAGS = "";
				OTHER_LIBTOOLFLAGS = "";
				PODS_ROOT = "$(SRCROOT)";
				PRODUCT_BUNDLE_IDENTIFIER = "org.cocoapods.${PRODUCT_NAME:rfc1034identifier}";
				PRODUCT_NAME = "$(TARGET_NAME:c99extidentifier)";
				SDKROOT = iphoneos;
				SKIP_INSTALL = YES;
				TARGETED_DEVICE_FAMILY = "1,2";
				VALIDATE_PRODUCT = YES;
				VERSIONING_SYSTEM = "apple-generic";
				VERSION_INFO_PREFIX = "";
			};
			name = Release;
		};
		49B1BC44544C506FD1344ED1DAEE7180 /* Debug */ = {
			isa = XCBuildConfiguration;
			baseConfigurationReference = 0648983F8DF987334FB539DD6DFE0F05 /* TumblrTheme.xcconfig */;
			buildSettings = {
				CLANG_ENABLE_OBJC_WEAK = NO;
				CODE_SIGN_IDENTITY = "";
				"CODE_SIGN_IDENTITY[sdk=appletvos*]" = "";
				"CODE_SIGN_IDENTITY[sdk=iphoneos*]" = "";
				"CODE_SIGN_IDENTITY[sdk=watchos*]" = "";
				CURRENT_PROJECT_VERSION = 1;
				DEFINES_MODULE = YES;
				DYLIB_COMPATIBILITY_VERSION = 1;
				DYLIB_CURRENT_VERSION = 1;
				DYLIB_INSTALL_NAME_BASE = "@rpath";
				GCC_PREFIX_HEADER = "Target Support Files/TumblrTheme/TumblrTheme-prefix.pch";
				INFOPLIST_FILE = "Target Support Files/TumblrTheme/TumblrTheme-Info.plist";
				INSTALL_PATH = "$(LOCAL_LIBRARY_DIR)/Frameworks";
				IPHONEOS_DEPLOYMENT_TARGET = 11.0;
				LD_RUNPATH_SEARCH_PATHS = (
					"$(inherited)",
					"@executable_path/Frameworks",
					"@loader_path/Frameworks",
				);
				MODULEMAP_FILE = "Target Support Files/TumblrTheme/TumblrTheme.modulemap";
				PRODUCT_MODULE_NAME = TumblrTheme;
				PRODUCT_NAME = TumblrTheme;
				SDKROOT = iphoneos;
				SKIP_INSTALL = YES;
				SWIFT_ACTIVE_COMPILATION_CONDITIONS = "$(inherited) ";
				SWIFT_VERSION = 4.2;
				TARGETED_DEVICE_FAMILY = "1,2";
				VERSIONING_SYSTEM = "apple-generic";
				VERSION_INFO_PREFIX = "";
			};
			name = Debug;
		};
		50F31153B0A40CF3734B313E3155B3FE /* Debug */ = {
			isa = XCBuildConfiguration;
			baseConfigurationReference = AE8DEB8402976F5A4C864A185C357C7E /* Utils.xcconfig */;
			buildSettings = {
				CLANG_ENABLE_OBJC_WEAK = NO;
				CODE_SIGN_IDENTITY = "";
				"CODE_SIGN_IDENTITY[sdk=appletvos*]" = "";
				"CODE_SIGN_IDENTITY[sdk=iphoneos*]" = "";
				"CODE_SIGN_IDENTITY[sdk=watchos*]" = "";
				CURRENT_PROJECT_VERSION = 1;
				DEFINES_MODULE = YES;
				DYLIB_COMPATIBILITY_VERSION = 1;
				DYLIB_CURRENT_VERSION = 1;
				DYLIB_INSTALL_NAME_BASE = "@rpath";
				GCC_PREFIX_HEADER = "Target Support Files/Utils/Utils-prefix.pch";
				INFOPLIST_FILE = "Target Support Files/Utils/Utils-Info.plist";
				INSTALL_PATH = "$(LOCAL_LIBRARY_DIR)/Frameworks";
				IPHONEOS_DEPLOYMENT_TARGET = 11.0;
				LD_RUNPATH_SEARCH_PATHS = (
					"$(inherited)",
					"@executable_path/Frameworks",
					"@loader_path/Frameworks",
				);
				MODULEMAP_FILE = "Target Support Files/Utils/Utils.modulemap";
				PRODUCT_MODULE_NAME = Utils;
				PRODUCT_NAME = Utils;
				SDKROOT = iphoneos;
				SKIP_INSTALL = YES;
				SWIFT_ACTIVE_COMPILATION_CONDITIONS = "$(inherited) ";
				SWIFT_VERSION = 4.2;
				TARGETED_DEVICE_FAMILY = "1,2";
				VERSIONING_SYSTEM = "apple-generic";
				VERSION_INFO_PREFIX = "";
			};
			name = Debug;
		};
		68912EE00A15B3B8A99AA187BB74F633 /* Debug */ = {
			isa = XCBuildConfiguration;
			baseConfigurationReference = 92BC8D8E30A829B43FBA2B477A052A29 /* Pods-KanvasCameraExampleTests.debug.xcconfig */;
			buildSettings = {
				ALWAYS_EMBED_SWIFT_STANDARD_LIBRARIES = NO;
				CLANG_ENABLE_OBJC_WEAK = NO;
				CODE_SIGN_IDENTITY = "";
				"CODE_SIGN_IDENTITY[sdk=appletvos*]" = "";
				"CODE_SIGN_IDENTITY[sdk=iphoneos*]" = "";
				"CODE_SIGN_IDENTITY[sdk=watchos*]" = "";
				CURRENT_PROJECT_VERSION = 1;
				DEFINES_MODULE = YES;
				DYLIB_COMPATIBILITY_VERSION = 1;
				DYLIB_CURRENT_VERSION = 1;
				DYLIB_INSTALL_NAME_BASE = "@rpath";
				INFOPLIST_FILE = "Target Support Files/Pods-KanvasCameraExampleTests/Pods-KanvasCameraExampleTests-Info.plist";
				INSTALL_PATH = "$(LOCAL_LIBRARY_DIR)/Frameworks";
				IPHONEOS_DEPLOYMENT_TARGET = 11.0;
				LD_RUNPATH_SEARCH_PATHS = (
					"$(inherited)",
					"@executable_path/Frameworks",
					"@loader_path/Frameworks",
				);
				MACH_O_TYPE = staticlib;
				MODULEMAP_FILE = "Target Support Files/Pods-KanvasCameraExampleTests/Pods-KanvasCameraExampleTests.modulemap";
				OTHER_LDFLAGS = "";
				OTHER_LIBTOOLFLAGS = "";
				PODS_ROOT = "$(SRCROOT)";
				PRODUCT_BUNDLE_IDENTIFIER = "org.cocoapods.${PRODUCT_NAME:rfc1034identifier}";
				PRODUCT_NAME = "$(TARGET_NAME:c99extidentifier)";
				SDKROOT = iphoneos;
				SKIP_INSTALL = YES;
				TARGETED_DEVICE_FAMILY = "1,2";
				VERSIONING_SYSTEM = "apple-generic";
				VERSION_INFO_PREFIX = "";
			};
			name = Debug;
		};
		7E9A87350D330B054140160773D2578E /* Release */ = {
			isa = XCBuildConfiguration;
			baseConfigurationReference = 06174E787642CC1EF3608AEBD46F0612 /* SharedUI.xcconfig */;
			buildSettings = {
				CLANG_ENABLE_OBJC_WEAK = NO;
				CODE_SIGN_IDENTITY = "";
				"CODE_SIGN_IDENTITY[sdk=appletvos*]" = "";
				"CODE_SIGN_IDENTITY[sdk=iphoneos*]" = "";
				"CODE_SIGN_IDENTITY[sdk=watchos*]" = "";
				CURRENT_PROJECT_VERSION = 1;
				DEFINES_MODULE = YES;
				DYLIB_COMPATIBILITY_VERSION = 1;
				DYLIB_CURRENT_VERSION = 1;
				DYLIB_INSTALL_NAME_BASE = "@rpath";
				GCC_PREFIX_HEADER = "Target Support Files/SharedUI/SharedUI-prefix.pch";
				INFOPLIST_FILE = "Target Support Files/SharedUI/SharedUI-Info.plist";
				INSTALL_PATH = "$(LOCAL_LIBRARY_DIR)/Frameworks";
				IPHONEOS_DEPLOYMENT_TARGET = 11.0;
				LD_RUNPATH_SEARCH_PATHS = (
					"$(inherited)",
					"@executable_path/Frameworks",
					"@loader_path/Frameworks",
				);
				MODULEMAP_FILE = "Target Support Files/SharedUI/SharedUI.modulemap";
				PRODUCT_MODULE_NAME = SharedUI;
				PRODUCT_NAME = SharedUI;
				SDKROOT = iphoneos;
				SKIP_INSTALL = YES;
				SWIFT_ACTIVE_COMPILATION_CONDITIONS = "$(inherited) ";
				SWIFT_VERSION = 4.2;
				TARGETED_DEVICE_FAMILY = "1,2";
				VALIDATE_PRODUCT = YES;
				VERSIONING_SYSTEM = "apple-generic";
				VERSION_INFO_PREFIX = "";
			};
			name = Release;
		};
		82E16E4FB1D1E36C66B0E8CC3E20A692 /* Debug */ = {
			isa = XCBuildConfiguration;
			baseConfigurationReference = 72DB1B04842C1771CCA0AD956421A092 /* KanvasCamera.xcconfig */;
			buildSettings = {
				CLANG_ENABLE_OBJC_WEAK = NO;
				CODE_SIGN_IDENTITY = "";
				"CODE_SIGN_IDENTITY[sdk=appletvos*]" = "";
				"CODE_SIGN_IDENTITY[sdk=iphoneos*]" = "";
				"CODE_SIGN_IDENTITY[sdk=watchos*]" = "";
				CURRENT_PROJECT_VERSION = 1;
				DEFINES_MODULE = YES;
				DYLIB_COMPATIBILITY_VERSION = 1;
				DYLIB_CURRENT_VERSION = 1;
				DYLIB_INSTALL_NAME_BASE = "@rpath";
				GCC_PREFIX_HEADER = "Target Support Files/KanvasCamera/KanvasCamera-prefix.pch";
				INFOPLIST_FILE = "Target Support Files/KanvasCamera/KanvasCamera-Info.plist";
				INSTALL_PATH = "$(LOCAL_LIBRARY_DIR)/Frameworks";
				IPHONEOS_DEPLOYMENT_TARGET = 11.0;
				LD_RUNPATH_SEARCH_PATHS = (
					"$(inherited)",
					"@executable_path/Frameworks",
					"@loader_path/Frameworks",
				);
				MODULEMAP_FILE = "Target Support Files/KanvasCamera/KanvasCamera.modulemap";
				PRODUCT_MODULE_NAME = KanvasCamera;
				PRODUCT_NAME = KanvasCamera;
				SDKROOT = iphoneos;
				SKIP_INSTALL = YES;
				SWIFT_ACTIVE_COMPILATION_CONDITIONS = "$(inherited) ";
				SWIFT_VERSION = 4.2;
				TARGETED_DEVICE_FAMILY = "1,2";
				VERSIONING_SYSTEM = "apple-generic";
				VERSION_INFO_PREFIX = "";
			};
			name = Debug;
		};
		B2C017CA07F288BC6FF1CA3E8D360475 /* Release */ = {
			isa = XCBuildConfiguration;
			baseConfigurationReference = AE8DEB8402976F5A4C864A185C357C7E /* Utils.xcconfig */;
			buildSettings = {
				CLANG_ENABLE_OBJC_WEAK = NO;
				CODE_SIGN_IDENTITY = "";
				"CODE_SIGN_IDENTITY[sdk=appletvos*]" = "";
				"CODE_SIGN_IDENTITY[sdk=iphoneos*]" = "";
				"CODE_SIGN_IDENTITY[sdk=watchos*]" = "";
				CURRENT_PROJECT_VERSION = 1;
				DEFINES_MODULE = YES;
				DYLIB_COMPATIBILITY_VERSION = 1;
				DYLIB_CURRENT_VERSION = 1;
				DYLIB_INSTALL_NAME_BASE = "@rpath";
				GCC_PREFIX_HEADER = "Target Support Files/Utils/Utils-prefix.pch";
				INFOPLIST_FILE = "Target Support Files/Utils/Utils-Info.plist";
				INSTALL_PATH = "$(LOCAL_LIBRARY_DIR)/Frameworks";
				IPHONEOS_DEPLOYMENT_TARGET = 11.0;
				LD_RUNPATH_SEARCH_PATHS = (
					"$(inherited)",
					"@executable_path/Frameworks",
					"@loader_path/Frameworks",
				);
				MODULEMAP_FILE = "Target Support Files/Utils/Utils.modulemap";
				PRODUCT_MODULE_NAME = Utils;
				PRODUCT_NAME = Utils;
				SDKROOT = iphoneos;
				SKIP_INSTALL = YES;
				SWIFT_ACTIVE_COMPILATION_CONDITIONS = "$(inherited) ";
				SWIFT_VERSION = 4.2;
				TARGETED_DEVICE_FAMILY = "1,2";
				VALIDATE_PRODUCT = YES;
				VERSIONING_SYSTEM = "apple-generic";
				VERSION_INFO_PREFIX = "";
			};
			name = Release;
		};
		B5E435319C470C40C5DDFAFB0085F8AF /* Release */ = {
			isa = XCBuildConfiguration;
			baseConfigurationReference = 418E0471655A8CDB5EB2C290498D2FD3 /* FBSnapshotTestCase.xcconfig */;
			buildSettings = {
				CODE_SIGN_IDENTITY = "";
				"CODE_SIGN_IDENTITY[sdk=appletvos*]" = "";
				"CODE_SIGN_IDENTITY[sdk=iphoneos*]" = "";
				"CODE_SIGN_IDENTITY[sdk=watchos*]" = "";
				CURRENT_PROJECT_VERSION = 1;
				DEFINES_MODULE = YES;
				DYLIB_COMPATIBILITY_VERSION = 1;
				DYLIB_CURRENT_VERSION = 1;
				DYLIB_INSTALL_NAME_BASE = "@rpath";
				GCC_PREFIX_HEADER = "Target Support Files/FBSnapshotTestCase/FBSnapshotTestCase-prefix.pch";
				INFOPLIST_FILE = "Target Support Files/FBSnapshotTestCase/FBSnapshotTestCase-Info.plist";
				INSTALL_PATH = "$(LOCAL_LIBRARY_DIR)/Frameworks";
				IPHONEOS_DEPLOYMENT_TARGET = 8.0;
				LD_RUNPATH_SEARCH_PATHS = (
					"$(inherited)",
					"@executable_path/Frameworks",
					"@loader_path/Frameworks",
				);
				MODULEMAP_FILE = "Target Support Files/FBSnapshotTestCase/FBSnapshotTestCase.modulemap";
				PRODUCT_MODULE_NAME = FBSnapshotTestCase;
				PRODUCT_NAME = FBSnapshotTestCase;
				SDKROOT = iphoneos;
				SKIP_INSTALL = YES;
				SWIFT_ACTIVE_COMPILATION_CONDITIONS = "$(inherited) ";
				SWIFT_VERSION = 4.2;
				TARGETED_DEVICE_FAMILY = "1,2";
				VALIDATE_PRODUCT = YES;
				VERSIONING_SYSTEM = "apple-generic";
				VERSION_INFO_PREFIX = "";
			};
			name = Release;
		};
		D77D0C3C419468EB39C07AC626600C72 /* Release */ = {
			isa = XCBuildConfiguration;
			baseConfigurationReference = 93D08623E833189BCE80116FE3E8DBBA /* Pods-KanvasCameraExampleTests.release.xcconfig */;
			buildSettings = {
				ALWAYS_EMBED_SWIFT_STANDARD_LIBRARIES = NO;
				CLANG_ENABLE_OBJC_WEAK = NO;
				CODE_SIGN_IDENTITY = "";
				"CODE_SIGN_IDENTITY[sdk=appletvos*]" = "";
				"CODE_SIGN_IDENTITY[sdk=iphoneos*]" = "";
				"CODE_SIGN_IDENTITY[sdk=watchos*]" = "";
				CURRENT_PROJECT_VERSION = 1;
				DEFINES_MODULE = YES;
				DYLIB_COMPATIBILITY_VERSION = 1;
				DYLIB_CURRENT_VERSION = 1;
				DYLIB_INSTALL_NAME_BASE = "@rpath";
				INFOPLIST_FILE = "Target Support Files/Pods-KanvasCameraExampleTests/Pods-KanvasCameraExampleTests-Info.plist";
				INSTALL_PATH = "$(LOCAL_LIBRARY_DIR)/Frameworks";
				IPHONEOS_DEPLOYMENT_TARGET = 11.0;
				LD_RUNPATH_SEARCH_PATHS = (
					"$(inherited)",
					"@executable_path/Frameworks",
					"@loader_path/Frameworks",
				);
				MACH_O_TYPE = staticlib;
				MODULEMAP_FILE = "Target Support Files/Pods-KanvasCameraExampleTests/Pods-KanvasCameraExampleTests.modulemap";
				OTHER_LDFLAGS = "";
				OTHER_LIBTOOLFLAGS = "";
				PODS_ROOT = "$(SRCROOT)";
				PRODUCT_BUNDLE_IDENTIFIER = "org.cocoapods.${PRODUCT_NAME:rfc1034identifier}";
				PRODUCT_NAME = "$(TARGET_NAME:c99extidentifier)";
				SDKROOT = iphoneos;
				SKIP_INSTALL = YES;
				TARGETED_DEVICE_FAMILY = "1,2";
				VALIDATE_PRODUCT = YES;
				VERSIONING_SYSTEM = "apple-generic";
				VERSION_INFO_PREFIX = "";
			};
			name = Release;
		};
		DD8F832993327D1DD8046C3CBCBD97CD /* Debug */ = {
			isa = XCBuildConfiguration;
			buildSettings = {
				ALWAYS_SEARCH_USER_PATHS = NO;
				CLANG_ANALYZER_NONNULL = YES;
				CLANG_ANALYZER_NUMBER_OBJECT_CONVERSION = YES_AGGRESSIVE;
				CLANG_CXX_LANGUAGE_STANDARD = "gnu++14";
				CLANG_CXX_LIBRARY = "libc++";
				CLANG_ENABLE_MODULES = YES;
				CLANG_ENABLE_OBJC_ARC = YES;
				CLANG_ENABLE_OBJC_WEAK = YES;
				CLANG_WARN_BLOCK_CAPTURE_AUTORELEASING = YES;
				CLANG_WARN_BOOL_CONVERSION = YES;
				CLANG_WARN_COMMA = YES;
				CLANG_WARN_CONSTANT_CONVERSION = YES;
				CLANG_WARN_DEPRECATED_OBJC_IMPLEMENTATIONS = YES;
				CLANG_WARN_DIRECT_OBJC_ISA_USAGE = YES_ERROR;
				CLANG_WARN_DOCUMENTATION_COMMENTS = YES;
				CLANG_WARN_EMPTY_BODY = YES;
				CLANG_WARN_ENUM_CONVERSION = YES;
				CLANG_WARN_INFINITE_RECURSION = YES;
				CLANG_WARN_INT_CONVERSION = YES;
				CLANG_WARN_NON_LITERAL_NULL_CONVERSION = YES;
				CLANG_WARN_OBJC_IMPLICIT_RETAIN_SELF = YES;
				CLANG_WARN_OBJC_LITERAL_CONVERSION = YES;
				CLANG_WARN_OBJC_ROOT_CLASS = YES_ERROR;
				CLANG_WARN_RANGE_LOOP_ANALYSIS = YES;
				CLANG_WARN_STRICT_PROTOTYPES = YES;
				CLANG_WARN_SUSPICIOUS_MOVE = YES;
				CLANG_WARN_UNGUARDED_AVAILABILITY = YES_AGGRESSIVE;
				CLANG_WARN_UNREACHABLE_CODE = YES;
				CLANG_WARN__DUPLICATE_METHOD_MATCH = YES;
				COPY_PHASE_STRIP = NO;
				DEBUG_INFORMATION_FORMAT = dwarf;
				ENABLE_STRICT_OBJC_MSGSEND = YES;
				ENABLE_TESTABILITY = YES;
				GCC_C_LANGUAGE_STANDARD = gnu11;
				GCC_DYNAMIC_NO_PIC = NO;
				GCC_NO_COMMON_BLOCKS = YES;
				GCC_OPTIMIZATION_LEVEL = 0;
				GCC_PREPROCESSOR_DEFINITIONS = (
					"POD_CONFIGURATION_DEBUG=1",
					"DEBUG=1",
					"$(inherited)",
				);
				GCC_WARN_64_TO_32_BIT_CONVERSION = YES;
				GCC_WARN_ABOUT_RETURN_TYPE = YES_ERROR;
				GCC_WARN_UNDECLARED_SELECTOR = YES;
				GCC_WARN_UNINITIALIZED_AUTOS = YES_AGGRESSIVE;
				GCC_WARN_UNUSED_FUNCTION = YES;
				GCC_WARN_UNUSED_VARIABLE = YES;
				IPHONEOS_DEPLOYMENT_TARGET = 11.0;
				MTL_ENABLE_DEBUG_INFO = INCLUDE_SOURCE;
				MTL_FAST_MATH = YES;
				ONLY_ACTIVE_ARCH = YES;
				PRODUCT_NAME = "$(TARGET_NAME)";
				STRIP_INSTALLED_PRODUCT = NO;
				SWIFT_ACTIVE_COMPILATION_CONDITIONS = DEBUG;
				SWIFT_OPTIMIZATION_LEVEL = "-Onone";
				SWIFT_VERSION = 5.0;
				SYMROOT = "${SRCROOT}/../build";
			};
			name = Debug;
		};
		E7E07671986BF547DD8DA4D6C1A7D04F /* Debug */ = {
			isa = XCBuildConfiguration;
			baseConfigurationReference = 418E0471655A8CDB5EB2C290498D2FD3 /* FBSnapshotTestCase.xcconfig */;
			buildSettings = {
				CODE_SIGN_IDENTITY = "";
				"CODE_SIGN_IDENTITY[sdk=appletvos*]" = "";
				"CODE_SIGN_IDENTITY[sdk=iphoneos*]" = "";
				"CODE_SIGN_IDENTITY[sdk=watchos*]" = "";
				CURRENT_PROJECT_VERSION = 1;
				DEFINES_MODULE = YES;
				DYLIB_COMPATIBILITY_VERSION = 1;
				DYLIB_CURRENT_VERSION = 1;
				DYLIB_INSTALL_NAME_BASE = "@rpath";
				GCC_PREFIX_HEADER = "Target Support Files/FBSnapshotTestCase/FBSnapshotTestCase-prefix.pch";
				INFOPLIST_FILE = "Target Support Files/FBSnapshotTestCase/FBSnapshotTestCase-Info.plist";
				INSTALL_PATH = "$(LOCAL_LIBRARY_DIR)/Frameworks";
				IPHONEOS_DEPLOYMENT_TARGET = 8.0;
				LD_RUNPATH_SEARCH_PATHS = (
					"$(inherited)",
					"@executable_path/Frameworks",
					"@loader_path/Frameworks",
				);
				MODULEMAP_FILE = "Target Support Files/FBSnapshotTestCase/FBSnapshotTestCase.modulemap";
				PRODUCT_MODULE_NAME = FBSnapshotTestCase;
				PRODUCT_NAME = FBSnapshotTestCase;
				SDKROOT = iphoneos;
				SKIP_INSTALL = YES;
				SWIFT_ACTIVE_COMPILATION_CONDITIONS = "$(inherited) ";
				SWIFT_VERSION = 4.2;
				TARGETED_DEVICE_FAMILY = "1,2";
				VERSIONING_SYSTEM = "apple-generic";
				VERSION_INFO_PREFIX = "";
			};
			name = Debug;
		};
/* End XCBuildConfiguration section */

/* Begin XCConfigurationList section */
		03D68F182B52805E401158BD5F41DB73 /* Build configuration list for PBXNativeTarget "FBSnapshotTestCase" */ = {
			isa = XCConfigurationList;
			buildConfigurations = (
				E7E07671986BF547DD8DA4D6C1A7D04F /* Debug */,
				B5E435319C470C40C5DDFAFB0085F8AF /* Release */,
			);
			defaultConfigurationIsVisible = 0;
			defaultConfigurationName = Release;
		};
		0D2C38606C58A94673D1126C00E55556 /* Build configuration list for PBXNativeTarget "Utils" */ = {
			isa = XCConfigurationList;
			buildConfigurations = (
				50F31153B0A40CF3734B313E3155B3FE /* Debug */,
				B2C017CA07F288BC6FF1CA3E8D360475 /* Release */,
			);
			defaultConfigurationIsVisible = 0;
			defaultConfigurationName = Release;
		};
		1EE116BB1437422C398061CA3467B960 /* Build configuration list for PBXNativeTarget "TumblrTheme" */ = {
			isa = XCConfigurationList;
			buildConfigurations = (
				49B1BC44544C506FD1344ED1DAEE7180 /* Debug */,
				116FCB7BB87159D78C9B4FDF8483E73D /* Release */,
			);
			defaultConfigurationIsVisible = 0;
			defaultConfigurationName = Release;
		};
		313805B46CAB8DA00266D235DD69D579 /* Build configuration list for PBXNativeTarget "Pods-KanvasCameraExampleTests" */ = {
			isa = XCConfigurationList;
			buildConfigurations = (
				68912EE00A15B3B8A99AA187BB74F633 /* Debug */,
				D77D0C3C419468EB39C07AC626600C72 /* Release */,
			);
			defaultConfigurationIsVisible = 0;
			defaultConfigurationName = Release;
		};
		4046DBEFE5348E57A4F62C45ECA6FB64 /* Build configuration list for PBXNativeTarget "KanvasCamera" */ = {
			isa = XCConfigurationList;
			buildConfigurations = (
				82E16E4FB1D1E36C66B0E8CC3E20A692 /* Debug */,
				3A98ACE1FAC0CC1EFA226E6B48723D0B /* Release */,
			);
			defaultConfigurationIsVisible = 0;
			defaultConfigurationName = Release;
		};
		4821239608C13582E20E6DA73FD5F1F9 /* Build configuration list for PBXProject "Pods" */ = {
			isa = XCConfigurationList;
			buildConfigurations = (
				DD8F832993327D1DD8046C3CBCBD97CD /* Debug */,
				257497152829C177993B5EC99C1D227A /* Release */,
			);
			defaultConfigurationIsVisible = 0;
			defaultConfigurationName = Release;
		};
		4D85BCD218F3D4B36B2F2CA0E91AEF29 /* Build configuration list for PBXNativeTarget "SharedUI" */ = {
			isa = XCConfigurationList;
			buildConfigurations = (
				066214493F58AB40D57B2BB88E250D4B /* Debug */,
				7E9A87350D330B054140160773D2578E /* Release */,
			);
			defaultConfigurationIsVisible = 0;
			defaultConfigurationName = Release;
		};
		B942822A91C53017C52639C456CC4CD5 /* Build configuration list for PBXNativeTarget "Pods-KanvasCameraExample" */ = {
			isa = XCConfigurationList;
			buildConfigurations = (
				12CF2709B4FC3567BFF861B61B9A10E6 /* Debug */,
				4154A302C1B78530B6CF4669257B3B59 /* Release */,
			);
			defaultConfigurationIsVisible = 0;
			defaultConfigurationName = Release;
		};
/* End XCConfigurationList section */
	};
	rootObject = BFDFE7DC352907FC980B868725387E98 /* Project object */;
}<|MERGE_RESOLUTION|>--- conflicted
+++ resolved
@@ -87,43 +87,24 @@
 		59A108822CA9BB2A93AA010272010B81 /* Foundation.framework in Frameworks */ = {isa = PBXBuildFile; fileRef = 5A87DA8FE73E5A2BA114EEA3B8385D1F /* Foundation.framework */; };
 		5B78F07C8BB5D0290C257092D7E8F517 /* Foundation.framework in Frameworks */ = {isa = PBXBuildFile; fileRef = 5A87DA8FE73E5A2BA114EEA3B8385D1F /* Foundation.framework */; };
 		5DD22B2995487FE4A0811646A08FBF19 /* Pods-KanvasCameraExample-umbrella.h in Headers */ = {isa = PBXBuildFile; fileRef = B133F234B95CF873AE850D0C7E57B610 /* Pods-KanvasCameraExample-umbrella.h */; settings = {ATTRIBUTES = (Public, ); }; };
-<<<<<<< HEAD
-		5DE16FCAA1AE0EE8F0AB5D693D2DC7FD /* CameraSegmentHandler.swift in Sources */ = {isa = PBXBuildFile; fileRef = A5D94351DD96C4D490C57858EC965E59 /* CameraSegmentHandler.swift */; };
-		5DFE2AD23CC8A41660278D2A067B88E3 /* PlasmaFilter.swift in Sources */ = {isa = PBXBuildFile; fileRef = 6DB325C376B1D2A3943C6025973BE5BA /* PlasmaFilter.swift */; };
-		5F392AD2527BAD65BD31A7CAB753F071 /* UIView+Utils.swift in Sources */ = {isa = PBXBuildFile; fileRef = B3BB95F4EC6467E85F04CDACD3A40B1C /* UIView+Utils.swift */; };
-		64C71955320E8B71C49581CA0C5D5A93 /* Assets.xcassets in Resources */ = {isa = PBXBuildFile; fileRef = CBF40E2DF2B9019BE46891C7C4FEF545 /* Assets.xcassets */; };
-		656194A222CE2E2D00D0DDFA /* ColorThieft.swift in Sources */ = {isa = PBXBuildFile; fileRef = 656194A022CE2E2D00D0DDFA /* ColorThieft.swift */; };
-		656194A322CE2E2D00D0DDFA /* MMCQ.swift in Sources */ = {isa = PBXBuildFile; fileRef = 656194A122CE2E2D00D0DDFA /* MMCQ.swift */; };
-		656194A622CE2E4000D0DDFA /* CALayer+Color.swift in Sources */ = {isa = PBXBuildFile; fileRef = 656194A422CE2E4000D0DDFA /* CALayer+Color.swift */; };
-		656194A722CE2E4000D0DDFA /* UIImage+DominantColors.swift in Sources */ = {isa = PBXBuildFile; fileRef = 656194A522CE2E4000D0DDFA /* UIImage+DominantColors.swift */; };
-		657377C0E13F2CCC2FD51A94BD5AA217 /* GLError.swift in Sources */ = {isa = PBXBuildFile; fileRef = CD84E34004CD01944DEE780A5F72EAA8 /* GLError.swift */; };
-		65A9155422CFA1C6000918AF /* ColorCollectionController.swift in Sources */ = {isa = PBXBuildFile; fileRef = 65A9155122CFA1C6000918AF /* ColorCollectionController.swift */; };
-		65A9155522CFA1C6000918AF /* ColorCollectionView.swift in Sources */ = {isa = PBXBuildFile; fileRef = 65A9155222CFA1C6000918AF /* ColorCollectionView.swift */; };
-		65A9155622CFA1C6000918AF /* ColorCollectionCell.swift in Sources */ = {isa = PBXBuildFile; fileRef = 65A9155322CFA1C6000918AF /* ColorCollectionCell.swift */; };
-		65DE631122D8BB57002F0A62 /* HorizontalCollectionLayout.swift in Sources */ = {isa = PBXBuildFile; fileRef = 65DE631022D8BB57002F0A62 /* HorizontalCollectionLayout.swift */; };
-		65DE631522D8BC16002F0A62 /* HorizontalCollectionView.swift in Sources */ = {isa = PBXBuildFile; fileRef = 65DE631422D8BC16002F0A62 /* HorizontalCollectionView.swift */; };
-		65F9EEEC22CE45AA00B5C00B /* DrawingController.swift in Sources */ = {isa = PBXBuildFile; fileRef = 65F9EEE922CE45AA00B5C00B /* DrawingController.swift */; };
-		65F9EEED22CE45AA00B5C00B /* CircularImageView.swift in Sources */ = {isa = PBXBuildFile; fileRef = 65F9EEEA22CE45AA00B5C00B /* CircularImageView.swift */; };
-		65F9EEEE22CE45AA00B5C00B /* DrawingView.swift in Sources */ = {isa = PBXBuildFile; fileRef = 65F9EEEB22CE45AA00B5C00B /* DrawingView.swift */; };
-		671B0DFDD9D9BD398701CE2E336D6FBA /* CameraRecorder.swift in Sources */ = {isa = PBXBuildFile; fileRef = BD9FB3EDBDD2D17B5386D44F48EA595F /* CameraRecorder.swift */; };
-		68555A5CCCF688D23876D84B93CFFF64 /* GLPixelBufferView.swift in Sources */ = {isa = PBXBuildFile; fileRef = 73267A24551894A0291B9ECDB4C5FCC6 /* GLPixelBufferView.swift */; };
-		68BA841EACD5A52F6EE5F973E425F710 /* LoadingIndicatorView.swift in Sources */ = {isa = PBXBuildFile; fileRef = 9C12E8D84FF8D18E1016F9197AA19FA6 /* LoadingIndicatorView.swift */; };
-		6959B3A603246878932C138C03647209 /* PostFormKeyboardTracker.swift in Sources */ = {isa = PBXBuildFile; fileRef = 51B32DCC003AF90E313EC5DE48622D04 /* PostFormKeyboardTracker.swift */; };
-=======
 		6100371EEEA6A73757EFC6A025D351BC /* AVURLAsset+Thumbnail.swift in Sources */ = {isa = PBXBuildFile; fileRef = 122BCF4854DE6F45EC662465306307B5 /* AVURLAsset+Thumbnail.swift */; };
 		615CB5118FDFB51D6940E5F09F6EE996 /* CameraInputOutput.swift in Sources */ = {isa = PBXBuildFile; fileRef = 64BFA0D991BE6DCD00B92D1AEABAA367 /* CameraInputOutput.swift */; };
 		6288913944E5F5D90DE67F83B66F2345 /* UIFont+ComposeFonts.h in Headers */ = {isa = PBXBuildFile; fileRef = 155D212975A8CC57A021341ED0A645E0 /* UIFont+ComposeFonts.h */; settings = {ATTRIBUTES = (Public, ); }; };
-		65F770DF22E12C9F00F82A67 /* ColorThief.swift in Sources */ = {isa = PBXBuildFile; fileRef = 65F770DD22E12C9F00F82A67 /* ColorThief.swift */; };
-		65F770E022E12C9F00F82A67 /* MMCQ.swift in Sources */ = {isa = PBXBuildFile; fileRef = 65F770DE22E12C9F00F82A67 /* MMCQ.swift */; };
-		65F770E522E12CB800F82A67 /* CircularImageView.swift in Sources */ = {isa = PBXBuildFile; fileRef = 65F770E222E12CB800F82A67 /* CircularImageView.swift */; };
-		65F770E622E12CB800F82A67 /* DrawingView.swift in Sources */ = {isa = PBXBuildFile; fileRef = 65F770E322E12CB800F82A67 /* DrawingView.swift */; };
-		65F770E722E12CB800F82A67 /* DrawingController.swift in Sources */ = {isa = PBXBuildFile; fileRef = 65F770E422E12CB800F82A67 /* DrawingController.swift */; };
-		65F770EA22E12CEA00F82A67 /* CALayer+Color.swift in Sources */ = {isa = PBXBuildFile; fileRef = 65F770E822E12CEA00F82A67 /* CALayer+Color.swift */; };
-		65F770EB22E12CEA00F82A67 /* UIImage+DominantColors.swift in Sources */ = {isa = PBXBuildFile; fileRef = 65F770E922E12CEA00F82A67 /* UIImage+DominantColors.swift */; };
+		6561066422E141140044182D /* CircularImageView.swift in Sources */ = {isa = PBXBuildFile; fileRef = 6561065D22E141140044182D /* CircularImageView.swift */; };
+		6561066522E141140044182D /* DrawingView.swift in Sources */ = {isa = PBXBuildFile; fileRef = 6561065E22E141140044182D /* DrawingView.swift */; };
+		6561066622E141140044182D /* DrawingController.swift in Sources */ = {isa = PBXBuildFile; fileRef = 6561065F22E141140044182D /* DrawingController.swift */; };
+		6561066722E141140044182D /* ColorCollectionController.swift in Sources */ = {isa = PBXBuildFile; fileRef = 6561066122E141140044182D /* ColorCollectionController.swift */; };
+		6561066822E141140044182D /* ColorCollectionView.swift in Sources */ = {isa = PBXBuildFile; fileRef = 6561066222E141140044182D /* ColorCollectionView.swift */; };
+		6561066922E141140044182D /* ColorCollectionCell.swift in Sources */ = {isa = PBXBuildFile; fileRef = 6561066322E141140044182D /* ColorCollectionCell.swift */; };
+		6561066C22E141220044182D /* UIImage+DominantColors.swift in Sources */ = {isa = PBXBuildFile; fileRef = 6561066A22E141220044182D /* UIImage+DominantColors.swift */; };
+		6561066D22E141220044182D /* CALayer+Color.swift in Sources */ = {isa = PBXBuildFile; fileRef = 6561066B22E141220044182D /* CALayer+Color.swift */; };
+		6561067422E141420044182D /* ColorThief.swift in Sources */ = {isa = PBXBuildFile; fileRef = 6561066F22E141420044182D /* ColorThief.swift */; };
+		6561067522E141420044182D /* MMCQ.swift in Sources */ = {isa = PBXBuildFile; fileRef = 6561067022E141420044182D /* MMCQ.swift */; };
+		6561067622E141420044182D /* HorizontalCollectionLayout.swift in Sources */ = {isa = PBXBuildFile; fileRef = 6561067222E141420044182D /* HorizontalCollectionLayout.swift */; };
+		6561067722E141420044182D /* HorizontalCollectionView.swift in Sources */ = {isa = PBXBuildFile; fileRef = 6561067322E141420044182D /* HorizontalCollectionView.swift */; };
 		6723CF1481DBAF4E648E16C010B7B8B7 /* CameraView.swift in Sources */ = {isa = PBXBuildFile; fileRef = C0127E5AE83087823F333B82E383F477 /* CameraView.swift */; };
 		67E0ED9109E6A2354B4D4B70221592D1 /* GroupFilter.swift in Sources */ = {isa = PBXBuildFile; fileRef = A6A93D9B73AD9FD8B7FD824C4B454572 /* GroupFilter.swift */; };
 		694F8E1D6E1F0894C9C50A7CE915A73E /* ChromaFilter.swift in Sources */ = {isa = PBXBuildFile; fileRef = C50917C19D23F026A306C0E3AD4D2D70 /* ChromaFilter.swift */; };
->>>>>>> 8d84f382
 		6A1F0AD6F0F6E4520C5AD36DBFBAA489 /* QuartzCore.framework in Frameworks */ = {isa = PBXBuildFile; fileRef = 15B5B893F0D939992DC83B541503A453 /* QuartzCore.framework */; };
 		6C41C1F047D2DA43C1056542FEE3A8BB /* Foundation.framework in Frameworks */ = {isa = PBXBuildFile; fileRef = 5A87DA8FE73E5A2BA114EEA3B8385D1F /* Foundation.framework */; };
 		6C521CCD8750EEEEA73708F8C1D89916 /* UIImage+Diff.h in Headers */ = {isa = PBXBuildFile; fileRef = E354F8FD537351F26F7949B4EBFA5101 /* UIImage+Diff.h */; settings = {ATTRIBUTES = (Private, ); }; };
@@ -453,50 +434,25 @@
 		62322F5CE84BFD48B12B8FB1DBA96C1D /* UIColor+Lerp.swift */ = {isa = PBXFileReference; includeInIndex = 1; lastKnownFileType = sourcecode.swift; path = "UIColor+Lerp.swift"; sourceTree = "<group>"; };
 		633E92BC1C8B31AFF0BAEA6A8F6F9068 /* CVPixelBuffer+sampleBuffer.swift */ = {isa = PBXFileReference; includeInIndex = 1; lastKnownFileType = sourcecode.swift; path = "CVPixelBuffer+sampleBuffer.swift"; sourceTree = "<group>"; };
 		635B8EF611C5053183706BE4A6AD5DD0 /* GLKit.framework */ = {isa = PBXFileReference; lastKnownFileType = wrapper.framework; name = GLKit.framework; path = Platforms/iPhoneOS.platform/Developer/SDKs/iPhoneOS12.2.sdk/System/Library/Frameworks/GLKit.framework; sourceTree = DEVELOPER_DIR; };
-<<<<<<< HEAD
-		64F6C7C8AF79593F7A570A738F1247BF /* TumblrTheme.xcconfig */ = {isa = PBXFileReference; includeInIndex = 1; lastKnownFileType = text.xcconfig; path = TumblrTheme.xcconfig; sourceTree = "<group>"; };
-		656194A022CE2E2D00D0DDFA /* ColorThieft.swift */ = {isa = PBXFileReference; fileEncoding = 4; lastKnownFileType = sourcecode.swift; path = ColorThieft.swift; sourceTree = "<group>"; };
-		656194A122CE2E2D00D0DDFA /* MMCQ.swift */ = {isa = PBXFileReference; fileEncoding = 4; lastKnownFileType = sourcecode.swift; path = MMCQ.swift; sourceTree = "<group>"; };
-		656194A422CE2E4000D0DDFA /* CALayer+Color.swift */ = {isa = PBXFileReference; fileEncoding = 4; lastKnownFileType = sourcecode.swift; path = "CALayer+Color.swift"; sourceTree = "<group>"; };
-		656194A522CE2E4000D0DDFA /* UIImage+DominantColors.swift */ = {isa = PBXFileReference; fileEncoding = 4; lastKnownFileType = sourcecode.swift; path = "UIImage+DominantColors.swift"; sourceTree = "<group>"; };
-		65A9155122CFA1C6000918AF /* ColorCollectionController.swift */ = {isa = PBXFileReference; fileEncoding = 4; lastKnownFileType = sourcecode.swift; path = ColorCollectionController.swift; sourceTree = "<group>"; };
-		65A9155222CFA1C6000918AF /* ColorCollectionView.swift */ = {isa = PBXFileReference; fileEncoding = 4; lastKnownFileType = sourcecode.swift; path = ColorCollectionView.swift; sourceTree = "<group>"; };
-		65A9155322CFA1C6000918AF /* ColorCollectionCell.swift */ = {isa = PBXFileReference; fileEncoding = 4; lastKnownFileType = sourcecode.swift; path = ColorCollectionCell.swift; sourceTree = "<group>"; };
-		65DE631022D8BB57002F0A62 /* HorizontalCollectionLayout.swift */ = {isa = PBXFileReference; lastKnownFileType = sourcecode.swift; path = HorizontalCollectionLayout.swift; sourceTree = "<group>"; };
-		65DE631422D8BC16002F0A62 /* HorizontalCollectionView.swift */ = {isa = PBXFileReference; fileEncoding = 4; lastKnownFileType = sourcecode.swift; path = HorizontalCollectionView.swift; sourceTree = "<group>"; };
-		65F9EEE922CE45AA00B5C00B /* DrawingController.swift */ = {isa = PBXFileReference; fileEncoding = 4; lastKnownFileType = sourcecode.swift; path = DrawingController.swift; sourceTree = "<group>"; };
-		65F9EEEA22CE45AA00B5C00B /* CircularImageView.swift */ = {isa = PBXFileReference; fileEncoding = 4; lastKnownFileType = sourcecode.swift; path = CircularImageView.swift; sourceTree = "<group>"; };
-		65F9EEEB22CE45AA00B5C00B /* DrawingView.swift */ = {isa = PBXFileReference; fileEncoding = 4; lastKnownFileType = sourcecode.swift; path = DrawingView.swift; sourceTree = "<group>"; };
-		6621CC78A6C4BD511F0768545C97DEBD /* Shader.swift */ = {isa = PBXFileReference; includeInIndex = 1; lastKnownFileType = sourcecode.swift; path = Shader.swift; sourceTree = "<group>"; };
-		66E8E4798FBB1A1943EFB5A89E3AC6BD /* UIColor+Util.swift */ = {isa = PBXFileReference; includeInIndex = 1; lastKnownFileType = sourcecode.swift; name = "UIColor+Util.swift"; path = "Source/UIColor+Util.swift"; sourceTree = "<group>"; };
-		6841280C64868CA47B16B15415813CD0 /* TagsViewTagCell.swift */ = {isa = PBXFileReference; includeInIndex = 1; lastKnownFileType = sourcecode.swift; path = TagsViewTagCell.swift; sourceTree = "<group>"; };
-		6844734DC953300FE1A9C3811171EF45 /* AppColorScheme.swift */ = {isa = PBXFileReference; includeInIndex = 1; lastKnownFileType = sourcecode.swift; name = AppColorScheme.swift; path = Source/AppColorScheme.swift; sourceTree = "<group>"; };
-		69185E01CA4C14D3D80785E37A6F511F /* SuggestedTagsView.swift */ = {isa = PBXFileReference; includeInIndex = 1; lastKnownFileType = sourcecode.swift; path = SuggestedTagsView.swift; sourceTree = "<group>"; };
-		6A6F87413EF40DEFE5720A6B7F310629 /* TumblrTheme-Info.plist */ = {isa = PBXFileReference; includeInIndex = 1; lastKnownFileType = text.plist.xml; path = "TumblrTheme-Info.plist"; sourceTree = "<group>"; };
-		6C6F415591325F364D8D4F3201BD1A5D /* UIFont+ComposeFonts.m */ = {isa = PBXFileReference; includeInIndex = 1; lastKnownFileType = sourcecode.c.objc; name = "UIFont+ComposeFonts.m"; path = "Source/UIFont+ComposeFonts.m"; sourceTree = "<group>"; };
-		6D54C204CB1137D62C8A07B4BF1DED19 /* KanvasCamera.podspec.json */ = {isa = PBXFileReference; includeInIndex = 1; lastKnownFileType = text.json; path = KanvasCamera.podspec.json; sourceTree = "<group>"; };
-		6DB325C376B1D2A3943C6025973BE5BA /* PlasmaFilter.swift */ = {isa = PBXFileReference; includeInIndex = 1; lastKnownFileType = sourcecode.swift; path = PlasmaFilter.swift; sourceTree = "<group>"; };
-		6E80318FBE97A54058681649B9C57FBE /* UIImage+FlipLeftMirrored.swift */ = {isa = PBXFileReference; includeInIndex = 1; lastKnownFileType = sourcecode.swift; path = "UIImage+FlipLeftMirrored.swift"; sourceTree = "<group>"; };
-		72F28E64E8E3CA81BCDEBB4FC46CBD15 /* silence.aac */ = {isa = PBXFileReference; includeInIndex = 1; lastKnownFileType = file; name = silence.aac; path = Resources/silence.aac; sourceTree = "<group>"; };
-		73267A24551894A0291B9ECDB4C5FCC6 /* GLPixelBufferView.swift */ = {isa = PBXFileReference; includeInIndex = 1; lastKnownFileType = sourcecode.swift; path = GLPixelBufferView.swift; sourceTree = "<group>"; };
-		7373DAE958959C5825A36BBD0554E5B3 /* RGBFilter.swift */ = {isa = PBXFileReference; includeInIndex = 1; lastKnownFileType = sourcecode.swift; path = RGBFilter.swift; sourceTree = "<group>"; };
-		7425B8193D4247E79D1F3FEDE45260C7 /* UIFont+Orangina.h */ = {isa = PBXFileReference; includeInIndex = 1; lastKnownFileType = sourcecode.c.h; name = "UIFont+Orangina.h"; path = "Source/UIFont+Orangina.h"; sourceTree = "<group>"; };
-=======
 		64BFA0D991BE6DCD00B92D1AEABAA367 /* CameraInputOutput.swift */ = {isa = PBXFileReference; includeInIndex = 1; lastKnownFileType = sourcecode.swift; path = CameraInputOutput.swift; sourceTree = "<group>"; };
+		6561065D22E141140044182D /* CircularImageView.swift */ = {isa = PBXFileReference; fileEncoding = 4; lastKnownFileType = sourcecode.swift; path = CircularImageView.swift; sourceTree = "<group>"; };
+		6561065E22E141140044182D /* DrawingView.swift */ = {isa = PBXFileReference; fileEncoding = 4; lastKnownFileType = sourcecode.swift; path = DrawingView.swift; sourceTree = "<group>"; };
+		6561065F22E141140044182D /* DrawingController.swift */ = {isa = PBXFileReference; fileEncoding = 4; lastKnownFileType = sourcecode.swift; path = DrawingController.swift; sourceTree = "<group>"; };
+		6561066122E141140044182D /* ColorCollectionController.swift */ = {isa = PBXFileReference; fileEncoding = 4; lastKnownFileType = sourcecode.swift; path = ColorCollectionController.swift; sourceTree = "<group>"; };
+		6561066222E141140044182D /* ColorCollectionView.swift */ = {isa = PBXFileReference; fileEncoding = 4; lastKnownFileType = sourcecode.swift; path = ColorCollectionView.swift; sourceTree = "<group>"; };
+		6561066322E141140044182D /* ColorCollectionCell.swift */ = {isa = PBXFileReference; fileEncoding = 4; lastKnownFileType = sourcecode.swift; path = ColorCollectionCell.swift; sourceTree = "<group>"; };
+		6561066A22E141220044182D /* UIImage+DominantColors.swift */ = {isa = PBXFileReference; fileEncoding = 4; lastKnownFileType = sourcecode.swift; path = "UIImage+DominantColors.swift"; sourceTree = "<group>"; };
+		6561066B22E141220044182D /* CALayer+Color.swift */ = {isa = PBXFileReference; fileEncoding = 4; lastKnownFileType = sourcecode.swift; path = "CALayer+Color.swift"; sourceTree = "<group>"; };
+		6561066F22E141420044182D /* ColorThief.swift */ = {isa = PBXFileReference; fileEncoding = 4; lastKnownFileType = sourcecode.swift; path = ColorThief.swift; sourceTree = "<group>"; };
+		6561067022E141420044182D /* MMCQ.swift */ = {isa = PBXFileReference; fileEncoding = 4; lastKnownFileType = sourcecode.swift; path = MMCQ.swift; sourceTree = "<group>"; };
+		6561067222E141420044182D /* HorizontalCollectionLayout.swift */ = {isa = PBXFileReference; fileEncoding = 4; lastKnownFileType = sourcecode.swift; path = HorizontalCollectionLayout.swift; sourceTree = "<group>"; };
+		6561067322E141420044182D /* HorizontalCollectionView.swift */ = {isa = PBXFileReference; fileEncoding = 4; lastKnownFileType = sourcecode.swift; path = HorizontalCollectionView.swift; sourceTree = "<group>"; };
 		65E0D4BFD967A8573CA678FD7CAC3771 /* VideoOutputHandler.swift */ = {isa = PBXFileReference; includeInIndex = 1; lastKnownFileType = sourcecode.swift; path = VideoOutputHandler.swift; sourceTree = "<group>"; };
-		65F770DD22E12C9F00F82A67 /* ColorThief.swift */ = {isa = PBXFileReference; fileEncoding = 4; lastKnownFileType = sourcecode.swift; path = ColorThief.swift; sourceTree = "<group>"; };
-		65F770DE22E12C9F00F82A67 /* MMCQ.swift */ = {isa = PBXFileReference; fileEncoding = 4; lastKnownFileType = sourcecode.swift; path = MMCQ.swift; sourceTree = "<group>"; };
-		65F770E222E12CB800F82A67 /* CircularImageView.swift */ = {isa = PBXFileReference; fileEncoding = 4; lastKnownFileType = sourcecode.swift; path = CircularImageView.swift; sourceTree = "<group>"; };
-		65F770E322E12CB800F82A67 /* DrawingView.swift */ = {isa = PBXFileReference; fileEncoding = 4; lastKnownFileType = sourcecode.swift; path = DrawingView.swift; sourceTree = "<group>"; };
-		65F770E422E12CB800F82A67 /* DrawingController.swift */ = {isa = PBXFileReference; fileEncoding = 4; lastKnownFileType = sourcecode.swift; path = DrawingController.swift; sourceTree = "<group>"; };
-		65F770E822E12CEA00F82A67 /* CALayer+Color.swift */ = {isa = PBXFileReference; fileEncoding = 4; lastKnownFileType = sourcecode.swift; path = "CALayer+Color.swift"; sourceTree = "<group>"; };
-		65F770E922E12CEA00F82A67 /* UIImage+DominantColors.swift */ = {isa = PBXFileReference; fileEncoding = 4; lastKnownFileType = sourcecode.swift; path = "UIImage+DominantColors.swift"; sourceTree = "<group>"; };
 		677A29D8AA4BC1FF6D7DF73E6C6C98EB /* ModeSelectorAndShootView.swift */ = {isa = PBXFileReference; includeInIndex = 1; lastKnownFileType = sourcecode.swift; path = ModeSelectorAndShootView.swift; sourceTree = "<group>"; };
 		69FA3B418327FD6E83864893C8286299 /* NSLayoutConstraint+Utils.swift */ = {isa = PBXFileReference; includeInIndex = 1; lastKnownFileType = sourcecode.swift; name = "NSLayoutConstraint+Utils.swift"; path = "Source/NSLayoutConstraint+Utils.swift"; sourceTree = "<group>"; };
 		6DFBDD64AC2DA38FE11C8F74D81CF748 /* FilterProtocol.swift */ = {isa = PBXFileReference; includeInIndex = 1; lastKnownFileType = sourcecode.swift; path = FilterProtocol.swift; sourceTree = "<group>"; };
 		725BD9A66C4D87E5FF51939FD269D866 /* UIFont+Utils.swift */ = {isa = PBXFileReference; includeInIndex = 1; lastKnownFileType = sourcecode.swift; path = "UIFont+Utils.swift"; sourceTree = "<group>"; };
 		72DB1B04842C1771CCA0AD956421A092 /* KanvasCamera.xcconfig */ = {isa = PBXFileReference; includeInIndex = 1; lastKnownFileType = text.xcconfig; path = KanvasCamera.xcconfig; sourceTree = "<group>"; };
->>>>>>> 8d84f382
 		746CC9C9E1B0E104CD1BA120C69A2526 /* FBSnapshotTestCase-prefix.pch */ = {isa = PBXFileReference; includeInIndex = 1; lastKnownFileType = sourcecode.c.h; path = "FBSnapshotTestCase-prefix.pch"; sourceTree = "<group>"; };
 		77A9B7BFBDACC422C41D3172846FC8C1 /* PostFormKeyboardTracker.swift */ = {isa = PBXFileReference; includeInIndex = 1; lastKnownFileType = sourcecode.swift; name = PostFormKeyboardTracker.swift; path = Source/PostFormKeyboardTracker.swift; sourceTree = "<group>"; };
 		7A46958BABE7DFB59952881D4F550B93 /* UIColor+Hex.swift */ = {isa = PBXFileReference; includeInIndex = 1; lastKnownFileType = sourcecode.swift; name = "UIColor+Hex.swift"; path = "Source/UIColor+Hex.swift"; sourceTree = "<group>"; };
@@ -705,7 +661,8 @@
 		0061B8C13E45E3D522AF1F6F88342BF1 /* Utility */ = {
 			isa = PBXGroup;
 			children = (
-				65F770DC22E12C9F00F82A67 /* ColorThief */,
+				6561066E22E141420044182D /* ColorThief */,
+				6561067122E141420044182D /* HorizontalCollectionView */,
 				C923674B681725AD431A5D404E25BE1B /* ConicalGradientLayer.swift */,
 				08E541E516B391AF9A683B1C6EBB9E28 /* Device.swift */,
 				A4702A13F36192B4145F62C06E5EAB07 /* IgnoreTouchesCollectionView.swift */,
@@ -726,7 +683,7 @@
 				1BD3FF93C8BD07A93D26A87413692DB4 /* Array+Move.swift */,
 				F45215C97FCD7ABCB5B1EC2243B5920E /* Array+Object.swift */,
 				122BCF4854DE6F45EC662465306307B5 /* AVURLAsset+Thumbnail.swift */,
-				65F770E822E12CEA00F82A67 /* CALayer+Color.swift */,
+				6561066B22E141220044182D /* CALayer+Color.swift */,
 				20F852FD8311137FBE59C4B7C3B270F4 /* CGRect+Center.swift */,
 				BAE72EC284F98FCC7063466F46F007C3 /* ClosedRange+Clamp.swift */,
 				13EE894E7DF8D7E0C00D267ADDBB6F37 /* IndexPath+Order.swift */,
@@ -736,7 +693,7 @@
 				62322F5CE84BFD48B12B8FB1DBA96C1D /* UIColor+Lerp.swift */,
 				725BD9A66C4D87E5FF51939FD269D866 /* UIFont+Utils.swift */,
 				C0F38E34CACC7D8E4C5255788B8F0E80 /* UIImage+Camera.swift */,
-				65F770E922E12CEA00F82A67 /* UIImage+DominantColors.swift */,
+				6561066A22E141220044182D /* UIImage+DominantColors.swift */,
 				C18D964D135FE90C453C3ECE73BF2A51 /* UIImage+FlipLeftMirrored.swift */,
 				CED5BD3F92E266C6DB90FE28A9172A54 /* UIView+Layout.swift */,
 				3C243CC7E93A8DF9FD667EC2F61EC0C0 /* UIViewController+Load.swift */,
@@ -960,52 +917,43 @@
 			name = "Targets Support Files";
 			sourceTree = "<group>";
 		};
-		65F770DC22E12C9F00F82A67 /* ColorThief */ = {
-			isa = PBXGroup;
-			children = (
-				65F770DD22E12C9F00F82A67 /* ColorThief.swift */,
-				65F770DE22E12C9F00F82A67 /* MMCQ.swift */,
+		6561065C22E141140044182D /* Drawing */ = {
+			isa = PBXGroup;
+			children = (
+				6561066022E141140044182D /* ColorCollection */,
+				6561065D22E141140044182D /* CircularImageView.swift */,
+				6561065E22E141140044182D /* DrawingView.swift */,
+				6561065F22E141140044182D /* DrawingController.swift */,
+			);
+			path = Drawing;
+			sourceTree = "<group>";
+		};
+		6561066022E141140044182D /* ColorCollection */ = {
+			isa = PBXGroup;
+			children = (
+				6561066122E141140044182D /* ColorCollectionController.swift */,
+				6561066222E141140044182D /* ColorCollectionView.swift */,
+				6561066322E141140044182D /* ColorCollectionCell.swift */,
+			);
+			path = ColorCollection;
+			sourceTree = "<group>";
+		};
+		6561066E22E141420044182D /* ColorThief */ = {
+			isa = PBXGroup;
+			children = (
+				6561066F22E141420044182D /* ColorThief.swift */,
+				6561067022E141420044182D /* MMCQ.swift */,
 			);
 			path = ColorThief;
 			sourceTree = "<group>";
 		};
-<<<<<<< HEAD
-		65A9155022CFA1C6000918AF /* ColorCollection */ = {
-			isa = PBXGroup;
-			children = (
-				65A9155122CFA1C6000918AF /* ColorCollectionController.swift */,
-				65A9155222CFA1C6000918AF /* ColorCollectionView.swift */,
-				65A9155322CFA1C6000918AF /* ColorCollectionCell.swift */,
-			);
-			path = ColorCollection;
-			sourceTree = "<group>";
-		};
-		65DE630F22D8BB39002F0A62 /* HorizontalCollectionView */ = {
-			isa = PBXGroup;
-			children = (
-				65DE631422D8BC16002F0A62 /* HorizontalCollectionView.swift */,
-				65DE631022D8BB57002F0A62 /* HorizontalCollectionLayout.swift */,
+		6561067122E141420044182D /* HorizontalCollectionView */ = {
+			isa = PBXGroup;
+			children = (
+				6561067222E141420044182D /* HorizontalCollectionLayout.swift */,
+				6561067322E141420044182D /* HorizontalCollectionView.swift */,
 			);
 			path = HorizontalCollectionView;
-			sourceTree = "<group>";
-		};
-		65F9EEE822CE459300B5C00B /* Drawing */ = {
-			isa = PBXGroup;
-			children = (
-				65A9155022CFA1C6000918AF /* ColorCollection */,
-				65F9EEEA22CE45AA00B5C00B /* CircularImageView.swift */,
-				65F9EEE922CE45AA00B5C00B /* DrawingController.swift */,
-				65F9EEEB22CE45AA00B5C00B /* DrawingView.swift */,
-=======
-		65F770E122E12CB800F82A67 /* Drawing */ = {
-			isa = PBXGroup;
-			children = (
-				65F770E222E12CB800F82A67 /* CircularImageView.swift */,
-				65F770E322E12CB800F82A67 /* DrawingView.swift */,
-				65F770E422E12CB800F82A67 /* DrawingController.swift */,
->>>>>>> 8d84f382
-			);
-			path = Drawing;
 			sourceTree = "<group>";
 		};
 		67C00B65B8E05825D2EE5F579D8857A5 /* KanvasCamera */ = {
@@ -1102,21 +1050,7 @@
 		7BEE7B637EA81CFAD62C60CA8E4793BC /* Pod */ = {
 			isa = PBXGroup;
 			children = (
-<<<<<<< HEAD
-				65DE630F22D8BB39002F0A62 /* HorizontalCollectionView */,
-				6561949F22CE2E2D00D0DDFA /* ColorThief */,
-				9058DAFD82C8E0A77A32784217137FDE /* ConicalGradientLayer.swift */,
-				2F01826CAF1752556AC811F22C6153F7 /* Device.swift */,
-				38FFD047F599F7DC40510E76B1DE684B /* IgnoreTouchesCollectionView.swift */,
-				BA632E734AD3EF784FB1E4C2FFF6E324 /* IgnoreTouchesView.swift */,
-				BD3E2C533A7B77820D6FBFECBBB28B71 /* MediaMetadata.swift */,
-				18713DE41225795E3BABB426B55961F3 /* Queue.swift */,
-				085BC7055B6EFD6554E71430DF037337 /* RGBA.swift */,
-				C1DEDB67FB5A465C2E194670F3957F9E /* Synchronized.swift */,
-				FE4873A282892C4FCD7A967C350F3DBE /* UIUpdate.swift */,
-=======
 				DD7D7FA4A5FAB605CF189448E4E17612 /* KanvasCamera.podspec.json */,
->>>>>>> 8d84f382
 			);
 			name = Pod;
 			sourceTree = "<group>";
@@ -1222,7 +1156,7 @@
 		A608505D12C8996BC2D1C534B15EA4EA /* Editor */ = {
 			isa = PBXGroup;
 			children = (
-				65F770E122E12CB800F82A67 /* Drawing */,
+				6561065C22E141140044182D /* Drawing */,
 				8B62282E002388F0B992299986CF44B4 /* Filters */,
 				1060CB7C2FA4B3131B3B168F759B5032 /* EditionMenuCollectionCell.swift */,
 				92738A99714CCE0BE4C20EF4160D348C /* EditionMenuCollectionController.swift */,
@@ -1805,134 +1739,6 @@
 			isa = PBXSourcesBuildPhase;
 			buildActionMask = 2147483647;
 			files = (
-<<<<<<< HEAD
-				23D51547FB1AE7AB470CD5F3B0F10DE0 /* Array+Move.swift in Sources */,
-				F584FA07339FF1E31E97CA6640685B26 /* Array+Object.swift in Sources */,
-				D93A336AF8B4AD9F562D22DC6EB42A3D /* AVURLAsset+Thumbnail.swift in Sources */,
-				656194A622CE2E4000D0DDFA /* CALayer+Color.swift in Sources */,
-				0F6EC3C79EFBDC1B55EBAE0C145688BE /* CameraController.swift in Sources */,
-				DDAD1F1CB40B9D923F2C3508E41D8894 /* CameraFilterCollectionCell.swift in Sources */,
-				16146573030B23999EFDB24FF3C87A5F /* CameraFilterCollectionController.swift in Sources */,
-				7D2ED47FF6176890B378DF572CC11703 /* CameraInputController.swift in Sources */,
-				73EBBA2B0AE63290854D40884F9E20E7 /* CameraInputControllerDelegate.swift in Sources */,
-				BC1222A99758D1430FA0A7FF465D36D3 /* CameraInputOutput.swift in Sources */,
-				6AD5C769699D96A38799DBA86C195804 /* CameraOption.swift in Sources */,
-				5D55D4EC3C2914DB9617FFCF8B1BB9E7 /* CameraPreviewView.swift in Sources */,
-				ED6948121ABBFC052C7AE0CAB5EEDA59 /* CameraPreviewViewController.swift in Sources */,
-				671B0DFDD9D9BD398701CE2E336D6FBA /* CameraRecorder.swift in Sources */,
-				CCD91EE65759C19DF9D66BC94AE12548 /* CameraRecordingProtocol.swift in Sources */,
-				5DE16FCAA1AE0EE8F0AB5D693D2DC7FD /* CameraSegmentHandler.swift in Sources */,
-				86325D16079DD69A23F437C83AEADEEC /* CameraSettings.swift in Sources */,
-				EB0BB905D93A1DD26FE70FD00D6CDE18 /* CameraView.swift in Sources */,
-				EACAC0A74BD4E9BF7FA96882ACF7F12A /* CameraZoomHandler.swift in Sources */,
-				4E1F15EA2EB0001D24CF14257EFC170C /* CGRect+Center.swift in Sources */,
-				5CE4D422BD9F2800506FF64467C5DED6 /* ChromaFilter.swift in Sources */,
-				4B05A54BD780A4C61E6151BDB02773D9 /* ClosedRange+Clamp.swift in Sources */,
-				C2691EE84BB17FA0AE9CE2B6CF624434 /* ConicalGradientLayer.swift in Sources */,
-				0E0FF33318BC61297781CC955D880F0C /* CVPixelBuffer+copy.swift in Sources */,
-				D3E7B400D284AA1857ADDBC659F2A4C9 /* CVPixelBuffer+sampleBuffer.swift in Sources */,
-				2DD21E5BBFE84C8B9377D5627D4F9CA6 /* Device.swift in Sources */,
-				787D2D59F863255B859C3B15F999BFA3 /* EditionMenuCollectionCell.swift in Sources */,
-				CB43AAFEE0234FE2DA5E35BEBCCBA297 /* EditionMenuCollectionController.swift in Sources */,
-				0C57F74386AF6C34FD249CC02CA62912 /* EditionMenuCollectionView.swift in Sources */,
-				9215B0A88CA015833B209338BBCF84A1 /* EditionOption.swift in Sources */,
-				0892F67564E5AD005CA9CAC08D92DF92 /* EditorFilterCollectionCell.swift in Sources */,
-				90483FD658EB03FF217F5A9132335583 /* EditorFilterCollectionController.swift in Sources */,
-				0CEA9C631E12CEA0C06CB470585FAC84 /* EditorView.swift in Sources */,
-				E655A1E4900A1DF3C29076ED87C9ECC9 /* EditorViewController.swift in Sources */,
-				96E0126FB15A284F9CBE97A84F1EFDEB /* EMInterferenceFilter.swift in Sources */,
-				2D71BE40FD7FC7752734F3132118D64A /* ExtendedButton.swift in Sources */,
-				73DF229365E3B449885514B3177F525A /* ExtendedStackView.swift in Sources */,
-				90EFA6E53B210295232B3249C2D44304 /* FilmFilter.swift in Sources */,
-				EC4F381E3586105E0A93D33D96768126 /* Filter.swift in Sources */,
-				A9725104A824DFEF4DD9C548BE04F51A /* FilterCollectionCell.swift in Sources */,
-				53A971F5A5E5C2BA97E05A5F4CEDA3F0 /* FilterCollectionInnerCell.swift in Sources */,
-				E1B1D02D8ADECB23AC179D57026F2F28 /* FilterCollectionView.swift in Sources */,
-				FF2FE4B92D0A0320276ED15173BB16EA /* FilteredInputViewController.swift in Sources */,
-				65A9155522CFA1C6000918AF /* ColorCollectionView.swift in Sources */,
-				7B1FE5FCB307AC0377DE1D23872B7371 /* FilterFactory.swift in Sources */,
-				73AFDB25297987DA5EF882694DE5C2C1 /* FilterItem.swift in Sources */,
-				8AEB555B0E88C998F457A147A702C007 /* FilterProtocol.swift in Sources */,
-				45369554B58CCC5EAA8300341A142BA9 /* FilterSettingsController.swift in Sources */,
-				5078B6B2D27E918632B94A29BFEE9460 /* FilterSettingsView.swift in Sources */,
-				AB06DB8A69DF4539D8E1726B45BF96B4 /* FilterType.swift in Sources */,
-				7CF2D1A38341195F0DA24FF79216B339 /* GifVideoOutputHandler.swift in Sources */,
-				657377C0E13F2CCC2FD51A94BD5AA217 /* GLError.swift in Sources */,
-				68555A5CCCF688D23876D84B93CFFF64 /* GLPixelBufferView.swift in Sources */,
-				6C582DD743547F2C871F26B2812B9756 /* GLPlayer.swift in Sources */,
-				D8D90276F9B960FACE54A849B59D4152 /* GLRenderer.swift in Sources */,
-				4DA698D8D64550B02312BA65F19E7AC6 /* GrayscaleFilter.swift in Sources */,
-				599488FCFF8AE94E1BF129F3F3286491 /* GroupFilter.swift in Sources */,
-				803635AA4C6F0C4011D39DE3FBDBA9F3 /* IgnoreTouchesCollectionView.swift in Sources */,
-				3ED3C6D8403EBEBE8EEBDA8329BE3DDD /* IgnoreTouchesView.swift in Sources */,
-				23ECF72FD105B0EBB89F533D88276EAE /* ImagePoolFilter.swift in Sources */,
-				65A9155422CFA1C6000918AF /* ColorCollectionController.swift in Sources */,
-				8CF6E56B814EEEC5A4AE9444F88783C7 /* ImagePreviewController.swift in Sources */,
-				0269A4BBB0F5949C8B696A2369F4D032 /* IndexPath+Order.swift in Sources */,
-				7522778A34186F2E6F197A5934E03FD9 /* KanvasCamera-dummy.m in Sources */,
-				F881BFA3D609B60A03999A976C38C361 /* KanvasCameraAnalyticsProvider.swift in Sources */,
-				4E2C7DE61C1FB52CB97904BF0E366880 /* KanvasCameraColors.swift in Sources */,
-				06776220ABC29B84C443C9A5FF38EB6E /* KanvasCameraImages.swift in Sources */,
-				73259A754EA029CD2EC452E01034A9AC /* KanvasCameraStrings.swift in Sources */,
-				F56A3CB22D94AFEB9CD76E3EBB5AFF78 /* KanvasCameraTimes.swift in Sources */,
-				D31B87A2838BA0F0D8B4D78FF1E262FC /* LegoFilter.swift in Sources */,
-				3DDFC8BDAF1C988993E7BFC287DEDF36 /* LightLeaksFilter.swift in Sources */,
-				68BA841EACD5A52F6EE5F973E425F710 /* LoadingIndicatorView.swift in Sources */,
-				86E40071590B882A677E3C0A3BCDFC2C /* MangaFilter.swift in Sources */,
-				F9284F297C7C87B990609B987BAF79ED /* MediaClip.swift in Sources */,
-				C9A06E9ABC1F424CE118F65F511EB528 /* MediaClipsCollectionCell.swift in Sources */,
-				B052C040B4B7AF71D5B7DD5D190620C2 /* MediaClipsCollectionController.swift in Sources */,
-				216422B0F76052B31DFF1165FCB20CAB /* MediaClipsCollectionView.swift in Sources */,
-				65DE631122D8BB57002F0A62 /* HorizontalCollectionLayout.swift in Sources */,
-				0756692363DE5020FFB03ADD2B58B7C5 /* MediaClipsEditorView.swift in Sources */,
-				A27458BA8A357794A59C8F436EF948DF /* MediaClipsEditorViewController.swift in Sources */,
-				519BA44BD8ED4B17BF95428CC7CDBDF9 /* MediaInfo.swift in Sources */,
-				339C07F771D44630D7F27B6D6DE3DA1F /* MediaMetadata.swift in Sources */,
-				A56A563FEEB18023EE6707F01E625425 /* MediaPickerButtonView.swift in Sources */,
-				4D1CAA654C89B01A013828A2BF3A90C6 /* MirrorFourFilter.swift in Sources */,
-				0F1DE58A90A7DA50EA615F2338C5AE39 /* MirrorTwoFilter.swift in Sources */,
-				43E775E4EB008C33D9122CF1EB78FE25 /* ModeButtonView.swift in Sources */,
-				9F03FB866B164544546B1E508E9B320E /* ModeSelectorAndShootController.swift in Sources */,
-				04A5CEC0655828332DC564B5524586B6 /* ModeSelectorAndShootView.swift in Sources */,
-				65F9EEED22CE45AA00B5C00B /* CircularImageView.swift in Sources */,
-				65F9EEEE22CE45AA00B5C00B /* DrawingView.swift in Sources */,
-				31B815F5658884F0EE234038687D8DAC /* NSURL+Media.swift in Sources */,
-				C269D11C799838EC506BD3C13C04CDF1 /* NumTypes+Conversion.swift in Sources */,
-				521054D524F4D1A8F7DCF8A50AF686CC /* OptionsController.swift in Sources */,
-				15EBA9CE1B8A33FB08A803F6D706D2EA /* OptionsStackView.swift in Sources */,
-				A73A212639F3A1F25B0A65432D6D9ECA /* OptionView.swift in Sources */,
-				49F4F09A75AB66D3E8B209B44BB8367C /* PhotoOutputHandler.swift in Sources */,
-				5DFE2AD23CC8A41660278D2A067B88E3 /* PlasmaFilter.swift in Sources */,
-				1B14724EECDD00E23A756BFFA5FB6878 /* Queue.swift in Sources */,
-				BB1706EE4A2BA22F911303B6EDCD7BEE /* RaveFilter.swift in Sources */,
-				65F9EEEC22CE45AA00B5C00B /* DrawingController.swift in Sources */,
-				656194A322CE2E2D00D0DDFA /* MMCQ.swift in Sources */,
-				74E1F4D4CEC084DBE60D17B21DBD0B25 /* RGBA.swift in Sources */,
-				F4A6D299BFB1889D27F0EFE8F0D79ED8 /* RGBFilter.swift in Sources */,
-				656194A222CE2E2D00D0DDFA /* ColorThieft.swift in Sources */,
-				BC89E5096DF6743701FDDEF37AD37529 /* ScrollHandler.swift in Sources */,
-				DDB7BAC6A366F5372EB2D4A0B87D1C10 /* Shader.swift in Sources */,
-				8679BA169EE1400F2FF0B29E351426CC /* ShaderUtilities.swift in Sources */,
-				143766C073FE380137FE49FCA883AAA6 /* ShootButtonView.swift in Sources */,
-				4CED7751E4C7B6C71B255725D03E343E /* Synchronized.swift in Sources */,
-				54915FBB8B5328F3C7899B5909766FD9 /* ToonFilter.swift in Sources */,
-				F8BF99C406BAC6C2DE8E336BDE823C2A /* UIButton+Shadows.swift in Sources */,
-				30B6CE5A982F9A3933113E5793FC76DF /* UICollectionView+Cells.swift in Sources */,
-				750C9DC626BD2C7A97D1253FE6DDD1E6 /* UIColor+Lerp.swift in Sources */,
-				656194A722CE2E4000D0DDFA /* UIImage+DominantColors.swift in Sources */,
-				39DEB8BEF4E439B885CBD846D740D451 /* UIFont+Utils.swift in Sources */,
-				C6BE4CA3E6F596D3F9478F13DA9C90CC /* UIImage+Camera.swift in Sources */,
-				C099685B70C2C587719888F2AF189CEC /* UIImage+FlipLeftMirrored.swift in Sources */,
-				65DE631522D8BC16002F0A62 /* HorizontalCollectionView.swift in Sources */,
-				4827630D70D4EEDF6A0C0B10CDFA4F8B /* UIImage+PixelBuffer.swift in Sources */,
-				BD0B2C923A3A04CD7759B343C84D497A /* UIUpdate.swift in Sources */,
-				5A070B9F47957DA52DE9B6BC5F9E0F9A /* UIView+Layout.swift in Sources */,
-				65A9155622CFA1C6000918AF /* ColorCollectionCell.swift in Sources */,
-				2528599CA4A1637734B5F25CD9C25747 /* UIViewController+Load.swift in Sources */,
-				D03DED50A167B72F49CED5477F7DB2D1 /* VideoOutputHandler.swift in Sources */,
-				1E2D57608726DC12D58D5777AC7C7310 /* WaveFilter.swift in Sources */,
-				6E1352CB1FFB405971A441129EE1628D /* WavePoolFilter.swift in Sources */,
-=======
 				8C3FEFAB59FB2B98EDF8427074273DDF /* Array+Move.swift in Sources */,
 				7C6E2C38E624FB6452D35A5C3C96A544 /* Array+Object.swift in Sources */,
 				6100371EEEA6A73757EFC6A025D351BC /* AVURLAsset+Thumbnail.swift in Sources */,
@@ -1951,7 +1757,6 @@
 				C9BC2DB464E95F4A5D784C9CF058A375 /* CameraSettings.swift in Sources */,
 				6723CF1481DBAF4E648E16C010B7B8B7 /* CameraView.swift in Sources */,
 				0A3C69F8E49540FE466B3BE2FD27654D /* CameraZoomHandler.swift in Sources */,
-				65F770E722E12CB800F82A67 /* DrawingController.swift in Sources */,
 				293878657356C579C86969EF52997145 /* CGRect+Center.swift in Sources */,
 				694F8E1D6E1F0894C9C50A7CE915A73E /* ChromaFilter.swift in Sources */,
 				E8A10FF94D2CD641E47D866F9061D411 /* ClosedRange+Clamp.swift in Sources */,
@@ -1960,7 +1765,6 @@
 				92647D458317A0AA3E2E2B1A4D950536 /* CVPixelBuffer+sampleBuffer.swift in Sources */,
 				508A309DB3236E48FE97AC6958DD6A9A /* Device.swift in Sources */,
 				0D4A93B986DE50F066C79B4611C837CF /* EditionMenuCollectionCell.swift in Sources */,
-				65F770DF22E12C9F00F82A67 /* ColorThief.swift in Sources */,
 				21D2CAEFE2FF0DFAB1FDDFACA705810F /* EditionMenuCollectionController.swift in Sources */,
 				F6D7391FBC87E3E93565DF17EF1ECF5F /* EditionMenuCollectionView.swift in Sources */,
 				F22227355AB73FCA526FA928DEC259C0 /* EditionOption.swift in Sources */,
@@ -1971,6 +1775,7 @@
 				767A5A739FB0E9A18CD7F0961C5B1AB6 /* EMInterferenceFilter.swift in Sources */,
 				3301EE69604BDBE4C830903716E10C10 /* ExtendedButton.swift in Sources */,
 				98F7167AE9339CD818BE1512E1DD1106 /* ExtendedStackView.swift in Sources */,
+				6561067722E141420044182D /* HorizontalCollectionView.swift in Sources */,
 				1186BCFD32017C2D700CA131D3597891 /* FilmFilter.swift in Sources */,
 				7BAB26D209320201742EFD956B763DFB /* Filter.swift in Sources */,
 				103513AFB1E16F5282AF1FD688432DF6 /* FilterCollectionCell.swift in Sources */,
@@ -1978,6 +1783,7 @@
 				EC2E989D370ED4D69B8CDDA78B120182 /* FilterCollectionView.swift in Sources */,
 				FC6A4054C3B4DCC27D6136EC94DC874B /* FilteredInputViewController.swift in Sources */,
 				A41930F349D6646D1B0A594D841818FD /* FilterFactory.swift in Sources */,
+				6561066D22E141220044182D /* CALayer+Color.swift in Sources */,
 				441CE9AF09CA6B3BC71049D7CA302CF2 /* FilterItem.swift in Sources */,
 				097FC397187A78F545972995E1B28114 /* FilterProtocol.swift in Sources */,
 				E2836C7C6166E89E94926E0A0B09E099 /* FilterSettingsController.swift in Sources */,
@@ -1990,7 +1796,6 @@
 				39C454DD43713EFC5AE1B97655F8E0A6 /* GLPlayer.swift in Sources */,
 				7A43CA1398ABA5477560582D739ED064 /* GLRenderer.swift in Sources */,
 				4C554B74514EE9B0AD3378A166CC56D7 /* GLVideoCompositor.swift in Sources */,
-				65F770EA22E12CEA00F82A67 /* CALayer+Color.swift in Sources */,
 				E13097DA0E2F108B7B62FD31C9416326 /* GrayscaleFilter.swift in Sources */,
 				67E0ED9109E6A2354B4D4B70221592D1 /* GroupFilter.swift in Sources */,
 				2ACA7C51193145812E08156A5962055C /* IgnoreTouchesCollectionView.swift in Sources */,
@@ -2002,6 +1807,7 @@
 				37B2AA837788386A5C16E363BBA30587 /* KanvasCameraAnalyticsProvider.swift in Sources */,
 				4E7A0CA18F00D3B2D84B0A45B3CDE8C0 /* KanvasCameraColors.swift in Sources */,
 				DC0DB2C24FA194DDEA2B91F5152B55FD /* KanvasCameraImages.swift in Sources */,
+				6561066622E141140044182D /* DrawingController.swift in Sources */,
 				C622891C37F635659AB3A19E98B6F923 /* KanvasCameraStrings.swift in Sources */,
 				E6AD55BFCE858BA7CC24D9AA56244C45 /* KanvasCameraTimes.swift in Sources */,
 				2BB5203B849A7584EF50DDCA6F26D005 /* KanvasUIImagePickerViewController.swift in Sources */,
@@ -2016,27 +1822,30 @@
 				8C4E2AA5945529EC526978C9B58EB0E9 /* MediaClipsEditorView.swift in Sources */,
 				A8AA5EF13AB9AC1629CD9F16478461B0 /* MediaClipsEditorViewController.swift in Sources */,
 				8BAF22BF84058D1F8D6007B339ADC608 /* MediaInfo.swift in Sources */,
+				6561067522E141420044182D /* MMCQ.swift in Sources */,
+				6561067422E141420044182D /* ColorThief.swift in Sources */,
 				CE7F4EDF70F9434808D61BCFAAB6485F /* MediaMetadata.swift in Sources */,
 				B183CE8A84003383C722767F7B3E9FFB /* MediaPickerButtonView.swift in Sources */,
 				1AEC8F97B6F18E500B1D0F4415DEEDF7 /* MirrorFourFilter.swift in Sources */,
 				2DCF8BA571FEC56DA60300F537FC290F /* MirrorTwoFilter.swift in Sources */,
-				65F770E522E12CB800F82A67 /* CircularImageView.swift in Sources */,
-				65F770E622E12CB800F82A67 /* DrawingView.swift in Sources */,
 				0C55F3406561BDA1697A0FE327D2F01E /* ModeButtonView.swift in Sources */,
 				8E2BD91DD40DF983CCC375DD2D0DD2DC /* ModeSelectorAndShootController.swift in Sources */,
 				F76C2EFCE9315B43ECB85593BAD17B5C /* ModeSelectorAndShootView.swift in Sources */,
 				F0E79170E607215266FCD480A5CA9B1E /* NSURL+Media.swift in Sources */,
 				C34B981263C5FB4F656001B66DFC4D32 /* NumTypes+Conversion.swift in Sources */,
 				A63E1C318B87377B81099150F2D7FA54 /* OptionsController.swift in Sources */,
+				6561067622E141420044182D /* HorizontalCollectionLayout.swift in Sources */,
 				105164B25EEEBFD9860CC7F30FBAED82 /* OptionsStackView.swift in Sources */,
 				B1D4B66ACC9FA78D2D7F84AC7CB9EC66 /* OptionView.swift in Sources */,
 				D5D61DBBAF2B6703EABD1AE85A3E608D /* PhotoOutputHandler.swift in Sources */,
 				1947A1959669A1547CD2EA7A3A08A262 /* PlasmaFilter.swift in Sources */,
-				65F770EB22E12CEA00F82A67 /* UIImage+DominantColors.swift in Sources */,
 				6FCD1D09C5A5EAF95D3FA3413FE43554 /* Queue.swift in Sources */,
 				9CE8A1AF274BDA6B8B31E699D1A7BF46 /* RaveFilter.swift in Sources */,
 				D9A2647647642A63CA3F41ADE3906D1B /* RGBA.swift in Sources */,
+				6561066922E141140044182D /* ColorCollectionCell.swift in Sources */,
+				6561066C22E141220044182D /* UIImage+DominantColors.swift in Sources */,
 				78E8D461237CE13C05C3AC0F614F4C53 /* RGBFilter.swift in Sources */,
+				6561066522E141140044182D /* DrawingView.swift in Sources */,
 				E892A55D9F2AD9EEFE1F05A8F5FCE0D0 /* ScrollHandler.swift in Sources */,
 				283911AC5FCFF570AC0EC283272656EB /* Shader.swift in Sources */,
 				0934B0BA764B0D364586C588631D3F34 /* ShaderUtilities.swift in Sources */,
@@ -2048,16 +1857,17 @@
 				B2FBD33FC20004247A3658DDC88E24DA /* UIColor+Lerp.swift in Sources */,
 				11C6EB6864DD422C8C28D3C55D2AFA06 /* UIFont+Utils.swift in Sources */,
 				2B5D805D23C26CF8247512D03B5AF9E2 /* UIImage+Camera.swift in Sources */,
+				6561066722E141140044182D /* ColorCollectionController.swift in Sources */,
+				6561066822E141140044182D /* ColorCollectionView.swift in Sources */,
 				1AC4DA5F3D3276A4AA3D3E8462FEEFDC /* UIImage+FlipLeftMirrored.swift in Sources */,
 				C770DB4E99B5E4E226EE7488C9F85A8C /* UIImage+PixelBuffer.swift in Sources */,
 				76EA4EA009AC74BEA467F40BDB6D60C2 /* UIUpdate.swift in Sources */,
 				2B579498FE5E878EB0689A745999B5E8 /* UIView+Layout.swift in Sources */,
 				18CE16EE720A5253B99F34127BF5E240 /* UIViewController+Load.swift in Sources */,
 				971B5747D39063A6D7EC07F5953CD168 /* VideoOutputHandler.swift in Sources */,
+				6561066422E141140044182D /* CircularImageView.swift in Sources */,
 				ABB4144A4F162CA5CD547E458DEFB333 /* WaveFilter.swift in Sources */,
 				97A5B723517083ED65D7A7B77418592B /* WavePoolFilter.swift in Sources */,
-				65F770E022E12C9F00F82A67 /* MMCQ.swift in Sources */,
->>>>>>> 8d84f382
 			);
 			runOnlyForDeploymentPostprocessing = 0;
 		};
