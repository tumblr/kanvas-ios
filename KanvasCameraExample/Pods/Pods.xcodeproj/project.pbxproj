--- conflicted
+++ resolved
@@ -7,422 +7,214 @@
 	objects = {
 
 /* Begin PBXBuildFile section */
-<<<<<<< HEAD
-		004736137BA7E08E8617313DECB4E38D /* FilmFilter.swift in Sources */ = {isa = PBXBuildFile; fileRef = C8D18F07A48D874523E4E9080B4E49FC /* FilmFilter.swift */; };
-		00D8E581B1CE477A70B073450BC5F72F /* Filter.swift in Sources */ = {isa = PBXBuildFile; fileRef = B3F4B91842C9EF462F06DAB5A8304B7F /* Filter.swift */; };
-		0211245ADC8DB709EAE1BDF1C94808A4 /* CameraFilterCollectionCell.swift in Sources */ = {isa = PBXBuildFile; fileRef = 2B27F4EAB3FC05F835E470E2C8D4A7C2 /* CameraFilterCollectionCell.swift */; };
-		027D0F40BC2E586E7BA486340899D460 /* SharedUI-umbrella.h in Headers */ = {isa = PBXBuildFile; fileRef = B3D30F81EE29B39A7017C3D9A873F79E /* SharedUI-umbrella.h */; settings = {ATTRIBUTES = (Public, ); }; };
-		02C744ADEF212F4FCCDD9669067DD4BA /* TagsViewAnimationCoordinator.swift in Sources */ = {isa = PBXBuildFile; fileRef = 416E24FBE2D999E11A1D00FD092B2B18 /* TagsViewAnimationCoordinator.swift */; };
-		0384ADF1E579609A9891762FF1DD042F /* UIView+Utils.swift in Sources */ = {isa = PBXBuildFile; fileRef = C9510B90DD307259B61A591801D56F21 /* UIView+Utils.swift */; };
-		05B5B52F5834B5E75A5F0DDEEAACF97B /* UIButton+Shadows.swift in Sources */ = {isa = PBXBuildFile; fileRef = 93C4605A61A73E4E58DDB4BA6EA27371 /* UIButton+Shadows.swift */; };
-		070006404CBA41ABFB33806C9F9DD8B3 /* TumblrTheme-dummy.m in Sources */ = {isa = PBXBuildFile; fileRef = 567CF1E890980CC1FF77A71BCA45BEAF /* TumblrTheme-dummy.m */; };
-		074E6B7BBC6F98A338C5FAFDAB8C8F7E /* RaveFilter.swift in Sources */ = {isa = PBXBuildFile; fileRef = DCBC4A67E8B53BC72B64BBBD60A4386D /* RaveFilter.swift */; };
-		0908E0F3DA4E5C83D658F4AC286AB399 /* CameraOption.swift in Sources */ = {isa = PBXBuildFile; fileRef = 75F50FA522AC6E92A09505BF361F9B52 /* CameraOption.swift */; };
-		09617BE3BC7320930D5A19B3015F1A8D /* MediaClipsCollectionCell.swift in Sources */ = {isa = PBXBuildFile; fileRef = 2ED34595103B13DA02BAB42EAFA92B02 /* MediaClipsCollectionCell.swift */; };
-		09A864B7D157A9BB297846B87D75E1F5 /* MediaClipsCollectionView.swift in Sources */ = {isa = PBXBuildFile; fileRef = 9D6F00067C839E39F47A1DCC42D27B5C /* MediaClipsCollectionView.swift */; };
+		004736137BA7E08E8617313DECB4E38D /* FilmFilter.swift in Sources */ = {isa = PBXBuildFile; fileRef = E49524D9FFEF75A7DC4FFFABE8769F1E /* FilmFilter.swift */; };
+		00D8E581B1CE477A70B073450BC5F72F /* Filter.swift in Sources */ = {isa = PBXBuildFile; fileRef = DC0F7B54372852EA92B3F8154DF4B0A4 /* Filter.swift */; };
+		0211245ADC8DB709EAE1BDF1C94808A4 /* CameraFilterCollectionCell.swift in Sources */ = {isa = PBXBuildFile; fileRef = 0707A332D0D9974AA407B8E502C34C31 /* CameraFilterCollectionCell.swift */; };
+		027D0F40BC2E586E7BA486340899D460 /* SharedUI-umbrella.h in Headers */ = {isa = PBXBuildFile; fileRef = 43D06C1126943300426A5BB64748E239 /* SharedUI-umbrella.h */; settings = {ATTRIBUTES = (Public, ); }; };
+		05B5B52F5834B5E75A5F0DDEEAACF97B /* UIButton+Shadows.swift in Sources */ = {isa = PBXBuildFile; fileRef = AE7449ED9498842D385255FEC7A567CF /* UIButton+Shadows.swift */; };
+		070006404CBA41ABFB33806C9F9DD8B3 /* TumblrTheme-dummy.m in Sources */ = {isa = PBXBuildFile; fileRef = CF8359ACF913DE2866442237C6A2FBA3 /* TumblrTheme-dummy.m */; };
+		074E6B7BBC6F98A338C5FAFDAB8C8F7E /* RaveFilter.swift in Sources */ = {isa = PBXBuildFile; fileRef = 750565B8B6189EA00FA7E661330B6B97 /* RaveFilter.swift */; };
+		0908E0F3DA4E5C83D658F4AC286AB399 /* CameraOption.swift in Sources */ = {isa = PBXBuildFile; fileRef = 61307BFC53483B6D12D9E17B8ADCFC64 /* CameraOption.swift */; };
+		09617BE3BC7320930D5A19B3015F1A8D /* MediaClipsCollectionCell.swift in Sources */ = {isa = PBXBuildFile; fileRef = 7B14EB4E8974EC746BFB1D8EB6A6F08A /* MediaClipsCollectionCell.swift */; };
+		09A864B7D157A9BB297846B87D75E1F5 /* MediaClipsCollectionView.swift in Sources */ = {isa = PBXBuildFile; fileRef = F9104C76C387022E16394DD25A0F4617 /* MediaClipsCollectionView.swift */; };
 		0A70FA9399A8C3638DAF0C8481F5D33A /* TumblrTheme.framework in Frameworks */ = {isa = PBXBuildFile; fileRef = 9B233284383AF6968406119FF5CFB712 /* TumblrTheme.framework */; };
-		0AD67ADED6B688A86699BC866E20DDBE /* EditionMenuCollectionCell.swift in Sources */ = {isa = PBXBuildFile; fileRef = 3BF31636E123A175B96D4F6CB1761778 /* EditionMenuCollectionCell.swift */; };
-		0D434E0D92C43D06CD9414993E06419D /* TumblrTheme-umbrella.h in Headers */ = {isa = PBXBuildFile; fileRef = 54B7901D56DFF9CD65532FAE600D4BD2 /* TumblrTheme-umbrella.h */; settings = {ATTRIBUTES = (Public, ); }; };
+		0AD67ADED6B688A86699BC866E20DDBE /* EditionMenuCollectionCell.swift in Sources */ = {isa = PBXBuildFile; fileRef = D900D851920489686D068D1929105D49 /* EditionMenuCollectionCell.swift */; };
+		0D434E0D92C43D06CD9414993E06419D /* TumblrTheme-umbrella.h in Headers */ = {isa = PBXBuildFile; fileRef = BCAAC0C331684ECFE1B6410FC93F3C5D /* TumblrTheme-umbrella.h */; settings = {ATTRIBUTES = (Public, ); }; };
 		0DD4183089B3720B8B22DE275C5DEFD6 /* SwiftSupport.swift in Sources */ = {isa = PBXBuildFile; fileRef = 82D2DF1ABBBD85F5E079D7D0EB5479BC /* SwiftSupport.swift */; };
-		10287D72B30BD40F285FE006B5490FD5 /* RGBFilter.swift in Sources */ = {isa = PBXBuildFile; fileRef = E92142C2E182829AAAFDCF1710595EB2 /* RGBFilter.swift */; };
-		10E2BF8E3C53BBAC071736F2044C23B2 /* FilterItem.swift in Sources */ = {isa = PBXBuildFile; fileRef = 550D621DC554C3C29C85EF4E87CAB92D /* FilterItem.swift */; };
-		127ADB2A6355AA1707930586B7D259DF /* TagsViewEditCell.swift in Sources */ = {isa = PBXBuildFile; fileRef = 8862DB239B347D24B2469D6755AECEB1 /* TagsViewEditCell.swift */; };
-		12C4600FD18684321B820C2BE61E0A02 /* PlasmaFilter.swift in Sources */ = {isa = PBXBuildFile; fileRef = F2428A2E327C0097D96B9879EC76567A /* PlasmaFilter.swift */; };
-		12E3C6482832DA44CD6C6E4CC4165953 /* CameraInputController.swift in Sources */ = {isa = PBXBuildFile; fileRef = B390C9681964A4C472F88A37A91EEDD1 /* CameraInputController.swift */; };
+		0E75AF7ECA9117664D2658491391499D /* UIView+Shadows.swift in Sources */ = {isa = PBXBuildFile; fileRef = AF127ACA05530A84B2A1A0C441E6BC4C /* UIView+Shadows.swift */; };
+		0F770F60A047222808598444E87EE3B2 /* UIView+AutoLayout.swift in Sources */ = {isa = PBXBuildFile; fileRef = 2FED8CE8B57FD81F343CABECDA9D5528 /* UIView+AutoLayout.swift */; };
+		10287D72B30BD40F285FE006B5490FD5 /* RGBFilter.swift in Sources */ = {isa = PBXBuildFile; fileRef = E83E068D0A7DFD97F75A346C040CAA46 /* RGBFilter.swift */; };
+		10E2BF8E3C53BBAC071736F2044C23B2 /* FilterItem.swift in Sources */ = {isa = PBXBuildFile; fileRef = 0F4E5D703BCC8DA7E32EBE0A5481B16C /* FilterItem.swift */; };
+		12C4600FD18684321B820C2BE61E0A02 /* PlasmaFilter.swift in Sources */ = {isa = PBXBuildFile; fileRef = D1B54623FBB5F79BD55389EAAA9DB60F /* PlasmaFilter.swift */; };
+		12E3C6482832DA44CD6C6E4CC4165953 /* CameraInputController.swift in Sources */ = {isa = PBXBuildFile; fileRef = 647753C2EFB454557D9AA0247F4732E8 /* CameraInputController.swift */; };
 		13A0EB9B5322E8D6E6F614D24186057C /* UIImage+Compare.m in Sources */ = {isa = PBXBuildFile; fileRef = EF53D290F564A9B10CEF56C9DC2010F2 /* UIImage+Compare.m */; };
-		15866CD50B653EED8931AE80DCFE1E9A /* FilterFactory.swift in Sources */ = {isa = PBXBuildFile; fileRef = 7F94304F0EFEA2015D50855D6BF7FD1C /* FilterFactory.swift */; };
-		1667DB155071FB1E6418392D5B8B9702 /* UIImage+Camera.swift in Sources */ = {isa = PBXBuildFile; fileRef = E2F1FFBFDEFB60004CA92EE1AEFF5315 /* UIImage+Camera.swift */; };
+		15866CD50B653EED8931AE80DCFE1E9A /* FilterFactory.swift in Sources */ = {isa = PBXBuildFile; fileRef = FA36E4D9364B1054D6C7D8F592026810 /* FilterFactory.swift */; };
+		15DB25F9C663D92CDCD59EF9ACC95DD1 /* TagsViewCollectionViewLayout.swift in Sources */ = {isa = PBXBuildFile; fileRef = C7501956918B653FEB6C1F1506F11A4E /* TagsViewCollectionViewLayout.swift */; };
+		1667DB155071FB1E6418392D5B8B9702 /* UIImage+Camera.swift in Sources */ = {isa = PBXBuildFile; fileRef = 65B3C330FD271120CCBBA674609AB0DD /* UIImage+Camera.swift */; };
 		1787FA6FE6C3F096CA3EC2AFF059F0B6 /* Utils.framework in Frameworks */ = {isa = PBXBuildFile; fileRef = 38DF616A8419350AA28B526670D13B0B /* Utils.framework */; };
-		1794685A170EA7BA97B78C491C73A79F /* OptionView.swift in Sources */ = {isa = PBXBuildFile; fileRef = C35CF338A30F6127F8416BC179347A44 /* OptionView.swift */; };
-		185B6751A8C5D5AE318C7568F8CE504E /* MediaClip.swift in Sources */ = {isa = PBXBuildFile; fileRef = E8D1C5C4AA4D4987A8BE4A32688A0231 /* MediaClip.swift */; };
-		18E21AC554D0B098FC9216D2938ABA2B /* ChromaFilter.swift in Sources */ = {isa = PBXBuildFile; fileRef = 23B6F7249F03D4BA19CE2A717B529BB3 /* ChromaFilter.swift */; };
+		1794685A170EA7BA97B78C491C73A79F /* OptionView.swift in Sources */ = {isa = PBXBuildFile; fileRef = FCD65431ECFB8FD9565ED329308575FC /* OptionView.swift */; };
+		185B6751A8C5D5AE318C7568F8CE504E /* MediaClip.swift in Sources */ = {isa = PBXBuildFile; fileRef = 6EE26D9C5A7E30C8544F7B066369CE5B /* MediaClip.swift */; };
+		18E21AC554D0B098FC9216D2938ABA2B /* ChromaFilter.swift in Sources */ = {isa = PBXBuildFile; fileRef = 15E0637C8777F9467318A156399B3657 /* ChromaFilter.swift */; };
 		1BA8502BC67A7C596CAC25AF208AD2D2 /* FBSnapshotTestCase-dummy.m in Sources */ = {isa = PBXBuildFile; fileRef = 3A83AE4362CF1D4764E00E4602A2D648 /* FBSnapshotTestCase-dummy.m */; };
-		1BCB7AB32BDAA1D2CEC111CCB6CD7D45 /* UIView+Snaphot.swift in Sources */ = {isa = PBXBuildFile; fileRef = 3B75173B5BD0035599155637291C76A2 /* UIView+Snaphot.swift */; };
-		1D41246AA30861F52E2107C37BF3E6E1 /* CameraPreviewViewController.swift in Sources */ = {isa = PBXBuildFile; fileRef = 446598D22FD108E26BB0E917E2A033EA /* CameraPreviewViewController.swift */; };
+		1D41246AA30861F52E2107C37BF3E6E1 /* CameraPreviewViewController.swift in Sources */ = {isa = PBXBuildFile; fileRef = 102CD956AC7D14B55CFC6F5E2B4E7DFA /* CameraPreviewViewController.swift */; };
 		1E2A893F6AEA53172BA022B76B228C49 /* FBSnapshotTestCase.h in Headers */ = {isa = PBXBuildFile; fileRef = 3E29C50D3CDB46CBCBD20AFA13EB3D8D /* FBSnapshotTestCase.h */; settings = {ATTRIBUTES = (Public, ); }; };
-		1FE9ED1F47ED37FA96DE9E023CDF748D /* CameraRecordingProtocol.swift in Sources */ = {isa = PBXBuildFile; fileRef = 151AADD6927321F976DA0D86C6503817 /* CameraRecordingProtocol.swift */; };
-		1FF73787DF27D719C47D29CF15E46216 /* HashCodeBuilder.swift in Sources */ = {isa = PBXBuildFile; fileRef = 3BE416F8D9160E6CD45E1426067A7E4E /* HashCodeBuilder.swift */; };
+		1FE9ED1F47ED37FA96DE9E023CDF748D /* CameraRecordingProtocol.swift in Sources */ = {isa = PBXBuildFile; fileRef = A2FFD4A350F54BDB0A8793320C7C8E4C /* CameraRecordingProtocol.swift */; };
+		1FF73787DF27D719C47D29CF15E46216 /* HashCodeBuilder.swift in Sources */ = {isa = PBXBuildFile; fileRef = 51005656B9F9C8B67D7E440177AF457E /* HashCodeBuilder.swift */; };
 		2228C3CB6A903674732E982AE77D9E35 /* TumblrTheme.framework in Frameworks */ = {isa = PBXBuildFile; fileRef = 9B233284383AF6968406119FF5CFB712 /* TumblrTheme.framework */; };
-		2339A3143C03616B56BB3EA3433D845D /* CGRect+Center.swift in Sources */ = {isa = PBXBuildFile; fileRef = C1CDEFAA7C9AC6A16CFFDE42CA9E2580 /* CGRect+Center.swift */; };
-		23F277A6E6A15A5EEBA4304F18516B5F /* PostOptionsConstants.swift in Sources */ = {isa = PBXBuildFile; fileRef = B06F87F81A0AB3C3748F4ED996FDD39B /* PostOptionsConstants.swift */; };
-		241B1B27CD4F0984E5772E5A2C5C4916 /* UIFont+Utils.swift in Sources */ = {isa = PBXBuildFile; fileRef = 9ED0D948EB284D05D13CABA1B042B4E1 /* UIFont+Utils.swift */; };
-		250A554395F098B8E7AB7CE45D212654 /* EditionMenuCollectionController.swift in Sources */ = {isa = PBXBuildFile; fileRef = 08F200EA12DA468BB2CBBE3BF5FB98D3 /* EditionMenuCollectionController.swift */; };
-		27BEB626A35ADCB2A5445828DFFE5EBC /* TagsViewCollectionViewLayout.swift in Sources */ = {isa = PBXBuildFile; fileRef = 539600D525228CD46861E2366A5B2B7D /* TagsViewCollectionViewLayout.swift */; };
-		28B0CBBB5E3AD861E18A347C45D64574 /* CameraInputControllerDelegate.swift in Sources */ = {isa = PBXBuildFile; fileRef = 23C425AC3150F7C4723AE0B888E0494F /* CameraInputControllerDelegate.swift */; };
-		2A2B55AE53B8D295C88559E41E053276 /* KanvasCameraAnalyticsProvider.swift in Sources */ = {isa = PBXBuildFile; fileRef = 03356E504BDD5B7221FBA11A6F31B0CC /* KanvasCameraAnalyticsProvider.swift */; };
-		2A883F3BE5C4A7184D40F28D705020D9 /* UIColor+SharedColors.swift in Sources */ = {isa = PBXBuildFile; fileRef = C888FA7164A2A59AD52DB50FCE335434 /* UIColor+SharedColors.swift */; };
-		2EE6F28774A6FC10760E070F3850D6A7 /* IgnoreTouchesCollectionView.swift in Sources */ = {isa = PBXBuildFile; fileRef = 0D7EFB6F560FF9ED86881C35F12E8155 /* IgnoreTouchesCollectionView.swift */; };
+		2339A3143C03616B56BB3EA3433D845D /* CGRect+Center.swift in Sources */ = {isa = PBXBuildFile; fileRef = 6D9372F0B1164DB0FD4059EE509131DF /* CGRect+Center.swift */; };
+		241B1B27CD4F0984E5772E5A2C5C4916 /* UIFont+Utils.swift in Sources */ = {isa = PBXBuildFile; fileRef = 0F84CBDD4F935DCD9A40A12051E0166E /* UIFont+Utils.swift */; };
+		250A554395F098B8E7AB7CE45D212654 /* EditionMenuCollectionController.swift in Sources */ = {isa = PBXBuildFile; fileRef = D9F3B0F16C8D264B96D74C9A32381F45 /* EditionMenuCollectionController.swift */; };
+		28B0CBBB5E3AD861E18A347C45D64574 /* CameraInputControllerDelegate.swift in Sources */ = {isa = PBXBuildFile; fileRef = 40B8FED3B83415840293EFA38EE7BB44 /* CameraInputControllerDelegate.swift */; };
+		2A2B55AE53B8D295C88559E41E053276 /* KanvasCameraAnalyticsProvider.swift in Sources */ = {isa = PBXBuildFile; fileRef = 631B341D11F01AE969F9756F12F76CCF /* KanvasCameraAnalyticsProvider.swift */; };
+		2A883F3BE5C4A7184D40F28D705020D9 /* UIColor+SharedColors.swift in Sources */ = {isa = PBXBuildFile; fileRef = 56ACE2975C3936A0AC1DE9D000C76F50 /* UIColor+SharedColors.swift */; };
+		2EE6F28774A6FC10760E070F3850D6A7 /* IgnoreTouchesCollectionView.swift in Sources */ = {isa = PBXBuildFile; fileRef = 87A1A8BBE8382714386FF290AA13D84B /* IgnoreTouchesCollectionView.swift */; };
 		2F07378A994C46D715AE555AC8629602 /* UIImage+Diff.m in Sources */ = {isa = PBXBuildFile; fileRef = E0956940883830C651240E754E3ECC52 /* UIImage+Diff.m */; };
-		2F3A9EB51C766CC505AEEA112948A889 /* TagsViewController.swift in Sources */ = {isa = PBXBuildFile; fileRef = 76BB40600A5A871BC4AF92FDB9FDF09D /* TagsViewController.swift */; };
-		2F8F17CE45378EAD737E83A642C47EB5 /* CameraSegmentHandler.swift in Sources */ = {isa = PBXBuildFile; fileRef = B45766BECF41C6DD8E6292C1033AB46E /* CameraSegmentHandler.swift */; };
-		32DDC94111491359E7BC4A4334A33FF7 /* Assets.xcassets in Resources */ = {isa = PBXBuildFile; fileRef = 062BD649959DF7ECC188BA6AC91A2BF1 /* Assets.xcassets */; };
-		33B8D186299AD4D13E77AB555722C197 /* GrayscaleFilter.swift in Sources */ = {isa = PBXBuildFile; fileRef = 5049589287B442BCD51887528FA65680 /* GrayscaleFilter.swift */; };
-		342DEE60E37E956DD5DF4DF704CE0A5B /* NSURL+Media.swift in Sources */ = {isa = PBXBuildFile; fileRef = 69E02CDD91D05B6EE78854BABF343F19 /* NSURL+Media.swift */; };
-		352E848B5C02E6D521DB6984FF183C84 /* UIUpdate.swift in Sources */ = {isa = PBXBuildFile; fileRef = 1BE9F00869EDD5BCBC08C1FE22DE0293 /* UIUpdate.swift */; };
-		353128BE6AEA36B46E2BDB148E60EC03 /* EasyTipView.swift in Sources */ = {isa = PBXBuildFile; fileRef = 03146FA57971CC76CDB07C2502BD5AE5 /* EasyTipView.swift */; };
+		2F8F17CE45378EAD737E83A642C47EB5 /* CameraSegmentHandler.swift in Sources */ = {isa = PBXBuildFile; fileRef = 0B7C6C7D09443672264EEE71F2AA8EDC /* CameraSegmentHandler.swift */; };
+		30C5D6C662F7B2325270E3DDF42DB150 /* PostOptionsTagsDelegate.swift in Sources */ = {isa = PBXBuildFile; fileRef = 835D15200C301A4091A26664E89D9C86 /* PostOptionsTagsDelegate.swift */; };
+		32DDC94111491359E7BC4A4334A33FF7 /* Assets.xcassets in Resources */ = {isa = PBXBuildFile; fileRef = C46D20CE63BCC462815433C070464E45 /* Assets.xcassets */; };
+		33B8D186299AD4D13E77AB555722C197 /* GrayscaleFilter.swift in Sources */ = {isa = PBXBuildFile; fileRef = 6506DEF5382107BEF3EC26544B903193 /* GrayscaleFilter.swift */; };
+		342DEE60E37E956DD5DF4DF704CE0A5B /* NSURL+Media.swift in Sources */ = {isa = PBXBuildFile; fileRef = 9E38B2705103330135AE4815AF6AA6CB /* NSURL+Media.swift */; };
+		352E848B5C02E6D521DB6984FF183C84 /* UIUpdate.swift in Sources */ = {isa = PBXBuildFile; fileRef = 6173FE03BBC9041643B6AEEDEDD2B507 /* UIUpdate.swift */; };
+		357D0BA1B9CACDB967D13291CB1A53DF /* EditTagsView.swift in Sources */ = {isa = PBXBuildFile; fileRef = 5A5126AE60283314B55F10C5F8AA14D5 /* EditTagsView.swift */; };
 		35D78A991740568175DCA9F6519A54EB /* FBSnapshotTestCasePlatform.m in Sources */ = {isa = PBXBuildFile; fileRef = AD0B81AC7DF4855803A0FA70985F8A99 /* FBSnapshotTestCasePlatform.m */; };
-		36001112D32D667231B6A093FF53449E /* ModeSelectorAndShootController.swift in Sources */ = {isa = PBXBuildFile; fileRef = D94622A6627C3CCE26F6BAF6B3A9259C /* ModeSelectorAndShootController.swift */; };
-		38EC94EF4F10F8FD9F3B2FDCA63FD09F /* UIImage+PixelBuffer.swift in Sources */ = {isa = PBXBuildFile; fileRef = 29573687F017B9D7ED4A82953FCDBDFF /* UIImage+PixelBuffer.swift */; };
-		3B0BC5BE9407D46F421B5DB2BB883FFA /* GLVideoCompositor.swift in Sources */ = {isa = PBXBuildFile; fileRef = E059E8570B6D41836A42555B4C3BF5CE /* GLVideoCompositor.swift */; };
-		3B7E4A4613284CB674E0A0809F93B133 /* FilterType.swift in Sources */ = {isa = PBXBuildFile; fileRef = 9C586DC9220426A08A5D8534954C4ED2 /* FilterType.swift */; };
-		3CFF242258A2DB0CE833135D1B3DDC25 /* Array+Safety.swift in Sources */ = {isa = PBXBuildFile; fileRef = 6B40A4764FA2308E5793CF73F2C1BA2A /* Array+Safety.swift */; };
-		3FE5C6F85C2F4F6BCE611803FD3CA5A6 /* String+HexColor.swift in Sources */ = {isa = PBXBuildFile; fileRef = 72B6561D5AF20E1DF61A87E786D33B23 /* String+HexColor.swift */; };
-		400FD61C0C45CEBC615D10C8057E9C23 /* ImagePreviewController.swift in Sources */ = {isa = PBXBuildFile; fileRef = 26E77B99478345791AFA9EBFBF882449 /* ImagePreviewController.swift */; };
-		4035AB62AC36B8E891C4A4E04ED558EF /* EditorViewController.swift in Sources */ = {isa = PBXBuildFile; fileRef = 80660178A912ACF3706C11A7E2B5F782 /* EditorViewController.swift */; };
-		41A1480A0CB303847A6C210D3F9EFB75 /* ScrollHandler.swift in Sources */ = {isa = PBXBuildFile; fileRef = AFD45AA7347155A89EFE6AC271D88C03 /* ScrollHandler.swift */; };
-		427150C7DF6AA30181485C696EFFCF41 /* Array+Move.swift in Sources */ = {isa = PBXBuildFile; fileRef = EA55E811F2D5817BECEDE9064465709B /* Array+Move.swift */; };
-		44F3B9071330D1450944193C1D9601E3 /* MirrorTwoFilter.swift in Sources */ = {isa = PBXBuildFile; fileRef = 05CE413DCA35B125E286E74D1F971D6F /* MirrorTwoFilter.swift */; };
-		491F4EFC656013549B12593D28B752EB /* Device.swift in Sources */ = {isa = PBXBuildFile; fileRef = 971BE725F5698B189B8096E3BE7A20E3 /* Device.swift */; };
-		4BCE0CFE2B04E8583B6271F04CCCC3ED /* IndexPath+Order.swift in Sources */ = {isa = PBXBuildFile; fileRef = 9E9CC9A15846CB1AAFAFE1FBD47B8247 /* IndexPath+Order.swift */; };
-		4BFE1BCF07AA8CBE48F32C48D7E98352 /* OptionsStackView.swift in Sources */ = {isa = PBXBuildFile; fileRef = 52EA8E154F69DC6EC6BD5BE6AD0CC120 /* OptionsStackView.swift */; };
-		4C40C81DC8B7AA1DF592CF0C5CCC5669 /* CameraView.swift in Sources */ = {isa = PBXBuildFile; fileRef = 6891474FAB7C3C4A860940965EB377A7 /* CameraView.swift */; };
+		36001112D32D667231B6A093FF53449E /* ModeSelectorAndShootController.swift in Sources */ = {isa = PBXBuildFile; fileRef = 405F55E78E3F5554809FDE8687E1D649 /* ModeSelectorAndShootController.swift */; };
+		38EC94EF4F10F8FD9F3B2FDCA63FD09F /* UIImage+PixelBuffer.swift in Sources */ = {isa = PBXBuildFile; fileRef = A9E62E34231E3CFFB3DD6587933BB913 /* UIImage+PixelBuffer.swift */; };
+		3B0BC5BE9407D46F421B5DB2BB883FFA /* GLVideoCompositor.swift in Sources */ = {isa = PBXBuildFile; fileRef = 282C21EFE63A10C5508944741C10B3E7 /* GLVideoCompositor.swift */; };
+		3B7E4A4613284CB674E0A0809F93B133 /* FilterType.swift in Sources */ = {isa = PBXBuildFile; fileRef = EC0A824E9D304EF1E4D46DA0F7D32A12 /* FilterType.swift */; };
+		3CFF242258A2DB0CE833135D1B3DDC25 /* Array+Safety.swift in Sources */ = {isa = PBXBuildFile; fileRef = 0D0DC3F9B30EA7228A44B8B0BF5DF35B /* Array+Safety.swift */; };
+		3FD8D752F5398B95EE137152061BE8C4 /* TagsViewAnimationCoordinator.swift in Sources */ = {isa = PBXBuildFile; fileRef = 753BA217A6455F0DA75EE9F6A5EAF424 /* TagsViewAnimationCoordinator.swift */; };
+		3FE5C6F85C2F4F6BCE611803FD3CA5A6 /* String+HexColor.swift in Sources */ = {isa = PBXBuildFile; fileRef = DEF42661CBA02CA0D269B6A9A17D4E77 /* String+HexColor.swift */; };
+		400FD61C0C45CEBC615D10C8057E9C23 /* ImagePreviewController.swift in Sources */ = {isa = PBXBuildFile; fileRef = DFEE013A5655B4D7C0297ED283F79BC3 /* ImagePreviewController.swift */; };
+		4035AB62AC36B8E891C4A4E04ED558EF /* EditorViewController.swift in Sources */ = {isa = PBXBuildFile; fileRef = C8ACC18BB2CEAD1F69646BD968B3BE34 /* EditorViewController.swift */; };
+		41A1480A0CB303847A6C210D3F9EFB75 /* ScrollHandler.swift in Sources */ = {isa = PBXBuildFile; fileRef = D98302736DE64E554F805485CB9F4194 /* ScrollHandler.swift */; };
+		427150C7DF6AA30181485C696EFFCF41 /* Array+Move.swift in Sources */ = {isa = PBXBuildFile; fileRef = F7547E3D65B1A8FE94A01019EC28BB94 /* Array+Move.swift */; };
+		44F3B9071330D1450944193C1D9601E3 /* MirrorTwoFilter.swift in Sources */ = {isa = PBXBuildFile; fileRef = F10DA30BB7636721703B83FC1092534C /* MirrorTwoFilter.swift */; };
+		4828DB1984933E3FED9FD8A4D6606300 /* PostFormKeyboardTracker.swift in Sources */ = {isa = PBXBuildFile; fileRef = 51B32DCC003AF90E313EC5DE48622D04 /* PostFormKeyboardTracker.swift */; };
+		491F4EFC656013549B12593D28B752EB /* Device.swift in Sources */ = {isa = PBXBuildFile; fileRef = F135B1AD170D77BA75FC5518622C5BFB /* Device.swift */; };
+		4BCE0CFE2B04E8583B6271F04CCCC3ED /* IndexPath+Order.swift in Sources */ = {isa = PBXBuildFile; fileRef = 05B7DC236A3AF46D0B48675E2E8FBA5F /* IndexPath+Order.swift */; };
+		4BFE1BCF07AA8CBE48F32C48D7E98352 /* OptionsStackView.swift in Sources */ = {isa = PBXBuildFile; fileRef = 2EAE4ED88A18BC4FDD5949275C172A17 /* OptionsStackView.swift */; };
+		4C40C81DC8B7AA1DF592CF0C5CCC5669 /* CameraView.swift in Sources */ = {isa = PBXBuildFile; fileRef = A86CAA4CE8198A5A38070D846B618BDD /* CameraView.swift */; };
 		4CF8A6092DC4EEF90367C6C6440DEE86 /* UIImage+Snapshot.m in Sources */ = {isa = PBXBuildFile; fileRef = AA172EA1A198EEFBE0794EACF7993C02 /* UIImage+Snapshot.m */; };
 		4CFD0B996C3EAA7223FB552677465E55 /* Foundation.framework in Frameworks */ = {isa = PBXBuildFile; fileRef = 5A87DA8FE73E5A2BA114EEA3B8385D1F /* Foundation.framework */; };
-		4EDA23BAC63FEEFCA2AE0CACA41AAC05 /* silence.aac in Resources */ = {isa = PBXBuildFile; fileRef = 8EB166D4A279800F75D4CE4180CB94FB /* silence.aac */; };
-		4F3956DF19FAEF8EA080185C8E3A6213 /* CameraInputOutput.swift in Sources */ = {isa = PBXBuildFile; fileRef = 2BE4F57896CAEEE19D9D251CFE02405B /* CameraInputOutput.swift */; };
+		4EDA23BAC63FEEFCA2AE0CACA41AAC05 /* silence.aac in Resources */ = {isa = PBXBuildFile; fileRef = 944B53F588B4F2D003B5E60E3E855FE4 /* silence.aac */; };
+		4F3956DF19FAEF8EA080185C8E3A6213 /* CameraInputOutput.swift in Sources */ = {isa = PBXBuildFile; fileRef = 09B0D19BFCFFEA4B9F97B6369EE93295 /* CameraInputOutput.swift */; };
 		4FCD690C2D58F260CD2B8BC6A5BAEEB6 /* SharedUI.framework in Frameworks */ = {isa = PBXBuildFile; fileRef = 259E1B7377A05A9BAE45D73A6C3FDF1A /* SharedUI.framework */; };
 		5198E837C1A3F8E9EFFD169FEE33E125 /* UIKit.framework in Frameworks */ = {isa = PBXBuildFile; fileRef = 26847C6EBA8288F0AC82ABD4D3160CEA /* UIKit.framework */; };
-		56721EA5484005DE3CE4B308FD357653 /* ColorPickerViewController.swift in Sources */ = {isa = PBXBuildFile; fileRef = DF39287BFD3A31C990B6A32A9D01DF4C /* ColorPickerViewController.swift */; };
+		55DAB5DB282B8B27A96D7D9572410C2A /* TagsViewTagCell.swift in Sources */ = {isa = PBXBuildFile; fileRef = 6841280C64868CA47B16B15415813CD0 /* TagsViewTagCell.swift */; };
 		59A108822CA9BB2A93AA010272010B81 /* Foundation.framework in Frameworks */ = {isa = PBXBuildFile; fileRef = 5A87DA8FE73E5A2BA114EEA3B8385D1F /* Foundation.framework */; };
 		59A3AF072CE1B96A8AA5EA2F251596F6 /* Foundation.framework in Frameworks */ = {isa = PBXBuildFile; fileRef = 5A87DA8FE73E5A2BA114EEA3B8385D1F /* Foundation.framework */; };
-		5A2AEAF38E685F102D72AFD1E7C5DED1 /* SharedUI-dummy.m in Sources */ = {isa = PBXBuildFile; fileRef = 7D4CFC9B9BB5784925E2885F3B5DE8AE /* SharedUI-dummy.m */; };
-		5C4C656A9C484A901605F4B2ED586EFA /* ConicalGradientLayer.swift in Sources */ = {isa = PBXBuildFile; fileRef = 2DCB8BD12E786FC881A720ED15A96FEA /* ConicalGradientLayer.swift */; };
-		5D8E7F509A7FDC0EAD0922A4DC7DF596 /* UIView+Shadows.swift in Sources */ = {isa = PBXBuildFile; fileRef = 7D0039B49F2B243035B040384F731206 /* UIView+Shadows.swift */; };
+		5B5BA1CD184A3D9A3C47D9A1583B0D3D /* SuggestedTagView.swift in Sources */ = {isa = PBXBuildFile; fileRef = 82BE48909C8215F9F4B86CAC7D088F0E /* SuggestedTagView.swift */; };
+		5C4C656A9C484A901605F4B2ED586EFA /* ConicalGradientLayer.swift in Sources */ = {isa = PBXBuildFile; fileRef = 745F0DF120B0DA953B9C664AB5CCBF8F /* ConicalGradientLayer.swift */; };
+		5CB145F0A93121446F03B39582D61C3E /* SharedUI-dummy.m in Sources */ = {isa = PBXBuildFile; fileRef = DCFC8FA6C72B06F931B1A75364796FB3 /* SharedUI-dummy.m */; };
 		5DD22B2995487FE4A0811646A08FBF19 /* Pods-KanvasCameraExample-umbrella.h in Headers */ = {isa = PBXBuildFile; fileRef = B133F234B95CF873AE850D0C7E57B610 /* Pods-KanvasCameraExample-umbrella.h */; settings = {ATTRIBUTES = (Public, ); }; };
-		5E39C25765CEFFA4D0838D13C273AAFF /* UIColor+Util.swift in Sources */ = {isa = PBXBuildFile; fileRef = 9C67317F44EC44C40E9C586B47F4FC9B /* UIColor+Util.swift */; };
-		5EA1BD1873CE31AE494301ADEEE1149B /* ExtendedStackView.swift in Sources */ = {isa = PBXBuildFile; fileRef = A625039C404C00FF206F66718D5F1E87 /* ExtendedStackView.swift */; };
-		617E095748C40B5C6D38865D289DBEC3 /* EditionOption.swift in Sources */ = {isa = PBXBuildFile; fileRef = 5BB1F278230F659E7A45F2037DC729FE /* EditionOption.swift */; };
-		61F7A0911EC4A613C2A17987B2E14DAC /* PostFormKeyboardTracker.swift in Sources */ = {isa = PBXBuildFile; fileRef = D5A984388E3D7C252F4EC4B68CE96710 /* PostFormKeyboardTracker.swift */; };
-		6237BC7C28F7E48DF020A50BDAB1285D /* FilterProtocol.swift in Sources */ = {isa = PBXBuildFile; fileRef = 2F8558B6DD989E6414240D1F1267A07D /* FilterProtocol.swift */; };
-		6274D15640046CBF3813AE02633FE66D /* MediaClipsEditorView.swift in Sources */ = {isa = PBXBuildFile; fileRef = 94712DD10E60609C6446A1101F591FF0 /* MediaClipsEditorView.swift */; };
-		675FFB6E2CE392638BFBD8F3C512200E /* UIViewController+Load.swift in Sources */ = {isa = PBXBuildFile; fileRef = C47EFB6D63EB4CA7B39D6EA668AF5C69 /* UIViewController+Load.swift */; };
+		5E39C25765CEFFA4D0838D13C273AAFF /* UIColor+Util.swift in Sources */ = {isa = PBXBuildFile; fileRef = 66E8E4798FBB1A1943EFB5A89E3AC6BD /* UIColor+Util.swift */; };
+		5EA1BD1873CE31AE494301ADEEE1149B /* ExtendedStackView.swift in Sources */ = {isa = PBXBuildFile; fileRef = 1EC473FD12FE0B8217A498079ED4C30C /* ExtendedStackView.swift */; };
+		617E095748C40B5C6D38865D289DBEC3 /* EditionOption.swift in Sources */ = {isa = PBXBuildFile; fileRef = 4072DC5D133832B17D8A5E698E1469F0 /* EditionOption.swift */; };
+		6237BC7C28F7E48DF020A50BDAB1285D /* FilterProtocol.swift in Sources */ = {isa = PBXBuildFile; fileRef = 862CD98BCEA7BCBBB38E250203C41DD6 /* FilterProtocol.swift */; };
+		6274D15640046CBF3813AE02633FE66D /* MediaClipsEditorView.swift in Sources */ = {isa = PBXBuildFile; fileRef = 8C52079EE843316B0FD38764B104CE30 /* MediaClipsEditorView.swift */; };
+		63B4F3F05850AD4D190E0C4029A9560B /* TagsViewEditCell.swift in Sources */ = {isa = PBXBuildFile; fileRef = 1BF05109B64CAE2112334CFA20CB3354 /* TagsViewEditCell.swift */; };
+		675FFB6E2CE392638BFBD8F3C512200E /* UIViewController+Load.swift in Sources */ = {isa = PBXBuildFile; fileRef = 30CCCC9C343F37191DB354952F942305 /* UIViewController+Load.swift */; };
 		6A1F0AD6F0F6E4520C5AD36DBFBAA489 /* QuartzCore.framework in Frameworks */ = {isa = PBXBuildFile; fileRef = 15B5B893F0D939992DC83B541503A453 /* QuartzCore.framework */; };
 		6C521CCD8750EEEEA73708F8C1D89916 /* UIImage+Diff.h in Headers */ = {isa = PBXBuildFile; fileRef = E354F8FD537351F26F7949B4EBFA5101 /* UIImage+Diff.h */; settings = {ATTRIBUTES = (Private, ); }; };
-		6CD327EFD4BD10E9F972DBDD3E88DF8E /* ContentTypeDetector.swift in Sources */ = {isa = PBXBuildFile; fileRef = 00F0A5667E58A64F2D2A548CB226A6C5 /* ContentTypeDetector.swift */; };
+		6CD327EFD4BD10E9F972DBDD3E88DF8E /* ContentTypeDetector.swift in Sources */ = {isa = PBXBuildFile; fileRef = FFEF55AEADC7B5F391C571EAFE662DE6 /* ContentTypeDetector.swift */; };
 		6D37D81E7017C1D35A7F68314FDF04B7 /* UIApplication+StrictKeyWindow.h in Headers */ = {isa = PBXBuildFile; fileRef = 0A3ACA72AE9B776E644F6D159AB3E80B /* UIApplication+StrictKeyWindow.h */; settings = {ATTRIBUTES = (Project, ); }; };
 		6DA607EF1E60820FE1DA2CF032D83A35 /* Pods-KanvasCameraExample-dummy.m in Sources */ = {isa = PBXBuildFile; fileRef = 578A9D6BEBE07F91B943DA86A4527049 /* Pods-KanvasCameraExample-dummy.m */; };
-		6DFDEA501C75E61776669DB2CC0637AA /* WavePoolFilter.swift in Sources */ = {isa = PBXBuildFile; fileRef = 7769A4EA8EECA340BB71E5D54C3BC6FE /* WavePoolFilter.swift */; };
+		6DFDEA501C75E61776669DB2CC0637AA /* WavePoolFilter.swift in Sources */ = {isa = PBXBuildFile; fileRef = F6BBA98CE95EF320988572F373ECB826 /* WavePoolFilter.swift */; };
 		7063FF19C90BC4D73452C811D4FE8C1D /* OpenGLES.framework in Frameworks */ = {isa = PBXBuildFile; fileRef = CCAFAEBE89BE0F9091396494660844D1 /* OpenGLES.framework */; };
-		71424A6EA3A917EAB5C78BFE26EFA429 /* UIView+Layout.swift in Sources */ = {isa = PBXBuildFile; fileRef = 61EC959BFB4D9FC23483A47565035290 /* UIView+Layout.swift */; };
-		71BCD70428FD0C295DE7630FB981CF43 /* IgnoreTouchesView.swift in Sources */ = {isa = PBXBuildFile; fileRef = 886E30525E5C7652F2C7AC0E6250681E /* IgnoreTouchesView.swift */; };
-		72C3694566150D6798489660EC6DE899 /* CameraRecorder.swift in Sources */ = {isa = PBXBuildFile; fileRef = 03A69BA999C87980B409834401F812F9 /* CameraRecorder.swift */; };
-		7441A66CAC1CEE5601E57841DDECD267 /* GLError.swift in Sources */ = {isa = PBXBuildFile; fileRef = 8F9638D3EF32E02FF9A9CD334045ADDE /* GLError.swift */; };
-		74D7406685E81E1ACD873B972AE3B1DF /* UIFont+TumblrTheme.swift in Sources */ = {isa = PBXBuildFile; fileRef = 04CC2D2AB629BBF3196513F1E352D048 /* UIFont+TumblrTheme.swift */; };
-		74DC145381663FD2E3C87DD1C9D40FE2 /* ModeSelectorAndShootView.swift in Sources */ = {isa = PBXBuildFile; fileRef = A9CAF71E4C7A51B18FA88695F36000C2 /* ModeSelectorAndShootView.swift */; };
-		763B91BAE615A76FC4FD195CAFCF31A3 /* FilterSettingsView.swift in Sources */ = {isa = PBXBuildFile; fileRef = 0E7D6AC5CE9A499577F37F389184FB06 /* FilterSettingsView.swift */; };
-		764F8593BA37D3712D7E12D33C9C5DC0 /* FilterSettingsController.swift in Sources */ = {isa = PBXBuildFile; fileRef = D8ED6FA9387CE63A5ED2DD931DE815EB /* FilterSettingsController.swift */; };
+		71424A6EA3A917EAB5C78BFE26EFA429 /* UIView+Layout.swift in Sources */ = {isa = PBXBuildFile; fileRef = D5DE68328A5F37F5E5D389CFB6BDD17C /* UIView+Layout.swift */; };
+		71BCD70428FD0C295DE7630FB981CF43 /* IgnoreTouchesView.swift in Sources */ = {isa = PBXBuildFile; fileRef = F0CBFB4E4F1BE393701D039BF37D2D6D /* IgnoreTouchesView.swift */; };
+		72C3694566150D6798489660EC6DE899 /* CameraRecorder.swift in Sources */ = {isa = PBXBuildFile; fileRef = 40F58829547D428BD86F0C928F1D460B /* CameraRecorder.swift */; };
+		7441A66CAC1CEE5601E57841DDECD267 /* GLError.swift in Sources */ = {isa = PBXBuildFile; fileRef = 817F747C8961DFAF28C8AF67C1891005 /* GLError.swift */; };
+		74D7406685E81E1ACD873B972AE3B1DF /* UIFont+TumblrTheme.swift in Sources */ = {isa = PBXBuildFile; fileRef = C1D4FC4FBDDC8E274B2011F1370EBC36 /* UIFont+TumblrTheme.swift */; };
+		74DC145381663FD2E3C87DD1C9D40FE2 /* ModeSelectorAndShootView.swift in Sources */ = {isa = PBXBuildFile; fileRef = 09E7DD121FAF44E6118A8749DDFCF08E /* ModeSelectorAndShootView.swift */; };
+		763B91BAE615A76FC4FD195CAFCF31A3 /* FilterSettingsView.swift in Sources */ = {isa = PBXBuildFile; fileRef = 0ECA6D30403282D576674AE1B49D824C /* FilterSettingsView.swift */; };
+		764F8593BA37D3712D7E12D33C9C5DC0 /* FilterSettingsController.swift in Sources */ = {isa = PBXBuildFile; fileRef = 3DC5E5B0E989AB19B5DFBB5837DCBEEE /* FilterSettingsController.swift */; };
 		791C03EFFF06649DA66FAF30BC35CD16 /* FBSnapshotTestCasePlatform.h in Headers */ = {isa = PBXBuildFile; fileRef = D3067EAFD5B0A06885968D137840DB70 /* FBSnapshotTestCasePlatform.h */; settings = {ATTRIBUTES = (Public, ); }; };
-		7A2DFF985B6C1C0B0BF19C9080B00C16 /* GLPixelBufferView.swift in Sources */ = {isa = PBXBuildFile; fileRef = 718BE672CF91F2EBAEA29D0C7710A5AE /* GLPixelBufferView.swift */; };
-		7AB1B622608C1841B2FF715564BE09BB /* RGBA.swift in Sources */ = {isa = PBXBuildFile; fileRef = D60CDA022B6819DC48DAA82F90F7E7F4 /* RGBA.swift */; };
-		7BFF9798E8FAF8D18CFC1F01B98991C6 /* MangaFilter.swift in Sources */ = {isa = PBXBuildFile; fileRef = 8E32B9E18E71A3FA8C5BA11518190B59 /* MangaFilter.swift */; };
-		7CABF8BB4FF200200FE21056F2CCC4AD /* EditorFilterCollectionController.swift in Sources */ = {isa = PBXBuildFile; fileRef = AFF214FCF4A9D44B9AAAE600CBC69293 /* EditorFilterCollectionController.swift */; };
-		7D130FE4D84769B17C4FCE3B6F206352 /* NavigationBarStyleDefining.swift in Sources */ = {isa = PBXBuildFile; fileRef = AB7A28125907F921CA8BDA95D4CCD721 /* NavigationBarStyleDefining.swift */; };
-		7D66DFDF3457C0B04477ACD2485C1E11 /* GroupFilter.swift in Sources */ = {isa = PBXBuildFile; fileRef = 235A6D66670A9925C736AF7322CCFCEF /* GroupFilter.swift */; };
-		7EB8DB4E136A5915853FAC44B25FFD66 /* MediaPickerButtonView.swift in Sources */ = {isa = PBXBuildFile; fileRef = 0A9388D48B0D135A7EECC887642659D9 /* MediaPickerButtonView.swift */; };
-		7F0E41D02DB20AFCA260D50BDD713417 /* UIColor+Hex.swift in Sources */ = {isa = PBXBuildFile; fileRef = 3FC23FD7D81BEAB5CE63B224CFF21322 /* UIColor+Hex.swift */; };
-		7F28E35B49A4F95CB1D2E8555DE80BD5 /* GLPlayer.swift in Sources */ = {isa = PBXBuildFile; fileRef = 4638D2A0DC3DD1C93DF8C9E4B38ECDF8 /* GLPlayer.swift */; };
-		80B1F2C6034E217A022B37905A04B78A /* AppColorScheme.swift in Sources */ = {isa = PBXBuildFile; fileRef = 9914D26116C02EEC07C765BCF5019089 /* AppColorScheme.swift */; };
+		7A2DFF985B6C1C0B0BF19C9080B00C16 /* GLPixelBufferView.swift in Sources */ = {isa = PBXBuildFile; fileRef = 12B5BA1B92BA64F18FC31077E2CBFAD8 /* GLPixelBufferView.swift */; };
+		7AB1B622608C1841B2FF715564BE09BB /* RGBA.swift in Sources */ = {isa = PBXBuildFile; fileRef = E00E2856EB9F4462EBDFD847190722FC /* RGBA.swift */; };
+		7BFF9798E8FAF8D18CFC1F01B98991C6 /* MangaFilter.swift in Sources */ = {isa = PBXBuildFile; fileRef = 5BA931BAEA07EFDAB96419BC83705E6C /* MangaFilter.swift */; };
+		7CABF8BB4FF200200FE21056F2CCC4AD /* EditorFilterCollectionController.swift in Sources */ = {isa = PBXBuildFile; fileRef = 1747E45D5D0E1AF87E8D46E3E0525BE2 /* EditorFilterCollectionController.swift */; };
+		7D130FE4D84769B17C4FCE3B6F206352 /* NavigationBarStyleDefining.swift in Sources */ = {isa = PBXBuildFile; fileRef = 019A725A281C00965091B785CBFE278F /* NavigationBarStyleDefining.swift */; };
+		7D66DFDF3457C0B04477ACD2485C1E11 /* GroupFilter.swift in Sources */ = {isa = PBXBuildFile; fileRef = C40DB16519699886005F7F331AE233B4 /* GroupFilter.swift */; };
+		7EB8DB4E136A5915853FAC44B25FFD66 /* MediaPickerButtonView.swift in Sources */ = {isa = PBXBuildFile; fileRef = DD1B00E766BADA67EC8809BF93F6319E /* MediaPickerButtonView.swift */; };
+		7F0E41D02DB20AFCA260D50BDD713417 /* UIColor+Hex.swift in Sources */ = {isa = PBXBuildFile; fileRef = 354B1161386E6E238D8ABB52AE80D467 /* UIColor+Hex.swift */; };
+		7F28E35B49A4F95CB1D2E8555DE80BD5 /* GLPlayer.swift in Sources */ = {isa = PBXBuildFile; fileRef = 5036298163AA36B77F9C0D59DA7DE1C4 /* GLPlayer.swift */; };
+		7F7E909463DBD047F3B50B1794D0B4DA /* SuggestedTagsDataSource.swift in Sources */ = {isa = PBXBuildFile; fileRef = D3F056C65AE6CC0DA7BA349A1943D2D5 /* SuggestedTagsDataSource.swift */; };
+		80B1F2C6034E217A022B37905A04B78A /* AppColorScheme.swift in Sources */ = {isa = PBXBuildFile; fileRef = 6844734DC953300FE1A9C3811171EF45 /* AppColorScheme.swift */; };
 		8508685F4B3DFD4E93B29948FA0ACF83 /* FBSnapshotTestCase-umbrella.h in Headers */ = {isa = PBXBuildFile; fileRef = E621F768263424D9C5C35D58513625CB /* FBSnapshotTestCase-umbrella.h */; settings = {ATTRIBUTES = (Public, ); }; };
-		863CE68F2E8D58CDB53BC49B7AB72995 /* CameraSettings.swift in Sources */ = {isa = PBXBuildFile; fileRef = 63C0DBDBD6D15A979A3A975646E22133 /* CameraSettings.swift */; };
-		8883F5983E4315D2483A056161CB9715 /* FilteredInputViewController.swift in Sources */ = {isa = PBXBuildFile; fileRef = 1C5C390734D8869D63898A3A8DF859B2 /* FilteredInputViewController.swift */; };
-		89F4C07BDA25E8D76DE7A270E193B44E /* ToonFilter.swift in Sources */ = {isa = PBXBuildFile; fileRef = 5EC1387E6565EAD492D4DF0FB1171F3B /* ToonFilter.swift */; };
-		8B6C8A1B11810CB7EECAED87A237EEBA /* CameraController.swift in Sources */ = {isa = PBXBuildFile; fileRef = 942A31B9F573C91621DE386533242F26 /* CameraController.swift */; };
-		8BE015383C9F2D80BE19E4E793C11CD8 /* GLMediaExporter.swift in Sources */ = {isa = PBXBuildFile; fileRef = FD136D0EE173133BAF2DA11465CDAA90 /* GLMediaExporter.swift */; };
-		8E7828AFD8B2A145CAC8F195DCCE02B9 /* FilterCollectionView.swift in Sources */ = {isa = PBXBuildFile; fileRef = 82C53631B6EBF123F0DCB5626E7AC08C /* FilterCollectionView.swift */; };
-		8F3FE24A66662F9DBB0C1C36A0D7D77F /* KanvasCameraStrings.swift in Sources */ = {isa = PBXBuildFile; fileRef = 4A33B7770F232DED2A09FAE87B6628DF /* KanvasCameraStrings.swift */; };
-		903595978C9BA1AB775F71D180FB5175 /* UIFont+Orangina.m in Sources */ = {isa = PBXBuildFile; fileRef = BE363B938A49A633DD2B89EC28D0BE1B /* UIFont+Orangina.m */; };
+		863CE68F2E8D58CDB53BC49B7AB72995 /* CameraSettings.swift in Sources */ = {isa = PBXBuildFile; fileRef = 69F1DE3FCC55509209CC24E1F51FFAE1 /* CameraSettings.swift */; };
+		8883F5983E4315D2483A056161CB9715 /* FilteredInputViewController.swift in Sources */ = {isa = PBXBuildFile; fileRef = 8D9497FE8F45EF21FD1B2432D84EF994 /* FilteredInputViewController.swift */; };
+		89F4C07BDA25E8D76DE7A270E193B44E /* ToonFilter.swift in Sources */ = {isa = PBXBuildFile; fileRef = 9982A734CD644B877DD3B6A8AA65FDA0 /* ToonFilter.swift */; };
+		8B6C8A1B11810CB7EECAED87A237EEBA /* CameraController.swift in Sources */ = {isa = PBXBuildFile; fileRef = FC986821628ED318E71F52D279EBA9B3 /* CameraController.swift */; };
+		8BE015383C9F2D80BE19E4E793C11CD8 /* GLMediaExporter.swift in Sources */ = {isa = PBXBuildFile; fileRef = 556C85C472F8E857F0FB44D62CE8A8DE /* GLMediaExporter.swift */; };
+		8CC0B005124011FC61129CE2BDBB7E65 /* TagsOptionsModel.swift in Sources */ = {isa = PBXBuildFile; fileRef = 8CC66F621E8142796D70AB16D3AC5BC9 /* TagsOptionsModel.swift */; };
+		8E7828AFD8B2A145CAC8F195DCCE02B9 /* FilterCollectionView.swift in Sources */ = {isa = PBXBuildFile; fileRef = AB58FC5DA8CB63C54FE16BF265BA967E /* FilterCollectionView.swift */; };
+		8F3FE24A66662F9DBB0C1C36A0D7D77F /* KanvasCameraStrings.swift in Sources */ = {isa = PBXBuildFile; fileRef = E3A5246FE40D63EAB40EE8D397495E43 /* KanvasCameraStrings.swift */; };
+		903595978C9BA1AB775F71D180FB5175 /* UIFont+Orangina.m in Sources */ = {isa = PBXBuildFile; fileRef = F6BDD5306008EC92949DB71E1EBAA4DF /* UIFont+Orangina.m */; };
 		929188AFEF467CF1FDD25C2BCDB6BFE9 /* FBSnapshotTestController.m in Sources */ = {isa = PBXBuildFile; fileRef = DE35F81C954881204729C569018D98C0 /* FBSnapshotTestController.m */; };
-		95D298BE46127E292157CDF735AB51E4 /* EditorFilterCollectionCell.swift in Sources */ = {isa = PBXBuildFile; fileRef = 6DEE2B9677BCE2B3A4A08397E2C85C91 /* EditorFilterCollectionCell.swift */; };
+		95D298BE46127E292157CDF735AB51E4 /* EditorFilterCollectionCell.swift in Sources */ = {isa = PBXBuildFile; fileRef = E12FE023726EAAD561AC10D32A510826 /* EditorFilterCollectionCell.swift */; };
 		96B3FF665C47BD24AB60B2DC5C65298D /* Foundation.framework in Frameworks */ = {isa = PBXBuildFile; fileRef = 5A87DA8FE73E5A2BA114EEA3B8385D1F /* Foundation.framework */; };
-		96F8E5E26868A11B106F3FD70AC0CC4E /* LightLeaksFilter.swift in Sources */ = {isa = PBXBuildFile; fileRef = 4FFBD62D5D22F8E42BEE24DCD4533A8E /* LightLeaksFilter.swift */; };
-		9833BCA847E647ABECE0B0412C12768D /* KanvasCameraColors.swift in Sources */ = {isa = PBXBuildFile; fileRef = 35D5C4B5C9989F25315302E7B3F7B7A9 /* KanvasCameraColors.swift */; };
-		9BB0EB1536A6E2B14FD441301DF23846 /* KanvasCameraImages.swift in Sources */ = {isa = PBXBuildFile; fileRef = 1877C222043F1B537C3413ADC186241A /* KanvasCameraImages.swift */; };
-		9C3BB73A04700F94664CD660E2E34357 /* Utils-umbrella.h in Headers */ = {isa = PBXBuildFile; fileRef = 9FDA25128D6A03CFCE8E58FEDEBF7E9F /* Utils-umbrella.h */; settings = {ATTRIBUTES = (Public, ); }; };
-		9CF2CFCB99B12166042820B600378FEF /* CVPixelBuffer+copy.swift in Sources */ = {isa = PBXBuildFile; fileRef = C91BF9F9D8BF271C2D65DEEA6C251490 /* CVPixelBuffer+copy.swift */; };
-		A0FCF60FB7F63957335D7D00111807A0 /* ImagePoolFilter.swift in Sources */ = {isa = PBXBuildFile; fileRef = EBF9977488904B7ABB4CF346A83C8528 /* ImagePoolFilter.swift */; };
-		A210B45BD89328392257313460695245 /* AppUIChangedListener.swift in Sources */ = {isa = PBXBuildFile; fileRef = EACC8E2AE8E1C38C45BC70A6435C74A9 /* AppUIChangedListener.swift */; };
-		A3485F78A7E0007417A6DE8E9AA39071 /* UIImage+FlipLeftMirrored.swift in Sources */ = {isa = PBXBuildFile; fileRef = 117F8F43CED7756DB99CB213AC3ACF4F /* UIImage+FlipLeftMirrored.swift */; };
-		A492F7854540675DEEC5DD4A24C6EDED /* CameraZoomHandler.swift in Sources */ = {isa = PBXBuildFile; fileRef = 63BEA7DA90A6ED21D7FF2B2FB3691B30 /* CameraZoomHandler.swift */; };
-		A563585C6C7F86560126A140B5BBC447 /* UIFont+ComposeFonts.m in Sources */ = {isa = PBXBuildFile; fileRef = D4241694E32B6FA78C5290B27AC26CB3 /* UIFont+ComposeFonts.m */; };
-		A5ABD57DFCCD39EF7A3876115444E683 /* CameraPreviewView.swift in Sources */ = {isa = PBXBuildFile; fileRef = EB789F0EC4BBDB4C6A74F9201490287D /* CameraPreviewView.swift */; };
-		A629A58D85E792C4876F418ABFC9B728 /* LoadingIndicatorView.swift in Sources */ = {isa = PBXBuildFile; fileRef = 4828DBE12B5EDA46775C1F64087B196B /* LoadingIndicatorView.swift */; };
-		A7FF82167663D111AA532998F935C8CD /* UIFont+Orangina.h in Headers */ = {isa = PBXBuildFile; fileRef = 213DF310AE3E74271AE339CB76EBBA03 /* UIFont+Orangina.h */; settings = {ATTRIBUTES = (Public, ); }; };
-		A98CC53577FC6957A2386EC9354F5182 /* MediaMetadata.swift in Sources */ = {isa = PBXBuildFile; fileRef = 0D38A92C43A4DFC2EA5D0EB4A0AD4652 /* MediaMetadata.swift */; };
+		96F8E5E26868A11B106F3FD70AC0CC4E /* LightLeaksFilter.swift in Sources */ = {isa = PBXBuildFile; fileRef = 1B0256780E9B079E1B6974703BC1511D /* LightLeaksFilter.swift */; };
+		9833BCA847E647ABECE0B0412C12768D /* KanvasCameraColors.swift in Sources */ = {isa = PBXBuildFile; fileRef = B19764D0F49EBF763F7C53EE096AF631 /* KanvasCameraColors.swift */; };
+		9BB0EB1536A6E2B14FD441301DF23846 /* KanvasCameraImages.swift in Sources */ = {isa = PBXBuildFile; fileRef = B373ED8B0571374299CDCE9D63D77485 /* KanvasCameraImages.swift */; };
+		9C3BB73A04700F94664CD660E2E34357 /* Utils-umbrella.h in Headers */ = {isa = PBXBuildFile; fileRef = 84AC4E0261B6B9984CAAF4C9DF77239E /* Utils-umbrella.h */; settings = {ATTRIBUTES = (Public, ); }; };
+		9CF2CFCB99B12166042820B600378FEF /* CVPixelBuffer+copy.swift in Sources */ = {isa = PBXBuildFile; fileRef = B72EFC9F6DC7BA2C50EA83CED2A390D2 /* CVPixelBuffer+copy.swift */; };
+		A0FCF60FB7F63957335D7D00111807A0 /* ImagePoolFilter.swift in Sources */ = {isa = PBXBuildFile; fileRef = 02F3DA3CB5C936529DC18E86C723B3A6 /* ImagePoolFilter.swift */; };
+		A210B45BD89328392257313460695245 /* AppUIChangedListener.swift in Sources */ = {isa = PBXBuildFile; fileRef = 10363A360999F53C165718DB27DF0175 /* AppUIChangedListener.swift */; };
+		A3485F78A7E0007417A6DE8E9AA39071 /* UIImage+FlipLeftMirrored.swift in Sources */ = {isa = PBXBuildFile; fileRef = 97B2FBAE333D67D1CEC7B72042540953 /* UIImage+FlipLeftMirrored.swift */; };
+		A374C0C61E206412C537C3C44E04524C /* ColorPickerViewController.swift in Sources */ = {isa = PBXBuildFile; fileRef = E0096CD620704E152734BFFEB8612B5F /* ColorPickerViewController.swift */; };
+		A492F7854540675DEEC5DD4A24C6EDED /* CameraZoomHandler.swift in Sources */ = {isa = PBXBuildFile; fileRef = 5EAE5C186751233AB984278F15EF2BD9 /* CameraZoomHandler.swift */; };
+		A563585C6C7F86560126A140B5BBC447 /* UIFont+ComposeFonts.m in Sources */ = {isa = PBXBuildFile; fileRef = 6C6F415591325F364D8D4F3201BD1A5D /* UIFont+ComposeFonts.m */; };
+		A5ABD57DFCCD39EF7A3876115444E683 /* CameraPreviewView.swift in Sources */ = {isa = PBXBuildFile; fileRef = D94A54DD0E62E1D68F76F5969A2C70BD /* CameraPreviewView.swift */; };
+		A629A58D85E792C4876F418ABFC9B728 /* LoadingIndicatorView.swift in Sources */ = {isa = PBXBuildFile; fileRef = 6B407873FF7014A6E5E3BF07253B5860 /* LoadingIndicatorView.swift */; };
+		A7FF82167663D111AA532998F935C8CD /* UIFont+Orangina.h in Headers */ = {isa = PBXBuildFile; fileRef = 7425B8193D4247E79D1F3FEDE45260C7 /* UIFont+Orangina.h */; settings = {ATTRIBUTES = (Public, ); }; };
+		A98CC53577FC6957A2386EC9354F5182 /* MediaMetadata.swift in Sources */ = {isa = PBXBuildFile; fileRef = 52930FDBF6FDD32C0ECD92CFBA3C1A26 /* MediaMetadata.swift */; };
 		AB8A64DEACDDC74D67BD635B2D02627F /* FBSnapshotTestCase.m in Sources */ = {isa = PBXBuildFile; fileRef = 13C8BBFE2D9E3A9C566221B1DE04E91C /* FBSnapshotTestCase.m */; };
-		ABD4734291EDF7AEE29D5B0B85AF6AD9 /* MediaInfo.swift in Sources */ = {isa = PBXBuildFile; fileRef = 551B7B07F013D12F0F9448C20535927F /* MediaInfo.swift */; };
-		ABD58ED90B73FD18EBC9EA602C1EBBCB /* ClosedRange+Clamp.swift in Sources */ = {isa = PBXBuildFile; fileRef = FDB46C398CBB4ECCF99953E2CAC6BDF1 /* ClosedRange+Clamp.swift */; };
-		ACB93AF62490A969645A099118F01620 /* UIView+AutoLayout.swift in Sources */ = {isa = PBXBuildFile; fileRef = CC543DD70BFC6D0EEFA397E987096321 /* UIView+AutoLayout.swift */; };
-		ADDE04D4D9B6BC77FB568411B35D9CDC /* GLRenderer.swift in Sources */ = {isa = PBXBuildFile; fileRef = 9169551505326AB6AC85145A0AD25D8C /* GLRenderer.swift */; };
-		ADF5B054E3B1F32684FC82FD001E7666 /* Synchronized.swift in Sources */ = {isa = PBXBuildFile; fileRef = 4A70CD7D07A7133685B96CDC5A96ED23 /* Synchronized.swift */; };
-		AE2FD680E99823F33DF96C84BFEBDA91 /* SuggestedTagsView.swift in Sources */ = {isa = PBXBuildFile; fileRef = CFD730BDE43BE6FC4902D7B4994D8842 /* SuggestedTagsView.swift */; };
-		B485D10C6E663BCA63DB4D38F1795CEC /* SuggestedTagView.swift in Sources */ = {isa = PBXBuildFile; fileRef = 81A4A1255E10D51B5A2DA9A16C2E63BB /* SuggestedTagView.swift */; };
+		ABD4734291EDF7AEE29D5B0B85AF6AD9 /* MediaInfo.swift in Sources */ = {isa = PBXBuildFile; fileRef = EA18CD1E56C3DFB7985D82AA86DAAA1B /* MediaInfo.swift */; };
+		ABD58ED90B73FD18EBC9EA602C1EBBCB /* ClosedRange+Clamp.swift in Sources */ = {isa = PBXBuildFile; fileRef = 44F4E77FE919218CD946DFF84D68EFEB /* ClosedRange+Clamp.swift */; };
+		ADDE04D4D9B6BC77FB568411B35D9CDC /* GLRenderer.swift in Sources */ = {isa = PBXBuildFile; fileRef = E73FFAA298A8C3833BFF9C45696EA086 /* GLRenderer.swift */; };
+		ADF5B054E3B1F32684FC82FD001E7666 /* Synchronized.swift in Sources */ = {isa = PBXBuildFile; fileRef = 4A98F6883E386CD34AA8C3EB16E1618C /* Synchronized.swift */; };
 		B7384E1E21A8F3F53A9257368ADE0768 /* Pods-KanvasCameraExampleTests-umbrella.h in Headers */ = {isa = PBXBuildFile; fileRef = 364E22867428947B7B5E38D54E3AB833 /* Pods-KanvasCameraExampleTests-umbrella.h */; settings = {ATTRIBUTES = (Public, ); }; };
 		B877F4795402C8C7E86E314549297EFE /* Foundation.framework in Frameworks */ = {isa = PBXBuildFile; fileRef = 5A87DA8FE73E5A2BA114EEA3B8385D1F /* Foundation.framework */; };
-		B93C056D85FEF1B22BD086C208F7E515 /* TagsOptionsModel.swift in Sources */ = {isa = PBXBuildFile; fileRef = D4561C6BC595BCD3B4EEA5CF23111939 /* TagsOptionsModel.swift */; };
-		BA92FCA7D89608365CA359F6400A992E /* FilterCollectionCell.swift in Sources */ = {isa = PBXBuildFile; fileRef = 3C9AF5CD294BF599313F416C9DD34396 /* FilterCollectionCell.swift */; };
+		BA92FCA7D89608365CA359F6400A992E /* FilterCollectionCell.swift in Sources */ = {isa = PBXBuildFile; fileRef = 3A30C69A4C82519558308308F45F248D /* FilterCollectionCell.swift */; };
 		BBD14602C0FDD72E79AC6CBECBFAB217 /* GLKit.framework in Frameworks */ = {isa = PBXBuildFile; fileRef = 635B8EF611C5053183706BE4A6AD5DD0 /* GLKit.framework */; };
 		BD15E9D47D0691AB44A7B068AEEAFA08 /* UIKit.framework in Frameworks */ = {isa = PBXBuildFile; fileRef = 26847C6EBA8288F0AC82ABD4D3160CEA /* UIKit.framework */; };
-		BDFC1EF9930F53586CC0AC06F6AA78B3 /* VideoOutputHandler.swift in Sources */ = {isa = PBXBuildFile; fileRef = 45CA207E85F541DEB75CDCADA10213C0 /* VideoOutputHandler.swift */; };
+		BDFC1EF9930F53586CC0AC06F6AA78B3 /* VideoOutputHandler.swift in Sources */ = {isa = PBXBuildFile; fileRef = 0E283C8FBC6E5639852B5E1681BF0B47 /* VideoOutputHandler.swift */; };
 		BE1A50E1C2AAD0BA5A6CCA2AB34B32F2 /* XCTest.framework in Frameworks */ = {isa = PBXBuildFile; fileRef = CBF0CCD093AD8EE84FBAAAF873F9865C /* XCTest.framework */; };
 		BE1CC07148196181546C119716D4376C /* UIImage+Compare.h in Headers */ = {isa = PBXBuildFile; fileRef = A25844C26701FA4BCAEF64150B56777F /* UIImage+Compare.h */; settings = {ATTRIBUTES = (Private, ); }; };
 		BFC930351D037B7A366F3B6D3B6FF8A3 /* Pods-KanvasCameraExampleTests-dummy.m in Sources */ = {isa = PBXBuildFile; fileRef = 7D462DE960272556D85C81551A6CB399 /* Pods-KanvasCameraExampleTests-dummy.m */; };
-		C0184090A16F85CEF49F7BF2C515A262 /* KanvasCameraTimes.swift in Sources */ = {isa = PBXBuildFile; fileRef = F42153B2CF840EE09027349EC393F95B /* KanvasCameraTimes.swift */; };
-		C04C198ACFE4B03487D47B3176F56630 /* CameraFilterCollectionController.swift in Sources */ = {isa = PBXBuildFile; fileRef = 3B0329A8032FB850EA2C51B8256C5715 /* CameraFilterCollectionController.swift */; };
-		C0AF742976CA1EDB02781CAB68DB5353 /* UIFont+PostFonts.m in Sources */ = {isa = PBXBuildFile; fileRef = E67CEE1F8E0658CEF1A2902A0ECD0FAB /* UIFont+PostFonts.m */; };
+		C0184090A16F85CEF49F7BF2C515A262 /* KanvasCameraTimes.swift in Sources */ = {isa = PBXBuildFile; fileRef = DDC5E6A686EB0A77B497DFC28FC4A484 /* KanvasCameraTimes.swift */; };
+		C04C198ACFE4B03487D47B3176F56630 /* CameraFilterCollectionController.swift in Sources */ = {isa = PBXBuildFile; fileRef = FF4FAA1434DCE7F2788682F27355263F /* CameraFilterCollectionController.swift */; };
+		C0671CF7D3D9B275904EC4438DF48234 /* NSLayoutConstraint+Utils.swift in Sources */ = {isa = PBXBuildFile; fileRef = 1CD3711A5BA9180BF55802D10DF3A5A5 /* NSLayoutConstraint+Utils.swift */; };
+		C0AF742976CA1EDB02781CAB68DB5353 /* UIFont+PostFonts.m in Sources */ = {isa = PBXBuildFile; fileRef = 3C49BFA1D188C63D7999324E8144A278 /* UIFont+PostFonts.m */; };
 		C3962F02F54C4A7FC1F4DA7EBF7FADC8 /* Foundation.framework in Frameworks */ = {isa = PBXBuildFile; fileRef = 5A87DA8FE73E5A2BA114EEA3B8385D1F /* Foundation.framework */; };
-		C6090541998B9AF94A9335B3E8BA3A62 /* EMInterferenceFilter.swift in Sources */ = {isa = PBXBuildFile; fileRef = C4E0154308C1A72FD028F5660B5880AB /* EMInterferenceFilter.swift */; };
+		C3A43ED879720317DE8EB5859EE0D2CC /* PostOptionsConstants.swift in Sources */ = {isa = PBXBuildFile; fileRef = 199DE0DF8854411CDA70CF175840EF69 /* PostOptionsConstants.swift */; };
+		C6090541998B9AF94A9335B3E8BA3A62 /* EMInterferenceFilter.swift in Sources */ = {isa = PBXBuildFile; fileRef = 1C8C39B208AEA17595287FB7ACCA0520 /* EMInterferenceFilter.swift */; };
 		C74A90F5662744C5F3A00F1C7BF5123E /* UIKit.framework in Frameworks */ = {isa = PBXBuildFile; fileRef = 26847C6EBA8288F0AC82ABD4D3160CEA /* UIKit.framework */; };
-		C77D50BD8D0F0F4399415E88E2BC4ABB /* EditTagsView.swift in Sources */ = {isa = PBXBuildFile; fileRef = B76BF19E8582093D7732BA94C8F2C86B /* EditTagsView.swift */; };
-		C79BD208C21EB4CB5EBB6A0E2053D9A2 /* PhotoOutputHandler.swift in Sources */ = {isa = PBXBuildFile; fileRef = 191AD74323B8E52A5F2F8AF460C0DFCE /* PhotoOutputHandler.swift */; };
-		CACF85B7D5E75E4FCD1344DE0C8F1500 /* MediaClipsEditorViewController.swift in Sources */ = {isa = PBXBuildFile; fileRef = 45DD768597129420A34312FE0F55267D /* MediaClipsEditorViewController.swift */; };
-		CB174ACB9100680DB2D52F8ED0A300E5 /* MediaClipsCollectionController.swift in Sources */ = {isa = PBXBuildFile; fileRef = 660D52C6D9A6FE4A93D83EE832DC294D /* MediaClipsCollectionController.swift */; };
-		CC64B8D69897E1652BFF0704E23A3FC5 /* KanvasCamera-umbrella.h in Headers */ = {isa = PBXBuildFile; fileRef = 5362673CBF99BB51BE2C8800A9584AE7 /* KanvasCamera-umbrella.h */; settings = {ATTRIBUTES = (Public, ); }; };
-		CCA63C632A7107A68650D87658B6F9A9 /* ExtendedButton.swift in Sources */ = {isa = PBXBuildFile; fileRef = 1E63462D15653D8393A21C63CB4EC606 /* ExtendedButton.swift */; };
-		CD4A6524103F3B44648D4CF3A4A2A422 /* UICollectionView+Cells.swift in Sources */ = {isa = PBXBuildFile; fileRef = D2F1046677E9E544763F0B73D245CEAC /* UICollectionView+Cells.swift */; };
-		CE10D4107EC665BB24D679E69A0625A8 /* UIFont+ComposeFonts.h in Headers */ = {isa = PBXBuildFile; fileRef = F8B0B5E77DFFE44BE3877A540A66CFC5 /* UIFont+ComposeFonts.h */; settings = {ATTRIBUTES = (Public, ); }; };
-		CFA279763A6B1FF3F505247AA9A84EB3 /* Assets.xcassets in Resources */ = {isa = PBXBuildFile; fileRef = 0FE1694AFEC8301A95E33D733DDEA7FB /* Assets.xcassets */; };
-		D12A490C907F784FA6DD561A10F124E9 /* ModeButtonView.swift in Sources */ = {isa = PBXBuildFile; fileRef = CDF04976EDEB1AB1AF0586F50A96DF15 /* ModeButtonView.swift */; };
-		D1BCFE6B5818E8FB750E36CAD5B8E5DB /* TagsViewTagCell.swift in Sources */ = {isa = PBXBuildFile; fileRef = 6CB8B397598A881683D8B32880DB971F /* TagsViewTagCell.swift */; };
-		D2EE0AE2A18188DDE64AFBD0BBB9277E /* Queue.swift in Sources */ = {isa = PBXBuildFile; fileRef = 526666723A661FA2354A15C99AD7AD42 /* Queue.swift */; };
-		D3CD2923758C7ACB22B8C352BD89E625 /* Array+Object.swift in Sources */ = {isa = PBXBuildFile; fileRef = 0D18C2846FE5A0A6EE2F5B6A6AB1AA7F /* Array+Object.swift */; };
+		C79BD208C21EB4CB5EBB6A0E2053D9A2 /* PhotoOutputHandler.swift in Sources */ = {isa = PBXBuildFile; fileRef = 4B86DA2217DCA545156C776CFE1A6502 /* PhotoOutputHandler.swift */; };
+		CACF85B7D5E75E4FCD1344DE0C8F1500 /* MediaClipsEditorViewController.swift in Sources */ = {isa = PBXBuildFile; fileRef = 85BE9726A9F5FB18415E7D95D2F9560D /* MediaClipsEditorViewController.swift */; };
+		CB174ACB9100680DB2D52F8ED0A300E5 /* MediaClipsCollectionController.swift in Sources */ = {isa = PBXBuildFile; fileRef = 885E8FDB6921A00C0446E91B1303E318 /* MediaClipsCollectionController.swift */; };
+		CC64B8D69897E1652BFF0704E23A3FC5 /* KanvasCamera-umbrella.h in Headers */ = {isa = PBXBuildFile; fileRef = 6046C3C86B36554C68F5B330B5CEE372 /* KanvasCamera-umbrella.h */; settings = {ATTRIBUTES = (Public, ); }; };
+		CCA63C632A7107A68650D87658B6F9A9 /* ExtendedButton.swift in Sources */ = {isa = PBXBuildFile; fileRef = FDC96D85C79FD398FEECB3305B530365 /* ExtendedButton.swift */; };
+		CCF807796ECCA71F8738B14D5989E691 /* EasyTipView.swift in Sources */ = {isa = PBXBuildFile; fileRef = B9051443A79100C9F155A3C831EDCB8D /* EasyTipView.swift */; };
+		CD4A6524103F3B44648D4CF3A4A2A422 /* UICollectionView+Cells.swift in Sources */ = {isa = PBXBuildFile; fileRef = B16BB4B5E7B705D777AE0FB2663ADAD4 /* UICollectionView+Cells.swift */; };
+		CE10D4107EC665BB24D679E69A0625A8 /* UIFont+ComposeFonts.h in Headers */ = {isa = PBXBuildFile; fileRef = 4EC2BA7088B9E99F9B191682B0ED4A41 /* UIFont+ComposeFonts.h */; settings = {ATTRIBUTES = (Public, ); }; };
+		CE90949A09F5A8FBB9BFCF52253D0D10 /* ShowModalFromTopAnimator.swift in Sources */ = {isa = PBXBuildFile; fileRef = 61F0F5FA98A050A3F5F3331F8F05E187 /* ShowModalFromTopAnimator.swift */; };
+		CFA279763A6B1FF3F505247AA9A84EB3 /* Assets.xcassets in Resources */ = {isa = PBXBuildFile; fileRef = 5DB08A0929E87C26CB1969B45C5856B0 /* Assets.xcassets */; };
+		D12A490C907F784FA6DD561A10F124E9 /* ModeButtonView.swift in Sources */ = {isa = PBXBuildFile; fileRef = 1BA1CD81839B52DB068CBC5A3E72C3FB /* ModeButtonView.swift */; };
+		D2EE0AE2A18188DDE64AFBD0BBB9277E /* Queue.swift in Sources */ = {isa = PBXBuildFile; fileRef = BEE3645990BF8DE60D47EA94BF76CC4E /* Queue.swift */; };
+		D3CD2923758C7ACB22B8C352BD89E625 /* Array+Object.swift in Sources */ = {isa = PBXBuildFile; fileRef = 5C8EA806BC3C068977EBFC8C29FC6875 /* Array+Object.swift */; };
 		D4AD6B2A1D9F633251F4CCE647A82052 /* FBSnapshotTestController.h in Headers */ = {isa = PBXBuildFile; fileRef = 88EE4F95531D217A595AA8D85A24FA39 /* FBSnapshotTestController.h */; settings = {ATTRIBUTES = (Public, ); }; };
-		D52F5795AAA7D88E1228C0E3D60CE62B /* FilterCollectionInnerCell.swift in Sources */ = {isa = PBXBuildFile; fileRef = 5A9A7D8932AA264FEA22487F84400CC9 /* FilterCollectionInnerCell.swift */; };
-		D679717183C9971E64D1479BE41A3D9F /* CVPixelBuffer+sampleBuffer.swift in Sources */ = {isa = PBXBuildFile; fileRef = 970C15536A6CC4B27F194E68DF5361D6 /* CVPixelBuffer+sampleBuffer.swift */; };
+		D52F5795AAA7D88E1228C0E3D60CE62B /* FilterCollectionInnerCell.swift in Sources */ = {isa = PBXBuildFile; fileRef = EEBB0E59A4534B3BECCEA1C1034BA2F0 /* FilterCollectionInnerCell.swift */; };
+		D679717183C9971E64D1479BE41A3D9F /* CVPixelBuffer+sampleBuffer.swift in Sources */ = {isa = PBXBuildFile; fileRef = AD9CFF290EDA9ED3BDFEDA94EC1C8C83 /* CVPixelBuffer+sampleBuffer.swift */; };
 		D6B5FAFEC3AF7D27AA17A708C1856596 /* UIKit.framework in Frameworks */ = {isa = PBXBuildFile; fileRef = 26847C6EBA8288F0AC82ABD4D3160CEA /* UIKit.framework */; };
-		D761934A4A67F17102EC348022C2A226 /* OptionsController.swift in Sources */ = {isa = PBXBuildFile; fileRef = 1F021FE57F20BC428A30B9699CB21DA8 /* OptionsController.swift */; };
-		D7F68B6B7DDF4A333F49AE4ABD3FC746 /* SuggestedTagsDataSource.swift in Sources */ = {isa = PBXBuildFile; fileRef = 28F692C2176114CAE7D8FDC19DC9F18D /* SuggestedTagsDataSource.swift */; };
-		D802F9031A81984F9CB1D11FF18F290E /* ShaderUtilities.swift in Sources */ = {isa = PBXBuildFile; fileRef = 1145723DEEB03867E19D5CDD7451EF00 /* ShaderUtilities.swift */; };
+		D761934A4A67F17102EC348022C2A226 /* OptionsController.swift in Sources */ = {isa = PBXBuildFile; fileRef = 2EF944B69E1144FC84B505390B42C2E4 /* OptionsController.swift */; };
+		D802F9031A81984F9CB1D11FF18F290E /* ShaderUtilities.swift in Sources */ = {isa = PBXBuildFile; fileRef = 778F7CE4C35FA45C20FDAAC49285ACC6 /* ShaderUtilities.swift */; };
 		D84D626FC6A666332367C6375B8D6D1E /* UIApplication+StrictKeyWindow.m in Sources */ = {isa = PBXBuildFile; fileRef = 8F1FE5C23F1BC485C54B92C32E78391F /* UIApplication+StrictKeyWindow.m */; };
-		D8588E48A53920C559AA5D3361B01455 /* EditorView.swift in Sources */ = {isa = PBXBuildFile; fileRef = 30E91474D0C16710FF9E20E5489832D4 /* EditorView.swift */; };
-		DA0FA4B3AC15A83C7EA3D8355B3D3014 /* PostOptionsTagsDelegate.swift in Sources */ = {isa = PBXBuildFile; fileRef = D0D8445F1209BD7D6EC10487D9407A61 /* PostOptionsTagsDelegate.swift */; };
-		DD2704C4B0F441F1DCB6C9F7027EC233 /* Shaders in Resources */ = {isa = PBXBuildFile; fileRef = 22A48C154623C0F7DE7C2B61231C01C1 /* Shaders */; };
-		DDB4736CED3433E300273010D592F606 /* AVURLAsset+Thumbnail.swift in Sources */ = {isa = PBXBuildFile; fileRef = CF08A2F68ABB5FC1AA78D991726B2882 /* AVURLAsset+Thumbnail.swift */; };
-		E34F7A9671B086F0CF232C50848E71EE /* MirrorFourFilter.swift in Sources */ = {isa = PBXBuildFile; fileRef = 443861B852DFF1E69508C0D09458993F /* MirrorFourFilter.swift */; };
-		E638C8135FFA64E1F02C008D63B2D4A8 /* UIColor+Lerp.swift in Sources */ = {isa = PBXBuildFile; fileRef = 66282C11EA9A58E205EBB764605471A2 /* UIColor+Lerp.swift */; };
-		E73198E2570A7905F1B3DDFBA966A33C /* KanvasCamera-dummy.m in Sources */ = {isa = PBXBuildFile; fileRef = D17AFB99E850850E243CA624563A3831 /* KanvasCamera-dummy.m */; };
-		E76A689849361184B375D67872BBC5BA /* NumTypes+Conversion.swift in Sources */ = {isa = PBXBuildFile; fileRef = A6817980F6E3B3A59BF0F31FF81DB97C /* NumTypes+Conversion.swift */; };
-		EA5B8AF6428AFEBB3966676DC9819483 /* ShootButtonView.swift in Sources */ = {isa = PBXBuildFile; fileRef = 41EC88187D2D8AE6683770740F9F9012 /* ShootButtonView.swift */; };
-		EB47FD5EAD560C92F021E58B7119A69B /* AppColorPalette.swift in Sources */ = {isa = PBXBuildFile; fileRef = 9FC04227025CA4E30CC92DB293018953 /* AppColorPalette.swift */; };
-		F3468044B1C03162F4D146C0175EC655 /* EditionMenuCollectionView.swift in Sources */ = {isa = PBXBuildFile; fileRef = 82659DF3A3D251BD273EA75D23E88CEC /* EditionMenuCollectionView.swift */; };
+		D8588E48A53920C559AA5D3361B01455 /* EditorView.swift in Sources */ = {isa = PBXBuildFile; fileRef = 7137D0CD454D8CBB626EEE9350345BFE /* EditorView.swift */; };
+		D9A56D9A9672EA63653626954E0EDA17 /* SuggestedTagsView.swift in Sources */ = {isa = PBXBuildFile; fileRef = 69185E01CA4C14D3D80785E37A6F511F /* SuggestedTagsView.swift */; };
+		DD1DE0F4040AADDFEA214F3FF3BAAEAA /* UIView+Utils.swift in Sources */ = {isa = PBXBuildFile; fileRef = B3BB95F4EC6467E85F04CDACD3A40B1C /* UIView+Utils.swift */; };
+		DD2704C4B0F441F1DCB6C9F7027EC233 /* Shaders in Resources */ = {isa = PBXBuildFile; fileRef = 5F03091BEE08B0C2F7867D71CBA8FC61 /* Shaders */; };
+		DDB4736CED3433E300273010D592F606 /* AVURLAsset+Thumbnail.swift in Sources */ = {isa = PBXBuildFile; fileRef = D71492F55CB888C21DAE8DCB51E7E5F3 /* AVURLAsset+Thumbnail.swift */; };
+		E34F7A9671B086F0CF232C50848E71EE /* MirrorFourFilter.swift in Sources */ = {isa = PBXBuildFile; fileRef = EA7DC1BE274C2779D2D8FE005CCD81E7 /* MirrorFourFilter.swift */; };
+		E4D81E4C90C79E9B6FF0DB8667308242 /* TagsView.swift in Sources */ = {isa = PBXBuildFile; fileRef = 10C13DBB52295D12A9B3B60080109245 /* TagsView.swift */; };
+		E638C8135FFA64E1F02C008D63B2D4A8 /* UIColor+Lerp.swift in Sources */ = {isa = PBXBuildFile; fileRef = FE9F7EE0E737D1F57C1A5D75417B32A2 /* UIColor+Lerp.swift */; };
+		E68C833B6719652CAAF55B16AB61F6DE /* TagsViewController.swift in Sources */ = {isa = PBXBuildFile; fileRef = 8EBC95C8653CED8E8D100B3E86C18B8B /* TagsViewController.swift */; };
+		E73198E2570A7905F1B3DDFBA966A33C /* KanvasCamera-dummy.m in Sources */ = {isa = PBXBuildFile; fileRef = 7480664411D199F99CE5E745633FAF19 /* KanvasCamera-dummy.m */; };
+		E76A689849361184B375D67872BBC5BA /* NumTypes+Conversion.swift in Sources */ = {isa = PBXBuildFile; fileRef = 57238F1801114AD18567370A42793801 /* NumTypes+Conversion.swift */; };
+		EA5B8AF6428AFEBB3966676DC9819483 /* ShootButtonView.swift in Sources */ = {isa = PBXBuildFile; fileRef = CC4BCA0293B1515B6F65EEFB71CD1170 /* ShootButtonView.swift */; };
+		EB47FD5EAD560C92F021E58B7119A69B /* AppColorPalette.swift in Sources */ = {isa = PBXBuildFile; fileRef = 540282DB6140F06BCD40917FEAE51426 /* AppColorPalette.swift */; };
+		F30AD72B7862126CE8426171FF5A4978 /* UIView+Snaphot.swift in Sources */ = {isa = PBXBuildFile; fileRef = C04C82A32FC8542EC06FC02D54D1B08F /* UIView+Snaphot.swift */; };
+		F3468044B1C03162F4D146C0175EC655 /* EditionMenuCollectionView.swift in Sources */ = {isa = PBXBuildFile; fileRef = 7A630DDB80F26584733038E88FDE7A5D /* EditionMenuCollectionView.swift */; };
 		F3B1A094612A783CBF2FCC936DCC1D66 /* Foundation.framework in Frameworks */ = {isa = PBXBuildFile; fileRef = 5A87DA8FE73E5A2BA114EEA3B8385D1F /* Foundation.framework */; };
-		F47AAB05C3592597B2B1B8739D8152F0 /* ShowModalFromTopAnimator.swift in Sources */ = {isa = PBXBuildFile; fileRef = 85E6F6EF0BC2DEE3B5766AB6F0775D17 /* ShowModalFromTopAnimator.swift */; };
-		F4CE84D44F2C4997703D09AF1C168D27 /* WaveFilter.swift in Sources */ = {isa = PBXBuildFile; fileRef = 167B1E11A37145ABDE668C7106C4C61C /* WaveFilter.swift */; };
+		F4CE84D44F2C4997703D09AF1C168D27 /* WaveFilter.swift in Sources */ = {isa = PBXBuildFile; fileRef = F2533EB192202806D3154DC28EDB3112 /* WaveFilter.swift */; };
 		F7D29D32A183783FB4C32DBFE0AA3F07 /* UIImage+Snapshot.h in Headers */ = {isa = PBXBuildFile; fileRef = EA718A72E676291836EBB46B85242155 /* UIImage+Snapshot.h */; settings = {ATTRIBUTES = (Private, ); }; };
-		F88FA696D0A1071EA2CAC923ABA9EFC5 /* Shader.swift in Sources */ = {isa = PBXBuildFile; fileRef = FF25A4BCA2A1C58721AD5C10B042E905 /* Shader.swift */; };
-		F9DB4655A28D85B4AEA275F694F0838B /* TagsView.swift in Sources */ = {isa = PBXBuildFile; fileRef = 4BBCE847D2EA4854D4FB955A038BE77F /* TagsView.swift */; };
-		F9E8B68222D669D4C0CA9802D12CF6F5 /* LegoFilter.swift in Sources */ = {isa = PBXBuildFile; fileRef = 5EDFEA4CF1D9EE2BE352EB064D678C00 /* LegoFilter.swift */; };
-		FA19F242FBD3774F8C4B27C27BE78B38 /* GifVideoOutputHandler.swift in Sources */ = {isa = PBXBuildFile; fileRef = 564D73493263F629CC53517A8DA798FC /* GifVideoOutputHandler.swift */; };
-		FA67A4ECA835466288FD8035A52D9A8E /* Utils-dummy.m in Sources */ = {isa = PBXBuildFile; fileRef = 0EF24E595278337AEB403D5C31D80C04 /* Utils-dummy.m */; };
-		FFA62AACC6B4EB00377D37756AD85FF2 /* AppColorSource.swift in Sources */ = {isa = PBXBuildFile; fileRef = 1C5810EAFC537D4028274A5A8EA367D5 /* AppColorSource.swift */; };
-		FFB339D74CD4F3223631CB93C71AA7AD /* UIFont+PostFonts.h in Headers */ = {isa = PBXBuildFile; fileRef = EF4021BE1F4482AD6452FE694B246780 /* UIFont+PostFonts.h */; settings = {ATTRIBUTES = (Public, ); }; };
-=======
-		010D85AFAE104BCFFCA77DADA2D228A0 /* TagsViewController.swift in Sources */ = {isa = PBXBuildFile; fileRef = 8EBC95C8653CED8E8D100B3E86C18B8B /* TagsViewController.swift */; };
-		01B3459281B9F0A320D516A5C7BF110C /* UIKit.framework in Frameworks */ = {isa = PBXBuildFile; fileRef = 26847C6EBA8288F0AC82ABD4D3160CEA /* UIKit.framework */; };
-		021BDEB37DA222DB5F1496F43289D2E0 /* Utils.framework in Frameworks */ = {isa = PBXBuildFile; fileRef = 38DF616A8419350AA28B526670D13B0B /* Utils.framework */; };
-		0269A4BBB0F5949C8B696A2369F4D032 /* IndexPath+Order.swift in Sources */ = {isa = PBXBuildFile; fileRef = 8522E4F641409187EA66B25EEA0CF2F1 /* IndexPath+Order.swift */; };
-		04A5CEC0655828332DC564B5524586B6 /* ModeSelectorAndShootView.swift in Sources */ = {isa = PBXBuildFile; fileRef = B2E65BB55F629EEEDAB9B5EFCE817099 /* ModeSelectorAndShootView.swift */; };
-		06776220ABC29B84C443C9A5FF38EB6E /* KanvasCameraImages.swift in Sources */ = {isa = PBXBuildFile; fileRef = 11B3A031E60F74EE2503D764D6F33B37 /* KanvasCameraImages.swift */; };
-		0756692363DE5020FFB03ADD2B58B7C5 /* MediaClipsEditorView.swift in Sources */ = {isa = PBXBuildFile; fileRef = DACC62FF2446FE47C07ED040192BAEB0 /* MediaClipsEditorView.swift */; };
-		0892F67564E5AD005CA9CAC08D92DF92 /* EditorFilterCollectionCell.swift in Sources */ = {isa = PBXBuildFile; fileRef = 0ADDECBD5C05984D3D961704A68BC8CF /* EditorFilterCollectionCell.swift */; };
-		0C57F74386AF6C34FD249CC02CA62912 /* EditionMenuCollectionView.swift in Sources */ = {isa = PBXBuildFile; fileRef = 61FBD2A9774AE980066D4B520AE33285 /* EditionMenuCollectionView.swift */; };
-		0CEA9C631E12CEA0C06CB470585FAC84 /* EditorView.swift in Sources */ = {isa = PBXBuildFile; fileRef = 9046CC1EA3244D1CDD794D1A0E22146E /* EditorView.swift */; };
-		0DD4183089B3720B8B22DE275C5DEFD6 /* SwiftSupport.swift in Sources */ = {isa = PBXBuildFile; fileRef = 82D2DF1ABBBD85F5E079D7D0EB5479BC /* SwiftSupport.swift */; };
-		0E0FF33318BC61297781CC955D880F0C /* CVPixelBuffer+copy.swift in Sources */ = {isa = PBXBuildFile; fileRef = 0377DF77BDA3F72EFF8A276693113DDD /* CVPixelBuffer+copy.swift */; };
-		0E5B8CB4C39C9A63BD94FCD6AF17C6C2 /* Shaders in Resources */ = {isa = PBXBuildFile; fileRef = 0DA4E2FEC97ADB88DF71784B1F74F684 /* Shaders */; };
-		0F1DE58A90A7DA50EA615F2338C5AE39 /* MirrorTwoFilter.swift in Sources */ = {isa = PBXBuildFile; fileRef = A42F1A6EFCFC8B4EECA5A66D75E4AA17 /* MirrorTwoFilter.swift */; };
-		0F6EC3C79EFBDC1B55EBAE0C145688BE /* CameraController.swift in Sources */ = {isa = PBXBuildFile; fileRef = 5CB41C2A29EE75E1D292F1D208CD6BA7 /* CameraController.swift */; };
-		0FB23FBDC45A37F28A3D625593C634DF /* SharedUI-umbrella.h in Headers */ = {isa = PBXBuildFile; fileRef = 43D06C1126943300426A5BB64748E239 /* SharedUI-umbrella.h */; settings = {ATTRIBUTES = (Public, ); }; };
-		138AD9D971DEBF7C08591B5F58BB8492 /* AppColorScheme.swift in Sources */ = {isa = PBXBuildFile; fileRef = 6844734DC953300FE1A9C3811171EF45 /* AppColorScheme.swift */; };
-		13A0EB9B5322E8D6E6F614D24186057C /* UIImage+Compare.m in Sources */ = {isa = PBXBuildFile; fileRef = EF53D290F564A9B10CEF56C9DC2010F2 /* UIImage+Compare.m */; };
-		143766C073FE380137FE49FCA883AAA6 /* ShootButtonView.swift in Sources */ = {isa = PBXBuildFile; fileRef = 6248B158158DD3EB492C623082B91961 /* ShootButtonView.swift */; };
-		14A3DBB81C4C5FB40BFB4CDA5E07EF43 /* ShowModalFromTopAnimator.swift in Sources */ = {isa = PBXBuildFile; fileRef = 61F0F5FA98A050A3F5F3331F8F05E187 /* ShowModalFromTopAnimator.swift */; };
-		15EBA9CE1B8A33FB08A803F6D706D2EA /* OptionsStackView.swift in Sources */ = {isa = PBXBuildFile; fileRef = 946506C5881A0ACFCB66E45471C82180 /* OptionsStackView.swift */; };
-		16146573030B23999EFDB24FF3C87A5F /* CameraFilterCollectionController.swift in Sources */ = {isa = PBXBuildFile; fileRef = 0E6F219F9A3F6E0577A2F5870466D6B5 /* CameraFilterCollectionController.swift */; };
-		1970323EE6C67B32A3C7A1AB70EBEE70 /* TumblrTheme.framework in Frameworks */ = {isa = PBXBuildFile; fileRef = 9B233284383AF6968406119FF5CFB712 /* TumblrTheme.framework */; };
-		1B14724EECDD00E23A756BFFA5FB6878 /* Queue.swift in Sources */ = {isa = PBXBuildFile; fileRef = 18713DE41225795E3BABB426B55961F3 /* Queue.swift */; };
-		1BA8502BC67A7C596CAC25AF208AD2D2 /* FBSnapshotTestCase-dummy.m in Sources */ = {isa = PBXBuildFile; fileRef = 3A83AE4362CF1D4764E00E4602A2D648 /* FBSnapshotTestCase-dummy.m */; };
-		1E25BE131476A50FEF8F4F7E5E2641FB /* AppColorSource.swift in Sources */ = {isa = PBXBuildFile; fileRef = D251A449116F859FBB57229E1EC1282C /* AppColorSource.swift */; };
-		1E2A893F6AEA53172BA022B76B228C49 /* FBSnapshotTestCase.h in Headers */ = {isa = PBXBuildFile; fileRef = 3E29C50D3CDB46CBCBD20AFA13EB3D8D /* FBSnapshotTestCase.h */; settings = {ATTRIBUTES = (Public, ); }; };
-		1E2D57608726DC12D58D5777AC7C7310 /* WaveFilter.swift in Sources */ = {isa = PBXBuildFile; fileRef = 55CBE806C513973ABEF14B80D24F4E6B /* WaveFilter.swift */; };
-		1E467D478F5FB28FDA66DD22070ED9F8 /* TumblrTheme-umbrella.h in Headers */ = {isa = PBXBuildFile; fileRef = BCAAC0C331684ECFE1B6410FC93F3C5D /* TumblrTheme-umbrella.h */; settings = {ATTRIBUTES = (Public, ); }; };
-		216422B0F76052B31DFF1165FCB20CAB /* MediaClipsCollectionView.swift in Sources */ = {isa = PBXBuildFile; fileRef = 44AE17B0E15763824888440F1686AAD2 /* MediaClipsCollectionView.swift */; };
-		226F92098B0AB9B5F056F586AC88E0BD /* String+HexColor.swift in Sources */ = {isa = PBXBuildFile; fileRef = DEF42661CBA02CA0D269B6A9A17D4E77 /* String+HexColor.swift */; };
-		23D51547FB1AE7AB470CD5F3B0F10DE0 /* Array+Move.swift in Sources */ = {isa = PBXBuildFile; fileRef = 1886E588217AB36F032D30664E3BBBF3 /* Array+Move.swift */; };
-		23ECF72FD105B0EBB89F533D88276EAE /* ImagePoolFilter.swift in Sources */ = {isa = PBXBuildFile; fileRef = E98AF7E8C5A1DC1395799DEE6F326C50 /* ImagePoolFilter.swift */; };
-		25226E905E4826DBDADE465619FD7F94 /* OpenGLES.framework in Frameworks */ = {isa = PBXBuildFile; fileRef = CCAFAEBE89BE0F9091396494660844D1 /* OpenGLES.framework */; };
-		25284460E8897C737BDF505D155DF31F /* UIFont+ComposeFonts.h in Headers */ = {isa = PBXBuildFile; fileRef = 4EC2BA7088B9E99F9B191682B0ED4A41 /* UIFont+ComposeFonts.h */; settings = {ATTRIBUTES = (Public, ); }; };
-		2528599CA4A1637734B5F25CD9C25747 /* UIViewController+Load.swift in Sources */ = {isa = PBXBuildFile; fileRef = ABCB094CFF3BD2436B89ED90CB7AE49C /* UIViewController+Load.swift */; };
-		25B449838BCBAD3EAAA3A18FA7C4BC1F /* TagsViewTagCell.swift in Sources */ = {isa = PBXBuildFile; fileRef = 6841280C64868CA47B16B15415813CD0 /* TagsViewTagCell.swift */; };
-		291006972A9298D7D6EF9D4BAE6A8AAB /* AppUIChangedListener.swift in Sources */ = {isa = PBXBuildFile; fileRef = 10363A360999F53C165718DB27DF0175 /* AppUIChangedListener.swift */; };
-		2AA5CE7296469DCCDAAFC2BD49DC5F26 /* UIFont+Orangina.m in Sources */ = {isa = PBXBuildFile; fileRef = F6BDD5306008EC92949DB71E1EBAA4DF /* UIFont+Orangina.m */; };
-		2B4A164EE704B89F39BCCC0CB54C2897 /* SuggestedTagView.swift in Sources */ = {isa = PBXBuildFile; fileRef = 82BE48909C8215F9F4B86CAC7D088F0E /* SuggestedTagView.swift */; };
-		2C63488ECB917AA1FE009EA4AA2C2F7A /* UIView+Shadows.swift in Sources */ = {isa = PBXBuildFile; fileRef = AF127ACA05530A84B2A1A0C441E6BC4C /* UIView+Shadows.swift */; };
-		2CBBE32AB9C61143FC1E26FB9A3E969D /* TagsViewAnimationCoordinator.swift in Sources */ = {isa = PBXBuildFile; fileRef = 753BA217A6455F0DA75EE9F6A5EAF424 /* TagsViewAnimationCoordinator.swift */; };
-		2D71BE40FD7FC7752734F3132118D64A /* ExtendedButton.swift in Sources */ = {isa = PBXBuildFile; fileRef = A23BA3B2A0EDA494A6778ED749C21B91 /* ExtendedButton.swift */; };
-		2DD21E5BBFE84C8B9377D5627D4F9CA6 /* Device.swift in Sources */ = {isa = PBXBuildFile; fileRef = 2F01826CAF1752556AC811F22C6153F7 /* Device.swift */; };
-		2F07378A994C46D715AE555AC8629602 /* UIImage+Diff.m in Sources */ = {isa = PBXBuildFile; fileRef = E0956940883830C651240E754E3ECC52 /* UIImage+Diff.m */; };
-		30B6CE5A982F9A3933113E5793FC76DF /* UICollectionView+Cells.swift in Sources */ = {isa = PBXBuildFile; fileRef = 4C8D0AB235D8FB1E6C5AF894D392CB71 /* UICollectionView+Cells.swift */; };
-		31B815F5658884F0EE234038687D8DAC /* NSURL+Media.swift in Sources */ = {isa = PBXBuildFile; fileRef = 82864B4AABA2008CF3F06B2C11FD3C50 /* NSURL+Media.swift */; };
-		339C07F771D44630D7F27B6D6DE3DA1F /* MediaMetadata.swift in Sources */ = {isa = PBXBuildFile; fileRef = BD3E2C533A7B77820D6FBFECBBB28B71 /* MediaMetadata.swift */; };
-		35D78A991740568175DCA9F6519A54EB /* FBSnapshotTestCasePlatform.m in Sources */ = {isa = PBXBuildFile; fileRef = AD0B81AC7DF4855803A0FA70985F8A99 /* FBSnapshotTestCasePlatform.m */; };
-		39DEB8BEF4E439B885CBD846D740D451 /* UIFont+Utils.swift in Sources */ = {isa = PBXBuildFile; fileRef = DF33712AF25FB4FB18D67D3238BB436C /* UIFont+Utils.swift */; };
-		3DDFC8BDAF1C988993E7BFC287DEDF36 /* LightLeaksFilter.swift in Sources */ = {isa = PBXBuildFile; fileRef = 2ECAB929D0CDDFBA18115F53FB534544 /* LightLeaksFilter.swift */; };
-		3ED3C6D8403EBEBE8EEBDA8329BE3DDD /* IgnoreTouchesView.swift in Sources */ = {isa = PBXBuildFile; fileRef = BA632E734AD3EF784FB1E4C2FFF6E324 /* IgnoreTouchesView.swift */; };
-		3F473D9F941345F2249B0F228748E3E1 /* SharedUI-dummy.m in Sources */ = {isa = PBXBuildFile; fileRef = DCFC8FA6C72B06F931B1A75364796FB3 /* SharedUI-dummy.m */; };
-		43E775E4EB008C33D9122CF1EB78FE25 /* ModeButtonView.swift in Sources */ = {isa = PBXBuildFile; fileRef = 2CCD9B9866DEE4614270F0CDF443793E /* ModeButtonView.swift */; };
-		45369554B58CCC5EAA8300341A142BA9 /* FilterSettingsController.swift in Sources */ = {isa = PBXBuildFile; fileRef = BB3B9D825DF973AC8E4D70E9B10D70D1 /* FilterSettingsController.swift */; };
-		4827630D70D4EEDF6A0C0B10CDFA4F8B /* UIImage+PixelBuffer.swift in Sources */ = {isa = PBXBuildFile; fileRef = 04A993D459BC1BC614D0B7E01192ED25 /* UIImage+PixelBuffer.swift */; };
-		49F4F09A75AB66D3E8B209B44BB8367C /* PhotoOutputHandler.swift in Sources */ = {isa = PBXBuildFile; fileRef = 5814DA25393717E2F541B9900B03F497 /* PhotoOutputHandler.swift */; };
-		4B05A54BD780A4C61E6151BDB02773D9 /* ClosedRange+Clamp.swift in Sources */ = {isa = PBXBuildFile; fileRef = 84AB9E85DDC0534B8DA8246B9D1810F7 /* ClosedRange+Clamp.swift */; };
-		4CED7751E4C7B6C71B255725D03E343E /* Synchronized.swift in Sources */ = {isa = PBXBuildFile; fileRef = C1DEDB67FB5A465C2E194670F3957F9E /* Synchronized.swift */; };
-		4CF8A6092DC4EEF90367C6C6440DEE86 /* UIImage+Snapshot.m in Sources */ = {isa = PBXBuildFile; fileRef = AA172EA1A198EEFBE0794EACF7993C02 /* UIImage+Snapshot.m */; };
-		4D1CAA654C89B01A013828A2BF3A90C6 /* MirrorFourFilter.swift in Sources */ = {isa = PBXBuildFile; fileRef = E41B9682A6CCCC4DD65F7F5E57C19451 /* MirrorFourFilter.swift */; };
-		4DA698D8D64550B02312BA65F19E7AC6 /* GrayscaleFilter.swift in Sources */ = {isa = PBXBuildFile; fileRef = 5C7E1332841036596B9DDB527F98B79C /* GrayscaleFilter.swift */; };
-		4E1F15EA2EB0001D24CF14257EFC170C /* CGRect+Center.swift in Sources */ = {isa = PBXBuildFile; fileRef = DC895F5D651A0016051FA3B47EFB9C3E /* CGRect+Center.swift */; };
-		4E2C7DE61C1FB52CB97904BF0E366880 /* KanvasCameraColors.swift in Sources */ = {isa = PBXBuildFile; fileRef = A17E8901658E4C135298F52A05FA030E /* KanvasCameraColors.swift */; };
-		5078B6B2D27E918632B94A29BFEE9460 /* FilterSettingsView.swift in Sources */ = {isa = PBXBuildFile; fileRef = FD36B3DF0D1B3C0BDA1C84CE21E2A392 /* FilterSettingsView.swift */; };
-		519BA44BD8ED4B17BF95428CC7CDBDF9 /* MediaInfo.swift in Sources */ = {isa = PBXBuildFile; fileRef = C666A448FF46A780A30168AF59DC2F5A /* MediaInfo.swift */; };
-		521054D524F4D1A8F7DCF8A50AF686CC /* OptionsController.swift in Sources */ = {isa = PBXBuildFile; fileRef = 97F2C6E16AE9175F714631CD2B1F8767 /* OptionsController.swift */; };
-		53A971F5A5E5C2BA97E05A5F4CEDA3F0 /* FilterCollectionInnerCell.swift in Sources */ = {isa = PBXBuildFile; fileRef = 2550CE1030B350727C42EA9995AC55FE /* FilterCollectionInnerCell.swift */; };
-		54915FBB8B5328F3C7899B5909766FD9 /* ToonFilter.swift in Sources */ = {isa = PBXBuildFile; fileRef = 47588F5003927E7E972B705563D5F6A4 /* ToonFilter.swift */; };
-		599488FCFF8AE94E1BF129F3F3286491 /* GroupFilter.swift in Sources */ = {isa = PBXBuildFile; fileRef = CD0481E7DC1AC179B3EDF4C093F7C20F /* GroupFilter.swift */; };
-		59A108822CA9BB2A93AA010272010B81 /* Foundation.framework in Frameworks */ = {isa = PBXBuildFile; fileRef = 5A87DA8FE73E5A2BA114EEA3B8385D1F /* Foundation.framework */; };
-		59C38552339DEC58C7EBF46CB4E2C8F4 /* UIKit.framework in Frameworks */ = {isa = PBXBuildFile; fileRef = 26847C6EBA8288F0AC82ABD4D3160CEA /* UIKit.framework */; };
-		5A070B9F47957DA52DE9B6BC5F9E0F9A /* UIView+Layout.swift in Sources */ = {isa = PBXBuildFile; fileRef = 6239C5F1CB6E56A35C5D2AF2EA1C05DA /* UIView+Layout.swift */; };
-		5CE4D422BD9F2800506FF64467C5DED6 /* ChromaFilter.swift in Sources */ = {isa = PBXBuildFile; fileRef = 6297A47CC0E68A22B100BED8510310F7 /* ChromaFilter.swift */; };
-		5D55D4EC3C2914DB9617FFCF8B1BB9E7 /* CameraPreviewView.swift in Sources */ = {isa = PBXBuildFile; fileRef = ED627A7FE4465A31A69EC4261194B5CF /* CameraPreviewView.swift */; };
-		5D57B421C31FD321E696EAFE611FA69E /* EasyTipView.swift in Sources */ = {isa = PBXBuildFile; fileRef = B9051443A79100C9F155A3C831EDCB8D /* EasyTipView.swift */; };
-		5DD22B2995487FE4A0811646A08FBF19 /* Pods-KanvasCameraExample-umbrella.h in Headers */ = {isa = PBXBuildFile; fileRef = B133F234B95CF873AE850D0C7E57B610 /* Pods-KanvasCameraExample-umbrella.h */; settings = {ATTRIBUTES = (Public, ); }; };
-		5DE16FCAA1AE0EE8F0AB5D693D2DC7FD /* CameraSegmentHandler.swift in Sources */ = {isa = PBXBuildFile; fileRef = A5D94351DD96C4D490C57858EC965E59 /* CameraSegmentHandler.swift */; };
-		5DFE2AD23CC8A41660278D2A067B88E3 /* PlasmaFilter.swift in Sources */ = {isa = PBXBuildFile; fileRef = 6DB325C376B1D2A3943C6025973BE5BA /* PlasmaFilter.swift */; };
-		5F392AD2527BAD65BD31A7CAB753F071 /* UIView+Utils.swift in Sources */ = {isa = PBXBuildFile; fileRef = B3BB95F4EC6467E85F04CDACD3A40B1C /* UIView+Utils.swift */; };
-		64C71955320E8B71C49581CA0C5D5A93 /* Assets.xcassets in Resources */ = {isa = PBXBuildFile; fileRef = CBF40E2DF2B9019BE46891C7C4FEF545 /* Assets.xcassets */; };
-		657377C0E13F2CCC2FD51A94BD5AA217 /* GLError.swift in Sources */ = {isa = PBXBuildFile; fileRef = CD84E34004CD01944DEE780A5F72EAA8 /* GLError.swift */; };
-		671B0DFDD9D9BD398701CE2E336D6FBA /* CameraRecorder.swift in Sources */ = {isa = PBXBuildFile; fileRef = BD9FB3EDBDD2D17B5386D44F48EA595F /* CameraRecorder.swift */; };
-		68555A5CCCF688D23876D84B93CFFF64 /* GLPixelBufferView.swift in Sources */ = {isa = PBXBuildFile; fileRef = 73267A24551894A0291B9ECDB4C5FCC6 /* GLPixelBufferView.swift */; };
-		68BA841EACD5A52F6EE5F973E425F710 /* LoadingIndicatorView.swift in Sources */ = {isa = PBXBuildFile; fileRef = 9C12E8D84FF8D18E1016F9197AA19FA6 /* LoadingIndicatorView.swift */; };
-		6959B3A603246878932C138C03647209 /* PostFormKeyboardTracker.swift in Sources */ = {isa = PBXBuildFile; fileRef = 51B32DCC003AF90E313EC5DE48622D04 /* PostFormKeyboardTracker.swift */; };
-		6A1F0AD6F0F6E4520C5AD36DBFBAA489 /* QuartzCore.framework in Frameworks */ = {isa = PBXBuildFile; fileRef = 15B5B893F0D939992DC83B541503A453 /* QuartzCore.framework */; };
-		6AD5C769699D96A38799DBA86C195804 /* CameraOption.swift in Sources */ = {isa = PBXBuildFile; fileRef = BFC3D8E9FAB467A9BD4AFAEA4501BBC0 /* CameraOption.swift */; };
-		6C521CCD8750EEEEA73708F8C1D89916 /* UIImage+Diff.h in Headers */ = {isa = PBXBuildFile; fileRef = E354F8FD537351F26F7949B4EBFA5101 /* UIImage+Diff.h */; settings = {ATTRIBUTES = (Private, ); }; };
-		6C582DD743547F2C871F26B2812B9756 /* GLPlayer.swift in Sources */ = {isa = PBXBuildFile; fileRef = FC06C447579093C18705936B4D99FB2F /* GLPlayer.swift */; };
-		6D37D81E7017C1D35A7F68314FDF04B7 /* UIApplication+StrictKeyWindow.h in Headers */ = {isa = PBXBuildFile; fileRef = 0A3ACA72AE9B776E644F6D159AB3E80B /* UIApplication+StrictKeyWindow.h */; settings = {ATTRIBUTES = (Project, ); }; };
-		6DA607EF1E60820FE1DA2CF032D83A35 /* Pods-KanvasCameraExample-dummy.m in Sources */ = {isa = PBXBuildFile; fileRef = 578A9D6BEBE07F91B943DA86A4527049 /* Pods-KanvasCameraExample-dummy.m */; };
-		6E1352CB1FFB405971A441129EE1628D /* WavePoolFilter.swift in Sources */ = {isa = PBXBuildFile; fileRef = B4FE143A4C283D65117114534C70756B /* WavePoolFilter.swift */; };
-		73259A754EA029CD2EC452E01034A9AC /* KanvasCameraStrings.swift in Sources */ = {isa = PBXBuildFile; fileRef = AA12283F672A9AEBDAF3A8EB7CBFE886 /* KanvasCameraStrings.swift */; };
-		73AFDB25297987DA5EF882694DE5C2C1 /* FilterItem.swift in Sources */ = {isa = PBXBuildFile; fileRef = 8F02763BD4708A981ED5363EDA5555FE /* FilterItem.swift */; };
-		73DF229365E3B449885514B3177F525A /* ExtendedStackView.swift in Sources */ = {isa = PBXBuildFile; fileRef = 86CDDC4FDA511EA49D3B8F61B35F6351 /* ExtendedStackView.swift */; };
-		73EBBA2B0AE63290854D40884F9E20E7 /* CameraInputControllerDelegate.swift in Sources */ = {isa = PBXBuildFile; fileRef = EE9CF0193CD0CB2909ADA03EA4096A5B /* CameraInputControllerDelegate.swift */; };
-		74E1F4D4CEC084DBE60D17B21DBD0B25 /* RGBA.swift in Sources */ = {isa = PBXBuildFile; fileRef = 085BC7055B6EFD6554E71430DF037337 /* RGBA.swift */; };
-		750C9DC626BD2C7A97D1253FE6DDD1E6 /* UIColor+Lerp.swift in Sources */ = {isa = PBXBuildFile; fileRef = 85C5F740F951A4039E77AEB5537DACC4 /* UIColor+Lerp.swift */; };
-		7522778A34186F2E6F197A5934E03FD9 /* KanvasCamera-dummy.m in Sources */ = {isa = PBXBuildFile; fileRef = D51EFC9EBF7FEE44353F73524CCD25D2 /* KanvasCamera-dummy.m */; };
-		7640A5E4F805799777DFF29FD21F7AD6 /* Foundation.framework in Frameworks */ = {isa = PBXBuildFile; fileRef = 5A87DA8FE73E5A2BA114EEA3B8385D1F /* Foundation.framework */; };
-		787D2D59F863255B859C3B15F999BFA3 /* EditionMenuCollectionCell.swift in Sources */ = {isa = PBXBuildFile; fileRef = A5A66C2E78CE8FEC977F0957794E73EF /* EditionMenuCollectionCell.swift */; };
-		791C03EFFF06649DA66FAF30BC35CD16 /* FBSnapshotTestCasePlatform.h in Headers */ = {isa = PBXBuildFile; fileRef = D3067EAFD5B0A06885968D137840DB70 /* FBSnapshotTestCasePlatform.h */; settings = {ATTRIBUTES = (Public, ); }; };
-		79C06F02DF7C6AE474C00BB0AC2F6CF9 /* TumblrTheme-dummy.m in Sources */ = {isa = PBXBuildFile; fileRef = CF8359ACF913DE2866442237C6A2FBA3 /* TumblrTheme-dummy.m */; };
-		7A79D3CA7916B00BCA0AF7C02ADE658D /* UIFont+Orangina.h in Headers */ = {isa = PBXBuildFile; fileRef = 7425B8193D4247E79D1F3FEDE45260C7 /* UIFont+Orangina.h */; settings = {ATTRIBUTES = (Public, ); }; };
-		7AC006658B01D9CEAFBF7C383AF7E097 /* UIView+AutoLayout.swift in Sources */ = {isa = PBXBuildFile; fileRef = 2FED8CE8B57FD81F343CABECDA9D5528 /* UIView+AutoLayout.swift */; };
-		7B1FE5FCB307AC0377DE1D23872B7371 /* FilterFactory.swift in Sources */ = {isa = PBXBuildFile; fileRef = 0513E640A27799C6E53DC9054971E860 /* FilterFactory.swift */; };
-		7B522ABA5DFCDA3826EC8F9C3752BFB9 /* SuggestedTagsView.swift in Sources */ = {isa = PBXBuildFile; fileRef = 69185E01CA4C14D3D80785E37A6F511F /* SuggestedTagsView.swift */; };
-		7CF2D1A38341195F0DA24FF79216B339 /* GifVideoOutputHandler.swift in Sources */ = {isa = PBXBuildFile; fileRef = BBD79D4E43CE59ABC767007887C8018D /* GifVideoOutputHandler.swift */; };
-		7D2ED47FF6176890B378DF572CC11703 /* CameraInputController.swift in Sources */ = {isa = PBXBuildFile; fileRef = 54363696B9884F55C04023895075466B /* CameraInputController.swift */; };
-		803635AA4C6F0C4011D39DE3FBDBA9F3 /* IgnoreTouchesCollectionView.swift in Sources */ = {isa = PBXBuildFile; fileRef = 38FFD047F599F7DC40510E76B1DE684B /* IgnoreTouchesCollectionView.swift */; };
-		8508685F4B3DFD4E93B29948FA0ACF83 /* FBSnapshotTestCase-umbrella.h in Headers */ = {isa = PBXBuildFile; fileRef = E621F768263424D9C5C35D58513625CB /* FBSnapshotTestCase-umbrella.h */; settings = {ATTRIBUTES = (Public, ); }; };
-		85113D4311E07E45D798AAA884616305 /* PostOptionsConstants.swift in Sources */ = {isa = PBXBuildFile; fileRef = 199DE0DF8854411CDA70CF175840EF69 /* PostOptionsConstants.swift */; };
-		86325D16079DD69A23F437C83AEADEEC /* CameraSettings.swift in Sources */ = {isa = PBXBuildFile; fileRef = 42DA0F6321E654B6C2A00D2CD2C580E0 /* CameraSettings.swift */; };
-		8659C3EDC6C9783D2E1B3A19613A18E6 /* TagsOptionsModel.swift in Sources */ = {isa = PBXBuildFile; fileRef = 8CC66F621E8142796D70AB16D3AC5BC9 /* TagsOptionsModel.swift */; };
-		8679BA169EE1400F2FF0B29E351426CC /* ShaderUtilities.swift in Sources */ = {isa = PBXBuildFile; fileRef = 1BCC818410D3D45860D01849D9F8E4E8 /* ShaderUtilities.swift */; };
-		86CB6DAAE7CAE886686F84AAB5655CE7 /* UIFont+ComposeFonts.m in Sources */ = {isa = PBXBuildFile; fileRef = 6C6F415591325F364D8D4F3201BD1A5D /* UIFont+ComposeFonts.m */; };
-		86E40071590B882A677E3C0A3BCDFC2C /* MangaFilter.swift in Sources */ = {isa = PBXBuildFile; fileRef = C34861DE28E8449A2EB2DF1CFD40FC80 /* MangaFilter.swift */; };
-		8A6B821906AFCC5E355DCF376AE0007E /* NSLayoutConstraint+Utils.swift in Sources */ = {isa = PBXBuildFile; fileRef = 1CD3711A5BA9180BF55802D10DF3A5A5 /* NSLayoutConstraint+Utils.swift */; };
-		8AEB555B0E88C998F457A147A702C007 /* FilterProtocol.swift in Sources */ = {isa = PBXBuildFile; fileRef = 1E94C450DFD19FCC7608E9618DFAF746 /* FilterProtocol.swift */; };
-		8CF6E56B814EEEC5A4AE9444F88783C7 /* ImagePreviewController.swift in Sources */ = {isa = PBXBuildFile; fileRef = 5C585E59515DAAEA216E7C160F2529BC /* ImagePreviewController.swift */; };
-		8E1215DBD50B70B3961DEFF685EBCFD7 /* UIKit.framework in Frameworks */ = {isa = PBXBuildFile; fileRef = 26847C6EBA8288F0AC82ABD4D3160CEA /* UIKit.framework */; };
-		8E5C23A9F7A0B58B2F74FBBDF98523B6 /* TumblrTheme.framework in Frameworks */ = {isa = PBXBuildFile; fileRef = 9B233284383AF6968406119FF5CFB712 /* TumblrTheme.framework */; };
-		90483FD658EB03FF217F5A9132335583 /* EditorFilterCollectionController.swift in Sources */ = {isa = PBXBuildFile; fileRef = B8DE1F2F0FB44DF60D4E39CF534C78A6 /* EditorFilterCollectionController.swift */; };
-		90EFA6E53B210295232B3249C2D44304 /* FilmFilter.swift in Sources */ = {isa = PBXBuildFile; fileRef = 9026E3B7DE2E2A895CC2989E51B57839 /* FilmFilter.swift */; };
-		91A2D9E3493245B7783CA5475F636D97 /* Assets.xcassets in Resources */ = {isa = PBXBuildFile; fileRef = C46D20CE63BCC462815433C070464E45 /* Assets.xcassets */; };
-		9215B0A88CA015833B209338BBCF84A1 /* EditionOption.swift in Sources */ = {isa = PBXBuildFile; fileRef = CC652745631E19157AE7AB92F2A4EF79 /* EditionOption.swift */; };
-		929188AFEF467CF1FDD25C2BCDB6BFE9 /* FBSnapshotTestController.m in Sources */ = {isa = PBXBuildFile; fileRef = DE35F81C954881204729C569018D98C0 /* FBSnapshotTestController.m */; };
-		96E0126FB15A284F9CBE97A84F1EFDEB /* EMInterferenceFilter.swift in Sources */ = {isa = PBXBuildFile; fileRef = 46E75D92FBDA9889940FF9B2EC84E542 /* EMInterferenceFilter.swift */; };
-		99395488071AC95864EBE44B32C43299 /* UIView+Snaphot.swift in Sources */ = {isa = PBXBuildFile; fileRef = C04C82A32FC8542EC06FC02D54D1B08F /* UIView+Snaphot.swift */; };
-		9B3772BA83408341E83D10463891E1BC /* silence.aac in Resources */ = {isa = PBXBuildFile; fileRef = 72F28E64E8E3CA81BCDEBB4FC46CBD15 /* silence.aac */; };
-		9F03FB866B164544546B1E508E9B320E /* ModeSelectorAndShootController.swift in Sources */ = {isa = PBXBuildFile; fileRef = 136BF78D8CE51FE41552190DB92DE6E0 /* ModeSelectorAndShootController.swift */; };
-		A15FFA4B601630C0CF55868D37C6ACAC /* Utils-dummy.m in Sources */ = {isa = PBXBuildFile; fileRef = 2F84FF254DE46EE0246E875CCE930AA3 /* Utils-dummy.m */; };
-		A27458BA8A357794A59C8F436EF948DF /* MediaClipsEditorViewController.swift in Sources */ = {isa = PBXBuildFile; fileRef = 1BC33289C6EBC9FB64E273F626F42BB8 /* MediaClipsEditorViewController.swift */; };
-		A2D31EDC29532C2C11D939A8FFE3A194 /* GLKit.framework in Frameworks */ = {isa = PBXBuildFile; fileRef = 635B8EF611C5053183706BE4A6AD5DD0 /* GLKit.framework */; };
-		A43F562766DDA832AE0895301D3D6434 /* PostOptionsTagsDelegate.swift in Sources */ = {isa = PBXBuildFile; fileRef = 835D15200C301A4091A26664E89D9C86 /* PostOptionsTagsDelegate.swift */; };
-		A56A563FEEB18023EE6707F01E625425 /* MediaPickerButtonView.swift in Sources */ = {isa = PBXBuildFile; fileRef = A1DAAA097A8C20341CD124C5F84093AD /* MediaPickerButtonView.swift */; };
-		A73A212639F3A1F25B0A65432D6D9ECA /* OptionView.swift in Sources */ = {isa = PBXBuildFile; fileRef = 9785F6940780A2EFAA4163B33FB526A5 /* OptionView.swift */; };
-		A809264851BBB66DA7BFC170B3B7C740 /* UIFont+PostFonts.m in Sources */ = {isa = PBXBuildFile; fileRef = 3C49BFA1D188C63D7999324E8144A278 /* UIFont+PostFonts.m */; };
-		A9725104A824DFEF4DD9C548BE04F51A /* FilterCollectionCell.swift in Sources */ = {isa = PBXBuildFile; fileRef = 4C6940465518D502DA23ABCA994F2A33 /* FilterCollectionCell.swift */; };
-		AB06DB8A69DF4539D8E1726B45BF96B4 /* FilterType.swift in Sources */ = {isa = PBXBuildFile; fileRef = C1473F655F24C2F0E2118DF9042BAA9A /* FilterType.swift */; };
-		AB8A64DEACDDC74D67BD635B2D02627F /* FBSnapshotTestCase.m in Sources */ = {isa = PBXBuildFile; fileRef = 13C8BBFE2D9E3A9C566221B1DE04E91C /* FBSnapshotTestCase.m */; };
-		B052C040B4B7AF71D5B7DD5D190620C2 /* MediaClipsCollectionController.swift in Sources */ = {isa = PBXBuildFile; fileRef = 81B4A356CA59780EC8A2486FD8EED214 /* MediaClipsCollectionController.swift */; };
-		B1E81A6F360A18357E92CF302AC79AA6 /* Utils-umbrella.h in Headers */ = {isa = PBXBuildFile; fileRef = 84AC4E0261B6B9984CAAF4C9DF77239E /* Utils-umbrella.h */; settings = {ATTRIBUTES = (Public, ); }; };
-		B413D7501F4E8D4F32F37DD1F4674696 /* ColorPickerViewController.swift in Sources */ = {isa = PBXBuildFile; fileRef = E0096CD620704E152734BFFEB8612B5F /* ColorPickerViewController.swift */; };
-		B7384E1E21A8F3F53A9257368ADE0768 /* Pods-KanvasCameraExampleTests-umbrella.h in Headers */ = {isa = PBXBuildFile; fileRef = 364E22867428947B7B5E38D54E3AB833 /* Pods-KanvasCameraExampleTests-umbrella.h */; settings = {ATTRIBUTES = (Public, ); }; };
-		B77A131C9AD166FD709D27A225D61C3A /* Foundation.framework in Frameworks */ = {isa = PBXBuildFile; fileRef = 5A87DA8FE73E5A2BA114EEA3B8385D1F /* Foundation.framework */; };
-		BB1706EE4A2BA22F911303B6EDCD7BEE /* RaveFilter.swift in Sources */ = {isa = PBXBuildFile; fileRef = 9E0FC44168013E9441E5551F793254E2 /* RaveFilter.swift */; };
-		BC1222A99758D1430FA0A7FF465D36D3 /* CameraInputOutput.swift in Sources */ = {isa = PBXBuildFile; fileRef = F1A1897C2C4F0F88EEEDE27A33EFF08B /* CameraInputOutput.swift */; };
-		BC89E5096DF6743701FDDEF37AD37529 /* ScrollHandler.swift in Sources */ = {isa = PBXBuildFile; fileRef = BB01A5C4584F4466158C385C511C9334 /* ScrollHandler.swift */; };
-		BD0B2C923A3A04CD7759B343C84D497A /* UIUpdate.swift in Sources */ = {isa = PBXBuildFile; fileRef = FE4873A282892C4FCD7A967C350F3DBE /* UIUpdate.swift */; };
-		BE1A50E1C2AAD0BA5A6CCA2AB34B32F2 /* XCTest.framework in Frameworks */ = {isa = PBXBuildFile; fileRef = CBF0CCD093AD8EE84FBAAAF873F9865C /* XCTest.framework */; };
-		BE1CC07148196181546C119716D4376C /* UIImage+Compare.h in Headers */ = {isa = PBXBuildFile; fileRef = A25844C26701FA4BCAEF64150B56777F /* UIImage+Compare.h */; settings = {ATTRIBUTES = (Private, ); }; };
-		BFC930351D037B7A366F3B6D3B6FF8A3 /* Pods-KanvasCameraExampleTests-dummy.m in Sources */ = {isa = PBXBuildFile; fileRef = 7D462DE960272556D85C81551A6CB399 /* Pods-KanvasCameraExampleTests-dummy.m */; };
-		BFCDC04D0E1DE6DE9B42BAC0BA61461A /* Foundation.framework in Frameworks */ = {isa = PBXBuildFile; fileRef = 5A87DA8FE73E5A2BA114EEA3B8385D1F /* Foundation.framework */; };
-		C099685B70C2C587719888F2AF189CEC /* UIImage+FlipLeftMirrored.swift in Sources */ = {isa = PBXBuildFile; fileRef = 6E80318FBE97A54058681649B9C57FBE /* UIImage+FlipLeftMirrored.swift */; };
-		C0EFD0357A3D377043181827E6724053 /* UIColor+Hex.swift in Sources */ = {isa = PBXBuildFile; fileRef = 354B1161386E6E238D8ABB52AE80D467 /* UIColor+Hex.swift */; };
-		C129AC077D379ED00F752FE4AA4B570B /* ContentTypeDetector.swift in Sources */ = {isa = PBXBuildFile; fileRef = FFEF55AEADC7B5F391C571EAFE662DE6 /* ContentTypeDetector.swift */; };
-		C2691EE84BB17FA0AE9CE2B6CF624434 /* ConicalGradientLayer.swift in Sources */ = {isa = PBXBuildFile; fileRef = 9058DAFD82C8E0A77A32784217137FDE /* ConicalGradientLayer.swift */; };
-		C269D11C799838EC506BD3C13C04CDF1 /* NumTypes+Conversion.swift in Sources */ = {isa = PBXBuildFile; fileRef = E5CD4A67A1135D9E8B7B1105DC801A85 /* NumTypes+Conversion.swift */; };
-		C3962F02F54C4A7FC1F4DA7EBF7FADC8 /* Foundation.framework in Frameworks */ = {isa = PBXBuildFile; fileRef = 5A87DA8FE73E5A2BA114EEA3B8385D1F /* Foundation.framework */; };
-		C3B3B024759F9DDCABB371D59A6DE67D /* UIColor+SharedColors.swift in Sources */ = {isa = PBXBuildFile; fileRef = 56ACE2975C3936A0AC1DE9D000C76F50 /* UIColor+SharedColors.swift */; };
-		C6BE4CA3E6F596D3F9478F13DA9C90CC /* UIImage+Camera.swift in Sources */ = {isa = PBXBuildFile; fileRef = 7A24777354AE3F46200AF67DB391BEBE /* UIImage+Camera.swift */; };
-		C74A90F5662744C5F3A00F1C7BF5123E /* UIKit.framework in Frameworks */ = {isa = PBXBuildFile; fileRef = 26847C6EBA8288F0AC82ABD4D3160CEA /* UIKit.framework */; };
-		C9A06E9ABC1F424CE118F65F511EB528 /* MediaClipsCollectionCell.swift in Sources */ = {isa = PBXBuildFile; fileRef = CAF91B7CE93E260D68977138ED3F3FB4 /* MediaClipsCollectionCell.swift */; };
-		CB43AAFEE0234FE2DA5E35BEBCCBA297 /* EditionMenuCollectionController.swift in Sources */ = {isa = PBXBuildFile; fileRef = F429B675E73FD360A6A9576E31C04643 /* EditionMenuCollectionController.swift */; };
-		CCD91EE65759C19DF9D66BC94AE12548 /* CameraRecordingProtocol.swift in Sources */ = {isa = PBXBuildFile; fileRef = 0647C11A0CF2B70D3A4E89CA112C2300 /* CameraRecordingProtocol.swift */; };
-		D03DED50A167B72F49CED5477F7DB2D1 /* VideoOutputHandler.swift in Sources */ = {isa = PBXBuildFile; fileRef = 20A42953230EC375D5B4C88B9D2E8DFA /* VideoOutputHandler.swift */; };
-		D0C33CFD1F2C5DEB30F5CED6345059EA /* NavigationBarStyleDefining.swift in Sources */ = {isa = PBXBuildFile; fileRef = 019A725A281C00965091B785CBFE278F /* NavigationBarStyleDefining.swift */; };
-		D11CDB83CF72AD967F88D9EBCFFD3146 /* SuggestedTagsDataSource.swift in Sources */ = {isa = PBXBuildFile; fileRef = D3F056C65AE6CC0DA7BA349A1943D2D5 /* SuggestedTagsDataSource.swift */; };
-		D31B87A2838BA0F0D8B4D78FF1E262FC /* LegoFilter.swift in Sources */ = {isa = PBXBuildFile; fileRef = 5D95BAF84C04DCC8BAC771F0F3A559D9 /* LegoFilter.swift */; };
-		D3E7B400D284AA1857ADDBC659F2A4C9 /* CVPixelBuffer+sampleBuffer.swift in Sources */ = {isa = PBXBuildFile; fileRef = AFC1382DEC9F745FB4B1F61E868CF17D /* CVPixelBuffer+sampleBuffer.swift */; };
-		D3F5C02F672FE3C37658E67B949870FC /* Array+Safety.swift in Sources */ = {isa = PBXBuildFile; fileRef = 0D0DC3F9B30EA7228A44B8B0BF5DF35B /* Array+Safety.swift */; };
-		D4AD6B2A1D9F633251F4CCE647A82052 /* FBSnapshotTestController.h in Headers */ = {isa = PBXBuildFile; fileRef = 88EE4F95531D217A595AA8D85A24FA39 /* FBSnapshotTestController.h */; settings = {ATTRIBUTES = (Public, ); }; };
-		D4AD89DBFB8FD319CFA30133EE477B70 /* TagsViewEditCell.swift in Sources */ = {isa = PBXBuildFile; fileRef = 1BF05109B64CAE2112334CFA20CB3354 /* TagsViewEditCell.swift */; };
-		D4BD8B2EA918B3D9421AB45355DA7D8F /* KanvasCamera-umbrella.h in Headers */ = {isa = PBXBuildFile; fileRef = 321507ABEA443D68D31A7FE7C25A4021 /* KanvasCamera-umbrella.h */; settings = {ATTRIBUTES = (Public, ); }; };
-		D84D626FC6A666332367C6375B8D6D1E /* UIApplication+StrictKeyWindow.m in Sources */ = {isa = PBXBuildFile; fileRef = 8F1FE5C23F1BC485C54B92C32E78391F /* UIApplication+StrictKeyWindow.m */; };
-		D8D90276F9B960FACE54A849B59D4152 /* GLRenderer.swift in Sources */ = {isa = PBXBuildFile; fileRef = C53A6424157D78997F4B43608246B4E2 /* GLRenderer.swift */; };
-		D93A336AF8B4AD9F562D22DC6EB42A3D /* AVURLAsset+Thumbnail.swift in Sources */ = {isa = PBXBuildFile; fileRef = F1333F1DC509C17F5D9B796BB246226B /* AVURLAsset+Thumbnail.swift */; };
-		DDAD1F1CB40B9D923F2C3508E41D8894 /* CameraFilterCollectionCell.swift in Sources */ = {isa = PBXBuildFile; fileRef = AA336867337BBFDEB4CCEAA79A875D9E /* CameraFilterCollectionCell.swift */; };
-		DDB7BAC6A366F5372EB2D4A0B87D1C10 /* Shader.swift in Sources */ = {isa = PBXBuildFile; fileRef = 6621CC78A6C4BD511F0768545C97DEBD /* Shader.swift */; };
-		DDECE5CA10BFE6810141BFA3618EB407 /* UIFont+TumblrTheme.swift in Sources */ = {isa = PBXBuildFile; fileRef = C1D4FC4FBDDC8E274B2011F1370EBC36 /* UIFont+TumblrTheme.swift */; };
-		E0D8E02414B3094D9D258685D10A07FA /* Foundation.framework in Frameworks */ = {isa = PBXBuildFile; fileRef = 5A87DA8FE73E5A2BA114EEA3B8385D1F /* Foundation.framework */; };
-		E1B1D02D8ADECB23AC179D57026F2F28 /* FilterCollectionView.swift in Sources */ = {isa = PBXBuildFile; fileRef = 600EA198C59134220F2363B703EA7318 /* FilterCollectionView.swift */; };
-		E37806D67E07F7E0F452233C9FFE1829 /* UIFont+PostFonts.h in Headers */ = {isa = PBXBuildFile; fileRef = 9A5D778BCA3ACAC600D3EB01C4B1E4CB /* UIFont+PostFonts.h */; settings = {ATTRIBUTES = (Public, ); }; };
-		E655A1E4900A1DF3C29076ED87C9ECC9 /* EditorViewController.swift in Sources */ = {isa = PBXBuildFile; fileRef = AF98F446AC752A3CE94869B161E75E9B /* EditorViewController.swift */; };
-		E73603D143D0A446D43322B340CEE259 /* TagsViewCollectionViewLayout.swift in Sources */ = {isa = PBXBuildFile; fileRef = C7501956918B653FEB6C1F1506F11A4E /* TagsViewCollectionViewLayout.swift */; };
-		EACAC0A74BD4E9BF7FA96882ACF7F12A /* CameraZoomHandler.swift in Sources */ = {isa = PBXBuildFile; fileRef = 44F90D8DFB505BBD2D9299FD1A05678E /* CameraZoomHandler.swift */; };
-		EB0BB905D93A1DD26FE70FD00D6CDE18 /* CameraView.swift in Sources */ = {isa = PBXBuildFile; fileRef = CF861433A6DCB5A0CB772EAF7BB47C8C /* CameraView.swift */; };
-		EC4F381E3586105E0A93D33D96768126 /* Filter.swift in Sources */ = {isa = PBXBuildFile; fileRef = A4B5BDFB72CC93B1149DA60B14A2B25C /* Filter.swift */; };
-		ECC8A6F1B4D5160652D29340E9F655DF /* AppColorPalette.swift in Sources */ = {isa = PBXBuildFile; fileRef = 540282DB6140F06BCD40917FEAE51426 /* AppColorPalette.swift */; };
-		ED6948121ABBFC052C7AE0CAB5EEDA59 /* CameraPreviewViewController.swift in Sources */ = {isa = PBXBuildFile; fileRef = 10A7D9B779B5DCB6EB830BF7574EF485 /* CameraPreviewViewController.swift */; };
-		F3B1A094612A783CBF2FCC936DCC1D66 /* Foundation.framework in Frameworks */ = {isa = PBXBuildFile; fileRef = 5A87DA8FE73E5A2BA114EEA3B8385D1F /* Foundation.framework */; };
-		F3ED156C7765FCDC4C0C99C661A92D29 /* TagsView.swift in Sources */ = {isa = PBXBuildFile; fileRef = 10C13DBB52295D12A9B3B60080109245 /* TagsView.swift */; };
-		F4A6D299BFB1889D27F0EFE8F0D79ED8 /* RGBFilter.swift in Sources */ = {isa = PBXBuildFile; fileRef = 7373DAE958959C5825A36BBD0554E5B3 /* RGBFilter.swift */; };
-		F56A3CB22D94AFEB9CD76E3EBB5AFF78 /* KanvasCameraTimes.swift in Sources */ = {isa = PBXBuildFile; fileRef = 1DB5DA1778FB7533206392BA8B3F21C6 /* KanvasCameraTimes.swift */; };
-		F584FA07339FF1E31E97CA6640685B26 /* Array+Object.swift in Sources */ = {isa = PBXBuildFile; fileRef = 4016489FCAB438A9BC8059A713C9CB87 /* Array+Object.swift */; };
-		F7D29D32A183783FB4C32DBFE0AA3F07 /* UIImage+Snapshot.h in Headers */ = {isa = PBXBuildFile; fileRef = EA718A72E676291836EBB46B85242155 /* UIImage+Snapshot.h */; settings = {ATTRIBUTES = (Private, ); }; };
-		F881BFA3D609B60A03999A976C38C361 /* KanvasCameraAnalyticsProvider.swift in Sources */ = {isa = PBXBuildFile; fileRef = 86BC0DFAF0DEFA6B3576F68D978173C0 /* KanvasCameraAnalyticsProvider.swift */; };
-		F8BF99C406BAC6C2DE8E336BDE823C2A /* UIButton+Shadows.swift in Sources */ = {isa = PBXBuildFile; fileRef = 3137111F6DDF85868B49215C7FFFF08A /* UIButton+Shadows.swift */; };
-		F9284F297C7C87B990609B987BAF79ED /* MediaClip.swift in Sources */ = {isa = PBXBuildFile; fileRef = CD6B18CC614DDE9697F1187C45526302 /* MediaClip.swift */; };
-		FBE55150B6314C61CDFFF3BFC178E034 /* EditTagsView.swift in Sources */ = {isa = PBXBuildFile; fileRef = 5A5126AE60283314B55F10C5F8AA14D5 /* EditTagsView.swift */; };
-		FCEA995035FE90BFA82B9ECB878EE19C /* SharedUI.framework in Frameworks */ = {isa = PBXBuildFile; fileRef = 259E1B7377A05A9BAE45D73A6C3FDF1A /* SharedUI.framework */; };
-		FDBFAD8B51C969AB63253B38F73678FC /* HashCodeBuilder.swift in Sources */ = {isa = PBXBuildFile; fileRef = 51005656B9F9C8B67D7E440177AF457E /* HashCodeBuilder.swift */; };
-		FF2FE4B92D0A0320276ED15173BB16EA /* FilteredInputViewController.swift in Sources */ = {isa = PBXBuildFile; fileRef = 5F94FA58C6C78055AA25C248CA49A43D /* FilteredInputViewController.swift */; };
-		FFEF8F069C72233406ABBC4463CB5211 /* UIColor+Util.swift in Sources */ = {isa = PBXBuildFile; fileRef = 66E8E4798FBB1A1943EFB5A89E3AC6BD /* UIColor+Util.swift */; };
->>>>>>> e4c80858
+		F88FA696D0A1071EA2CAC923ABA9EFC5 /* Shader.swift in Sources */ = {isa = PBXBuildFile; fileRef = C610AAF27559B4D4AD5E53AB2FE54D53 /* Shader.swift */; };
+		F9E8B68222D669D4C0CA9802D12CF6F5 /* LegoFilter.swift in Sources */ = {isa = PBXBuildFile; fileRef = 4612844C78A5E5659ACD552EFD5FDE64 /* LegoFilter.swift */; };
+		FA19F242FBD3774F8C4B27C27BE78B38 /* GifVideoOutputHandler.swift in Sources */ = {isa = PBXBuildFile; fileRef = 718AB9C4996BFD74ABCB9FAFF51E96A6 /* GifVideoOutputHandler.swift */; };
+		FA67A4ECA835466288FD8035A52D9A8E /* Utils-dummy.m in Sources */ = {isa = PBXBuildFile; fileRef = 2F84FF254DE46EE0246E875CCE930AA3 /* Utils-dummy.m */; };
+		FFA62AACC6B4EB00377D37756AD85FF2 /* AppColorSource.swift in Sources */ = {isa = PBXBuildFile; fileRef = D251A449116F859FBB57229E1EC1282C /* AppColorSource.swift */; };
+		FFB339D74CD4F3223631CB93C71AA7AD /* UIFont+PostFonts.h in Headers */ = {isa = PBXBuildFile; fileRef = 9A5D778BCA3ACAC600D3EB01C4B1E4CB /* UIFont+PostFonts.h */; settings = {ATTRIBUTES = (Public, ); }; };
 /* End PBXBuildFile section */
 
 /* Begin PBXContainerItemProxy section */
@@ -520,498 +312,250 @@
 /* End PBXContainerItemProxy section */
 
 /* Begin PBXFileReference section */
-<<<<<<< HEAD
-		00F0A5667E58A64F2D2A548CB226A6C5 /* ContentTypeDetector.swift */ = {isa = PBXFileReference; includeInIndex = 1; lastKnownFileType = sourcecode.swift; name = ContentTypeDetector.swift; path = Source/ContentTypeDetector.swift; sourceTree = "<group>"; };
-		03034936F3A57940CF1F4B4DDFBADE17 /* TumblrTheme.xcconfig */ = {isa = PBXFileReference; includeInIndex = 1; lastKnownFileType = text.xcconfig; path = TumblrTheme.xcconfig; sourceTree = "<group>"; };
-		03146FA57971CC76CDB07C2502BD5AE5 /* EasyTipView.swift */ = {isa = PBXFileReference; includeInIndex = 1; lastKnownFileType = sourcecode.swift; name = EasyTipView.swift; path = Source/EasyTipView.swift; sourceTree = "<group>"; };
-		03356E504BDD5B7221FBA11A6F31B0CC /* KanvasCameraAnalyticsProvider.swift */ = {isa = PBXFileReference; includeInIndex = 1; lastKnownFileType = sourcecode.swift; path = KanvasCameraAnalyticsProvider.swift; sourceTree = "<group>"; };
-		03A69BA999C87980B409834401F812F9 /* CameraRecorder.swift */ = {isa = PBXFileReference; includeInIndex = 1; lastKnownFileType = sourcecode.swift; path = CameraRecorder.swift; sourceTree = "<group>"; };
-		04CC2D2AB629BBF3196513F1E352D048 /* UIFont+TumblrTheme.swift */ = {isa = PBXFileReference; includeInIndex = 1; lastKnownFileType = sourcecode.swift; name = "UIFont+TumblrTheme.swift"; path = "Source/UIFont+TumblrTheme.swift"; sourceTree = "<group>"; };
-		05CE413DCA35B125E286E74D1F971D6F /* MirrorTwoFilter.swift */ = {isa = PBXFileReference; includeInIndex = 1; lastKnownFileType = sourcecode.swift; path = MirrorTwoFilter.swift; sourceTree = "<group>"; };
-		062BD649959DF7ECC188BA6AC91A2BF1 /* Assets.xcassets */ = {isa = PBXFileReference; includeInIndex = 1; lastKnownFileType = folder.assetcatalog; name = Assets.xcassets; path = Resources/Assets.xcassets; sourceTree = "<group>"; };
-		08A220A5EE8486B3889F173041078421 /* KanvasCamera.xcconfig */ = {isa = PBXFileReference; includeInIndex = 1; lastKnownFileType = text.xcconfig; path = KanvasCamera.xcconfig; sourceTree = "<group>"; };
-		08F200EA12DA468BB2CBBE3BF5FB98D3 /* EditionMenuCollectionController.swift */ = {isa = PBXFileReference; includeInIndex = 1; lastKnownFileType = sourcecode.swift; path = EditionMenuCollectionController.swift; sourceTree = "<group>"; };
-		0A3ACA72AE9B776E644F6D159AB3E80B /* UIApplication+StrictKeyWindow.h */ = {isa = PBXFileReference; includeInIndex = 1; lastKnownFileType = sourcecode.c.h; name = "UIApplication+StrictKeyWindow.h"; path = "FBSnapshotTestCase/Categories/UIApplication+StrictKeyWindow.h"; sourceTree = "<group>"; };
-		0A9388D48B0D135A7EECC887642659D9 /* MediaPickerButtonView.swift */ = {isa = PBXFileReference; includeInIndex = 1; lastKnownFileType = sourcecode.swift; path = MediaPickerButtonView.swift; sourceTree = "<group>"; };
-		0A966F8CC02AF6C9C4D66DDF06B58364 /* Pods_KanvasCameraExample.framework */ = {isa = PBXFileReference; explicitFileType = wrapper.framework; includeInIndex = 0; name = Pods_KanvasCameraExample.framework; path = "Pods-KanvasCameraExample.framework"; sourceTree = BUILT_PRODUCTS_DIR; };
-		0D18C2846FE5A0A6EE2F5B6A6AB1AA7F /* Array+Object.swift */ = {isa = PBXFileReference; includeInIndex = 1; lastKnownFileType = sourcecode.swift; path = "Array+Object.swift"; sourceTree = "<group>"; };
-		0D38A92C43A4DFC2EA5D0EB4A0AD4652 /* MediaMetadata.swift */ = {isa = PBXFileReference; includeInIndex = 1; lastKnownFileType = sourcecode.swift; path = MediaMetadata.swift; sourceTree = "<group>"; };
-		0D7EFB6F560FF9ED86881C35F12E8155 /* IgnoreTouchesCollectionView.swift */ = {isa = PBXFileReference; includeInIndex = 1; lastKnownFileType = sourcecode.swift; path = IgnoreTouchesCollectionView.swift; sourceTree = "<group>"; };
-		0E7D6AC5CE9A499577F37F389184FB06 /* FilterSettingsView.swift */ = {isa = PBXFileReference; includeInIndex = 1; lastKnownFileType = sourcecode.swift; path = FilterSettingsView.swift; sourceTree = "<group>"; };
-		0EF24E595278337AEB403D5C31D80C04 /* Utils-dummy.m */ = {isa = PBXFileReference; includeInIndex = 1; lastKnownFileType = sourcecode.c.objc; path = "Utils-dummy.m"; sourceTree = "<group>"; };
-		0FE1694AFEC8301A95E33D733DDEA7FB /* Assets.xcassets */ = {isa = PBXFileReference; includeInIndex = 1; lastKnownFileType = folder.assetcatalog; name = Assets.xcassets; path = Resources/Assets.xcassets; sourceTree = "<group>"; };
-		1145723DEEB03867E19D5CDD7451EF00 /* ShaderUtilities.swift */ = {isa = PBXFileReference; includeInIndex = 1; lastKnownFileType = sourcecode.swift; path = ShaderUtilities.swift; sourceTree = "<group>"; };
-		117F8F43CED7756DB99CB213AC3ACF4F /* UIImage+FlipLeftMirrored.swift */ = {isa = PBXFileReference; includeInIndex = 1; lastKnownFileType = sourcecode.swift; path = "UIImage+FlipLeftMirrored.swift"; sourceTree = "<group>"; };
-=======
 		019A725A281C00965091B785CBFE278F /* NavigationBarStyleDefining.swift */ = {isa = PBXFileReference; includeInIndex = 1; lastKnownFileType = sourcecode.swift; name = NavigationBarStyleDefining.swift; path = Source/NavigationBarStyleDefining.swift; sourceTree = "<group>"; };
-		0377DF77BDA3F72EFF8A276693113DDD /* CVPixelBuffer+copy.swift */ = {isa = PBXFileReference; includeInIndex = 1; lastKnownFileType = sourcecode.swift; path = "CVPixelBuffer+copy.swift"; sourceTree = "<group>"; };
-		04A993D459BC1BC614D0B7E01192ED25 /* UIImage+PixelBuffer.swift */ = {isa = PBXFileReference; includeInIndex = 1; lastKnownFileType = sourcecode.swift; path = "UIImage+PixelBuffer.swift"; sourceTree = "<group>"; };
-		0513E640A27799C6E53DC9054971E860 /* FilterFactory.swift */ = {isa = PBXFileReference; includeInIndex = 1; lastKnownFileType = sourcecode.swift; path = FilterFactory.swift; sourceTree = "<group>"; };
-		0647C11A0CF2B70D3A4E89CA112C2300 /* CameraRecordingProtocol.swift */ = {isa = PBXFileReference; includeInIndex = 1; lastKnownFileType = sourcecode.swift; path = CameraRecordingProtocol.swift; sourceTree = "<group>"; };
-		085BC7055B6EFD6554E71430DF037337 /* RGBA.swift */ = {isa = PBXFileReference; includeInIndex = 1; lastKnownFileType = sourcecode.swift; path = RGBA.swift; sourceTree = "<group>"; };
+		02F3DA3CB5C936529DC18E86C723B3A6 /* ImagePoolFilter.swift */ = {isa = PBXFileReference; includeInIndex = 1; lastKnownFileType = sourcecode.swift; path = ImagePoolFilter.swift; sourceTree = "<group>"; };
+		05B7DC236A3AF46D0B48675E2E8FBA5F /* IndexPath+Order.swift */ = {isa = PBXFileReference; includeInIndex = 1; lastKnownFileType = sourcecode.swift; path = "IndexPath+Order.swift"; sourceTree = "<group>"; };
+		0707A332D0D9974AA407B8E502C34C31 /* CameraFilterCollectionCell.swift */ = {isa = PBXFileReference; includeInIndex = 1; lastKnownFileType = sourcecode.swift; path = CameraFilterCollectionCell.swift; sourceTree = "<group>"; };
 		09AC6216D453BB38C7763D24736101BE /* SharedUI-Info.plist */ = {isa = PBXFileReference; includeInIndex = 1; lastKnownFileType = text.plist.xml; path = "SharedUI-Info.plist"; sourceTree = "<group>"; };
+		09B0D19BFCFFEA4B9F97B6369EE93295 /* CameraInputOutput.swift */ = {isa = PBXFileReference; includeInIndex = 1; lastKnownFileType = sourcecode.swift; path = CameraInputOutput.swift; sourceTree = "<group>"; };
+		09E7DD121FAF44E6118A8749DDFCF08E /* ModeSelectorAndShootView.swift */ = {isa = PBXFileReference; includeInIndex = 1; lastKnownFileType = sourcecode.swift; path = ModeSelectorAndShootView.swift; sourceTree = "<group>"; };
 		0A3ACA72AE9B776E644F6D159AB3E80B /* UIApplication+StrictKeyWindow.h */ = {isa = PBXFileReference; includeInIndex = 1; lastKnownFileType = sourcecode.c.h; name = "UIApplication+StrictKeyWindow.h"; path = "FBSnapshotTestCase/Categories/UIApplication+StrictKeyWindow.h"; sourceTree = "<group>"; };
 		0A966F8CC02AF6C9C4D66DDF06B58364 /* Pods_KanvasCameraExample.framework */ = {isa = PBXFileReference; explicitFileType = wrapper.framework; includeInIndex = 0; name = Pods_KanvasCameraExample.framework; path = "Pods-KanvasCameraExample.framework"; sourceTree = BUILT_PRODUCTS_DIR; };
-		0ADDECBD5C05984D3D961704A68BC8CF /* EditorFilterCollectionCell.swift */ = {isa = PBXFileReference; includeInIndex = 1; lastKnownFileType = sourcecode.swift; path = EditorFilterCollectionCell.swift; sourceTree = "<group>"; };
+		0B7C6C7D09443672264EEE71F2AA8EDC /* CameraSegmentHandler.swift */ = {isa = PBXFileReference; includeInIndex = 1; lastKnownFileType = sourcecode.swift; path = CameraSegmentHandler.swift; sourceTree = "<group>"; };
 		0D0DC3F9B30EA7228A44B8B0BF5DF35B /* Array+Safety.swift */ = {isa = PBXFileReference; includeInIndex = 1; lastKnownFileType = sourcecode.swift; name = "Array+Safety.swift"; path = "Source/Array+Safety.swift"; sourceTree = "<group>"; };
-		0DA4E2FEC97ADB88DF71784B1F74F684 /* Shaders */ = {isa = PBXFileReference; includeInIndex = 1; name = Shaders; path = Resources/Shaders; sourceTree = "<group>"; };
-		0E6F219F9A3F6E0577A2F5870466D6B5 /* CameraFilterCollectionController.swift */ = {isa = PBXFileReference; includeInIndex = 1; lastKnownFileType = sourcecode.swift; path = CameraFilterCollectionController.swift; sourceTree = "<group>"; };
+		0E283C8FBC6E5639852B5E1681BF0B47 /* VideoOutputHandler.swift */ = {isa = PBXFileReference; includeInIndex = 1; lastKnownFileType = sourcecode.swift; path = VideoOutputHandler.swift; sourceTree = "<group>"; };
+		0ECA6D30403282D576674AE1B49D824C /* FilterSettingsView.swift */ = {isa = PBXFileReference; includeInIndex = 1; lastKnownFileType = sourcecode.swift; path = FilterSettingsView.swift; sourceTree = "<group>"; };
+		0F4E5D703BCC8DA7E32EBE0A5481B16C /* FilterItem.swift */ = {isa = PBXFileReference; includeInIndex = 1; lastKnownFileType = sourcecode.swift; path = FilterItem.swift; sourceTree = "<group>"; };
+		0F84CBDD4F935DCD9A40A12051E0166E /* UIFont+Utils.swift */ = {isa = PBXFileReference; includeInIndex = 1; lastKnownFileType = sourcecode.swift; path = "UIFont+Utils.swift"; sourceTree = "<group>"; };
+		102CD956AC7D14B55CFC6F5E2B4E7DFA /* CameraPreviewViewController.swift */ = {isa = PBXFileReference; includeInIndex = 1; lastKnownFileType = sourcecode.swift; path = CameraPreviewViewController.swift; sourceTree = "<group>"; };
 		10363A360999F53C165718DB27DF0175 /* AppUIChangedListener.swift */ = {isa = PBXFileReference; includeInIndex = 1; lastKnownFileType = sourcecode.swift; name = AppUIChangedListener.swift; path = Source/AppUIChangedListener.swift; sourceTree = "<group>"; };
-		10A7D9B779B5DCB6EB830BF7574EF485 /* CameraPreviewViewController.swift */ = {isa = PBXFileReference; includeInIndex = 1; lastKnownFileType = sourcecode.swift; path = CameraPreviewViewController.swift; sourceTree = "<group>"; };
 		10C13DBB52295D12A9B3B60080109245 /* TagsView.swift */ = {isa = PBXFileReference; includeInIndex = 1; lastKnownFileType = sourcecode.swift; path = TagsView.swift; sourceTree = "<group>"; };
-		11B3A031E60F74EE2503D764D6F33B37 /* KanvasCameraImages.swift */ = {isa = PBXFileReference; includeInIndex = 1; lastKnownFileType = sourcecode.swift; path = KanvasCameraImages.swift; sourceTree = "<group>"; };
-		136BF78D8CE51FE41552190DB92DE6E0 /* ModeSelectorAndShootController.swift */ = {isa = PBXFileReference; includeInIndex = 1; lastKnownFileType = sourcecode.swift; path = ModeSelectorAndShootController.swift; sourceTree = "<group>"; };
->>>>>>> e4c80858
+		12B5BA1B92BA64F18FC31077E2CBFAD8 /* GLPixelBufferView.swift */ = {isa = PBXFileReference; includeInIndex = 1; lastKnownFileType = sourcecode.swift; path = GLPixelBufferView.swift; sourceTree = "<group>"; };
 		13C8BBFE2D9E3A9C566221B1DE04E91C /* FBSnapshotTestCase.m */ = {isa = PBXFileReference; includeInIndex = 1; lastKnownFileType = sourcecode.c.objc; name = FBSnapshotTestCase.m; path = FBSnapshotTestCase/FBSnapshotTestCase.m; sourceTree = "<group>"; };
-		151AADD6927321F976DA0D86C6503817 /* CameraRecordingProtocol.swift */ = {isa = PBXFileReference; includeInIndex = 1; lastKnownFileType = sourcecode.swift; path = CameraRecordingProtocol.swift; sourceTree = "<group>"; };
 		15B5B893F0D939992DC83B541503A453 /* QuartzCore.framework */ = {isa = PBXFileReference; lastKnownFileType = wrapper.framework; name = QuartzCore.framework; path = Platforms/iPhoneOS.platform/Developer/SDKs/iPhoneOS12.2.sdk/System/Library/Frameworks/QuartzCore.framework; sourceTree = DEVELOPER_DIR; };
-<<<<<<< HEAD
-		167B1E11A37145ABDE668C7106C4C61C /* WaveFilter.swift */ = {isa = PBXFileReference; includeInIndex = 1; lastKnownFileType = sourcecode.swift; path = WaveFilter.swift; sourceTree = "<group>"; };
-		1877C222043F1B537C3413ADC186241A /* KanvasCameraImages.swift */ = {isa = PBXFileReference; includeInIndex = 1; lastKnownFileType = sourcecode.swift; path = KanvasCameraImages.swift; sourceTree = "<group>"; };
-		191AD74323B8E52A5F2F8AF460C0DFCE /* PhotoOutputHandler.swift */ = {isa = PBXFileReference; includeInIndex = 1; lastKnownFileType = sourcecode.swift; path = PhotoOutputHandler.swift; sourceTree = "<group>"; };
-		1AD316C211996D8C047C6E7B945E24AD /* Pods-KanvasCameraExample-acknowledgements.plist */ = {isa = PBXFileReference; includeInIndex = 1; lastKnownFileType = text.plist.xml; path = "Pods-KanvasCameraExample-acknowledgements.plist"; sourceTree = "<group>"; };
-		1B8ABEEA76ECDF1975B6D0787700F929 /* FBSnapshotTestCase-Info.plist */ = {isa = PBXFileReference; includeInIndex = 1; lastKnownFileType = text.plist.xml; path = "FBSnapshotTestCase-Info.plist"; sourceTree = "<group>"; };
-		1BE9F00869EDD5BCBC08C1FE22DE0293 /* UIUpdate.swift */ = {isa = PBXFileReference; includeInIndex = 1; lastKnownFileType = sourcecode.swift; path = UIUpdate.swift; sourceTree = "<group>"; };
-		1C18EEBD07A1E90F33F7599925354974 /* SharedUI-prefix.pch */ = {isa = PBXFileReference; includeInIndex = 1; lastKnownFileType = sourcecode.c.h; path = "SharedUI-prefix.pch"; sourceTree = "<group>"; };
-		1C5810EAFC537D4028274A5A8EA367D5 /* AppColorSource.swift */ = {isa = PBXFileReference; includeInIndex = 1; lastKnownFileType = sourcecode.swift; name = AppColorSource.swift; path = Source/AppColorSource.swift; sourceTree = "<group>"; };
-		1C5C390734D8869D63898A3A8DF859B2 /* FilteredInputViewController.swift */ = {isa = PBXFileReference; includeInIndex = 1; lastKnownFileType = sourcecode.swift; path = FilteredInputViewController.swift; sourceTree = "<group>"; };
-		1C9A7FC0AB927D06963222C5A207B797 /* Utils-prefix.pch */ = {isa = PBXFileReference; includeInIndex = 1; lastKnownFileType = sourcecode.c.h; path = "Utils-prefix.pch"; sourceTree = "<group>"; };
-		1DF61DA1F9AC397EF265A9EC75BF3AE1 /* SharedUI.framework */ = {isa = PBXFileReference; explicitFileType = wrapper.framework; includeInIndex = 0; name = SharedUI.framework; path = SharedUI.framework; sourceTree = BUILT_PRODUCTS_DIR; };
-		1E63462D15653D8393A21C63CB4EC606 /* ExtendedButton.swift */ = {isa = PBXFileReference; includeInIndex = 1; lastKnownFileType = sourcecode.swift; path = ExtendedButton.swift; sourceTree = "<group>"; };
-		1EA604F5AA6C390CE6F44D3AD51AC87A /* KanvasCamera.podspec.json */ = {isa = PBXFileReference; includeInIndex = 1; path = KanvasCamera.podspec.json; sourceTree = "<group>"; };
-		1F021FE57F20BC428A30B9699CB21DA8 /* OptionsController.swift */ = {isa = PBXFileReference; includeInIndex = 1; lastKnownFileType = sourcecode.swift; path = OptionsController.swift; sourceTree = "<group>"; };
-		213DF310AE3E74271AE339CB76EBBA03 /* UIFont+Orangina.h */ = {isa = PBXFileReference; includeInIndex = 1; lastKnownFileType = sourcecode.c.h; name = "UIFont+Orangina.h"; path = "Source/UIFont+Orangina.h"; sourceTree = "<group>"; };
-		22A48C154623C0F7DE7C2B61231C01C1 /* Shaders */ = {isa = PBXFileReference; includeInIndex = 1; name = Shaders; path = Resources/Shaders; sourceTree = "<group>"; };
-		235A6D66670A9925C736AF7322CCFCEF /* GroupFilter.swift */ = {isa = PBXFileReference; includeInIndex = 1; lastKnownFileType = sourcecode.swift; path = GroupFilter.swift; sourceTree = "<group>"; };
-		2383078A6D28DE6A15E11489708BA4FD /* Pods_KanvasCameraExampleTests.framework */ = {isa = PBXFileReference; explicitFileType = wrapper.framework; includeInIndex = 0; name = Pods_KanvasCameraExampleTests.framework; path = "Pods-KanvasCameraExampleTests.framework"; sourceTree = BUILT_PRODUCTS_DIR; };
-		23B6F7249F03D4BA19CE2A717B529BB3 /* ChromaFilter.swift */ = {isa = PBXFileReference; includeInIndex = 1; lastKnownFileType = sourcecode.swift; path = ChromaFilter.swift; sourceTree = "<group>"; };
-		23C425AC3150F7C4723AE0B888E0494F /* CameraInputControllerDelegate.swift */ = {isa = PBXFileReference; includeInIndex = 1; lastKnownFileType = sourcecode.swift; path = CameraInputControllerDelegate.swift; sourceTree = "<group>"; };
-		259E1B7377A05A9BAE45D73A6C3FDF1A /* SharedUI.framework */ = {isa = PBXFileReference; explicitFileType = wrapper.framework; includeInIndex = 0; path = SharedUI.framework; sourceTree = BUILT_PRODUCTS_DIR; };
-		26011E30D545830AFA4EF4BA577A063C /* Utils.xcconfig */ = {isa = PBXFileReference; includeInIndex = 1; lastKnownFileType = text.xcconfig; path = Utils.xcconfig; sourceTree = "<group>"; };
-		26847C6EBA8288F0AC82ABD4D3160CEA /* UIKit.framework */ = {isa = PBXFileReference; lastKnownFileType = wrapper.framework; name = UIKit.framework; path = Platforms/iPhoneOS.platform/Developer/SDKs/iPhoneOS12.2.sdk/System/Library/Frameworks/UIKit.framework; sourceTree = DEVELOPER_DIR; };
-		26E77B99478345791AFA9EBFBF882449 /* ImagePreviewController.swift */ = {isa = PBXFileReference; includeInIndex = 1; lastKnownFileType = sourcecode.swift; path = ImagePreviewController.swift; sourceTree = "<group>"; };
-		28F692C2176114CAE7D8FDC19DC9F18D /* SuggestedTagsDataSource.swift */ = {isa = PBXFileReference; includeInIndex = 1; lastKnownFileType = sourcecode.swift; path = SuggestedTagsDataSource.swift; sourceTree = "<group>"; };
-		29573687F017B9D7ED4A82953FCDBDFF /* UIImage+PixelBuffer.swift */ = {isa = PBXFileReference; includeInIndex = 1; lastKnownFileType = sourcecode.swift; path = "UIImage+PixelBuffer.swift"; sourceTree = "<group>"; };
-		2B27F4EAB3FC05F835E470E2C8D4A7C2 /* CameraFilterCollectionCell.swift */ = {isa = PBXFileReference; includeInIndex = 1; lastKnownFileType = sourcecode.swift; path = CameraFilterCollectionCell.swift; sourceTree = "<group>"; };
-		2BE4F57896CAEEE19D9D251CFE02405B /* CameraInputOutput.swift */ = {isa = PBXFileReference; includeInIndex = 1; lastKnownFileType = sourcecode.swift; path = CameraInputOutput.swift; sourceTree = "<group>"; };
-		2DCB8BD12E786FC881A720ED15A96FEA /* ConicalGradientLayer.swift */ = {isa = PBXFileReference; includeInIndex = 1; lastKnownFileType = sourcecode.swift; path = ConicalGradientLayer.swift; sourceTree = "<group>"; };
-		2ED34595103B13DA02BAB42EAFA92B02 /* MediaClipsCollectionCell.swift */ = {isa = PBXFileReference; includeInIndex = 1; lastKnownFileType = sourcecode.swift; path = MediaClipsCollectionCell.swift; sourceTree = "<group>"; };
-		2F8558B6DD989E6414240D1F1267A07D /* FilterProtocol.swift */ = {isa = PBXFileReference; includeInIndex = 1; lastKnownFileType = sourcecode.swift; path = FilterProtocol.swift; sourceTree = "<group>"; };
-		30E91474D0C16710FF9E20E5489832D4 /* EditorView.swift */ = {isa = PBXFileReference; includeInIndex = 1; lastKnownFileType = sourcecode.swift; path = EditorView.swift; sourceTree = "<group>"; };
-		35D5C4B5C9989F25315302E7B3F7B7A9 /* KanvasCameraColors.swift */ = {isa = PBXFileReference; includeInIndex = 1; lastKnownFileType = sourcecode.swift; path = KanvasCameraColors.swift; sourceTree = "<group>"; };
-		364E22867428947B7B5E38D54E3AB833 /* Pods-KanvasCameraExampleTests-umbrella.h */ = {isa = PBXFileReference; includeInIndex = 1; lastKnownFileType = sourcecode.c.h; path = "Pods-KanvasCameraExampleTests-umbrella.h"; sourceTree = "<group>"; };
-		373E7A2AD05B12990D958376AA11E377 /* SharedUI.podspec */ = {isa = PBXFileReference; explicitFileType = text.script.ruby; includeInIndex = 1; indentWidth = 2; lastKnownFileType = text; path = SharedUI.podspec; sourceTree = "<group>"; tabWidth = 2; xcLanguageSpecificationIdentifier = xcode.lang.ruby; };
-		38DF616A8419350AA28B526670D13B0B /* Utils.framework */ = {isa = PBXFileReference; explicitFileType = wrapper.framework; includeInIndex = 0; path = Utils.framework; sourceTree = BUILT_PRODUCTS_DIR; };
-		3A83AE4362CF1D4764E00E4602A2D648 /* FBSnapshotTestCase-dummy.m */ = {isa = PBXFileReference; includeInIndex = 1; lastKnownFileType = sourcecode.c.objc; path = "FBSnapshotTestCase-dummy.m"; sourceTree = "<group>"; };
-		3B0329A8032FB850EA2C51B8256C5715 /* CameraFilterCollectionController.swift */ = {isa = PBXFileReference; includeInIndex = 1; lastKnownFileType = sourcecode.swift; path = CameraFilterCollectionController.swift; sourceTree = "<group>"; };
-		3B75173B5BD0035599155637291C76A2 /* UIView+Snaphot.swift */ = {isa = PBXFileReference; includeInIndex = 1; lastKnownFileType = sourcecode.swift; name = "UIView+Snaphot.swift"; path = "Source/UIView+Snaphot.swift"; sourceTree = "<group>"; };
-		3BE416F8D9160E6CD45E1426067A7E4E /* HashCodeBuilder.swift */ = {isa = PBXFileReference; includeInIndex = 1; lastKnownFileType = sourcecode.swift; name = HashCodeBuilder.swift; path = Source/HashCodeBuilder.swift; sourceTree = "<group>"; };
-		3BF31636E123A175B96D4F6CB1761778 /* EditionMenuCollectionCell.swift */ = {isa = PBXFileReference; includeInIndex = 1; lastKnownFileType = sourcecode.swift; path = EditionMenuCollectionCell.swift; sourceTree = "<group>"; };
-		3C9AF5CD294BF599313F416C9DD34396 /* FilterCollectionCell.swift */ = {isa = PBXFileReference; includeInIndex = 1; lastKnownFileType = sourcecode.swift; path = FilterCollectionCell.swift; sourceTree = "<group>"; };
-		3DC31010C9B47FABC01FD4EED9D1147E /* KanvasCamera.modulemap */ = {isa = PBXFileReference; includeInIndex = 1; lastKnownFileType = sourcecode.module; path = KanvasCamera.modulemap; sourceTree = "<group>"; };
-		3E29C50D3CDB46CBCBD20AFA13EB3D8D /* FBSnapshotTestCase.h */ = {isa = PBXFileReference; includeInIndex = 1; lastKnownFileType = sourcecode.c.h; name = FBSnapshotTestCase.h; path = FBSnapshotTestCase/FBSnapshotTestCase.h; sourceTree = "<group>"; };
-		3FC23FD7D81BEAB5CE63B224CFF21322 /* UIColor+Hex.swift */ = {isa = PBXFileReference; includeInIndex = 1; lastKnownFileType = sourcecode.swift; name = "UIColor+Hex.swift"; path = "Source/UIColor+Hex.swift"; sourceTree = "<group>"; };
-		416E24FBE2D999E11A1D00FD092B2B18 /* TagsViewAnimationCoordinator.swift */ = {isa = PBXFileReference; includeInIndex = 1; lastKnownFileType = sourcecode.swift; path = TagsViewAnimationCoordinator.swift; sourceTree = "<group>"; };
-		418E0471655A8CDB5EB2C290498D2FD3 /* FBSnapshotTestCase.xcconfig */ = {isa = PBXFileReference; includeInIndex = 1; lastKnownFileType = text.xcconfig; path = FBSnapshotTestCase.xcconfig; sourceTree = "<group>"; };
-		41EC88187D2D8AE6683770740F9F9012 /* ShootButtonView.swift */ = {isa = PBXFileReference; includeInIndex = 1; lastKnownFileType = sourcecode.swift; path = ShootButtonView.swift; sourceTree = "<group>"; };
-		443861B852DFF1E69508C0D09458993F /* MirrorFourFilter.swift */ = {isa = PBXFileReference; includeInIndex = 1; lastKnownFileType = sourcecode.swift; path = MirrorFourFilter.swift; sourceTree = "<group>"; };
-		446598D22FD108E26BB0E917E2A033EA /* CameraPreviewViewController.swift */ = {isa = PBXFileReference; includeInIndex = 1; lastKnownFileType = sourcecode.swift; path = CameraPreviewViewController.swift; sourceTree = "<group>"; };
-		45CA207E85F541DEB75CDCADA10213C0 /* VideoOutputHandler.swift */ = {isa = PBXFileReference; includeInIndex = 1; lastKnownFileType = sourcecode.swift; path = VideoOutputHandler.swift; sourceTree = "<group>"; };
-		45DD768597129420A34312FE0F55267D /* MediaClipsEditorViewController.swift */ = {isa = PBXFileReference; includeInIndex = 1; lastKnownFileType = sourcecode.swift; path = MediaClipsEditorViewController.swift; sourceTree = "<group>"; };
-		4638D2A0DC3DD1C93DF8C9E4B38ECDF8 /* GLPlayer.swift */ = {isa = PBXFileReference; includeInIndex = 1; lastKnownFileType = sourcecode.swift; path = GLPlayer.swift; sourceTree = "<group>"; };
-		4828DBE12B5EDA46775C1F64087B196B /* LoadingIndicatorView.swift */ = {isa = PBXFileReference; includeInIndex = 1; lastKnownFileType = sourcecode.swift; path = LoadingIndicatorView.swift; sourceTree = "<group>"; };
-		4A33B7770F232DED2A09FAE87B6628DF /* KanvasCameraStrings.swift */ = {isa = PBXFileReference; includeInIndex = 1; lastKnownFileType = sourcecode.swift; path = KanvasCameraStrings.swift; sourceTree = "<group>"; };
-		4A70CD7D07A7133685B96CDC5A96ED23 /* Synchronized.swift */ = {isa = PBXFileReference; includeInIndex = 1; lastKnownFileType = sourcecode.swift; path = Synchronized.swift; sourceTree = "<group>"; };
-		4BBCE847D2EA4854D4FB955A038BE77F /* TagsView.swift */ = {isa = PBXFileReference; includeInIndex = 1; lastKnownFileType = sourcecode.swift; path = TagsView.swift; sourceTree = "<group>"; };
-=======
-		18713DE41225795E3BABB426B55961F3 /* Queue.swift */ = {isa = PBXFileReference; includeInIndex = 1; lastKnownFileType = sourcecode.swift; path = Queue.swift; sourceTree = "<group>"; };
-		1886E588217AB36F032D30664E3BBBF3 /* Array+Move.swift */ = {isa = PBXFileReference; includeInIndex = 1; lastKnownFileType = sourcecode.swift; path = "Array+Move.swift"; sourceTree = "<group>"; };
+		15E0637C8777F9467318A156399B3657 /* ChromaFilter.swift */ = {isa = PBXFileReference; includeInIndex = 1; lastKnownFileType = sourcecode.swift; path = ChromaFilter.swift; sourceTree = "<group>"; };
+		1747E45D5D0E1AF87E8D46E3E0525BE2 /* EditorFilterCollectionController.swift */ = {isa = PBXFileReference; includeInIndex = 1; lastKnownFileType = sourcecode.swift; path = EditorFilterCollectionController.swift; sourceTree = "<group>"; };
 		199DE0DF8854411CDA70CF175840EF69 /* PostOptionsConstants.swift */ = {isa = PBXFileReference; includeInIndex = 1; lastKnownFileType = sourcecode.swift; path = PostOptionsConstants.swift; sourceTree = "<group>"; };
 		1AD316C211996D8C047C6E7B945E24AD /* Pods-KanvasCameraExample-acknowledgements.plist */ = {isa = PBXFileReference; includeInIndex = 1; lastKnownFileType = text.plist.xml; path = "Pods-KanvasCameraExample-acknowledgements.plist"; sourceTree = "<group>"; };
+		1B0256780E9B079E1B6974703BC1511D /* LightLeaksFilter.swift */ = {isa = PBXFileReference; includeInIndex = 1; lastKnownFileType = sourcecode.swift; path = LightLeaksFilter.swift; sourceTree = "<group>"; };
 		1B8ABEEA76ECDF1975B6D0787700F929 /* FBSnapshotTestCase-Info.plist */ = {isa = PBXFileReference; includeInIndex = 1; lastKnownFileType = text.plist.xml; path = "FBSnapshotTestCase-Info.plist"; sourceTree = "<group>"; };
-		1BC33289C6EBC9FB64E273F626F42BB8 /* MediaClipsEditorViewController.swift */ = {isa = PBXFileReference; includeInIndex = 1; lastKnownFileType = sourcecode.swift; path = MediaClipsEditorViewController.swift; sourceTree = "<group>"; };
-		1BCC818410D3D45860D01849D9F8E4E8 /* ShaderUtilities.swift */ = {isa = PBXFileReference; includeInIndex = 1; lastKnownFileType = sourcecode.swift; path = ShaderUtilities.swift; sourceTree = "<group>"; };
+		1BA1CD81839B52DB068CBC5A3E72C3FB /* ModeButtonView.swift */ = {isa = PBXFileReference; includeInIndex = 1; lastKnownFileType = sourcecode.swift; path = ModeButtonView.swift; sourceTree = "<group>"; };
 		1BF05109B64CAE2112334CFA20CB3354 /* TagsViewEditCell.swift */ = {isa = PBXFileReference; includeInIndex = 1; lastKnownFileType = sourcecode.swift; path = TagsViewEditCell.swift; sourceTree = "<group>"; };
+		1C8C39B208AEA17595287FB7ACCA0520 /* EMInterferenceFilter.swift */ = {isa = PBXFileReference; includeInIndex = 1; lastKnownFileType = sourcecode.swift; path = EMInterferenceFilter.swift; sourceTree = "<group>"; };
 		1CD3711A5BA9180BF55802D10DF3A5A5 /* NSLayoutConstraint+Utils.swift */ = {isa = PBXFileReference; includeInIndex = 1; lastKnownFileType = sourcecode.swift; name = "NSLayoutConstraint+Utils.swift"; path = "Source/NSLayoutConstraint+Utils.swift"; sourceTree = "<group>"; };
-		1DB5DA1778FB7533206392BA8B3F21C6 /* KanvasCameraTimes.swift */ = {isa = PBXFileReference; includeInIndex = 1; lastKnownFileType = sourcecode.swift; path = KanvasCameraTimes.swift; sourceTree = "<group>"; };
 		1DF61DA1F9AC397EF265A9EC75BF3AE1 /* SharedUI.framework */ = {isa = PBXFileReference; explicitFileType = wrapper.framework; includeInIndex = 0; name = SharedUI.framework; path = SharedUI.framework; sourceTree = BUILT_PRODUCTS_DIR; };
-		1E94C450DFD19FCC7608E9618DFAF746 /* FilterProtocol.swift */ = {isa = PBXFileReference; includeInIndex = 1; lastKnownFileType = sourcecode.swift; path = FilterProtocol.swift; sourceTree = "<group>"; };
-		20A42953230EC375D5B4C88B9D2E8DFA /* VideoOutputHandler.swift */ = {isa = PBXFileReference; includeInIndex = 1; lastKnownFileType = sourcecode.swift; path = VideoOutputHandler.swift; sourceTree = "<group>"; };
+		1EC473FD12FE0B8217A498079ED4C30C /* ExtendedStackView.swift */ = {isa = PBXFileReference; includeInIndex = 1; lastKnownFileType = sourcecode.swift; path = ExtendedStackView.swift; sourceTree = "<group>"; };
 		2383078A6D28DE6A15E11489708BA4FD /* Pods_KanvasCameraExampleTests.framework */ = {isa = PBXFileReference; explicitFileType = wrapper.framework; includeInIndex = 0; name = Pods_KanvasCameraExampleTests.framework; path = "Pods-KanvasCameraExampleTests.framework"; sourceTree = BUILT_PRODUCTS_DIR; };
-		2550CE1030B350727C42EA9995AC55FE /* FilterCollectionInnerCell.swift */ = {isa = PBXFileReference; includeInIndex = 1; lastKnownFileType = sourcecode.swift; path = FilterCollectionInnerCell.swift; sourceTree = "<group>"; };
 		259E1B7377A05A9BAE45D73A6C3FDF1A /* SharedUI.framework */ = {isa = PBXFileReference; explicitFileType = wrapper.framework; includeInIndex = 0; path = SharedUI.framework; sourceTree = BUILT_PRODUCTS_DIR; };
 		26847C6EBA8288F0AC82ABD4D3160CEA /* UIKit.framework */ = {isa = PBXFileReference; lastKnownFileType = wrapper.framework; name = UIKit.framework; path = Platforms/iPhoneOS.platform/Developer/SDKs/iPhoneOS12.2.sdk/System/Library/Frameworks/UIKit.framework; sourceTree = DEVELOPER_DIR; };
-		2CCD9B9866DEE4614270F0CDF443793E /* ModeButtonView.swift */ = {isa = PBXFileReference; includeInIndex = 1; lastKnownFileType = sourcecode.swift; path = ModeButtonView.swift; sourceTree = "<group>"; };
-		2ECAB929D0CDDFBA18115F53FB534544 /* LightLeaksFilter.swift */ = {isa = PBXFileReference; includeInIndex = 1; lastKnownFileType = sourcecode.swift; path = LightLeaksFilter.swift; sourceTree = "<group>"; };
-		2F01826CAF1752556AC811F22C6153F7 /* Device.swift */ = {isa = PBXFileReference; includeInIndex = 1; lastKnownFileType = sourcecode.swift; path = Device.swift; sourceTree = "<group>"; };
+		282C21EFE63A10C5508944741C10B3E7 /* GLVideoCompositor.swift */ = {isa = PBXFileReference; includeInIndex = 1; lastKnownFileType = sourcecode.swift; path = GLVideoCompositor.swift; sourceTree = "<group>"; };
+		2EAE4ED88A18BC4FDD5949275C172A17 /* OptionsStackView.swift */ = {isa = PBXFileReference; includeInIndex = 1; lastKnownFileType = sourcecode.swift; path = OptionsStackView.swift; sourceTree = "<group>"; };
+		2EF944B69E1144FC84B505390B42C2E4 /* OptionsController.swift */ = {isa = PBXFileReference; includeInIndex = 1; lastKnownFileType = sourcecode.swift; path = OptionsController.swift; sourceTree = "<group>"; };
 		2F84FF254DE46EE0246E875CCE930AA3 /* Utils-dummy.m */ = {isa = PBXFileReference; includeInIndex = 1; lastKnownFileType = sourcecode.c.objc; path = "Utils-dummy.m"; sourceTree = "<group>"; };
 		2FED8CE8B57FD81F343CABECDA9D5528 /* UIView+AutoLayout.swift */ = {isa = PBXFileReference; includeInIndex = 1; lastKnownFileType = sourcecode.swift; name = "UIView+AutoLayout.swift"; path = "Source/UIView+AutoLayout.swift"; sourceTree = "<group>"; };
-		3137111F6DDF85868B49215C7FFFF08A /* UIButton+Shadows.swift */ = {isa = PBXFileReference; includeInIndex = 1; lastKnownFileType = sourcecode.swift; path = "UIButton+Shadows.swift"; sourceTree = "<group>"; };
-		321507ABEA443D68D31A7FE7C25A4021 /* KanvasCamera-umbrella.h */ = {isa = PBXFileReference; includeInIndex = 1; lastKnownFileType = sourcecode.c.h; path = "KanvasCamera-umbrella.h"; sourceTree = "<group>"; };
+		30CCCC9C343F37191DB354952F942305 /* UIViewController+Load.swift */ = {isa = PBXFileReference; includeInIndex = 1; lastKnownFileType = sourcecode.swift; path = "UIViewController+Load.swift"; sourceTree = "<group>"; };
 		354B1161386E6E238D8ABB52AE80D467 /* UIColor+Hex.swift */ = {isa = PBXFileReference; includeInIndex = 1; lastKnownFileType = sourcecode.swift; name = "UIColor+Hex.swift"; path = "Source/UIColor+Hex.swift"; sourceTree = "<group>"; };
 		364E22867428947B7B5E38D54E3AB833 /* Pods-KanvasCameraExampleTests-umbrella.h */ = {isa = PBXFileReference; includeInIndex = 1; lastKnownFileType = sourcecode.c.h; path = "Pods-KanvasCameraExampleTests-umbrella.h"; sourceTree = "<group>"; };
 		38DF616A8419350AA28B526670D13B0B /* Utils.framework */ = {isa = PBXFileReference; explicitFileType = wrapper.framework; includeInIndex = 0; path = Utils.framework; sourceTree = BUILT_PRODUCTS_DIR; };
-		38FFD047F599F7DC40510E76B1DE684B /* IgnoreTouchesCollectionView.swift */ = {isa = PBXFileReference; includeInIndex = 1; lastKnownFileType = sourcecode.swift; path = IgnoreTouchesCollectionView.swift; sourceTree = "<group>"; };
 		39B0A198B8B3EF73CFD94E6E70FAEA93 /* Utils.xcconfig */ = {isa = PBXFileReference; includeInIndex = 1; lastKnownFileType = text.xcconfig; path = Utils.xcconfig; sourceTree = "<group>"; };
+		3A30C69A4C82519558308308F45F248D /* FilterCollectionCell.swift */ = {isa = PBXFileReference; includeInIndex = 1; lastKnownFileType = sourcecode.swift; path = FilterCollectionCell.swift; sourceTree = "<group>"; };
 		3A83AE4362CF1D4764E00E4602A2D648 /* FBSnapshotTestCase-dummy.m */ = {isa = PBXFileReference; includeInIndex = 1; lastKnownFileType = sourcecode.c.objc; path = "FBSnapshotTestCase-dummy.m"; sourceTree = "<group>"; };
 		3C49BFA1D188C63D7999324E8144A278 /* UIFont+PostFonts.m */ = {isa = PBXFileReference; includeInIndex = 1; lastKnownFileType = sourcecode.c.objc; name = "UIFont+PostFonts.m"; path = "Source/UIFont+PostFonts.m"; sourceTree = "<group>"; };
+		3DC5E5B0E989AB19B5DFBB5837DCBEEE /* FilterSettingsController.swift */ = {isa = PBXFileReference; includeInIndex = 1; lastKnownFileType = sourcecode.swift; path = FilterSettingsController.swift; sourceTree = "<group>"; };
 		3E29C50D3CDB46CBCBD20AFA13EB3D8D /* FBSnapshotTestCase.h */ = {isa = PBXFileReference; includeInIndex = 1; lastKnownFileType = sourcecode.c.h; name = FBSnapshotTestCase.h; path = FBSnapshotTestCase/FBSnapshotTestCase.h; sourceTree = "<group>"; };
 		3F8A700B726112D0651DAC81B1599BD4 /* Utils.modulemap */ = {isa = PBXFileReference; includeInIndex = 1; lastKnownFileType = sourcecode.module; path = Utils.modulemap; sourceTree = "<group>"; };
-		4016489FCAB438A9BC8059A713C9CB87 /* Array+Object.swift */ = {isa = PBXFileReference; includeInIndex = 1; lastKnownFileType = sourcecode.swift; path = "Array+Object.swift"; sourceTree = "<group>"; };
+		405F55E78E3F5554809FDE8687E1D649 /* ModeSelectorAndShootController.swift */ = {isa = PBXFileReference; includeInIndex = 1; lastKnownFileType = sourcecode.swift; path = ModeSelectorAndShootController.swift; sourceTree = "<group>"; };
+		4072DC5D133832B17D8A5E698E1469F0 /* EditionOption.swift */ = {isa = PBXFileReference; includeInIndex = 1; lastKnownFileType = sourcecode.swift; path = EditionOption.swift; sourceTree = "<group>"; };
+		40B8FED3B83415840293EFA38EE7BB44 /* CameraInputControllerDelegate.swift */ = {isa = PBXFileReference; includeInIndex = 1; lastKnownFileType = sourcecode.swift; path = CameraInputControllerDelegate.swift; sourceTree = "<group>"; };
+		40F58829547D428BD86F0C928F1D460B /* CameraRecorder.swift */ = {isa = PBXFileReference; includeInIndex = 1; lastKnownFileType = sourcecode.swift; path = CameraRecorder.swift; sourceTree = "<group>"; };
 		418E0471655A8CDB5EB2C290498D2FD3 /* FBSnapshotTestCase.xcconfig */ = {isa = PBXFileReference; includeInIndex = 1; lastKnownFileType = text.xcconfig; path = FBSnapshotTestCase.xcconfig; sourceTree = "<group>"; };
-		42DA0F6321E654B6C2A00D2CD2C580E0 /* CameraSettings.swift */ = {isa = PBXFileReference; includeInIndex = 1; lastKnownFileType = sourcecode.swift; path = CameraSettings.swift; sourceTree = "<group>"; };
 		43D06C1126943300426A5BB64748E239 /* SharedUI-umbrella.h */ = {isa = PBXFileReference; includeInIndex = 1; lastKnownFileType = sourcecode.c.h; path = "SharedUI-umbrella.h"; sourceTree = "<group>"; };
-		44AE17B0E15763824888440F1686AAD2 /* MediaClipsCollectionView.swift */ = {isa = PBXFileReference; includeInIndex = 1; lastKnownFileType = sourcecode.swift; path = MediaClipsCollectionView.swift; sourceTree = "<group>"; };
-		44F90D8DFB505BBD2D9299FD1A05678E /* CameraZoomHandler.swift */ = {isa = PBXFileReference; includeInIndex = 1; lastKnownFileType = sourcecode.swift; path = CameraZoomHandler.swift; sourceTree = "<group>"; };
-		46E75D92FBDA9889940FF9B2EC84E542 /* EMInterferenceFilter.swift */ = {isa = PBXFileReference; includeInIndex = 1; lastKnownFileType = sourcecode.swift; path = EMInterferenceFilter.swift; sourceTree = "<group>"; };
-		47588F5003927E7E972B705563D5F6A4 /* ToonFilter.swift */ = {isa = PBXFileReference; includeInIndex = 1; lastKnownFileType = sourcecode.swift; path = ToonFilter.swift; sourceTree = "<group>"; };
-		4C5B7B72121F98DC67D1802E1215C0AD /* KanvasCamera-Info.plist */ = {isa = PBXFileReference; includeInIndex = 1; lastKnownFileType = text.plist.xml; path = "KanvasCamera-Info.plist"; sourceTree = "<group>"; };
-		4C6940465518D502DA23ABCA994F2A33 /* FilterCollectionCell.swift */ = {isa = PBXFileReference; includeInIndex = 1; lastKnownFileType = sourcecode.swift; path = FilterCollectionCell.swift; sourceTree = "<group>"; };
-		4C8D0AB235D8FB1E6C5AF894D392CB71 /* UICollectionView+Cells.swift */ = {isa = PBXFileReference; includeInIndex = 1; lastKnownFileType = sourcecode.swift; path = "UICollectionView+Cells.swift"; sourceTree = "<group>"; };
->>>>>>> e4c80858
+		44F4E77FE919218CD946DFF84D68EFEB /* ClosedRange+Clamp.swift */ = {isa = PBXFileReference; includeInIndex = 1; lastKnownFileType = sourcecode.swift; path = "ClosedRange+Clamp.swift"; sourceTree = "<group>"; };
+		4612844C78A5E5659ACD552EFD5FDE64 /* LegoFilter.swift */ = {isa = PBXFileReference; includeInIndex = 1; lastKnownFileType = sourcecode.swift; path = LegoFilter.swift; sourceTree = "<group>"; };
+		4A98F6883E386CD34AA8C3EB16E1618C /* Synchronized.swift */ = {isa = PBXFileReference; includeInIndex = 1; lastKnownFileType = sourcecode.swift; path = Synchronized.swift; sourceTree = "<group>"; };
+		4B86DA2217DCA545156C776CFE1A6502 /* PhotoOutputHandler.swift */ = {isa = PBXFileReference; includeInIndex = 1; lastKnownFileType = sourcecode.swift; path = PhotoOutputHandler.swift; sourceTree = "<group>"; };
+		4BD169F73F8DDF7FCC65F89A44AD51E4 /* KanvasCamera.modulemap */ = {isa = PBXFileReference; includeInIndex = 1; lastKnownFileType = sourcecode.module; path = KanvasCamera.modulemap; sourceTree = "<group>"; };
 		4DF89C59DC3634A821241CD099BDA3D1 /* Pods-KanvasCameraExampleTests-frameworks.sh */ = {isa = PBXFileReference; includeInIndex = 1; lastKnownFileType = text.script.sh; path = "Pods-KanvasCameraExampleTests-frameworks.sh"; sourceTree = "<group>"; };
 		4EC1170905C6A2EFDE5B424DC194CE43 /* SharedUI.xcconfig */ = {isa = PBXFileReference; includeInIndex = 1; lastKnownFileType = text.xcconfig; path = SharedUI.xcconfig; sourceTree = "<group>"; };
 		4EC2BA7088B9E99F9B191682B0ED4A41 /* UIFont+ComposeFonts.h */ = {isa = PBXFileReference; includeInIndex = 1; lastKnownFileType = sourcecode.c.h; name = "UIFont+ComposeFonts.h"; path = "Source/UIFont+ComposeFonts.h"; sourceTree = "<group>"; };
 		4F082B706F8AB6FBCC8E92402A098C05 /* Pods-KanvasCameraExample.debug.xcconfig */ = {isa = PBXFileReference; includeInIndex = 1; lastKnownFileType = text.xcconfig; path = "Pods-KanvasCameraExample.debug.xcconfig"; sourceTree = "<group>"; };
-<<<<<<< HEAD
-		4FFBD62D5D22F8E42BEE24DCD4533A8E /* LightLeaksFilter.swift */ = {isa = PBXFileReference; includeInIndex = 1; lastKnownFileType = sourcecode.swift; path = LightLeaksFilter.swift; sourceTree = "<group>"; };
-		5049589287B442BCD51887528FA65680 /* GrayscaleFilter.swift */ = {isa = PBXFileReference; includeInIndex = 1; lastKnownFileType = sourcecode.swift; path = GrayscaleFilter.swift; sourceTree = "<group>"; };
-		526666723A661FA2354A15C99AD7AD42 /* Queue.swift */ = {isa = PBXFileReference; includeInIndex = 1; lastKnownFileType = sourcecode.swift; path = Queue.swift; sourceTree = "<group>"; };
-		52EA8E154F69DC6EC6BD5BE6AD0CC120 /* OptionsStackView.swift */ = {isa = PBXFileReference; includeInIndex = 1; lastKnownFileType = sourcecode.swift; path = OptionsStackView.swift; sourceTree = "<group>"; };
-		5362673CBF99BB51BE2C8800A9584AE7 /* KanvasCamera-umbrella.h */ = {isa = PBXFileReference; includeInIndex = 1; lastKnownFileType = sourcecode.c.h; path = "KanvasCamera-umbrella.h"; sourceTree = "<group>"; };
-		539600D525228CD46861E2366A5B2B7D /* TagsViewCollectionViewLayout.swift */ = {isa = PBXFileReference; includeInIndex = 1; lastKnownFileType = sourcecode.swift; path = TagsViewCollectionViewLayout.swift; sourceTree = "<group>"; };
-		54B7901D56DFF9CD65532FAE600D4BD2 /* TumblrTheme-umbrella.h */ = {isa = PBXFileReference; includeInIndex = 1; lastKnownFileType = sourcecode.c.h; path = "TumblrTheme-umbrella.h"; sourceTree = "<group>"; };
-		550D621DC554C3C29C85EF4E87CAB92D /* FilterItem.swift */ = {isa = PBXFileReference; includeInIndex = 1; lastKnownFileType = sourcecode.swift; path = FilterItem.swift; sourceTree = "<group>"; };
-		551B7B07F013D12F0F9448C20535927F /* MediaInfo.swift */ = {isa = PBXFileReference; includeInIndex = 1; lastKnownFileType = sourcecode.swift; path = MediaInfo.swift; sourceTree = "<group>"; };
-		564D73493263F629CC53517A8DA798FC /* GifVideoOutputHandler.swift */ = {isa = PBXFileReference; includeInIndex = 1; lastKnownFileType = sourcecode.swift; path = GifVideoOutputHandler.swift; sourceTree = "<group>"; };
-		567CF1E890980CC1FF77A71BCA45BEAF /* TumblrTheme-dummy.m */ = {isa = PBXFileReference; includeInIndex = 1; lastKnownFileType = sourcecode.c.objc; path = "TumblrTheme-dummy.m"; sourceTree = "<group>"; };
-=======
+		5036298163AA36B77F9C0D59DA7DE1C4 /* GLPlayer.swift */ = {isa = PBXFileReference; includeInIndex = 1; lastKnownFileType = sourcecode.swift; path = GLPlayer.swift; sourceTree = "<group>"; };
 		51005656B9F9C8B67D7E440177AF457E /* HashCodeBuilder.swift */ = {isa = PBXFileReference; includeInIndex = 1; lastKnownFileType = sourcecode.swift; name = HashCodeBuilder.swift; path = Source/HashCodeBuilder.swift; sourceTree = "<group>"; };
 		51B32DCC003AF90E313EC5DE48622D04 /* PostFormKeyboardTracker.swift */ = {isa = PBXFileReference; includeInIndex = 1; lastKnownFileType = sourcecode.swift; name = PostFormKeyboardTracker.swift; path = Source/PostFormKeyboardTracker.swift; sourceTree = "<group>"; };
+		52930FDBF6FDD32C0ECD92CFBA3C1A26 /* MediaMetadata.swift */ = {isa = PBXFileReference; includeInIndex = 1; lastKnownFileType = sourcecode.swift; path = MediaMetadata.swift; sourceTree = "<group>"; };
 		530A00C30A25A2FCACB800E98E025F5B /* Utils.podspec */ = {isa = PBXFileReference; explicitFileType = text.script.ruby; includeInIndex = 1; indentWidth = 2; lastKnownFileType = text; path = Utils.podspec; sourceTree = "<group>"; tabWidth = 2; xcLanguageSpecificationIdentifier = xcode.lang.ruby; };
 		540282DB6140F06BCD40917FEAE51426 /* AppColorPalette.swift */ = {isa = PBXFileReference; includeInIndex = 1; lastKnownFileType = sourcecode.swift; name = AppColorPalette.swift; path = Source/AppColorPalette.swift; sourceTree = "<group>"; };
-		54363696B9884F55C04023895075466B /* CameraInputController.swift */ = {isa = PBXFileReference; includeInIndex = 1; lastKnownFileType = sourcecode.swift; path = CameraInputController.swift; sourceTree = "<group>"; };
-		55CBE806C513973ABEF14B80D24F4E6B /* WaveFilter.swift */ = {isa = PBXFileReference; includeInIndex = 1; lastKnownFileType = sourcecode.swift; path = WaveFilter.swift; sourceTree = "<group>"; };
+		556C85C472F8E857F0FB44D62CE8A8DE /* GLMediaExporter.swift */ = {isa = PBXFileReference; includeInIndex = 1; lastKnownFileType = sourcecode.swift; path = GLMediaExporter.swift; sourceTree = "<group>"; };
 		56ACE2975C3936A0AC1DE9D000C76F50 /* UIColor+SharedColors.swift */ = {isa = PBXFileReference; includeInIndex = 1; lastKnownFileType = sourcecode.swift; name = "UIColor+SharedColors.swift"; path = "Source/UIColor+SharedColors.swift"; sourceTree = "<group>"; };
->>>>>>> e4c80858
+		57238F1801114AD18567370A42793801 /* NumTypes+Conversion.swift */ = {isa = PBXFileReference; includeInIndex = 1; lastKnownFileType = sourcecode.swift; path = "NumTypes+Conversion.swift"; sourceTree = "<group>"; };
 		578A9D6BEBE07F91B943DA86A4527049 /* Pods-KanvasCameraExample-dummy.m */ = {isa = PBXFileReference; includeInIndex = 1; lastKnownFileType = sourcecode.c.objc; path = "Pods-KanvasCameraExample-dummy.m"; sourceTree = "<group>"; };
-		5814DA25393717E2F541B9900B03F497 /* PhotoOutputHandler.swift */ = {isa = PBXFileReference; includeInIndex = 1; lastKnownFileType = sourcecode.swift; path = PhotoOutputHandler.swift; sourceTree = "<group>"; };
 		589104E9BEF2D9C142FA9E634139A3F7 /* Pods-KanvasCameraExampleTests-acknowledgements.plist */ = {isa = PBXFileReference; includeInIndex = 1; lastKnownFileType = text.plist.xml; path = "Pods-KanvasCameraExampleTests-acknowledgements.plist"; sourceTree = "<group>"; };
-<<<<<<< HEAD
-		5A87DA8FE73E5A2BA114EEA3B8385D1F /* Foundation.framework */ = {isa = PBXFileReference; lastKnownFileType = wrapper.framework; name = Foundation.framework; path = Platforms/iPhoneOS.platform/Developer/SDKs/iPhoneOS12.2.sdk/System/Library/Frameworks/Foundation.framework; sourceTree = DEVELOPER_DIR; };
-		5A9A7D8932AA264FEA22487F84400CC9 /* FilterCollectionInnerCell.swift */ = {isa = PBXFileReference; includeInIndex = 1; lastKnownFileType = sourcecode.swift; path = FilterCollectionInnerCell.swift; sourceTree = "<group>"; };
-		5BB1F278230F659E7A45F2037DC729FE /* EditionOption.swift */ = {isa = PBXFileReference; includeInIndex = 1; lastKnownFileType = sourcecode.swift; path = EditionOption.swift; sourceTree = "<group>"; };
-		5C4F31330DFA99D699E4BDC8C3573D73 /* FBSnapshotTestCase.framework */ = {isa = PBXFileReference; explicitFileType = wrapper.framework; includeInIndex = 0; name = FBSnapshotTestCase.framework; path = FBSnapshotTestCase.framework; sourceTree = BUILT_PRODUCTS_DIR; };
-		5D4509A4E4E2525A3581C3DFCF4AD53F /* Utils.modulemap */ = {isa = PBXFileReference; includeInIndex = 1; lastKnownFileType = sourcecode.module; path = Utils.modulemap; sourceTree = "<group>"; };
-		5D972F0E8DFFF72E1FE6D254124EEE83 /* TumblrTheme-prefix.pch */ = {isa = PBXFileReference; includeInIndex = 1; lastKnownFileType = sourcecode.c.h; path = "TumblrTheme-prefix.pch"; sourceTree = "<group>"; };
-		5EC1387E6565EAD492D4DF0FB1171F3B /* ToonFilter.swift */ = {isa = PBXFileReference; includeInIndex = 1; lastKnownFileType = sourcecode.swift; path = ToonFilter.swift; sourceTree = "<group>"; };
-		5EDFEA4CF1D9EE2BE352EB064D678C00 /* LegoFilter.swift */ = {isa = PBXFileReference; includeInIndex = 1; lastKnownFileType = sourcecode.swift; path = LegoFilter.swift; sourceTree = "<group>"; };
-		61EC959BFB4D9FC23483A47565035290 /* UIView+Layout.swift */ = {isa = PBXFileReference; includeInIndex = 1; lastKnownFileType = sourcecode.swift; path = "UIView+Layout.swift"; sourceTree = "<group>"; };
-		635B8EF611C5053183706BE4A6AD5DD0 /* GLKit.framework */ = {isa = PBXFileReference; lastKnownFileType = wrapper.framework; name = GLKit.framework; path = Platforms/iPhoneOS.platform/Developer/SDKs/iPhoneOS12.2.sdk/System/Library/Frameworks/GLKit.framework; sourceTree = DEVELOPER_DIR; };
-		63BEA7DA90A6ED21D7FF2B2FB3691B30 /* CameraZoomHandler.swift */ = {isa = PBXFileReference; includeInIndex = 1; lastKnownFileType = sourcecode.swift; path = CameraZoomHandler.swift; sourceTree = "<group>"; };
-		63C0DBDBD6D15A979A3A975646E22133 /* CameraSettings.swift */ = {isa = PBXFileReference; includeInIndex = 1; lastKnownFileType = sourcecode.swift; path = CameraSettings.swift; sourceTree = "<group>"; };
-		660D52C6D9A6FE4A93D83EE832DC294D /* MediaClipsCollectionController.swift */ = {isa = PBXFileReference; includeInIndex = 1; lastKnownFileType = sourcecode.swift; path = MediaClipsCollectionController.swift; sourceTree = "<group>"; };
-		66282C11EA9A58E205EBB764605471A2 /* UIColor+Lerp.swift */ = {isa = PBXFileReference; includeInIndex = 1; lastKnownFileType = sourcecode.swift; path = "UIColor+Lerp.swift"; sourceTree = "<group>"; };
-		6891474FAB7C3C4A860940965EB377A7 /* CameraView.swift */ = {isa = PBXFileReference; includeInIndex = 1; lastKnownFileType = sourcecode.swift; path = CameraView.swift; sourceTree = "<group>"; };
-		69E02CDD91D05B6EE78854BABF343F19 /* NSURL+Media.swift */ = {isa = PBXFileReference; includeInIndex = 1; lastKnownFileType = sourcecode.swift; path = "NSURL+Media.swift"; sourceTree = "<group>"; };
-		6B40A4764FA2308E5793CF73F2C1BA2A /* Array+Safety.swift */ = {isa = PBXFileReference; includeInIndex = 1; lastKnownFileType = sourcecode.swift; name = "Array+Safety.swift"; path = "Source/Array+Safety.swift"; sourceTree = "<group>"; };
-		6CB8B397598A881683D8B32880DB971F /* TagsViewTagCell.swift */ = {isa = PBXFileReference; includeInIndex = 1; lastKnownFileType = sourcecode.swift; path = TagsViewTagCell.swift; sourceTree = "<group>"; };
-		6DEE2B9677BCE2B3A4A08397E2C85C91 /* EditorFilterCollectionCell.swift */ = {isa = PBXFileReference; includeInIndex = 1; lastKnownFileType = sourcecode.swift; path = EditorFilterCollectionCell.swift; sourceTree = "<group>"; };
-		6F9488E2DDBC957F58E2A1AF651D796C /* SharedUI.xcconfig */ = {isa = PBXFileReference; includeInIndex = 1; lastKnownFileType = text.xcconfig; path = SharedUI.xcconfig; sourceTree = "<group>"; };
-		718BE672CF91F2EBAEA29D0C7710A5AE /* GLPixelBufferView.swift */ = {isa = PBXFileReference; includeInIndex = 1; lastKnownFileType = sourcecode.swift; path = GLPixelBufferView.swift; sourceTree = "<group>"; };
-		72B6561D5AF20E1DF61A87E786D33B23 /* String+HexColor.swift */ = {isa = PBXFileReference; includeInIndex = 1; lastKnownFileType = sourcecode.swift; name = "String+HexColor.swift"; path = "Source/String+HexColor.swift"; sourceTree = "<group>"; };
-		746CC9C9E1B0E104CD1BA120C69A2526 /* FBSnapshotTestCase-prefix.pch */ = {isa = PBXFileReference; includeInIndex = 1; lastKnownFileType = sourcecode.c.h; path = "FBSnapshotTestCase-prefix.pch"; sourceTree = "<group>"; };
-		75F50FA522AC6E92A09505BF361F9B52 /* CameraOption.swift */ = {isa = PBXFileReference; includeInIndex = 1; lastKnownFileType = sourcecode.swift; path = CameraOption.swift; sourceTree = "<group>"; };
-		76BB40600A5A871BC4AF92FDB9FDF09D /* TagsViewController.swift */ = {isa = PBXFileReference; includeInIndex = 1; lastKnownFileType = sourcecode.swift; path = TagsViewController.swift; sourceTree = "<group>"; };
-		7769A4EA8EECA340BB71E5D54C3BC6FE /* WavePoolFilter.swift */ = {isa = PBXFileReference; includeInIndex = 1; lastKnownFileType = sourcecode.swift; path = WavePoolFilter.swift; sourceTree = "<group>"; };
-		7D0039B49F2B243035B040384F731206 /* UIView+Shadows.swift */ = {isa = PBXFileReference; includeInIndex = 1; lastKnownFileType = sourcecode.swift; name = "UIView+Shadows.swift"; path = "Source/UIView+Shadows.swift"; sourceTree = "<group>"; };
-=======
 		5A5126AE60283314B55F10C5F8AA14D5 /* EditTagsView.swift */ = {isa = PBXFileReference; includeInIndex = 1; lastKnownFileType = sourcecode.swift; path = EditTagsView.swift; sourceTree = "<group>"; };
 		5A87DA8FE73E5A2BA114EEA3B8385D1F /* Foundation.framework */ = {isa = PBXFileReference; lastKnownFileType = wrapper.framework; name = Foundation.framework; path = Platforms/iPhoneOS.platform/Developer/SDKs/iPhoneOS12.2.sdk/System/Library/Frameworks/Foundation.framework; sourceTree = DEVELOPER_DIR; };
+		5BA931BAEA07EFDAB96419BC83705E6C /* MangaFilter.swift */ = {isa = PBXFileReference; includeInIndex = 1; lastKnownFileType = sourcecode.swift; path = MangaFilter.swift; sourceTree = "<group>"; };
 		5C4F31330DFA99D699E4BDC8C3573D73 /* FBSnapshotTestCase.framework */ = {isa = PBXFileReference; explicitFileType = wrapper.framework; includeInIndex = 0; name = FBSnapshotTestCase.framework; path = FBSnapshotTestCase.framework; sourceTree = BUILT_PRODUCTS_DIR; };
-		5C585E59515DAAEA216E7C160F2529BC /* ImagePreviewController.swift */ = {isa = PBXFileReference; includeInIndex = 1; lastKnownFileType = sourcecode.swift; path = ImagePreviewController.swift; sourceTree = "<group>"; };
-		5C7E1332841036596B9DDB527F98B79C /* GrayscaleFilter.swift */ = {isa = PBXFileReference; includeInIndex = 1; lastKnownFileType = sourcecode.swift; path = GrayscaleFilter.swift; sourceTree = "<group>"; };
-		5CB41C2A29EE75E1D292F1D208CD6BA7 /* CameraController.swift */ = {isa = PBXFileReference; includeInIndex = 1; lastKnownFileType = sourcecode.swift; path = CameraController.swift; sourceTree = "<group>"; };
-		5D95BAF84C04DCC8BAC771F0F3A559D9 /* LegoFilter.swift */ = {isa = PBXFileReference; includeInIndex = 1; lastKnownFileType = sourcecode.swift; path = LegoFilter.swift; sourceTree = "<group>"; };
-		5F94FA58C6C78055AA25C248CA49A43D /* FilteredInputViewController.swift */ = {isa = PBXFileReference; includeInIndex = 1; lastKnownFileType = sourcecode.swift; path = FilteredInputViewController.swift; sourceTree = "<group>"; };
-		600EA198C59134220F2363B703EA7318 /* FilterCollectionView.swift */ = {isa = PBXFileReference; includeInIndex = 1; lastKnownFileType = sourcecode.swift; path = FilterCollectionView.swift; sourceTree = "<group>"; };
+		5C8EA806BC3C068977EBFC8C29FC6875 /* Array+Object.swift */ = {isa = PBXFileReference; includeInIndex = 1; lastKnownFileType = sourcecode.swift; path = "Array+Object.swift"; sourceTree = "<group>"; };
+		5DB08A0929E87C26CB1969B45C5856B0 /* Assets.xcassets */ = {isa = PBXFileReference; includeInIndex = 1; lastKnownFileType = folder.assetcatalog; name = Assets.xcassets; path = Resources/Assets.xcassets; sourceTree = "<group>"; };
+		5EAE5C186751233AB984278F15EF2BD9 /* CameraZoomHandler.swift */ = {isa = PBXFileReference; includeInIndex = 1; lastKnownFileType = sourcecode.swift; path = CameraZoomHandler.swift; sourceTree = "<group>"; };
+		5F03091BEE08B0C2F7867D71CBA8FC61 /* Shaders */ = {isa = PBXFileReference; includeInIndex = 1; name = Shaders; path = Resources/Shaders; sourceTree = "<group>"; };
+		6046C3C86B36554C68F5B330B5CEE372 /* KanvasCamera-umbrella.h */ = {isa = PBXFileReference; includeInIndex = 1; lastKnownFileType = sourcecode.c.h; path = "KanvasCamera-umbrella.h"; sourceTree = "<group>"; };
+		61307BFC53483B6D12D9E17B8ADCFC64 /* CameraOption.swift */ = {isa = PBXFileReference; includeInIndex = 1; lastKnownFileType = sourcecode.swift; path = CameraOption.swift; sourceTree = "<group>"; };
 		6134B2B7F67D91C99FD4727991B6C439 /* SharedUI-prefix.pch */ = {isa = PBXFileReference; includeInIndex = 1; lastKnownFileType = sourcecode.c.h; path = "SharedUI-prefix.pch"; sourceTree = "<group>"; };
+		6173FE03BBC9041643B6AEEDEDD2B507 /* UIUpdate.swift */ = {isa = PBXFileReference; includeInIndex = 1; lastKnownFileType = sourcecode.swift; path = UIUpdate.swift; sourceTree = "<group>"; };
 		61F0F5FA98A050A3F5F3331F8F05E187 /* ShowModalFromTopAnimator.swift */ = {isa = PBXFileReference; includeInIndex = 1; lastKnownFileType = sourcecode.swift; name = ShowModalFromTopAnimator.swift; path = Source/ShowModalFromTopAnimator.swift; sourceTree = "<group>"; };
-		61FBD2A9774AE980066D4B520AE33285 /* EditionMenuCollectionView.swift */ = {isa = PBXFileReference; includeInIndex = 1; lastKnownFileType = sourcecode.swift; path = EditionMenuCollectionView.swift; sourceTree = "<group>"; };
-		6239C5F1CB6E56A35C5D2AF2EA1C05DA /* UIView+Layout.swift */ = {isa = PBXFileReference; includeInIndex = 1; lastKnownFileType = sourcecode.swift; path = "UIView+Layout.swift"; sourceTree = "<group>"; };
-		6248B158158DD3EB492C623082B91961 /* ShootButtonView.swift */ = {isa = PBXFileReference; includeInIndex = 1; lastKnownFileType = sourcecode.swift; path = ShootButtonView.swift; sourceTree = "<group>"; };
-		6297A47CC0E68A22B100BED8510310F7 /* ChromaFilter.swift */ = {isa = PBXFileReference; includeInIndex = 1; lastKnownFileType = sourcecode.swift; path = ChromaFilter.swift; sourceTree = "<group>"; };
+		631B341D11F01AE969F9756F12F76CCF /* KanvasCameraAnalyticsProvider.swift */ = {isa = PBXFileReference; includeInIndex = 1; lastKnownFileType = sourcecode.swift; path = KanvasCameraAnalyticsProvider.swift; sourceTree = "<group>"; };
 		635B8EF611C5053183706BE4A6AD5DD0 /* GLKit.framework */ = {isa = PBXFileReference; lastKnownFileType = wrapper.framework; name = GLKit.framework; path = Platforms/iPhoneOS.platform/Developer/SDKs/iPhoneOS12.2.sdk/System/Library/Frameworks/GLKit.framework; sourceTree = DEVELOPER_DIR; };
+		647753C2EFB454557D9AA0247F4732E8 /* CameraInputController.swift */ = {isa = PBXFileReference; includeInIndex = 1; lastKnownFileType = sourcecode.swift; path = CameraInputController.swift; sourceTree = "<group>"; };
 		64F6C7C8AF79593F7A570A738F1247BF /* TumblrTheme.xcconfig */ = {isa = PBXFileReference; includeInIndex = 1; lastKnownFileType = text.xcconfig; path = TumblrTheme.xcconfig; sourceTree = "<group>"; };
-		6621CC78A6C4BD511F0768545C97DEBD /* Shader.swift */ = {isa = PBXFileReference; includeInIndex = 1; lastKnownFileType = sourcecode.swift; path = Shader.swift; sourceTree = "<group>"; };
+		6506DEF5382107BEF3EC26544B903193 /* GrayscaleFilter.swift */ = {isa = PBXFileReference; includeInIndex = 1; lastKnownFileType = sourcecode.swift; path = GrayscaleFilter.swift; sourceTree = "<group>"; };
+		65B3C330FD271120CCBBA674609AB0DD /* UIImage+Camera.swift */ = {isa = PBXFileReference; includeInIndex = 1; lastKnownFileType = sourcecode.swift; path = "UIImage+Camera.swift"; sourceTree = "<group>"; };
 		66E8E4798FBB1A1943EFB5A89E3AC6BD /* UIColor+Util.swift */ = {isa = PBXFileReference; includeInIndex = 1; lastKnownFileType = sourcecode.swift; name = "UIColor+Util.swift"; path = "Source/UIColor+Util.swift"; sourceTree = "<group>"; };
 		6841280C64868CA47B16B15415813CD0 /* TagsViewTagCell.swift */ = {isa = PBXFileReference; includeInIndex = 1; lastKnownFileType = sourcecode.swift; path = TagsViewTagCell.swift; sourceTree = "<group>"; };
 		6844734DC953300FE1A9C3811171EF45 /* AppColorScheme.swift */ = {isa = PBXFileReference; includeInIndex = 1; lastKnownFileType = sourcecode.swift; name = AppColorScheme.swift; path = Source/AppColorScheme.swift; sourceTree = "<group>"; };
 		69185E01CA4C14D3D80785E37A6F511F /* SuggestedTagsView.swift */ = {isa = PBXFileReference; includeInIndex = 1; lastKnownFileType = sourcecode.swift; path = SuggestedTagsView.swift; sourceTree = "<group>"; };
+		69F1DE3FCC55509209CC24E1F51FFAE1 /* CameraSettings.swift */ = {isa = PBXFileReference; includeInIndex = 1; lastKnownFileType = sourcecode.swift; path = CameraSettings.swift; sourceTree = "<group>"; };
 		6A6F87413EF40DEFE5720A6B7F310629 /* TumblrTheme-Info.plist */ = {isa = PBXFileReference; includeInIndex = 1; lastKnownFileType = text.plist.xml; path = "TumblrTheme-Info.plist"; sourceTree = "<group>"; };
+		6B407873FF7014A6E5E3BF07253B5860 /* LoadingIndicatorView.swift */ = {isa = PBXFileReference; includeInIndex = 1; lastKnownFileType = sourcecode.swift; path = LoadingIndicatorView.swift; sourceTree = "<group>"; };
 		6C6F415591325F364D8D4F3201BD1A5D /* UIFont+ComposeFonts.m */ = {isa = PBXFileReference; includeInIndex = 1; lastKnownFileType = sourcecode.c.objc; name = "UIFont+ComposeFonts.m"; path = "Source/UIFont+ComposeFonts.m"; sourceTree = "<group>"; };
-		6D54C204CB1137D62C8A07B4BF1DED19 /* KanvasCamera.podspec.json */ = {isa = PBXFileReference; includeInIndex = 1; path = KanvasCamera.podspec.json; sourceTree = "<group>"; };
-		6DB325C376B1D2A3943C6025973BE5BA /* PlasmaFilter.swift */ = {isa = PBXFileReference; includeInIndex = 1; lastKnownFileType = sourcecode.swift; path = PlasmaFilter.swift; sourceTree = "<group>"; };
-		6E80318FBE97A54058681649B9C57FBE /* UIImage+FlipLeftMirrored.swift */ = {isa = PBXFileReference; includeInIndex = 1; lastKnownFileType = sourcecode.swift; path = "UIImage+FlipLeftMirrored.swift"; sourceTree = "<group>"; };
-		72F28E64E8E3CA81BCDEBB4FC46CBD15 /* silence.aac */ = {isa = PBXFileReference; includeInIndex = 1; name = silence.aac; path = Resources/silence.aac; sourceTree = "<group>"; };
-		73267A24551894A0291B9ECDB4C5FCC6 /* GLPixelBufferView.swift */ = {isa = PBXFileReference; includeInIndex = 1; lastKnownFileType = sourcecode.swift; path = GLPixelBufferView.swift; sourceTree = "<group>"; };
-		7373DAE958959C5825A36BBD0554E5B3 /* RGBFilter.swift */ = {isa = PBXFileReference; includeInIndex = 1; lastKnownFileType = sourcecode.swift; path = RGBFilter.swift; sourceTree = "<group>"; };
+		6D9372F0B1164DB0FD4059EE509131DF /* CGRect+Center.swift */ = {isa = PBXFileReference; includeInIndex = 1; lastKnownFileType = sourcecode.swift; path = "CGRect+Center.swift"; sourceTree = "<group>"; };
+		6EE26D9C5A7E30C8544F7B066369CE5B /* MediaClip.swift */ = {isa = PBXFileReference; includeInIndex = 1; lastKnownFileType = sourcecode.swift; path = MediaClip.swift; sourceTree = "<group>"; };
+		7137D0CD454D8CBB626EEE9350345BFE /* EditorView.swift */ = {isa = PBXFileReference; includeInIndex = 1; lastKnownFileType = sourcecode.swift; path = EditorView.swift; sourceTree = "<group>"; };
+		718AB9C4996BFD74ABCB9FAFF51E96A6 /* GifVideoOutputHandler.swift */ = {isa = PBXFileReference; includeInIndex = 1; lastKnownFileType = sourcecode.swift; path = GifVideoOutputHandler.swift; sourceTree = "<group>"; };
 		7425B8193D4247E79D1F3FEDE45260C7 /* UIFont+Orangina.h */ = {isa = PBXFileReference; includeInIndex = 1; lastKnownFileType = sourcecode.c.h; name = "UIFont+Orangina.h"; path = "Source/UIFont+Orangina.h"; sourceTree = "<group>"; };
+		745F0DF120B0DA953B9C664AB5CCBF8F /* ConicalGradientLayer.swift */ = {isa = PBXFileReference; includeInIndex = 1; lastKnownFileType = sourcecode.swift; path = ConicalGradientLayer.swift; sourceTree = "<group>"; };
 		746CC9C9E1B0E104CD1BA120C69A2526 /* FBSnapshotTestCase-prefix.pch */ = {isa = PBXFileReference; includeInIndex = 1; lastKnownFileType = sourcecode.c.h; path = "FBSnapshotTestCase-prefix.pch"; sourceTree = "<group>"; };
+		7480664411D199F99CE5E745633FAF19 /* KanvasCamera-dummy.m */ = {isa = PBXFileReference; includeInIndex = 1; lastKnownFileType = sourcecode.c.objc; path = "KanvasCamera-dummy.m"; sourceTree = "<group>"; };
+		750565B8B6189EA00FA7E661330B6B97 /* RaveFilter.swift */ = {isa = PBXFileReference; includeInIndex = 1; lastKnownFileType = sourcecode.swift; path = RaveFilter.swift; sourceTree = "<group>"; };
 		753BA217A6455F0DA75EE9F6A5EAF424 /* TagsViewAnimationCoordinator.swift */ = {isa = PBXFileReference; includeInIndex = 1; lastKnownFileType = sourcecode.swift; path = TagsViewAnimationCoordinator.swift; sourceTree = "<group>"; };
-		7A24777354AE3F46200AF67DB391BEBE /* UIImage+Camera.swift */ = {isa = PBXFileReference; includeInIndex = 1; lastKnownFileType = sourcecode.swift; path = "UIImage+Camera.swift"; sourceTree = "<group>"; };
->>>>>>> e4c80858
+		778F7CE4C35FA45C20FDAAC49285ACC6 /* ShaderUtilities.swift */ = {isa = PBXFileReference; includeInIndex = 1; lastKnownFileType = sourcecode.swift; path = ShaderUtilities.swift; sourceTree = "<group>"; };
+		77FFD2892D4D89ACA56CA9A05A3FFEF4 /* KanvasCamera-prefix.pch */ = {isa = PBXFileReference; includeInIndex = 1; lastKnownFileType = sourcecode.c.h; path = "KanvasCamera-prefix.pch"; sourceTree = "<group>"; };
+		7A630DDB80F26584733038E88FDE7A5D /* EditionMenuCollectionView.swift */ = {isa = PBXFileReference; includeInIndex = 1; lastKnownFileType = sourcecode.swift; path = EditionMenuCollectionView.swift; sourceTree = "<group>"; };
+		7B14EB4E8974EC746BFB1D8EB6A6F08A /* MediaClipsCollectionCell.swift */ = {isa = PBXFileReference; includeInIndex = 1; lastKnownFileType = sourcecode.swift; path = MediaClipsCollectionCell.swift; sourceTree = "<group>"; };
 		7D462DE960272556D85C81551A6CB399 /* Pods-KanvasCameraExampleTests-dummy.m */ = {isa = PBXFileReference; includeInIndex = 1; lastKnownFileType = sourcecode.c.objc; path = "Pods-KanvasCameraExampleTests-dummy.m"; sourceTree = "<group>"; };
 		7D9CE6A1BF929A79F23C9EFC01C49A9A /* Utils-Info.plist */ = {isa = PBXFileReference; includeInIndex = 1; lastKnownFileType = text.plist.xml; path = "Utils-Info.plist"; sourceTree = "<group>"; };
 		7E6AACA27B133032C9103A5B18647BF6 /* Pods-KanvasCameraExampleTests.modulemap */ = {isa = PBXFileReference; includeInIndex = 1; lastKnownFileType = sourcecode.module; path = "Pods-KanvasCameraExampleTests.modulemap"; sourceTree = "<group>"; };
-<<<<<<< HEAD
-		7F94304F0EFEA2015D50855D6BF7FD1C /* FilterFactory.swift */ = {isa = PBXFileReference; includeInIndex = 1; lastKnownFileType = sourcecode.swift; path = FilterFactory.swift; sourceTree = "<group>"; };
-		80489C4B2D13ECEAD58BA42967B2298C /* TumblrTheme.modulemap */ = {isa = PBXFileReference; includeInIndex = 1; lastKnownFileType = sourcecode.module; path = TumblrTheme.modulemap; sourceTree = "<group>"; };
-		80660178A912ACF3706C11A7E2B5F782 /* EditorViewController.swift */ = {isa = PBXFileReference; includeInIndex = 1; lastKnownFileType = sourcecode.swift; path = EditorViewController.swift; sourceTree = "<group>"; };
-		81A4A1255E10D51B5A2DA9A16C2E63BB /* SuggestedTagView.swift */ = {isa = PBXFileReference; includeInIndex = 1; lastKnownFileType = sourcecode.swift; path = SuggestedTagView.swift; sourceTree = "<group>"; };
-		82659DF3A3D251BD273EA75D23E88CEC /* EditionMenuCollectionView.swift */ = {isa = PBXFileReference; includeInIndex = 1; lastKnownFileType = sourcecode.swift; path = EditionMenuCollectionView.swift; sourceTree = "<group>"; };
-		82C53631B6EBF123F0DCB5626E7AC08C /* FilterCollectionView.swift */ = {isa = PBXFileReference; includeInIndex = 1; lastKnownFileType = sourcecode.swift; path = FilterCollectionView.swift; sourceTree = "<group>"; };
-		82D2DF1ABBBD85F5E079D7D0EB5479BC /* SwiftSupport.swift */ = {isa = PBXFileReference; includeInIndex = 1; lastKnownFileType = sourcecode.swift; name = SwiftSupport.swift; path = FBSnapshotTestCase/SwiftSupport.swift; sourceTree = "<group>"; };
-		85E6F6EF0BC2DEE3B5766AB6F0775D17 /* ShowModalFromTopAnimator.swift */ = {isa = PBXFileReference; includeInIndex = 1; lastKnownFileType = sourcecode.swift; name = ShowModalFromTopAnimator.swift; path = Source/ShowModalFromTopAnimator.swift; sourceTree = "<group>"; };
-		8862DB239B347D24B2469D6755AECEB1 /* TagsViewEditCell.swift */ = {isa = PBXFileReference; includeInIndex = 1; lastKnownFileType = sourcecode.swift; path = TagsViewEditCell.swift; sourceTree = "<group>"; };
-		886E30525E5C7652F2C7AC0E6250681E /* IgnoreTouchesView.swift */ = {isa = PBXFileReference; includeInIndex = 1; lastKnownFileType = sourcecode.swift; path = IgnoreTouchesView.swift; sourceTree = "<group>"; };
-		88EE4F95531D217A595AA8D85A24FA39 /* FBSnapshotTestController.h */ = {isa = PBXFileReference; includeInIndex = 1; lastKnownFileType = sourcecode.c.h; name = FBSnapshotTestController.h; path = FBSnapshotTestCase/FBSnapshotTestController.h; sourceTree = "<group>"; };
-		8A228F963CC9F56777C747E06F648344 /* TumblrTheme.framework */ = {isa = PBXFileReference; explicitFileType = wrapper.framework; includeInIndex = 0; name = TumblrTheme.framework; path = TumblrTheme.framework; sourceTree = BUILT_PRODUCTS_DIR; };
-		8E32B9E18E71A3FA8C5BA11518190B59 /* MangaFilter.swift */ = {isa = PBXFileReference; includeInIndex = 1; lastKnownFileType = sourcecode.swift; path = MangaFilter.swift; sourceTree = "<group>"; };
-		8EB166D4A279800F75D4CE4180CB94FB /* silence.aac */ = {isa = PBXFileReference; includeInIndex = 1; name = silence.aac; path = Resources/silence.aac; sourceTree = "<group>"; };
-		8F1FE5C23F1BC485C54B92C32E78391F /* UIApplication+StrictKeyWindow.m */ = {isa = PBXFileReference; includeInIndex = 1; lastKnownFileType = sourcecode.c.objc; name = "UIApplication+StrictKeyWindow.m"; path = "FBSnapshotTestCase/Categories/UIApplication+StrictKeyWindow.m"; sourceTree = "<group>"; };
-		8F9638D3EF32E02FF9A9CD334045ADDE /* GLError.swift */ = {isa = PBXFileReference; includeInIndex = 1; lastKnownFileType = sourcecode.swift; path = GLError.swift; sourceTree = "<group>"; };
-		9169551505326AB6AC85145A0AD25D8C /* GLRenderer.swift */ = {isa = PBXFileReference; includeInIndex = 1; lastKnownFileType = sourcecode.swift; path = GLRenderer.swift; sourceTree = "<group>"; };
-		92BC8D8E30A829B43FBA2B477A052A29 /* Pods-KanvasCameraExampleTests.debug.xcconfig */ = {isa = PBXFileReference; includeInIndex = 1; lastKnownFileType = text.xcconfig; path = "Pods-KanvasCameraExampleTests.debug.xcconfig"; sourceTree = "<group>"; };
-		92FF2F6378946F01081E71CB3E3D7D5F /* SharedUI.modulemap */ = {isa = PBXFileReference; includeInIndex = 1; lastKnownFileType = sourcecode.module; path = SharedUI.modulemap; sourceTree = "<group>"; };
-		93C4605A61A73E4E58DDB4BA6EA27371 /* UIButton+Shadows.swift */ = {isa = PBXFileReference; includeInIndex = 1; lastKnownFileType = sourcecode.swift; path = "UIButton+Shadows.swift"; sourceTree = "<group>"; };
-		93D08623E833189BCE80116FE3E8DBBA /* Pods-KanvasCameraExampleTests.release.xcconfig */ = {isa = PBXFileReference; includeInIndex = 1; lastKnownFileType = text.xcconfig; path = "Pods-KanvasCameraExampleTests.release.xcconfig"; sourceTree = "<group>"; };
-		942A31B9F573C91621DE386533242F26 /* CameraController.swift */ = {isa = PBXFileReference; includeInIndex = 1; lastKnownFileType = sourcecode.swift; path = CameraController.swift; sourceTree = "<group>"; };
-		94712DD10E60609C6446A1101F591FF0 /* MediaClipsEditorView.swift */ = {isa = PBXFileReference; includeInIndex = 1; lastKnownFileType = sourcecode.swift; path = MediaClipsEditorView.swift; sourceTree = "<group>"; };
-		958B6D5BB9CE633D29A3259245D5E75E /* Pods-KanvasCameraExampleTests-Info.plist */ = {isa = PBXFileReference; includeInIndex = 1; lastKnownFileType = text.plist.xml; path = "Pods-KanvasCameraExampleTests-Info.plist"; sourceTree = "<group>"; };
-		970C15536A6CC4B27F194E68DF5361D6 /* CVPixelBuffer+sampleBuffer.swift */ = {isa = PBXFileReference; includeInIndex = 1; lastKnownFileType = sourcecode.swift; path = "CVPixelBuffer+sampleBuffer.swift"; sourceTree = "<group>"; };
-		971BE725F5698B189B8096E3BE7A20E3 /* Device.swift */ = {isa = PBXFileReference; includeInIndex = 1; lastKnownFileType = sourcecode.swift; path = Device.swift; sourceTree = "<group>"; };
-		9831168340B63F19B1956AF98D1535F7 /* KanvasCamera.framework */ = {isa = PBXFileReference; explicitFileType = wrapper.framework; includeInIndex = 0; name = KanvasCamera.framework; path = KanvasCamera.framework; sourceTree = BUILT_PRODUCTS_DIR; };
-		98FD387DFA194173633270BAF1BCD859 /* FBSnapshotTestCase.modulemap */ = {isa = PBXFileReference; includeInIndex = 1; lastKnownFileType = sourcecode.module; path = FBSnapshotTestCase.modulemap; sourceTree = "<group>"; };
-		9914D26116C02EEC07C765BCF5019089 /* AppColorScheme.swift */ = {isa = PBXFileReference; includeInIndex = 1; lastKnownFileType = sourcecode.swift; name = AppColorScheme.swift; path = Source/AppColorScheme.swift; sourceTree = "<group>"; };
-		9B233284383AF6968406119FF5CFB712 /* TumblrTheme.framework */ = {isa = PBXFileReference; explicitFileType = wrapper.framework; includeInIndex = 0; path = TumblrTheme.framework; sourceTree = BUILT_PRODUCTS_DIR; };
-		9C586DC9220426A08A5D8534954C4ED2 /* FilterType.swift */ = {isa = PBXFileReference; includeInIndex = 1; lastKnownFileType = sourcecode.swift; path = FilterType.swift; sourceTree = "<group>"; };
-		9C67317F44EC44C40E9C586B47F4FC9B /* UIColor+Util.swift */ = {isa = PBXFileReference; includeInIndex = 1; lastKnownFileType = sourcecode.swift; name = "UIColor+Util.swift"; path = "Source/UIColor+Util.swift"; sourceTree = "<group>"; };
-		9D6F00067C839E39F47A1DCC42D27B5C /* MediaClipsCollectionView.swift */ = {isa = PBXFileReference; includeInIndex = 1; lastKnownFileType = sourcecode.swift; path = MediaClipsCollectionView.swift; sourceTree = "<group>"; };
-		9D940727FF8FB9C785EB98E56350EF41 /* Podfile */ = {isa = PBXFileReference; explicitFileType = text.script.ruby; includeInIndex = 1; indentWidth = 2; lastKnownFileType = text; name = Podfile; path = ../Podfile; sourceTree = SOURCE_ROOT; tabWidth = 2; xcLanguageSpecificationIdentifier = xcode.lang.ruby; };
-		9E9CC9A15846CB1AAFAFE1FBD47B8247 /* IndexPath+Order.swift */ = {isa = PBXFileReference; includeInIndex = 1; lastKnownFileType = sourcecode.swift; path = "IndexPath+Order.swift"; sourceTree = "<group>"; };
-		9ED0D948EB284D05D13CABA1B042B4E1 /* UIFont+Utils.swift */ = {isa = PBXFileReference; includeInIndex = 1; lastKnownFileType = sourcecode.swift; path = "UIFont+Utils.swift"; sourceTree = "<group>"; };
-		9FC04227025CA4E30CC92DB293018953 /* AppColorPalette.swift */ = {isa = PBXFileReference; includeInIndex = 1; lastKnownFileType = sourcecode.swift; name = AppColorPalette.swift; path = Source/AppColorPalette.swift; sourceTree = "<group>"; };
-		9FDA25128D6A03CFCE8E58FEDEBF7E9F /* Utils-umbrella.h */ = {isa = PBXFileReference; includeInIndex = 1; lastKnownFileType = sourcecode.c.h; path = "Utils-umbrella.h"; sourceTree = "<group>"; };
-		A179C21A7DB984F5B7F994A38ACDCB76 /* TumblrTheme-Info.plist */ = {isa = PBXFileReference; includeInIndex = 1; lastKnownFileType = text.plist.xml; path = "TumblrTheme-Info.plist"; sourceTree = "<group>"; };
-		A25844C26701FA4BCAEF64150B56777F /* UIImage+Compare.h */ = {isa = PBXFileReference; includeInIndex = 1; lastKnownFileType = sourcecode.c.h; name = "UIImage+Compare.h"; path = "FBSnapshotTestCase/Categories/UIImage+Compare.h"; sourceTree = "<group>"; };
-		A359FA446DECFD854D248182A4F0CDB6 /* Utils-Info.plist */ = {isa = PBXFileReference; includeInIndex = 1; lastKnownFileType = text.plist.xml; path = "Utils-Info.plist"; sourceTree = "<group>"; };
-		A625039C404C00FF206F66718D5F1E87 /* ExtendedStackView.swift */ = {isa = PBXFileReference; includeInIndex = 1; lastKnownFileType = sourcecode.swift; path = ExtendedStackView.swift; sourceTree = "<group>"; };
-		A6817980F6E3B3A59BF0F31FF81DB97C /* NumTypes+Conversion.swift */ = {isa = PBXFileReference; includeInIndex = 1; lastKnownFileType = sourcecode.swift; path = "NumTypes+Conversion.swift"; sourceTree = "<group>"; };
-		A9CAF71E4C7A51B18FA88695F36000C2 /* ModeSelectorAndShootView.swift */ = {isa = PBXFileReference; includeInIndex = 1; lastKnownFileType = sourcecode.swift; path = ModeSelectorAndShootView.swift; sourceTree = "<group>"; };
-		AA172EA1A198EEFBE0794EACF7993C02 /* UIImage+Snapshot.m */ = {isa = PBXFileReference; includeInIndex = 1; lastKnownFileType = sourcecode.c.objc; name = "UIImage+Snapshot.m"; path = "FBSnapshotTestCase/Categories/UIImage+Snapshot.m"; sourceTree = "<group>"; };
-		AB7A28125907F921CA8BDA95D4CCD721 /* NavigationBarStyleDefining.swift */ = {isa = PBXFileReference; includeInIndex = 1; lastKnownFileType = sourcecode.swift; name = NavigationBarStyleDefining.swift; path = Source/NavigationBarStyleDefining.swift; sourceTree = "<group>"; };
-		AD0B81AC7DF4855803A0FA70985F8A99 /* FBSnapshotTestCasePlatform.m */ = {isa = PBXFileReference; includeInIndex = 1; lastKnownFileType = sourcecode.c.objc; name = FBSnapshotTestCasePlatform.m; path = FBSnapshotTestCase/FBSnapshotTestCasePlatform.m; sourceTree = "<group>"; };
-		AFD45AA7347155A89EFE6AC271D88C03 /* ScrollHandler.swift */ = {isa = PBXFileReference; includeInIndex = 1; lastKnownFileType = sourcecode.swift; path = ScrollHandler.swift; sourceTree = "<group>"; };
-		AFF214FCF4A9D44B9AAAE600CBC69293 /* EditorFilterCollectionController.swift */ = {isa = PBXFileReference; includeInIndex = 1; lastKnownFileType = sourcecode.swift; path = EditorFilterCollectionController.swift; sourceTree = "<group>"; };
-		B04ADAF730160E3FF8088E2A01B4D035 /* KanvasCamera-prefix.pch */ = {isa = PBXFileReference; includeInIndex = 1; lastKnownFileType = sourcecode.c.h; path = "KanvasCamera-prefix.pch"; sourceTree = "<group>"; };
-		B06F87F81A0AB3C3748F4ED996FDD39B /* PostOptionsConstants.swift */ = {isa = PBXFileReference; includeInIndex = 1; lastKnownFileType = sourcecode.swift; path = PostOptionsConstants.swift; sourceTree = "<group>"; };
-=======
-		81B4A356CA59780EC8A2486FD8EED214 /* MediaClipsCollectionController.swift */ = {isa = PBXFileReference; includeInIndex = 1; lastKnownFileType = sourcecode.swift; path = MediaClipsCollectionController.swift; sourceTree = "<group>"; };
-		82864B4AABA2008CF3F06B2C11FD3C50 /* NSURL+Media.swift */ = {isa = PBXFileReference; includeInIndex = 1; lastKnownFileType = sourcecode.swift; path = "NSURL+Media.swift"; sourceTree = "<group>"; };
+		817F747C8961DFAF28C8AF67C1891005 /* GLError.swift */ = {isa = PBXFileReference; includeInIndex = 1; lastKnownFileType = sourcecode.swift; path = GLError.swift; sourceTree = "<group>"; };
 		82BE48909C8215F9F4B86CAC7D088F0E /* SuggestedTagView.swift */ = {isa = PBXFileReference; includeInIndex = 1; lastKnownFileType = sourcecode.swift; path = SuggestedTagView.swift; sourceTree = "<group>"; };
 		82D2DF1ABBBD85F5E079D7D0EB5479BC /* SwiftSupport.swift */ = {isa = PBXFileReference; includeInIndex = 1; lastKnownFileType = sourcecode.swift; name = SwiftSupport.swift; path = FBSnapshotTestCase/SwiftSupport.swift; sourceTree = "<group>"; };
 		835D15200C301A4091A26664E89D9C86 /* PostOptionsTagsDelegate.swift */ = {isa = PBXFileReference; includeInIndex = 1; lastKnownFileType = sourcecode.swift; path = PostOptionsTagsDelegate.swift; sourceTree = "<group>"; };
-		84AB9E85DDC0534B8DA8246B9D1810F7 /* ClosedRange+Clamp.swift */ = {isa = PBXFileReference; includeInIndex = 1; lastKnownFileType = sourcecode.swift; path = "ClosedRange+Clamp.swift"; sourceTree = "<group>"; };
 		84AC4E0261B6B9984CAAF4C9DF77239E /* Utils-umbrella.h */ = {isa = PBXFileReference; includeInIndex = 1; lastKnownFileType = sourcecode.c.h; path = "Utils-umbrella.h"; sourceTree = "<group>"; };
 		84CD0E48F0BC8B378A47A4A48A183046 /* TumblrTheme.modulemap */ = {isa = PBXFileReference; includeInIndex = 1; lastKnownFileType = sourcecode.module; path = TumblrTheme.modulemap; sourceTree = "<group>"; };
-		8522E4F641409187EA66B25EEA0CF2F1 /* IndexPath+Order.swift */ = {isa = PBXFileReference; includeInIndex = 1; lastKnownFileType = sourcecode.swift; path = "IndexPath+Order.swift"; sourceTree = "<group>"; };
-		85C5F740F951A4039E77AEB5537DACC4 /* UIColor+Lerp.swift */ = {isa = PBXFileReference; includeInIndex = 1; lastKnownFileType = sourcecode.swift; path = "UIColor+Lerp.swift"; sourceTree = "<group>"; };
-		86BC0DFAF0DEFA6B3576F68D978173C0 /* KanvasCameraAnalyticsProvider.swift */ = {isa = PBXFileReference; includeInIndex = 1; lastKnownFileType = sourcecode.swift; path = KanvasCameraAnalyticsProvider.swift; sourceTree = "<group>"; };
-		86CDDC4FDA511EA49D3B8F61B35F6351 /* ExtendedStackView.swift */ = {isa = PBXFileReference; includeInIndex = 1; lastKnownFileType = sourcecode.swift; path = ExtendedStackView.swift; sourceTree = "<group>"; };
+		85BE9726A9F5FB18415E7D95D2F9560D /* MediaClipsEditorViewController.swift */ = {isa = PBXFileReference; includeInIndex = 1; lastKnownFileType = sourcecode.swift; path = MediaClipsEditorViewController.swift; sourceTree = "<group>"; };
+		862CD98BCEA7BCBBB38E250203C41DD6 /* FilterProtocol.swift */ = {isa = PBXFileReference; includeInIndex = 1; lastKnownFileType = sourcecode.swift; path = FilterProtocol.swift; sourceTree = "<group>"; };
+		87A1A8BBE8382714386FF290AA13D84B /* IgnoreTouchesCollectionView.swift */ = {isa = PBXFileReference; includeInIndex = 1; lastKnownFileType = sourcecode.swift; path = IgnoreTouchesCollectionView.swift; sourceTree = "<group>"; };
+		885E8FDB6921A00C0446E91B1303E318 /* MediaClipsCollectionController.swift */ = {isa = PBXFileReference; includeInIndex = 1; lastKnownFileType = sourcecode.swift; path = MediaClipsCollectionController.swift; sourceTree = "<group>"; };
 		88EE4F95531D217A595AA8D85A24FA39 /* FBSnapshotTestController.h */ = {isa = PBXFileReference; includeInIndex = 1; lastKnownFileType = sourcecode.c.h; name = FBSnapshotTestController.h; path = FBSnapshotTestCase/FBSnapshotTestController.h; sourceTree = "<group>"; };
 		8A228F963CC9F56777C747E06F648344 /* TumblrTheme.framework */ = {isa = PBXFileReference; explicitFileType = wrapper.framework; includeInIndex = 0; name = TumblrTheme.framework; path = TumblrTheme.framework; sourceTree = BUILT_PRODUCTS_DIR; };
+		8C52079EE843316B0FD38764B104CE30 /* MediaClipsEditorView.swift */ = {isa = PBXFileReference; includeInIndex = 1; lastKnownFileType = sourcecode.swift; path = MediaClipsEditorView.swift; sourceTree = "<group>"; };
 		8CC66F621E8142796D70AB16D3AC5BC9 /* TagsOptionsModel.swift */ = {isa = PBXFileReference; includeInIndex = 1; lastKnownFileType = sourcecode.swift; path = TagsOptionsModel.swift; sourceTree = "<group>"; };
+		8D9497FE8F45EF21FD1B2432D84EF994 /* FilteredInputViewController.swift */ = {isa = PBXFileReference; includeInIndex = 1; lastKnownFileType = sourcecode.swift; path = FilteredInputViewController.swift; sourceTree = "<group>"; };
 		8EBC95C8653CED8E8D100B3E86C18B8B /* TagsViewController.swift */ = {isa = PBXFileReference; includeInIndex = 1; lastKnownFileType = sourcecode.swift; path = TagsViewController.swift; sourceTree = "<group>"; };
-		8F02763BD4708A981ED5363EDA5555FE /* FilterItem.swift */ = {isa = PBXFileReference; includeInIndex = 1; lastKnownFileType = sourcecode.swift; path = FilterItem.swift; sourceTree = "<group>"; };
 		8F1FE5C23F1BC485C54B92C32E78391F /* UIApplication+StrictKeyWindow.m */ = {isa = PBXFileReference; includeInIndex = 1; lastKnownFileType = sourcecode.c.objc; name = "UIApplication+StrictKeyWindow.m"; path = "FBSnapshotTestCase/Categories/UIApplication+StrictKeyWindow.m"; sourceTree = "<group>"; };
-		9026E3B7DE2E2A895CC2989E51B57839 /* FilmFilter.swift */ = {isa = PBXFileReference; includeInIndex = 1; lastKnownFileType = sourcecode.swift; path = FilmFilter.swift; sourceTree = "<group>"; };
-		9046CC1EA3244D1CDD794D1A0E22146E /* EditorView.swift */ = {isa = PBXFileReference; includeInIndex = 1; lastKnownFileType = sourcecode.swift; path = EditorView.swift; sourceTree = "<group>"; };
-		9058DAFD82C8E0A77A32784217137FDE /* ConicalGradientLayer.swift */ = {isa = PBXFileReference; includeInIndex = 1; lastKnownFileType = sourcecode.swift; path = ConicalGradientLayer.swift; sourceTree = "<group>"; };
 		92BC8D8E30A829B43FBA2B477A052A29 /* Pods-KanvasCameraExampleTests.debug.xcconfig */ = {isa = PBXFileReference; includeInIndex = 1; lastKnownFileType = text.xcconfig; path = "Pods-KanvasCameraExampleTests.debug.xcconfig"; sourceTree = "<group>"; };
 		93D08623E833189BCE80116FE3E8DBBA /* Pods-KanvasCameraExampleTests.release.xcconfig */ = {isa = PBXFileReference; includeInIndex = 1; lastKnownFileType = text.xcconfig; path = "Pods-KanvasCameraExampleTests.release.xcconfig"; sourceTree = "<group>"; };
-		946506C5881A0ACFCB66E45471C82180 /* OptionsStackView.swift */ = {isa = PBXFileReference; includeInIndex = 1; lastKnownFileType = sourcecode.swift; path = OptionsStackView.swift; sourceTree = "<group>"; };
+		944B53F588B4F2D003B5E60E3E855FE4 /* silence.aac */ = {isa = PBXFileReference; includeInIndex = 1; name = silence.aac; path = Resources/silence.aac; sourceTree = "<group>"; };
 		958B6D5BB9CE633D29A3259245D5E75E /* Pods-KanvasCameraExampleTests-Info.plist */ = {isa = PBXFileReference; includeInIndex = 1; lastKnownFileType = text.plist.xml; path = "Pods-KanvasCameraExampleTests-Info.plist"; sourceTree = "<group>"; };
-		9785F6940780A2EFAA4163B33FB526A5 /* OptionView.swift */ = {isa = PBXFileReference; includeInIndex = 1; lastKnownFileType = sourcecode.swift; path = OptionView.swift; sourceTree = "<group>"; };
-		97F2C6E16AE9175F714631CD2B1F8767 /* OptionsController.swift */ = {isa = PBXFileReference; includeInIndex = 1; lastKnownFileType = sourcecode.swift; path = OptionsController.swift; sourceTree = "<group>"; };
+		97B2FBAE333D67D1CEC7B72042540953 /* UIImage+FlipLeftMirrored.swift */ = {isa = PBXFileReference; includeInIndex = 1; lastKnownFileType = sourcecode.swift; path = "UIImage+FlipLeftMirrored.swift"; sourceTree = "<group>"; };
 		9831168340B63F19B1956AF98D1535F7 /* KanvasCamera.framework */ = {isa = PBXFileReference; explicitFileType = wrapper.framework; includeInIndex = 0; name = KanvasCamera.framework; path = KanvasCamera.framework; sourceTree = BUILT_PRODUCTS_DIR; };
 		98FD387DFA194173633270BAF1BCD859 /* FBSnapshotTestCase.modulemap */ = {isa = PBXFileReference; includeInIndex = 1; lastKnownFileType = sourcecode.module; path = FBSnapshotTestCase.modulemap; sourceTree = "<group>"; };
+		9982A734CD644B877DD3B6A8AA65FDA0 /* ToonFilter.swift */ = {isa = PBXFileReference; includeInIndex = 1; lastKnownFileType = sourcecode.swift; path = ToonFilter.swift; sourceTree = "<group>"; };
 		9A5D778BCA3ACAC600D3EB01C4B1E4CB /* UIFont+PostFonts.h */ = {isa = PBXFileReference; includeInIndex = 1; lastKnownFileType = sourcecode.c.h; name = "UIFont+PostFonts.h"; path = "Source/UIFont+PostFonts.h"; sourceTree = "<group>"; };
 		9B233284383AF6968406119FF5CFB712 /* TumblrTheme.framework */ = {isa = PBXFileReference; explicitFileType = wrapper.framework; includeInIndex = 0; path = TumblrTheme.framework; sourceTree = BUILT_PRODUCTS_DIR; };
-		9C12E8D84FF8D18E1016F9197AA19FA6 /* LoadingIndicatorView.swift */ = {isa = PBXFileReference; includeInIndex = 1; lastKnownFileType = sourcecode.swift; path = LoadingIndicatorView.swift; sourceTree = "<group>"; };
 		9D940727FF8FB9C785EB98E56350EF41 /* Podfile */ = {isa = PBXFileReference; explicitFileType = text.script.ruby; includeInIndex = 1; indentWidth = 2; lastKnownFileType = text; name = Podfile; path = ../Podfile; sourceTree = SOURCE_ROOT; tabWidth = 2; xcLanguageSpecificationIdentifier = xcode.lang.ruby; };
-		9E0FC44168013E9441E5551F793254E2 /* RaveFilter.swift */ = {isa = PBXFileReference; includeInIndex = 1; lastKnownFileType = sourcecode.swift; path = RaveFilter.swift; sourceTree = "<group>"; };
-		A17E8901658E4C135298F52A05FA030E /* KanvasCameraColors.swift */ = {isa = PBXFileReference; includeInIndex = 1; lastKnownFileType = sourcecode.swift; path = KanvasCameraColors.swift; sourceTree = "<group>"; };
-		A1921FE4DFA79DB11607D07DE3BE39A2 /* KanvasCamera.xcconfig */ = {isa = PBXFileReference; includeInIndex = 1; lastKnownFileType = text.xcconfig; path = KanvasCamera.xcconfig; sourceTree = "<group>"; };
-		A1DAAA097A8C20341CD124C5F84093AD /* MediaPickerButtonView.swift */ = {isa = PBXFileReference; includeInIndex = 1; lastKnownFileType = sourcecode.swift; path = MediaPickerButtonView.swift; sourceTree = "<group>"; };
-		A23BA3B2A0EDA494A6778ED749C21B91 /* ExtendedButton.swift */ = {isa = PBXFileReference; includeInIndex = 1; lastKnownFileType = sourcecode.swift; path = ExtendedButton.swift; sourceTree = "<group>"; };
+		9E38B2705103330135AE4815AF6AA6CB /* NSURL+Media.swift */ = {isa = PBXFileReference; includeInIndex = 1; lastKnownFileType = sourcecode.swift; path = "NSURL+Media.swift"; sourceTree = "<group>"; };
 		A25844C26701FA4BCAEF64150B56777F /* UIImage+Compare.h */ = {isa = PBXFileReference; includeInIndex = 1; lastKnownFileType = sourcecode.c.h; name = "UIImage+Compare.h"; path = "FBSnapshotTestCase/Categories/UIImage+Compare.h"; sourceTree = "<group>"; };
-		A42F1A6EFCFC8B4EECA5A66D75E4AA17 /* MirrorTwoFilter.swift */ = {isa = PBXFileReference; includeInIndex = 1; lastKnownFileType = sourcecode.swift; path = MirrorTwoFilter.swift; sourceTree = "<group>"; };
-		A4B5BDFB72CC93B1149DA60B14A2B25C /* Filter.swift */ = {isa = PBXFileReference; includeInIndex = 1; lastKnownFileType = sourcecode.swift; path = Filter.swift; sourceTree = "<group>"; };
-		A5A66C2E78CE8FEC977F0957794E73EF /* EditionMenuCollectionCell.swift */ = {isa = PBXFileReference; includeInIndex = 1; lastKnownFileType = sourcecode.swift; path = EditionMenuCollectionCell.swift; sourceTree = "<group>"; };
-		A5D94351DD96C4D490C57858EC965E59 /* CameraSegmentHandler.swift */ = {isa = PBXFileReference; includeInIndex = 1; lastKnownFileType = sourcecode.swift; path = CameraSegmentHandler.swift; sourceTree = "<group>"; };
-		AA12283F672A9AEBDAF3A8EB7CBFE886 /* KanvasCameraStrings.swift */ = {isa = PBXFileReference; includeInIndex = 1; lastKnownFileType = sourcecode.swift; path = KanvasCameraStrings.swift; sourceTree = "<group>"; };
+		A2FFD4A350F54BDB0A8793320C7C8E4C /* CameraRecordingProtocol.swift */ = {isa = PBXFileReference; includeInIndex = 1; lastKnownFileType = sourcecode.swift; path = CameraRecordingProtocol.swift; sourceTree = "<group>"; };
+		A86CAA4CE8198A5A38070D846B618BDD /* CameraView.swift */ = {isa = PBXFileReference; includeInIndex = 1; lastKnownFileType = sourcecode.swift; path = CameraView.swift; sourceTree = "<group>"; };
+		A9E62E34231E3CFFB3DD6587933BB913 /* UIImage+PixelBuffer.swift */ = {isa = PBXFileReference; includeInIndex = 1; lastKnownFileType = sourcecode.swift; path = "UIImage+PixelBuffer.swift"; sourceTree = "<group>"; };
 		AA172EA1A198EEFBE0794EACF7993C02 /* UIImage+Snapshot.m */ = {isa = PBXFileReference; includeInIndex = 1; lastKnownFileType = sourcecode.c.objc; name = "UIImage+Snapshot.m"; path = "FBSnapshotTestCase/Categories/UIImage+Snapshot.m"; sourceTree = "<group>"; };
-		AA336867337BBFDEB4CCEAA79A875D9E /* CameraFilterCollectionCell.swift */ = {isa = PBXFileReference; includeInIndex = 1; lastKnownFileType = sourcecode.swift; path = CameraFilterCollectionCell.swift; sourceTree = "<group>"; };
-		ABCB094CFF3BD2436B89ED90CB7AE49C /* UIViewController+Load.swift */ = {isa = PBXFileReference; includeInIndex = 1; lastKnownFileType = sourcecode.swift; path = "UIViewController+Load.swift"; sourceTree = "<group>"; };
+		AB58FC5DA8CB63C54FE16BF265BA967E /* FilterCollectionView.swift */ = {isa = PBXFileReference; includeInIndex = 1; lastKnownFileType = sourcecode.swift; path = FilterCollectionView.swift; sourceTree = "<group>"; };
 		AD0B81AC7DF4855803A0FA70985F8A99 /* FBSnapshotTestCasePlatform.m */ = {isa = PBXFileReference; includeInIndex = 1; lastKnownFileType = sourcecode.c.objc; name = FBSnapshotTestCasePlatform.m; path = FBSnapshotTestCase/FBSnapshotTestCasePlatform.m; sourceTree = "<group>"; };
+		AD9CFF290EDA9ED3BDFEDA94EC1C8C83 /* CVPixelBuffer+sampleBuffer.swift */ = {isa = PBXFileReference; includeInIndex = 1; lastKnownFileType = sourcecode.swift; path = "CVPixelBuffer+sampleBuffer.swift"; sourceTree = "<group>"; };
+		AE7449ED9498842D385255FEC7A567CF /* UIButton+Shadows.swift */ = {isa = PBXFileReference; includeInIndex = 1; lastKnownFileType = sourcecode.swift; path = "UIButton+Shadows.swift"; sourceTree = "<group>"; };
 		AF127ACA05530A84B2A1A0C441E6BC4C /* UIView+Shadows.swift */ = {isa = PBXFileReference; includeInIndex = 1; lastKnownFileType = sourcecode.swift; name = "UIView+Shadows.swift"; path = "Source/UIView+Shadows.swift"; sourceTree = "<group>"; };
-		AF98F446AC752A3CE94869B161E75E9B /* EditorViewController.swift */ = {isa = PBXFileReference; includeInIndex = 1; lastKnownFileType = sourcecode.swift; path = EditorViewController.swift; sourceTree = "<group>"; };
-		AFC1382DEC9F745FB4B1F61E868CF17D /* CVPixelBuffer+sampleBuffer.swift */ = {isa = PBXFileReference; includeInIndex = 1; lastKnownFileType = sourcecode.swift; path = "CVPixelBuffer+sampleBuffer.swift"; sourceTree = "<group>"; };
->>>>>>> e4c80858
+		AF922AAABD42729549B51318B3A853CE /* KanvasCamera-Info.plist */ = {isa = PBXFileReference; includeInIndex = 1; lastKnownFileType = text.plist.xml; path = "KanvasCamera-Info.plist"; sourceTree = "<group>"; };
 		B133F234B95CF873AE850D0C7E57B610 /* Pods-KanvasCameraExample-umbrella.h */ = {isa = PBXFileReference; includeInIndex = 1; lastKnownFileType = sourcecode.c.h; path = "Pods-KanvasCameraExample-umbrella.h"; sourceTree = "<group>"; };
-		B2E65BB55F629EEEDAB9B5EFCE817099 /* ModeSelectorAndShootView.swift */ = {isa = PBXFileReference; includeInIndex = 1; lastKnownFileType = sourcecode.swift; path = ModeSelectorAndShootView.swift; sourceTree = "<group>"; };
+		B16BB4B5E7B705D777AE0FB2663ADAD4 /* UICollectionView+Cells.swift */ = {isa = PBXFileReference; includeInIndex = 1; lastKnownFileType = sourcecode.swift; path = "UICollectionView+Cells.swift"; sourceTree = "<group>"; };
+		B19764D0F49EBF763F7C53EE096AF631 /* KanvasCameraColors.swift */ = {isa = PBXFileReference; includeInIndex = 1; lastKnownFileType = sourcecode.swift; path = KanvasCameraColors.swift; sourceTree = "<group>"; };
 		B321C73955714AFB57F9DB8F1090071D /* Utils.framework */ = {isa = PBXFileReference; explicitFileType = wrapper.framework; includeInIndex = 0; name = Utils.framework; path = Utils.framework; sourceTree = BUILT_PRODUCTS_DIR; };
-<<<<<<< HEAD
-		B390C9681964A4C472F88A37A91EEDD1 /* CameraInputController.swift */ = {isa = PBXFileReference; includeInIndex = 1; lastKnownFileType = sourcecode.swift; path = CameraInputController.swift; sourceTree = "<group>"; };
-		B3D30F81EE29B39A7017C3D9A873F79E /* SharedUI-umbrella.h */ = {isa = PBXFileReference; includeInIndex = 1; lastKnownFileType = sourcecode.c.h; path = "SharedUI-umbrella.h"; sourceTree = "<group>"; };
-		B3F4B91842C9EF462F06DAB5A8304B7F /* Filter.swift */ = {isa = PBXFileReference; includeInIndex = 1; lastKnownFileType = sourcecode.swift; path = Filter.swift; sourceTree = "<group>"; };
-		B45766BECF41C6DD8E6292C1033AB46E /* CameraSegmentHandler.swift */ = {isa = PBXFileReference; includeInIndex = 1; lastKnownFileType = sourcecode.swift; path = CameraSegmentHandler.swift; sourceTree = "<group>"; };
-		B76BF19E8582093D7732BA94C8F2C86B /* EditTagsView.swift */ = {isa = PBXFileReference; includeInIndex = 1; lastKnownFileType = sourcecode.swift; path = EditTagsView.swift; sourceTree = "<group>"; };
-		B8CE989AD67B2FB254BB9C033570C84E /* TumblrTheme.podspec */ = {isa = PBXFileReference; explicitFileType = text.script.ruby; includeInIndex = 1; indentWidth = 2; lastKnownFileType = text; path = TumblrTheme.podspec; sourceTree = "<group>"; tabWidth = 2; xcLanguageSpecificationIdentifier = xcode.lang.ruby; };
-		BC944AAEAF15A8E42A88653064AF4C0E /* Pods-KanvasCameraExampleTests-acknowledgements.markdown */ = {isa = PBXFileReference; includeInIndex = 1; lastKnownFileType = text; path = "Pods-KanvasCameraExampleTests-acknowledgements.markdown"; sourceTree = "<group>"; };
-		BE363B938A49A633DD2B89EC28D0BE1B /* UIFont+Orangina.m */ = {isa = PBXFileReference; includeInIndex = 1; lastKnownFileType = sourcecode.c.objc; name = "UIFont+Orangina.m"; path = "Source/UIFont+Orangina.m"; sourceTree = "<group>"; };
-		C1CDEFAA7C9AC6A16CFFDE42CA9E2580 /* CGRect+Center.swift */ = {isa = PBXFileReference; includeInIndex = 1; lastKnownFileType = sourcecode.swift; path = "CGRect+Center.swift"; sourceTree = "<group>"; };
-		C35CF338A30F6127F8416BC179347A44 /* OptionView.swift */ = {isa = PBXFileReference; includeInIndex = 1; lastKnownFileType = sourcecode.swift; path = OptionView.swift; sourceTree = "<group>"; };
-		C47EFB6D63EB4CA7B39D6EA668AF5C69 /* UIViewController+Load.swift */ = {isa = PBXFileReference; includeInIndex = 1; lastKnownFileType = sourcecode.swift; path = "UIViewController+Load.swift"; sourceTree = "<group>"; };
-		C4E0154308C1A72FD028F5660B5880AB /* EMInterferenceFilter.swift */ = {isa = PBXFileReference; includeInIndex = 1; lastKnownFileType = sourcecode.swift; path = EMInterferenceFilter.swift; sourceTree = "<group>"; };
-		C888FA7164A2A59AD52DB50FCE335434 /* UIColor+SharedColors.swift */ = {isa = PBXFileReference; includeInIndex = 1; lastKnownFileType = sourcecode.swift; name = "UIColor+SharedColors.swift"; path = "Source/UIColor+SharedColors.swift"; sourceTree = "<group>"; };
-		C8D18F07A48D874523E4E9080B4E49FC /* FilmFilter.swift */ = {isa = PBXFileReference; includeInIndex = 1; lastKnownFileType = sourcecode.swift; path = FilmFilter.swift; sourceTree = "<group>"; };
-		C91BF9F9D8BF271C2D65DEEA6C251490 /* CVPixelBuffer+copy.swift */ = {isa = PBXFileReference; includeInIndex = 1; lastKnownFileType = sourcecode.swift; path = "CVPixelBuffer+copy.swift"; sourceTree = "<group>"; };
-		C9510B90DD307259B61A591801D56F21 /* UIView+Utils.swift */ = {isa = PBXFileReference; includeInIndex = 1; lastKnownFileType = sourcecode.swift; name = "UIView+Utils.swift"; path = "Source/UIView+Utils.swift"; sourceTree = "<group>"; };
-=======
+		B373ED8B0571374299CDCE9D63D77485 /* KanvasCameraImages.swift */ = {isa = PBXFileReference; includeInIndex = 1; lastKnownFileType = sourcecode.swift; path = KanvasCameraImages.swift; sourceTree = "<group>"; };
 		B3BB95F4EC6467E85F04CDACD3A40B1C /* UIView+Utils.swift */ = {isa = PBXFileReference; includeInIndex = 1; lastKnownFileType = sourcecode.swift; name = "UIView+Utils.swift"; path = "Source/UIView+Utils.swift"; sourceTree = "<group>"; };
-		B4FE143A4C283D65117114534C70756B /* WavePoolFilter.swift */ = {isa = PBXFileReference; includeInIndex = 1; lastKnownFileType = sourcecode.swift; path = WavePoolFilter.swift; sourceTree = "<group>"; };
+		B72EFC9F6DC7BA2C50EA83CED2A390D2 /* CVPixelBuffer+copy.swift */ = {isa = PBXFileReference; includeInIndex = 1; lastKnownFileType = sourcecode.swift; path = "CVPixelBuffer+copy.swift"; sourceTree = "<group>"; };
 		B7BDE8A93F5A5416427BE43C303141EF /* SharedUI.modulemap */ = {isa = PBXFileReference; includeInIndex = 1; lastKnownFileType = sourcecode.module; path = SharedUI.modulemap; sourceTree = "<group>"; };
-		B8DE1F2F0FB44DF60D4E39CF534C78A6 /* EditorFilterCollectionController.swift */ = {isa = PBXFileReference; includeInIndex = 1; lastKnownFileType = sourcecode.swift; path = EditorFilterCollectionController.swift; sourceTree = "<group>"; };
 		B9051443A79100C9F155A3C831EDCB8D /* EasyTipView.swift */ = {isa = PBXFileReference; includeInIndex = 1; lastKnownFileType = sourcecode.swift; name = EasyTipView.swift; path = Source/EasyTipView.swift; sourceTree = "<group>"; };
-		BA632E734AD3EF784FB1E4C2FFF6E324 /* IgnoreTouchesView.swift */ = {isa = PBXFileReference; includeInIndex = 1; lastKnownFileType = sourcecode.swift; path = IgnoreTouchesView.swift; sourceTree = "<group>"; };
-		BB01A5C4584F4466158C385C511C9334 /* ScrollHandler.swift */ = {isa = PBXFileReference; includeInIndex = 1; lastKnownFileType = sourcecode.swift; path = ScrollHandler.swift; sourceTree = "<group>"; };
-		BB3B9D825DF973AC8E4D70E9B10D70D1 /* FilterSettingsController.swift */ = {isa = PBXFileReference; includeInIndex = 1; lastKnownFileType = sourcecode.swift; path = FilterSettingsController.swift; sourceTree = "<group>"; };
-		BBD79D4E43CE59ABC767007887C8018D /* GifVideoOutputHandler.swift */ = {isa = PBXFileReference; includeInIndex = 1; lastKnownFileType = sourcecode.swift; path = GifVideoOutputHandler.swift; sourceTree = "<group>"; };
 		BC944AAEAF15A8E42A88653064AF4C0E /* Pods-KanvasCameraExampleTests-acknowledgements.markdown */ = {isa = PBXFileReference; includeInIndex = 1; lastKnownFileType = text; path = "Pods-KanvasCameraExampleTests-acknowledgements.markdown"; sourceTree = "<group>"; };
 		BCAAC0C331684ECFE1B6410FC93F3C5D /* TumblrTheme-umbrella.h */ = {isa = PBXFileReference; includeInIndex = 1; lastKnownFileType = sourcecode.c.h; path = "TumblrTheme-umbrella.h"; sourceTree = "<group>"; };
-		BD3E2C533A7B77820D6FBFECBBB28B71 /* MediaMetadata.swift */ = {isa = PBXFileReference; includeInIndex = 1; lastKnownFileType = sourcecode.swift; path = MediaMetadata.swift; sourceTree = "<group>"; };
-		BD9FB3EDBDD2D17B5386D44F48EA595F /* CameraRecorder.swift */ = {isa = PBXFileReference; includeInIndex = 1; lastKnownFileType = sourcecode.swift; path = CameraRecorder.swift; sourceTree = "<group>"; };
-		BFC3D8E9FAB467A9BD4AFAEA4501BBC0 /* CameraOption.swift */ = {isa = PBXFileReference; includeInIndex = 1; lastKnownFileType = sourcecode.swift; path = CameraOption.swift; sourceTree = "<group>"; };
+		BEE3645990BF8DE60D47EA94BF76CC4E /* Queue.swift */ = {isa = PBXFileReference; includeInIndex = 1; lastKnownFileType = sourcecode.swift; path = Queue.swift; sourceTree = "<group>"; };
 		C04C82A32FC8542EC06FC02D54D1B08F /* UIView+Snaphot.swift */ = {isa = PBXFileReference; includeInIndex = 1; lastKnownFileType = sourcecode.swift; name = "UIView+Snaphot.swift"; path = "Source/UIView+Snaphot.swift"; sourceTree = "<group>"; };
-		C1473F655F24C2F0E2118DF9042BAA9A /* FilterType.swift */ = {isa = PBXFileReference; includeInIndex = 1; lastKnownFileType = sourcecode.swift; path = FilterType.swift; sourceTree = "<group>"; };
 		C1D4FC4FBDDC8E274B2011F1370EBC36 /* UIFont+TumblrTheme.swift */ = {isa = PBXFileReference; includeInIndex = 1; lastKnownFileType = sourcecode.swift; name = "UIFont+TumblrTheme.swift"; path = "Source/UIFont+TumblrTheme.swift"; sourceTree = "<group>"; };
-		C1DEDB67FB5A465C2E194670F3957F9E /* Synchronized.swift */ = {isa = PBXFileReference; includeInIndex = 1; lastKnownFileType = sourcecode.swift; path = Synchronized.swift; sourceTree = "<group>"; };
-		C34861DE28E8449A2EB2DF1CFD40FC80 /* MangaFilter.swift */ = {isa = PBXFileReference; includeInIndex = 1; lastKnownFileType = sourcecode.swift; path = MangaFilter.swift; sourceTree = "<group>"; };
+		C40DB16519699886005F7F331AE233B4 /* GroupFilter.swift */ = {isa = PBXFileReference; includeInIndex = 1; lastKnownFileType = sourcecode.swift; path = GroupFilter.swift; sourceTree = "<group>"; };
 		C46D20CE63BCC462815433C070464E45 /* Assets.xcassets */ = {isa = PBXFileReference; includeInIndex = 1; lastKnownFileType = folder.assetcatalog; name = Assets.xcassets; path = Resources/Assets.xcassets; sourceTree = "<group>"; };
-		C53A6424157D78997F4B43608246B4E2 /* GLRenderer.swift */ = {isa = PBXFileReference; includeInIndex = 1; lastKnownFileType = sourcecode.swift; path = GLRenderer.swift; sourceTree = "<group>"; };
-		C666A448FF46A780A30168AF59DC2F5A /* MediaInfo.swift */ = {isa = PBXFileReference; includeInIndex = 1; lastKnownFileType = sourcecode.swift; path = MediaInfo.swift; sourceTree = "<group>"; };
+		C610AAF27559B4D4AD5E53AB2FE54D53 /* Shader.swift */ = {isa = PBXFileReference; includeInIndex = 1; lastKnownFileType = sourcecode.swift; path = Shader.swift; sourceTree = "<group>"; };
 		C7501956918B653FEB6C1F1506F11A4E /* TagsViewCollectionViewLayout.swift */ = {isa = PBXFileReference; includeInIndex = 1; lastKnownFileType = sourcecode.swift; path = TagsViewCollectionViewLayout.swift; sourceTree = "<group>"; };
-		CAF91B7CE93E260D68977138ED3F3FB4 /* MediaClipsCollectionCell.swift */ = {isa = PBXFileReference; includeInIndex = 1; lastKnownFileType = sourcecode.swift; path = MediaClipsCollectionCell.swift; sourceTree = "<group>"; };
-		CB5115342F1EABBCA5273DF59DD33D82 /* KanvasCamera.modulemap */ = {isa = PBXFileReference; includeInIndex = 1; lastKnownFileType = sourcecode.module; path = KanvasCamera.modulemap; sourceTree = "<group>"; };
->>>>>>> e4c80858
+		C8ACC18BB2CEAD1F69646BD968B3BE34 /* EditorViewController.swift */ = {isa = PBXFileReference; includeInIndex = 1; lastKnownFileType = sourcecode.swift; path = EditorViewController.swift; sourceTree = "<group>"; };
 		CBF0CCD093AD8EE84FBAAAF873F9865C /* XCTest.framework */ = {isa = PBXFileReference; lastKnownFileType = wrapper.framework; name = XCTest.framework; path = Platforms/iPhoneOS.platform/Developer/SDKs/iPhoneOS12.2.sdk/System/Library/Frameworks/XCTest.framework; sourceTree = DEVELOPER_DIR; };
-		CBF40E2DF2B9019BE46891C7C4FEF545 /* Assets.xcassets */ = {isa = PBXFileReference; includeInIndex = 1; lastKnownFileType = folder.assetcatalog; name = Assets.xcassets; path = Resources/Assets.xcassets; sourceTree = "<group>"; };
-		CC652745631E19157AE7AB92F2A4EF79 /* EditionOption.swift */ = {isa = PBXFileReference; includeInIndex = 1; lastKnownFileType = sourcecode.swift; path = EditionOption.swift; sourceTree = "<group>"; };
+		CC4BCA0293B1515B6F65EEFB71CD1170 /* ShootButtonView.swift */ = {isa = PBXFileReference; includeInIndex = 1; lastKnownFileType = sourcecode.swift; path = ShootButtonView.swift; sourceTree = "<group>"; };
 		CCAFAEBE89BE0F9091396494660844D1 /* OpenGLES.framework */ = {isa = PBXFileReference; lastKnownFileType = wrapper.framework; name = OpenGLES.framework; path = Platforms/iPhoneOS.platform/Developer/SDKs/iPhoneOS12.2.sdk/System/Library/Frameworks/OpenGLES.framework; sourceTree = DEVELOPER_DIR; };
-<<<<<<< HEAD
-		CDF04976EDEB1AB1AF0586F50A96DF15 /* ModeButtonView.swift */ = {isa = PBXFileReference; includeInIndex = 1; lastKnownFileType = sourcecode.swift; path = ModeButtonView.swift; sourceTree = "<group>"; };
-		CF08A2F68ABB5FC1AA78D991726B2882 /* AVURLAsset+Thumbnail.swift */ = {isa = PBXFileReference; includeInIndex = 1; lastKnownFileType = sourcecode.swift; path = "AVURLAsset+Thumbnail.swift"; sourceTree = "<group>"; };
-		CFD730BDE43BE6FC4902D7B4994D8842 /* SuggestedTagsView.swift */ = {isa = PBXFileReference; includeInIndex = 1; lastKnownFileType = sourcecode.swift; path = SuggestedTagsView.swift; sourceTree = "<group>"; };
-		D0D8445F1209BD7D6EC10487D9407A61 /* PostOptionsTagsDelegate.swift */ = {isa = PBXFileReference; includeInIndex = 1; lastKnownFileType = sourcecode.swift; path = PostOptionsTagsDelegate.swift; sourceTree = "<group>"; };
-		D17AFB99E850850E243CA624563A3831 /* KanvasCamera-dummy.m */ = {isa = PBXFileReference; includeInIndex = 1; lastKnownFileType = sourcecode.c.objc; path = "KanvasCamera-dummy.m"; sourceTree = "<group>"; };
-		D182438412CC47797A1AD5579ED1C5CD /* SharedUI-Info.plist */ = {isa = PBXFileReference; includeInIndex = 1; lastKnownFileType = text.plist.xml; path = "SharedUI-Info.plist"; sourceTree = "<group>"; };
-		D2F1046677E9E544763F0B73D245CEAC /* UICollectionView+Cells.swift */ = {isa = PBXFileReference; includeInIndex = 1; lastKnownFileType = sourcecode.swift; path = "UICollectionView+Cells.swift"; sourceTree = "<group>"; };
-		D3067EAFD5B0A06885968D137840DB70 /* FBSnapshotTestCasePlatform.h */ = {isa = PBXFileReference; includeInIndex = 1; lastKnownFileType = sourcecode.c.h; name = FBSnapshotTestCasePlatform.h; path = FBSnapshotTestCase/FBSnapshotTestCasePlatform.h; sourceTree = "<group>"; };
-		D4241694E32B6FA78C5290B27AC26CB3 /* UIFont+ComposeFonts.m */ = {isa = PBXFileReference; includeInIndex = 1; lastKnownFileType = sourcecode.c.objc; name = "UIFont+ComposeFonts.m"; path = "Source/UIFont+ComposeFonts.m"; sourceTree = "<group>"; };
-		D4561C6BC595BCD3B4EEA5CF23111939 /* TagsOptionsModel.swift */ = {isa = PBXFileReference; includeInIndex = 1; lastKnownFileType = sourcecode.swift; path = TagsOptionsModel.swift; sourceTree = "<group>"; };
-		D5A984388E3D7C252F4EC4B68CE96710 /* PostFormKeyboardTracker.swift */ = {isa = PBXFileReference; includeInIndex = 1; lastKnownFileType = sourcecode.swift; name = PostFormKeyboardTracker.swift; path = Source/PostFormKeyboardTracker.swift; sourceTree = "<group>"; };
-		D60CDA022B6819DC48DAA82F90F7E7F4 /* RGBA.swift */ = {isa = PBXFileReference; includeInIndex = 1; lastKnownFileType = sourcecode.swift; path = RGBA.swift; sourceTree = "<group>"; };
-		D6CD23840DB60580C6C6DB1F778837C9 /* KanvasCamera-Info.plist */ = {isa = PBXFileReference; includeInIndex = 1; lastKnownFileType = text.plist.xml; path = "KanvasCamera-Info.plist"; sourceTree = "<group>"; };
-		D8ED6FA9387CE63A5ED2DD931DE815EB /* FilterSettingsController.swift */ = {isa = PBXFileReference; includeInIndex = 1; lastKnownFileType = sourcecode.swift; path = FilterSettingsController.swift; sourceTree = "<group>"; };
-		D94622A6627C3CCE26F6BAF6B3A9259C /* ModeSelectorAndShootController.swift */ = {isa = PBXFileReference; includeInIndex = 1; lastKnownFileType = sourcecode.swift; path = ModeSelectorAndShootController.swift; sourceTree = "<group>"; };
-		DC3EE76F3428452A9EFA7C30A5F9DAB6 /* Utils.podspec */ = {isa = PBXFileReference; explicitFileType = text.script.ruby; includeInIndex = 1; indentWidth = 2; lastKnownFileType = text; path = Utils.podspec; sourceTree = "<group>"; tabWidth = 2; xcLanguageSpecificationIdentifier = xcode.lang.ruby; };
-		DCBC4A67E8B53BC72B64BBBD60A4386D /* RaveFilter.swift */ = {isa = PBXFileReference; includeInIndex = 1; lastKnownFileType = sourcecode.swift; path = RaveFilter.swift; sourceTree = "<group>"; };
-		DE35F81C954881204729C569018D98C0 /* FBSnapshotTestController.m */ = {isa = PBXFileReference; includeInIndex = 1; lastKnownFileType = sourcecode.c.objc; name = FBSnapshotTestController.m; path = FBSnapshotTestCase/FBSnapshotTestController.m; sourceTree = "<group>"; };
-		DF39287BFD3A31C990B6A32A9D01DF4C /* ColorPickerViewController.swift */ = {isa = PBXFileReference; includeInIndex = 1; lastKnownFileType = sourcecode.swift; name = ColorPickerViewController.swift; path = Source/ColorPickerViewController.swift; sourceTree = "<group>"; };
-		DFE3B885D482EBB73356633A05D70D5A /* Pods-KanvasCameraExample-acknowledgements.markdown */ = {isa = PBXFileReference; includeInIndex = 1; lastKnownFileType = text; path = "Pods-KanvasCameraExample-acknowledgements.markdown"; sourceTree = "<group>"; };
-		E059E8570B6D41836A42555B4C3BF5CE /* GLVideoCompositor.swift */ = {isa = PBXFileReference; includeInIndex = 1; lastKnownFileType = sourcecode.swift; path = GLVideoCompositor.swift; sourceTree = "<group>"; };
-=======
-		CD0481E7DC1AC179B3EDF4C093F7C20F /* GroupFilter.swift */ = {isa = PBXFileReference; includeInIndex = 1; lastKnownFileType = sourcecode.swift; path = GroupFilter.swift; sourceTree = "<group>"; };
-		CD6B18CC614DDE9697F1187C45526302 /* MediaClip.swift */ = {isa = PBXFileReference; includeInIndex = 1; lastKnownFileType = sourcecode.swift; path = MediaClip.swift; sourceTree = "<group>"; };
-		CD84E34004CD01944DEE780A5F72EAA8 /* GLError.swift */ = {isa = PBXFileReference; includeInIndex = 1; lastKnownFileType = sourcecode.swift; path = GLError.swift; sourceTree = "<group>"; };
+		CF5DCA34972C2F85BED6B91C4A509FC5 /* KanvasCamera.podspec.json */ = {isa = PBXFileReference; includeInIndex = 1; path = KanvasCamera.podspec.json; sourceTree = "<group>"; };
 		CF8359ACF913DE2866442237C6A2FBA3 /* TumblrTheme-dummy.m */ = {isa = PBXFileReference; includeInIndex = 1; lastKnownFileType = sourcecode.c.objc; path = "TumblrTheme-dummy.m"; sourceTree = "<group>"; };
-		CF861433A6DCB5A0CB772EAF7BB47C8C /* CameraView.swift */ = {isa = PBXFileReference; includeInIndex = 1; lastKnownFileType = sourcecode.swift; path = CameraView.swift; sourceTree = "<group>"; };
+		D1B54623FBB5F79BD55389EAAA9DB60F /* PlasmaFilter.swift */ = {isa = PBXFileReference; includeInIndex = 1; lastKnownFileType = sourcecode.swift; path = PlasmaFilter.swift; sourceTree = "<group>"; };
 		D251A449116F859FBB57229E1EC1282C /* AppColorSource.swift */ = {isa = PBXFileReference; includeInIndex = 1; lastKnownFileType = sourcecode.swift; name = AppColorSource.swift; path = Source/AppColorSource.swift; sourceTree = "<group>"; };
 		D3067EAFD5B0A06885968D137840DB70 /* FBSnapshotTestCasePlatform.h */ = {isa = PBXFileReference; includeInIndex = 1; lastKnownFileType = sourcecode.c.h; name = FBSnapshotTestCasePlatform.h; path = FBSnapshotTestCase/FBSnapshotTestCasePlatform.h; sourceTree = "<group>"; };
 		D3F056C65AE6CC0DA7BA349A1943D2D5 /* SuggestedTagsDataSource.swift */ = {isa = PBXFileReference; includeInIndex = 1; lastKnownFileType = sourcecode.swift; path = SuggestedTagsDataSource.swift; sourceTree = "<group>"; };
-		D51EFC9EBF7FEE44353F73524CCD25D2 /* KanvasCamera-dummy.m */ = {isa = PBXFileReference; includeInIndex = 1; lastKnownFileType = sourcecode.c.objc; path = "KanvasCamera-dummy.m"; sourceTree = "<group>"; };
-		DACC62FF2446FE47C07ED040192BAEB0 /* MediaClipsEditorView.swift */ = {isa = PBXFileReference; includeInIndex = 1; lastKnownFileType = sourcecode.swift; path = MediaClipsEditorView.swift; sourceTree = "<group>"; };
-		DC895F5D651A0016051FA3B47EFB9C3E /* CGRect+Center.swift */ = {isa = PBXFileReference; includeInIndex = 1; lastKnownFileType = sourcecode.swift; path = "CGRect+Center.swift"; sourceTree = "<group>"; };
+		D4855532A55C036EF2B6C52095C948D2 /* KanvasCamera.xcconfig */ = {isa = PBXFileReference; includeInIndex = 1; lastKnownFileType = text.xcconfig; path = KanvasCamera.xcconfig; sourceTree = "<group>"; };
+		D5DE68328A5F37F5E5D389CFB6BDD17C /* UIView+Layout.swift */ = {isa = PBXFileReference; includeInIndex = 1; lastKnownFileType = sourcecode.swift; path = "UIView+Layout.swift"; sourceTree = "<group>"; };
+		D71492F55CB888C21DAE8DCB51E7E5F3 /* AVURLAsset+Thumbnail.swift */ = {isa = PBXFileReference; includeInIndex = 1; lastKnownFileType = sourcecode.swift; path = "AVURLAsset+Thumbnail.swift"; sourceTree = "<group>"; };
+		D900D851920489686D068D1929105D49 /* EditionMenuCollectionCell.swift */ = {isa = PBXFileReference; includeInIndex = 1; lastKnownFileType = sourcecode.swift; path = EditionMenuCollectionCell.swift; sourceTree = "<group>"; };
+		D94A54DD0E62E1D68F76F5969A2C70BD /* CameraPreviewView.swift */ = {isa = PBXFileReference; includeInIndex = 1; lastKnownFileType = sourcecode.swift; path = CameraPreviewView.swift; sourceTree = "<group>"; };
+		D98302736DE64E554F805485CB9F4194 /* ScrollHandler.swift */ = {isa = PBXFileReference; includeInIndex = 1; lastKnownFileType = sourcecode.swift; path = ScrollHandler.swift; sourceTree = "<group>"; };
+		D9F3B0F16C8D264B96D74C9A32381F45 /* EditionMenuCollectionController.swift */ = {isa = PBXFileReference; includeInIndex = 1; lastKnownFileType = sourcecode.swift; path = EditionMenuCollectionController.swift; sourceTree = "<group>"; };
+		DC0F7B54372852EA92B3F8154DF4B0A4 /* Filter.swift */ = {isa = PBXFileReference; includeInIndex = 1; lastKnownFileType = sourcecode.swift; path = Filter.swift; sourceTree = "<group>"; };
 		DCFC8FA6C72B06F931B1A75364796FB3 /* SharedUI-dummy.m */ = {isa = PBXFileReference; includeInIndex = 1; lastKnownFileType = sourcecode.c.objc; path = "SharedUI-dummy.m"; sourceTree = "<group>"; };
+		DD1B00E766BADA67EC8809BF93F6319E /* MediaPickerButtonView.swift */ = {isa = PBXFileReference; includeInIndex = 1; lastKnownFileType = sourcecode.swift; path = MediaPickerButtonView.swift; sourceTree = "<group>"; };
+		DDC5E6A686EB0A77B497DFC28FC4A484 /* KanvasCameraTimes.swift */ = {isa = PBXFileReference; includeInIndex = 1; lastKnownFileType = sourcecode.swift; path = KanvasCameraTimes.swift; sourceTree = "<group>"; };
 		DE35F81C954881204729C569018D98C0 /* FBSnapshotTestController.m */ = {isa = PBXFileReference; includeInIndex = 1; lastKnownFileType = sourcecode.c.objc; name = FBSnapshotTestController.m; path = FBSnapshotTestCase/FBSnapshotTestController.m; sourceTree = "<group>"; };
 		DEF42661CBA02CA0D269B6A9A17D4E77 /* String+HexColor.swift */ = {isa = PBXFileReference; includeInIndex = 1; lastKnownFileType = sourcecode.swift; name = "String+HexColor.swift"; path = "Source/String+HexColor.swift"; sourceTree = "<group>"; };
-		DF33712AF25FB4FB18D67D3238BB436C /* UIFont+Utils.swift */ = {isa = PBXFileReference; includeInIndex = 1; lastKnownFileType = sourcecode.swift; path = "UIFont+Utils.swift"; sourceTree = "<group>"; };
 		DFE3B885D482EBB73356633A05D70D5A /* Pods-KanvasCameraExample-acknowledgements.markdown */ = {isa = PBXFileReference; includeInIndex = 1; lastKnownFileType = text; path = "Pods-KanvasCameraExample-acknowledgements.markdown"; sourceTree = "<group>"; };
+		DFEE013A5655B4D7C0297ED283F79BC3 /* ImagePreviewController.swift */ = {isa = PBXFileReference; includeInIndex = 1; lastKnownFileType = sourcecode.swift; path = ImagePreviewController.swift; sourceTree = "<group>"; };
 		E0096CD620704E152734BFFEB8612B5F /* ColorPickerViewController.swift */ = {isa = PBXFileReference; includeInIndex = 1; lastKnownFileType = sourcecode.swift; name = ColorPickerViewController.swift; path = Source/ColorPickerViewController.swift; sourceTree = "<group>"; };
->>>>>>> e4c80858
+		E00E2856EB9F4462EBDFD847190722FC /* RGBA.swift */ = {isa = PBXFileReference; includeInIndex = 1; lastKnownFileType = sourcecode.swift; path = RGBA.swift; sourceTree = "<group>"; };
 		E0956940883830C651240E754E3ECC52 /* UIImage+Diff.m */ = {isa = PBXFileReference; includeInIndex = 1; lastKnownFileType = sourcecode.c.objc; name = "UIImage+Diff.m"; path = "FBSnapshotTestCase/Categories/UIImage+Diff.m"; sourceTree = "<group>"; };
+		E12FE023726EAAD561AC10D32A510826 /* EditorFilterCollectionCell.swift */ = {isa = PBXFileReference; includeInIndex = 1; lastKnownFileType = sourcecode.swift; path = EditorFilterCollectionCell.swift; sourceTree = "<group>"; };
 		E25B88F25CD48FE1638FD52911A6824F /* Pods-KanvasCameraExample.modulemap */ = {isa = PBXFileReference; includeInIndex = 1; lastKnownFileType = sourcecode.module; path = "Pods-KanvasCameraExample.modulemap"; sourceTree = "<group>"; };
-		E2F1FFBFDEFB60004CA92EE1AEFF5315 /* UIImage+Camera.swift */ = {isa = PBXFileReference; includeInIndex = 1; lastKnownFileType = sourcecode.swift; path = "UIImage+Camera.swift"; sourceTree = "<group>"; };
 		E354F8FD537351F26F7949B4EBFA5101 /* UIImage+Diff.h */ = {isa = PBXFileReference; includeInIndex = 1; lastKnownFileType = sourcecode.c.h; name = "UIImage+Diff.h"; path = "FBSnapshotTestCase/Categories/UIImage+Diff.h"; sourceTree = "<group>"; };
-<<<<<<< HEAD
-		E621F768263424D9C5C35D58513625CB /* FBSnapshotTestCase-umbrella.h */ = {isa = PBXFileReference; includeInIndex = 1; lastKnownFileType = sourcecode.c.h; path = "FBSnapshotTestCase-umbrella.h"; sourceTree = "<group>"; };
-		E67CEE1F8E0658CEF1A2902A0ECD0FAB /* UIFont+PostFonts.m */ = {isa = PBXFileReference; includeInIndex = 1; lastKnownFileType = sourcecode.c.objc; name = "UIFont+PostFonts.m"; path = "Source/UIFont+PostFonts.m"; sourceTree = "<group>"; };
-		E8D1C5C4AA4D4987A8BE4A32688A0231 /* MediaClip.swift */ = {isa = PBXFileReference; includeInIndex = 1; lastKnownFileType = sourcecode.swift; path = MediaClip.swift; sourceTree = "<group>"; };
-		E92142C2E182829AAAFDCF1710595EB2 /* RGBFilter.swift */ = {isa = PBXFileReference; includeInIndex = 1; lastKnownFileType = sourcecode.swift; path = RGBFilter.swift; sourceTree = "<group>"; };
-		EA55E811F2D5817BECEDE9064465709B /* Array+Move.swift */ = {isa = PBXFileReference; includeInIndex = 1; lastKnownFileType = sourcecode.swift; path = "Array+Move.swift"; sourceTree = "<group>"; };
-		EA718A72E676291836EBB46B85242155 /* UIImage+Snapshot.h */ = {isa = PBXFileReference; includeInIndex = 1; lastKnownFileType = sourcecode.c.h; name = "UIImage+Snapshot.h"; path = "FBSnapshotTestCase/Categories/UIImage+Snapshot.h"; sourceTree = "<group>"; };
-		EACC8E2AE8E1C38C45BC70A6435C74A9 /* AppUIChangedListener.swift */ = {isa = PBXFileReference; includeInIndex = 1; lastKnownFileType = sourcecode.swift; name = AppUIChangedListener.swift; path = Source/AppUIChangedListener.swift; sourceTree = "<group>"; };
-		EB650864B416AD9C16CC66A8E69D8544 /* Pods-KanvasCameraExample-frameworks.sh */ = {isa = PBXFileReference; includeInIndex = 1; lastKnownFileType = text.script.sh; path = "Pods-KanvasCameraExample-frameworks.sh"; sourceTree = "<group>"; };
-		EB789F0EC4BBDB4C6A74F9201490287D /* CameraPreviewView.swift */ = {isa = PBXFileReference; includeInIndex = 1; lastKnownFileType = sourcecode.swift; path = CameraPreviewView.swift; sourceTree = "<group>"; };
-		EBF9977488904B7ABB4CF346A83C8528 /* ImagePoolFilter.swift */ = {isa = PBXFileReference; includeInIndex = 1; lastKnownFileType = sourcecode.swift; path = ImagePoolFilter.swift; sourceTree = "<group>"; };
-=======
-		E41B9682A6CCCC4DD65F7F5E57C19451 /* MirrorFourFilter.swift */ = {isa = PBXFileReference; includeInIndex = 1; lastKnownFileType = sourcecode.swift; path = MirrorFourFilter.swift; sourceTree = "<group>"; };
-		E5CD4A67A1135D9E8B7B1105DC801A85 /* NumTypes+Conversion.swift */ = {isa = PBXFileReference; includeInIndex = 1; lastKnownFileType = sourcecode.swift; path = "NumTypes+Conversion.swift"; sourceTree = "<group>"; };
+		E3A5246FE40D63EAB40EE8D397495E43 /* KanvasCameraStrings.swift */ = {isa = PBXFileReference; includeInIndex = 1; lastKnownFileType = sourcecode.swift; path = KanvasCameraStrings.swift; sourceTree = "<group>"; };
+		E49524D9FFEF75A7DC4FFFABE8769F1E /* FilmFilter.swift */ = {isa = PBXFileReference; includeInIndex = 1; lastKnownFileType = sourcecode.swift; path = FilmFilter.swift; sourceTree = "<group>"; };
 		E6195EAA652442456BF310A522504CC7 /* SharedUI.podspec */ = {isa = PBXFileReference; explicitFileType = text.script.ruby; includeInIndex = 1; indentWidth = 2; lastKnownFileType = text; path = SharedUI.podspec; sourceTree = "<group>"; tabWidth = 2; xcLanguageSpecificationIdentifier = xcode.lang.ruby; };
 		E621F768263424D9C5C35D58513625CB /* FBSnapshotTestCase-umbrella.h */ = {isa = PBXFileReference; includeInIndex = 1; lastKnownFileType = sourcecode.c.h; path = "FBSnapshotTestCase-umbrella.h"; sourceTree = "<group>"; };
-		E98AF7E8C5A1DC1395799DEE6F326C50 /* ImagePoolFilter.swift */ = {isa = PBXFileReference; includeInIndex = 1; lastKnownFileType = sourcecode.swift; path = ImagePoolFilter.swift; sourceTree = "<group>"; };
+		E73FFAA298A8C3833BFF9C45696EA086 /* GLRenderer.swift */ = {isa = PBXFileReference; includeInIndex = 1; lastKnownFileType = sourcecode.swift; path = GLRenderer.swift; sourceTree = "<group>"; };
+		E83E068D0A7DFD97F75A346C040CAA46 /* RGBFilter.swift */ = {isa = PBXFileReference; includeInIndex = 1; lastKnownFileType = sourcecode.swift; path = RGBFilter.swift; sourceTree = "<group>"; };
+		EA18CD1E56C3DFB7985D82AA86DAAA1B /* MediaInfo.swift */ = {isa = PBXFileReference; includeInIndex = 1; lastKnownFileType = sourcecode.swift; path = MediaInfo.swift; sourceTree = "<group>"; };
 		EA718A72E676291836EBB46B85242155 /* UIImage+Snapshot.h */ = {isa = PBXFileReference; includeInIndex = 1; lastKnownFileType = sourcecode.c.h; name = "UIImage+Snapshot.h"; path = "FBSnapshotTestCase/Categories/UIImage+Snapshot.h"; sourceTree = "<group>"; };
+		EA7DC1BE274C2779D2D8FE005CCD81E7 /* MirrorFourFilter.swift */ = {isa = PBXFileReference; includeInIndex = 1; lastKnownFileType = sourcecode.swift; path = MirrorFourFilter.swift; sourceTree = "<group>"; };
 		EB650864B416AD9C16CC66A8E69D8544 /* Pods-KanvasCameraExample-frameworks.sh */ = {isa = PBXFileReference; includeInIndex = 1; lastKnownFileType = text.script.sh; path = "Pods-KanvasCameraExample-frameworks.sh"; sourceTree = "<group>"; };
->>>>>>> e4c80858
+		EC0A824E9D304EF1E4D46DA0F7D32A12 /* FilterType.swift */ = {isa = PBXFileReference; includeInIndex = 1; lastKnownFileType = sourcecode.swift; path = FilterType.swift; sourceTree = "<group>"; };
 		EC4E21110729C7A0E309C3DB073D1ECD /* Pods-KanvasCameraExample-Info.plist */ = {isa = PBXFileReference; includeInIndex = 1; lastKnownFileType = text.plist.xml; path = "Pods-KanvasCameraExample-Info.plist"; sourceTree = "<group>"; };
-		ED627A7FE4465A31A69EC4261194B5CF /* CameraPreviewView.swift */ = {isa = PBXFileReference; includeInIndex = 1; lastKnownFileType = sourcecode.swift; path = CameraPreviewView.swift; sourceTree = "<group>"; };
-		EE9CF0193CD0CB2909ADA03EA4096A5B /* CameraInputControllerDelegate.swift */ = {isa = PBXFileReference; includeInIndex = 1; lastKnownFileType = sourcecode.swift; path = CameraInputControllerDelegate.swift; sourceTree = "<group>"; };
+		EEBB0E59A4534B3BECCEA1C1034BA2F0 /* FilterCollectionInnerCell.swift */ = {isa = PBXFileReference; includeInIndex = 1; lastKnownFileType = sourcecode.swift; path = FilterCollectionInnerCell.swift; sourceTree = "<group>"; };
 		EF53D290F564A9B10CEF56C9DC2010F2 /* UIImage+Compare.m */ = {isa = PBXFileReference; includeInIndex = 1; lastKnownFileType = sourcecode.c.objc; name = "UIImage+Compare.m"; path = "FBSnapshotTestCase/Categories/UIImage+Compare.m"; sourceTree = "<group>"; };
-<<<<<<< HEAD
-		F2428A2E327C0097D96B9879EC76567A /* PlasmaFilter.swift */ = {isa = PBXFileReference; includeInIndex = 1; lastKnownFileType = sourcecode.swift; path = PlasmaFilter.swift; sourceTree = "<group>"; };
-		F42153B2CF840EE09027349EC393F95B /* KanvasCameraTimes.swift */ = {isa = PBXFileReference; includeInIndex = 1; lastKnownFileType = sourcecode.swift; path = KanvasCameraTimes.swift; sourceTree = "<group>"; };
-		F8B0B5E77DFFE44BE3877A540A66CFC5 /* UIFont+ComposeFonts.h */ = {isa = PBXFileReference; includeInIndex = 1; lastKnownFileType = sourcecode.c.h; name = "UIFont+ComposeFonts.h"; path = "Source/UIFont+ComposeFonts.h"; sourceTree = "<group>"; };
+		F0CBFB4E4F1BE393701D039BF37D2D6D /* IgnoreTouchesView.swift */ = {isa = PBXFileReference; includeInIndex = 1; lastKnownFileType = sourcecode.swift; path = IgnoreTouchesView.swift; sourceTree = "<group>"; };
+		F10DA30BB7636721703B83FC1092534C /* MirrorTwoFilter.swift */ = {isa = PBXFileReference; includeInIndex = 1; lastKnownFileType = sourcecode.swift; path = MirrorTwoFilter.swift; sourceTree = "<group>"; };
+		F135B1AD170D77BA75FC5518622C5BFB /* Device.swift */ = {isa = PBXFileReference; includeInIndex = 1; lastKnownFileType = sourcecode.swift; path = Device.swift; sourceTree = "<group>"; };
+		F2533EB192202806D3154DC28EDB3112 /* WaveFilter.swift */ = {isa = PBXFileReference; includeInIndex = 1; lastKnownFileType = sourcecode.swift; path = WaveFilter.swift; sourceTree = "<group>"; };
+		F60BA4F9FDF1D4D8E09B92BF79A6F4AB /* TumblrTheme-prefix.pch */ = {isa = PBXFileReference; includeInIndex = 1; lastKnownFileType = sourcecode.c.h; path = "TumblrTheme-prefix.pch"; sourceTree = "<group>"; };
+		F6BBA98CE95EF320988572F373ECB826 /* WavePoolFilter.swift */ = {isa = PBXFileReference; includeInIndex = 1; lastKnownFileType = sourcecode.swift; path = WavePoolFilter.swift; sourceTree = "<group>"; };
+		F6BDD5306008EC92949DB71E1EBAA4DF /* UIFont+Orangina.m */ = {isa = PBXFileReference; includeInIndex = 1; lastKnownFileType = sourcecode.c.objc; name = "UIFont+Orangina.m"; path = "Source/UIFont+Orangina.m"; sourceTree = "<group>"; };
+		F7547E3D65B1A8FE94A01019EC28BB94 /* Array+Move.swift */ = {isa = PBXFileReference; includeInIndex = 1; lastKnownFileType = sourcecode.swift; path = "Array+Move.swift"; sourceTree = "<group>"; };
+		F773D882031D1FDB0174A26211502110 /* TumblrTheme.podspec */ = {isa = PBXFileReference; explicitFileType = text.script.ruby; includeInIndex = 1; indentWidth = 2; lastKnownFileType = text; path = TumblrTheme.podspec; sourceTree = "<group>"; tabWidth = 2; xcLanguageSpecificationIdentifier = xcode.lang.ruby; };
+		F9104C76C387022E16394DD25A0F4617 /* MediaClipsCollectionView.swift */ = {isa = PBXFileReference; includeInIndex = 1; lastKnownFileType = sourcecode.swift; path = MediaClipsCollectionView.swift; sourceTree = "<group>"; };
+		FA36E4D9364B1054D6C7D8F592026810 /* FilterFactory.swift */ = {isa = PBXFileReference; includeInIndex = 1; lastKnownFileType = sourcecode.swift; path = FilterFactory.swift; sourceTree = "<group>"; };
 		FA5E750D777F8812B73B90F8308F9F11 /* Pods-KanvasCameraExample.release.xcconfig */ = {isa = PBXFileReference; includeInIndex = 1; lastKnownFileType = text.xcconfig; path = "Pods-KanvasCameraExample.release.xcconfig"; sourceTree = "<group>"; };
-		FD136D0EE173133BAF2DA11465CDAA90 /* GLMediaExporter.swift */ = {isa = PBXFileReference; includeInIndex = 1; lastKnownFileType = sourcecode.swift; path = GLMediaExporter.swift; sourceTree = "<group>"; };
-		FDB46C398CBB4ECCF99953E2CAC6BDF1 /* ClosedRange+Clamp.swift */ = {isa = PBXFileReference; includeInIndex = 1; lastKnownFileType = sourcecode.swift; path = "ClosedRange+Clamp.swift"; sourceTree = "<group>"; };
-		FF25A4BCA2A1C58721AD5C10B042E905 /* Shader.swift */ = {isa = PBXFileReference; includeInIndex = 1; lastKnownFileType = sourcecode.swift; path = Shader.swift; sourceTree = "<group>"; };
-=======
-		F1333F1DC509C17F5D9B796BB246226B /* AVURLAsset+Thumbnail.swift */ = {isa = PBXFileReference; includeInIndex = 1; lastKnownFileType = sourcecode.swift; path = "AVURLAsset+Thumbnail.swift"; sourceTree = "<group>"; };
-		F1A1897C2C4F0F88EEEDE27A33EFF08B /* CameraInputOutput.swift */ = {isa = PBXFileReference; includeInIndex = 1; lastKnownFileType = sourcecode.swift; path = CameraInputOutput.swift; sourceTree = "<group>"; };
-		F41D0B8971EA8B59AC785310E544B0BF /* KanvasCamera-prefix.pch */ = {isa = PBXFileReference; includeInIndex = 1; lastKnownFileType = sourcecode.c.h; path = "KanvasCamera-prefix.pch"; sourceTree = "<group>"; };
-		F429B675E73FD360A6A9576E31C04643 /* EditionMenuCollectionController.swift */ = {isa = PBXFileReference; includeInIndex = 1; lastKnownFileType = sourcecode.swift; path = EditionMenuCollectionController.swift; sourceTree = "<group>"; };
-		F60BA4F9FDF1D4D8E09B92BF79A6F4AB /* TumblrTheme-prefix.pch */ = {isa = PBXFileReference; includeInIndex = 1; lastKnownFileType = sourcecode.c.h; path = "TumblrTheme-prefix.pch"; sourceTree = "<group>"; };
-		F6BDD5306008EC92949DB71E1EBAA4DF /* UIFont+Orangina.m */ = {isa = PBXFileReference; includeInIndex = 1; lastKnownFileType = sourcecode.c.objc; name = "UIFont+Orangina.m"; path = "Source/UIFont+Orangina.m"; sourceTree = "<group>"; };
-		F773D882031D1FDB0174A26211502110 /* TumblrTheme.podspec */ = {isa = PBXFileReference; explicitFileType = text.script.ruby; includeInIndex = 1; indentWidth = 2; lastKnownFileType = text; path = TumblrTheme.podspec; sourceTree = "<group>"; tabWidth = 2; xcLanguageSpecificationIdentifier = xcode.lang.ruby; };
-		FA5E750D777F8812B73B90F8308F9F11 /* Pods-KanvasCameraExample.release.xcconfig */ = {isa = PBXFileReference; includeInIndex = 1; lastKnownFileType = text.xcconfig; path = "Pods-KanvasCameraExample.release.xcconfig"; sourceTree = "<group>"; };
-		FC06C447579093C18705936B4D99FB2F /* GLPlayer.swift */ = {isa = PBXFileReference; includeInIndex = 1; lastKnownFileType = sourcecode.swift; path = GLPlayer.swift; sourceTree = "<group>"; };
-		FD36B3DF0D1B3C0BDA1C84CE21E2A392 /* FilterSettingsView.swift */ = {isa = PBXFileReference; includeInIndex = 1; lastKnownFileType = sourcecode.swift; path = FilterSettingsView.swift; sourceTree = "<group>"; };
-		FE4873A282892C4FCD7A967C350F3DBE /* UIUpdate.swift */ = {isa = PBXFileReference; includeInIndex = 1; lastKnownFileType = sourcecode.swift; path = UIUpdate.swift; sourceTree = "<group>"; };
+		FC986821628ED318E71F52D279EBA9B3 /* CameraController.swift */ = {isa = PBXFileReference; includeInIndex = 1; lastKnownFileType = sourcecode.swift; path = CameraController.swift; sourceTree = "<group>"; };
+		FCD65431ECFB8FD9565ED329308575FC /* OptionView.swift */ = {isa = PBXFileReference; includeInIndex = 1; lastKnownFileType = sourcecode.swift; path = OptionView.swift; sourceTree = "<group>"; };
+		FDC96D85C79FD398FEECB3305B530365 /* ExtendedButton.swift */ = {isa = PBXFileReference; includeInIndex = 1; lastKnownFileType = sourcecode.swift; path = ExtendedButton.swift; sourceTree = "<group>"; };
+		FE9F7EE0E737D1F57C1A5D75417B32A2 /* UIColor+Lerp.swift */ = {isa = PBXFileReference; includeInIndex = 1; lastKnownFileType = sourcecode.swift; path = "UIColor+Lerp.swift"; sourceTree = "<group>"; };
 		FF0C16364F7A286A2BA02F0312389357 /* Utils-prefix.pch */ = {isa = PBXFileReference; includeInIndex = 1; lastKnownFileType = sourcecode.c.h; path = "Utils-prefix.pch"; sourceTree = "<group>"; };
+		FF4FAA1434DCE7F2788682F27355263F /* CameraFilterCollectionController.swift */ = {isa = PBXFileReference; includeInIndex = 1; lastKnownFileType = sourcecode.swift; path = CameraFilterCollectionController.swift; sourceTree = "<group>"; };
 		FFEF55AEADC7B5F391C571EAFE662DE6 /* ContentTypeDetector.swift */ = {isa = PBXFileReference; includeInIndex = 1; lastKnownFileType = sourcecode.swift; name = ContentTypeDetector.swift; path = Source/ContentTypeDetector.swift; sourceTree = "<group>"; };
->>>>>>> e4c80858
 /* End PBXFileReference section */
 
 /* Begin PBXFrameworksBuildPhase section */
@@ -1086,63 +630,26 @@
 /* End PBXFrameworksBuildPhase section */
 
 /* Begin PBXGroup section */
+		094DC32A64111F3E2736CCCD2B402560 /* Preview */ = {
+			isa = PBXGroup;
+			children = (
+				D94A54DD0E62E1D68F76F5969A2C70BD /* CameraPreviewView.swift */,
+				102CD956AC7D14B55CFC6F5E2B4E7DFA /* CameraPreviewViewController.swift */,
+				6B407873FF7014A6E5E3BF07253B5860 /* LoadingIndicatorView.swift */,
+			);
+			name = Preview;
+			path = Classes/Preview;
+			sourceTree = "<group>";
+		};
 		10103365BFF7614609CB2504826A9B68 /* Development Pods */ = {
 			isa = PBXGroup;
 			children = (
-				58404B2756275BB19C6A6E201EE610C4 /* KanvasCamera */,
+				E4C948CF51777C1F04118A036FDFD07A /* KanvasCamera */,
 				140E27BCF13260469B8D7FBA0F98C0FF /* SharedUI */,
 				21F1D80F388DC5086A489BE9743D2AA4 /* TumblrTheme */,
 				884301F1456C22EADF5FA5FBE02D4BEE /* Utils */,
 			);
 			name = "Development Pods";
-			sourceTree = "<group>";
-		};
-<<<<<<< HEAD
-		08B6DAB994283B4F328E1601FFA955D7 /* Filter instances */ = {
-			isa = PBXGroup;
-			children = (
-				23B6F7249F03D4BA19CE2A717B529BB3 /* ChromaFilter.swift */,
-				C4E0154308C1A72FD028F5660B5880AB /* EMInterferenceFilter.swift */,
-				C8D18F07A48D874523E4E9080B4E49FC /* FilmFilter.swift */,
-				5049589287B442BCD51887528FA65680 /* GrayscaleFilter.swift */,
-				EBF9977488904B7ABB4CF346A83C8528 /* ImagePoolFilter.swift */,
-				5EDFEA4CF1D9EE2BE352EB064D678C00 /* LegoFilter.swift */,
-				4FFBD62D5D22F8E42BEE24DCD4533A8E /* LightLeaksFilter.swift */,
-				8E32B9E18E71A3FA8C5BA11518190B59 /* MangaFilter.swift */,
-				443861B852DFF1E69508C0D09458993F /* MirrorFourFilter.swift */,
-				05CE413DCA35B125E286E74D1F971D6F /* MirrorTwoFilter.swift */,
-				F2428A2E327C0097D96B9879EC76567A /* PlasmaFilter.swift */,
-				DCBC4A67E8B53BC72B64BBBD60A4386D /* RaveFilter.swift */,
-				E92142C2E182829AAAFDCF1710595EB2 /* RGBFilter.swift */,
-				5EC1387E6565EAD492D4DF0FB1171F3B /* ToonFilter.swift */,
-				167B1E11A37145ABDE668C7106C4C61C /* WaveFilter.swift */,
-				7769A4EA8EECA340BB71E5D54C3BC6FE /* WavePoolFilter.swift */,
-			);
-			name = "Filter instances";
-			path = "Filter instances";
-=======
-		131EEBC1ADA71514A946754DE47D5779 /* Extensions */ = {
-			isa = PBXGroup;
-			children = (
-				1886E588217AB36F032D30664E3BBBF3 /* Array+Move.swift */,
-				4016489FCAB438A9BC8059A713C9CB87 /* Array+Object.swift */,
-				F1333F1DC509C17F5D9B796BB246226B /* AVURLAsset+Thumbnail.swift */,
-				DC895F5D651A0016051FA3B47EFB9C3E /* CGRect+Center.swift */,
-				84AB9E85DDC0534B8DA8246B9D1810F7 /* ClosedRange+Clamp.swift */,
-				8522E4F641409187EA66B25EEA0CF2F1 /* IndexPath+Order.swift */,
-				82864B4AABA2008CF3F06B2C11FD3C50 /* NSURL+Media.swift */,
-				3137111F6DDF85868B49215C7FFFF08A /* UIButton+Shadows.swift */,
-				4C8D0AB235D8FB1E6C5AF894D392CB71 /* UICollectionView+Cells.swift */,
-				85C5F740F951A4039E77AEB5537DACC4 /* UIColor+Lerp.swift */,
-				DF33712AF25FB4FB18D67D3238BB436C /* UIFont+Utils.swift */,
-				7A24777354AE3F46200AF67DB391BEBE /* UIImage+Camera.swift */,
-				6E80318FBE97A54058681649B9C57FBE /* UIImage+FlipLeftMirrored.swift */,
-				6239C5F1CB6E56A35C5D2AF2EA1C05DA /* UIView+Layout.swift */,
-				ABCB094CFF3BD2436B89ED90CB7AE49C /* UIViewController+Load.swift */,
-			);
-			name = Extensions;
-			path = Classes/Extensions;
->>>>>>> e4c80858
 			sourceTree = "<group>";
 		};
 		140E27BCF13260469B8D7FBA0F98C0FF /* SharedUI */ = {
@@ -1164,81 +671,6 @@
 			);
 			name = SharedUI;
 			path = ../../../SharedUI;
-			sourceTree = "<group>";
-		};
-<<<<<<< HEAD
-		154290B86B6DBBCED6CA3600F27A2972 /* Pod */ = {
-			isa = PBXGroup;
-			children = (
-				B8CE989AD67B2FB254BB9C033570C84E /* TumblrTheme.podspec */,
-			);
-			name = Pod;
-			sourceTree = "<group>";
-		};
-		23CA95DE4AB5B5F0897E71A99FB782B3 /* Editor */ = {
-			isa = PBXGroup;
-			children = (
-				3BF31636E123A175B96D4F6CB1761778 /* EditionMenuCollectionCell.swift */,
-				08F200EA12DA468BB2CBBE3BF5FB98D3 /* EditionMenuCollectionController.swift */,
-				82659DF3A3D251BD273EA75D23E88CEC /* EditionMenuCollectionView.swift */,
-				5BB1F278230F659E7A45F2037DC729FE /* EditionOption.swift */,
-				30E91474D0C16710FF9E20E5489832D4 /* EditorView.swift */,
-				80660178A912ACF3706C11A7E2B5F782 /* EditorViewController.swift */,
-				8A4CE60A353A7A1E1E5A43AE285F4E6D /* Filters */,
-			);
-			name = Editor;
-			path = Classes/Editor;
-			sourceTree = "<group>";
-		};
-		29200D112F064DE8A359A3D002055042 /* Filters */ = {
-			isa = PBXGroup;
-			children = (
-				3C9AF5CD294BF599313F416C9DD34396 /* FilterCollectionCell.swift */,
-				5A9A7D8932AA264FEA22487F84400CC9 /* FilterCollectionInnerCell.swift */,
-				82C53631B6EBF123F0DCB5626E7AC08C /* FilterCollectionView.swift */,
-				550D621DC554C3C29C85EF4E87CAB92D /* FilterItem.swift */,
-				AFD45AA7347155A89EFE6AC271D88C03 /* ScrollHandler.swift */,
-			);
-			name = Filters;
-			path = Classes/Filters;
-			sourceTree = "<group>";
-		};
-		2EA7C75BB2D1774A4A8476B7D6161D9B /* Settings */ = {
-			isa = PBXGroup;
-			children = (
-				63C0DBDBD6D15A979A3A975646E22133 /* CameraSettings.swift */,
-			);
-			name = Settings;
-			path = Classes/Settings;
-=======
-		1BA1398EF172EFED7B859CC0998F0993 /* Camera */ = {
-			isa = PBXGroup;
-			children = (
-				5CB41C2A29EE75E1D292F1D208CD6BA7 /* CameraController.swift */,
-				54363696B9884F55C04023895075466B /* CameraInputController.swift */,
-				EE9CF0193CD0CB2909ADA03EA4096A5B /* CameraInputControllerDelegate.swift */,
-				F1A1897C2C4F0F88EEEDE27A33EFF08B /* CameraInputOutput.swift */,
-				CF861433A6DCB5A0CB772EAF7BB47C8C /* CameraView.swift */,
-				44F90D8DFB505BBD2D9299FD1A05678E /* CameraZoomHandler.swift */,
-				5F94FA58C6C78055AA25C248CA49A43D /* FilteredInputViewController.swift */,
-				5C585E59515DAAEA216E7C160F2529BC /* ImagePreviewController.swift */,
-				7A34C8C797253B2336C8E4BC49A453A1 /* Filters */,
-			);
-			name = Camera;
-			path = Classes/Camera;
-			sourceTree = "<group>";
-		};
-		1D618E62417A035E37141E90504B03B9 /* ModeSelector */ = {
-			isa = PBXGroup;
-			children = (
-				A1DAAA097A8C20341CD124C5F84093AD /* MediaPickerButtonView.swift */,
-				2CCD9B9866DEE4614270F0CDF443793E /* ModeButtonView.swift */,
-				136BF78D8CE51FE41552190DB92DE6E0 /* ModeSelectorAndShootController.swift */,
-				B2E65BB55F629EEEDAB9B5EFCE817099 /* ModeSelectorAndShootView.swift */,
-				6248B158158DD3EB492C623082B91961 /* ShootButtonView.swift */,
-			);
-			name = ModeSelector;
-			path = Classes/ModeSelector;
 			sourceTree = "<group>";
 		};
 		21F1D80F388DC5086A489BE9743D2AA4 /* TumblrTheme */ = {
@@ -1265,63 +697,87 @@
 			path = ../../../TumblrTheme;
 			sourceTree = "<group>";
 		};
-		2D6A184E24082841BC970BFC3B890B35 /* Recording */ = {
-			isa = PBXGroup;
-			children = (
-				BD9FB3EDBDD2D17B5386D44F48EA595F /* CameraRecorder.swift */,
-				0647C11A0CF2B70D3A4E89CA112C2300 /* CameraRecordingProtocol.swift */,
-				A5D94351DD96C4D490C57858EC965E59 /* CameraSegmentHandler.swift */,
-				BBD79D4E43CE59ABC767007887C8018D /* GifVideoOutputHandler.swift */,
-				5814DA25393717E2F541B9900B03F497 /* PhotoOutputHandler.swift */,
-				20A42953230EC375D5B4C88B9D2E8DFA /* VideoOutputHandler.swift */,
-			);
-			name = Recording;
-			path = Classes/Recording;
->>>>>>> e4c80858
-			sourceTree = "<group>";
-		};
-		33C160F38A95A74E2BB4B5318E821A4A /* Editor */ = {
-			isa = PBXGroup;
-			children = (
-<<<<<<< HEAD
-				80E62149FADB5776E12D3667B67D3546 /* KanvasCamera */,
-				8AE1FB3CE85F963B3B6117111BF70BD7 /* SharedUI */,
-				AC58D97B519D86567A4E6DF404149EB7 /* TumblrTheme */,
-				95C082048A76AFF6F4F62A9C0A3C145A /* Utils */,
-=======
-				A5A66C2E78CE8FEC977F0957794E73EF /* EditionMenuCollectionCell.swift */,
-				F429B675E73FD360A6A9576E31C04643 /* EditionMenuCollectionController.swift */,
-				61FBD2A9774AE980066D4B520AE33285 /* EditionMenuCollectionView.swift */,
-				CC652745631E19157AE7AB92F2A4EF79 /* EditionOption.swift */,
-				9046CC1EA3244D1CDD794D1A0E22146E /* EditorView.swift */,
-				AF98F446AC752A3CE94869B161E75E9B /* EditorViewController.swift */,
-				368ECF553E34CCADAD81E07C17147033 /* Filters */,
->>>>>>> e4c80858
-			);
-			name = Editor;
-			path = Classes/Editor;
-			sourceTree = "<group>";
-		};
-<<<<<<< HEAD
-		413F56D2A02517A0E008EB9E94AC0BAA /* Pod */ = {
-			isa = PBXGroup;
-			children = (
-				1EA604F5AA6C390CE6F44D3AD51AC87A /* KanvasCamera.podspec.json */,
-			);
-			name = Pod;
-			sourceTree = "<group>";
-		};
-		42AE81DE37A7E4DD756C12E78AAB8CEC /* Pod */ = {
-=======
-		368ECF553E34CCADAD81E07C17147033 /* Filters */ = {
->>>>>>> e4c80858
-			isa = PBXGroup;
-			children = (
-				0ADDECBD5C05984D3D961704A68BC8CF /* EditorFilterCollectionCell.swift */,
-				B8DE1F2F0FB44DF60D4E39CF534C78A6 /* EditorFilterCollectionController.swift */,
+		23557BF5DE8AF0B874774629D2795F0C /* Filter instances */ = {
+			isa = PBXGroup;
+			children = (
+				15E0637C8777F9467318A156399B3657 /* ChromaFilter.swift */,
+				1C8C39B208AEA17595287FB7ACCA0520 /* EMInterferenceFilter.swift */,
+				E49524D9FFEF75A7DC4FFFABE8769F1E /* FilmFilter.swift */,
+				6506DEF5382107BEF3EC26544B903193 /* GrayscaleFilter.swift */,
+				02F3DA3CB5C936529DC18E86C723B3A6 /* ImagePoolFilter.swift */,
+				4612844C78A5E5659ACD552EFD5FDE64 /* LegoFilter.swift */,
+				1B0256780E9B079E1B6974703BC1511D /* LightLeaksFilter.swift */,
+				5BA931BAEA07EFDAB96419BC83705E6C /* MangaFilter.swift */,
+				EA7DC1BE274C2779D2D8FE005CCD81E7 /* MirrorFourFilter.swift */,
+				F10DA30BB7636721703B83FC1092534C /* MirrorTwoFilter.swift */,
+				D1B54623FBB5F79BD55389EAAA9DB60F /* PlasmaFilter.swift */,
+				750565B8B6189EA00FA7E661330B6B97 /* RaveFilter.swift */,
+				E83E068D0A7DFD97F75A346C040CAA46 /* RGBFilter.swift */,
+				9982A734CD644B877DD3B6A8AA65FDA0 /* ToonFilter.swift */,
+				F2533EB192202806D3154DC28EDB3112 /* WaveFilter.swift */,
+				F6BBA98CE95EF320988572F373ECB826 /* WavePoolFilter.swift */,
+			);
+			name = "Filter instances";
+			path = "Filter instances";
+			sourceTree = "<group>";
+		};
+		28683C517220B6B3480535B881C4E630 /* Utility */ = {
+			isa = PBXGroup;
+			children = (
+				745F0DF120B0DA953B9C664AB5CCBF8F /* ConicalGradientLayer.swift */,
+				F135B1AD170D77BA75FC5518622C5BFB /* Device.swift */,
+				87A1A8BBE8382714386FF290AA13D84B /* IgnoreTouchesCollectionView.swift */,
+				F0CBFB4E4F1BE393701D039BF37D2D6D /* IgnoreTouchesView.swift */,
+				52930FDBF6FDD32C0ECD92CFBA3C1A26 /* MediaMetadata.swift */,
+				BEE3645990BF8DE60D47EA94BF76CC4E /* Queue.swift */,
+				E00E2856EB9F4462EBDFD847190722FC /* RGBA.swift */,
+				4A98F6883E386CD34AA8C3EB16E1618C /* Synchronized.swift */,
+				6173FE03BBC9041643B6AEEDEDD2B507 /* UIUpdate.swift */,
+			);
+			name = Utility;
+			path = Classes/Utility;
+			sourceTree = "<group>";
+		};
+		2AFBF407F1EBEB6E3B4E42C42A458824 /* Resources */ = {
+			isa = PBXGroup;
+			children = (
+				5DB08A0929E87C26CB1969B45C5856B0 /* Assets.xcassets */,
+				5F03091BEE08B0C2F7867D71CBA8FC61 /* Shaders */,
+				944B53F588B4F2D003B5E60E3E855FE4 /* silence.aac */,
+			);
+			name = Resources;
+			sourceTree = "<group>";
+		};
+		3F90492D091BF3F9A2930886BC67E295 /* Options */ = {
+			isa = PBXGroup;
+			children = (
+				61307BFC53483B6D12D9E17B8ADCFC64 /* CameraOption.swift */,
+				FDC96D85C79FD398FEECB3305B530365 /* ExtendedButton.swift */,
+				1EC473FD12FE0B8217A498079ED4C30C /* ExtendedStackView.swift */,
+				2EF944B69E1144FC84B505390B42C2E4 /* OptionsController.swift */,
+				2EAE4ED88A18BC4FDD5949275C172A17 /* OptionsStackView.swift */,
+				FCD65431ECFB8FD9565ED329308575FC /* OptionView.swift */,
+			);
+			name = Options;
+			path = Classes/Options;
+			sourceTree = "<group>";
+		};
+		4268583ADB2982E26CFBE7BF16C9A332 /* Filters */ = {
+			isa = PBXGroup;
+			children = (
+				E12FE023726EAAD561AC10D32A510826 /* EditorFilterCollectionCell.swift */,
+				1747E45D5D0E1AF87E8D46E3E0525BE2 /* EditorFilterCollectionController.swift */,
 			);
 			name = Filters;
 			path = Filters;
+			sourceTree = "<group>";
+		};
+		440AA6B36D1A69BB3946586173C20C20 /* Pod */ = {
+			isa = PBXGroup;
+			children = (
+				CF5DCA34972C2F85BED6B91C4A509FC5 /* KanvasCamera.podspec.json */,
+			);
+			name = Pod;
 			sourceTree = "<group>";
 		};
 		45E4BEB48F67ECE4946F86A2669DF19F /* Support Files */ = {
@@ -1338,29 +794,6 @@
 			path = "../Target Support Files/FBSnapshotTestCase";
 			sourceTree = "<group>";
 		};
-<<<<<<< HEAD
-		49AB1B1AC38B3BC090630B4D9C884689 /* Extensions */ = {
-			isa = PBXGroup;
-			children = (
-				EA55E811F2D5817BECEDE9064465709B /* Array+Move.swift */,
-				0D18C2846FE5A0A6EE2F5B6A6AB1AA7F /* Array+Object.swift */,
-				CF08A2F68ABB5FC1AA78D991726B2882 /* AVURLAsset+Thumbnail.swift */,
-				C1CDEFAA7C9AC6A16CFFDE42CA9E2580 /* CGRect+Center.swift */,
-				FDB46C398CBB4ECCF99953E2CAC6BDF1 /* ClosedRange+Clamp.swift */,
-				9E9CC9A15846CB1AAFAFE1FBD47B8247 /* IndexPath+Order.swift */,
-				69E02CDD91D05B6EE78854BABF343F19 /* NSURL+Media.swift */,
-				93C4605A61A73E4E58DDB4BA6EA27371 /* UIButton+Shadows.swift */,
-				D2F1046677E9E544763F0B73D245CEAC /* UICollectionView+Cells.swift */,
-				66282C11EA9A58E205EBB764605471A2 /* UIColor+Lerp.swift */,
-				9ED0D948EB284D05D13CABA1B042B4E1 /* UIFont+Utils.swift */,
-				E2F1FFBFDEFB60004CA92EE1AEFF5315 /* UIImage+Camera.swift */,
-				117F8F43CED7756DB99CB213AC3ACF4F /* UIImage+FlipLeftMirrored.swift */,
-				61EC959BFB4D9FC23483A47565035290 /* UIView+Layout.swift */,
-				C47EFB6D63EB4CA7B39D6EA668AF5C69 /* UIViewController+Load.swift */,
-			);
-			name = Extensions;
-			path = Classes/Extensions;
-=======
 		5610B93138EB2AEE9DD86035DF664E5E /* Support Files */ = {
 			isa = PBXGroup;
 			children = (
@@ -1373,7 +806,6 @@
 			);
 			name = "Support Files";
 			path = "../KanvasCamera/KanvasCameraExample/Pods/Target Support Files/Utils";
->>>>>>> e4c80858
 			sourceTree = "<group>";
 		};
 		572840308FF31801162EC238F3EA58AD /* Frameworks */ = {
@@ -1387,34 +819,19 @@
 			name = Frameworks;
 			sourceTree = "<group>";
 		};
-<<<<<<< HEAD
-=======
-		58404B2756275BB19C6A6E201EE610C4 /* KanvasCamera */ = {
-			isa = PBXGroup;
-			children = (
-				6F0ADF68A583F21E01704C99CA76CD3F /* Analytics */,
-				1BA1398EF172EFED7B859CC0998F0993 /* Camera */,
-				DD5F53A69487376597FC90B628482085 /* Constants */,
-				33C160F38A95A74E2BB4B5318E821A4A /* Editor */,
-				131EEBC1ADA71514A946754DE47D5779 /* Extensions */,
-				EAB0EB152F47CC22EE12C3DA6918B5ED /* Filters */,
-				7D1196CB6528BF23F81046C795250362 /* MediaClips */,
-				1D618E62417A035E37141E90504B03B9 /* ModeSelector */,
-				ACC98EDFD1E93E032C94DB0EAF1DBAE4 /* OpenGL */,
-				AA148449632C680BABC65ADF9631E9A8 /* Options */,
-				8E49A0940BCBCE84EB4DCAE7FDB674F4 /* Pod */,
-				FA2EAABB76886382AC95F1660831A9A8 /* Preview */,
-				2D6A184E24082841BC970BFC3B890B35 /* Recording */,
-				9F1125F6A194A858C395E4D85DA4CAF5 /* Resources */,
-				C020F9D8C256AF7E33CEF0A5D471456A /* Settings */,
-				D2C4DB8AA492C934A957BB20864B8B7B /* Support Files */,
-				82A403522EFF55A745A267415D28DB19 /* Utility */,
-			);
-			name = KanvasCamera;
-			path = ../..;
-			sourceTree = "<group>";
-		};
->>>>>>> e4c80858
+		5A740ECA6E3C3DD26A33B81AC6BCBE01 /* Filters */ = {
+			isa = PBXGroup;
+			children = (
+				3A30C69A4C82519558308308F45F248D /* FilterCollectionCell.swift */,
+				EEBB0E59A4534B3BECCEA1C1034BA2F0 /* FilterCollectionInnerCell.swift */,
+				AB58FC5DA8CB63C54FE16BF265BA967E /* FilterCollectionView.swift */,
+				0F4E5D703BCC8DA7E32EBE0A5481B16C /* FilterItem.swift */,
+				D98302736DE64E554F805485CB9F4194 /* ScrollHandler.swift */,
+			);
+			name = Filters;
+			path = Classes/Filters;
+			sourceTree = "<group>";
+		};
 		5CD8883AFFB5FF3EC214B37DF2D9A610 /* Pods-KanvasCameraExample */ = {
 			isa = PBXGroup;
 			children = (
@@ -1432,6 +849,16 @@
 			path = "Target Support Files/Pods-KanvasCameraExample";
 			sourceTree = "<group>";
 		};
+		5DB764A4F1C4C5DA65488A79CE223EBE /* Analytics */ = {
+			isa = PBXGroup;
+			children = (
+				631B341D11F01AE969F9756F12F76CCF /* KanvasCameraAnalyticsProvider.swift */,
+				EA18CD1E56C3DFB7985D82AA86DAAA1B /* MediaInfo.swift */,
+			);
+			name = Analytics;
+			path = Classes/Analytics;
+			sourceTree = "<group>";
+		};
 		617DC8B9AD8E91E7AEA66867350F30E1 /* Targets Support Files */ = {
 			isa = PBXGroup;
 			children = (
@@ -1441,162 +868,27 @@
 			name = "Targets Support Files";
 			sourceTree = "<group>";
 		};
-<<<<<<< HEAD
-		626E7A7154D15E27EE33395D0D010CE2 /* Support Files */ = {
-			isa = PBXGroup;
-			children = (
-				3DC31010C9B47FABC01FD4EED9D1147E /* KanvasCamera.modulemap */,
-				08A220A5EE8486B3889F173041078421 /* KanvasCamera.xcconfig */,
-				D17AFB99E850850E243CA624563A3831 /* KanvasCamera-dummy.m */,
-				D6CD23840DB60580C6C6DB1F778837C9 /* KanvasCamera-Info.plist */,
-				B04ADAF730160E3FF8088E2A01B4D035 /* KanvasCamera-prefix.pch */,
-				5362673CBF99BB51BE2C8800A9584AE7 /* KanvasCamera-umbrella.h */,
-			);
-			name = "Support Files";
-			path = "KanvasCameraExample/Pods/Target Support Files/KanvasCamera";
-			sourceTree = "<group>";
-		};
-		6E66DDC51D8C09815C68191448895C0A /* Pod */ = {
-=======
-		6F0ADF68A583F21E01704C99CA76CD3F /* Analytics */ = {
->>>>>>> e4c80858
-			isa = PBXGroup;
-			children = (
-				86BC0DFAF0DEFA6B3576F68D978173C0 /* KanvasCameraAnalyticsProvider.swift */,
-				C666A448FF46A780A30168AF59DC2F5A /* MediaInfo.swift */,
-			);
-			name = Analytics;
-			path = Classes/Analytics;
-			sourceTree = "<group>";
-		};
-<<<<<<< HEAD
-		7CCECBE14EE8EA747F6709B2A1AD0F9E /* OpenGL */ = {
-			isa = PBXGroup;
-			children = (
-				C91BF9F9D8BF271C2D65DEEA6C251490 /* CVPixelBuffer+copy.swift */,
-				970C15536A6CC4B27F194E68DF5361D6 /* CVPixelBuffer+sampleBuffer.swift */,
-				7F94304F0EFEA2015D50855D6BF7FD1C /* FilterFactory.swift */,
-				9C586DC9220426A08A5D8534954C4ED2 /* FilterType.swift */,
-				FD136D0EE173133BAF2DA11465CDAA90 /* GLMediaExporter.swift */,
-				718BE672CF91F2EBAEA29D0C7710A5AE /* GLPixelBufferView.swift */,
-				4638D2A0DC3DD1C93DF8C9E4B38ECDF8 /* GLPlayer.swift */,
-				9169551505326AB6AC85145A0AD25D8C /* GLRenderer.swift */,
-				E059E8570B6D41836A42555B4C3BF5CE /* GLVideoCompositor.swift */,
-				A6817980F6E3B3A59BF0F31FF81DB97C /* NumTypes+Conversion.swift */,
-				FF25A4BCA2A1C58721AD5C10B042E905 /* Shader.swift */,
-				1145723DEEB03867E19D5CDD7451EF00 /* ShaderUtilities.swift */,
-				29573687F017B9D7ED4A82953FCDBDFF /* UIImage+PixelBuffer.swift */,
-				08B6DAB994283B4F328E1601FFA955D7 /* Filter instances */,
-				7E9DF72D8E40CD13EABEA47A8DF2CB4B /* Filters */,
-			);
-			name = OpenGL;
-			path = Classes/OpenGL;
-			sourceTree = "<group>";
-		};
-		7E9DF72D8E40CD13EABEA47A8DF2CB4B /* Filters */ = {
-			isa = PBXGroup;
-			children = (
-				B3F4B91842C9EF462F06DAB5A8304B7F /* Filter.swift */,
-				2F8558B6DD989E6414240D1F1267A07D /* FilterProtocol.swift */,
-				8F9638D3EF32E02FF9A9CD334045ADDE /* GLError.swift */,
-				235A6D66670A9925C736AF7322CCFCEF /* GroupFilter.swift */,
+		7E7394B40DD0E534FF1237C87242AD38 /* Filters */ = {
+			isa = PBXGroup;
+			children = (
+				DC0F7B54372852EA92B3F8154DF4B0A4 /* Filter.swift */,
+				862CD98BCEA7BCBBB38E250203C41DD6 /* FilterProtocol.swift */,
+				817F747C8961DFAF28C8AF67C1891005 /* GLError.swift */,
+				C40DB16519699886005F7F331AE233B4 /* GroupFilter.swift */,
 			);
 			name = Filters;
 			path = Filters;
 			sourceTree = "<group>";
 		};
-		80E62149FADB5776E12D3667B67D3546 /* KanvasCamera */ = {
-			isa = PBXGroup;
-			children = (
-				D04E8EB5DF79187F0F779A333CF7C85B /* Analytics */,
-				E969A6B25747A67EEBC85A24E30D56E9 /* Camera */,
-				BD0EB8A7A4EABF2695C2B42D46C0E49B /* Constants */,
-				23CA95DE4AB5B5F0897E71A99FB782B3 /* Editor */,
-				49AB1B1AC38B3BC090630B4D9C884689 /* Extensions */,
-				29200D112F064DE8A359A3D002055042 /* Filters */,
-				C53F6A28A77C8C204F9F19AAE14A9D61 /* MediaClips */,
-				CBDAF9E7A148C6B82CFFA35CAC76FC43 /* ModeSelector */,
-				7CCECBE14EE8EA747F6709B2A1AD0F9E /* OpenGL */,
-				C77088ABD1500BAE606EA10F7BB0A2A0 /* Options */,
-				413F56D2A02517A0E008EB9E94AC0BAA /* Pod */,
-				E90C7190EFC19ED855423009C02C27D4 /* Preview */,
-				8BE180A39C84FE2CFB720AE4FF892F0F /* Recording */,
-				F9FE8204F3B28B8E2F210AC16687A5D6 /* Resources */,
-				2EA7C75BB2D1774A4A8476B7D6161D9B /* Settings */,
-				626E7A7154D15E27EE33395D0D010CE2 /* Support Files */,
-				FFDC151991EDA648C532430DA4FFC20A /* Utility */,
-			);
-			name = KanvasCamera;
-			path = ../..;
+		7F51EBC80B2275D58FBC401383470CE6 /* Resources */ = {
+			isa = PBXGroup;
+			children = (
+				C46D20CE63BCC462815433C070464E45 /* Assets.xcassets */,
+			);
+			name = Resources;
 			sourceTree = "<group>";
 		};
 		820C839EC049005CB82FAAF13AFDCB95 /* SwiftSupport */ = {
-=======
-		7A34C8C797253B2336C8E4BC49A453A1 /* Filters */ = {
->>>>>>> e4c80858
-			isa = PBXGroup;
-			children = (
-				AA336867337BBFDEB4CCEAA79A875D9E /* CameraFilterCollectionCell.swift */,
-				0E6F219F9A3F6E0577A2F5870466D6B5 /* CameraFilterCollectionController.swift */,
-				BB3B9D825DF973AC8E4D70E9B10D70D1 /* FilterSettingsController.swift */,
-				FD36B3DF0D1B3C0BDA1C84CE21E2A392 /* FilterSettingsView.swift */,
-			);
-			name = Filters;
-			path = Filters;
-			sourceTree = "<group>";
-		};
-<<<<<<< HEAD
-		8A4CE60A353A7A1E1E5A43AE285F4E6D /* Filters */ = {
-			isa = PBXGroup;
-			children = (
-				6DEE2B9677BCE2B3A4A08397E2C85C91 /* EditorFilterCollectionCell.swift */,
-				AFF214FCF4A9D44B9AAAE600CBC69293 /* EditorFilterCollectionController.swift */,
-			);
-			name = Filters;
-			path = Filters;
-			sourceTree = "<group>";
-		};
-		8AE1FB3CE85F963B3B6117111BF70BD7 /* SharedUI */ = {
-=======
-		7D1196CB6528BF23F81046C795250362 /* MediaClips */ = {
->>>>>>> e4c80858
-			isa = PBXGroup;
-			children = (
-				CD6B18CC614DDE9697F1187C45526302 /* MediaClip.swift */,
-				CAF91B7CE93E260D68977138ED3F3FB4 /* MediaClipsCollectionCell.swift */,
-				81B4A356CA59780EC8A2486FD8EED214 /* MediaClipsCollectionController.swift */,
-				44AE17B0E15763824888440F1686AAD2 /* MediaClipsCollectionView.swift */,
-				DACC62FF2446FE47C07ED040192BAEB0 /* MediaClipsEditorView.swift */,
-				1BC33289C6EBC9FB64E273F626F42BB8 /* MediaClipsEditorViewController.swift */,
-			);
-			name = MediaClips;
-			path = Classes/MediaClips;
-			sourceTree = "<group>";
-		};
-<<<<<<< HEAD
-		8BE180A39C84FE2CFB720AE4FF892F0F /* Recording */ = {
-			isa = PBXGroup;
-			children = (
-				03A69BA999C87980B409834401F812F9 /* CameraRecorder.swift */,
-				151AADD6927321F976DA0D86C6503817 /* CameraRecordingProtocol.swift */,
-				B45766BECF41C6DD8E6292C1033AB46E /* CameraSegmentHandler.swift */,
-				564D73493263F629CC53517A8DA798FC /* GifVideoOutputHandler.swift */,
-				191AD74323B8E52A5F2F8AF460C0DFCE /* PhotoOutputHandler.swift */,
-				45CA207E85F541DEB75CDCADA10213C0 /* VideoOutputHandler.swift */,
-			);
-			name = Recording;
-			path = Classes/Recording;
-=======
-		7F51EBC80B2275D58FBC401383470CE6 /* Resources */ = {
-			isa = PBXGroup;
-			children = (
-				C46D20CE63BCC462815433C070464E45 /* Assets.xcassets */,
-			);
-			name = Resources;
->>>>>>> e4c80858
-			sourceTree = "<group>";
-		};
-		820C839EC049005CB82FAAF13AFDCB95 /* SwiftSupport */ = {
 			isa = PBXGroup;
 			children = (
 				82D2DF1ABBBD85F5E079D7D0EB5479BC /* SwiftSupport.swift */,
@@ -1604,28 +896,7 @@
 			name = SwiftSupport;
 			sourceTree = "<group>";
 		};
-<<<<<<< HEAD
-		95C082048A76AFF6F4F62A9C0A3C145A /* Utils */ = {
-=======
-		82A403522EFF55A745A267415D28DB19 /* Utility */ = {
-			isa = PBXGroup;
-			children = (
-				9058DAFD82C8E0A77A32784217137FDE /* ConicalGradientLayer.swift */,
-				2F01826CAF1752556AC811F22C6153F7 /* Device.swift */,
-				38FFD047F599F7DC40510E76B1DE684B /* IgnoreTouchesCollectionView.swift */,
-				BA632E734AD3EF784FB1E4C2FFF6E324 /* IgnoreTouchesView.swift */,
-				BD3E2C533A7B77820D6FBFECBBB28B71 /* MediaMetadata.swift */,
-				18713DE41225795E3BABB426B55961F3 /* Queue.swift */,
-				085BC7055B6EFD6554E71430DF037337 /* RGBA.swift */,
-				C1DEDB67FB5A465C2E194670F3957F9E /* Synchronized.swift */,
-				FE4873A282892C4FCD7A967C350F3DBE /* UIUpdate.swift */,
-			);
-			name = Utility;
-			path = Classes/Utility;
-			sourceTree = "<group>";
-		};
 		83FEF9E8397FC81055228C269B9DAA05 /* Pod */ = {
->>>>>>> e4c80858
 			isa = PBXGroup;
 			children = (
 				E6195EAA652442456BF310A522504CC7 /* SharedUI.podspec */,
@@ -1648,14 +919,21 @@
 			path = ../../../Utils;
 			sourceTree = "<group>";
 		};
-<<<<<<< HEAD
-=======
-		8E49A0940BCBCE84EB4DCAE7FDB674F4 /* Pod */ = {
-			isa = PBXGroup;
-			children = (
-				6D54C204CB1137D62C8A07B4BF1DED19 /* KanvasCamera.podspec.json */,
-			);
-			name = Pod;
+		8D9C05C1866D106D3E532015B016A3A3 /* Camera */ = {
+			isa = PBXGroup;
+			children = (
+				FC986821628ED318E71F52D279EBA9B3 /* CameraController.swift */,
+				647753C2EFB454557D9AA0247F4732E8 /* CameraInputController.swift */,
+				40B8FED3B83415840293EFA38EE7BB44 /* CameraInputControllerDelegate.swift */,
+				09B0D19BFCFFEA4B9F97B6369EE93295 /* CameraInputOutput.swift */,
+				A86CAA4CE8198A5A38070D846B618BDD /* CameraView.swift */,
+				5EAE5C186751233AB984278F15EF2BD9 /* CameraZoomHandler.swift */,
+				8D9497FE8F45EF21FD1B2432D84EF994 /* FilteredInputViewController.swift */,
+				DFEE013A5655B4D7C0297ED283F79BC3 /* ImagePreviewController.swift */,
+				FDD08101B455BE6DD1B813E538164D88 /* Filters */,
+			);
+			name = Camera;
+			path = Classes/Camera;
 			sourceTree = "<group>";
 		};
 		92B9827D134822FECA2FBE88A0585CBA /* FBSnapshotTestCase */ = {
@@ -1667,6 +945,20 @@
 			);
 			name = FBSnapshotTestCase;
 			path = FBSnapshotTestCase;
+			sourceTree = "<group>";
+		};
+		97D159F264D967E680EF7C7ABA34B87E /* MediaClips */ = {
+			isa = PBXGroup;
+			children = (
+				6EE26D9C5A7E30C8544F7B066369CE5B /* MediaClip.swift */,
+				7B14EB4E8974EC746BFB1D8EB6A6F08A /* MediaClipsCollectionCell.swift */,
+				885E8FDB6921A00C0446E91B1303E318 /* MediaClipsCollectionController.swift */,
+				F9104C76C387022E16394DD25A0F4617 /* MediaClipsCollectionView.swift */,
+				8C52079EE843316B0FD38764B104CE30 /* MediaClipsEditorView.swift */,
+				85BE9726A9F5FB18415E7D95D2F9560D /* MediaClipsEditorViewController.swift */,
+			);
+			name = MediaClips;
+			path = Classes/MediaClips;
 			sourceTree = "<group>";
 		};
 		9AB1CE40138872966372E40451B81D5D /* Pods-KanvasCameraExampleTests */ = {
@@ -1686,7 +978,6 @@
 			path = "Target Support Files/Pods-KanvasCameraExampleTests";
 			sourceTree = "<group>";
 		};
->>>>>>> e4c80858
 		9DD967528FC2F5BD41E45879D4B78BEE /* Core */ = {
 			isa = PBXGroup;
 			children = (
@@ -1708,21 +999,7 @@
 			name = Core;
 			sourceTree = "<group>";
 		};
-<<<<<<< HEAD
-		AC58D97B519D86567A4E6DF404149EB7 /* TumblrTheme */ = {
-=======
-		9F1125F6A194A858C395E4D85DA4CAF5 /* Resources */ = {
-			isa = PBXGroup;
-			children = (
-				CBF40E2DF2B9019BE46891C7C4FEF545 /* Assets.xcassets */,
-				0DA4E2FEC97ADB88DF71784B1F74F684 /* Shaders */,
-				72F28E64E8E3CA81BCDEBB4FC46CBD15 /* silence.aac */,
-			);
-			name = Resources;
-			sourceTree = "<group>";
-		};
 		A27A356C361B8FF82C2555B362B95DAC /* Support Files */ = {
->>>>>>> e4c80858
 			isa = PBXGroup;
 			children = (
 				B7BDE8A93F5A5416427BE43C303141EF /* SharedUI.modulemap */,
@@ -1736,136 +1013,31 @@
 			path = "../KanvasCamera/KanvasCameraExample/Pods/Target Support Files/SharedUI";
 			sourceTree = "<group>";
 		};
-<<<<<<< HEAD
-		BD0EB8A7A4EABF2695C2B42D46C0E49B /* Constants */ = {
-			isa = PBXGroup;
-			children = (
-				35D5C4B5C9989F25315302E7B3F7B7A9 /* KanvasCameraColors.swift */,
-				1877C222043F1B537C3413ADC186241A /* KanvasCameraImages.swift */,
-				4A33B7770F232DED2A09FAE87B6628DF /* KanvasCameraStrings.swift */,
-				F42153B2CF840EE09027349EC393F95B /* KanvasCameraTimes.swift */,
+		BE95025582B8BE92EF5303C28F71A251 /* Editor */ = {
+			isa = PBXGroup;
+			children = (
+				D900D851920489686D068D1929105D49 /* EditionMenuCollectionCell.swift */,
+				D9F3B0F16C8D264B96D74C9A32381F45 /* EditionMenuCollectionController.swift */,
+				7A630DDB80F26584733038E88FDE7A5D /* EditionMenuCollectionView.swift */,
+				4072DC5D133832B17D8A5E698E1469F0 /* EditionOption.swift */,
+				7137D0CD454D8CBB626EEE9350345BFE /* EditorView.swift */,
+				C8ACC18BB2CEAD1F69646BD968B3BE34 /* EditorViewController.swift */,
+				4268583ADB2982E26CFBE7BF16C9A332 /* Filters */,
+			);
+			name = Editor;
+			path = Classes/Editor;
+			sourceTree = "<group>";
+		};
+		C23D9F45AC9D9244A887C384DD84F379 /* Constants */ = {
+			isa = PBXGroup;
+			children = (
+				B19764D0F49EBF763F7C53EE096AF631 /* KanvasCameraColors.swift */,
+				B373ED8B0571374299CDCE9D63D77485 /* KanvasCameraImages.swift */,
+				E3A5246FE40D63EAB40EE8D397495E43 /* KanvasCameraStrings.swift */,
+				DDC5E6A686EB0A77B497DFC28FC4A484 /* KanvasCameraTimes.swift */,
 			);
 			name = Constants;
 			path = Classes/Constants;
-=======
-		AA148449632C680BABC65ADF9631E9A8 /* Options */ = {
-			isa = PBXGroup;
-			children = (
-				BFC3D8E9FAB467A9BD4AFAEA4501BBC0 /* CameraOption.swift */,
-				A23BA3B2A0EDA494A6778ED749C21B91 /* ExtendedButton.swift */,
-				86CDDC4FDA511EA49D3B8F61B35F6351 /* ExtendedStackView.swift */,
-				97F2C6E16AE9175F714631CD2B1F8767 /* OptionsController.swift */,
-				946506C5881A0ACFCB66E45471C82180 /* OptionsStackView.swift */,
-				9785F6940780A2EFAA4163B33FB526A5 /* OptionView.swift */,
-			);
-			name = Options;
-			path = Classes/Options;
-			sourceTree = "<group>";
-		};
-		ACC98EDFD1E93E032C94DB0EAF1DBAE4 /* OpenGL */ = {
-			isa = PBXGroup;
-			children = (
-				0377DF77BDA3F72EFF8A276693113DDD /* CVPixelBuffer+copy.swift */,
-				AFC1382DEC9F745FB4B1F61E868CF17D /* CVPixelBuffer+sampleBuffer.swift */,
-				0513E640A27799C6E53DC9054971E860 /* FilterFactory.swift */,
-				C1473F655F24C2F0E2118DF9042BAA9A /* FilterType.swift */,
-				73267A24551894A0291B9ECDB4C5FCC6 /* GLPixelBufferView.swift */,
-				FC06C447579093C18705936B4D99FB2F /* GLPlayer.swift */,
-				C53A6424157D78997F4B43608246B4E2 /* GLRenderer.swift */,
-				E5CD4A67A1135D9E8B7B1105DC801A85 /* NumTypes+Conversion.swift */,
-				6621CC78A6C4BD511F0768545C97DEBD /* Shader.swift */,
-				1BCC818410D3D45860D01849D9F8E4E8 /* ShaderUtilities.swift */,
-				04A993D459BC1BC614D0B7E01192ED25 /* UIImage+PixelBuffer.swift */,
-				C543C2A701FEE104CDA8FFAF866F1BEA /* Filter instances */,
-				BA0E57E7F089F5BD5C5E732AB1FE2139 /* Filters */,
-			);
-			name = OpenGL;
-			path = Classes/OpenGL;
->>>>>>> e4c80858
-			sourceTree = "<group>";
-		};
-		BA0E57E7F089F5BD5C5E732AB1FE2139 /* Filters */ = {
-			isa = PBXGroup;
-			children = (
-				A4B5BDFB72CC93B1149DA60B14A2B25C /* Filter.swift */,
-				1E94C450DFD19FCC7608E9618DFAF746 /* FilterProtocol.swift */,
-				CD84E34004CD01944DEE780A5F72EAA8 /* GLError.swift */,
-				CD0481E7DC1AC179B3EDF4C093F7C20F /* GroupFilter.swift */,
-			);
-			name = Filters;
-			path = Filters;
-			sourceTree = "<group>";
-		};
-<<<<<<< HEAD
-		C53F6A28A77C8C204F9F19AAE14A9D61 /* MediaClips */ = {
-			isa = PBXGroup;
-			children = (
-				E8D1C5C4AA4D4987A8BE4A32688A0231 /* MediaClip.swift */,
-				2ED34595103B13DA02BAB42EAFA92B02 /* MediaClipsCollectionCell.swift */,
-				660D52C6D9A6FE4A93D83EE832DC294D /* MediaClipsCollectionController.swift */,
-				9D6F00067C839E39F47A1DCC42D27B5C /* MediaClipsCollectionView.swift */,
-				94712DD10E60609C6446A1101F591FF0 /* MediaClipsEditorView.swift */,
-				45DD768597129420A34312FE0F55267D /* MediaClipsEditorViewController.swift */,
-			);
-			name = MediaClips;
-			path = Classes/MediaClips;
-			sourceTree = "<group>";
-		};
-		C77088ABD1500BAE606EA10F7BB0A2A0 /* Options */ = {
-			isa = PBXGroup;
-			children = (
-				75F50FA522AC6E92A09505BF361F9B52 /* CameraOption.swift */,
-				1E63462D15653D8393A21C63CB4EC606 /* ExtendedButton.swift */,
-				A625039C404C00FF206F66718D5F1E87 /* ExtendedStackView.swift */,
-				1F021FE57F20BC428A30B9699CB21DA8 /* OptionsController.swift */,
-				52EA8E154F69DC6EC6BD5BE6AD0CC120 /* OptionsStackView.swift */,
-				C35CF338A30F6127F8416BC179347A44 /* OptionView.swift */,
-			);
-			name = Options;
-			path = Classes/Options;
-			sourceTree = "<group>";
-		};
-		CBDAF9E7A148C6B82CFFA35CAC76FC43 /* ModeSelector */ = {
-			isa = PBXGroup;
-			children = (
-				0A9388D48B0D135A7EECC887642659D9 /* MediaPickerButtonView.swift */,
-				CDF04976EDEB1AB1AF0586F50A96DF15 /* ModeButtonView.swift */,
-				D94622A6627C3CCE26F6BAF6B3A9259C /* ModeSelectorAndShootController.swift */,
-				A9CAF71E4C7A51B18FA88695F36000C2 /* ModeSelectorAndShootView.swift */,
-				41EC88187D2D8AE6683770740F9F9012 /* ShootButtonView.swift */,
-=======
-		C020F9D8C256AF7E33CEF0A5D471456A /* Settings */ = {
-			isa = PBXGroup;
-			children = (
-				42DA0F6321E654B6C2A00D2CD2C580E0 /* CameraSettings.swift */,
-			);
-			name = Settings;
-			path = Classes/Settings;
-			sourceTree = "<group>";
-		};
-		C543C2A701FEE104CDA8FFAF866F1BEA /* Filter instances */ = {
-			isa = PBXGroup;
-			children = (
-				6297A47CC0E68A22B100BED8510310F7 /* ChromaFilter.swift */,
-				46E75D92FBDA9889940FF9B2EC84E542 /* EMInterferenceFilter.swift */,
-				9026E3B7DE2E2A895CC2989E51B57839 /* FilmFilter.swift */,
-				5C7E1332841036596B9DDB527F98B79C /* GrayscaleFilter.swift */,
-				E98AF7E8C5A1DC1395799DEE6F326C50 /* ImagePoolFilter.swift */,
-				5D95BAF84C04DCC8BAC771F0F3A559D9 /* LegoFilter.swift */,
-				2ECAB929D0CDDFBA18115F53FB534544 /* LightLeaksFilter.swift */,
-				C34861DE28E8449A2EB2DF1CFD40FC80 /* MangaFilter.swift */,
-				E41B9682A6CCCC4DD65F7F5E57C19451 /* MirrorFourFilter.swift */,
-				A42F1A6EFCFC8B4EECA5A66D75E4AA17 /* MirrorTwoFilter.swift */,
-				6DB325C376B1D2A3943C6025973BE5BA /* PlasmaFilter.swift */,
-				9E0FC44168013E9441E5551F793254E2 /* RaveFilter.swift */,
-				7373DAE958959C5825A36BBD0554E5B3 /* RGBFilter.swift */,
-				47588F5003927E7E972B705563D5F6A4 /* ToonFilter.swift */,
-				55CBE806C513973ABEF14B80D24F4E6B /* WaveFilter.swift */,
-				B4FE143A4C283D65117114534C70756B /* WavePoolFilter.swift */,
->>>>>>> e4c80858
-			);
-			name = "Filter instances";
-			path = "Filter instances";
 			sourceTree = "<group>";
 		};
 		CF1408CF629C7361332E53B88F7BD30C = {
@@ -1878,16 +1050,6 @@
 				D1D670DB0C1C01D7D3DEE35222B2513B /* Products */,
 				617DC8B9AD8E91E7AEA66867350F30E1 /* Targets Support Files */,
 			);
-			sourceTree = "<group>";
-		};
-		D04E8EB5DF79187F0F779A333CF7C85B /* Analytics */ = {
-			isa = PBXGroup;
-			children = (
-				03356E504BDD5B7221FBA11A6F31B0CC /* KanvasCameraAnalyticsProvider.swift */,
-				551B7B07F013D12F0F9448C20535927F /* MediaInfo.swift */,
-			);
-			name = Analytics;
-			path = Classes/Analytics;
 			sourceTree = "<group>";
 		};
 		D1D670DB0C1C01D7D3DEE35222B2513B /* Products */ = {
@@ -1904,20 +1066,18 @@
 			name = Products;
 			sourceTree = "<group>";
 		};
-<<<<<<< HEAD
-=======
-		D2C4DB8AA492C934A957BB20864B8B7B /* Support Files */ = {
-			isa = PBXGroup;
-			children = (
-				CB5115342F1EABBCA5273DF59DD33D82 /* KanvasCamera.modulemap */,
-				A1921FE4DFA79DB11607D07DE3BE39A2 /* KanvasCamera.xcconfig */,
-				D51EFC9EBF7FEE44353F73524CCD25D2 /* KanvasCamera-dummy.m */,
-				4C5B7B72121F98DC67D1802E1215C0AD /* KanvasCamera-Info.plist */,
-				F41D0B8971EA8B59AC785310E544B0BF /* KanvasCamera-prefix.pch */,
-				321507ABEA443D68D31A7FE7C25A4021 /* KanvasCamera-umbrella.h */,
-			);
-			name = "Support Files";
-			path = "KanvasCameraExample/Pods/Target Support Files/KanvasCamera";
+		D2DA15E4429780988908312BE2A8A8AC /* Recording */ = {
+			isa = PBXGroup;
+			children = (
+				40F58829547D428BD86F0C928F1D460B /* CameraRecorder.swift */,
+				A2FFD4A350F54BDB0A8793320C7C8E4C /* CameraRecordingProtocol.swift */,
+				0B7C6C7D09443672264EEE71F2AA8EDC /* CameraSegmentHandler.swift */,
+				718AB9C4996BFD74ABCB9FAFF51E96A6 /* GifVideoOutputHandler.swift */,
+				4B86DA2217DCA545156C776CFE1A6502 /* PhotoOutputHandler.swift */,
+				0E283C8FBC6E5639852B5E1681BF0B47 /* VideoOutputHandler.swift */,
+			);
+			name = Recording;
+			path = Classes/Recording;
 			sourceTree = "<group>";
 		};
 		D485B26909945868DD90949303862FF7 /* Support Files */ = {
@@ -1942,7 +1102,29 @@
 			name = Pod;
 			sourceTree = "<group>";
 		};
->>>>>>> e4c80858
+		D872D4BC7462C8C72CEC855A86CCAFFA /* Extensions */ = {
+			isa = PBXGroup;
+			children = (
+				F7547E3D65B1A8FE94A01019EC28BB94 /* Array+Move.swift */,
+				5C8EA806BC3C068977EBFC8C29FC6875 /* Array+Object.swift */,
+				D71492F55CB888C21DAE8DCB51E7E5F3 /* AVURLAsset+Thumbnail.swift */,
+				6D9372F0B1164DB0FD4059EE509131DF /* CGRect+Center.swift */,
+				44F4E77FE919218CD946DFF84D68EFEB /* ClosedRange+Clamp.swift */,
+				05B7DC236A3AF46D0B48675E2E8FBA5F /* IndexPath+Order.swift */,
+				9E38B2705103330135AE4815AF6AA6CB /* NSURL+Media.swift */,
+				AE7449ED9498842D385255FEC7A567CF /* UIButton+Shadows.swift */,
+				B16BB4B5E7B705D777AE0FB2663ADAD4 /* UICollectionView+Cells.swift */,
+				FE9F7EE0E737D1F57C1A5D75417B32A2 /* UIColor+Lerp.swift */,
+				0F84CBDD4F935DCD9A40A12051E0166E /* UIFont+Utils.swift */,
+				65B3C330FD271120CCBBA674609AB0DD /* UIImage+Camera.swift */,
+				97B2FBAE333D67D1CEC7B72042540953 /* UIImage+FlipLeftMirrored.swift */,
+				D5DE68328A5F37F5E5D389CFB6BDD17C /* UIView+Layout.swift */,
+				30CCCC9C343F37191DB354952F942305 /* UIViewController+Load.swift */,
+			);
+			name = Extensions;
+			path = Classes/Extensions;
+			sourceTree = "<group>";
+		};
 		DC203099162093B8289C7D7E395818BF /* iOS */ = {
 			isa = PBXGroup;
 			children = (
@@ -1956,23 +1138,55 @@
 			name = iOS;
 			sourceTree = "<group>";
 		};
-<<<<<<< HEAD
-		E78365DA726299271D9CBB09E187576A /* Support Files */ = {
-=======
-		DD5F53A69487376597FC90B628482085 /* Constants */ = {
-			isa = PBXGroup;
-			children = (
-				A17E8901658E4C135298F52A05FA030E /* KanvasCameraColors.swift */,
-				11B3A031E60F74EE2503D764D6F33B37 /* KanvasCameraImages.swift */,
-				AA12283F672A9AEBDAF3A8EB7CBFE886 /* KanvasCameraStrings.swift */,
-				1DB5DA1778FB7533206392BA8B3F21C6 /* KanvasCameraTimes.swift */,
-			);
-			name = Constants;
-			path = Classes/Constants;
+		DDB5AC06C700BF37E82128411D29C124 /* Support Files */ = {
+			isa = PBXGroup;
+			children = (
+				4BD169F73F8DDF7FCC65F89A44AD51E4 /* KanvasCamera.modulemap */,
+				D4855532A55C036EF2B6C52095C948D2 /* KanvasCamera.xcconfig */,
+				7480664411D199F99CE5E745633FAF19 /* KanvasCamera-dummy.m */,
+				AF922AAABD42729549B51318B3A853CE /* KanvasCamera-Info.plist */,
+				77FFD2892D4D89ACA56CA9A05A3FFEF4 /* KanvasCamera-prefix.pch */,
+				6046C3C86B36554C68F5B330B5CEE372 /* KanvasCamera-umbrella.h */,
+			);
+			name = "Support Files";
+			path = "KanvasCameraExample/Pods/Target Support Files/KanvasCamera";
+			sourceTree = "<group>";
+		};
+		E0E572407E2303AEFDC88A812961DE6C /* Settings */ = {
+			isa = PBXGroup;
+			children = (
+				69F1DE3FCC55509209CC24E1F51FFAE1 /* CameraSettings.swift */,
+			);
+			name = Settings;
+			path = Classes/Settings;
+			sourceTree = "<group>";
+		};
+		E4C948CF51777C1F04118A036FDFD07A /* KanvasCamera */ = {
+			isa = PBXGroup;
+			children = (
+				5DB764A4F1C4C5DA65488A79CE223EBE /* Analytics */,
+				8D9C05C1866D106D3E532015B016A3A3 /* Camera */,
+				C23D9F45AC9D9244A887C384DD84F379 /* Constants */,
+				BE95025582B8BE92EF5303C28F71A251 /* Editor */,
+				D872D4BC7462C8C72CEC855A86CCAFFA /* Extensions */,
+				5A740ECA6E3C3DD26A33B81AC6BCBE01 /* Filters */,
+				97D159F264D967E680EF7C7ABA34B87E /* MediaClips */,
+				EB78AF22F49B276DE77DF34E18C9CA92 /* ModeSelector */,
+				FAEF5F5F41F4B865C9B01CCC3ADA9CD0 /* OpenGL */,
+				3F90492D091BF3F9A2930886BC67E295 /* Options */,
+				440AA6B36D1A69BB3946586173C20C20 /* Pod */,
+				094DC32A64111F3E2736CCCD2B402560 /* Preview */,
+				D2DA15E4429780988908312BE2A8A8AC /* Recording */,
+				2AFBF407F1EBEB6E3B4E42C42A458824 /* Resources */,
+				E0E572407E2303AEFDC88A812961DE6C /* Settings */,
+				DDB5AC06C700BF37E82128411D29C124 /* Support Files */,
+				28683C517220B6B3480535B881C4E630 /* Utility */,
+			);
+			name = KanvasCamera;
+			path = ../..;
 			sourceTree = "<group>";
 		};
 		E81A37DBDE41E671312C56736544E2FA /* Pods */ = {
->>>>>>> e4c80858
 			isa = PBXGroup;
 			children = (
 				92B9827D134822FECA2FBE88A0585CBA /* FBSnapshotTestCase */,
@@ -1980,54 +1194,25 @@
 			name = Pods;
 			sourceTree = "<group>";
 		};
-		EAB0EB152F47CC22EE12C3DA6918B5ED /* Filters */ = {
-			isa = PBXGroup;
-			children = (
-				4C6940465518D502DA23ABCA994F2A33 /* FilterCollectionCell.swift */,
-				2550CE1030B350727C42EA9995AC55FE /* FilterCollectionInnerCell.swift */,
-				600EA198C59134220F2363B703EA7318 /* FilterCollectionView.swift */,
-				8F02763BD4708A981ED5363EDA5555FE /* FilterItem.swift */,
-				BB01A5C4584F4466158C385C511C9334 /* ScrollHandler.swift */,
-			);
-			name = Filters;
-			path = Classes/Filters;
-			sourceTree = "<group>";
-		};
-<<<<<<< HEAD
-		E90C7190EFC19ED855423009C02C27D4 /* Preview */ = {
-			isa = PBXGroup;
-			children = (
-				EB789F0EC4BBDB4C6A74F9201490287D /* CameraPreviewView.swift */,
-				446598D22FD108E26BB0E917E2A033EA /* CameraPreviewViewController.swift */,
-				4828DBE12B5EDA46775C1F64087B196B /* LoadingIndicatorView.swift */,
-			);
-			name = Preview;
-			path = Classes/Preview;
-			sourceTree = "<group>";
-		};
-		E969A6B25747A67EEBC85A24E30D56E9 /* Camera */ = {
-			isa = PBXGroup;
-			children = (
-				942A31B9F573C91621DE386533242F26 /* CameraController.swift */,
-				B390C9681964A4C472F88A37A91EEDD1 /* CameraInputController.swift */,
-				23C425AC3150F7C4723AE0B888E0494F /* CameraInputControllerDelegate.swift */,
-				2BE4F57896CAEEE19D9D251CFE02405B /* CameraInputOutput.swift */,
-				6891474FAB7C3C4A860940965EB377A7 /* CameraView.swift */,
-				63BEA7DA90A6ED21D7FF2B2FB3691B30 /* CameraZoomHandler.swift */,
-				1C5C390734D8869D63898A3A8DF859B2 /* FilteredInputViewController.swift */,
-				26E77B99478345791AFA9EBFBF882449 /* ImagePreviewController.swift */,
-				FB5A7DCF87CF48C723FF2282B3A0A54D /* Filters */,
-			);
-			name = Camera;
-			path = Classes/Camera;
-=======
 		EAC71492484FBB06E876F52A10AD5890 /* Pod */ = {
 			isa = PBXGroup;
 			children = (
 				530A00C30A25A2FCACB800E98E025F5B /* Utils.podspec */,
 			);
 			name = Pod;
->>>>>>> e4c80858
+			sourceTree = "<group>";
+		};
+		EB78AF22F49B276DE77DF34E18C9CA92 /* ModeSelector */ = {
+			isa = PBXGroup;
+			children = (
+				DD1B00E766BADA67EC8809BF93F6319E /* MediaPickerButtonView.swift */,
+				1BA1CD81839B52DB068CBC5A3E72C3FB /* ModeButtonView.swift */,
+				405F55E78E3F5554809FDE8687E1D649 /* ModeSelectorAndShootController.swift */,
+				09E7DD121FAF44E6118A8749DDFCF08E /* ModeSelectorAndShootView.swift */,
+				CC4BCA0293B1515B6F65EEFB71CD1170 /* ShootButtonView.swift */,
+			);
+			name = ModeSelector;
+			path = Classes/ModeSelector;
 			sourceTree = "<group>";
 		};
 		F839515EA2ED7FCD5753482F72D70FD0 /* Tags */ = {
@@ -2051,55 +1236,39 @@
 			path = Source/Tags;
 			sourceTree = "<group>";
 		};
-<<<<<<< HEAD
-		F9FE8204F3B28B8E2F210AC16687A5D6 /* Resources */ = {
-			isa = PBXGroup;
-			children = (
-				0FE1694AFEC8301A95E33D733DDEA7FB /* Assets.xcassets */,
-				22A48C154623C0F7DE7C2B61231C01C1 /* Shaders */,
-				8EB166D4A279800F75D4CE4180CB94FB /* silence.aac */,
-			);
-			name = Resources;
-			sourceTree = "<group>";
-		};
-		FB5A7DCF87CF48C723FF2282B3A0A54D /* Filters */ = {
-			isa = PBXGroup;
-			children = (
-				2B27F4EAB3FC05F835E470E2C8D4A7C2 /* CameraFilterCollectionCell.swift */,
-				3B0329A8032FB850EA2C51B8256C5715 /* CameraFilterCollectionController.swift */,
-				D8ED6FA9387CE63A5ED2DD931DE815EB /* FilterSettingsController.swift */,
-				0E7D6AC5CE9A499577F37F389184FB06 /* FilterSettingsView.swift */,
+		FAEF5F5F41F4B865C9B01CCC3ADA9CD0 /* OpenGL */ = {
+			isa = PBXGroup;
+			children = (
+				B72EFC9F6DC7BA2C50EA83CED2A390D2 /* CVPixelBuffer+copy.swift */,
+				AD9CFF290EDA9ED3BDFEDA94EC1C8C83 /* CVPixelBuffer+sampleBuffer.swift */,
+				FA36E4D9364B1054D6C7D8F592026810 /* FilterFactory.swift */,
+				EC0A824E9D304EF1E4D46DA0F7D32A12 /* FilterType.swift */,
+				556C85C472F8E857F0FB44D62CE8A8DE /* GLMediaExporter.swift */,
+				12B5BA1B92BA64F18FC31077E2CBFAD8 /* GLPixelBufferView.swift */,
+				5036298163AA36B77F9C0D59DA7DE1C4 /* GLPlayer.swift */,
+				E73FFAA298A8C3833BFF9C45696EA086 /* GLRenderer.swift */,
+				282C21EFE63A10C5508944741C10B3E7 /* GLVideoCompositor.swift */,
+				57238F1801114AD18567370A42793801 /* NumTypes+Conversion.swift */,
+				C610AAF27559B4D4AD5E53AB2FE54D53 /* Shader.swift */,
+				778F7CE4C35FA45C20FDAAC49285ACC6 /* ShaderUtilities.swift */,
+				A9E62E34231E3CFFB3DD6587933BB913 /* UIImage+PixelBuffer.swift */,
+				23557BF5DE8AF0B874774629D2795F0C /* Filter instances */,
+				7E7394B40DD0E534FF1237C87242AD38 /* Filters */,
+			);
+			name = OpenGL;
+			path = Classes/OpenGL;
+			sourceTree = "<group>";
+		};
+		FDD08101B455BE6DD1B813E538164D88 /* Filters */ = {
+			isa = PBXGroup;
+			children = (
+				0707A332D0D9974AA407B8E502C34C31 /* CameraFilterCollectionCell.swift */,
+				FF4FAA1434DCE7F2788682F27355263F /* CameraFilterCollectionController.swift */,
+				3DC5E5B0E989AB19B5DFBB5837DCBEEE /* FilterSettingsController.swift */,
+				0ECA6D30403282D576674AE1B49D824C /* FilterSettingsView.swift */,
 			);
 			name = Filters;
 			path = Filters;
-			sourceTree = "<group>";
-		};
-		FFDC151991EDA648C532430DA4FFC20A /* Utility */ = {
-			isa = PBXGroup;
-			children = (
-				2DCB8BD12E786FC881A720ED15A96FEA /* ConicalGradientLayer.swift */,
-				971BE725F5698B189B8096E3BE7A20E3 /* Device.swift */,
-				0D7EFB6F560FF9ED86881C35F12E8155 /* IgnoreTouchesCollectionView.swift */,
-				886E30525E5C7652F2C7AC0E6250681E /* IgnoreTouchesView.swift */,
-				0D38A92C43A4DFC2EA5D0EB4A0AD4652 /* MediaMetadata.swift */,
-				526666723A661FA2354A15C99AD7AD42 /* Queue.swift */,
-				D60CDA022B6819DC48DAA82F90F7E7F4 /* RGBA.swift */,
-				4A70CD7D07A7133685B96CDC5A96ED23 /* Synchronized.swift */,
-				1BE9F00869EDD5BCBC08C1FE22DE0293 /* UIUpdate.swift */,
-			);
-			name = Utility;
-			path = Classes/Utility;
-=======
-		FA2EAABB76886382AC95F1660831A9A8 /* Preview */ = {
-			isa = PBXGroup;
-			children = (
-				ED627A7FE4465A31A69EC4261194B5CF /* CameraPreviewView.swift */,
-				10A7D9B779B5DCB6EB830BF7574EF485 /* CameraPreviewViewController.swift */,
-				9C12E8D84FF8D18E1016F9197AA19FA6 /* LoadingIndicatorView.swift */,
-			);
-			name = Preview;
-			path = Classes/Preview;
->>>>>>> e4c80858
 			sourceTree = "<group>";
 		};
 /* End PBXGroup section */
@@ -2201,17 +1370,10 @@
 			isa = PBXNativeTarget;
 			buildConfigurationList = 8BD6962092AA7906E9961F738358E687 /* Build configuration list for PBXNativeTarget "SharedUI" */;
 			buildPhases = (
-<<<<<<< HEAD
 				383ED82E86E6899663F22B2537918425 /* Headers */,
-				D18ECF221067A617F5E7DD16BB084575 /* Sources */,
+				E6D9B58F4344AC4C1378708C15C2F760 /* Sources */,
 				9850F553DA63C5161E025509EAB0BDB0 /* Frameworks */,
 				690D391E89E9777F4760EA4510C7DEAD /* Resources */,
-=======
-				21FC71D6B67574E16918497537CE8DE3 /* Headers */,
-				B8A4BBC6D91B19F8E8511910DA2D17A6 /* Sources */,
-				66DE85D1D7FA2D2795886FED2F0D8C09 /* Frameworks */,
-				BA59AF028F699968D812B8AEB9B144AC /* Resources */,
->>>>>>> e4c80858
 			);
 			buildRules = (
 			);
@@ -2417,28 +1579,6 @@
 			);
 			runOnlyForDeploymentPostprocessing = 0;
 		};
-<<<<<<< HEAD
-=======
-		560E49EC83010B1C7E3DC209812B6128 /* Sources */ = {
-			isa = PBXSourcesBuildPhase;
-			buildActionMask = 2147483647;
-			files = (
-				ECC8A6F1B4D5160652D29340E9F655DF /* AppColorPalette.swift in Sources */,
-				138AD9D971DEBF7C08591B5F58BB8492 /* AppColorScheme.swift in Sources */,
-				1E25BE131476A50FEF8F4F7E5E2641FB /* AppColorSource.swift in Sources */,
-				291006972A9298D7D6EF9D4BAE6A8AAB /* AppUIChangedListener.swift in Sources */,
-				D0C33CFD1F2C5DEB30F5CED6345059EA /* NavigationBarStyleDefining.swift in Sources */,
-				79C06F02DF7C6AE474C00BB0AC2F6CF9 /* TumblrTheme-dummy.m in Sources */,
-				C3B3B024759F9DDCABB371D59A6DE67D /* UIColor+SharedColors.swift in Sources */,
-				FFEF8F069C72233406ABBC4463CB5211 /* UIColor+Util.swift in Sources */,
-				86CB6DAAE7CAE886686F84AAB5655CE7 /* UIFont+ComposeFonts.m in Sources */,
-				2AA5CE7296469DCCDAAFC2BD49DC5F26 /* UIFont+Orangina.m in Sources */,
-				A809264851BBB66DA7BFC170B3B7C740 /* UIFont+PostFonts.m in Sources */,
-				DDECE5CA10BFE6810141BFA3618EB407 /* UIFont+TumblrTheme.swift in Sources */,
-			);
-			runOnlyForDeploymentPostprocessing = 0;
-		};
->>>>>>> e4c80858
 		86EF1311731EDBAA35FADFB5852CB4CC /* Sources */ = {
 			isa = PBXSourcesBuildPhase;
 			buildActionMask = 2147483647;
@@ -2447,7 +1587,6 @@
 			);
 			runOnlyForDeploymentPostprocessing = 0;
 		};
-<<<<<<< HEAD
 		8AD34A56DADE8F3A956A081F7264B822 /* Sources */ = {
 			isa = PBXSourcesBuildPhase;
 			buildActionMask = 2147483647;
@@ -2568,35 +1707,6 @@
 				BDFC1EF9930F53586CC0AC06F6AA78B3 /* VideoOutputHandler.swift in Sources */,
 				F4CE84D44F2C4997703D09AF1C168D27 /* WaveFilter.swift in Sources */,
 				6DFDEA501C75E61776669DB2CC0637AA /* WavePoolFilter.swift in Sources */,
-=======
-		B8A4BBC6D91B19F8E8511910DA2D17A6 /* Sources */ = {
-			isa = PBXSourcesBuildPhase;
-			buildActionMask = 2147483647;
-			files = (
-				B413D7501F4E8D4F32F37DD1F4674696 /* ColorPickerViewController.swift in Sources */,
-				5D57B421C31FD321E696EAFE611FA69E /* EasyTipView.swift in Sources */,
-				FBE55150B6314C61CDFFF3BFC178E034 /* EditTagsView.swift in Sources */,
-				8A6B821906AFCC5E355DCF376AE0007E /* NSLayoutConstraint+Utils.swift in Sources */,
-				6959B3A603246878932C138C03647209 /* PostFormKeyboardTracker.swift in Sources */,
-				85113D4311E07E45D798AAA884616305 /* PostOptionsConstants.swift in Sources */,
-				A43F562766DDA832AE0895301D3D6434 /* PostOptionsTagsDelegate.swift in Sources */,
-				3F473D9F941345F2249B0F228748E3E1 /* SharedUI-dummy.m in Sources */,
-				14A3DBB81C4C5FB40BFB4CDA5E07EF43 /* ShowModalFromTopAnimator.swift in Sources */,
-				D11CDB83CF72AD967F88D9EBCFFD3146 /* SuggestedTagsDataSource.swift in Sources */,
-				7B522ABA5DFCDA3826EC8F9C3752BFB9 /* SuggestedTagsView.swift in Sources */,
-				2B4A164EE704B89F39BCCC0CB54C2897 /* SuggestedTagView.swift in Sources */,
-				8659C3EDC6C9783D2E1B3A19613A18E6 /* TagsOptionsModel.swift in Sources */,
-				F3ED156C7765FCDC4C0C99C661A92D29 /* TagsView.swift in Sources */,
-				2CBBE32AB9C61143FC1E26FB9A3E969D /* TagsViewAnimationCoordinator.swift in Sources */,
-				E73603D143D0A446D43322B340CEE259 /* TagsViewCollectionViewLayout.swift in Sources */,
-				010D85AFAE104BCFFCA77DADA2D228A0 /* TagsViewController.swift in Sources */,
-				D4AD89DBFB8FD319CFA30133EE477B70 /* TagsViewEditCell.swift in Sources */,
-				25B449838BCBAD3EAAA3A18FA7C4BC1F /* TagsViewTagCell.swift in Sources */,
-				7AC006658B01D9CEAFBF7C383AF7E097 /* UIView+AutoLayout.swift in Sources */,
-				2C63488ECB917AA1FE009EA4AA2C2F7A /* UIView+Shadows.swift in Sources */,
-				99395488071AC95864EBE44B32C43299 /* UIView+Snaphot.swift in Sources */,
-				5F392AD2527BAD65BD31A7CAB753F071 /* UIView+Utils.swift in Sources */,
->>>>>>> e4c80858
 			);
 			runOnlyForDeploymentPostprocessing = 0;
 		};
@@ -2629,32 +1739,33 @@
 			);
 			runOnlyForDeploymentPostprocessing = 0;
 		};
-		D18ECF221067A617F5E7DD16BB084575 /* Sources */ = {
+		E6D9B58F4344AC4C1378708C15C2F760 /* Sources */ = {
 			isa = PBXSourcesBuildPhase;
 			buildActionMask = 2147483647;
 			files = (
-				56721EA5484005DE3CE4B308FD357653 /* ColorPickerViewController.swift in Sources */,
-				353128BE6AEA36B46E2BDB148E60EC03 /* EasyTipView.swift in Sources */,
-				C77D50BD8D0F0F4399415E88E2BC4ABB /* EditTagsView.swift in Sources */,
-				61F7A0911EC4A613C2A17987B2E14DAC /* PostFormKeyboardTracker.swift in Sources */,
-				23F277A6E6A15A5EEBA4304F18516B5F /* PostOptionsConstants.swift in Sources */,
-				DA0FA4B3AC15A83C7EA3D8355B3D3014 /* PostOptionsTagsDelegate.swift in Sources */,
-				5A2AEAF38E685F102D72AFD1E7C5DED1 /* SharedUI-dummy.m in Sources */,
-				F47AAB05C3592597B2B1B8739D8152F0 /* ShowModalFromTopAnimator.swift in Sources */,
-				D7F68B6B7DDF4A333F49AE4ABD3FC746 /* SuggestedTagsDataSource.swift in Sources */,
-				AE2FD680E99823F33DF96C84BFEBDA91 /* SuggestedTagsView.swift in Sources */,
-				B485D10C6E663BCA63DB4D38F1795CEC /* SuggestedTagView.swift in Sources */,
-				B93C056D85FEF1B22BD086C208F7E515 /* TagsOptionsModel.swift in Sources */,
-				F9DB4655A28D85B4AEA275F694F0838B /* TagsView.swift in Sources */,
-				02C744ADEF212F4FCCDD9669067DD4BA /* TagsViewAnimationCoordinator.swift in Sources */,
-				27BEB626A35ADCB2A5445828DFFE5EBC /* TagsViewCollectionViewLayout.swift in Sources */,
-				2F3A9EB51C766CC505AEEA112948A889 /* TagsViewController.swift in Sources */,
-				127ADB2A6355AA1707930586B7D259DF /* TagsViewEditCell.swift in Sources */,
-				D1BCFE6B5818E8FB750E36CAD5B8E5DB /* TagsViewTagCell.swift in Sources */,
-				ACB93AF62490A969645A099118F01620 /* UIView+AutoLayout.swift in Sources */,
-				5D8E7F509A7FDC0EAD0922A4DC7DF596 /* UIView+Shadows.swift in Sources */,
-				1BCB7AB32BDAA1D2CEC111CCB6CD7D45 /* UIView+Snaphot.swift in Sources */,
-				0384ADF1E579609A9891762FF1DD042F /* UIView+Utils.swift in Sources */,
+				A374C0C61E206412C537C3C44E04524C /* ColorPickerViewController.swift in Sources */,
+				CCF807796ECCA71F8738B14D5989E691 /* EasyTipView.swift in Sources */,
+				357D0BA1B9CACDB967D13291CB1A53DF /* EditTagsView.swift in Sources */,
+				C0671CF7D3D9B275904EC4438DF48234 /* NSLayoutConstraint+Utils.swift in Sources */,
+				4828DB1984933E3FED9FD8A4D6606300 /* PostFormKeyboardTracker.swift in Sources */,
+				C3A43ED879720317DE8EB5859EE0D2CC /* PostOptionsConstants.swift in Sources */,
+				30C5D6C662F7B2325270E3DDF42DB150 /* PostOptionsTagsDelegate.swift in Sources */,
+				5CB145F0A93121446F03B39582D61C3E /* SharedUI-dummy.m in Sources */,
+				CE90949A09F5A8FBB9BFCF52253D0D10 /* ShowModalFromTopAnimator.swift in Sources */,
+				7F7E909463DBD047F3B50B1794D0B4DA /* SuggestedTagsDataSource.swift in Sources */,
+				D9A56D9A9672EA63653626954E0EDA17 /* SuggestedTagsView.swift in Sources */,
+				5B5BA1CD184A3D9A3C47D9A1583B0D3D /* SuggestedTagView.swift in Sources */,
+				8CC0B005124011FC61129CE2BDBB7E65 /* TagsOptionsModel.swift in Sources */,
+				E4D81E4C90C79E9B6FF0DB8667308242 /* TagsView.swift in Sources */,
+				3FD8D752F5398B95EE137152061BE8C4 /* TagsViewAnimationCoordinator.swift in Sources */,
+				15DB25F9C663D92CDCD59EF9ACC95DD1 /* TagsViewCollectionViewLayout.swift in Sources */,
+				E68C833B6719652CAAF55B16AB61F6DE /* TagsViewController.swift in Sources */,
+				63B4F3F05850AD4D190E0C4029A9560B /* TagsViewEditCell.swift in Sources */,
+				55DAB5DB282B8B27A96D7D9572410C2A /* TagsViewTagCell.swift in Sources */,
+				0F770F60A047222808598444E87EE3B2 /* UIView+AutoLayout.swift in Sources */,
+				0E75AF7ECA9117664D2658491391499D /* UIView+Shadows.swift in Sources */,
+				F30AD72B7862126CE8426171FF5A4978 /* UIView+Snaphot.swift in Sources */,
+				DD1DE0F4040AADDFEA214F3FF3BAAEAA /* UIView+Utils.swift in Sources */,
 			);
 			runOnlyForDeploymentPostprocessing = 0;
 		};
@@ -2801,11 +1912,7 @@
 		};
 		13CCBBC1552505AC2154EC8D942F495A /* Release */ = {
 			isa = XCBuildConfiguration;
-<<<<<<< HEAD
-			baseConfigurationReference = 03034936F3A57940CF1F4B4DDFBADE17 /* TumblrTheme.xcconfig */;
-=======
-			baseConfigurationReference = 39B0A198B8B3EF73CFD94E6E70FAEA93 /* Utils.xcconfig */;
->>>>>>> e4c80858
+			baseConfigurationReference = 64F6C7C8AF79593F7A570A738F1247BF /* TumblrTheme.xcconfig */;
 			buildSettings = {
 				CLANG_ENABLE_OBJC_WEAK = NO;
 				CODE_SIGN_IDENTITY = "";
@@ -2941,11 +2048,7 @@
 		};
 		6743D15052BED0F3B9170FD26921B7ED /* Debug */ = {
 			isa = XCBuildConfiguration;
-<<<<<<< HEAD
-			baseConfigurationReference = 08A220A5EE8486B3889F173041078421 /* KanvasCamera.xcconfig */;
-=======
-			baseConfigurationReference = 64F6C7C8AF79593F7A570A738F1247BF /* TumblrTheme.xcconfig */;
->>>>>>> e4c80858
+			baseConfigurationReference = D4855532A55C036EF2B6C52095C948D2 /* KanvasCamera.xcconfig */;
 			buildSettings = {
 				CLANG_ENABLE_OBJC_WEAK = NO;
 				CODE_SIGN_IDENTITY = "";
@@ -3019,11 +2122,7 @@
 		};
 		9FFE2AC4D2A1DC0082C77E0C131F5A2E /* Release */ = {
 			isa = XCBuildConfiguration;
-<<<<<<< HEAD
-			baseConfigurationReference = 08A220A5EE8486B3889F173041078421 /* KanvasCamera.xcconfig */;
-=======
-			baseConfigurationReference = A1921FE4DFA79DB11607D07DE3BE39A2 /* KanvasCamera.xcconfig */;
->>>>>>> e4c80858
+			baseConfigurationReference = D4855532A55C036EF2B6C52095C948D2 /* KanvasCamera.xcconfig */;
 			buildSettings = {
 				CLANG_ENABLE_OBJC_WEAK = NO;
 				CODE_SIGN_IDENTITY = "";
@@ -3060,11 +2159,7 @@
 		};
 		B34F84BFCDB477DCDF06E0D5A4855577 /* Release */ = {
 			isa = XCBuildConfiguration;
-<<<<<<< HEAD
-			baseConfigurationReference = 26011E30D545830AFA4EF4BA577A063C /* Utils.xcconfig */;
-=======
-			baseConfigurationReference = 64F6C7C8AF79593F7A570A738F1247BF /* TumblrTheme.xcconfig */;
->>>>>>> e4c80858
+			baseConfigurationReference = 39B0A198B8B3EF73CFD94E6E70FAEA93 /* Utils.xcconfig */;
 			buildSettings = {
 				CLANG_ENABLE_OBJC_WEAK = NO;
 				CODE_SIGN_IDENTITY = "";
@@ -3137,11 +2232,7 @@
 		};
 		B82ADCD6B1B1751CA1133BDC9772E1E7 /* Debug */ = {
 			isa = XCBuildConfiguration;
-<<<<<<< HEAD
-			baseConfigurationReference = 6F9488E2DDBC957F58E2A1AF651D796C /* SharedUI.xcconfig */;
-=======
-			baseConfigurationReference = A1921FE4DFA79DB11607D07DE3BE39A2 /* KanvasCamera.xcconfig */;
->>>>>>> e4c80858
+			baseConfigurationReference = 4EC1170905C6A2EFDE5B424DC194CE43 /* SharedUI.xcconfig */;
 			buildSettings = {
 				CLANG_ENABLE_OBJC_WEAK = NO;
 				CODE_SIGN_IDENTITY = "";
@@ -3216,7 +2307,7 @@
 		};
 		DACF9456FF65846005D23ED4D5CD5B5E /* Debug */ = {
 			isa = XCBuildConfiguration;
-			baseConfigurationReference = 26011E30D545830AFA4EF4BA577A063C /* Utils.xcconfig */;
+			baseConfigurationReference = 39B0A198B8B3EF73CFD94E6E70FAEA93 /* Utils.xcconfig */;
 			buildSettings = {
 				CLANG_ENABLE_OBJC_WEAK = NO;
 				CODE_SIGN_IDENTITY = "";
@@ -3314,45 +2405,6 @@
 			};
 			name = Debug;
 		};
-<<<<<<< HEAD
-=======
-		E51A3E2586928DF304CE7750DE03D8F8 /* Debug */ = {
-			isa = XCBuildConfiguration;
-			baseConfigurationReference = 4EC1170905C6A2EFDE5B424DC194CE43 /* SharedUI.xcconfig */;
-			buildSettings = {
-				CLANG_ENABLE_OBJC_WEAK = NO;
-				CODE_SIGN_IDENTITY = "";
-				"CODE_SIGN_IDENTITY[sdk=appletvos*]" = "";
-				"CODE_SIGN_IDENTITY[sdk=iphoneos*]" = "";
-				"CODE_SIGN_IDENTITY[sdk=watchos*]" = "";
-				CURRENT_PROJECT_VERSION = 1;
-				DEFINES_MODULE = YES;
-				DYLIB_COMPATIBILITY_VERSION = 1;
-				DYLIB_CURRENT_VERSION = 1;
-				DYLIB_INSTALL_NAME_BASE = "@rpath";
-				GCC_PREFIX_HEADER = "Target Support Files/SharedUI/SharedUI-prefix.pch";
-				INFOPLIST_FILE = "Target Support Files/SharedUI/SharedUI-Info.plist";
-				INSTALL_PATH = "$(LOCAL_LIBRARY_DIR)/Frameworks";
-				IPHONEOS_DEPLOYMENT_TARGET = 11.0;
-				LD_RUNPATH_SEARCH_PATHS = (
-					"$(inherited)",
-					"@executable_path/Frameworks",
-					"@loader_path/Frameworks",
-				);
-				MODULEMAP_FILE = "Target Support Files/SharedUI/SharedUI.modulemap";
-				PRODUCT_MODULE_NAME = SharedUI;
-				PRODUCT_NAME = SharedUI;
-				SDKROOT = iphoneos;
-				SKIP_INSTALL = YES;
-				SWIFT_ACTIVE_COMPILATION_CONDITIONS = "$(inherited) ";
-				SWIFT_VERSION = 4.2;
-				TARGETED_DEVICE_FAMILY = "1,2";
-				VERSIONING_SYSTEM = "apple-generic";
-				VERSION_INFO_PREFIX = "";
-			};
-			name = Debug;
-		};
->>>>>>> e4c80858
 		E7E07671986BF547DD8DA4D6C1A7D04F /* Debug */ = {
 			isa = XCBuildConfiguration;
 			baseConfigurationReference = 418E0471655A8CDB5EB2C290498D2FD3 /* FBSnapshotTestCase.xcconfig */;
@@ -3390,11 +2442,7 @@
 		};
 		F03703BA172F48D290B800E5C7441B48 /* Debug */ = {
 			isa = XCBuildConfiguration;
-<<<<<<< HEAD
-			baseConfigurationReference = 03034936F3A57940CF1F4B4DDFBADE17 /* TumblrTheme.xcconfig */;
-=======
-			baseConfigurationReference = 39B0A198B8B3EF73CFD94E6E70FAEA93 /* Utils.xcconfig */;
->>>>>>> e4c80858
+			baseConfigurationReference = 64F6C7C8AF79593F7A570A738F1247BF /* TumblrTheme.xcconfig */;
 			buildSettings = {
 				CLANG_ENABLE_OBJC_WEAK = NO;
 				CODE_SIGN_IDENTITY = "";
