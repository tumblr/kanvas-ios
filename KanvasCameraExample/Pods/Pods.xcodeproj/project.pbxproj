--- conflicted
+++ resolved
@@ -7,143 +7,76 @@
 	objects = {
 
 /* Begin PBXBuildFile section */
-<<<<<<< HEAD
-		00ED2354683C1E99569EE03C74320752 /* KanvasCameraTimes.swift in Sources */ = {isa = PBXBuildFile; fileRef = 324582EDE01D904661B2013D24AE9671 /* KanvasCameraTimes.swift */; };
 		051A816D6DD0CAE13496DDCFE0829167 /* UIImage+Diff.h in Headers */ = {isa = PBXBuildFile; fileRef = 85E250EF19C5B5671AEC10BEB508D087 /* UIImage+Diff.h */; settings = {ATTRIBUTES = (Private, ); }; };
+		073BAE794C93021272396FBB7711E0E7 /* KanvasCamera-dummy.m in Sources */ = {isa = PBXBuildFile; fileRef = 0D29AC372C5A14C40E5DC1B7CB62D7D9 /* KanvasCamera-dummy.m */; };
 		094973D2D2F1E3B2E772F93C8147C6B9 /* UIApplication+StrictKeyWindow.m in Sources */ = {isa = PBXBuildFile; fileRef = 2EECE81A9AEC1ED1057A9C3C88DBCEBE /* UIApplication+StrictKeyWindow.m */; };
-		0AC51B1EE002C76CC0D1EE3A17BF3CC1 /* KanvasCameraStrings.swift in Sources */ = {isa = PBXBuildFile; fileRef = 58E60FD335A06111EF16AB500A64A361 /* KanvasCameraStrings.swift */; };
-		0DF916735E221EB3EFC056B1AE4B91E7 /* AVURLAsset+Thumbnail.swift in Sources */ = {isa = PBXBuildFile; fileRef = 58E6B910D60B545BB983FC8075D4CB6B /* AVURLAsset+Thumbnail.swift */; };
-		0ED9AC35328B3592FAF22B546A293798 /* OptionView.swift in Sources */ = {isa = PBXBuildFile; fileRef = 23CDC5F90354F56627208DC27A1689AC /* OptionView.swift */; };
+		09594F4A56B3D7D22AA1B9D60806886B /* ShootButtonView.swift in Sources */ = {isa = PBXBuildFile; fileRef = 44DFD0DB52E62B3265BD6BA9D5DE47C2 /* ShootButtonView.swift */; };
+		0BEB0BC60DA4327A99BEC3D8E9ECA118 /* NSURL+Media.swift in Sources */ = {isa = PBXBuildFile; fileRef = 0496A3A974F7B6726258665BBA06E962 /* NSURL+Media.swift */; };
+		100898B14ACB10DFE3815825A06484C0 /* MediaClipsCollectionController.swift in Sources */ = {isa = PBXBuildFile; fileRef = FACF43F1233D58628143A0A3B9DCFEB4 /* MediaClipsCollectionController.swift */; };
 		18EA4E0D8B74F2B2BBF8F39B49F49BF9 /* XCTest.framework in Frameworks */ = {isa = PBXBuildFile; fileRef = E7843C520ED7D11392D872D57034A1BC /* XCTest.framework */; };
 		1AB7934C16CE49DE196FFC7BE7278287 /* SwiftSupport.swift in Sources */ = {isa = PBXBuildFile; fileRef = D97545C39C4A5EE2631DD9FFECE76A40 /* SwiftSupport.swift */; };
-		1B143A5975BAE9C6521E81B84727C31B /* MediaClipsCollectionController.swift in Sources */ = {isa = PBXBuildFile; fileRef = 77EF079550B97D36860E2EBABB125B3F /* MediaClipsCollectionController.swift */; };
-		1F46C38B4D48A375F6D4401438A90EE2 /* ModeSelectorAndShootController.swift in Sources */ = {isa = PBXBuildFile; fileRef = 34592C9349BBE74C6631971B40B883DB /* ModeSelectorAndShootController.swift */; };
-		1FCB2B5768D282516EDA63EA445856F5 /* KanvasCameraImages.swift in Sources */ = {isa = PBXBuildFile; fileRef = 52611B6119F19FC5051941C571D44C4B /* KanvasCameraImages.swift */; };
-		26FD1575BC39102B99CC7DA4BDA7DBC4 /* NSURL+Media.swift in Sources */ = {isa = PBXBuildFile; fileRef = 0496A3A974F7B6726258665BBA06E962 /* NSURL+Media.swift */; };
-		27420CD300C6054385C3A42D5B39FDB4 /* UIImage+Camera.swift in Sources */ = {isa = PBXBuildFile; fileRef = 544BBAB3491F41F0047A4CA118D7A7F9 /* UIImage+Camera.swift */; };
-		2D7860B88AA9C194D94B7AD0A8ED2CA4 /* UIButton+Shadows.swift in Sources */ = {isa = PBXBuildFile; fileRef = 93F8A24AA42CF3AE9C6A9C5290B1D236 /* UIButton+Shadows.swift */; };
+		2A934053D7D3689A856D336DF5B2F892 /* MediaClipsCollectionCell.swift in Sources */ = {isa = PBXBuildFile; fileRef = A5836E694DE9B233098C033099F35E7B /* MediaClipsCollectionCell.swift */; };
 		2F485B69F51E4F723A38410F31F08550 /* FBSnapshotTestController.h in Headers */ = {isa = PBXBuildFile; fileRef = 1374B79237CAC07693E99442FBED1F15 /* FBSnapshotTestController.h */; settings = {ATTRIBUTES = (Public, ); }; };
-		34620ADDB621FF2C61635E6D39C6B4A8 /* MediaClipsCollectionView.swift in Sources */ = {isa = PBXBuildFile; fileRef = 44EE054DF1E87B2D5AFAF1FEC936C484 /* MediaClipsCollectionView.swift */; };
-=======
-		03DCC09D509136C7420EBECDD00EB755 /* IgnoreTouchesView.swift in Sources */ = {isa = PBXBuildFile; fileRef = 946A2D46495366AC9304A90FDA22040E /* IgnoreTouchesView.swift */; };
-		051A816D6DD0CAE13496DDCFE0829167 /* UIImage+Diff.h in Headers */ = {isa = PBXBuildFile; fileRef = 85E250EF19C5B5671AEC10BEB508D087 /* UIImage+Diff.h */; settings = {ATTRIBUTES = (Private, ); }; };
-		0663C3AA1F58F5C3CB03B253056BBD0A /* OptionsStackView.swift in Sources */ = {isa = PBXBuildFile; fileRef = A406784D7C4635603DA4B88C99E3F075 /* OptionsStackView.swift */; };
-		094973D2D2F1E3B2E772F93C8147C6B9 /* UIApplication+StrictKeyWindow.m in Sources */ = {isa = PBXBuildFile; fileRef = 2EECE81A9AEC1ED1057A9C3C88DBCEBE /* UIApplication+StrictKeyWindow.m */; };
-		0DDE22DC4EE70A9A8A78DD0FE876A39D /* UIViewController+Load.swift in Sources */ = {isa = PBXBuildFile; fileRef = E497C4518D1E943513F822B6C404CB66 /* UIViewController+Load.swift */; };
-		11B179EE2B12C2275B31D71C6CF8E6A6 /* MediaClipsCollectionController.swift in Sources */ = {isa = PBXBuildFile; fileRef = 6B8CD9FBC2A573576A5F37B2270C5EEC /* MediaClipsCollectionController.swift */; };
-		18EA4E0D8B74F2B2BBF8F39B49F49BF9 /* XCTest.framework in Frameworks */ = {isa = PBXBuildFile; fileRef = E7843C520ED7D11392D872D57034A1BC /* XCTest.framework */; };
-		1AB7934C16CE49DE196FFC7BE7278287 /* SwiftSupport.swift in Sources */ = {isa = PBXBuildFile; fileRef = D97545C39C4A5EE2631DD9FFECE76A40 /* SwiftSupport.swift */; };
-		2E3C699F0BE78E2A20172E30D7B5C42A /* UIUpdate.swift in Sources */ = {isa = PBXBuildFile; fileRef = 7D9B233A0E56574B564E3D2810CBB8EB /* UIUpdate.swift */; };
-		2E4BACA37190FE64349FE9038E7E5B1E /* GifVideoOutputHandler.swift in Sources */ = {isa = PBXBuildFile; fileRef = F37D03FF89424335337B74A10FE9D81A /* GifVideoOutputHandler.swift */; };
-		2F485B69F51E4F723A38410F31F08550 /* FBSnapshotTestController.h in Headers */ = {isa = PBXBuildFile; fileRef = 1374B79237CAC07693E99442FBED1F15 /* FBSnapshotTestController.h */; settings = {ATTRIBUTES = (Public, ); }; };
-		32BFD1F1E174A7602DE2D8AE58411396 /* OptionsController.swift in Sources */ = {isa = PBXBuildFile; fileRef = 925DBFE8397BBAE98629F8A751EB2ED8 /* OptionsController.swift */; };
-		35B216B5E19CC08FBDD902F4A310487A /* KanvasCamera-umbrella.h in Headers */ = {isa = PBXBuildFile; fileRef = ADFF22EE35E01CD225617A0E66411403 /* KanvasCamera-umbrella.h */; settings = {ATTRIBUTES = (Public, ); }; };
->>>>>>> 509d3cdb
+		3232684BD5769902451284B42910E788 /* ModeButtonView.swift in Sources */ = {isa = PBXBuildFile; fileRef = F1A83AABB9A92F5DF93587903A6ACE94 /* ModeButtonView.swift */; };
 		35DD05FD595A6FE7F5A0692D12E319DC /* UIImage+Diff.m in Sources */ = {isa = PBXBuildFile; fileRef = B9CEF7D6C5E08AB80E58DABC75D882BC /* UIImage+Diff.m */; };
-		35F84819E0697E88F63C8F84350BD2E1 /* OptionView.swift in Sources */ = {isa = PBXBuildFile; fileRef = 1E4356771942977616616397B36A86C3 /* OptionView.swift */; };
-		3641F639980D62A93BA5F1AE2C789927 /* KanvasCameraStrings.swift in Sources */ = {isa = PBXBuildFile; fileRef = 12A560BEDF0DE67E5F53DE4A0A9394B3 /* KanvasCameraStrings.swift */; };
+		367CBC1303A1C42102E50790F48C6451 /* CameraRecorder.swift in Sources */ = {isa = PBXBuildFile; fileRef = CA511C89C166E9E0B554DE2DF79221FF /* CameraRecorder.swift */; };
+		3A3805DE45C3E93C4D327FD7375D10AD /* ModeSelectorAndShootController.swift in Sources */ = {isa = PBXBuildFile; fileRef = 34592C9349BBE74C6631971B40B883DB /* ModeSelectorAndShootController.swift */; };
 		421CDD701AEE0F2458A84200366CDD0F /* UIImage+Snapshot.h in Headers */ = {isa = PBXBuildFile; fileRef = 0B161931541BFE46DFEA2092EDDDA815 /* UIImage+Snapshot.h */; settings = {ATTRIBUTES = (Private, ); }; };
+		42EAAF76DD8C71534CFE669ED471C3E8 /* CameraRecordingProtocol.swift in Sources */ = {isa = PBXBuildFile; fileRef = E26EC113DCF98F297D0744BBEEC22446 /* CameraRecordingProtocol.swift */; };
 		47DEE95708BDBD11436162D166CD192E /* UIKit.framework in Frameworks */ = {isa = PBXBuildFile; fileRef = BBB6A925DF90E5500E7BDCC094FEBEA7 /* UIKit.framework */; };
-<<<<<<< HEAD
 		47F97206C1DACF17E10270D6E78A8B61 /* Foundation.framework in Frameworks */ = {isa = PBXBuildFile; fileRef = C1A94602875A48A997AD3F08A33E6EAA /* Foundation.framework */; };
-		4BE596F58E40BE5C021CEE58FB2C3F41 /* Queue.swift in Sources */ = {isa = PBXBuildFile; fileRef = E46FD3B5F85A169E4FC89F2316554653 /* Queue.swift */; };
+		4CBE7B94325B2FEE635903FDE6239EE0 /* UIUpdate.swift in Sources */ = {isa = PBXBuildFile; fileRef = 5DEE585E4F6374BBCE5B42F0ECCEDE42 /* UIUpdate.swift */; };
 		506D761F91EC3583789A837C559972FE /* FBSnapshotTestCase-dummy.m in Sources */ = {isa = PBXBuildFile; fileRef = 4792533D7EE0F440EE722DA4999E845C /* FBSnapshotTestCase-dummy.m */; };
-		521711EAD2443BB8E6496B577F1F82C5 /* CameraRecordingProtocol.swift in Sources */ = {isa = PBXBuildFile; fileRef = E26EC113DCF98F297D0744BBEEC22446 /* CameraRecordingProtocol.swift */; };
+		5234C7D1382A28ABDD3D7E0CAF7D3CD7 /* UIImage+Camera.swift in Sources */ = {isa = PBXBuildFile; fileRef = 544BBAB3491F41F0047A4CA118D7A7F9 /* UIImage+Camera.swift */; };
 		5BC12F69E33ABA27B9E0B78128CE336D /* QuartzCore.framework in Frameworks */ = {isa = PBXBuildFile; fileRef = D77B07CA7D221E3EC46B93C00BF37CDE /* QuartzCore.framework */; };
+		5CA51AC01CDD8E6F11A82A8677A16CDA /* OptionView.swift in Sources */ = {isa = PBXBuildFile; fileRef = D74562F9315B68C9DA9215C6B02B3CDA /* OptionView.swift */; };
+		5DFBF17648C8B75D717A305207A12801 /* VideoOutputHandler.swift in Sources */ = {isa = PBXBuildFile; fileRef = 2EB830472309C8F6A00773E5505CC4CD /* VideoOutputHandler.swift */; };
 		5EBF489158D3E1920F7338E058B27739 /* UIKit.framework in Frameworks */ = {isa = PBXBuildFile; fileRef = BBB6A925DF90E5500E7BDCC094FEBEA7 /* UIKit.framework */; };
-		662DBE817799BB07AD77897338951840 /* MediaClipsEditorView.swift in Sources */ = {isa = PBXBuildFile; fileRef = 00E757BED36CF9511A90A5FF8FA076B5 /* MediaClipsEditorView.swift */; };
+		640E2FF523D7B3E103336551204894BE /* AVURLAsset+Thumbnail.swift in Sources */ = {isa = PBXBuildFile; fileRef = 58E6B910D60B545BB983FC8075D4CB6B /* AVURLAsset+Thumbnail.swift */; };
 		69DA8B003216466C60F029CBD79897F1 /* UIImage+Compare.m in Sources */ = {isa = PBXBuildFile; fileRef = 3B5E22F9517F21D3A0251F88FCAB281E /* UIImage+Compare.m */; };
+		70813923E6F465666397CA3DA50DA77F /* OptionsController.swift in Sources */ = {isa = PBXBuildFile; fileRef = 13453578C94A4555A43BB19FAFD86B5F /* OptionsController.swift */; };
+		7171A563D8AB90D7C3937380866C66C6 /* UICollectionView+Cells.swift in Sources */ = {isa = PBXBuildFile; fileRef = 2C4679FD40FBD11D4F4BA127B6FA90C3 /* UICollectionView+Cells.swift */; };
+		72ED292812AE4E1EC0133F599AC4424C /* UIViewController+Load.swift in Sources */ = {isa = PBXBuildFile; fileRef = F88AE03D4200F1D0BD40442A08314508 /* UIViewController+Load.swift */; };
 		756564ABAF2892FE7140C92A1CDDCF65 /* UIImage+Snapshot.m in Sources */ = {isa = PBXBuildFile; fileRef = 3DBFBDCC891B770A2AC9EF0FB164B751 /* UIImage+Snapshot.m */; };
 		77D103A39BAC351AD90138F5A612A48E /* KanvasCamera-umbrella.h in Headers */ = {isa = PBXBuildFile; fileRef = 73BDFD31EAF7EB08CFB9E13F937D9429 /* KanvasCamera-umbrella.h */; settings = {ATTRIBUTES = (Public, ); }; };
-		7A4CF24994CBF4230CD9CACB2CF24BEC /* ModeButtonView.swift in Sources */ = {isa = PBXBuildFile; fileRef = F1A83AABB9A92F5DF93587903A6ACE94 /* ModeButtonView.swift */; };
+		78183B7076F67F7980D15098231B3E4C /* UIView+Layout.swift in Sources */ = {isa = PBXBuildFile; fileRef = 19FA2C3CF413FD904E9F159497AC0689 /* UIView+Layout.swift */; };
+		7A29D8FFA6DE2461AB49982E3C5C32C1 /* PhotoOutputHandler.swift in Sources */ = {isa = PBXBuildFile; fileRef = CFEBB68BD4F600DC0715737FC3FF0A7F /* PhotoOutputHandler.swift */; };
 		7B0E352E589DF8118E2A97A2360B4EAF /* Pods-KanvasCameraExample-dummy.m in Sources */ = {isa = PBXBuildFile; fileRef = 570C8B2CE87E47FBD6EB555D507285D5 /* Pods-KanvasCameraExample-dummy.m */; };
-		7C318694E2EC47BD557104A6C1261F8F /* UIView+Layout.swift in Sources */ = {isa = PBXBuildFile; fileRef = 19FA2C3CF413FD904E9F159497AC0689 /* UIView+Layout.swift */; };
 		7DEB3F73A53890B315DA3F9EDCDD3FA7 /* Pods-KanvasCameraExampleTests-dummy.m in Sources */ = {isa = PBXBuildFile; fileRef = 586C927EB62F939BE159B57EA8E65356 /* Pods-KanvasCameraExampleTests-dummy.m */; };
-		7F03B3291F538D6E628D5BDB744C32E2 /* OptionsController.swift in Sources */ = {isa = PBXBuildFile; fileRef = 77FA254ADACDF56A1C1635C5AE431064 /* OptionsController.swift */; };
-		83B2EFA101DD4ED9A37A592FEF07E89E /* TopOption.swift in Sources */ = {isa = PBXBuildFile; fileRef = D70128638D0907E9A1AB64D25C1585F9 /* TopOption.swift */; };
-		89C3CC04E8286A660A4E736415377397 /* AVAssetWriterInputPixelBufferAdaptor+Append.swift in Sources */ = {isa = PBXBuildFile; fileRef = 094DA72154ACB0BA658AE116F2A46A20 /* AVAssetWriterInputPixelBufferAdaptor+Append.swift */; };
-		90EB41E1566DDCF2AF4FFEAB8BBE1DAC /* PhotoOutputHandler.swift in Sources */ = {isa = PBXBuildFile; fileRef = CFEBB68BD4F600DC0715737FC3FF0A7F /* PhotoOutputHandler.swift */; };
-		958B05A03902ED95E2DB9A0857EA445C /* UICollectionView+Cells.swift in Sources */ = {isa = PBXBuildFile; fileRef = 2C4679FD40FBD11D4F4BA127B6FA90C3 /* UICollectionView+Cells.swift */; };
-		964ABE6CEF626EA44CDC00A10D6B1EE3 /* MediaClipsEditorController.swift in Sources */ = {isa = PBXBuildFile; fileRef = 1A5B39498EB30E3A7144E1C8FBDAB05B /* MediaClipsEditorController.swift */; };
+		801BBA9891F1DF60C05D4E22DBDE3E6F /* CGRect+Center.swift in Sources */ = {isa = PBXBuildFile; fileRef = CFE95590271B2996DA7BDE79693A3C5D /* CGRect+Center.swift */; };
+		8051F48D9CF70F0B064136C6C43A9810 /* IgnoreTouchesView.swift in Sources */ = {isa = PBXBuildFile; fileRef = 8954CC73482757CD9F0533DD06D71B69 /* IgnoreTouchesView.swift */; };
+		83B0FD649F09D35F0D0413D3938FF029 /* ModeSelectorAndShootView.swift in Sources */ = {isa = PBXBuildFile; fileRef = DE16CF7BE0334E1AC666B84DCBB55BD9 /* ModeSelectorAndShootView.swift */; };
+		869922B0982B030D892FC75A5E743C59 /* AVAssetWriterInputPixelBufferAdaptor+Append.swift in Sources */ = {isa = PBXBuildFile; fileRef = 094DA72154ACB0BA658AE116F2A46A20 /* AVAssetWriterInputPixelBufferAdaptor+Append.swift */; };
+		893F102D6151B98D56A5EF9236CE8578 /* MediaClipsEditorView.swift in Sources */ = {isa = PBXBuildFile; fileRef = EB8775240B890C1DE3A57B3118DDAB56 /* MediaClipsEditorView.swift */; };
+		8D1578F929F33EF11A2B5E1C091C3B52 /* KanvasCameraTimes.swift in Sources */ = {isa = PBXBuildFile; fileRef = 324582EDE01D904661B2013D24AE9671 /* KanvasCameraTimes.swift */; };
+		90837A0B9A944E4A6B3FAE5831E4A811 /* OptionsStackView.swift in Sources */ = {isa = PBXBuildFile; fileRef = DC9E0EEE85B053C0735E52683E732AEC /* OptionsStackView.swift */; };
 		9673CF780F48C8E4EC2A331717B1F67C /* FBSnapshotTestCase.h in Headers */ = {isa = PBXBuildFile; fileRef = E37899BD4B349060AA147E2A3721D3A2 /* FBSnapshotTestCase.h */; settings = {ATTRIBUTES = (Public, ); }; };
 		97014CF014F7F382F0CF2A2B025A057C /* Foundation.framework in Frameworks */ = {isa = PBXBuildFile; fileRef = C1A94602875A48A997AD3F08A33E6EAA /* Foundation.framework */; };
-		99EBE821DE5FA9B9C8E432FBBFFF222F /* UIUpdate.swift in Sources */ = {isa = PBXBuildFile; fileRef = 5DEE585E4F6374BBCE5B42F0ECCEDE42 /* UIUpdate.swift */; };
-		9E356904B33B17CFDB62A78F643FD0F6 /* CameraSettings.swift in Sources */ = {isa = PBXBuildFile; fileRef = 54AB141DFEBA685140B1DF529F134212 /* CameraSettings.swift */; };
-		9F3B1540AD25DEA613CDD7E7D436EA03 /* ShootButtonView.swift in Sources */ = {isa = PBXBuildFile; fileRef = 44DFD0DB52E62B3265BD6BA9D5DE47C2 /* ShootButtonView.swift */; };
+		979095599E7FBA654611CE12CF04776C /* CameraSegmentHandler.swift in Sources */ = {isa = PBXBuildFile; fileRef = C87ECB72B01EF430F0CF177FC4BC03E9 /* CameraSegmentHandler.swift */; };
+		9D80D454EFD3067542DCCF9C8D0612B3 /* GifVideoOutputHandler.swift in Sources */ = {isa = PBXBuildFile; fileRef = 4F54D3044E6CF192C970808EB4ECADCB /* GifVideoOutputHandler.swift */; };
+		A344DFA5A0F8A8A9BF28E71C3F4D8BBD /* MediaClipsCollectionView.swift in Sources */ = {isa = PBXBuildFile; fileRef = 1B58AC7FAC9287488FB75A890B971CAB /* MediaClipsCollectionView.swift */; };
 		A4F69F3477A935285620AC3031C5C848 /* FBSnapshotTestController.m in Sources */ = {isa = PBXBuildFile; fileRef = 052258A488A96C35531FAC73C4F42924 /* FBSnapshotTestController.m */; };
-		A53B0D7F770529A0AE00FEDBF7684DE8 /* UIFont+Utils.swift in Sources */ = {isa = PBXBuildFile; fileRef = 8909E27F911C0394F1E08D386761FDCA /* UIFont+Utils.swift */; };
-=======
-		47F591F9588F2D04ACF949D99D2D20BF /* NSURL+Media.swift in Sources */ = {isa = PBXBuildFile; fileRef = 94D21D09B0DFD103F9E540647FF5409D /* NSURL+Media.swift */; };
-		506D761F91EC3583789A837C559972FE /* FBSnapshotTestCase-dummy.m in Sources */ = {isa = PBXBuildFile; fileRef = 4792533D7EE0F440EE722DA4999E845C /* FBSnapshotTestCase-dummy.m */; };
-		5369C88E59CBDCA5C2C165E4D8DC7741 /* CameraDeviceOption.swift in Sources */ = {isa = PBXBuildFile; fileRef = 1CA47444CDAF6396EE20B4C1E5D4732D /* CameraDeviceOption.swift */; };
-		5BC12F69E33ABA27B9E0B78128CE336D /* QuartzCore.framework in Frameworks */ = {isa = PBXBuildFile; fileRef = D77B07CA7D221E3EC46B93C00BF37CDE /* QuartzCore.framework */; };
-		5F932AB834FE9A7B39091E3AD7A42392 /* UIButton+Shadows.swift in Sources */ = {isa = PBXBuildFile; fileRef = 5AA679BCF083ACAB206E9521941E3A0A /* UIButton+Shadows.swift */; };
-		619F1D82947EA40A3A9696695268202D /* CGRect+Center.swift in Sources */ = {isa = PBXBuildFile; fileRef = 85ABE277F59B8DE2040AD7C679551916 /* CGRect+Center.swift */; };
-		68F834CC3FDB3182C086A169512AF517 /* CameraRecorder.swift in Sources */ = {isa = PBXBuildFile; fileRef = 56CA81668651E22435F0712AAE5163EA /* CameraRecorder.swift */; };
-		69DA8B003216466C60F029CBD79897F1 /* UIImage+Compare.m in Sources */ = {isa = PBXBuildFile; fileRef = 3B5E22F9517F21D3A0251F88FCAB281E /* UIImage+Compare.m */; };
-		6BE8EA9A8BECA6823BBF1016EB2D7EBF /* UIKit.framework in Frameworks */ = {isa = PBXBuildFile; fileRef = BBB6A925DF90E5500E7BDCC094FEBEA7 /* UIKit.framework */; };
-		7171944CA3C0BE6EE8C5A4E097D0FC4D /* Queue.swift in Sources */ = {isa = PBXBuildFile; fileRef = B1A4F882E767786E9CCC2FEA5AF70DC3 /* Queue.swift */; };
-		756564ABAF2892FE7140C92A1CDDCF65 /* UIImage+Snapshot.m in Sources */ = {isa = PBXBuildFile; fileRef = 3DBFBDCC891B770A2AC9EF0FB164B751 /* UIImage+Snapshot.m */; };
-		7B0E352E589DF8118E2A97A2360B4EAF /* Pods-KanvasCameraExample-dummy.m in Sources */ = {isa = PBXBuildFile; fileRef = 570C8B2CE87E47FBD6EB555D507285D5 /* Pods-KanvasCameraExample-dummy.m */; };
-		7C668096A05A36B488766A67C3EBD32A /* PhotoOutputHandler.swift in Sources */ = {isa = PBXBuildFile; fileRef = 50844A85BAE3C43F4F0CA9AA16C5EEE9 /* PhotoOutputHandler.swift */; };
-		7DEB3F73A53890B315DA3F9EDCDD3FA7 /* Pods-KanvasCameraExampleTests-dummy.m in Sources */ = {isa = PBXBuildFile; fileRef = 586C927EB62F939BE159B57EA8E65356 /* Pods-KanvasCameraExampleTests-dummy.m */; };
-		7FD89708A22F6EA85E1AA681B603F23E /* CameraSettings.swift in Sources */ = {isa = PBXBuildFile; fileRef = 806EC303BDB258FA61B9BCB84ABB48E3 /* CameraSettings.swift */; };
-		83597F460016C5752C9BF1E3EF4F9A86 /* KanvasCameraImages.swift in Sources */ = {isa = PBXBuildFile; fileRef = DF4118946638F86DD3B5C818AA873208 /* KanvasCameraImages.swift */; };
-		8BFBAD45F2A588537D9837649BC78242 /* CameraSegmentHandler.swift in Sources */ = {isa = PBXBuildFile; fileRef = AB8BFD29B64333E9DF8EBBC699B3255A /* CameraSegmentHandler.swift */; };
-		8E290510B7D1FAFE85EC72D2A63348BC /* AVAssetWriterInputPixelBufferAdaptor+Append.swift in Sources */ = {isa = PBXBuildFile; fileRef = 8483D18331A98B5E7DDD6D40EFFCE715 /* AVAssetWriterInputPixelBufferAdaptor+Append.swift */; };
-		912D221481DDE220FB543F3EE828F58D /* UICollectionView+Cells.swift in Sources */ = {isa = PBXBuildFile; fileRef = 0F18501EB3F1EB2B744A55972CF21463 /* UICollectionView+Cells.swift */; };
-		95E95E7C8BD1BE06B0381D0D7CFEE0ED /* Assets.xcassets in Resources */ = {isa = PBXBuildFile; fileRef = 123EAD15B8183312116BD33DAB744B02 /* Assets.xcassets */; };
-		95FC56D057AC0B2AF8B772D0BBFE18B6 /* AVURLAsset+Thumbnail.swift in Sources */ = {isa = PBXBuildFile; fileRef = 26E128A5832C6A529D84807B291EDEF3 /* AVURLAsset+Thumbnail.swift */; };
-		9673CF780F48C8E4EC2A331717B1F67C /* FBSnapshotTestCase.h in Headers */ = {isa = PBXBuildFile; fileRef = E37899BD4B349060AA147E2A3721D3A2 /* FBSnapshotTestCase.h */; settings = {ATTRIBUTES = (Public, ); }; };
-		97014CF014F7F382F0CF2A2B025A057C /* Foundation.framework in Frameworks */ = {isa = PBXBuildFile; fileRef = C1A94602875A48A997AD3F08A33E6EAA /* Foundation.framework */; };
-		986EFD61D1EFBDA0B949E472EAF0B4D5 /* KanvasCameraTimes.swift in Sources */ = {isa = PBXBuildFile; fileRef = 14E037243EF1AB1D82198D3418B2566F /* KanvasCameraTimes.swift */; };
-		A4F69F3477A935285620AC3031C5C848 /* FBSnapshotTestController.m in Sources */ = {isa = PBXBuildFile; fileRef = 052258A488A96C35531FAC73C4F42924 /* FBSnapshotTestController.m */; };
-		A6A38223D72950A4AD66F20EECEEC0CA /* KanvasCamera-dummy.m in Sources */ = {isa = PBXBuildFile; fileRef = E649A281517DC2A0BC075EB1F803A1E7 /* KanvasCamera-dummy.m */; };
->>>>>>> 509d3cdb
+		A55F1CAB555CA8815C586E2A48C01E32 /* KanvasCameraColors.swift in Sources */ = {isa = PBXBuildFile; fileRef = DFD7E1146C35D41FA787300342E61CD1 /* KanvasCameraColors.swift */; };
 		A9FCEFFF6D37CE68EA8634B71884DEAC /* Foundation.framework in Frameworks */ = {isa = PBXBuildFile; fileRef = C1A94602875A48A997AD3F08A33E6EAA /* Foundation.framework */; };
-		AD1A34E7AA40C0AFA0F698C98A6B18A2 /* KanvasCameraColors.swift in Sources */ = {isa = PBXBuildFile; fileRef = 0E48D96A5C27E2576932A80AF5E25B89 /* KanvasCameraColors.swift */; };
-		AD66E2F0F8F2C811EA71A53C3710A2DD /* MediaClipsEditorView.swift in Sources */ = {isa = PBXBuildFile; fileRef = D81E76F1E5222828611C6F06FA2A7F39 /* MediaClipsEditorView.swift */; };
-		AEFC8A975F6D044F5AA975C901F5A4C6 /* MediaClipsCollectionView.swift in Sources */ = {isa = PBXBuildFile; fileRef = C156C1163AF3356A32EA05FAA1D0B159 /* MediaClipsCollectionView.swift */; };
-		B007CDB5FEF60A427C5E0C570F2882A5 /* MediaClipsCollectionCell.swift in Sources */ = {isa = PBXBuildFile; fileRef = 1BD292E9244955D55D83AACA7F733D23 /* MediaClipsCollectionCell.swift */; };
 		B20B51C7CB0497FB5ED3B532F4DF3DC9 /* Pods-KanvasCameraExampleTests-umbrella.h in Headers */ = {isa = PBXBuildFile; fileRef = 8683FD17E5C0DA60CD3DE90D22C1BC17 /* Pods-KanvasCameraExampleTests-umbrella.h */; settings = {ATTRIBUTES = (Public, ); }; };
 		B758FB09FE2C06C1B8E36A71A9D76D41 /* FBSnapshotTestCase-umbrella.h in Headers */ = {isa = PBXBuildFile; fileRef = A11D5B54955E3381F067364E427B571A /* FBSnapshotTestCase-umbrella.h */; settings = {ATTRIBUTES = (Public, ); }; };
-		B8769187A4683004F387642CC823DB52 /* VideoOutputHandler.swift in Sources */ = {isa = PBXBuildFile; fileRef = 2EB830472309C8F6A00773E5505CC4CD /* VideoOutputHandler.swift */; };
-		BC82283AF2166700CEF2451A2B2D6367 /* OptionsStackView.swift in Sources */ = {isa = PBXBuildFile; fileRef = F1328DE24124E382BEE556516B5840C8 /* OptionsStackView.swift */; };
+		BB4F3D66979D40FA8EA8DBC68ABB53D6 /* KanvasCameraImages.swift in Sources */ = {isa = PBXBuildFile; fileRef = 52611B6119F19FC5051941C571D44C4B /* KanvasCameraImages.swift */; };
 		BC952FC04FC963C1294DCD619C9B6B3B /* UIApplication+StrictKeyWindow.h in Headers */ = {isa = PBXBuildFile; fileRef = B9109B8B333B5A1A3E92EFC09EDC10AC /* UIApplication+StrictKeyWindow.h */; settings = {ATTRIBUTES = (Project, ); }; };
-		BDC4FD07DC551616342FF053219313D1 /* VideoOutputHandler.swift in Sources */ = {isa = PBXBuildFile; fileRef = 438D8E3066AAD72FD82B5C77927D3A0E /* VideoOutputHandler.swift */; };
 		BE14F2198CDB0DAD98A567981D21C7A1 /* FBSnapshotTestCase.m in Sources */ = {isa = PBXBuildFile; fileRef = 39577E2B806B8B2D019998DE60728F63 /* FBSnapshotTestCase.m */; };
 		BFCE460CC33E8872B7156D4166340178 /* FBSnapshotTestCasePlatform.h in Headers */ = {isa = PBXBuildFile; fileRef = 7E3DB4D092B985E76E227F7F313C6981 /* FBSnapshotTestCasePlatform.h */; settings = {ATTRIBUTES = (Public, ); }; };
-<<<<<<< HEAD
-		C33FAE1E1806BA5C40C67BF8D2ACCD71 /* KanvasCameraColors.swift in Sources */ = {isa = PBXBuildFile; fileRef = DFD7E1146C35D41FA787300342E61CD1 /* KanvasCameraColors.swift */; };
-		C49AF1EFC6FA6F1E22FA13F71E942217 /* MediaClip.swift in Sources */ = {isa = PBXBuildFile; fileRef = 43F9DABAC3429C17C2CB16015830417A /* MediaClip.swift */; };
+		C10D6EC763EC9E54437945D6E37291BD /* UIButton+Shadows.swift in Sources */ = {isa = PBXBuildFile; fileRef = 93F8A24AA42CF3AE9C6A9C5290B1D236 /* UIButton+Shadows.swift */; };
+		C38E9C3470406DD4028B5E9C9B86A387 /* KanvasCameraStrings.swift in Sources */ = {isa = PBXBuildFile; fileRef = 58E60FD335A06111EF16AB500A64A361 /* KanvasCameraStrings.swift */; };
+		C804DB332FD06246139722465D52B5E7 /* UIFont+Utils.swift in Sources */ = {isa = PBXBuildFile; fileRef = 8909E27F911C0394F1E08D386761FDCA /* UIFont+Utils.swift */; };
 		CAFA5E486BCE117A7D8C0FBF9DA6666B /* UIImage+Compare.h in Headers */ = {isa = PBXBuildFile; fileRef = 432938111B6FF0189EFFEDF2F845B308 /* UIImage+Compare.h */; settings = {ATTRIBUTES = (Private, ); }; };
-		D1D2649CF5009F1F4D785A03A4E81330 /* MediaClipsCollectionCell.swift in Sources */ = {isa = PBXBuildFile; fileRef = 16CABB2577615D59919ABA069EBCFF6F /* MediaClipsCollectionCell.swift */; };
-		D52BCF3D0B1AFFAEB6351D6A6B2DEDCC /* KanvasCamera-dummy.m in Sources */ = {isa = PBXBuildFile; fileRef = 0D29AC372C5A14C40E5DC1B7CB62D7D9 /* KanvasCamera-dummy.m */; };
-=======
-		CAFA5E486BCE117A7D8C0FBF9DA6666B /* UIImage+Compare.h in Headers */ = {isa = PBXBuildFile; fileRef = 432938111B6FF0189EFFEDF2F845B308 /* UIImage+Compare.h */; settings = {ATTRIBUTES = (Private, ); }; };
-		CC8A2E343946A1ED196BB8F490DF9B05 /* UIView+Layout.swift in Sources */ = {isa = PBXBuildFile; fileRef = 63B43BF2A11C6DF1EDCA4BD60476D6D7 /* UIView+Layout.swift */; };
->>>>>>> 509d3cdb
+		D1A930CFCB51DE4B23FF2A858F889676 /* CameraDeviceOption.swift in Sources */ = {isa = PBXBuildFile; fileRef = ED50B077A25E9A8E38F4B0B66A8F02E6 /* CameraDeviceOption.swift */; };
 		D6714A974991CEA2AD4BD467A50AC690 /* Pods-KanvasCameraExample-umbrella.h in Headers */ = {isa = PBXBuildFile; fileRef = 2431DA944FACCCCEEBC3388A96EE92F1 /* Pods-KanvasCameraExample-umbrella.h */; settings = {ATTRIBUTES = (Public, ); }; };
-		D6E645AF10B3752529EA5FDD34B9FA94 /* ModeSelectorAndShootView.swift in Sources */ = {isa = PBXBuildFile; fileRef = DE16CF7BE0334E1AC666B84DCBB55BD9 /* ModeSelectorAndShootView.swift */; };
+		D6BECE5E6EFAE9D9C35A1E66E509E90F /* CameraSettings.swift in Sources */ = {isa = PBXBuildFile; fileRef = 54AB141DFEBA685140B1DF529F134212 /* CameraSettings.swift */; };
 		D8CCA639A30AF5116210E356AF83656F /* Assets.xcassets in Resources */ = {isa = PBXBuildFile; fileRef = 589FAA53BC24F64D61FF6ABA3F6D64D4 /* Assets.xcassets */; };
 		DAD9A0E0F40D3984B78A22F8D3CDAB45 /* Foundation.framework in Frameworks */ = {isa = PBXBuildFile; fileRef = C1A94602875A48A997AD3F08A33E6EAA /* Foundation.framework */; };
 		DB7A106243AC974FC7EBEB00B506C786 /* FBSnapshotTestCasePlatform.m in Sources */ = {isa = PBXBuildFile; fileRef = 58A2557E7CE20AACCD1B28B1CD1F920D /* FBSnapshotTestCasePlatform.m */; };
-<<<<<<< HEAD
-		DF22A963FE95637160CBB8D188697FD0 /* UIViewController+Load.swift in Sources */ = {isa = PBXBuildFile; fileRef = F88AE03D4200F1D0BD40442A08314508 /* UIViewController+Load.swift */; };
-		E36C9C37900091C221A8EB12641DF7C8 /* CameraSegmentHandler.swift in Sources */ = {isa = PBXBuildFile; fileRef = C87ECB72B01EF430F0CF177FC4BC03E9 /* CameraSegmentHandler.swift */; };
-		ECA431BA5E5C29AB163E1E3EC683D13A /* IgnoreTouchesView.swift in Sources */ = {isa = PBXBuildFile; fileRef = 8954CC73482757CD9F0533DD06D71B69 /* IgnoreTouchesView.swift */; };
-		ED357104DF186BF21DFEE7F713832EF8 /* GifVideoOutputHandler.swift in Sources */ = {isa = PBXBuildFile; fileRef = 4F54D3044E6CF192C970808EB4ECADCB /* GifVideoOutputHandler.swift */; };
-		F642250DE5907F72FF25BC6B1B8886F5 /* CGRect+Center.swift in Sources */ = {isa = PBXBuildFile; fileRef = CFE95590271B2996DA7BDE79693A3C5D /* CGRect+Center.swift */; };
-		FDF6A8191DF85DF9284E024A9E4E7942 /* CameraRecorder.swift in Sources */ = {isa = PBXBuildFile; fileRef = CA511C89C166E9E0B554DE2DF79221FF /* CameraRecorder.swift */; };
-=======
-		E520999E8C73FBE3590D3F3CA1A698A7 /* UIFont+Utils.swift in Sources */ = {isa = PBXBuildFile; fileRef = 7CB04B98333BCADE2B25A5AD2FEC50B9 /* UIFont+Utils.swift */; };
-		E696D8FD659EA3545DAAA3A866F36C85 /* UIImage+Camera.swift in Sources */ = {isa = PBXBuildFile; fileRef = 6630393058B0362C1636C9046C423611 /* UIImage+Camera.swift */; };
-		E71812FB79A798F4788F0DDF279BD637 /* ShootButtonView.swift in Sources */ = {isa = PBXBuildFile; fileRef = 91A0A398EB4692B2D83B6DC2CCCBA789 /* ShootButtonView.swift */; };
-		ED41B45EDD0917504E9735330EBA9CE0 /* CameraRecordingProtocol.swift in Sources */ = {isa = PBXBuildFile; fileRef = C4ED783231E1CD26C2D71EB579A17531 /* CameraRecordingProtocol.swift */; };
-		F7A7B16DEBCD67DA2510DCB811EEA099 /* MediaClip.swift in Sources */ = {isa = PBXBuildFile; fileRef = C0C2EAE1F7C34946477838CCF769BB23 /* MediaClip.swift */; };
-		FB8602EAA8154378DBF3471CFDC8297B /* MediaClipsEditorViewController.swift in Sources */ = {isa = PBXBuildFile; fileRef = 0DF5F6C17F8CFC3C3F2746513144D9EB /* MediaClipsEditorViewController.swift */; };
-		FD93203F7AF29CB3E59D037CB2A723EF /* Foundation.framework in Frameworks */ = {isa = PBXBuildFile; fileRef = C1A94602875A48A997AD3F08A33E6EAA /* Foundation.framework */; };
->>>>>>> 509d3cdb
+		DC6939E04FED1B34489F6F8636179346 /* MediaClipsEditorViewController.swift in Sources */ = {isa = PBXBuildFile; fileRef = BF2AB1C6B627099984879CDF499BCB40 /* MediaClipsEditorViewController.swift */; };
+		EDCE69A4D17C4C65C9B284B6FA8C9EE5 /* Queue.swift in Sources */ = {isa = PBXBuildFile; fileRef = E46FD3B5F85A169E4FC89F2316554653 /* Queue.swift */; };
+		F55C01EB54A25ED6DBE9B90CBE4A818B /* MediaClip.swift in Sources */ = {isa = PBXBuildFile; fileRef = BF4F40A31C05A49C04E5BDB0511AEA1C /* MediaClip.swift */; };
 /* End PBXBuildFile section */
 
 /* Begin PBXContainerItemProxy section */
@@ -171,34 +104,17 @@
 /* End PBXContainerItemProxy section */
 
 /* Begin PBXFileReference section */
-		00E757BED36CF9511A90A5FF8FA076B5 /* MediaClipsEditorView.swift */ = {isa = PBXFileReference; includeInIndex = 1; lastKnownFileType = sourcecode.swift; path = MediaClipsEditorView.swift; sourceTree = "<group>"; };
 		0496A3A974F7B6726258665BBA06E962 /* NSURL+Media.swift */ = {isa = PBXFileReference; includeInIndex = 1; lastKnownFileType = sourcecode.swift; path = "NSURL+Media.swift"; sourceTree = "<group>"; };
 		052258A488A96C35531FAC73C4F42924 /* FBSnapshotTestController.m */ = {isa = PBXFileReference; includeInIndex = 1; lastKnownFileType = sourcecode.c.objc; name = FBSnapshotTestController.m; path = FBSnapshotTestCase/FBSnapshotTestController.m; sourceTree = "<group>"; };
-<<<<<<< HEAD
 		094DA72154ACB0BA658AE116F2A46A20 /* AVAssetWriterInputPixelBufferAdaptor+Append.swift */ = {isa = PBXFileReference; includeInIndex = 1; lastKnownFileType = sourcecode.swift; path = "AVAssetWriterInputPixelBufferAdaptor+Append.swift"; sourceTree = "<group>"; };
 		0B161931541BFE46DFEA2092EDDDA815 /* UIImage+Snapshot.h */ = {isa = PBXFileReference; includeInIndex = 1; lastKnownFileType = sourcecode.c.h; name = "UIImage+Snapshot.h"; path = "FBSnapshotTestCase/Categories/UIImage+Snapshot.h"; sourceTree = "<group>"; };
 		0B499D640103037E86832BCA986D7418 /* Pods-KanvasCameraExample-acknowledgements.markdown */ = {isa = PBXFileReference; includeInIndex = 1; lastKnownFileType = text; path = "Pods-KanvasCameraExample-acknowledgements.markdown"; sourceTree = "<group>"; };
 		0D29AC372C5A14C40E5DC1B7CB62D7D9 /* KanvasCamera-dummy.m */ = {isa = PBXFileReference; includeInIndex = 1; lastKnownFileType = sourcecode.c.objc; path = "KanvasCamera-dummy.m"; sourceTree = "<group>"; };
+		13453578C94A4555A43BB19FAFD86B5F /* OptionsController.swift */ = {isa = PBXFileReference; includeInIndex = 1; lastKnownFileType = sourcecode.swift; path = OptionsController.swift; sourceTree = "<group>"; };
 		1374B79237CAC07693E99442FBED1F15 /* FBSnapshotTestController.h */ = {isa = PBXFileReference; includeInIndex = 1; lastKnownFileType = sourcecode.c.h; name = FBSnapshotTestController.h; path = FBSnapshotTestCase/FBSnapshotTestController.h; sourceTree = "<group>"; };
-		16CABB2577615D59919ABA069EBCFF6F /* MediaClipsCollectionCell.swift */ = {isa = PBXFileReference; includeInIndex = 1; lastKnownFileType = sourcecode.swift; path = MediaClipsCollectionCell.swift; sourceTree = "<group>"; };
 		19FA2C3CF413FD904E9F159497AC0689 /* UIView+Layout.swift */ = {isa = PBXFileReference; includeInIndex = 1; lastKnownFileType = sourcecode.swift; path = "UIView+Layout.swift"; sourceTree = "<group>"; };
-		1A5B39498EB30E3A7144E1C8FBDAB05B /* MediaClipsEditorController.swift */ = {isa = PBXFileReference; includeInIndex = 1; lastKnownFileType = sourcecode.swift; path = MediaClipsEditorController.swift; sourceTree = "<group>"; };
+		1B58AC7FAC9287488FB75A890B971CAB /* MediaClipsCollectionView.swift */ = {isa = PBXFileReference; includeInIndex = 1; lastKnownFileType = sourcecode.swift; path = MediaClipsCollectionView.swift; sourceTree = "<group>"; };
 		2100E75866F319FEAD2C6672AFCB0BC7 /* Info.plist */ = {isa = PBXFileReference; includeInIndex = 1; lastKnownFileType = text.plist.xml; path = Info.plist; sourceTree = "<group>"; };
-		23CDC5F90354F56627208DC27A1689AC /* OptionView.swift */ = {isa = PBXFileReference; includeInIndex = 1; lastKnownFileType = sourcecode.swift; path = OptionView.swift; sourceTree = "<group>"; };
-=======
-		0B161931541BFE46DFEA2092EDDDA815 /* UIImage+Snapshot.h */ = {isa = PBXFileReference; includeInIndex = 1; lastKnownFileType = sourcecode.c.h; name = "UIImage+Snapshot.h"; path = "FBSnapshotTestCase/Categories/UIImage+Snapshot.h"; sourceTree = "<group>"; };
-		0B499D640103037E86832BCA986D7418 /* Pods-KanvasCameraExample-acknowledgements.markdown */ = {isa = PBXFileReference; includeInIndex = 1; lastKnownFileType = text; path = "Pods-KanvasCameraExample-acknowledgements.markdown"; sourceTree = "<group>"; };
-		0DF5F6C17F8CFC3C3F2746513144D9EB /* MediaClipsEditorViewController.swift */ = {isa = PBXFileReference; includeInIndex = 1; lastKnownFileType = sourcecode.swift; path = MediaClipsEditorViewController.swift; sourceTree = "<group>"; };
-		0E48D96A5C27E2576932A80AF5E25B89 /* KanvasCameraColors.swift */ = {isa = PBXFileReference; includeInIndex = 1; lastKnownFileType = sourcecode.swift; path = KanvasCameraColors.swift; sourceTree = "<group>"; };
-		0F18501EB3F1EB2B744A55972CF21463 /* UICollectionView+Cells.swift */ = {isa = PBXFileReference; includeInIndex = 1; lastKnownFileType = sourcecode.swift; path = "UICollectionView+Cells.swift"; sourceTree = "<group>"; };
-		123EAD15B8183312116BD33DAB744B02 /* Assets.xcassets */ = {isa = PBXFileReference; includeInIndex = 1; lastKnownFileType = folder.assetcatalog; name = Assets.xcassets; path = Resources/Assets.xcassets; sourceTree = "<group>"; };
-		12A560BEDF0DE67E5F53DE4A0A9394B3 /* KanvasCameraStrings.swift */ = {isa = PBXFileReference; includeInIndex = 1; lastKnownFileType = sourcecode.swift; path = KanvasCameraStrings.swift; sourceTree = "<group>"; };
-		1374B79237CAC07693E99442FBED1F15 /* FBSnapshotTestController.h */ = {isa = PBXFileReference; includeInIndex = 1; lastKnownFileType = sourcecode.c.h; name = FBSnapshotTestController.h; path = FBSnapshotTestCase/FBSnapshotTestController.h; sourceTree = "<group>"; };
-		14E037243EF1AB1D82198D3418B2566F /* KanvasCameraTimes.swift */ = {isa = PBXFileReference; includeInIndex = 1; lastKnownFileType = sourcecode.swift; path = KanvasCameraTimes.swift; sourceTree = "<group>"; };
-		1BD292E9244955D55D83AACA7F733D23 /* MediaClipsCollectionCell.swift */ = {isa = PBXFileReference; includeInIndex = 1; lastKnownFileType = sourcecode.swift; path = MediaClipsCollectionCell.swift; sourceTree = "<group>"; };
-		1CA47444CDAF6396EE20B4C1E5D4732D /* CameraDeviceOption.swift */ = {isa = PBXFileReference; includeInIndex = 1; lastKnownFileType = sourcecode.swift; path = CameraDeviceOption.swift; sourceTree = "<group>"; };
-		1E4356771942977616616397B36A86C3 /* OptionView.swift */ = {isa = PBXFileReference; includeInIndex = 1; lastKnownFileType = sourcecode.swift; path = OptionView.swift; sourceTree = "<group>"; };
->>>>>>> 509d3cdb
 		2431DA944FACCCCEEBC3388A96EE92F1 /* Pods-KanvasCameraExample-umbrella.h */ = {isa = PBXFileReference; includeInIndex = 1; lastKnownFileType = sourcecode.c.h; path = "Pods-KanvasCameraExample-umbrella.h"; sourceTree = "<group>"; };
 		2C4679FD40FBD11D4F4BA127B6FA90C3 /* UICollectionView+Cells.swift */ = {isa = PBXFileReference; includeInIndex = 1; lastKnownFileType = sourcecode.swift; path = "UICollectionView+Cells.swift"; sourceTree = "<group>"; };
 		2C8DA78D867F5A323AF4863CD4247E05 /* KanvasCamera.podspec.json */ = {isa = PBXFileReference; includeInIndex = 1; path = KanvasCamera.podspec.json; sourceTree = "<group>"; };
@@ -211,10 +127,8 @@
 		3B5E22F9517F21D3A0251F88FCAB281E /* UIImage+Compare.m */ = {isa = PBXFileReference; includeInIndex = 1; lastKnownFileType = sourcecode.c.objc; name = "UIImage+Compare.m"; path = "FBSnapshotTestCase/Categories/UIImage+Compare.m"; sourceTree = "<group>"; };
 		3DBFBDCC891B770A2AC9EF0FB164B751 /* UIImage+Snapshot.m */ = {isa = PBXFileReference; includeInIndex = 1; lastKnownFileType = sourcecode.c.objc; name = "UIImage+Snapshot.m"; path = "FBSnapshotTestCase/Categories/UIImage+Snapshot.m"; sourceTree = "<group>"; };
 		432938111B6FF0189EFFEDF2F845B308 /* UIImage+Compare.h */ = {isa = PBXFileReference; includeInIndex = 1; lastKnownFileType = sourcecode.c.h; name = "UIImage+Compare.h"; path = "FBSnapshotTestCase/Categories/UIImage+Compare.h"; sourceTree = "<group>"; };
-		43F9DABAC3429C17C2CB16015830417A /* MediaClip.swift */ = {isa = PBXFileReference; includeInIndex = 1; lastKnownFileType = sourcecode.swift; path = MediaClip.swift; sourceTree = "<group>"; };
 		44DFD0DB52E62B3265BD6BA9D5DE47C2 /* ShootButtonView.swift */ = {isa = PBXFileReference; includeInIndex = 1; lastKnownFileType = sourcecode.swift; path = ShootButtonView.swift; sourceTree = "<group>"; };
 		44EDA688CBD7DB8E43750CDEA6E1285E /* Pods_KanvasCameraExampleTests.framework */ = {isa = PBXFileReference; explicitFileType = wrapper.framework; includeInIndex = 0; name = Pods_KanvasCameraExampleTests.framework; path = "Pods-KanvasCameraExampleTests.framework"; sourceTree = BUILT_PRODUCTS_DIR; };
-		44EE054DF1E87B2D5AFAF1FEC936C484 /* MediaClipsCollectionView.swift */ = {isa = PBXFileReference; includeInIndex = 1; lastKnownFileType = sourcecode.swift; path = MediaClipsCollectionView.swift; sourceTree = "<group>"; };
 		4792533D7EE0F440EE722DA4999E845C /* FBSnapshotTestCase-dummy.m */ = {isa = PBXFileReference; includeInIndex = 1; lastKnownFileType = sourcecode.c.objc; path = "FBSnapshotTestCase-dummy.m"; sourceTree = "<group>"; };
 		4C17DA8FD76B879002D669BAA48B1E6E /* Pods-KanvasCameraExampleTests-frameworks.sh */ = {isa = PBXFileReference; includeInIndex = 1; lastKnownFileType = text.script.sh; path = "Pods-KanvasCameraExampleTests-frameworks.sh"; sourceTree = "<group>"; };
 		4F54D3044E6CF192C970808EB4ECADCB /* GifVideoOutputHandler.swift */ = {isa = PBXFileReference; includeInIndex = 1; lastKnownFileType = sourcecode.swift; path = GifVideoOutputHandler.swift; sourceTree = "<group>"; };
@@ -222,10 +136,6 @@
 		544BBAB3491F41F0047A4CA118D7A7F9 /* UIImage+Camera.swift */ = {isa = PBXFileReference; includeInIndex = 1; lastKnownFileType = sourcecode.swift; path = "UIImage+Camera.swift"; sourceTree = "<group>"; };
 		54AB141DFEBA685140B1DF529F134212 /* CameraSettings.swift */ = {isa = PBXFileReference; includeInIndex = 1; lastKnownFileType = sourcecode.swift; path = CameraSettings.swift; sourceTree = "<group>"; };
 		56A143BDB3C4C9494A7EB0A874253C34 /* Pods-KanvasCameraExampleTests.debug.xcconfig */ = {isa = PBXFileReference; includeInIndex = 1; lastKnownFileType = text.xcconfig; path = "Pods-KanvasCameraExampleTests.debug.xcconfig"; sourceTree = "<group>"; };
-<<<<<<< HEAD
-=======
-		56CA81668651E22435F0712AAE5163EA /* CameraRecorder.swift */ = {isa = PBXFileReference; includeInIndex = 1; lastKnownFileType = sourcecode.swift; path = CameraRecorder.swift; sourceTree = "<group>"; };
->>>>>>> 509d3cdb
 		570C8B2CE87E47FBD6EB555D507285D5 /* Pods-KanvasCameraExample-dummy.m */ = {isa = PBXFileReference; includeInIndex = 1; lastKnownFileType = sourcecode.c.objc; path = "Pods-KanvasCameraExample-dummy.m"; sourceTree = "<group>"; };
 		586C927EB62F939BE159B57EA8E65356 /* Pods-KanvasCameraExampleTests-dummy.m */ = {isa = PBXFileReference; includeInIndex = 1; lastKnownFileType = sourcecode.c.objc; path = "Pods-KanvasCameraExampleTests-dummy.m"; sourceTree = "<group>"; };
 		589FAA53BC24F64D61FF6ABA3F6D64D4 /* Assets.xcassets */ = {isa = PBXFileReference; includeInIndex = 1; lastKnownFileType = folder.assetcatalog; name = Assets.xcassets; path = Resources/Assets.xcassets; sourceTree = "<group>"; };
@@ -235,52 +145,29 @@
 		5DEE585E4F6374BBCE5B42F0ECCEDE42 /* UIUpdate.swift */ = {isa = PBXFileReference; includeInIndex = 1; lastKnownFileType = sourcecode.swift; path = UIUpdate.swift; sourceTree = "<group>"; };
 		63377C220E90B4D05971DFC31FFCF899 /* Info.plist */ = {isa = PBXFileReference; includeInIndex = 1; lastKnownFileType = text.plist.xml; path = Info.plist; sourceTree = "<group>"; };
 		67E276593855381568F725E69496F29C /* Info.plist */ = {isa = PBXFileReference; includeInIndex = 1; lastKnownFileType = text.plist.xml; path = Info.plist; sourceTree = "<group>"; };
-<<<<<<< HEAD
-=======
-		6A243A90E93FC816F5A1B093C8B1F244 /* KanvasCamera.modulemap */ = {isa = PBXFileReference; includeInIndex = 1; lastKnownFileType = sourcecode.module; path = KanvasCamera.modulemap; sourceTree = "<group>"; };
-		6B8CD9FBC2A573576A5F37B2270C5EEC /* MediaClipsCollectionController.swift */ = {isa = PBXFileReference; includeInIndex = 1; lastKnownFileType = sourcecode.swift; path = MediaClipsCollectionController.swift; sourceTree = "<group>"; };
-		6F07739CA2F21853CC9239F577D71F9D /* KanvasCamera.podspec.json */ = {isa = PBXFileReference; includeInIndex = 1; path = KanvasCamera.podspec.json; sourceTree = "<group>"; };
->>>>>>> 509d3cdb
 		73760231042E4E5235E47CEE8A6E93BE /* Pods-KanvasCameraExample-resources.sh */ = {isa = PBXFileReference; includeInIndex = 1; lastKnownFileType = text.script.sh; path = "Pods-KanvasCameraExample-resources.sh"; sourceTree = "<group>"; };
 		73BDFD31EAF7EB08CFB9E13F937D9429 /* KanvasCamera-umbrella.h */ = {isa = PBXFileReference; includeInIndex = 1; lastKnownFileType = sourcecode.c.h; path = "KanvasCamera-umbrella.h"; sourceTree = "<group>"; };
-		77EF079550B97D36860E2EBABB125B3F /* MediaClipsCollectionController.swift */ = {isa = PBXFileReference; includeInIndex = 1; lastKnownFileType = sourcecode.swift; path = MediaClipsCollectionController.swift; sourceTree = "<group>"; };
-		77FA254ADACDF56A1C1635C5AE431064 /* OptionsController.swift */ = {isa = PBXFileReference; includeInIndex = 1; lastKnownFileType = sourcecode.swift; path = OptionsController.swift; sourceTree = "<group>"; };
 		7B37D7C695D5C6C47A7C093595CD4F06 /* FBSnapshotTestCase.xcconfig */ = {isa = PBXFileReference; includeInIndex = 1; lastKnownFileType = text.xcconfig; path = FBSnapshotTestCase.xcconfig; sourceTree = "<group>"; };
 		7DDF12DFB905E8F4E6C52F9DA9990913 /* Pods-KanvasCameraExampleTests.release.xcconfig */ = {isa = PBXFileReference; includeInIndex = 1; lastKnownFileType = text.xcconfig; path = "Pods-KanvasCameraExampleTests.release.xcconfig"; sourceTree = "<group>"; };
 		7E3DB4D092B985E76E227F7F313C6981 /* FBSnapshotTestCasePlatform.h */ = {isa = PBXFileReference; includeInIndex = 1; lastKnownFileType = sourcecode.c.h; name = FBSnapshotTestCasePlatform.h; path = FBSnapshotTestCase/FBSnapshotTestCasePlatform.h; sourceTree = "<group>"; };
 		85E250EF19C5B5671AEC10BEB508D087 /* UIImage+Diff.h */ = {isa = PBXFileReference; includeInIndex = 1; lastKnownFileType = sourcecode.c.h; name = "UIImage+Diff.h"; path = "FBSnapshotTestCase/Categories/UIImage+Diff.h"; sourceTree = "<group>"; };
 		8683FD17E5C0DA60CD3DE90D22C1BC17 /* Pods-KanvasCameraExampleTests-umbrella.h */ = {isa = PBXFileReference; includeInIndex = 1; lastKnownFileType = sourcecode.c.h; path = "Pods-KanvasCameraExampleTests-umbrella.h"; sourceTree = "<group>"; };
-<<<<<<< HEAD
 		8909E27F911C0394F1E08D386761FDCA /* UIFont+Utils.swift */ = {isa = PBXFileReference; includeInIndex = 1; lastKnownFileType = sourcecode.swift; path = "UIFont+Utils.swift"; sourceTree = "<group>"; };
 		8954CC73482757CD9F0533DD06D71B69 /* IgnoreTouchesView.swift */ = {isa = PBXFileReference; includeInIndex = 1; lastKnownFileType = sourcecode.swift; path = IgnoreTouchesView.swift; sourceTree = "<group>"; };
-=======
-		91A0A398EB4692B2D83B6DC2CCCBA789 /* ShootButtonView.swift */ = {isa = PBXFileReference; includeInIndex = 1; lastKnownFileType = sourcecode.swift; path = ShootButtonView.swift; sourceTree = "<group>"; };
-		925DBFE8397BBAE98629F8A751EB2ED8 /* OptionsController.swift */ = {isa = PBXFileReference; includeInIndex = 1; lastKnownFileType = sourcecode.swift; path = OptionsController.swift; sourceTree = "<group>"; };
->>>>>>> 509d3cdb
 		93A4A3777CF96A4AAC1D13BA6DCCEA73 /* Podfile */ = {isa = PBXFileReference; explicitFileType = text.script.ruby; includeInIndex = 1; lastKnownFileType = text; name = Podfile; path = ../Podfile; sourceTree = SOURCE_ROOT; xcLanguageSpecificationIdentifier = xcode.lang.ruby; };
 		93F8A24AA42CF3AE9C6A9C5290B1D236 /* UIButton+Shadows.swift */ = {isa = PBXFileReference; includeInIndex = 1; lastKnownFileType = sourcecode.swift; path = "UIButton+Shadows.swift"; sourceTree = "<group>"; };
 		9710A9ABCC87F85543E8DB98EB7905CB /* FBSnapshotTestCase.framework */ = {isa = PBXFileReference; explicitFileType = wrapper.framework; includeInIndex = 0; name = FBSnapshotTestCase.framework; path = FBSnapshotTestCase.framework; sourceTree = BUILT_PRODUCTS_DIR; };
 		A001B444A3514ECF27E76EDDD2DD7388 /* KanvasCamera.framework */ = {isa = PBXFileReference; explicitFileType = wrapper.framework; includeInIndex = 0; name = KanvasCamera.framework; path = KanvasCamera.framework; sourceTree = BUILT_PRODUCTS_DIR; };
 		A0C5019E82F109AB8E162F646B4ADF76 /* KanvasCamera.xcconfig */ = {isa = PBXFileReference; includeInIndex = 1; lastKnownFileType = text.xcconfig; path = KanvasCamera.xcconfig; sourceTree = "<group>"; };
 		A11D5B54955E3381F067364E427B571A /* FBSnapshotTestCase-umbrella.h */ = {isa = PBXFileReference; includeInIndex = 1; lastKnownFileType = sourcecode.c.h; path = "FBSnapshotTestCase-umbrella.h"; sourceTree = "<group>"; };
-<<<<<<< HEAD
+		A5836E694DE9B233098C033099F35E7B /* MediaClipsCollectionCell.swift */ = {isa = PBXFileReference; includeInIndex = 1; lastKnownFileType = sourcecode.swift; path = MediaClipsCollectionCell.swift; sourceTree = "<group>"; };
 		AF043B1189EAD36CDC369F81F8880362 /* Pods-KanvasCameraExample-frameworks.sh */ = {isa = PBXFileReference; includeInIndex = 1; lastKnownFileType = text.script.sh; path = "Pods-KanvasCameraExample-frameworks.sh"; sourceTree = "<group>"; };
-=======
-		A406784D7C4635603DA4B88C99E3F075 /* OptionsStackView.swift */ = {isa = PBXFileReference; includeInIndex = 1; lastKnownFileType = sourcecode.swift; path = OptionsStackView.swift; sourceTree = "<group>"; };
-		AB8BFD29B64333E9DF8EBBC699B3255A /* CameraSegmentHandler.swift */ = {isa = PBXFileReference; includeInIndex = 1; lastKnownFileType = sourcecode.swift; path = CameraSegmentHandler.swift; sourceTree = "<group>"; };
-		ADFF22EE35E01CD225617A0E66411403 /* KanvasCamera-umbrella.h */ = {isa = PBXFileReference; includeInIndex = 1; lastKnownFileType = sourcecode.c.h; path = "KanvasCamera-umbrella.h"; sourceTree = "<group>"; };
-		AF043B1189EAD36CDC369F81F8880362 /* Pods-KanvasCameraExample-frameworks.sh */ = {isa = PBXFileReference; includeInIndex = 1; lastKnownFileType = text.script.sh; path = "Pods-KanvasCameraExample-frameworks.sh"; sourceTree = "<group>"; };
-		B1A4F882E767786E9CCC2FEA5AF70DC3 /* Queue.swift */ = {isa = PBXFileReference; includeInIndex = 1; lastKnownFileType = sourcecode.swift; path = Queue.swift; sourceTree = "<group>"; };
->>>>>>> 509d3cdb
 		B65D1DFA459F44E317166718275F3AF5 /* Info.plist */ = {isa = PBXFileReference; includeInIndex = 1; lastKnownFileType = text.plist.xml; path = Info.plist; sourceTree = "<group>"; };
 		B9109B8B333B5A1A3E92EFC09EDC10AC /* UIApplication+StrictKeyWindow.h */ = {isa = PBXFileReference; includeInIndex = 1; lastKnownFileType = sourcecode.c.h; name = "UIApplication+StrictKeyWindow.h"; path = "FBSnapshotTestCase/Categories/UIApplication+StrictKeyWindow.h"; sourceTree = "<group>"; };
 		B9CEF7D6C5E08AB80E58DABC75D882BC /* UIImage+Diff.m */ = {isa = PBXFileReference; includeInIndex = 1; lastKnownFileType = sourcecode.c.objc; name = "UIImage+Diff.m"; path = "FBSnapshotTestCase/Categories/UIImage+Diff.m"; sourceTree = "<group>"; };
 		BBB6A925DF90E5500E7BDCC094FEBEA7 /* UIKit.framework */ = {isa = PBXFileReference; lastKnownFileType = wrapper.framework; name = UIKit.framework; path = Platforms/iPhoneOS.platform/Developer/SDKs/iPhoneOS11.3.sdk/System/Library/Frameworks/UIKit.framework; sourceTree = DEVELOPER_DIR; };
-<<<<<<< HEAD
-=======
-		C0C2EAE1F7C34946477838CCF769BB23 /* MediaClip.swift */ = {isa = PBXFileReference; includeInIndex = 1; lastKnownFileType = sourcecode.swift; path = MediaClip.swift; sourceTree = "<group>"; };
-		C156C1163AF3356A32EA05FAA1D0B159 /* MediaClipsCollectionView.swift */ = {isa = PBXFileReference; includeInIndex = 1; lastKnownFileType = sourcecode.swift; path = MediaClipsCollectionView.swift; sourceTree = "<group>"; };
->>>>>>> 509d3cdb
+		BF2AB1C6B627099984879CDF499BCB40 /* MediaClipsEditorViewController.swift */ = {isa = PBXFileReference; includeInIndex = 1; lastKnownFileType = sourcecode.swift; path = MediaClipsEditorViewController.swift; sourceTree = "<group>"; };
+		BF4F40A31C05A49C04E5BDB0511AEA1C /* MediaClip.swift */ = {isa = PBXFileReference; includeInIndex = 1; lastKnownFileType = sourcecode.swift; path = MediaClip.swift; sourceTree = "<group>"; };
 		C1A94602875A48A997AD3F08A33E6EAA /* Foundation.framework */ = {isa = PBXFileReference; lastKnownFileType = wrapper.framework; name = Foundation.framework; path = Platforms/iPhoneOS.platform/Developer/SDKs/iPhoneOS11.3.sdk/System/Library/Frameworks/Foundation.framework; sourceTree = DEVELOPER_DIR; };
 		C3FB9AECB725014E6B95D42C9B8F4451 /* Pods-KanvasCameraExampleTests.modulemap */ = {isa = PBXFileReference; includeInIndex = 1; lastKnownFileType = sourcecode.module; path = "Pods-KanvasCameraExampleTests.modulemap"; sourceTree = "<group>"; };
 		C87ECB72B01EF430F0CF177FC4BC03E9 /* CameraSegmentHandler.swift */ = {isa = PBXFileReference; includeInIndex = 1; lastKnownFileType = sourcecode.swift; path = CameraSegmentHandler.swift; sourceTree = "<group>"; };
@@ -290,13 +177,13 @@
 		CFEBB68BD4F600DC0715737FC3FF0A7F /* PhotoOutputHandler.swift */ = {isa = PBXFileReference; includeInIndex = 1; lastKnownFileType = sourcecode.swift; path = PhotoOutputHandler.swift; sourceTree = "<group>"; };
 		D3B6CE6612AF52A4ACEDD89B5022D0C0 /* Pods-KanvasCameraExampleTests-resources.sh */ = {isa = PBXFileReference; includeInIndex = 1; lastKnownFileType = text.script.sh; path = "Pods-KanvasCameraExampleTests-resources.sh"; sourceTree = "<group>"; };
 		D4A184324EC3485B3ABEADBDC20DF674 /* KanvasCamera.modulemap */ = {isa = PBXFileReference; includeInIndex = 1; lastKnownFileType = sourcecode.module; path = KanvasCamera.modulemap; sourceTree = "<group>"; };
-		D70128638D0907E9A1AB64D25C1585F9 /* TopOption.swift */ = {isa = PBXFileReference; includeInIndex = 1; lastKnownFileType = sourcecode.swift; path = TopOption.swift; sourceTree = "<group>"; };
+		D74562F9315B68C9DA9215C6B02B3CDA /* OptionView.swift */ = {isa = PBXFileReference; includeInIndex = 1; lastKnownFileType = sourcecode.swift; path = OptionView.swift; sourceTree = "<group>"; };
 		D77B07CA7D221E3EC46B93C00BF37CDE /* QuartzCore.framework */ = {isa = PBXFileReference; lastKnownFileType = wrapper.framework; name = QuartzCore.framework; path = Platforms/iPhoneOS.platform/Developer/SDKs/iPhoneOS11.3.sdk/System/Library/Frameworks/QuartzCore.framework; sourceTree = DEVELOPER_DIR; };
 		D7F632A97B7692C316CD411ADC1D57D8 /* Pods-KanvasCameraExampleTests-acknowledgements.markdown */ = {isa = PBXFileReference; includeInIndex = 1; lastKnownFileType = text; path = "Pods-KanvasCameraExampleTests-acknowledgements.markdown"; sourceTree = "<group>"; };
-		D81E76F1E5222828611C6F06FA2A7F39 /* MediaClipsEditorView.swift */ = {isa = PBXFileReference; includeInIndex = 1; lastKnownFileType = sourcecode.swift; path = MediaClipsEditorView.swift; sourceTree = "<group>"; };
 		D97545C39C4A5EE2631DD9FFECE76A40 /* SwiftSupport.swift */ = {isa = PBXFileReference; includeInIndex = 1; lastKnownFileType = sourcecode.swift; name = SwiftSupport.swift; path = FBSnapshotTestCase/SwiftSupport.swift; sourceTree = "<group>"; };
 		D9F218A4276A6B201757E71A2A0A9DE3 /* KanvasCamera-prefix.pch */ = {isa = PBXFileReference; includeInIndex = 1; lastKnownFileType = sourcecode.c.h; path = "KanvasCamera-prefix.pch"; sourceTree = "<group>"; };
 		DC6B6863AD6E65251BE6D0F1BFE1843D /* Pods-KanvasCameraExample.release.xcconfig */ = {isa = PBXFileReference; includeInIndex = 1; lastKnownFileType = text.xcconfig; path = "Pods-KanvasCameraExample.release.xcconfig"; sourceTree = "<group>"; };
+		DC9E0EEE85B053C0735E52683E732AEC /* OptionsStackView.swift */ = {isa = PBXFileReference; includeInIndex = 1; lastKnownFileType = sourcecode.swift; path = OptionsStackView.swift; sourceTree = "<group>"; };
 		DE16CF7BE0334E1AC666B84DCBB55BD9 /* ModeSelectorAndShootView.swift */ = {isa = PBXFileReference; includeInIndex = 1; lastKnownFileType = sourcecode.swift; path = ModeSelectorAndShootView.swift; sourceTree = "<group>"; };
 		DFD7E1146C35D41FA787300342E61CD1 /* KanvasCameraColors.swift */ = {isa = PBXFileReference; includeInIndex = 1; lastKnownFileType = sourcecode.swift; path = KanvasCameraColors.swift; sourceTree = "<group>"; };
 		E17BE53D4D894B8FF493044F7B81955C /* Pods-KanvasCameraExampleTests-acknowledgements.plist */ = {isa = PBXFileReference; includeInIndex = 1; lastKnownFileType = text.plist.xml; path = "Pods-KanvasCameraExampleTests-acknowledgements.plist"; sourceTree = "<group>"; };
@@ -305,12 +192,14 @@
 		E46FD3B5F85A169E4FC89F2316554653 /* Queue.swift */ = {isa = PBXFileReference; includeInIndex = 1; lastKnownFileType = sourcecode.swift; path = Queue.swift; sourceTree = "<group>"; };
 		E6AE733B07F41B24ADB8D1521DFF6430 /* Pods-KanvasCameraExample.modulemap */ = {isa = PBXFileReference; includeInIndex = 1; lastKnownFileType = sourcecode.module; path = "Pods-KanvasCameraExample.modulemap"; sourceTree = "<group>"; };
 		E7843C520ED7D11392D872D57034A1BC /* XCTest.framework */ = {isa = PBXFileReference; lastKnownFileType = wrapper.framework; name = XCTest.framework; path = Platforms/iPhoneOS.platform/Developer/SDKs/iPhoneOS11.3.sdk/System/Library/Frameworks/XCTest.framework; sourceTree = DEVELOPER_DIR; };
+		EB8775240B890C1DE3A57B3118DDAB56 /* MediaClipsEditorView.swift */ = {isa = PBXFileReference; includeInIndex = 1; lastKnownFileType = sourcecode.swift; path = MediaClipsEditorView.swift; sourceTree = "<group>"; };
+		ED50B077A25E9A8E38F4B0B66A8F02E6 /* CameraDeviceOption.swift */ = {isa = PBXFileReference; includeInIndex = 1; lastKnownFileType = sourcecode.swift; path = CameraDeviceOption.swift; sourceTree = "<group>"; };
 		EE01FAD0B1ADB8ECD52E2C89FC0EE97A /* Pods-KanvasCameraExample.debug.xcconfig */ = {isa = PBXFileReference; includeInIndex = 1; lastKnownFileType = text.xcconfig; path = "Pods-KanvasCameraExample.debug.xcconfig"; sourceTree = "<group>"; };
 		EF519A026B10AC73ABBE6E658308B29D /* FBSnapshotTestCase-prefix.pch */ = {isa = PBXFileReference; includeInIndex = 1; lastKnownFileType = sourcecode.c.h; path = "FBSnapshotTestCase-prefix.pch"; sourceTree = "<group>"; };
 		F10CBDEE32E5F6BDECFB3D41F7DD0B03 /* FBSnapshotTestCase.modulemap */ = {isa = PBXFileReference; includeInIndex = 1; lastKnownFileType = sourcecode.module; path = FBSnapshotTestCase.modulemap; sourceTree = "<group>"; };
-		F1328DE24124E382BEE556516B5840C8 /* OptionsStackView.swift */ = {isa = PBXFileReference; includeInIndex = 1; lastKnownFileType = sourcecode.swift; path = OptionsStackView.swift; sourceTree = "<group>"; };
 		F1A83AABB9A92F5DF93587903A6ACE94 /* ModeButtonView.swift */ = {isa = PBXFileReference; includeInIndex = 1; lastKnownFileType = sourcecode.swift; path = ModeButtonView.swift; sourceTree = "<group>"; };
 		F88AE03D4200F1D0BD40442A08314508 /* UIViewController+Load.swift */ = {isa = PBXFileReference; includeInIndex = 1; lastKnownFileType = sourcecode.swift; path = "UIViewController+Load.swift"; sourceTree = "<group>"; };
+		FACF43F1233D58628143A0A3B9DCFEB4 /* MediaClipsCollectionController.swift */ = {isa = PBXFileReference; includeInIndex = 1; lastKnownFileType = sourcecode.swift; path = MediaClipsCollectionController.swift; sourceTree = "<group>"; };
 /* End PBXFileReference section */
 
 /* Begin PBXFrameworksBuildPhase section */
@@ -353,7 +242,6 @@
 /* End PBXFrameworksBuildPhase section */
 
 /* Begin PBXGroup section */
-<<<<<<< HEAD
 		123236D574359912378521C51DE320D6 /* ModeSelector */ = {
 			isa = PBXGroup;
 			children = (
@@ -364,14 +252,6 @@
 			);
 			name = ModeSelector;
 			path = Classes/ModeSelector;
-=======
-		060B68C64FE79CDFEC4E5DADD4064660 /* Pod */ = {
-			isa = PBXGroup;
-			children = (
-				6F07739CA2F21853CC9239F577D71F9D /* KanvasCamera.podspec.json */,
-			);
-			name = Pod;
->>>>>>> 509d3cdb
 			sourceTree = "<group>";
 		};
 		14B8B9B15ECBE87983FF987239AB2D7B /* Frameworks */ = {
@@ -450,6 +330,18 @@
 			);
 			name = Utility;
 			path = Classes/Utility;
+			sourceTree = "<group>";
+		};
+		6B3D195476DCC1C9C8CBC9873CFBF68D /* Options */ = {
+			isa = PBXGroup;
+			children = (
+				ED50B077A25E9A8E38F4B0B66A8F02E6 /* CameraDeviceOption.swift */,
+				13453578C94A4555A43BB19FAFD86B5F /* OptionsController.swift */,
+				DC9E0EEE85B053C0735E52683E732AEC /* OptionsStackView.swift */,
+				D74562F9315B68C9DA9215C6B02B3CDA /* OptionView.swift */,
+			);
+			name = Options;
+			path = Classes/Options;
 			sourceTree = "<group>";
 		};
 		6ED3F78EF6DF6F6E42EDDA6FB533A710 /* Recording */ = {
@@ -507,24 +399,24 @@
 			);
 			sourceTree = "<group>";
 		};
+		84FCB24EBEF30A86D76886383059A64A /* MediaClips */ = {
+			isa = PBXGroup;
+			children = (
+				BF4F40A31C05A49C04E5BDB0511AEA1C /* MediaClip.swift */,
+				A5836E694DE9B233098C033099F35E7B /* MediaClipsCollectionCell.swift */,
+				FACF43F1233D58628143A0A3B9DCFEB4 /* MediaClipsCollectionController.swift */,
+				1B58AC7FAC9287488FB75A890B971CAB /* MediaClipsCollectionView.swift */,
+				EB8775240B890C1DE3A57B3118DDAB56 /* MediaClipsEditorView.swift */,
+				BF2AB1C6B627099984879CDF499BCB40 /* MediaClipsEditorViewController.swift */,
+			);
+			name = MediaClips;
+			path = Classes/MediaClips;
+			sourceTree = "<group>";
+		};
 		8777B23C7B2B477546BBCD3486434077 /* Resources */ = {
 			isa = PBXGroup;
 			children = (
-<<<<<<< HEAD
 				589FAA53BC24F64D61FF6ABA3F6D64D4 /* Assets.xcassets */,
-=======
-				28FC50C76459A78DF062A55E5831C727 /* Constants */,
-				F3C3DF1AF232703B8111456F4291F225 /* Extensions */,
-				FE41A8179FAA7875DF58998EF15B476D /* MediaClips */,
-				B77DA2CF9036976A66D5A569A294EDA7 /* ModeSelector */,
-				D49D9F0EC302C0379E6C23B8466692D0 /* Options */,
-				060B68C64FE79CDFEC4E5DADD4064660 /* Pod */,
-				2E78CF48EC0723F8F6E29E391C00AD90 /* Recording */,
-				AD5219C2A9FD86453BA30855C0864F40 /* Resources */,
-				59FDF1FCC18D58E2A66B60A769BB254D /* Settings */,
-				76E58240F08727E636B30EF134D68C4D /* Support Files */,
-				E3770835395A079C13791A6C0B13A731 /* Utility */,
->>>>>>> 509d3cdb
 			);
 			name = Resources;
 			sourceTree = "<group>";
@@ -549,48 +441,12 @@
 			name = "Development Pods";
 			sourceTree = "<group>";
 		};
-		9884ACC90D028934922D207B23B972BB /* MediaClips */ = {
-			isa = PBXGroup;
-			children = (
-				43F9DABAC3429C17C2CB16015830417A /* MediaClip.swift */,
-				16CABB2577615D59919ABA069EBCFF6F /* MediaClipsCollectionCell.swift */,
-				77EF079550B97D36860E2EBABB125B3F /* MediaClipsCollectionController.swift */,
-				44EE054DF1E87B2D5AFAF1FEC936C484 /* MediaClipsCollectionView.swift */,
-				1A5B39498EB30E3A7144E1C8FBDAB05B /* MediaClipsEditorController.swift */,
-				00E757BED36CF9511A90A5FF8FA076B5 /* MediaClipsEditorView.swift */,
-			);
-			name = MediaClips;
-			path = Classes/MediaClips;
-			sourceTree = "<group>";
-		};
 		99E46DD4AB2256791F111C718CB0EEF8 /* SwiftSupport */ = {
 			isa = PBXGroup;
 			children = (
 				D97545C39C4A5EE2631DD9FFECE76A40 /* SwiftSupport.swift */,
 			);
 			name = SwiftSupport;
-			sourceTree = "<group>";
-		};
-<<<<<<< HEAD
-		D430324763DD98D685B778E5C64E2BFD /* Options */ = {
-			isa = PBXGroup;
-			children = (
-				77FA254ADACDF56A1C1635C5AE431064 /* OptionsController.swift */,
-				F1328DE24124E382BEE556516B5840C8 /* OptionsStackView.swift */,
-				23CDC5F90354F56627208DC27A1689AC /* OptionView.swift */,
-				D70128638D0907E9A1AB64D25C1585F9 /* TopOption.swift */,
-=======
-		D49D9F0EC302C0379E6C23B8466692D0 /* Options */ = {
-			isa = PBXGroup;
-			children = (
-				1CA47444CDAF6396EE20B4C1E5D4732D /* CameraDeviceOption.swift */,
-				925DBFE8397BBAE98629F8A751EB2ED8 /* OptionsController.swift */,
-				A406784D7C4635603DA4B88C99E3F075 /* OptionsStackView.swift */,
-				1E4356771942977616616397B36A86C3 /* OptionView.swift */,
->>>>>>> 509d3cdb
-			);
-			name = Options;
-			path = Classes/Options;
 			sourceTree = "<group>";
 		};
 		E158B59356A0E99694FC4FF74B964F95 /* Extensions */ = {
@@ -646,9 +502,9 @@
 			children = (
 				881CD9948C6F17621EFE536FD3FCA316 /* Constants */,
 				E158B59356A0E99694FC4FF74B964F95 /* Extensions */,
-				9884ACC90D028934922D207B23B972BB /* MediaClips */,
+				84FCB24EBEF30A86D76886383059A64A /* MediaClips */,
 				123236D574359912378521C51DE320D6 /* ModeSelector */,
-				D430324763DD98D685B778E5C64E2BFD /* Options */,
+				6B3D195476DCC1C9C8CBC9873CFBF68D /* Options */,
 				FBED58FF13ECD624552B73862232AD66 /* Pod */,
 				6ED3F78EF6DF6F6E42EDDA6FB533A710 /* Recording */,
 				8777B23C7B2B477546BBCD3486434077 /* Resources */,
@@ -686,27 +542,12 @@
 			name = Pods;
 			sourceTree = "<group>";
 		};
-<<<<<<< HEAD
 		FBED58FF13ECD624552B73862232AD66 /* Pod */ = {
 			isa = PBXGroup;
 			children = (
 				2C8DA78D867F5A323AF4863CD4247E05 /* KanvasCamera.podspec.json */,
 			);
 			name = Pod;
-=======
-		FE41A8179FAA7875DF58998EF15B476D /* MediaClips */ = {
-			isa = PBXGroup;
-			children = (
-				C0C2EAE1F7C34946477838CCF769BB23 /* MediaClip.swift */,
-				1BD292E9244955D55D83AACA7F733D23 /* MediaClipsCollectionCell.swift */,
-				6B8CD9FBC2A573576A5F37B2270C5EEC /* MediaClipsCollectionController.swift */,
-				C156C1163AF3356A32EA05FAA1D0B159 /* MediaClipsCollectionView.swift */,
-				D81E76F1E5222828611C6F06FA2A7F39 /* MediaClipsEditorView.swift */,
-				0DF5F6C17F8CFC3C3F2746513144D9EB /* MediaClipsEditorViewController.swift */,
-			);
-			name = MediaClips;
-			path = Classes/MediaClips;
->>>>>>> 509d3cdb
 			sourceTree = "<group>";
 		};
 /* End PBXGroup section */
@@ -789,27 +630,6 @@
 			productReference = 9710A9ABCC87F85543E8DB98EB7905CB /* FBSnapshotTestCase.framework */;
 			productType = "com.apple.product-type.framework";
 		};
-<<<<<<< HEAD
-=======
-		5B4E2CAAB1E0C55D3BA6516EC45D378E /* KanvasCamera */ = {
-			isa = PBXNativeTarget;
-			buildConfigurationList = 671F6B919495206E7D60AB2AEFECA605 /* Build configuration list for PBXNativeTarget "KanvasCamera" */;
-			buildPhases = (
-				F10F1A9E4F39D6C4FE1527F184ED99A2 /* Sources */,
-				E5BF886630410C9500714370B6363F8F /* Frameworks */,
-				590AF5D3F7984013E1511C0F2AAFEAA3 /* Resources */,
-				64532FB929CB7B0BB2D736C55CDEDEF3 /* Headers */,
-			);
-			buildRules = (
-			);
-			dependencies = (
-			);
-			name = KanvasCamera;
-			productName = KanvasCamera;
-			productReference = A001B444A3514ECF27E76EDDD2DD7388 /* KanvasCamera.framework */;
-			productType = "com.apple.product-type.framework";
-		};
->>>>>>> 509d3cdb
 		CE597662AE02FF991E975F2CA2DF985B /* Pods-KanvasCameraExampleTests */ = {
 			isa = PBXNativeTarget;
 			buildConfigurationList = 8EF657CFA6EFBA6A908DB1061C43BE61 /* Build configuration list for PBXNativeTarget "Pods-KanvasCameraExampleTests" */;
@@ -833,7 +653,7 @@
 			isa = PBXNativeTarget;
 			buildConfigurationList = FC2AABA5D985B10762889E497C15A18B /* Build configuration list for PBXNativeTarget "KanvasCamera" */;
 			buildPhases = (
-				26CBA9A711574EB1CC901CACC212CB62 /* Sources */,
+				6E9413019556871FD26FA19C633B5D0D /* Sources */,
 				760B59419D9450A261EFFB8F4A46A2F9 /* Frameworks */,
 				91F21C1E643694F9E5A640591180FF41 /* Resources */,
 				B441A7D6BCB5390D08B3811D255ECE7A /* Headers */,
@@ -888,55 +708,52 @@
 /* End PBXResourcesBuildPhase section */
 
 /* Begin PBXSourcesBuildPhase section */
-<<<<<<< HEAD
-		26CBA9A711574EB1CC901CACC212CB62 /* Sources */ = {
+		6E9413019556871FD26FA19C633B5D0D /* Sources */ = {
 			isa = PBXSourcesBuildPhase;
 			buildActionMask = 2147483647;
 			files = (
-				89C3CC04E8286A660A4E736415377397 /* AVAssetWriterInputPixelBufferAdaptor+Append.swift in Sources */,
-				0DF916735E221EB3EFC056B1AE4B91E7 /* AVURLAsset+Thumbnail.swift in Sources */,
-				FDF6A8191DF85DF9284E024A9E4E7942 /* CameraRecorder.swift in Sources */,
-				521711EAD2443BB8E6496B577F1F82C5 /* CameraRecordingProtocol.swift in Sources */,
-				E36C9C37900091C221A8EB12641DF7C8 /* CameraSegmentHandler.swift in Sources */,
-				9E356904B33B17CFDB62A78F643FD0F6 /* CameraSettings.swift in Sources */,
-				F642250DE5907F72FF25BC6B1B8886F5 /* CGRect+Center.swift in Sources */,
-				ED357104DF186BF21DFEE7F713832EF8 /* GifVideoOutputHandler.swift in Sources */,
-				ECA431BA5E5C29AB163E1E3EC683D13A /* IgnoreTouchesView.swift in Sources */,
-				D52BCF3D0B1AFFAEB6351D6A6B2DEDCC /* KanvasCamera-dummy.m in Sources */,
-				C33FAE1E1806BA5C40C67BF8D2ACCD71 /* KanvasCameraColors.swift in Sources */,
-				1FCB2B5768D282516EDA63EA445856F5 /* KanvasCameraImages.swift in Sources */,
-				0AC51B1EE002C76CC0D1EE3A17BF3CC1 /* KanvasCameraStrings.swift in Sources */,
-				00ED2354683C1E99569EE03C74320752 /* KanvasCameraTimes.swift in Sources */,
-				C49AF1EFC6FA6F1E22FA13F71E942217 /* MediaClip.swift in Sources */,
-				D1D2649CF5009F1F4D785A03A4E81330 /* MediaClipsCollectionCell.swift in Sources */,
-				1B143A5975BAE9C6521E81B84727C31B /* MediaClipsCollectionController.swift in Sources */,
-				34620ADDB621FF2C61635E6D39C6B4A8 /* MediaClipsCollectionView.swift in Sources */,
-				964ABE6CEF626EA44CDC00A10D6B1EE3 /* MediaClipsEditorController.swift in Sources */,
-				662DBE817799BB07AD77897338951840 /* MediaClipsEditorView.swift in Sources */,
-				7A4CF24994CBF4230CD9CACB2CF24BEC /* ModeButtonView.swift in Sources */,
-				1F46C38B4D48A375F6D4401438A90EE2 /* ModeSelectorAndShootController.swift in Sources */,
-				D6E645AF10B3752529EA5FDD34B9FA94 /* ModeSelectorAndShootView.swift in Sources */,
-				26FD1575BC39102B99CC7DA4BDA7DBC4 /* NSURL+Media.swift in Sources */,
-				7F03B3291F538D6E628D5BDB744C32E2 /* OptionsController.swift in Sources */,
-				BC82283AF2166700CEF2451A2B2D6367 /* OptionsStackView.swift in Sources */,
-				0ED9AC35328B3592FAF22B546A293798 /* OptionView.swift in Sources */,
-				90EB41E1566DDCF2AF4FFEAB8BBE1DAC /* PhotoOutputHandler.swift in Sources */,
-				4BE596F58E40BE5C021CEE58FB2C3F41 /* Queue.swift in Sources */,
-				9F3B1540AD25DEA613CDD7E7D436EA03 /* ShootButtonView.swift in Sources */,
-				83B2EFA101DD4ED9A37A592FEF07E89E /* TopOption.swift in Sources */,
-				2D7860B88AA9C194D94B7AD0A8ED2CA4 /* UIButton+Shadows.swift in Sources */,
-				958B05A03902ED95E2DB9A0857EA445C /* UICollectionView+Cells.swift in Sources */,
-				A53B0D7F770529A0AE00FEDBF7684DE8 /* UIFont+Utils.swift in Sources */,
-				27420CD300C6054385C3A42D5B39FDB4 /* UIImage+Camera.swift in Sources */,
-				99EBE821DE5FA9B9C8E432FBBFFF222F /* UIUpdate.swift in Sources */,
-				7C318694E2EC47BD557104A6C1261F8F /* UIView+Layout.swift in Sources */,
-				DF22A963FE95637160CBB8D188697FD0 /* UIViewController+Load.swift in Sources */,
-				B8769187A4683004F387642CC823DB52 /* VideoOutputHandler.swift in Sources */,
+				869922B0982B030D892FC75A5E743C59 /* AVAssetWriterInputPixelBufferAdaptor+Append.swift in Sources */,
+				640E2FF523D7B3E103336551204894BE /* AVURLAsset+Thumbnail.swift in Sources */,
+				D1A930CFCB51DE4B23FF2A858F889676 /* CameraDeviceOption.swift in Sources */,
+				367CBC1303A1C42102E50790F48C6451 /* CameraRecorder.swift in Sources */,
+				42EAAF76DD8C71534CFE669ED471C3E8 /* CameraRecordingProtocol.swift in Sources */,
+				979095599E7FBA654611CE12CF04776C /* CameraSegmentHandler.swift in Sources */,
+				D6BECE5E6EFAE9D9C35A1E66E509E90F /* CameraSettings.swift in Sources */,
+				801BBA9891F1DF60C05D4E22DBDE3E6F /* CGRect+Center.swift in Sources */,
+				9D80D454EFD3067542DCCF9C8D0612B3 /* GifVideoOutputHandler.swift in Sources */,
+				8051F48D9CF70F0B064136C6C43A9810 /* IgnoreTouchesView.swift in Sources */,
+				073BAE794C93021272396FBB7711E0E7 /* KanvasCamera-dummy.m in Sources */,
+				A55F1CAB555CA8815C586E2A48C01E32 /* KanvasCameraColors.swift in Sources */,
+				BB4F3D66979D40FA8EA8DBC68ABB53D6 /* KanvasCameraImages.swift in Sources */,
+				C38E9C3470406DD4028B5E9C9B86A387 /* KanvasCameraStrings.swift in Sources */,
+				8D1578F929F33EF11A2B5E1C091C3B52 /* KanvasCameraTimes.swift in Sources */,
+				F55C01EB54A25ED6DBE9B90CBE4A818B /* MediaClip.swift in Sources */,
+				2A934053D7D3689A856D336DF5B2F892 /* MediaClipsCollectionCell.swift in Sources */,
+				100898B14ACB10DFE3815825A06484C0 /* MediaClipsCollectionController.swift in Sources */,
+				A344DFA5A0F8A8A9BF28E71C3F4D8BBD /* MediaClipsCollectionView.swift in Sources */,
+				893F102D6151B98D56A5EF9236CE8578 /* MediaClipsEditorView.swift in Sources */,
+				DC6939E04FED1B34489F6F8636179346 /* MediaClipsEditorViewController.swift in Sources */,
+				3232684BD5769902451284B42910E788 /* ModeButtonView.swift in Sources */,
+				3A3805DE45C3E93C4D327FD7375D10AD /* ModeSelectorAndShootController.swift in Sources */,
+				83B0FD649F09D35F0D0413D3938FF029 /* ModeSelectorAndShootView.swift in Sources */,
+				0BEB0BC60DA4327A99BEC3D8E9ECA118 /* NSURL+Media.swift in Sources */,
+				70813923E6F465666397CA3DA50DA77F /* OptionsController.swift in Sources */,
+				90837A0B9A944E4A6B3FAE5831E4A811 /* OptionsStackView.swift in Sources */,
+				5CA51AC01CDD8E6F11A82A8677A16CDA /* OptionView.swift in Sources */,
+				7A29D8FFA6DE2461AB49982E3C5C32C1 /* PhotoOutputHandler.swift in Sources */,
+				EDCE69A4D17C4C65C9B284B6FA8C9EE5 /* Queue.swift in Sources */,
+				09594F4A56B3D7D22AA1B9D60806886B /* ShootButtonView.swift in Sources */,
+				C10D6EC763EC9E54437945D6E37291BD /* UIButton+Shadows.swift in Sources */,
+				7171A563D8AB90D7C3937380866C66C6 /* UICollectionView+Cells.swift in Sources */,
+				C804DB332FD06246139722465D52B5E7 /* UIFont+Utils.swift in Sources */,
+				5234C7D1382A28ABDD3D7E0CAF7D3CD7 /* UIImage+Camera.swift in Sources */,
+				4CBE7B94325B2FEE635903FDE6239EE0 /* UIUpdate.swift in Sources */,
+				78183B7076F67F7980D15098231B3E4C /* UIView+Layout.swift in Sources */,
+				72ED292812AE4E1EC0133F599AC4424C /* UIViewController+Load.swift in Sources */,
+				5DFBF17648C8B75D717A305207A12801 /* VideoOutputHandler.swift in Sources */,
 			);
 			runOnlyForDeploymentPostprocessing = 0;
 		};
-=======
->>>>>>> 509d3cdb
 		9AE17A55AD1E4E7B937AEC9D1088E639 /* Sources */ = {
 			isa = PBXSourcesBuildPhase;
 			buildActionMask = 2147483647;
@@ -966,49 +783,6 @@
 				69DA8B003216466C60F029CBD79897F1 /* UIImage+Compare.m in Sources */,
 				35DD05FD595A6FE7F5A0692D12E319DC /* UIImage+Diff.m in Sources */,
 				756564ABAF2892FE7140C92A1CDDCF65 /* UIImage+Snapshot.m in Sources */,
-			);
-			runOnlyForDeploymentPostprocessing = 0;
-		};
-		F10F1A9E4F39D6C4FE1527F184ED99A2 /* Sources */ = {
-			isa = PBXSourcesBuildPhase;
-			buildActionMask = 2147483647;
-			files = (
-				8E290510B7D1FAFE85EC72D2A63348BC /* AVAssetWriterInputPixelBufferAdaptor+Append.swift in Sources */,
-				95FC56D057AC0B2AF8B772D0BBFE18B6 /* AVURLAsset+Thumbnail.swift in Sources */,
-				5369C88E59CBDCA5C2C165E4D8DC7741 /* CameraDeviceOption.swift in Sources */,
-				68F834CC3FDB3182C086A169512AF517 /* CameraRecorder.swift in Sources */,
-				ED41B45EDD0917504E9735330EBA9CE0 /* CameraRecordingProtocol.swift in Sources */,
-				8BFBAD45F2A588537D9837649BC78242 /* CameraSegmentHandler.swift in Sources */,
-				7FD89708A22F6EA85E1AA681B603F23E /* CameraSettings.swift in Sources */,
-				619F1D82947EA40A3A9696695268202D /* CGRect+Center.swift in Sources */,
-				2E4BACA37190FE64349FE9038E7E5B1E /* GifVideoOutputHandler.swift in Sources */,
-				03DCC09D509136C7420EBECDD00EB755 /* IgnoreTouchesView.swift in Sources */,
-				A6A38223D72950A4AD66F20EECEEC0CA /* KanvasCamera-dummy.m in Sources */,
-				AD1A34E7AA40C0AFA0F698C98A6B18A2 /* KanvasCameraColors.swift in Sources */,
-				83597F460016C5752C9BF1E3EF4F9A86 /* KanvasCameraImages.swift in Sources */,
-				3641F639980D62A93BA5F1AE2C789927 /* KanvasCameraStrings.swift in Sources */,
-				986EFD61D1EFBDA0B949E472EAF0B4D5 /* KanvasCameraTimes.swift in Sources */,
-				F7A7B16DEBCD67DA2510DCB811EEA099 /* MediaClip.swift in Sources */,
-				B007CDB5FEF60A427C5E0C570F2882A5 /* MediaClipsCollectionCell.swift in Sources */,
-				11B179EE2B12C2275B31D71C6CF8E6A6 /* MediaClipsCollectionController.swift in Sources */,
-				AEFC8A975F6D044F5AA975C901F5A4C6 /* MediaClipsCollectionView.swift in Sources */,
-				AD66E2F0F8F2C811EA71A53C3710A2DD /* MediaClipsEditorView.swift in Sources */,
-				FB8602EAA8154378DBF3471CFDC8297B /* MediaClipsEditorViewController.swift in Sources */,
-				47F591F9588F2D04ACF949D99D2D20BF /* NSURL+Media.swift in Sources */,
-				32BFD1F1E174A7602DE2D8AE58411396 /* OptionsController.swift in Sources */,
-				0663C3AA1F58F5C3CB03B253056BBD0A /* OptionsStackView.swift in Sources */,
-				35F84819E0697E88F63C8F84350BD2E1 /* OptionView.swift in Sources */,
-				7C668096A05A36B488766A67C3EBD32A /* PhotoOutputHandler.swift in Sources */,
-				7171944CA3C0BE6EE8C5A4E097D0FC4D /* Queue.swift in Sources */,
-				E71812FB79A798F4788F0DDF279BD637 /* ShootButtonView.swift in Sources */,
-				5F932AB834FE9A7B39091E3AD7A42392 /* UIButton+Shadows.swift in Sources */,
-				912D221481DDE220FB543F3EE828F58D /* UICollectionView+Cells.swift in Sources */,
-				E520999E8C73FBE3590D3F3CA1A698A7 /* UIFont+Utils.swift in Sources */,
-				E696D8FD659EA3545DAAA3A866F36C85 /* UIImage+Camera.swift in Sources */,
-				2E3C699F0BE78E2A20172E30D7B5C42A /* UIUpdate.swift in Sources */,
-				CC8A2E343946A1ED196BB8F490DF9B05 /* UIView+Layout.swift in Sources */,
-				0DDE22DC4EE70A9A8A78DD0FE876A39D /* UIViewController+Load.swift in Sources */,
-				BDC4FD07DC551616342FF053219313D1 /* VideoOutputHandler.swift in Sources */,
 			);
 			runOnlyForDeploymentPostprocessing = 0;
 		};
