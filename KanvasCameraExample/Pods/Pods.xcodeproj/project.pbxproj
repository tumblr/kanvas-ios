--- conflicted
+++ resolved
@@ -10,798 +10,407 @@
 		00224C929D57F45B70E87359E719948D /* FBSnapshotTestCase.h in Headers */ = {isa = PBXBuildFile; fileRef = D73781A27A6B24F5A213B50B3B005FFA /* FBSnapshotTestCase.h */; settings = {ATTRIBUTES = (Public, ); }; };
 		006672233E37AA23749DC74573793714 /* SDImageIOAnimatedCoder.m in Sources */ = {isa = PBXBuildFile; fileRef = 210123254C1B0C417383E3CEECB6BA71 /* SDImageIOAnimatedCoder.m */; };
 		00B3C47CFC642639A0857739516802FC /* alpha_processing_mips_dsp_r2.c in Sources */ = {isa = PBXBuildFile; fileRef = 201314CCADED871C14F54A131B475ED8 /* alpha_processing_mips_dsp_r2.c */; settings = {COMPILER_FLAGS = "-D_THREAD_SAFE -fno-objc-arc"; }; };
-<<<<<<< HEAD
-		01525F1891B7238F7D9A4C72801A7621 /* Shader.swift in Sources */ = {isa = PBXBuildFile; fileRef = 03E5FF35C8A4A342C4C292FE8565958C /* Shader.swift */; };
-		01A0CDFBD304E5131A5C66596903CC86 /* NSFileManager+Orangina.swift in Sources */ = {isa = PBXBuildFile; fileRef = A8E9AC422D34DD633738389730B7CB51 /* NSFileManager+Orangina.swift */; };
+		00F8691A5E2B0729AFA8886B72387E44 /* UIImage+GIF.h in Headers */ = {isa = PBXBuildFile; fileRef = 247D635D13322EB36D14CD9C76BE4578 /* UIImage+GIF.h */; settings = {ATTRIBUTES = (Public, ); }; };
 		01B10D788D36F6CE65E0311446B95969 /* decode.h in Headers */ = {isa = PBXBuildFile; fileRef = D989FE3A29FC393BCF865F731C9708A8 /* decode.h */; settings = {ATTRIBUTES = (Public, ); }; };
-		022D361D54B86B56A2A245D6102C42F4 /* ColorDrop.swift in Sources */ = {isa = PBXBuildFile; fileRef = 5BF08CC26088FB0610AAC752E392870A /* ColorDrop.swift */; };
-		023E62F90FEDC16BE176252C937C8236 /* Filter.swift in Sources */ = {isa = PBXBuildFile; fileRef = D81D2F6EB3A330192621025D83C4C756 /* Filter.swift */; };
 		02B7F8177D41918CB646210C6F9DB886 /* enc_mips32.c in Sources */ = {isa = PBXBuildFile; fileRef = 2C4AB0BD0C9B554B3067C7C8A727A48E /* enc_mips32.c */; settings = {COMPILER_FLAGS = "-D_THREAD_SAFE -fno-objc-arc"; }; };
-		03191C00CFA9E53F0B297D33690216D3 /* SDImageCoder.m in Sources */ = {isa = PBXBuildFile; fileRef = F157736BB7AAD1EA0CB59AFB89D798F4 /* SDImageCoder.m */; };
-		0324346C81574A18C422739067E4920E /* UIViewController+Orientation.swift in Sources */ = {isa = PBXBuildFile; fileRef = 6D3C3E2DD714235B9191524EF2995B8B /* UIViewController+Orientation.swift */; };
+		03B170EF8CDC8448F93DC03F384782CD /* TumblrTheme.framework in Frameworks */ = {isa = PBXBuildFile; fileRef = 534423386F4207F3C7DE97FA58DEC9B7 /* TumblrTheme.framework */; };
 		03B7D52EDA30EA3CAF8BB36560026F94 /* ImageOperation.swift in Sources */ = {isa = PBXBuildFile; fileRef = 5BB4CAA5C47DBC644CCF1528B8AE5A81 /* ImageOperation.swift */; };
 		0409FB5CF6B12745ED0B7C7537D321F7 /* picture_rescale_enc.c in Sources */ = {isa = PBXBuildFile; fileRef = A1BA8DFF2A0EFECDFC6F0581A9EA1F58 /* picture_rescale_enc.c */; settings = {COMPILER_FLAGS = "-D_THREAD_SAFE -fno-objc-arc"; }; };
-		0457DE3762720946E78C9AEC4C9A4107 /* UIImage+ForceDecode.h in Headers */ = {isa = PBXBuildFile; fileRef = 1EAE46E38E4D2E88393F70A612737A1D /* UIImage+ForceDecode.h */; settings = {ATTRIBUTES = (Public, ); }; };
-		05950569552AE2F40DEA603596E47ECE /* SDInternalMacros.m in Sources */ = {isa = PBXBuildFile; fileRef = 8B5730781483DACE9BE2E457A5EDA870 /* SDInternalMacros.m */; };
-		061F94944B94C9432B7514E14F4B7BB2 /* cost_neon.c in Sources */ = {isa = PBXBuildFile; fileRef = 6CD72E0031B28BC441E65DBCDCCAFC0A /* cost_neon.c */; settings = {COMPILER_FLAGS = "-D_THREAD_SAFE -fno-objc-arc"; }; };
-		0642F3C15B2839338775C7D23B30C66C /* CGPoint+Operators.swift in Sources */ = {isa = PBXBuildFile; fileRef = 7F4C0A70614C787C33F335CFE74D7DD4 /* CGPoint+Operators.swift */; };
-		06E3D123B90DB72D08D2AF5AD4298B42 /* enc_mips_dsp_r2.c in Sources */ = {isa = PBXBuildFile; fileRef = 996155C2EB71BDB09C6AFA73E4CAD8E7 /* enc_mips_dsp_r2.c */; settings = {COMPILER_FLAGS = "-D_THREAD_SAFE -fno-objc-arc"; }; };
-		074EBAF37F41F0C308FC87CE31EB1C75 /* iterator_enc.c in Sources */ = {isa = PBXBuildFile; fileRef = C3C9AC4B9BA397617CD4E15E32E722F5 /* iterator_enc.c */; settings = {COMPILER_FLAGS = "-D_THREAD_SAFE -fno-objc-arc"; }; };
-		07FA0EDA2FDDAFF938027BA1BCAB7B79 /* PixelateImageOperation.swift in Sources */ = {isa = PBXBuildFile; fileRef = 470FBD2F4DE3F41CA0767C946D9FD7E0 /* PixelateImageOperation.swift */; };
-		0855D353835D6E5954258790952C1AD2 /* ModeButtonView.swift in Sources */ = {isa = PBXBuildFile; fileRef = 83269808742031EC585347E4E636A7B8 /* ModeButtonView.swift */; };
-		09546FE8825CE9F8676B4A437DC17994 /* FilterItem.swift in Sources */ = {isa = PBXBuildFile; fileRef = BE75226D0666D59AC74F22F24BCDE740 /* FilterItem.swift */; };
-		09833E126F7468E2E0252A9ADB59FCAC /* BackgroundFillOperation.swift in Sources */ = {isa = PBXBuildFile; fileRef = 2EC5D0262D4EC182B39D8A5477E0E4F7 /* BackgroundFillOperation.swift */; };
-		09D98F1EBD6BBCE077EDFED31F1E92E9 /* picture_tools_enc.c in Sources */ = {isa = PBXBuildFile; fileRef = F18307CD7C9DD495E8742F696D5B441E /* picture_tools_enc.c */; settings = {COMPILER_FLAGS = "-D_THREAD_SAFE -fno-objc-arc"; }; };
-		0A29DB9E65D6B564A47D9E9E31655FA6 /* Array+Safety.swift in Sources */ = {isa = PBXBuildFile; fileRef = 796370A52F21529FC789772CF1B64E2A /* Array+Safety.swift */; };
-		0B15E48A1FC98A36E9126C18D2DBD3C9 /* EasyTipView.swift in Sources */ = {isa = PBXBuildFile; fileRef = BBD8D755742C58AC05A01213F43CD00C /* EasyTipView.swift */; };
-		0B162B7F5D9966209A10554D8CDCD640 /* mips_macro.h in Headers */ = {isa = PBXBuildFile; fileRef = 68628BC9C6F3FC9A5ECCCE4250706AA5 /* mips_macro.h */; settings = {ATTRIBUTES = (Project, ); }; };
-		0BA174BE88E8093DE0556DB9FB100FCE /* OptionView.swift in Sources */ = {isa = PBXBuildFile; fileRef = 22B8A4CAB496A6E82DAF3CBFDD820C22 /* OptionView.swift */; };
-		0DD35164253F9F64C352BD1A3FD5A487 /* ToonFilter.swift in Sources */ = {isa = PBXBuildFile; fileRef = 9B4A46637CFCEE17E63FCA6B85AB5290 /* ToonFilter.swift */; };
-=======
-		00F8691A5E2B0729AFA8886B72387E44 /* UIImage+GIF.h in Headers */ = {isa = PBXBuildFile; fileRef = 247D635D13322EB36D14CD9C76BE4578 /* UIImage+GIF.h */; settings = {ATTRIBUTES = (Public, ); }; };
-		01B10D788D36F6CE65E0311446B95969 /* decode.h in Headers */ = {isa = PBXBuildFile; fileRef = D989FE3A29FC393BCF865F731C9708A8 /* decode.h */; settings = {ATTRIBUTES = (Public, ); }; };
-		022B821B3C0F5E7581E990A587DB3544 /* ReachabilityDeterminer.swift in Sources */ = {isa = PBXBuildFile; fileRef = 3B23EDE578F9A382A322F9ED1575E1DA /* ReachabilityDeterminer.swift */; };
-		02B7F8177D41918CB646210C6F9DB886 /* enc_mips32.c in Sources */ = {isa = PBXBuildFile; fileRef = 2C4AB0BD0C9B554B3067C7C8A727A48E /* enc_mips32.c */; settings = {COMPILER_FLAGS = "-D_THREAD_SAFE -fno-objc-arc"; }; };
-		03B170EF8CDC8448F93DC03F384782CD /* TumblrTheme.framework in Frameworks */ = {isa = PBXBuildFile; fileRef = 534423386F4207F3C7DE97FA58DEC9B7 /* TumblrTheme.framework */; };
-		03B7D52EDA30EA3CAF8BB36560026F94 /* ImageOperation.swift in Sources */ = {isa = PBXBuildFile; fileRef = E879BA97732E902635D04E9DA879DCF9 /* ImageOperation.swift */; };
-		0409FB5CF6B12745ED0B7C7537D321F7 /* picture_rescale_enc.c in Sources */ = {isa = PBXBuildFile; fileRef = A1BA8DFF2A0EFECDFC6F0581A9EA1F58 /* picture_rescale_enc.c */; settings = {COMPILER_FLAGS = "-D_THREAD_SAFE -fno-objc-arc"; }; };
-		0461FBEFFB6B3629C9A4F334FA15CA04 /* MediaClipsCollectionView.swift in Sources */ = {isa = PBXBuildFile; fileRef = 66546915A3DF60C891EEDADC798A4B41 /* MediaClipsCollectionView.swift */; };
+		0461FBEFFB6B3629C9A4F334FA15CA04 /* MediaClipsCollectionView.swift in Sources */ = {isa = PBXBuildFile; fileRef = C1F699867E35D4E02843BA5C51540B9D /* MediaClipsCollectionView.swift */; };
 		048DA146AC9C50DB8F8D5B69A0787578 /* SDAnimatedImageView.m in Sources */ = {isa = PBXBuildFile; fileRef = A8C8411EF1D0067CADF742D276E089FC /* SDAnimatedImageView.m */; };
-		050DA9D2F956EBDE584F9B54877CCD0D /* IgnoreBackgroundTouchesStackView.swift in Sources */ = {isa = PBXBuildFile; fileRef = 113B571A9901E1257BD88CE71BB7CD6B /* IgnoreBackgroundTouchesStackView.swift */; };
+		050DA9D2F956EBDE584F9B54877CCD0D /* IgnoreBackgroundTouchesStackView.swift in Sources */ = {isa = PBXBuildFile; fileRef = 34285F71522A0206B739D6835B69AA8F /* IgnoreBackgroundTouchesStackView.swift */; };
 		05234E20DBDDCB9399B2C338E9E052FC /* SDAnimatedImageView.h in Headers */ = {isa = PBXBuildFile; fileRef = 7D55A35B4D7774BEB51B190EA9443C16 /* SDAnimatedImageView.h */; settings = {ATTRIBUTES = (Public, ); }; };
 		05D85D0A5924C85D14B6AEB89EEC967E /* UIImageView+WebCache.m in Sources */ = {isa = PBXBuildFile; fileRef = 52EA43EF20FCC2E987296A9F14809AE7 /* UIImageView+WebCache.m */; };
-		05F539EBD90F3CC91D362BB62A41314D /* Marker.swift in Sources */ = {isa = PBXBuildFile; fileRef = D63849D7C73AF82E27F87CB33591BD8D /* Marker.swift */; };
+		05F539EBD90F3CC91D362BB62A41314D /* Marker.swift in Sources */ = {isa = PBXBuildFile; fileRef = 357ECE0D7D8148CAAF78E2047F42F49F /* Marker.swift */; };
 		061F94944B94C9432B7514E14F4B7BB2 /* cost_neon.c in Sources */ = {isa = PBXBuildFile; fileRef = 6CD72E0031B28BC441E65DBCDCCAFC0A /* cost_neon.c */; settings = {COMPILER_FLAGS = "-D_THREAD_SAFE -fno-objc-arc"; }; };
 		06E3D123B90DB72D08D2AF5AD4298B42 /* enc_mips_dsp_r2.c in Sources */ = {isa = PBXBuildFile; fileRef = 996155C2EB71BDB09C6AFA73E4CAD8E7 /* enc_mips_dsp_r2.c */; settings = {COMPILER_FLAGS = "-D_THREAD_SAFE -fno-objc-arc"; }; };
 		074EBAF37F41F0C308FC87CE31EB1C75 /* iterator_enc.c in Sources */ = {isa = PBXBuildFile; fileRef = C3C9AC4B9BA397617CD4E15E32E722F5 /* iterator_enc.c */; settings = {COMPILER_FLAGS = "-D_THREAD_SAFE -fno-objc-arc"; }; };
 		07B30C99C52D240F9D5C3C7593898458 /* SDWebImageDownloaderDecryptor.m in Sources */ = {isa = PBXBuildFile; fileRef = 045B5EEA454DB491B41450A428B71F42 /* SDWebImageDownloaderDecryptor.m */; };
-		07E5EC41853C150AEFBBCBEFCD37D24E /* String+HexColor.swift in Sources */ = {isa = PBXBuildFile; fileRef = 7757011F0469EA7ED526FE5527FA96C8 /* String+HexColor.swift */; };
-		07FA0EDA2FDDAFF938027BA1BCAB7B79 /* PixelateImageOperation.swift in Sources */ = {isa = PBXBuildFile; fileRef = 8103FF6CBCF060C2467A1FD4122EE1E9 /* PixelateImageOperation.swift */; };
+		07FA0EDA2FDDAFF938027BA1BCAB7B79 /* PixelateImageOperation.swift in Sources */ = {isa = PBXBuildFile; fileRef = 470FBD2F4DE3F41CA0767C946D9FD7E0 /* PixelateImageOperation.swift */; };
 		0833B80E19259E69987AB216EE15FE87 /* SDWebImageDownloader.h in Headers */ = {isa = PBXBuildFile; fileRef = 4CFA47250C7EF4E1B13048FFE394658F /* SDWebImageDownloader.h */; settings = {ATTRIBUTES = (Public, ); }; };
-		085E7FDB85B79D1F970469FD7259A794 /* GLKMatrix4+Unsafe.swift in Sources */ = {isa = PBXBuildFile; fileRef = DEC8ED36EFDF1A91285C5F5071134149 /* GLKMatrix4+Unsafe.swift */; };
-		087FDEE583465198B26FDE071F7B68BA /* UIViewController+Load.swift in Sources */ = {isa = PBXBuildFile; fileRef = 8E16ACF7D5BCE125ABD40EA12A016065 /* UIViewController+Load.swift */; };
-		09833E126F7468E2E0252A9ADB59FCAC /* BackgroundFillOperation.swift in Sources */ = {isa = PBXBuildFile; fileRef = 126A290DBEDB0561A59D1CA0A283C06A /* BackgroundFillOperation.swift */; };
+		085E7FDB85B79D1F970469FD7259A794 /* GLKMatrix4+Unsafe.swift in Sources */ = {isa = PBXBuildFile; fileRef = 9ECF3D1426D3D4998A7801E349981F7C /* GLKMatrix4+Unsafe.swift */; };
+		087FDEE583465198B26FDE071F7B68BA /* UIViewController+Load.swift in Sources */ = {isa = PBXBuildFile; fileRef = EDD02F7268B9F164B2FBD5C3A9EF7799 /* UIViewController+Load.swift */; };
+		09833E126F7468E2E0252A9ADB59FCAC /* BackgroundFillOperation.swift in Sources */ = {isa = PBXBuildFile; fileRef = 2EC5D0262D4EC182B39D8A5477E0E4F7 /* BackgroundFillOperation.swift */; };
 		09D98F1EBD6BBCE077EDFED31F1E92E9 /* picture_tools_enc.c in Sources */ = {isa = PBXBuildFile; fileRef = F18307CD7C9DD495E8742F696D5B441E /* picture_tools_enc.c */; settings = {COMPILER_FLAGS = "-D_THREAD_SAFE -fno-objc-arc"; }; };
 		09E0A73822A2852354ED05223F7846DA /* SDImageHEICCoderInternal.h in Headers */ = {isa = PBXBuildFile; fileRef = 03680A9AEFBC7D085ADAC6BF1342DA71 /* SDImageHEICCoderInternal.h */; settings = {ATTRIBUTES = (Private, ); }; };
-		0AA496B47C6537CB7A4B5547D9D293F1 /* StickerMenuView.swift in Sources */ = {isa = PBXBuildFile; fileRef = A2B58FD3093A2265C69C75803256FE7C /* StickerMenuView.swift */; };
+		0AA496B47C6537CB7A4B5547D9D293F1 /* StickerMenuView.swift in Sources */ = {isa = PBXBuildFile; fileRef = F9D51055A6E8A2FCB755C30273D2B299 /* StickerMenuView.swift */; };
 		0B162B7F5D9966209A10554D8CDCD640 /* mips_macro.h in Headers */ = {isa = PBXBuildFile; fileRef = 68628BC9C6F3FC9A5ECCCE4250706AA5 /* mips_macro.h */; settings = {ATTRIBUTES = (Project, ); }; };
 		0B73F2D106DEF62FCF0FC060086963AA /* UIImage+Transform.m in Sources */ = {isa = PBXBuildFile; fileRef = B1C511F7B0EB746085D503865C29DD4A /* UIImage+Transform.m */; };
-		0BF4A1E47016D7901BA70C760695C4B1 /* CameraInputControllerDelegate.swift in Sources */ = {isa = PBXBuildFile; fileRef = 7040DCED1708AF19616590E0ED0DAEF9 /* CameraInputControllerDelegate.swift */; };
-		0D0367C25793BE814F07C8B6F929AFF3 /* Texture.swift in Sources */ = {isa = PBXBuildFile; fileRef = 10C43D8233EFE68F7DDC0C42012164A8 /* Texture.swift */; };
-		0D311C58162FBB6188813ECA97802229 /* DrawingCanvas.swift in Sources */ = {isa = PBXBuildFile; fileRef = 37B22930D4FF0122CA1D83F66D3EEF43 /* DrawingCanvas.swift */; };
->>>>>>> 66f42bbc
+		0BF4A1E47016D7901BA70C760695C4B1 /* CameraInputControllerDelegate.swift in Sources */ = {isa = PBXBuildFile; fileRef = C2179407C738FC7FA2AD5CDD211D1B13 /* CameraInputControllerDelegate.swift */; };
+		0D0367C25793BE814F07C8B6F929AFF3 /* Texture.swift in Sources */ = {isa = PBXBuildFile; fileRef = 67B3185DDBAF15860D1B8EEC78E335B6 /* Texture.swift */; };
+		0D311C58162FBB6188813ECA97802229 /* DrawingCanvas.swift in Sources */ = {isa = PBXBuildFile; fileRef = B39D8E0658DB62C3DFDC43F6EAADB088 /* DrawingCanvas.swift */; };
 		0E47021BDB8F08E556181230620F2787 /* muxi.h in Headers */ = {isa = PBXBuildFile; fileRef = A8A80376BEEA8B11C071A2671885E1AD /* muxi.h */; settings = {ATTRIBUTES = (Project, ); }; };
 		0ECCB07AA21C682C90CB440B7404F9D4 /* SDImageAssetManager.h in Headers */ = {isa = PBXBuildFile; fileRef = DA7654ADC8BF4997996813654F0A3731 /* SDImageAssetManager.h */; settings = {ATTRIBUTES = (Private, ); }; };
 		0EE8F7C2E39B19EEC1E8586D5AA18F94 /* quant_levels_utils.c in Sources */ = {isa = PBXBuildFile; fileRef = BDB7F4E32289D3C09F0F3ED992D09334 /* quant_levels_utils.c */; settings = {COMPILER_FLAGS = "-D_THREAD_SAFE -fno-objc-arc"; }; };
-<<<<<<< HEAD
 		0F2A872CA59441EFD8C169493FBE3F30 /* ImageLoaderError.swift in Sources */ = {isa = PBXBuildFile; fileRef = 004FCD90F0CDA64F6FFAF86D1FD00623 /* ImageLoaderError.swift */; };
-		0F794BE422E3FF68C0574FF69DF9E491 /* SDAsyncBlockOperation.m in Sources */ = {isa = PBXBuildFile; fileRef = F3F0AED435616C02CEFBE14A6AF8C15F /* SDAsyncBlockOperation.m */; };
-=======
-		0F2A872CA59441EFD8C169493FBE3F30 /* ImageLoaderError.swift in Sources */ = {isa = PBXBuildFile; fileRef = B760A735D7C6F44964D958924772CE7D /* ImageLoaderError.swift */; };
-		0F38E070C333BCD462E5197FCF42A012 /* LoadingIndicatorView.swift in Sources */ = {isa = PBXBuildFile; fileRef = CC755369D5EBEECF352877BCCA939262 /* LoadingIndicatorView.swift */; };
-		0F803DCA79C1F4A4075D7E37918378F8 /* ComposeNavigationBar.swift in Sources */ = {isa = PBXBuildFile; fileRef = 065EC89F6D76C4B8E93BBDAD2913D197 /* ComposeNavigationBar.swift */; };
->>>>>>> 66f42bbc
+		0F38E070C333BCD462E5197FCF42A012 /* LoadingIndicatorView.swift in Sources */ = {isa = PBXBuildFile; fileRef = FACB17902AE044BDBC046C409D9E5915 /* LoadingIndicatorView.swift */; };
+		0F803DCA79C1F4A4075D7E37918378F8 /* ComposeNavigationBar.swift in Sources */ = {isa = PBXBuildFile; fileRef = D105E124F0F8379EFA7B0C29C7A026F1 /* ComposeNavigationBar.swift */; };
 		0F970207A13BDC4FE58AA8820BEB9671 /* picture_csp_enc.c in Sources */ = {isa = PBXBuildFile; fileRef = 79650F734960FDB7321E3657F679BEDD /* picture_csp_enc.c */; settings = {COMPILER_FLAGS = "-D_THREAD_SAFE -fno-objc-arc"; }; };
 		0F989E86575A21BBBA293777A558B179 /* NSButton+WebCache.h in Headers */ = {isa = PBXBuildFile; fileRef = B61AEE07D2272EF5A38186E952B6C8AA /* NSButton+WebCache.h */; settings = {ATTRIBUTES = (Public, ); }; };
 		1033AC8C1086C69C690510E91E6B0F90 /* vp8li_enc.h in Headers */ = {isa = PBXBuildFile; fileRef = 5286E00D1FDABC53AEB8A7D33F21CEDD /* vp8li_enc.h */; settings = {ATTRIBUTES = (Project, ); }; };
-<<<<<<< HEAD
-		1056E1D58A41277C0E1AFEA14B188B85 /* KanvasCameraImages.swift in Sources */ = {isa = PBXBuildFile; fileRef = 7728BCD83622AFB6EDDAA9C94D60D936 /* KanvasCameraImages.swift */; };
 		1069EBBB75820BBF0639BE522FFEA870 /* lossless_enc_mips_dsp_r2.c in Sources */ = {isa = PBXBuildFile; fileRef = 7AE7C71966296683621F6D2C0FC92D6D /* lossless_enc_mips_dsp_r2.c */; settings = {COMPILER_FLAGS = "-D_THREAD_SAFE -fno-objc-arc"; }; };
-		10DC2F5B6988BDE1F8587BA29E912A3E /* PlasmaFilter.swift in Sources */ = {isa = PBXBuildFile; fileRef = DBC14681880A80DB26575DA31A684031 /* PlasmaFilter.swift */; };
-=======
-		1069EBBB75820BBF0639BE522FFEA870 /* lossless_enc_mips_dsp_r2.c in Sources */ = {isa = PBXBuildFile; fileRef = 7AE7C71966296683621F6D2C0FC92D6D /* lossless_enc_mips_dsp_r2.c */; settings = {COMPILER_FLAGS = "-D_THREAD_SAFE -fno-objc-arc"; }; };
+		116944994F518295768EF390E4843D4F /* CGSize+Utils.swift in Sources */ = {isa = PBXBuildFile; fileRef = 7506D1933DA80ACAA725A6CADB751357 /* CGSize+Utils.swift */; };
 		1195FADA6BB1FCAFF714743EF6564B67 /* SDWebImageDownloaderConfig.m in Sources */ = {isa = PBXBuildFile; fileRef = F981B89BB3609E2B3B94808117556E98 /* SDWebImageDownloaderConfig.m */; };
->>>>>>> 66f42bbc
 		11A063BD99E8DCC8C91FE105C9EC13B0 /* upsampling.c in Sources */ = {isa = PBXBuildFile; fileRef = 96C1DBF7A6A262391C281C9EC94DB349 /* upsampling.c */; settings = {COMPILER_FLAGS = "-D_THREAD_SAFE -fno-objc-arc"; }; };
 		11C410135C7E89353B480AC8DE0BFB77 /* UIApplication+StrictKeyWindow.m in Sources */ = {isa = PBXBuildFile; fileRef = 3C90C8B9D8F2BCF748701A3C54995D77 /* UIApplication+StrictKeyWindow.m */; };
 		11EFCABA2A95C0CE1D0B0509F28F080F /* Utils.framework in Frameworks */ = {isa = PBXBuildFile; fileRef = E78C8FEF3AA864C5900BDF009B0D66ED /* Utils.framework */; };
 		1245B0A3F21D70CFAAF6D3613663FECF /* upsampling_msa.c in Sources */ = {isa = PBXBuildFile; fileRef = D416E4233511294B88DF2E1653772590 /* upsampling_msa.c */; settings = {COMPILER_FLAGS = "-D_THREAD_SAFE -fno-objc-arc"; }; };
-<<<<<<< HEAD
-		13C13B7B543C826D13BB82D40F50C08D /* IgnoreBackgroundTouchesStackView.swift in Sources */ = {isa = PBXBuildFile; fileRef = 34285F71522A0206B739D6835B69AA8F /* IgnoreBackgroundTouchesStackView.swift */; };
-		13F2999248512BE7940821E7FEEF69A8 /* SDMemoryCache.h in Headers */ = {isa = PBXBuildFile; fileRef = 9B1C6F36AAF404D414E14B1A9E637FB8 /* SDMemoryCache.h */; settings = {ATTRIBUTES = (Public, ); }; };
-		1480A335CEBD845E326498A78EEDF427 /* ConicalGradientLayer.swift in Sources */ = {isa = PBXBuildFile; fileRef = 6360ED47C7BE9E4C04829C1B6C3E7DAD /* ConicalGradientLayer.swift */; };
-		14AA7CB31B0D034BCB980D86ED15A06D /* SDWebImage-dummy.m in Sources */ = {isa = PBXBuildFile; fileRef = 2CB2436E0CEDFB52759AABD57CC8DEE8 /* SDWebImage-dummy.m */; };
-		14AD81D52FAD9CF2C065C61FB00C3B4F /* UIImage+Diff.m in Sources */ = {isa = PBXBuildFile; fileRef = 4E8E908DCE56270AE0AC6EB9A895C7AA /* UIImage+Diff.m */; };
-		14C511527597E5846AB2627F791C7D8E /* QuartzCore.framework in Frameworks */ = {isa = PBXBuildFile; fileRef = 577DFA319E7942705BB169575E2889CA /* QuartzCore.framework */; };
-		15181503F4F0D8EE7C0A13D5EE10D6AC /* ColorPickerView.swift in Sources */ = {isa = PBXBuildFile; fileRef = 5C7A61348119F453681943EBC37C0EBC /* ColorPickerView.swift */; };
-		153CDE17FEFFE25605E67257535650B7 /* AppColorPalette.swift in Sources */ = {isa = PBXBuildFile; fileRef = 913814AD492B697C03ABDB9EC616E533 /* AppColorPalette.swift */; };
-		15C75C43330B56E5E790475A0AA0CE5F /* Cancelable.swift in Sources */ = {isa = PBXBuildFile; fileRef = 56ABA36FC536C834226136F12F2CB8C2 /* Cancelable.swift */; };
-		166B18280B1BAE3FBC96BC818BDAFFC4 /* UIImage+PixelBuffer.swift in Sources */ = {isa = PBXBuildFile; fileRef = 551A12842D936840E29997DF2732CB65 /* UIImage+PixelBuffer.swift */; };
-		16D9484EC8E4EF5FBF9F7DB37212C773 /* Foundation.framework in Frameworks */ = {isa = PBXBuildFile; fileRef = F3B08B5CED37516F830F911C3E894475 /* Foundation.framework */; };
-		175DDB02028CC2196DCFC0412CCAD4B2 /* SDImageCoderHelper.m in Sources */ = {isa = PBXBuildFile; fileRef = 9310EDB35892AE335BAA8FDC94CBFBC3 /* SDImageCoderHelper.m */; };
-		17F09ABD4FE013032A2FA9E3B59E7CE2 /* TagsOptionsModel.swift in Sources */ = {isa = PBXBuildFile; fileRef = A0B93E338EEF5CB715DAA7AC9F6610D1 /* TagsOptionsModel.swift */; };
-		181021C68998310078AF0052F77193E7 /* MediaPlayer.swift in Sources */ = {isa = PBXBuildFile; fileRef = 79D593F5793F542A2672923473AF367B /* MediaPlayer.swift */; };
-		188459715CD6262C38DBDEDBF0B97A7F /* utils.c in Sources */ = {isa = PBXBuildFile; fileRef = 2507AD3878F02B5101F0C9E5DEDC0D88 /* utils.c */; settings = {COMPILER_FLAGS = "-D_THREAD_SAFE -fno-objc-arc"; }; };
-		192EE64BA71B0CB9E02FB643D12B5969 /* CameraView.swift in Sources */ = {isa = PBXBuildFile; fileRef = B3B44B6D5F09CEBD92A8B8E6A05FAE89 /* CameraView.swift */; };
-		19B6BA1AECF58FB899A5D5F6DF4E71FD /* SDImageAPNGCoder.h in Headers */ = {isa = PBXBuildFile; fileRef = BDAEBF349A7CF454BC017C366D402479 /* SDImageAPNGCoder.h */; settings = {ATTRIBUTES = (Public, ); }; };
-		19E3E641BC1B40C875C2005800A3E3C3 /* SDImageCacheDefine.m in Sources */ = {isa = PBXBuildFile; fileRef = B844A2646B9E7D81C565E217B582C706 /* SDImageCacheDefine.m */; };
-		19FFA30DB690AF618F4CE18E4F979CB0 /* StickerTypeCollectionView.swift in Sources */ = {isa = PBXBuildFile; fileRef = 3B93EC2B0A9EA1A73833802C68AAE5C3 /* StickerTypeCollectionView.swift */; };
-		1A824EDFAF8B1379C7B3AA0F5CB86EF8 /* MediaClip.swift in Sources */ = {isa = PBXBuildFile; fileRef = C2EECC28429D181CAB5F461B288A94C2 /* MediaClip.swift */; };
-=======
-		135579514BAD0D3A8044696DFF2DF4FC /* EditorTextController.swift in Sources */ = {isa = PBXBuildFile; fileRef = 8CA91CD5DC1D221C7E42A04771BA45D9 /* EditorTextController.swift */; };
-		1377C218BA599A3572BFB3CA1B47400D /* TextureSelectorView.swift in Sources */ = {isa = PBXBuildFile; fileRef = 23EA5464B0C64BBB6EEABEDE49B86FF3 /* TextureSelectorView.swift */; };
+		135579514BAD0D3A8044696DFF2DF4FC /* EditorTextController.swift in Sources */ = {isa = PBXBuildFile; fileRef = 7A8D8FD8F9CE9ABF1FBE9A7CDBD4C1E1 /* EditorTextController.swift */; };
+		1377C218BA599A3572BFB3CA1B47400D /* TextureSelectorView.swift in Sources */ = {isa = PBXBuildFile; fileRef = 0E2317F9663045DF348BCBEC37FA7313 /* TextureSelectorView.swift */; };
 		13F0B5A47B3350F89EED01CC213D2741 /* SDWeakProxy.m in Sources */ = {isa = PBXBuildFile; fileRef = 3CBAF6236B1513572AF574E92900F14B /* SDWeakProxy.m */; };
-		148073F44EFBEC332BE557562317317D /* ModeSelectorAndShootView.swift in Sources */ = {isa = PBXBuildFile; fileRef = 2257AD9935224F495236FDDFDD7E7308 /* ModeSelectorAndShootView.swift */; };
+		148073F44EFBEC332BE557562317317D /* ModeSelectorAndShootView.swift in Sources */ = {isa = PBXBuildFile; fileRef = 4EFAFC4BC323F755D069BF3851451862 /* ModeSelectorAndShootView.swift */; };
 		148D18CD6FDBF6B22B529A774B1511D3 /* SDWebImageDownloaderResponseModifier.h in Headers */ = {isa = PBXBuildFile; fileRef = B96579F0B9D3C791F35A6E91C386B433 /* SDWebImageDownloaderResponseModifier.h */; settings = {ATTRIBUTES = (Public, ); }; };
 		14AD81D52FAD9CF2C065C61FB00C3B4F /* UIImage+Diff.m in Sources */ = {isa = PBXBuildFile; fileRef = 4E8E908DCE56270AE0AC6EB9A895C7AA /* UIImage+Diff.m */; };
 		14C511527597E5846AB2627F791C7D8E /* QuartzCore.framework in Frameworks */ = {isa = PBXBuildFile; fileRef = 577DFA319E7942705BB169575E2889CA /* QuartzCore.framework */; };
 		14D6A93BC56E5495DE336C702FC27317 /* SDInternalMacros.h in Headers */ = {isa = PBXBuildFile; fileRef = C536524BA5ECF12EEFB76B72354AD090 /* SDInternalMacros.h */; settings = {ATTRIBUTES = (Private, ); }; };
-		1532251A9E184772B7936B1B8165D07F /* TagsView.swift in Sources */ = {isa = PBXBuildFile; fileRef = 374175D04EE2A65BCF37F0AD69931585 /* TagsView.swift */; };
-		15408652574FA7480C5966F321235306 /* FilterType.swift in Sources */ = {isa = PBXBuildFile; fileRef = F90ADC044878689113A1D2F5AE16BFF1 /* FilterType.swift */; };
-		154D89F44B7D2AB50DC0508D33595254 /* EMInterferenceFilter.swift in Sources */ = {isa = PBXBuildFile; fileRef = 616DCECC34505D8FA87C3BFDB6778880 /* EMInterferenceFilter.swift */; };
-		15BD6F84625EAF503F6259DEE479809B /* ShowModalFromTopAnimator.swift in Sources */ = {isa = PBXBuildFile; fileRef = 9B08E39F2A19F9C13FB46801A9275C93 /* ShowModalFromTopAnimator.swift */; };
-		15C75C43330B56E5E790475A0AA0CE5F /* Cancelable.swift in Sources */ = {isa = PBXBuildFile; fileRef = B71CE2D4861C239E9EA26B7D4CA09146 /* Cancelable.swift */; };
-		15C83C5A29055A195F87E62F948E7A79 /* CVPixelBuffer+sampleBuffer.swift in Sources */ = {isa = PBXBuildFile; fileRef = 1B3BFCC11E18525AA5580D1946C3386A /* CVPixelBuffer+sampleBuffer.swift */; };
-		162090930444FB619B2866D269AA471C /* StylableImageView.swift in Sources */ = {isa = PBXBuildFile; fileRef = F1BF849C6C3C037DE8471CBC27C111AE /* StylableImageView.swift */; };
+		1532251A9E184772B7936B1B8165D07F /* TagsView.swift in Sources */ = {isa = PBXBuildFile; fileRef = 044427E1764BD9A1ED02D55ABE29A39C /* TagsView.swift */; };
+		15408652574FA7480C5966F321235306 /* FilterType.swift in Sources */ = {isa = PBXBuildFile; fileRef = B26C39407D151B9EBBB610B114611AE2 /* FilterType.swift */; };
+		154D89F44B7D2AB50DC0508D33595254 /* EMInterferenceFilter.swift in Sources */ = {isa = PBXBuildFile; fileRef = D6362295EB586F7BB0AE14AF2E03F18B /* EMInterferenceFilter.swift */; };
+		15BD6F84625EAF503F6259DEE479809B /* ShowModalFromTopAnimator.swift in Sources */ = {isa = PBXBuildFile; fileRef = 7C4E09AE312322F327FFD661C3BEF2C8 /* ShowModalFromTopAnimator.swift */; };
+		15C75C43330B56E5E790475A0AA0CE5F /* Cancelable.swift in Sources */ = {isa = PBXBuildFile; fileRef = 56ABA36FC536C834226136F12F2CB8C2 /* Cancelable.swift */; };
+		15C83C5A29055A195F87E62F948E7A79 /* CVPixelBuffer+sampleBuffer.swift in Sources */ = {isa = PBXBuildFile; fileRef = 9BEFCC29BE62257244DB32B8A8D5B15D /* CVPixelBuffer+sampleBuffer.swift */; };
+		162090930444FB619B2866D269AA471C /* StylableImageView.swift in Sources */ = {isa = PBXBuildFile; fileRef = 56A565634E0B4866122E205F88449045 /* StylableImageView.swift */; };
 		16AD3C4653FFDEA4A756127334F376AA /* SDDiskCache.h in Headers */ = {isa = PBXBuildFile; fileRef = 53971C22628E28E1DCC9BC938817A140 /* SDDiskCache.h */; settings = {ATTRIBUTES = (Public, ); }; };
 		16D1165438E79CDD445C78BF01C6C43D /* SDFileAttributeHelper.m in Sources */ = {isa = PBXBuildFile; fileRef = E98EDB4AAA800F85B1459B291C308641 /* SDFileAttributeHelper.m */; };
-		171F0149F948A141914D5D90930B17C1 /* TumblrMediaInfo.swift in Sources */ = {isa = PBXBuildFile; fileRef = 780415A16533D1B9606C9BC3F83A4BFE /* TumblrMediaInfo.swift */; };
-		173D4A9B6F38D4A6A08C7EFF26045B14 /* ClosedRange+Clamp.swift in Sources */ = {isa = PBXBuildFile; fileRef = 88B2C5C9AD579A240C487368E65836EA /* ClosedRange+Clamp.swift */; };
+		173D4A9B6F38D4A6A08C7EFF26045B14 /* ClosedRange+Clamp.swift in Sources */ = {isa = PBXBuildFile; fileRef = 5CEB9628D236102CBD71858FEF8C84E0 /* ClosedRange+Clamp.swift */; };
 		175CDD2CEDFD0D2CA0D76DDAA9940540 /* UIImage+MultiFormat.h in Headers */ = {isa = PBXBuildFile; fileRef = 5E8B4B4D1395F204D1D3A2DF72374930 /* UIImage+MultiFormat.h */; settings = {ATTRIBUTES = (Public, ); }; };
 		188459715CD6262C38DBDEDBF0B97A7F /* utils.c in Sources */ = {isa = PBXBuildFile; fileRef = 2507AD3878F02B5101F0C9E5DEDC0D88 /* utils.c */; settings = {COMPILER_FLAGS = "-D_THREAD_SAFE -fno-objc-arc"; }; };
-		19ADCE99FDE7179DBF49CCB00657A366 /* KanvasCameraTimes.swift in Sources */ = {isa = PBXBuildFile; fileRef = F62C82F63CEB4518E132C5D6E2B3F765 /* KanvasCameraTimes.swift */; };
-		1AE20B7844F203DD6E1ACE5EA86A8BC6 /* MovableView.swift in Sources */ = {isa = PBXBuildFile; fileRef = 6FE5F6483AF10CAD5CF9A213DCF1ADE6 /* MovableView.swift */; };
->>>>>>> 66f42bbc
+		19ADCE99FDE7179DBF49CCB00657A366 /* KanvasCameraTimes.swift in Sources */ = {isa = PBXBuildFile; fileRef = 17EC12534B2A33AEB590B322EE87B881 /* KanvasCameraTimes.swift */; };
+		1AE20B7844F203DD6E1ACE5EA86A8BC6 /* MovableView.swift in Sources */ = {isa = PBXBuildFile; fileRef = 3C26F2B238E8F6123C0352768EF5A14A /* MovableView.swift */; };
 		1AEB587333ABD83408EA9EEEBD32C16D /* cost.c in Sources */ = {isa = PBXBuildFile; fileRef = F0F104CC25BB03EF722A6D1D82B896D3 /* cost.c */; settings = {COMPILER_FLAGS = "-D_THREAD_SAFE -fno-objc-arc"; }; };
 		1B2192E45B3C420A9F6AC4B50F1DEC7B /* lossless_enc_neon.c in Sources */ = {isa = PBXBuildFile; fileRef = 1E34651B47FD7A4F5CCE86A3AF2A7D0C /* lossless_enc_neon.c */; settings = {COMPILER_FLAGS = "-D_THREAD_SAFE -fno-objc-arc"; }; };
-<<<<<<< HEAD
-		1BABC45F87C041F7F91E515577EF29A6 /* UIFont+Orangina.swift in Sources */ = {isa = PBXBuildFile; fileRef = F63B9993E1051D37D3246B4AAEE61796 /* UIFont+Orangina.swift */; };
+		1CB4AF3731E03594B1FF97C892C5A039 /* MirrorTwoFilter.swift in Sources */ = {isa = PBXBuildFile; fileRef = 3DCC066A67D7412386476105A04FD47C /* MirrorTwoFilter.swift */; };
+		1D06A4255B1F210BF9C22E0D59702737 /* ShootButtonView.swift in Sources */ = {isa = PBXBuildFile; fileRef = FE248967BAB9A5E1759BC012140D690E /* ShootButtonView.swift */; };
+		1D17CD542B91C5E0C3A6B72C40F3D7D6 /* EditorViewController.swift in Sources */ = {isa = PBXBuildFile; fileRef = 609CB61B5520763862BDCB5DC1A89D5A /* EditorViewController.swift */; };
+		1D2DDEEA91D9D175BA42806EEC9AB1F1 /* Pencil.swift in Sources */ = {isa = PBXBuildFile; fileRef = 80E94A13694E1FE6DD23AF71F9850FFA /* Pencil.swift */; };
 		1D37957EC4CD47621D77A1A4774B0511 /* thread_utils.c in Sources */ = {isa = PBXBuildFile; fileRef = 4A0642107309DDAE4B2D2BB2F5D8DE2F /* thread_utils.c */; settings = {COMPILER_FLAGS = "-D_THREAD_SAFE -fno-objc-arc"; }; };
-		1D64638FB0845A3446672F9A083DF69C /* SDDiskCache.m in Sources */ = {isa = PBXBuildFile; fileRef = 4300A748245905EA4D4C4E9EC643032A /* SDDiskCache.m */; };
-		1E7F11E28A3F891F7474A1C3B662F483 /* TagsView.swift in Sources */ = {isa = PBXBuildFile; fileRef = 044427E1764BD9A1ED02D55ABE29A39C /* TagsView.swift */; };
-		1EE9824851ACD958DFFFEE4C7832B121 /* Utils-umbrella.h in Headers */ = {isa = PBXBuildFile; fileRef = B1C76C8709CF4B25D5D597F87AFFCEFB /* Utils-umbrella.h */; settings = {ATTRIBUTES = (Public, ); }; };
-		1F716ED6EAFB51DF81A4C7A1B5433373 /* VideoCompositor.swift in Sources */ = {isa = PBXBuildFile; fileRef = 9610CAD61C00239DD08C7075CDD036AB /* VideoCompositor.swift */; };
-		1F80B2FB19E9760F017FEB588E8A728B /* SDImageLoader.h in Headers */ = {isa = PBXBuildFile; fileRef = 892FAB996E5A6AB76E644862101DDEF5 /* SDImageLoader.h */; settings = {ATTRIBUTES = (Public, ); }; };
-		1F95C2C3B25C2848E96C822972742A30 /* SDWebImageDownloaderConfig.m in Sources */ = {isa = PBXBuildFile; fileRef = 75540C950620B8D38D9EB362EB9D6FE7 /* SDWebImageDownloaderConfig.m */; };
-=======
-		1CB4AF3731E03594B1FF97C892C5A039 /* MirrorTwoFilter.swift in Sources */ = {isa = PBXBuildFile; fileRef = 734448F38F9116773E7F816A7422E9DB /* MirrorTwoFilter.swift */; };
-		1D06A4255B1F210BF9C22E0D59702737 /* ShootButtonView.swift in Sources */ = {isa = PBXBuildFile; fileRef = 9D1A0C0F278C0E40587CEDDF3DD06988 /* ShootButtonView.swift */; };
-		1D17CD542B91C5E0C3A6B72C40F3D7D6 /* EditorViewController.swift in Sources */ = {isa = PBXBuildFile; fileRef = 59709AF9090290E15CAA1940555A293C /* EditorViewController.swift */; };
-		1D2DDEEA91D9D175BA42806EEC9AB1F1 /* Pencil.swift in Sources */ = {isa = PBXBuildFile; fileRef = 8FDE1AE57717FFC796EF97B6176D957F /* Pencil.swift */; };
-		1D37957EC4CD47621D77A1A4774B0511 /* thread_utils.c in Sources */ = {isa = PBXBuildFile; fileRef = 4A0642107309DDAE4B2D2BB2F5D8DE2F /* thread_utils.c */; settings = {COMPILER_FLAGS = "-D_THREAD_SAFE -fno-objc-arc"; }; };
-		1D6CB49145E39D8E4CD537166646D51D /* EditorTextView.swift in Sources */ = {isa = PBXBuildFile; fileRef = 0F360E900B5ABD103A9E29C540D09057 /* EditorTextView.swift */; };
+		1D6CB49145E39D8E4CD537166646D51D /* EditorTextView.swift in Sources */ = {isa = PBXBuildFile; fileRef = B7224A4D622D7B2AA461E6F9FDE34F18 /* EditorTextView.swift */; };
 		1DA58A27A44C61511BE9DB0CE16628B4 /* SDImageIOCoder.h in Headers */ = {isa = PBXBuildFile; fileRef = AE65559FD8CEA2DD9A56816C7301E3B2 /* SDImageIOCoder.h */; settings = {ATTRIBUTES = (Public, ); }; };
-		1DE63CF56D68A4CC62DB537D34DF9225 /* CameraSegmentHandler.swift in Sources */ = {isa = PBXBuildFile; fileRef = DCF616F4E6F7EAFE515E74ED1155EC72 /* CameraSegmentHandler.swift */; };
-		1F0EDD666A7D358AF39429F77D4DF987 /* RoundedTexture.swift in Sources */ = {isa = PBXBuildFile; fileRef = 5A5E7D71F34E53578C363631F9CF97A7 /* RoundedTexture.swift */; };
-		1F3422F014316D98C31D35E63C07841F /* GLPixelBufferView.swift in Sources */ = {isa = PBXBuildFile; fileRef = E1DDB144F9F7ADFAEF501B7F42ADA712 /* GLPixelBufferView.swift */; };
-		1F7609AC5F91BF82B23C0A551F9BFDE1 /* AppColorPalette.swift in Sources */ = {isa = PBXBuildFile; fileRef = 57F6A284B6003A8C966E39D58367643B /* AppColorPalette.swift */; };
-		1FAC04742EC51F93414B3D9514F907E4 /* AlphaBlendFilter.swift in Sources */ = {isa = PBXBuildFile; fileRef = 9867F1DDC87AFE8C39D8675A0C0894BB /* AlphaBlendFilter.swift */; };
->>>>>>> 66f42bbc
+		1DE63CF56D68A4CC62DB537D34DF9225 /* CameraSegmentHandler.swift in Sources */ = {isa = PBXBuildFile; fileRef = BEBE7898ADAF4F44654295588A8F821A /* CameraSegmentHandler.swift */; };
+		1F0EDD666A7D358AF39429F77D4DF987 /* RoundedTexture.swift in Sources */ = {isa = PBXBuildFile; fileRef = 643E4201EAFD486564B64F2EF20CE0E3 /* RoundedTexture.swift */; };
+		1F3422F014316D98C31D35E63C07841F /* GLPixelBufferView.swift in Sources */ = {isa = PBXBuildFile; fileRef = D514EE7F5F77C59395F1DEAB23AB2C32 /* GLPixelBufferView.swift */; };
+		1F7609AC5F91BF82B23C0A551F9BFDE1 /* AppColorPalette.swift in Sources */ = {isa = PBXBuildFile; fileRef = 913814AD492B697C03ABDB9EC616E533 /* AppColorPalette.swift */; };
+		1FAC04742EC51F93414B3D9514F907E4 /* AlphaBlendFilter.swift in Sources */ = {isa = PBXBuildFile; fileRef = 5EAB2C97B270A760FB311067CBFE12A5 /* AlphaBlendFilter.swift */; };
 		205CA6C93381F1F574615CA38FDC2398 /* near_lossless_enc.c in Sources */ = {isa = PBXBuildFile; fileRef = 85A21321D13556413121348579D981DB /* near_lossless_enc.c */; settings = {COMPILER_FLAGS = "-D_THREAD_SAFE -fno-objc-arc"; }; };
-		20EB11CBC78A391D762590D4A0FFCBF3 /* Assets.xcassets in Resources */ = {isa = PBXBuildFile; fileRef = 03DBCAF8E90AEED5D204C5867099C733 /* Assets.xcassets */; };
+		20EB11CBC78A391D762590D4A0FFCBF3 /* Assets.xcassets in Resources */ = {isa = PBXBuildFile; fileRef = A117E524C483EC5AC8F45205451238FF /* Assets.xcassets */; };
 		20F9FB62CD8E64739A84D337553BCA73 /* mux.h in Headers */ = {isa = PBXBuildFile; fileRef = 389ECC919AF3CCB2C95418FA1CCCC4B8 /* mux.h */; settings = {ATTRIBUTES = (Public, ); }; };
-<<<<<<< HEAD
-		20FF7B576853EEF3187260AF2A7CAD9B /* SDImageIOAnimatedCoder.h in Headers */ = {isa = PBXBuildFile; fileRef = 99545FE615ECB60F5107106C8CAF0409 /* SDImageIOAnimatedCoder.h */; settings = {ATTRIBUTES = (Public, ); }; };
-		22A6F70B07FC157567A0BF5641D41785 /* StrokeSelectorController.swift in Sources */ = {isa = PBXBuildFile; fileRef = 98D9B319CF3B89353F3D41374187D99E /* StrokeSelectorController.swift */; };
-		22AAF33FAB626D64ADE2EB0E5B7CF852 /* Dictionary+Copy.swift in Sources */ = {isa = PBXBuildFile; fileRef = 32661C36BAE8053B51FC80FFCB381C5F /* Dictionary+Copy.swift */; };
-		2306F52F0367957E2B5FCEB669567021 /* Array+Convenience.swift in Sources */ = {isa = PBXBuildFile; fileRef = FFE5AA0149A73E6D1CB444902242A899 /* Array+Convenience.swift */; };
-		232793601B4F08B5248468995230C878 /* SDImageIOAnimatedCoderInternal.h in Headers */ = {isa = PBXBuildFile; fileRef = 53B1CF72E77A95CCFD35FA1627887708 /* SDImageIOAnimatedCoderInternal.h */; settings = {ATTRIBUTES = (Private, ); }; };
-		2334633DA19724C37A3A00556A9F53D4 /* UIColor+HexString.h in Headers */ = {isa = PBXBuildFile; fileRef = 73FBA7A38F1F13DA35AC244314FA1B1B /* UIColor+HexString.h */; settings = {ATTRIBUTES = (Private, ); }; };
-		2336E257B079E06F1904CAE192820821 /* TextureSelectorController.swift in Sources */ = {isa = PBXBuildFile; fileRef = 7B6CD409396683434AFABEB4AAA53EA3 /* TextureSelectorController.swift */; };
 		23422D75793FF809C598C59BECEBEEA4 /* filters_msa.c in Sources */ = {isa = PBXBuildFile; fileRef = 19FE0E335D46B0ED20D69052D67F743E /* filters_msa.c */; settings = {COMPILER_FLAGS = "-D_THREAD_SAFE -fno-objc-arc"; }; };
 		23E6BEFEC0DBA238F84E05ADB8149C66 /* UIImage+WebP.h in Headers */ = {isa = PBXBuildFile; fileRef = 511529CB083AEABF9059B364346BE32F /* UIImage+WebP.h */; settings = {ATTRIBUTES = (Public, ); }; };
-		2447369CF265F6309E80610EB8CF5DBA /* KanvasUIImagePickerViewController.swift in Sources */ = {isa = PBXBuildFile; fileRef = 2777144FEFCA0900983BF890FCA14290 /* KanvasUIImagePickerViewController.swift */; };
-		2454BEF2B67D9C30E965F6333102DD79 /* TagsViewCollectionViewLayout.swift in Sources */ = {isa = PBXBuildFile; fileRef = 5399F769A86F57D94A4A1F0C7C97708B /* TagsViewCollectionViewLayout.swift */; };
 		24721E98B8EED600377ADF2825F4EC8B /* ImageLoaderProvider.swift in Sources */ = {isa = PBXBuildFile; fileRef = 81BF490316218C317D905454762EE76B /* ImageLoaderProvider.swift */; };
-=======
-		23422D75793FF809C598C59BECEBEEA4 /* filters_msa.c in Sources */ = {isa = PBXBuildFile; fileRef = 19FE0E335D46B0ED20D69052D67F743E /* filters_msa.c */; settings = {COMPILER_FLAGS = "-D_THREAD_SAFE -fno-objc-arc"; }; };
-		23E6BEFEC0DBA238F84E05ADB8149C66 /* UIImage+WebP.h in Headers */ = {isa = PBXBuildFile; fileRef = 511529CB083AEABF9059B364346BE32F /* UIImage+WebP.h */; settings = {ATTRIBUTES = (Public, ); }; };
-		24721E98B8EED600377ADF2825F4EC8B /* ImageLoaderProvider.swift in Sources */ = {isa = PBXBuildFile; fileRef = B49705DE834846D9CF8B541B72EAABEE /* ImageLoaderProvider.swift */; };
->>>>>>> 66f42bbc
 		24A8D802040EB2F74364FE3AF3BB2E4F /* backward_references_enc.c in Sources */ = {isa = PBXBuildFile; fileRef = 72A5A50E2E52E6B025BE8F3E7ED34DD7 /* backward_references_enc.c */; settings = {COMPILER_FLAGS = "-D_THREAD_SAFE -fno-objc-arc"; }; };
-		24B7E1FE24CBDA0E9B4BE67204445212 /* MediaClipsCollectionController.swift in Sources */ = {isa = PBXBuildFile; fileRef = 42801438C2293A3DD9095799BF32436B /* MediaClipsCollectionController.swift */; };
-		24D7869FAF6C8B13C6DE5FC839C8B3C5 /* StickerCollectionView.swift in Sources */ = {isa = PBXBuildFile; fileRef = C94B366A4A1A357986466A084E29EAC0 /* StickerCollectionView.swift */; };
+		24B7E1FE24CBDA0E9B4BE67204445212 /* MediaClipsCollectionController.swift in Sources */ = {isa = PBXBuildFile; fileRef = E1A97F90C5D8B93B06E26BBB4FDB2D70 /* MediaClipsCollectionController.swift */; };
+		24D7869FAF6C8B13C6DE5FC839C8B3C5 /* StickerCollectionView.swift in Sources */ = {isa = PBXBuildFile; fileRef = C0A8941421E787CA1ACE0833B4C2BF20 /* StickerCollectionView.swift */; };
 		24D88CD454BD23FD9A2DB5CAEF96D5CC /* config_enc.c in Sources */ = {isa = PBXBuildFile; fileRef = 98240C2FD1E2235A0ED96F9D824EA88D /* config_enc.c */; settings = {COMPILER_FLAGS = "-D_THREAD_SAFE -fno-objc-arc"; }; };
-<<<<<<< HEAD
-		252157E8464FBA93703283EBDC0FA969 /* TagsViewAnimationCoordinator.swift in Sources */ = {isa = PBXBuildFile; fileRef = F35DE8BE2FFD4DDBD3F81187D5455686 /* TagsViewAnimationCoordinator.swift */; };
-		256896FCAB592196352844B59AA4908D /* SDAnimatedImageView.h in Headers */ = {isa = PBXBuildFile; fileRef = 527FA282CAA6E71656F0AAA4359899DC /* SDAnimatedImageView.h */; settings = {ATTRIBUTES = (Public, ); }; };
-=======
-		252061089C092685C6E65D6DAE6EAD58 /* DrawerView.swift in Sources */ = {isa = PBXBuildFile; fileRef = 9F26C6F6AB6927EA2DEA6C0B0A254CAF /* DrawerView.swift */; };
+		252061089C092685C6E65D6DAE6EAD58 /* DrawerView.swift in Sources */ = {isa = PBXBuildFile; fileRef = DBA50DD74ABDA915CD6E576352BFC101 /* DrawerView.swift */; };
 		25B2A0660B3895C382E0F180948884AE /* Foundation.framework in Frameworks */ = {isa = PBXBuildFile; fileRef = F3B08B5CED37516F830F911C3E894475 /* Foundation.framework */; };
->>>>>>> 66f42bbc
 		25B81577AC65F02CC3314B94177DB78F /* rescaler_mips_dsp_r2.c in Sources */ = {isa = PBXBuildFile; fileRef = 2EE40C4084B51075FE9A1D0D1C3F07B9 /* rescaler_mips_dsp_r2.c */; settings = {COMPILER_FLAGS = "-D_THREAD_SAFE -fno-objc-arc"; }; };
 		25CE3ABBC43A1DE8DAC2D3C5769228C4 /* SDWebImageDownloaderRequestModifier.h in Headers */ = {isa = PBXBuildFile; fileRef = 263D31515618E9C1BFE0C8CDFFA0272B /* SDWebImageDownloaderRequestModifier.h */; settings = {ATTRIBUTES = (Public, ); }; };
+		26391135ABFF532BF7A0B404CA0F748B /* ContentTypeDetector.swift in Sources */ = {isa = PBXBuildFile; fileRef = B66F2EC488CC33F0ED08B17F6F6F065B /* ContentTypeDetector.swift */; };
 		2654223A61D3441CAA79AA942D1EF78A /* filters_mips_dsp_r2.c in Sources */ = {isa = PBXBuildFile; fileRef = 8D3C05153D59C2712407DC14294672A6 /* filters_mips_dsp_r2.c */; settings = {COMPILER_FLAGS = "-D_THREAD_SAFE -fno-objc-arc"; }; };
-		268F81CA8E1F7B910CFF64CCB04ED027 /* CameraSettings.swift in Sources */ = {isa = PBXBuildFile; fileRef = CA1DB2B1455D2E0E5C23051CEE67A169 /* CameraSettings.swift */; };
-		26D6B290DE2CD55C25BE09168505F602 /* EditionMenuCollectionController.swift in Sources */ = {isa = PBXBuildFile; fileRef = 3C10B27E83AD8B27E474D118753F0297 /* EditionMenuCollectionController.swift */; };
+		268F81CA8E1F7B910CFF64CCB04ED027 /* CameraSettings.swift in Sources */ = {isa = PBXBuildFile; fileRef = 4A423FAF669133E2A90508B625F05EB1 /* CameraSettings.swift */; };
+		26D6B290DE2CD55C25BE09168505F602 /* EditionMenuCollectionController.swift in Sources */ = {isa = PBXBuildFile; fileRef = 25AFAB117085EEB6315D42414A192C10 /* EditionMenuCollectionController.swift */; };
 		2709DE57E8A92AB4FA2D033F6C03FA0D /* quant_dec.c in Sources */ = {isa = PBXBuildFile; fileRef = 93737678EED9FA6E42E3109333DCEF90 /* quant_dec.c */; settings = {COMPILER_FLAGS = "-D_THREAD_SAFE -fno-objc-arc"; }; };
-<<<<<<< HEAD
-		276233A2785EC004D43CCC26BBE962E4 /* EditorFilterController.swift in Sources */ = {isa = PBXBuildFile; fileRef = 873B8F1E761F68EBF3C152ED7DABCD87 /* EditorFilterController.swift */; };
-		27964E5CF1D9807BD2473A9BB564E5C0 /* SDWebImageManager.m in Sources */ = {isa = PBXBuildFile; fileRef = 1EA9B4E4FC048BF54B01D604B8FBC5B2 /* SDWebImageManager.m */; };
+		2783E9CC2380BF626717DE1C3B86B617 /* SDWebImageDownloader.m in Sources */ = {isa = PBXBuildFile; fileRef = F0D81C0944C615DB3861351E323D504E /* SDWebImageDownloader.m */; };
+		27B9951B5E956C17118C5CB07A0D6870 /* UIView+AutoLayout.swift in Sources */ = {isa = PBXBuildFile; fileRef = 7F00B8651AF32BC03C96376E0D09FEE2 /* UIView+AutoLayout.swift */; };
+		27EDD540BF780BF7CD13F09A365C91D5 /* FilterCollectionCell.swift in Sources */ = {isa = PBXBuildFile; fileRef = 923D22E5E699865373142607CB9E05F9 /* FilterCollectionCell.swift */; };
 		2802028F94AF8075FDC2CD829326EFA2 /* common_dec.h in Headers */ = {isa = PBXBuildFile; fileRef = 5A9A07DFC133564842721E457555153A /* common_dec.h */; settings = {ATTRIBUTES = (Project, ); }; };
-		2844BBD4DBC96DB0F7801BE204104356 /* GLUtilities.swift in Sources */ = {isa = PBXBuildFile; fileRef = 5D25F617CC3410E0DFAE7290F50A8879 /* GLUtilities.swift */; };
-		28E56DFEE9BFD80DA282EACE7BFEBDC1 /* MediaClipsCollectionController.swift in Sources */ = {isa = PBXBuildFile; fileRef = E1A97F90C5D8B93B06E26BBB4FDB2D70 /* MediaClipsCollectionController.swift */; };
-		28EB2C651222B81A72A14F64276C2350 /* UIGestureRecognizer+Active.swift in Sources */ = {isa = PBXBuildFile; fileRef = C9A2CAC5E0D67F485093182E7D89BBC9 /* UIGestureRecognizer+Active.swift */; };
+		283319E06F03A0A8C82C73DF2190BB6F /* GifVideoOutputHandler.swift in Sources */ = {isa = PBXBuildFile; fileRef = CEFD1148CDC6A7AE42A48731A1661A23 /* GifVideoOutputHandler.swift */; };
+		28E1B4309A9D607D7F1026C5E7C7A298 /* KanvasCameraStrings.swift in Sources */ = {isa = PBXBuildFile; fileRef = 69CD10B3EEBF453DB7AC7FA942E7CB50 /* KanvasCameraStrings.swift */; };
 		29267B735F4343ADDFDA7969C9B893DF /* alphai_dec.h in Headers */ = {isa = PBXBuildFile; fileRef = 70B968CA5FB70404F896E4CCB1E67F69 /* alphai_dec.h */; settings = {ATTRIBUTES = (Project, ); }; };
-		29620575C3313C58CD0E211B9279AE52 /* MediaClipsEditorViewController.swift in Sources */ = {isa = PBXBuildFile; fileRef = F8966F3278AEA954EDCACD1D681520D0 /* MediaClipsEditorViewController.swift */; };
-=======
-		27555262CFAB8F754076D39A58A12522 /* HashCodeBuilder.swift in Sources */ = {isa = PBXBuildFile; fileRef = D968B2F19CE5FF0F1C7A6C6AD0B188E1 /* HashCodeBuilder.swift */; };
-		2783E9CC2380BF626717DE1C3B86B617 /* SDWebImageDownloader.m in Sources */ = {isa = PBXBuildFile; fileRef = F0D81C0944C615DB3861351E323D504E /* SDWebImageDownloader.m */; };
-		27B9951B5E956C17118C5CB07A0D6870 /* UIView+AutoLayout.swift in Sources */ = {isa = PBXBuildFile; fileRef = 7B0C02AEF94ECAE67E9E3EDB62BEA767 /* UIView+AutoLayout.swift */; };
-		27EDD540BF780BF7CD13F09A365C91D5 /* FilterCollectionCell.swift in Sources */ = {isa = PBXBuildFile; fileRef = 46B0A1170E762ADC260C925EC73522F9 /* FilterCollectionCell.swift */; };
-		2802028F94AF8075FDC2CD829326EFA2 /* common_dec.h in Headers */ = {isa = PBXBuildFile; fileRef = 5A9A07DFC133564842721E457555153A /* common_dec.h */; settings = {ATTRIBUTES = (Project, ); }; };
-		283319E06F03A0A8C82C73DF2190BB6F /* GifVideoOutputHandler.swift in Sources */ = {isa = PBXBuildFile; fileRef = 1ECECF5A62598BF82B334BF0A355AD1D /* GifVideoOutputHandler.swift */; };
-		28E1B4309A9D607D7F1026C5E7C7A298 /* KanvasCameraStrings.swift in Sources */ = {isa = PBXBuildFile; fileRef = 2DB0426A5731479F579A990C1520F896 /* KanvasCameraStrings.swift */; };
-		29267B735F4343ADDFDA7969C9B893DF /* alphai_dec.h in Headers */ = {isa = PBXBuildFile; fileRef = 70B968CA5FB70404F896E4CCB1E67F69 /* alphai_dec.h */; settings = {ATTRIBUTES = (Project, ); }; };
-		29765AFD4245066370DC1885EBDBDEBC /* VideoOutputHandler.swift in Sources */ = {isa = PBXBuildFile; fileRef = 5B6DB5972106A56D304E4EC935DA936F /* VideoOutputHandler.swift */; };
-		298D49EA03F80562063E8D52A2C08B02 /* ModeSelectorAndShootController.swift in Sources */ = {isa = PBXBuildFile; fileRef = 36DF1DD08B10612BF2229B9ABFD73470 /* ModeSelectorAndShootController.swift */; };
->>>>>>> 66f42bbc
+		29765AFD4245066370DC1885EBDBDEBC /* VideoOutputHandler.swift in Sources */ = {isa = PBXBuildFile; fileRef = A9969CA5B1F75FB083F2BE15615B4551 /* VideoOutputHandler.swift */; };
+		298D49EA03F80562063E8D52A2C08B02 /* ModeSelectorAndShootController.swift in Sources */ = {isa = PBXBuildFile; fileRef = A4DE160995AD550F541AD789FA5B3890 /* ModeSelectorAndShootController.swift */; };
 		29C7BD8262F46CEF65FAC37B49C124EA /* muxedit.c in Sources */ = {isa = PBXBuildFile; fileRef = 92E7882613306911FD69EE7F4AFCAE83 /* muxedit.c */; settings = {COMPILER_FLAGS = "-D_THREAD_SAFE -fno-objc-arc"; }; };
 		2A7EB34775F6FD1691D0660570F4AA01 /* SDImageIOAnimatedCoderInternal.h in Headers */ = {isa = PBXBuildFile; fileRef = 321A8425271F996B0E47D88D2E30217C /* SDImageIOAnimatedCoderInternal.h */; settings = {ATTRIBUTES = (Private, ); }; };
 		2A9795B212EC4421A8C3DF34E039FA8F /* Foundation.framework in Frameworks */ = {isa = PBXBuildFile; fileRef = F3B08B5CED37516F830F911C3E894475 /* Foundation.framework */; };
 		2B2D1A0057383C0683D49D6DFB0A52AA /* lossless_enc.c in Sources */ = {isa = PBXBuildFile; fileRef = 31A302CCA04FD3400A9CA21622D9CD6E /* lossless_enc.c */; settings = {COMPILER_FLAGS = "-D_THREAD_SAFE -fno-objc-arc"; }; };
 		2B2E6926B731F33411363853A2EE78C0 /* upsampling_sse41.c in Sources */ = {isa = PBXBuildFile; fileRef = 352FF16E2888BDB2AEE067726CDFB825 /* upsampling_sse41.c */; settings = {COMPILER_FLAGS = "-D_THREAD_SAFE -fno-objc-arc"; }; };
 		2B81D9FFCD80F716244663F625CDA702 /* SDWebImagePrefetcher.h in Headers */ = {isa = PBXBuildFile; fileRef = DCFB0BAF7F49A78E23F2B4AABB9418A5 /* SDWebImagePrefetcher.h */; settings = {ATTRIBUTES = (Public, ); }; };
-		2BDD5C31B48BD3C21096A16BEBA8B165 /* FilmFilter.swift in Sources */ = {isa = PBXBuildFile; fileRef = B25782A3EA927E9E5027EDF26E74503C /* FilmFilter.swift */; };
+		2BDD5C31B48BD3C21096A16BEBA8B165 /* FilmFilter.swift in Sources */ = {isa = PBXBuildFile; fileRef = B3DE29F298A33256E6DEA5EDA523F729 /* FilmFilter.swift */; };
 		2C3F53D8BBED36F70712CCD772FC0DA2 /* SDWebImageDownloaderRequestModifier.m in Sources */ = {isa = PBXBuildFile; fileRef = D76DDD8EFF75A481CD23DC80AA07C382 /* SDWebImageDownloaderRequestModifier.m */; };
 		2C94A27EEEA30374D889B6D239ECD4D5 /* SDImageGIFCoder.m in Sources */ = {isa = PBXBuildFile; fileRef = 94AEB15ED46A2E661721247AE8E2EA38 /* SDImageGIFCoder.m */; };
-		2CDE4C7988C27E6A29A11213861E1477 /* MediaClipsEditorViewController.swift in Sources */ = {isa = PBXBuildFile; fileRef = 501B7930334A957FD2919700D2F4344C /* MediaClipsEditorViewController.swift */; };
+		2CDE4C7988C27E6A29A11213861E1477 /* MediaClipsEditorViewController.swift in Sources */ = {isa = PBXBuildFile; fileRef = F8966F3278AEA954EDCACD1D681520D0 /* MediaClipsEditorViewController.swift */; };
 		2CEE0BDF60C9FAEEE5F9EC6D9B57DEBA /* bit_writer_utils.h in Headers */ = {isa = PBXBuildFile; fileRef = B28F4F8CFDD50AC872F4B0C187CEAA83 /* bit_writer_utils.h */; settings = {ATTRIBUTES = (Project, ); }; };
 		2CFF92C6E1B3C35629FAB501AEBCDD6A /* alpha_dec.c in Sources */ = {isa = PBXBuildFile; fileRef = 5A775D198A578C86A0AE07D2133FFEB6 /* alpha_dec.c */; settings = {COMPILER_FLAGS = "-D_THREAD_SAFE -fno-objc-arc"; }; };
-<<<<<<< HEAD
-		2D3FD1750CB27031FACC1D19C12C478A /* UIView+AutoLayout.swift in Sources */ = {isa = PBXBuildFile; fileRef = 7F00B8651AF32BC03C96376E0D09FEE2 /* UIView+AutoLayout.swift */; };
-		2D51DF8A8583145A4D632ED7829908F7 /* SliderView.swift in Sources */ = {isa = PBXBuildFile; fileRef = 8B3D392E1D5A6D4D867A506B1D8B1DD3 /* SliderView.swift */; };
 		2D75839A35406B936F4D6C58C0D978AE /* lossless_enc_sse41.c in Sources */ = {isa = PBXBuildFile; fileRef = CABACD1AED06917FCAFD63BFDBF89FFE /* lossless_enc_sse41.c */; settings = {COMPILER_FLAGS = "-D_THREAD_SAFE -fno-objc-arc"; }; };
-		2D9D57E5E4FD090ACD95D9A3CD1ABF5A /* CameraInputControllerDelegate.swift in Sources */ = {isa = PBXBuildFile; fileRef = C2179407C738FC7FA2AD5CDD211D1B13 /* CameraInputControllerDelegate.swift */; };
+		2DC3103605A4715C39F0F451022977DD /* Dictionary+Additions.swift in Sources */ = {isa = PBXBuildFile; fileRef = A4298AFBA49509D29BE9ECA32B3A0E66 /* Dictionary+Additions.swift */; };
 		2DCFF0CE0BD295F1D46D3247F36B192C /* UIImage+Compare.m in Sources */ = {isa = PBXBuildFile; fileRef = DF9A921CAF0072F8949FE87BC69E3D67 /* UIImage+Compare.m */; };
-		2E40FADFBB809FBCFE847C36DC897A48 /* CameraSegmentHandler.swift in Sources */ = {isa = PBXBuildFile; fileRef = BEBE7898ADAF4F44654295588A8F821A /* CameraSegmentHandler.swift */; };
-		2E4EDC13A3FEA2582ED496D3A553C5F3 /* UIColor+Lerp.swift in Sources */ = {isa = PBXBuildFile; fileRef = 2E16802D2D25EE70F7FBA8EC11D5045C /* UIColor+Lerp.swift */; };
-		2E6C4AA540B64F2D7D6A0F9990FE8272 /* SDImageHEICCoder.h in Headers */ = {isa = PBXBuildFile; fileRef = F4A3C3D3BAB73073714292FDB1DB6390 /* SDImageHEICCoder.h */; settings = {ATTRIBUTES = (Public, ); }; };
+		2E30CDCB7F6FB3993C1096D8D1CB89A9 /* MediaDrawerController.swift in Sources */ = {isa = PBXBuildFile; fileRef = F3E5E3F76A78D823ABCB1A5EC47BB202 /* MediaDrawerController.swift */; };
 		2ECA48F76A27974EC9ED3D6BF0E70166 /* webpi_dec.h in Headers */ = {isa = PBXBuildFile; fileRef = 3148D982D4DFD7A52DE7C1A5C8458F99 /* webpi_dec.h */; settings = {ATTRIBUTES = (Project, ); }; };
-		2EE8E3CE4B42002DAD5F127579A6BF4A /* SDImageCache.m in Sources */ = {isa = PBXBuildFile; fileRef = B621FDBD610FE46294910D8661CC1AC3 /* SDImageCache.m */; };
-		2F30A666AE9AF9D79CA547063F73B98D /* DrawerTabBarView.swift in Sources */ = {isa = PBXBuildFile; fileRef = AFE5075762A4A62A8C482B4CDDDBBF5F /* DrawerTabBarView.swift */; };
-=======
-		2D75839A35406B936F4D6C58C0D978AE /* lossless_enc_sse41.c in Sources */ = {isa = PBXBuildFile; fileRef = CABACD1AED06917FCAFD63BFDBF89FFE /* lossless_enc_sse41.c */; settings = {COMPILER_FLAGS = "-D_THREAD_SAFE -fno-objc-arc"; }; };
-		2DCFF0CE0BD295F1D46D3247F36B192C /* UIImage+Compare.m in Sources */ = {isa = PBXBuildFile; fileRef = DF9A921CAF0072F8949FE87BC69E3D67 /* UIImage+Compare.m */; };
-		2E30CDCB7F6FB3993C1096D8D1CB89A9 /* MediaDrawerController.swift in Sources */ = {isa = PBXBuildFile; fileRef = 22F51A70F01AB1D4E5F63CB427AA2F34 /* MediaDrawerController.swift */; };
-		2ECA48F76A27974EC9ED3D6BF0E70166 /* webpi_dec.h in Headers */ = {isa = PBXBuildFile; fileRef = 3148D982D4DFD7A52DE7C1A5C8458F99 /* webpi_dec.h */; settings = {ATTRIBUTES = (Project, ); }; };
-		2F5DF4A8F2847EDCBF206D475F0A745E /* PostOptionsTagsDelegate.swift in Sources */ = {isa = PBXBuildFile; fileRef = F0B2DD078DEF67B2C8939B39F65F2F79 /* PostOptionsTagsDelegate.swift */; };
-		2F695A1EFF8BEB7EE3A5E616CDF26464 /* FilterCollectionInnerCell.swift in Sources */ = {isa = PBXBuildFile; fileRef = 3F6BC93A8C423B9F2CDBFD47150A252E /* FilterCollectionInnerCell.swift */; };
-		2F982421B936A9585098CF3B69FBA59A /* CameraOption.swift in Sources */ = {isa = PBXBuildFile; fileRef = A4EA3C1BE4E86CB3C221CAA21A344B8F /* CameraOption.swift */; };
-		2F9DC2D1D1CC29F1372103D5B58E9281 /* MediaExporter.swift in Sources */ = {isa = PBXBuildFile; fileRef = C2FF8791633785EFFBF5BC826481E289 /* MediaExporter.swift */; };
-		2FDAA68F04A3BE37E9BE612980C665D6 /* UIImage+PixelBuffer.swift in Sources */ = {isa = PBXBuildFile; fileRef = B954E702152F212094DF7B87AE564DF1 /* UIImage+PixelBuffer.swift */; };
->>>>>>> 66f42bbc
+		2F5DF4A8F2847EDCBF206D475F0A745E /* PostOptionsTagsDelegate.swift in Sources */ = {isa = PBXBuildFile; fileRef = AA370E39213920772C5D6F0954C1A30B /* PostOptionsTagsDelegate.swift */; };
+		2F695A1EFF8BEB7EE3A5E616CDF26464 /* FilterCollectionInnerCell.swift in Sources */ = {isa = PBXBuildFile; fileRef = 414A2149A40B42B0920B27BA5FB5C25D /* FilterCollectionInnerCell.swift */; };
+		2F982421B936A9585098CF3B69FBA59A /* CameraOption.swift in Sources */ = {isa = PBXBuildFile; fileRef = B8491AE2CA6FDD461E3FFE67C72A1F62 /* CameraOption.swift */; };
+		2F9DC2D1D1CC29F1372103D5B58E9281 /* MediaExporter.swift in Sources */ = {isa = PBXBuildFile; fileRef = 7AF91F76A7B69D6AF940AFB0CF46189F /* MediaExporter.swift */; };
+		2FDAA68F04A3BE37E9BE612980C665D6 /* UIImage+PixelBuffer.swift in Sources */ = {isa = PBXBuildFile; fileRef = A31A6FCA5D413ACEB18A2A016E721E1A /* UIImage+PixelBuffer.swift */; };
 		304AB212EF4D6018E2DDB84204D43378 /* vp8_dec.h in Headers */ = {isa = PBXBuildFile; fileRef = 0BD8E893D3FE9A3E73BE6073B41D0DAA /* vp8_dec.h */; settings = {ATTRIBUTES = (Project, ); }; };
-		30687846D3CA7793F310EEEB1B113EFE /* TimelineContaining.swift in Sources */ = {isa = PBXBuildFile; fileRef = 243DA8649C5041E7C9AE3547461102F5 /* TimelineContaining.swift */; };
-		306D4453AEBC792F58231C19EB480BA8 /* MangaFilter.swift in Sources */ = {isa = PBXBuildFile; fileRef = C5BD28FF54E23F7094BF2EC3348A8B3C /* MangaFilter.swift */; };
+		30687846D3CA7793F310EEEB1B113EFE /* TimelineContaining.swift in Sources */ = {isa = PBXBuildFile; fileRef = 894F053F9F0ADF21458B53E88A710B4B /* TimelineContaining.swift */; };
+		306D4453AEBC792F58231C19EB480BA8 /* MangaFilter.swift in Sources */ = {isa = PBXBuildFile; fileRef = 7937B6FD3ADE8C616A24F2A6AF33D29D /* MangaFilter.swift */; };
 		30C03E18C3CEA668F75A4ABF12EA43EB /* buffer_dec.c in Sources */ = {isa = PBXBuildFile; fileRef = 2BAB36D28D12325173EA2A493B820A98 /* buffer_dec.c */; settings = {COMPILER_FLAGS = "-D_THREAD_SAFE -fno-objc-arc"; }; };
-		3100D60F5116722E14C632CD197145FC /* FilterCollectionView.swift in Sources */ = {isa = PBXBuildFile; fileRef = DE86C01B10BF28BA92630A69173D33CD /* FilterCollectionView.swift */; };
-		31456E94B04FDB943CCAEBBF82C34804 /* UIView+Snaphot.swift in Sources */ = {isa = PBXBuildFile; fileRef = 1D42707FF30E001EE33CF82DCF15E041 /* UIView+Snaphot.swift */; };
-		314D57D2EC71FFDE518ED95161C8CF1D /* DrawerTabBarCell.swift in Sources */ = {isa = PBXBuildFile; fileRef = FCCD4932E35EC6712C7EC9B0D5020796 /* DrawerTabBarCell.swift */; };
+		3100D60F5116722E14C632CD197145FC /* FilterCollectionView.swift in Sources */ = {isa = PBXBuildFile; fileRef = CFFBFD3DB0258378D2C2138F0D8203A6 /* FilterCollectionView.swift */; };
+		31456E94B04FDB943CCAEBBF82C34804 /* UIView+Snaphot.swift in Sources */ = {isa = PBXBuildFile; fileRef = 9817C47468F0324A69740E1B5278CF53 /* UIView+Snaphot.swift */; };
+		314D57D2EC71FFDE518ED95161C8CF1D /* DrawerTabBarCell.swift in Sources */ = {isa = PBXBuildFile; fileRef = EB1E1899CB9E7E9DDF7EFA0113FAD350 /* DrawerTabBarCell.swift */; };
+		316D755920B6E9D649EDEBBF15D2B08E /* AVAsset+Utils.swift in Sources */ = {isa = PBXBuildFile; fileRef = BE0869FC3D88DAB16C73D999CF50B827 /* AVAsset+Utils.swift */; };
 		318B2CAEDA2570CDEFE99CF7DE6B8B83 /* Foundation.framework in Frameworks */ = {isa = PBXBuildFile; fileRef = F3B08B5CED37516F830F911C3E894475 /* Foundation.framework */; };
 		31CD8C907A7F491D2B0AB83A4B6E0C89 /* rescaler_sse2.c in Sources */ = {isa = PBXBuildFile; fileRef = 61B6D00B921FFC128DEACAC843F3BC7B /* rescaler_sse2.c */; settings = {COMPILER_FLAGS = "-D_THREAD_SAFE -fno-objc-arc"; }; };
 		31D693514310517ADE8866C96A4E68CD /* Pods-KanvasCameraExampleTests-umbrella.h in Headers */ = {isa = PBXBuildFile; fileRef = 364E22867428947B7B5E38D54E3AB833 /* Pods-KanvasCameraExampleTests-umbrella.h */; settings = {ATTRIBUTES = (Public, ); }; };
 		32EE890A3B4B0071B96AC7538CCADA39 /* UIView+WebCacheOperation.m in Sources */ = {isa = PBXBuildFile; fileRef = 543E8CB161A4F53CC7B0AE9B11DB4604 /* UIView+WebCacheOperation.m */; };
 		33BEB532BC809D8A4F8F298EAC52E9B4 /* enc.c in Sources */ = {isa = PBXBuildFile; fileRef = 4229F464BEF14C58BB5783926BFED2A4 /* enc.c */; settings = {COMPILER_FLAGS = "-D_THREAD_SAFE -fno-objc-arc"; }; };
-<<<<<<< HEAD
-		33E274A64BFF438A65E5B295AB03A54B /* SDImageGIFCoder.h in Headers */ = {isa = PBXBuildFile; fileRef = ED402D0A46C3F64A6B04FA9315718B2D /* SDImageGIFCoder.h */; settings = {ATTRIBUTES = (Public, ); }; };
-		3456E4653D1B18356173F568B4EF6C43 /* UIImage+MemoryCacheCost.m in Sources */ = {isa = PBXBuildFile; fileRef = 73965C730130C48F7F34DC05BDA62B1F /* UIImage+MemoryCacheCost.m */; };
-		34E7CEF9D86536B5BCC71DCFB54AB928 /* EditTagsView.swift in Sources */ = {isa = PBXBuildFile; fileRef = E9A7775A22342011B1A21AEEC9B43E5B /* EditTagsView.swift */; };
-		3529E66825DB45D9A4042CF244620FC3 /* CameraOption.swift in Sources */ = {isa = PBXBuildFile; fileRef = B8491AE2CA6FDD461E3FFE67C72A1F62 /* CameraOption.swift */; };
-		3742D0861288FB1ED5FB32DAB3CE3160 /* PostOptionsTagsDelegate.swift in Sources */ = {isa = PBXBuildFile; fileRef = AA370E39213920772C5D6F0954C1A30B /* PostOptionsTagsDelegate.swift */; };
-=======
-		355CA222B6C6FC1F43F55E9FDFD96F69 /* StickerMenuController.swift in Sources */ = {isa = PBXBuildFile; fileRef = FAC5E5A9269482C897F291613C5262F0 /* StickerMenuController.swift */; };
+		355CA222B6C6FC1F43F55E9FDFD96F69 /* StickerMenuController.swift in Sources */ = {isa = PBXBuildFile; fileRef = BBBA71D8E90014739DDD443AD46DDF2C /* StickerMenuController.swift */; };
 		35F965A74FC3472D1FF77A0748AC70B6 /* SDImageCodersManager.h in Headers */ = {isa = PBXBuildFile; fileRef = 387718BE92245051BA430CC429A7DEA8 /* SDImageCodersManager.h */; settings = {ATTRIBUTES = (Public, ); }; };
-		36056F07C39A2BF0084E569064BA4397 /* VideoCompositor.swift in Sources */ = {isa = PBXBuildFile; fileRef = 7F628FAA9F3BA23E20D7D006B7DC325D /* VideoCompositor.swift */; };
-		361FC0942ADEAF1F4A1117008A44E964 /* UIView+Utils.swift in Sources */ = {isa = PBXBuildFile; fileRef = 629266E4CDFA802E51B3469812684BDE /* UIView+Utils.swift */; };
-		37052ACBF9132251433758BFE9E5DD97 /* TagsOptionsModel.swift in Sources */ = {isa = PBXBuildFile; fileRef = A97CC2DF63F3D508B3BCDD141285A9F2 /* TagsOptionsModel.swift */; };
+		36056F07C39A2BF0084E569064BA4397 /* VideoCompositor.swift in Sources */ = {isa = PBXBuildFile; fileRef = 17FBD297E8C37218C777B6E1131779A1 /* VideoCompositor.swift */; };
+		361FC0942ADEAF1F4A1117008A44E964 /* UIView+Utils.swift in Sources */ = {isa = PBXBuildFile; fileRef = 76FA241EF5FAFE3161C9479341848B8A /* UIView+Utils.swift */; };
+		37052ACBF9132251433758BFE9E5DD97 /* TagsOptionsModel.swift in Sources */ = {isa = PBXBuildFile; fileRef = A0B93E338EEF5CB715DAA7AC9F6610D1 /* TagsOptionsModel.swift */; };
 		376B2F38DCBAA8057CE73544EBCAF239 /* SDWebImageTransition.m in Sources */ = {isa = PBXBuildFile; fileRef = 3F0401513460397EBE71E4803DAADA76 /* SDWebImageTransition.m */; };
->>>>>>> 66f42bbc
 		376E8EAFDFFACF1FEE348CB62D14832C /* random_utils.h in Headers */ = {isa = PBXBuildFile; fileRef = FB2AE077E7E4B6CDF985490AEFA4E508 /* random_utils.h */; settings = {ATTRIBUTES = (Project, ); }; };
 		3777C1D1C7EDA17EE785B2B86CE8FD99 /* UIView+WebCache.m in Sources */ = {isa = PBXBuildFile; fileRef = 96C86BD8845593C237967BDA254BC0D0 /* UIView+WebCache.m */; };
 		37B56D9F293FC05B4B767FEE4E7F2827 /* alpha_processing.c in Sources */ = {isa = PBXBuildFile; fileRef = 6C33A627E0313F3B90D06FCA98181F8F /* alpha_processing.c */; settings = {COMPILER_FLAGS = "-D_THREAD_SAFE -fno-objc-arc"; }; };
-<<<<<<< HEAD
+		380E77BE29ACEB248AF97FB6001B4C34 /* UIViewController+Orientation.swift in Sources */ = {isa = PBXBuildFile; fileRef = 6D3C3E2DD714235B9191524EF2995B8B /* UIViewController+Orientation.swift */; };
+		380F8EC06CD8441893CF8C45585EE2D4 /* TumblrTheme-dummy.m in Sources */ = {isa = PBXBuildFile; fileRef = 0FF22A651F1176A91610E973479996A0 /* TumblrTheme-dummy.m */; };
 		384BDCF05AE1BBEB90BF2CDA8AAE7293 /* ImageLoader-umbrella.h in Headers */ = {isa = PBXBuildFile; fileRef = 2981DB5F3604CA3E4BC88A62170B5535 /* ImageLoader-umbrella.h */; settings = {ATTRIBUTES = (Public, ); }; };
-		396B12DE3B2C20F5C6D0325190D2A3CA /* SDImageIOCoder.h in Headers */ = {isa = PBXBuildFile; fileRef = 2939BAEB188923512D3695B6A0E8869F /* SDImageIOCoder.h */; settings = {ATTRIBUTES = (Public, ); }; };
-		399FEC4607287D575E94F94C73C8968D /* EditorTextController.swift in Sources */ = {isa = PBXBuildFile; fileRef = 7A8D8FD8F9CE9ABF1FBE9A7CDBD4C1E1 /* EditorTextController.swift */; };
-		39BAA1C27D60BFF10AB267AADADA4334 /* picture_enc.c in Sources */ = {isa = PBXBuildFile; fileRef = D29A57DC00C0A946A57C605250708E66 /* picture_enc.c */; settings = {COMPILER_FLAGS = "-D_THREAD_SAFE -fno-objc-arc"; }; };
-		39C1FD9B741737DE61C209CAADF60F38 /* ScrollHandler.swift in Sources */ = {isa = PBXBuildFile; fileRef = 2A5A7650AE3960FC5F663A52EFC3FD9E /* ScrollHandler.swift */; };
-		3A0B9D83EE0F8D8CABCDCCAF13AB1F9A /* ssim.c in Sources */ = {isa = PBXBuildFile; fileRef = 07D0F068171755D9E023000EEF52B212 /* ssim.c */; settings = {COMPILER_FLAGS = "-D_THREAD_SAFE -fno-objc-arc"; }; };
-		3AC829BD2247FC9CFE939DE9A82282D7 /* filters_neon.c in Sources */ = {isa = PBXBuildFile; fileRef = 185615935C9E0BF3F0C19B59C0070F2D /* filters_neon.c */; settings = {COMPILER_FLAGS = "-D_THREAD_SAFE -fno-objc-arc"; }; };
-		3AF7B04E8611D05C0D462F07A557D3E4 /* MediaExporter.swift in Sources */ = {isa = PBXBuildFile; fileRef = 9D4EF575784486AAA71DD09A5CB1D4F3 /* MediaExporter.swift */; };
-		3AFA8B0E31A5EB2F2AD972BCF0ADFE6D /* Foundation.framework in Frameworks */ = {isa = PBXBuildFile; fileRef = F3B08B5CED37516F830F911C3E894475 /* Foundation.framework */; };
-		3B3DC2C9504C860E188D6D81C38A0681 /* vp8l_enc.c in Sources */ = {isa = PBXBuildFile; fileRef = E06893B4AE22FDBCC4DD06CF4E5DB9AF /* vp8l_enc.c */; settings = {COMPILER_FLAGS = "-D_THREAD_SAFE -fno-objc-arc"; }; };
-		3B518CC54D6E928DD0BA548638FB23A5 /* upsampling_neon.c in Sources */ = {isa = PBXBuildFile; fileRef = 406DF8ACA0015136F9243396FA4DF7FC /* upsampling_neon.c */; settings = {COMPILER_FLAGS = "-D_THREAD_SAFE -fno-objc-arc"; }; };
-		3B7B167CC473B7BD38010987B9DBD751 /* Queue.swift in Sources */ = {isa = PBXBuildFile; fileRef = 34B32D3C191332426E73E25D2F3021F3 /* Queue.swift */; };
-		3E448A6DCE2F6B8F9FC2FD2CF9230CC5 /* SharedUI-dummy.m in Sources */ = {isa = PBXBuildFile; fileRef = A01830AE5407E37E3308C9294358AB91 /* SharedUI-dummy.m */; };
-		3F7A5C2D7CDFE13ACA7237BEA6F03BCC /* UIImageView+WebCache.m in Sources */ = {isa = PBXBuildFile; fileRef = 7A27B385E184FB8A8B1C041920D0B435 /* UIImageView+WebCache.m */; };
-		3FF23DC484D050D20D522D8074E4B4B7 /* SDImageCacheDefine.h in Headers */ = {isa = PBXBuildFile; fileRef = 3E44A5C46123669EDC0BF6D35A9BF117 /* SDImageCacheDefine.h */; settings = {ATTRIBUTES = (Public, ); }; };
-=======
-		380E77BE29ACEB248AF97FB6001B4C34 /* UIViewController+Orientation.swift in Sources */ = {isa = PBXBuildFile; fileRef = 75251269E49CF079E72683F13631BEF4 /* UIViewController+Orientation.swift */; };
-		380F8EC06CD8441893CF8C45585EE2D4 /* TumblrTheme-dummy.m in Sources */ = {isa = PBXBuildFile; fileRef = F91858B8675A83DD81E03E7906A2315A /* TumblrTheme-dummy.m */; };
-		384BDCF05AE1BBEB90BF2CDA8AAE7293 /* ImageLoader-umbrella.h in Headers */ = {isa = PBXBuildFile; fileRef = 60D1C34F20278313AEC3ECF1AE8EAE2F /* ImageLoader-umbrella.h */; settings = {ATTRIBUTES = (Public, ); }; };
 		3881B7BCEFAA4ED7FF874EBD9178C098 /* SharedUI.framework in Frameworks */ = {isa = PBXBuildFile; fileRef = 9542FC297BBC795783F9BFCF504E78BC /* SharedUI.framework */; };
-		38F836CC97E9DB2E75EA38ACB221403F /* CameraPreviewView.swift in Sources */ = {isa = PBXBuildFile; fileRef = 1929960FFC085B19723C2E02CD247B4B /* CameraPreviewView.swift */; };
+		38F836CC97E9DB2E75EA38ACB221403F /* CameraPreviewView.swift in Sources */ = {isa = PBXBuildFile; fileRef = 9FCEADC2A97C0ACCE8E2098D3F48D033 /* CameraPreviewView.swift */; };
 		392A383510590A910F9B88EF5F7445D2 /* SDImageCacheDefine.h in Headers */ = {isa = PBXBuildFile; fileRef = B1A497DC9C36A0F87ED312B4BDC4802E /* SDImageCacheDefine.h */; settings = {ATTRIBUTES = (Public, ); }; };
 		39BAA1C27D60BFF10AB267AADADA4334 /* picture_enc.c in Sources */ = {isa = PBXBuildFile; fileRef = D29A57DC00C0A946A57C605250708E66 /* picture_enc.c */; settings = {COMPILER_FLAGS = "-D_THREAD_SAFE -fno-objc-arc"; }; };
 		3A0B9D83EE0F8D8CABCDCCAF13AB1F9A /* ssim.c in Sources */ = {isa = PBXBuildFile; fileRef = 07D0F068171755D9E023000EEF52B212 /* ssim.c */; settings = {COMPILER_FLAGS = "-D_THREAD_SAFE -fno-objc-arc"; }; };
 		3AC829BD2247FC9CFE939DE9A82282D7 /* filters_neon.c in Sources */ = {isa = PBXBuildFile; fileRef = 185615935C9E0BF3F0C19B59C0070F2D /* filters_neon.c */; settings = {COMPILER_FLAGS = "-D_THREAD_SAFE -fno-objc-arc"; }; };
 		3B3DC2C9504C860E188D6D81C38A0681 /* vp8l_enc.c in Sources */ = {isa = PBXBuildFile; fileRef = E06893B4AE22FDBCC4DD06CF4E5DB9AF /* vp8l_enc.c */; settings = {COMPILER_FLAGS = "-D_THREAD_SAFE -fno-objc-arc"; }; };
 		3B518CC54D6E928DD0BA548638FB23A5 /* upsampling_neon.c in Sources */ = {isa = PBXBuildFile; fileRef = 406DF8ACA0015136F9243396FA4DF7FC /* upsampling_neon.c */; settings = {COMPILER_FLAGS = "-D_THREAD_SAFE -fno-objc-arc"; }; };
-		3BB3A028F5F6BC89A01F3146C3E2C0E4 /* CGSize+Utils.swift in Sources */ = {isa = PBXBuildFile; fileRef = 1564FFB10A92A918F1DD4B9DED741843 /* CGSize+Utils.swift */; };
-		3EF1C573AE13814E0B291997A50B946B /* ColorCollectionCell.swift in Sources */ = {isa = PBXBuildFile; fileRef = 10F506BA9CDC33DE293FD519E603882E /* ColorCollectionCell.swift */; };
->>>>>>> 66f42bbc
+		3EF1C573AE13814E0B291997A50B946B /* ColorCollectionCell.swift in Sources */ = {isa = PBXBuildFile; fileRef = 817B499859A8FB6A314D6DA873BCDB6C /* ColorCollectionCell.swift */; };
 		40039E0AF0D764360B1D4FC4F7950D2E /* UIApplication+StrictKeyWindow.h in Headers */ = {isa = PBXBuildFile; fileRef = 827E72DA035C30811FF3700A257762F6 /* UIApplication+StrictKeyWindow.h */; settings = {ATTRIBUTES = (Project, ); }; };
-		40869C8181EB9B5EB4C367B99337DD0A /* IgnoreTouchesView.swift in Sources */ = {isa = PBXBuildFile; fileRef = A280256B7FC73F62C21F2E6D7013E0E2 /* IgnoreTouchesView.swift */; };
+		40869C8181EB9B5EB4C367B99337DD0A /* IgnoreTouchesView.swift in Sources */ = {isa = PBXBuildFile; fileRef = B083612FDE6757C550EE65BD00FDE259 /* IgnoreTouchesView.swift */; };
 		40B02114276D81E4F57ED0ACC7832040 /* libwebp-umbrella.h in Headers */ = {isa = PBXBuildFile; fileRef = 03CB50D02D6EA9A4FF8C9C3887669191 /* libwebp-umbrella.h */; settings = {ATTRIBUTES = (Public, ); }; };
-<<<<<<< HEAD
-		410F80BC7500F48FCC031B63B0980066 /* CVPixelBuffer+sampleBuffer.swift in Sources */ = {isa = PBXBuildFile; fileRef = D927B030A8388B380010ABBF3540BF90 /* CVPixelBuffer+sampleBuffer.swift */; };
-		419CE8427E4C07E436E9E8A31CFE15EE /* SDAnimatedImageView+WebCache.m in Sources */ = {isa = PBXBuildFile; fileRef = B6CC07B24F51F205C02044B2330770F0 /* SDAnimatedImageView+WebCache.m */; };
-		41FED529421312B11D2CF3A4040C280F /* dec.c in Sources */ = {isa = PBXBuildFile; fileRef = 4E40B12C26A168E478A5C22F532A11E6 /* dec.c */; settings = {COMPILER_FLAGS = "-D_THREAD_SAFE -fno-objc-arc"; }; };
-		426C48C6B5AB1A486B8A3C16998FA54E /* yuv_sse41.c in Sources */ = {isa = PBXBuildFile; fileRef = F87DE21AAA4595D8D39102C6537E4E6B /* yuv_sse41.c */; settings = {COMPILER_FLAGS = "-D_THREAD_SAFE -fno-objc-arc"; }; };
-		43A692EF6E33B60D8B58D070C7DB1E5F /* SDImageIOAnimatedCoder.m in Sources */ = {isa = PBXBuildFile; fileRef = 982E4BF12D3A985122EEF6CB503152E0 /* SDImageIOAnimatedCoder.m */; };
-		44E16E3165C6F874C2F8D5C9BCBF01C2 /* CameraRecordingProtocol.swift in Sources */ = {isa = PBXBuildFile; fileRef = 8EAE8B8E17D11C5A01E5CCC7B4EA624D /* CameraRecordingProtocol.swift */; };
-		452A4CB5DEB57B266D82BC2D5AB9761E /* yuv_mips32.c in Sources */ = {isa = PBXBuildFile; fileRef = 321ECC0EDDCCA9A3F5A33CB357876B9D /* yuv_mips32.c */; settings = {COMPILER_FLAGS = "-D_THREAD_SAFE -fno-objc-arc"; }; };
-		45A8A2B1DE87B19023A0C073EEAE8069 /* FilmFilter.swift in Sources */ = {isa = PBXBuildFile; fileRef = 4E29706AEA32506A5D33C445A6821987 /* FilmFilter.swift */; };
-		45D069A8D51759250B961C1B93E0AE9A /* webp_dec.c in Sources */ = {isa = PBXBuildFile; fileRef = C676A52F8A3788BEFA02490D2F3E7BB4 /* webp_dec.c */; settings = {COMPILER_FLAGS = "-D_THREAD_SAFE -fno-objc-arc"; }; };
-		471D34CB6F6B305720F584F4A37D6CED /* AVURLAsset+Thumbnail.swift in Sources */ = {isa = PBXBuildFile; fileRef = 9A9840054D6F546DCF2F9CF816FEDB29 /* AVURLAsset+Thumbnail.swift */; };
-		47F81DE0695AC2167EE527CCD9132ECB /* SDWebImageCacheSerializer.h in Headers */ = {isa = PBXBuildFile; fileRef = C0D65B59331069E7D5806F888FC3D3BD /* SDWebImageCacheSerializer.h */; settings = {ATTRIBUTES = (Public, ); }; };
-		4862AFF8ED6C78911C6FF0B61EEC7317 /* quant.h in Headers */ = {isa = PBXBuildFile; fileRef = 34B1FA2A14049C82F8B84745262AD431 /* quant.h */; settings = {ATTRIBUTES = (Project, ); }; };
-		498A574885FA8E821C7C9C3B0BE4C0D4 /* Device.swift in Sources */ = {isa = PBXBuildFile; fileRef = 6511D8701BB2F8DCC50E62FCEB001754 /* Device.swift */; };
-=======
-		41B904123689F04F391F823C98B8E84D /* EditorView.swift in Sources */ = {isa = PBXBuildFile; fileRef = 747AE56E337D24D2329B453D845D5D64 /* EditorView.swift */; };
+		41B904123689F04F391F823C98B8E84D /* EditorView.swift in Sources */ = {isa = PBXBuildFile; fileRef = 58D358B39058E7934EAE8AF0FDC20547 /* EditorView.swift */; };
 		41FED529421312B11D2CF3A4040C280F /* dec.c in Sources */ = {isa = PBXBuildFile; fileRef = 4E40B12C26A168E478A5C22F532A11E6 /* dec.c */; settings = {COMPILER_FLAGS = "-D_THREAD_SAFE -fno-objc-arc"; }; };
 		426C48C6B5AB1A486B8A3C16998FA54E /* yuv_sse41.c in Sources */ = {isa = PBXBuildFile; fileRef = F87DE21AAA4595D8D39102C6537E4E6B /* yuv_sse41.c */; settings = {COMPILER_FLAGS = "-D_THREAD_SAFE -fno-objc-arc"; }; };
 		42F6DE6F01C06A1097C04F4B4D343AB3 /* ImageLoader.framework in Frameworks */ = {isa = PBXBuildFile; fileRef = 9B21F8E24C6C5EFA5B756803C30BF4F9 /* ImageLoader.framework */; };
 		443B2CF21B981D0B0B138F3C42288ABD /* SDWebImageTransition.h in Headers */ = {isa = PBXBuildFile; fileRef = A11D41553FEFF9CC1E2AF3E78B9B6ED2 /* SDWebImageTransition.h */; settings = {ATTRIBUTES = (Public, ); }; };
-		4494AA16CD98CB5B46A29C01FC36F84E /* ColorPickerController.swift in Sources */ = {isa = PBXBuildFile; fileRef = 79B47125EE91A670ACC08DA7960D38EC /* ColorPickerController.swift */; };
+		4494AA16CD98CB5B46A29C01FC36F84E /* ColorPickerController.swift in Sources */ = {isa = PBXBuildFile; fileRef = C124D7944DDFDA29B48917735920AD88 /* ColorPickerController.swift */; };
 		452A4CB5DEB57B266D82BC2D5AB9761E /* yuv_mips32.c in Sources */ = {isa = PBXBuildFile; fileRef = 321ECC0EDDCCA9A3F5A33CB357876B9D /* yuv_mips32.c */; settings = {COMPILER_FLAGS = "-D_THREAD_SAFE -fno-objc-arc"; }; };
 		45D069A8D51759250B961C1B93E0AE9A /* webp_dec.c in Sources */ = {isa = PBXBuildFile; fileRef = C676A52F8A3788BEFA02490D2F3E7BB4 /* webp_dec.c */; settings = {COMPILER_FLAGS = "-D_THREAD_SAFE -fno-objc-arc"; }; };
-		45D11DC023C8F80A18BA8C8C555E71E7 /* NSFileManager+Orangina.swift in Sources */ = {isa = PBXBuildFile; fileRef = 9FEDCD041A62B238FA75CD9169F4FA8D /* NSFileManager+Orangina.swift */; };
 		4624E21A724F4FF6AC68996399CFD8D4 /* SDImageCodersManager.m in Sources */ = {isa = PBXBuildFile; fileRef = 89431C1178E72041121589CABC45FBE3 /* SDImageCodersManager.m */; };
-		4697FDB5B7A1BC754B292D97AC657F33 /* StickerTypeCollectionView.swift in Sources */ = {isa = PBXBuildFile; fileRef = 88DBD642275510AF10DDE1E9547481A4 /* StickerTypeCollectionView.swift */; };
-		4733CCD7395A8801F226E5EA9B5DF04A /* DrawerPanRecognizer.swift in Sources */ = {isa = PBXBuildFile; fileRef = 7E760267ABEB1BDE82A608149A98A840 /* DrawerPanRecognizer.swift */; };
-		47CFAC1A71B76657FCE997A6D9585EE8 /* EasyTipView.swift in Sources */ = {isa = PBXBuildFile; fileRef = 9A1EB0408C2831CDFFF2ADA7A53A5E05 /* EasyTipView.swift */; };
-		481A6E6F4E205A10840B202573BD0755 /* UIColor+Adaptive.swift in Sources */ = {isa = PBXBuildFile; fileRef = 80C1B7B086EC1563CA26F61A55C44484 /* UIColor+Adaptive.swift */; };
+		4697FDB5B7A1BC754B292D97AC657F33 /* StickerTypeCollectionView.swift in Sources */ = {isa = PBXBuildFile; fileRef = 3B93EC2B0A9EA1A73833802C68AAE5C3 /* StickerTypeCollectionView.swift */; };
+		4733CCD7395A8801F226E5EA9B5DF04A /* DrawerPanRecognizer.swift in Sources */ = {isa = PBXBuildFile; fileRef = 3B3E17CB4274C6051D6A3FCBDAFC5711 /* DrawerPanRecognizer.swift */; };
+		47CFAC1A71B76657FCE997A6D9585EE8 /* EasyTipView.swift in Sources */ = {isa = PBXBuildFile; fileRef = BBD8D755742C58AC05A01213F43CD00C /* EasyTipView.swift */; };
+		481A6E6F4E205A10840B202573BD0755 /* UIColor+Adaptive.swift in Sources */ = {isa = PBXBuildFile; fileRef = 122DD99F5B1C6E52E39E805904D2254A /* UIColor+Adaptive.swift */; };
 		4862AFF8ED6C78911C6FF0B61EEC7317 /* quant.h in Headers */ = {isa = PBXBuildFile; fileRef = 34B1FA2A14049C82F8B84745262AD431 /* quant.h */; settings = {ATTRIBUTES = (Project, ); }; };
-		488ACF27DE3D08ACEB599703E303C520 /* silence.aac in Resources */ = {isa = PBXBuildFile; fileRef = 49D0C6D62EDAC632D66435102724A730 /* silence.aac */; };
+		488ACF27DE3D08ACEB599703E303C520 /* silence.aac in Resources */ = {isa = PBXBuildFile; fileRef = AD1C1904765078ECE7085D77EF70C60A /* silence.aac */; };
 		4904933FEC8F9A3DF82C3FAC4182BC80 /* SDImageCacheDefine.m in Sources */ = {isa = PBXBuildFile; fileRef = B0FEC9671F8813ACA888165240431A28 /* SDImageCacheDefine.m */; };
 		492EE015786B13A39C8398539F37AB67 /* SDImageHEICCoder.m in Sources */ = {isa = PBXBuildFile; fileRef = 6AA0E84F95664FC916967722087C1F69 /* SDImageHEICCoder.m */; };
 		497CF67BCDBE23F7E9836A1D60A0AD56 /* SDImageHEICCoder.h in Headers */ = {isa = PBXBuildFile; fileRef = 8EA4CCB9CA98F06A9386336AB025DF20 /* SDImageHEICCoder.h */; settings = {ATTRIBUTES = (Public, ); }; };
->>>>>>> 66f42bbc
 		49A8E43AC5E4431D22B2EBC43B52FDF5 /* picture_psnr_enc.c in Sources */ = {isa = PBXBuildFile; fileRef = 783C813B4B6032D93A8292552E64ED29 /* picture_psnr_enc.c */; settings = {COMPILER_FLAGS = "-D_THREAD_SAFE -fno-objc-arc"; }; };
+		4A3B1667BB728E77BC470B7B86A349B4 /* ReachabilityObserving.swift in Sources */ = {isa = PBXBuildFile; fileRef = 28B0E4B2338BAE185728A6405D5F87A5 /* ReachabilityObserving.swift */; };
 		4A6428C7E1CE772B82799B83478EF4CF /* UIImage+MemoryCacheCost.h in Headers */ = {isa = PBXBuildFile; fileRef = 9496EBB52C5229DB39C7E1960DB6FBC6 /* UIImage+MemoryCacheCost.h */; settings = {ATTRIBUTES = (Public, ); }; };
 		4A8C2D567D31A5BB349446E95C7AF282 /* UIImage+ExtendedCacheData.m in Sources */ = {isa = PBXBuildFile; fileRef = D7708A5403672C12C3F376A973BC1B3B /* UIImage+ExtendedCacheData.m */; };
-		4AA41BFFFA197288ACC4F6BB5D322093 /* TagsViewController.swift in Sources */ = {isa = PBXBuildFile; fileRef = 809ABE330E87FB5B6C16EEF90E637F66 /* TagsViewController.swift */; };
+		4AA41BFFFA197288ACC4F6BB5D322093 /* TagsViewController.swift in Sources */ = {isa = PBXBuildFile; fileRef = CC275F486DFF33C504F88B12B7D12D09 /* TagsViewController.swift */; };
 		4AFCEC905D53FD30F18313DFFB7DDAFE /* alpha_processing_neon.c in Sources */ = {isa = PBXBuildFile; fileRef = C6EDFEE2A0BBC32A808BD155DE0C08D8 /* alpha_processing_neon.c */; settings = {COMPILER_FLAGS = "-D_THREAD_SAFE -fno-objc-arc"; }; };
 		4B63CA65D38710B06A6927125EAC230A /* alpha_processing_sse2.c in Sources */ = {isa = PBXBuildFile; fileRef = BBDDE134C5E72842C9566310BBB39D9A /* alpha_processing_sse2.c */; settings = {COMPILER_FLAGS = "-D_THREAD_SAFE -fno-objc-arc"; }; };
-<<<<<<< HEAD
-		4D2CCB5EE9094F3D6C98B64C6EB8C6E6 /* histogram_enc.c in Sources */ = {isa = PBXBuildFile; fileRef = DCED5543EC1C43E8BB3062BD12B14608 /* histogram_enc.c */; settings = {COMPILER_FLAGS = "-D_THREAD_SAFE -fno-objc-arc"; }; };
-		4DD6965977BA555F468D8CB0CA1A0130 /* MediaClipsCollectionCell.swift in Sources */ = {isa = PBXBuildFile; fileRef = 3FAE2E57B97976C5B1CA99EE3C76568A /* MediaClipsCollectionCell.swift */; };
-		4E460094157F13A374495F62553475B3 /* dec_mips_dsp_r2.c in Sources */ = {isa = PBXBuildFile; fileRef = C107D1BBBBB9FCF4D294C509C7C5F120 /* dec_mips_dsp_r2.c */; settings = {COMPILER_FLAGS = "-D_THREAD_SAFE -fno-objc-arc"; }; };
-		507F90929C96CDF11277E19D968F628C /* NSDate+Offset.swift in Sources */ = {isa = PBXBuildFile; fileRef = ED30022BC1383D448FF3156BF2F8146D /* NSDate+Offset.swift */; };
-		50AA304E2AE0835B75D60A3EB33F8C5B /* neon.h in Headers */ = {isa = PBXBuildFile; fileRef = D85FDBB6086BEFC63181F74BF90B0752 /* neon.h */; settings = {ATTRIBUTES = (Project, ); }; };
-		50D8A5A93BCD29A01B59655BC406193D /* demux.c in Sources */ = {isa = PBXBuildFile; fileRef = 1E2B87D4A47B4D3EBB8BDBDC5D1183F0 /* demux.c */; settings = {COMPILER_FLAGS = "-D_THREAD_SAFE -fno-objc-arc"; }; };
-		510A6919E240D373DB619A997725197A /* SDImageAssetManager.m in Sources */ = {isa = PBXBuildFile; fileRef = 5761C9A70B098B220718EE7EC44264EF /* SDImageAssetManager.m */; };
-		517B1D0B339F75991C4F3832E3A30AB3 /* TextureSelectorView.swift in Sources */ = {isa = PBXBuildFile; fileRef = 0E2317F9663045DF348BCBEC37FA7313 /* TextureSelectorView.swift */; };
-		51B0325EC4E25EBD799A92A297BD7D77 /* ImageIO.framework in Frameworks */ = {isa = PBXBuildFile; fileRef = 9ED8FF1403C8149454AFF0CEAA3D65F5 /* ImageIO.framework */; };
-		51EAE7A4AB95F9458942323540C6404A /* UIButton+WebCache.h in Headers */ = {isa = PBXBuildFile; fileRef = 923F510984D14BA60B4C821149872978 /* UIButton+WebCache.h */; settings = {ATTRIBUTES = (Public, ); }; };
-		525607219C81CA50631704287D9BB0F9 /* Assets.xcassets in Resources */ = {isa = PBXBuildFile; fileRef = 77193120AA5C3232277DEACB25EF8F4B /* Assets.xcassets */; };
-		5275EE7AE3D2FCE4364EEC9412E91FE9 /* Foundation.framework in Frameworks */ = {isa = PBXBuildFile; fileRef = F3B08B5CED37516F830F911C3E894475 /* Foundation.framework */; };
-		52D47F31FE150A9744B07506D2EB1071 /* dec_msa.c in Sources */ = {isa = PBXBuildFile; fileRef = 4B2BD05CE6D03E45DE38F7E56D8FDF83 /* dec_msa.c */; settings = {COMPILER_FLAGS = "-D_THREAD_SAFE -fno-objc-arc"; }; };
-		531E1E7B5BCBF675F55A90BA360AE31B /* MediaDrawerController.swift in Sources */ = {isa = PBXBuildFile; fileRef = F3E5E3F76A78D823ABCB1A5EC47BB202 /* MediaDrawerController.swift */; };
-		533835B93B14A7D40723048738C2C2BB /* upsampling_sse2.c in Sources */ = {isa = PBXBuildFile; fileRef = 31C8EC088C5DC6646B3A2712978D4DAC /* upsampling_sse2.c */; settings = {COMPILER_FLAGS = "-D_THREAD_SAFE -fno-objc-arc"; }; };
-		539DEBB7A7D042C0D09C6243CA49776E /* GLKit.framework in Frameworks */ = {isa = PBXBuildFile; fileRef = DCBA46A236CEBD1400CF01D0F12E8BF4 /* GLKit.framework */; };
-		539F317D57388AE2870B24AD8A5E53BF /* NSButton+WebCache.h in Headers */ = {isa = PBXBuildFile; fileRef = 76B0F9C5545C6D5D1B00551757906A6F /* NSButton+WebCache.h */; settings = {ATTRIBUTES = (Public, ); }; };
-		53D9C09AC1F540F8F9AD97C5C824AF98 /* Texture.swift in Sources */ = {isa = PBXBuildFile; fileRef = 67B3185DDBAF15860D1B8EEC78E335B6 /* Texture.swift */; };
-		55170FC820FE269508CB9B262082A7E3 /* StylableTextView.swift in Sources */ = {isa = PBXBuildFile; fileRef = 647E7DB4A4C87FD719C28CE25AA405C0 /* StylableTextView.swift */; };
-		556283E4A66230BB495247AC1366C3B5 /* DrawerTabBarOption.swift in Sources */ = {isa = PBXBuildFile; fileRef = B070F4BA515730EC8658ED52E408AA9B /* DrawerTabBarOption.swift */; };
-		55DC1BBEEEC5999E800FC4B8804F0BB0 /* upsampling_mips_dsp_r2.c in Sources */ = {isa = PBXBuildFile; fileRef = 1100ED8BDCBD0D5DBCD1F4F82D9076E3 /* upsampling_mips_dsp_r2.c */; settings = {COMPILER_FLAGS = "-D_THREAD_SAFE -fno-objc-arc"; }; };
-		565E9C64CA1E26C50358A5B01832C666 /* TrashView.swift in Sources */ = {isa = PBXBuildFile; fileRef = 83B6B75BBBB17E2B6FD7EF64AE6271F3 /* TrashView.swift */; };
-		57554858AEFAA0B6A481EB4648042E7B /* StickerCollectionView.swift in Sources */ = {isa = PBXBuildFile; fileRef = C0A8941421E787CA1ACE0833B4C2BF20 /* StickerCollectionView.swift */; };
-		57ACD3E934CD2297F6146A32055C46E1 /* UIImage+Metadata.m in Sources */ = {isa = PBXBuildFile; fileRef = 86817A818B93700FB146E521C0C581AD /* UIImage+Metadata.m */; };
-=======
 		4C9476DFE8D48D6409D9B1C17B134804 /* SDWebImageDownloaderConfig.h in Headers */ = {isa = PBXBuildFile; fileRef = 948DC8F1E4C473E25E36BDD2C369C9BC /* SDWebImageDownloaderConfig.h */; settings = {ATTRIBUTES = (Public, ); }; };
 		4D2CCB5EE9094F3D6C98B64C6EB8C6E6 /* histogram_enc.c in Sources */ = {isa = PBXBuildFile; fileRef = DCED5543EC1C43E8BB3062BD12B14608 /* histogram_enc.c */; settings = {COMPILER_FLAGS = "-D_THREAD_SAFE -fno-objc-arc"; }; };
 		4E460094157F13A374495F62553475B3 /* dec_mips_dsp_r2.c in Sources */ = {isa = PBXBuildFile; fileRef = C107D1BBBBB9FCF4D294C509C7C5F120 /* dec_mips_dsp_r2.c */; settings = {COMPILER_FLAGS = "-D_THREAD_SAFE -fno-objc-arc"; }; };
 		4ED4FC5EC0D1E1B0D384A97789E8A65C /* SDWebImageCacheSerializer.h in Headers */ = {isa = PBXBuildFile; fileRef = 293463CD1621D8123D0E2F88A9D67D52 /* SDWebImageCacheSerializer.h */; settings = {ATTRIBUTES = (Public, ); }; };
-		4FD3046C6C89AB487F9C2E95126F7D45 /* AppColorSource.swift in Sources */ = {isa = PBXBuildFile; fileRef = 45DDE04171BF691B653CE9B77BA263ED /* AppColorSource.swift */; };
+		4FD3046C6C89AB487F9C2E95126F7D45 /* AppColorSource.swift in Sources */ = {isa = PBXBuildFile; fileRef = 45E5901C1FD4148F90C13510C6F9CF9E /* AppColorSource.swift */; };
 		4FD33473796C442B254E0F797C4E1EF1 /* SDAnimatedImage.m in Sources */ = {isa = PBXBuildFile; fileRef = FCD99F1AFE6C148572A1C0AA393BFCD4 /* SDAnimatedImage.m */; };
-		4FE1C19B4947456ABDCC3E08CC46EB8A /* ModeButtonView.swift in Sources */ = {isa = PBXBuildFile; fileRef = B5F1C8AF2B3ABAA06F356F51C96D1215 /* ModeButtonView.swift */; };
+		4FE1C19B4947456ABDCC3E08CC46EB8A /* ModeButtonView.swift in Sources */ = {isa = PBXBuildFile; fileRef = 83269808742031EC585347E4E636A7B8 /* ModeButtonView.swift */; };
 		50AA304E2AE0835B75D60A3EB33F8C5B /* neon.h in Headers */ = {isa = PBXBuildFile; fileRef = D85FDBB6086BEFC63181F74BF90B0752 /* neon.h */; settings = {ATTRIBUTES = (Project, ); }; };
 		50D8A5A93BCD29A01B59655BC406193D /* demux.c in Sources */ = {isa = PBXBuildFile; fileRef = 1E2B87D4A47B4D3EBB8BDBDC5D1183F0 /* demux.c */; settings = {COMPILER_FLAGS = "-D_THREAD_SAFE -fno-objc-arc"; }; };
 		51B0325EC4E25EBD799A92A297BD7D77 /* ImageIO.framework in Frameworks */ = {isa = PBXBuildFile; fileRef = 9ED8FF1403C8149454AFF0CEAA3D65F5 /* ImageIO.framework */; };
 		5275EE7AE3D2FCE4364EEC9412E91FE9 /* Foundation.framework in Frameworks */ = {isa = PBXBuildFile; fileRef = F3B08B5CED37516F830F911C3E894475 /* Foundation.framework */; };
-		52CA0F91B5EE06ED863965E1CD0F67FD /* UIColor+Util.swift in Sources */ = {isa = PBXBuildFile; fileRef = F7FB630E012254EDB073161E1EAADA71 /* UIColor+Util.swift */; };
+		52CA0F91B5EE06ED863965E1CD0F67FD /* UIColor+Util.swift in Sources */ = {isa = PBXBuildFile; fileRef = 48873AF0552CEF6A49848B0128F41DAE /* UIColor+Util.swift */; };
 		52D47F31FE150A9744B07506D2EB1071 /* dec_msa.c in Sources */ = {isa = PBXBuildFile; fileRef = 4B2BD05CE6D03E45DE38F7E56D8FDF83 /* dec_msa.c */; settings = {COMPILER_FLAGS = "-D_THREAD_SAFE -fno-objc-arc"; }; };
 		533835B93B14A7D40723048738C2C2BB /* upsampling_sse2.c in Sources */ = {isa = PBXBuildFile; fileRef = 31C8EC088C5DC6646B3A2712978D4DAC /* upsampling_sse2.c */; settings = {COMPILER_FLAGS = "-D_THREAD_SAFE -fno-objc-arc"; }; };
 		533C42746F68DD11D20118A9D9457D3F /* UIKit.framework in Frameworks */ = {isa = PBXBuildFile; fileRef = C55034B711B088768CFC9FFD85042EA7 /* UIKit.framework */; };
-		5343A06483DC4AD1C0C2993DAF017A5F /* ToonFilter.swift in Sources */ = {isa = PBXBuildFile; fileRef = 10CD341C5331576ED7BC12D37DB73BF6 /* ToonFilter.swift */; };
-		53A7445CDD66879238A522E18D4044F6 /* ConicalGradientLayer.swift in Sources */ = {isa = PBXBuildFile; fileRef = 5A3302F1FB6DA79850545302BAFD7400 /* ConicalGradientLayer.swift */; };
-		545C2228A6D869DDDE4B95C371CC91C5 /* KanvasCamera-umbrella.h in Headers */ = {isa = PBXBuildFile; fileRef = 28E2106E72BAD0C3F5D99FD4DAFF327B /* KanvasCamera-umbrella.h */; settings = {ATTRIBUTES = (Public, ); }; };
+		5343A06483DC4AD1C0C2993DAF017A5F /* ToonFilter.swift in Sources */ = {isa = PBXBuildFile; fileRef = AEE5F850440528A0650822ABCEFE2BFD /* ToonFilter.swift */; };
+		53A7445CDD66879238A522E18D4044F6 /* ConicalGradientLayer.swift in Sources */ = {isa = PBXBuildFile; fileRef = 6360ED47C7BE9E4C04829C1B6C3E7DAD /* ConicalGradientLayer.swift */; };
+		53C8A9CD0C44ECEBCD7B75D424C5A95B /* Array+Convenience.swift in Sources */ = {isa = PBXBuildFile; fileRef = FFE5AA0149A73E6D1CB444902242A899 /* Array+Convenience.swift */; };
+		545C2228A6D869DDDE4B95C371CC91C5 /* KanvasCamera-umbrella.h in Headers */ = {isa = PBXBuildFile; fileRef = 30929D47E89111475048BB26071D1417 /* KanvasCamera-umbrella.h */; settings = {ATTRIBUTES = (Public, ); }; };
 		546C62B2AEBB896B932CF317EB2A28F1 /* UIKit.framework in Frameworks */ = {isa = PBXBuildFile; fileRef = C55034B711B088768CFC9FFD85042EA7 /* UIKit.framework */; };
-		5487CBF85FFCE626C1876476532D2A52 /* DrawerTabBarOption.swift in Sources */ = {isa = PBXBuildFile; fileRef = E8D57CFFEA23277F7842BB44AEC8C4C3 /* DrawerTabBarOption.swift */; };
-		54B4478B83A49292DDD556C8D69C948C /* TextureSelectorController.swift in Sources */ = {isa = PBXBuildFile; fileRef = 0ADF7A52118A26EA71881A8AD48882DE /* TextureSelectorController.swift */; };
+		5487CBF85FFCE626C1876476532D2A52 /* DrawerTabBarOption.swift in Sources */ = {isa = PBXBuildFile; fileRef = B070F4BA515730EC8658ED52E408AA9B /* DrawerTabBarOption.swift */; };
+		54B4478B83A49292DDD556C8D69C948C /* TextureSelectorController.swift in Sources */ = {isa = PBXBuildFile; fileRef = 7B6CD409396683434AFABEB4AAA53EA3 /* TextureSelectorController.swift */; };
 		55DC1BBEEEC5999E800FC4B8804F0BB0 /* upsampling_mips_dsp_r2.c in Sources */ = {isa = PBXBuildFile; fileRef = 1100ED8BDCBD0D5DBCD1F4F82D9076E3 /* upsampling_mips_dsp_r2.c */; settings = {COMPILER_FLAGS = "-D_THREAD_SAFE -fno-objc-arc"; }; };
-		5624D8F9B1F121B3CF09C1290EE80139 /* HapticFeedbackGenerator.swift in Sources */ = {isa = PBXBuildFile; fileRef = 9F2815A16B0FD466D8D7323F77EC0C8D /* HapticFeedbackGenerator.swift */; };
+		5624D8F9B1F121B3CF09C1290EE80139 /* HapticFeedbackGenerator.swift in Sources */ = {isa = PBXBuildFile; fileRef = 32E149304D9FCA6EAE3E0992EEB4D12E /* HapticFeedbackGenerator.swift */; };
 		562D33A91222A96CE13DD47B22530D97 /* SDMemoryCache.h in Headers */ = {isa = PBXBuildFile; fileRef = 37CA40B2A8B29B28FD4C56E129E79584 /* SDMemoryCache.h */; settings = {ATTRIBUTES = (Public, ); }; };
 		56904E902672282E3FC6C0C52EB36EB7 /* UIImage+GIF.m in Sources */ = {isa = PBXBuildFile; fileRef = 0BF97D80DA0E1502F2E5572EF72204AC /* UIImage+GIF.m */; };
->>>>>>> 66f42bbc
 		57DE349C8700E10A9E352C48A4F5905B /* common_sse41.h in Headers */ = {isa = PBXBuildFile; fileRef = F3FA8E2FD564276189FC73AA450D3E40 /* common_sse41.h */; settings = {ATTRIBUTES = (Project, ); }; };
 		581AE54AF413397FF2541D4F5BBD60BC /* SDDeviceHelper.h in Headers */ = {isa = PBXBuildFile; fileRef = 8079599CADED87DD83472E370AEB801D /* SDDeviceHelper.h */; settings = {ATTRIBUTES = (Private, ); }; };
 		5825E417D7C246E17316F26D518D8991 /* lossless_enc_sse2.c in Sources */ = {isa = PBXBuildFile; fileRef = 948C845FF95FB7AF61D0A7C12CA20650 /* lossless_enc_sse2.c */; settings = {COMPILER_FLAGS = "-D_THREAD_SAFE -fno-objc-arc"; }; };
-		5866C8BAD78D3C807780BF053197B4C8 /* UIFont+Utils.swift in Sources */ = {isa = PBXBuildFile; fileRef = FD6BE3D1FB4C4C7A9FE7B18A8A3E4162 /* UIFont+Utils.swift */; };
+		5866C8BAD78D3C807780BF053197B4C8 /* UIFont+Utils.swift in Sources */ = {isa = PBXBuildFile; fileRef = D3CF9D7F306A5F8E2F35895176D884E1 /* UIFont+Utils.swift */; };
 		58811FFB83080F33AF70316078A35793 /* huffman_encode_utils.h in Headers */ = {isa = PBXBuildFile; fileRef = D37FB185DD43C710BD125D1583A45CA8 /* huffman_encode_utils.h */; settings = {ATTRIBUTES = (Project, ); }; };
-<<<<<<< HEAD
-		5891D4B92A91108A94D4325AD27B6FDB /* RGBFilter.swift in Sources */ = {isa = PBXBuildFile; fileRef = 6820F1B2C6445B03C302DBFBDC52B5EC /* RGBFilter.swift */; };
-		59BA26ECA5FABD1A061F4287D4410300 /* NumTypes+Conversion.swift in Sources */ = {isa = PBXBuildFile; fileRef = F7F3007AA1D17184297C8562FEABB659 /* NumTypes+Conversion.swift */; };
-		5A2A9B1DABE42624FBC2772606917FE2 /* MovableViewCanvas.swift in Sources */ = {isa = PBXBuildFile; fileRef = 7337BC4D2BEAD7EC94510044FE6BA5CD /* MovableViewCanvas.swift */; };
-		5A906AF58987D00088E6F6CA72A88DE4 /* DrawingView.swift in Sources */ = {isa = PBXBuildFile; fileRef = 3E97B59E17389EDF7192C3DEDD3A2B0D /* DrawingView.swift */; };
-		5BD1962547E64224648F9E4366EC1DBF /* SDImageCacheConfig.m in Sources */ = {isa = PBXBuildFile; fileRef = D0204DB5BCA798CFA136953591B418AE /* SDImageCacheConfig.m */; };
-		5C1C99385A9CFF47BC803554E7B310D9 /* SDWebImageOperation.h in Headers */ = {isa = PBXBuildFile; fileRef = 575353D88C6523EB54FAC42D9877D8B1 /* SDWebImageOperation.h */; settings = {ATTRIBUTES = (Public, ); }; };
-		5C75E9AE6060C25079895C99255D0F4D /* FilterType.swift in Sources */ = {isa = PBXBuildFile; fileRef = 5CCCFD2B1F1D65F5BE52BDFAC22D59FD /* FilterType.swift */; };
-		5D332F4214DBAD54D54685AF87F433B5 /* ImagePerformanceLogging.swift in Sources */ = {isa = PBXBuildFile; fileRef = D66B8D74F26E20AD3970A1AD0A9903D6 /* ImagePerformanceLogging.swift */; };
-=======
-		58E21DDC500277D849A3675114D705A3 /* StylableTextView.swift in Sources */ = {isa = PBXBuildFile; fileRef = 6F9565D5BD697C4DB89F1C86012DA858 /* StylableTextView.swift */; };
-		596146E4570DF37DC7A60EA8D16DB041 /* OptionView.swift in Sources */ = {isa = PBXBuildFile; fileRef = FAE0C0CE85414515CDF84648D56F5E2D /* OptionView.swift */; };
+		58E21DDC500277D849A3675114D705A3 /* StylableTextView.swift in Sources */ = {isa = PBXBuildFile; fileRef = 647E7DB4A4C87FD719C28CE25AA405C0 /* StylableTextView.swift */; };
+		596146E4570DF37DC7A60EA8D16DB041 /* OptionView.swift in Sources */ = {isa = PBXBuildFile; fileRef = 22B8A4CAB496A6E82DAF3CBFDD820C22 /* OptionView.swift */; };
 		59E78902EF00B0A2F966B61F36A8F42E /* SDWebImage.h in Headers */ = {isa = PBXBuildFile; fileRef = 49ACEDADCD725A275AADA7239E22831E /* SDWebImage.h */; settings = {ATTRIBUTES = (Public, ); }; };
 		5A74DEE7D7B21230703E83951A8D65C5 /* SDImageCache.m in Sources */ = {isa = PBXBuildFile; fileRef = 23F39FF125FA8EE63F597FE3B92D3D6A /* SDImageCache.m */; };
-		5AAE0C83DF4504FEA34C3AE22A4B956D /* UIUpdate.swift in Sources */ = {isa = PBXBuildFile; fileRef = 753BAEEF25E8E3F8D57A896383BBDD67 /* UIUpdate.swift */; };
-		5AD5ACA666B7FA0CFE0B7AF76922CE78 /* FilterItem.swift in Sources */ = {isa = PBXBuildFile; fileRef = 1DCAFCBBA2AE08395411CCE0CEAA877E /* FilterItem.swift */; };
-		5B0C478E6685A2C3E32FD34B8D02E85B /* ChromaFilter.swift in Sources */ = {isa = PBXBuildFile; fileRef = 72BC4B5B29AB176E13D519206BD2AE45 /* ChromaFilter.swift */; };
-		5B1F06C4EB2942D9F8932D0C00FFF41F /* RGBFilter.swift in Sources */ = {isa = PBXBuildFile; fileRef = 9860021D3E3DBF2B47C969FDC8F8AED7 /* RGBFilter.swift */; };
+		5AAE0C83DF4504FEA34C3AE22A4B956D /* UIUpdate.swift in Sources */ = {isa = PBXBuildFile; fileRef = F8D73B40333039406BB4C5612BA6B96C /* UIUpdate.swift */; };
+		5AD5ACA666B7FA0CFE0B7AF76922CE78 /* FilterItem.swift in Sources */ = {isa = PBXBuildFile; fileRef = BE75226D0666D59AC74F22F24BCDE740 /* FilterItem.swift */; };
+		5B0C478E6685A2C3E32FD34B8D02E85B /* ChromaFilter.swift in Sources */ = {isa = PBXBuildFile; fileRef = 9DE07F2785ACF123458A1914545BA50D /* ChromaFilter.swift */; };
+		5B1F06C4EB2942D9F8932D0C00FFF41F /* RGBFilter.swift in Sources */ = {isa = PBXBuildFile; fileRef = 75E5FDB16F21C80581C8FFD5FF6D077A /* RGBFilter.swift */; };
 		5BFAEF25262A6ED19D485BE327878125 /* SDAnimatedImagePlayer.h in Headers */ = {isa = PBXBuildFile; fileRef = 1CE58CD6F186F7D28A19EC28DD981091 /* SDAnimatedImagePlayer.h */; settings = {ATTRIBUTES = (Public, ); }; };
-		5CD158C8595DE1FB3CEE07C315A3394F /* StickerCollectionCell.swift in Sources */ = {isa = PBXBuildFile; fileRef = 6D3D80C3C7A996F2C74CF8CA3CB9DEA5 /* StickerCollectionCell.swift */; };
-		5CFFE3CFBC7A04A63BFD2BE15C5D70EA /* ColorCollectionView.swift in Sources */ = {isa = PBXBuildFile; fileRef = 865ADA4DB89B00D9F2322375FA47A77C /* ColorCollectionView.swift */; };
-		5D1CFA69F65B9703BB80C9AF807E8149 /* DimensionsHelper.swift in Sources */ = {isa = PBXBuildFile; fileRef = 06B3F7BFE3D157BD610936F2C36E8875 /* DimensionsHelper.swift */; };
-		5D332F4214DBAD54D54685AF87F433B5 /* ImagePerformanceLogging.swift in Sources */ = {isa = PBXBuildFile; fileRef = F655ADE5CF24E57E3F31345398D984A5 /* ImagePerformanceLogging.swift */; };
->>>>>>> 66f42bbc
+		5CD158C8595DE1FB3CEE07C315A3394F /* StickerCollectionCell.swift in Sources */ = {isa = PBXBuildFile; fileRef = AAE157DCEB136CB5FB606505EC50C2F0 /* StickerCollectionCell.swift */; };
+		5CFFE3CFBC7A04A63BFD2BE15C5D70EA /* ColorCollectionView.swift in Sources */ = {isa = PBXBuildFile; fileRef = 065B3B7E592DE66622E3C77A3C295EA2 /* ColorCollectionView.swift */; };
+		5D1CFA69F65B9703BB80C9AF807E8149 /* DimensionsHelper.swift in Sources */ = {isa = PBXBuildFile; fileRef = 9091640457B96FB14E6B7B3F010101C6 /* DimensionsHelper.swift */; };
+		5D332F4214DBAD54D54685AF87F433B5 /* ImagePerformanceLogging.swift in Sources */ = {isa = PBXBuildFile; fileRef = D66B8D74F26E20AD3970A1AD0A9903D6 /* ImagePerformanceLogging.swift */; };
 		5D47D2FF1C5F072868FDF08C82EAC991 /* ssim_sse2.c in Sources */ = {isa = PBXBuildFile; fileRef = 9CC4A39009BE36564ABAC717A8C14149 /* ssim_sse2.c */; settings = {COMPILER_FLAGS = "-D_THREAD_SAFE -fno-objc-arc"; }; };
 		5DCB690FDCF36617698CA6AA10AB3360 /* yuv_mips_dsp_r2.c in Sources */ = {isa = PBXBuildFile; fileRef = F438D129E97E714FA1FF8EB2F9089F17 /* yuv_mips_dsp_r2.c */; settings = {COMPILER_FLAGS = "-D_THREAD_SAFE -fno-objc-arc"; }; };
-		5E7A32618AA0A957F1E7CA5AE5A09B80 /* Shader.swift in Sources */ = {isa = PBXBuildFile; fileRef = D0C19A6987403001939E87713E7ADD5D /* Shader.swift */; };
+		5E7A32618AA0A957F1E7CA5AE5A09B80 /* Shader.swift in Sources */ = {isa = PBXBuildFile; fileRef = A1FBD225890B9D809721360C1D9EC160 /* Shader.swift */; };
 		5EC3C1CA435361F8062B054A2B1153C2 /* lossless_sse2.c in Sources */ = {isa = PBXBuildFile; fileRef = D700ED12CF0D317E0F62ABADB7309B97 /* lossless_sse2.c */; settings = {COMPILER_FLAGS = "-D_THREAD_SAFE -fno-objc-arc"; }; };
 		5F549FA5A87F1EA578D7FD6CCE261A21 /* Foundation.framework in Frameworks */ = {isa = PBXBuildFile; fileRef = F3B08B5CED37516F830F911C3E894475 /* Foundation.framework */; };
 		5F98EBC6A07246DC546E68A8B65D7B35 /* SDAssociatedObject.m in Sources */ = {isa = PBXBuildFile; fileRef = A4A22EC7FC2B128685C4F5FAAD15CE43 /* SDAssociatedObject.m */; };
 		5FE3D3593BEDA0CB9EAF04FF2E5E44DD /* muxinternal.c in Sources */ = {isa = PBXBuildFile; fileRef = B27F9C7E956DF9A6C84D4F069BAD2969 /* muxinternal.c */; settings = {COMPILER_FLAGS = "-D_THREAD_SAFE -fno-objc-arc"; }; };
-<<<<<<< HEAD
-		605BF9C1C9255E20D0E457D502068B65 /* UIImage+MultiFormat.m in Sources */ = {isa = PBXBuildFile; fileRef = 84387B5E2A44FEDF9388EE294FCFCCCC /* UIImage+MultiFormat.m */; };
-		6083774DDC7B48ADC504250D0BAB6BA6 /* UIView+Utils.swift in Sources */ = {isa = PBXBuildFile; fileRef = 76FA241EF5FAFE3161C9479341848B8A /* UIView+Utils.swift */; };
-=======
-		600815E5667C73C73DFA6370ED00F55A /* TagsViewTagCell.swift in Sources */ = {isa = PBXBuildFile; fileRef = 75434A9C0713E769DB31F051020AD331 /* TagsViewTagCell.swift */; };
->>>>>>> 66f42bbc
+		600815E5667C73C73DFA6370ED00F55A /* TagsViewTagCell.swift in Sources */ = {isa = PBXBuildFile; fileRef = 94719A4962E54B03659B031C618CBA06 /* TagsViewTagCell.swift */; };
 		609B70C836A04A82B6BF835737FA8931 /* backward_references_cost_enc.c in Sources */ = {isa = PBXBuildFile; fileRef = D4E582C7579BDBD1BDEEEE82B9A00C88 /* backward_references_cost_enc.c */; settings = {COMPILER_FLAGS = "-D_THREAD_SAFE -fno-objc-arc"; }; };
 		60C25DE0E3A85D746A248C2A1BF71C15 /* cost_mips32.c in Sources */ = {isa = PBXBuildFile; fileRef = FAE6799EE5C95432E30F9639BE09B28D /* cost_mips32.c */; settings = {COMPILER_FLAGS = "-D_THREAD_SAFE -fno-objc-arc"; }; };
 		60F6869602C308F609088CC450184410 /* SDImageWebPCoder.h in Headers */ = {isa = PBXBuildFile; fileRef = A9A212EA4658999DBCE2B7FD128867B8 /* SDImageWebPCoder.h */; settings = {ATTRIBUTES = (Public, ); }; };
 		61234CE2F216DD110731833569D26C73 /* SDWebImageCacheKeyFilter.h in Headers */ = {isa = PBXBuildFile; fileRef = 2E9B33CC60D060F43696683F3AA496A2 /* SDWebImageCacheKeyFilter.h */; settings = {ATTRIBUTES = (Public, ); }; };
 		61286B5F2A428ACB65229907165A8EA9 /* Pods-KanvasCameraExampleTests-dummy.m in Sources */ = {isa = PBXBuildFile; fileRef = 7D462DE960272556D85C81551A6CB399 /* Pods-KanvasCameraExampleTests-dummy.m */; };
-<<<<<<< HEAD
-		615562D124726579C88A99B18CF91B14 /* DrawerTabBarCell.swift in Sources */ = {isa = PBXBuildFile; fileRef = EB1E1899CB9E7E9DDF7EFA0113FAD350 /* DrawerTabBarCell.swift */; };
-		62673CA3C3275E93641B611CE019CF7B /* CameraController.swift in Sources */ = {isa = PBXBuildFile; fileRef = B3AC8CDE320971EF0FE1EE7F7AE0E600 /* CameraController.swift */; };
-		63E96A81D06518AF06DA5F037BC07659 /* TumblrTheme.framework in Frameworks */ = {isa = PBXBuildFile; fileRef = 534423386F4207F3C7DE97FA58DEC9B7 /* TumblrTheme.framework */; };
-		64425B5D06548B92E9ACDD944F4A0FF7 /* DimensionsHelper.swift in Sources */ = {isa = PBXBuildFile; fileRef = 9091640457B96FB14E6B7B3F010101C6 /* DimensionsHelper.swift */; };
-		6442D6173D4F2763F5F356A3BCA6D404 /* HapticFeedbackGenerator.swift in Sources */ = {isa = PBXBuildFile; fileRef = 32E149304D9FCA6EAE3E0992EEB4D12E /* HapticFeedbackGenerator.swift */; };
-		648EDB885196833A26BDBF59179F28DE /* GifVideoOutputHandler.swift in Sources */ = {isa = PBXBuildFile; fileRef = CEFD1148CDC6A7AE42A48731A1661A23 /* GifVideoOutputHandler.swift */; };
-		64F25A445150C27069043D907032E973 /* OptionsController.swift in Sources */ = {isa = PBXBuildFile; fileRef = 4E9A04C7C4A2048433D46B4A653384F5 /* OptionsController.swift */; };
-		6578C8EF4002ABE6E9581C81BB20E0D7 /* NSBezierPath+RoundedCorners.h in Headers */ = {isa = PBXBuildFile; fileRef = E6EA2C315D2599C90CE1829015CEBEA5 /* NSBezierPath+RoundedCorners.h */; settings = {ATTRIBUTES = (Private, ); }; };
-		65E44A4E3FF0F81F653CFACD34B858E6 /* huffman_utils.h in Headers */ = {isa = PBXBuildFile; fileRef = A0C8C3DB5DAD7F3401454D0D99B50F7B /* huffman_utils.h */; settings = {ATTRIBUTES = (Project, ); }; };
-		6645732F00BCAB0C1BA95CE7684B0CDE /* Utils.framework in Frameworks */ = {isa = PBXBuildFile; fileRef = E78C8FEF3AA864C5900BDF009B0D66ED /* Utils.framework */; };
-		66796BF054179A6D76590D1C7F0275AC /* CameraPreviewViewController.swift in Sources */ = {isa = PBXBuildFile; fileRef = 84737FB60B67803C7576D2FE6B496CAA /* CameraPreviewViewController.swift */; };
-		6691F4B614A4638D33C80DFE95F55D49 /* NSImage+Compatibility.h in Headers */ = {isa = PBXBuildFile; fileRef = 8A91CBC9C491153A95A11B15E4D719CE /* NSImage+Compatibility.h */; settings = {ATTRIBUTES = (Public, ); }; };
-		66B88D86CCDB9FF9BCA46768A446EF35 /* OptionsStackView.swift in Sources */ = {isa = PBXBuildFile; fileRef = 7E10B712E6CF54BD5F5B36FC362364C9 /* OptionsStackView.swift */; };
-		66E1ED5B3D45B251AA4058E433063C6F /* ImagePoolFilter.swift in Sources */ = {isa = PBXBuildFile; fileRef = 01FB740E8B8A1D29F7A4236AF27309E2 /* ImagePoolFilter.swift */; };
-		6739EAB96031E0F4F76A3D98CE00F5BE /* IndexPath+Order.swift in Sources */ = {isa = PBXBuildFile; fileRef = 96F3CDF380739426C715CF2D2C966D8A /* IndexPath+Order.swift */; };
-		674CDA2DA19593537BAF47BD6CB505AF /* MangaFilter.swift in Sources */ = {isa = PBXBuildFile; fileRef = 1701C562DDD5DB9D43BB623FEC4475E1 /* MangaFilter.swift */; };
-		67B67250E79C33ACF662A254EBF74F8F /* TagsViewTagCell.swift in Sources */ = {isa = PBXBuildFile; fileRef = 94719A4962E54B03659B031C618CBA06 /* TagsViewTagCell.swift */; };
-		681849BF5CCC91025CB23A98D11EF080 /* KanvasCamera-dummy.m in Sources */ = {isa = PBXBuildFile; fileRef = 18A4AC9F2952A62F07BEC7CE0DDBB976 /* KanvasCamera-dummy.m */; };
-		6826AE278F6E11081DE5DF1EA9F41824 /* BlogImageCacheManager.swift in Sources */ = {isa = PBXBuildFile; fileRef = 7F7C6E1F6FE026BA29A67D8D4AA55B9A /* BlogImageCacheManager.swift */; };
-		688E005881C27E8C4CEC1F3DF5900175 /* StickerMenuView.swift in Sources */ = {isa = PBXBuildFile; fileRef = F9D51055A6E8A2FCB755C30273D2B299 /* StickerMenuView.swift */; };
-=======
-		627278F9DE3C0445B4CD53CD1596A756 /* ContentTypeDetector.swift in Sources */ = {isa = PBXBuildFile; fileRef = 7BB98D34845468016E59BAB3DDE11E40 /* ContentTypeDetector.swift */; };
 		63AB807DF117C0BA3D723821501F11C8 /* SDAsyncBlockOperation.m in Sources */ = {isa = PBXBuildFile; fileRef = 21D9FFBEA70AD2190D901A81D6B113D2 /* SDAsyncBlockOperation.m */; };
-		64689DE5155B514323DEDF622C3C863E /* CameraController.swift in Sources */ = {isa = PBXBuildFile; fileRef = 178F2FC4E4B8FF6186853A63844157CB /* CameraController.swift */; };
+		64689DE5155B514323DEDF622C3C863E /* CameraController.swift in Sources */ = {isa = PBXBuildFile; fileRef = B3AC8CDE320971EF0FE1EE7F7AE0E600 /* CameraController.swift */; };
 		649C171DBE9C30659D0F049150868109 /* SDWebImagePrefetcher.m in Sources */ = {isa = PBXBuildFile; fileRef = E0DDACEC20235648877BDDF77BBA3EDE /* SDWebImagePrefetcher.m */; };
-		658291A286F8F37B8A825033BB8D196B /* ViewTransformations.swift in Sources */ = {isa = PBXBuildFile; fileRef = 5EFAA22A37D3B9A53AB05FFF5C6F35AC /* ViewTransformations.swift */; };
+		658291A286F8F37B8A825033BB8D196B /* ViewTransformations.swift in Sources */ = {isa = PBXBuildFile; fileRef = C7A8C8C7BD3C49575AEAD9CCF5A9120B /* ViewTransformations.swift */; };
 		65E44A4E3FF0F81F653CFACD34B858E6 /* huffman_utils.h in Headers */ = {isa = PBXBuildFile; fileRef = A0C8C3DB5DAD7F3401454D0D99B50F7B /* huffman_utils.h */; settings = {ATTRIBUTES = (Project, ); }; };
 		65E6586C2BA42E616142B85DE471F61B /* SDAnimatedImageView+WebCache.h in Headers */ = {isa = PBXBuildFile; fileRef = A027D2D9AB2A89CB644FD720D90C5355 /* SDAnimatedImageView+WebCache.h */; settings = {ATTRIBUTES = (Public, ); }; };
 		66F28DA82167BE18AB5ED15546050AF7 /* SDImageCacheConfig.m in Sources */ = {isa = PBXBuildFile; fileRef = 5963DB671652E1C7F601027D8484703F /* SDImageCacheConfig.m */; };
+		6723D7C9482B33FEA42F63C2545794DE /* HashCodeBuilder.swift in Sources */ = {isa = PBXBuildFile; fileRef = 37D0FD51EDE48E34D0998C9006E6D3C6 /* HashCodeBuilder.swift */; };
 		6795235E48CC7EA0AD456FB5F49C7011 /* SDImageAssetManager.m in Sources */ = {isa = PBXBuildFile; fileRef = 656255341F97343B29079870B910A08C /* SDImageAssetManager.m */; };
-		681D14F3EB1CF15D62C48938260DB436 /* CameraInputController.swift in Sources */ = {isa = PBXBuildFile; fileRef = AAD465E15BA3BD8ED685BC3A21703852 /* CameraInputController.swift */; };
-		6826AE278F6E11081DE5DF1EA9F41824 /* BlogImageCacheManager.swift in Sources */ = {isa = PBXBuildFile; fileRef = 9209ED9933DDEB44108B4522356BDA91 /* BlogImageCacheManager.swift */; };
->>>>>>> 66f42bbc
+		681D14F3EB1CF15D62C48938260DB436 /* CameraInputController.swift in Sources */ = {isa = PBXBuildFile; fileRef = CDEBA7C171B588787CBF70A69153EC13 /* CameraInputController.swift */; };
+		6826AE278F6E11081DE5DF1EA9F41824 /* BlogImageCacheManager.swift in Sources */ = {isa = PBXBuildFile; fileRef = 7F7C6E1F6FE026BA29A67D8D4AA55B9A /* BlogImageCacheManager.swift */; };
 		68907217A0B63DE55FD2486CCAF1E1DD /* huffman_utils.c in Sources */ = {isa = PBXBuildFile; fileRef = 45B96C6E67E7C8B0E09EBEA96FF5F0DC /* huffman_utils.c */; settings = {COMPILER_FLAGS = "-D_THREAD_SAFE -fno-objc-arc"; }; };
-		69044450824D94596135AFC103114ABA /* SuggestedTagView.swift in Sources */ = {isa = PBXBuildFile; fileRef = 974686762D1A671A1FE9FC4A2E035A0B /* SuggestedTagView.swift */; };
+		69044450824D94596135AFC103114ABA /* SuggestedTagView.swift in Sources */ = {isa = PBXBuildFile; fileRef = 7F41A07583FE1478EBFAAC262AE4E401 /* SuggestedTagView.swift */; };
 		696C5AC8E5552DC13D887B903CE1096C /* quant_levels_utils.h in Headers */ = {isa = PBXBuildFile; fileRef = 012454D8ABDD386F04957734E4F5C13F /* quant_levels_utils.h */; settings = {ATTRIBUTES = (Project, ); }; };
 		6981E057A722278D2A21FD709CCD848F /* alpha_processing_sse41.c in Sources */ = {isa = PBXBuildFile; fileRef = 2AB8CD30B1061423B14061F2B985C2DE /* alpha_processing_sse41.c */; settings = {COMPILER_FLAGS = "-D_THREAD_SAFE -fno-objc-arc"; }; };
-		698563102917A82AEDB667B638B98D9F /* ToastPresentationStyle.swift in Sources */ = {isa = PBXBuildFile; fileRef = 17CACA63911F59F81A40AB8D0E107420 /* ToastPresentationStyle.swift */; };
+		698563102917A82AEDB667B638B98D9F /* ToastPresentationStyle.swift in Sources */ = {isa = PBXBuildFile; fileRef = 29FEEBEAED55A7505F6B38270227538D /* ToastPresentationStyle.swift */; };
 		6995396B55B0236BB0FB7886BE4B232C /* SDWebImage.framework in Frameworks */ = {isa = PBXBuildFile; fileRef = C681E29ABCF78FED3F63A8CCB3D6C58D /* SDWebImage.framework */; };
-<<<<<<< HEAD
-		69BCBD244AA481870A74B8234AA6B1C3 /* ColorCollectionController.swift in Sources */ = {isa = PBXBuildFile; fileRef = 7AF654AB0FDE2E5475AB5C7F59B65B94 /* ColorCollectionController.swift */; };
-		69F63F6782F01E5E74E835D0E06548BD /* MirrorFourFilter.swift in Sources */ = {isa = PBXBuildFile; fileRef = 325DDD69D8C8044CFF63AE5C7583360F /* MirrorFourFilter.swift */; };
-=======
->>>>>>> 66f42bbc
 		6A07831A3F1A7F732636F53F75818FDB /* filters.c in Sources */ = {isa = PBXBuildFile; fileRef = 828D8EFE2D8DBD95678E910B7534AD8D /* filters.c */; settings = {COMPILER_FLAGS = "-D_THREAD_SAFE -fno-objc-arc"; }; };
 		6A19676F94C846D5B8EBE90B37928430 /* color_cache_utils.h in Headers */ = {isa = PBXBuildFile; fileRef = 0A83009F86F648940E2A43D65EF5D129 /* color_cache_utils.h */; settings = {ATTRIBUTES = (Project, ); }; };
 		6A5D462F2D83381F9EC43D57D08AC98E /* SDMemoryCache.m in Sources */ = {isa = PBXBuildFile; fileRef = E4EF57C48A693F0CEFB742E7B835CCCB /* SDMemoryCache.m */; };
-		6AA9C2BEB78EF04A21DC2499C56E3188 /* CameraPreviewViewController.swift in Sources */ = {isa = PBXBuildFile; fileRef = 3299A8DB895D1A86F5A3427904DF9B5C /* CameraPreviewViewController.swift */; };
+		6AA9C2BEB78EF04A21DC2499C56E3188 /* CameraPreviewViewController.swift in Sources */ = {isa = PBXBuildFile; fileRef = 84737FB60B67803C7576D2FE6B496CAA /* CameraPreviewViewController.swift */; };
 		6AE239C5D116E1C06F5705699FB9EAF0 /* XCTest.framework in Frameworks */ = {isa = PBXBuildFile; fileRef = 0C0217EDC7B10A7BB6DAE1E06EB31AF0 /* XCTest.framework */; };
-<<<<<<< HEAD
-		6AF7EA6F882577C615813FA374A680AD /* SDImageAssetManager.h in Headers */ = {isa = PBXBuildFile; fileRef = 1FFC7D473CD5E1CD6212399A0E20FDF2 /* SDImageAssetManager.h */; settings = {ATTRIBUTES = (Private, ); }; };
-		6B0F8914AD2A164C854B4BC0AF4561DE /* Array+Object.swift in Sources */ = {isa = PBXBuildFile; fileRef = 90F51A3A2FF024B8E990B4B0A23DE478 /* Array+Object.swift */; };
-		6B7142AA55FF8B8852CE531C29F5CEA2 /* dsp.h in Headers */ = {isa = PBXBuildFile; fileRef = 73DD562035220D7D1D0707A5C3FA3DE7 /* dsp.h */; settings = {ATTRIBUTES = (Project, ); }; };
-		6BA56927B997B522FD8C7EDB12565978 /* NSImage+Compatibility.m in Sources */ = {isa = PBXBuildFile; fileRef = E6B7C8E185771BA2B241F0707AAF658D /* NSImage+Compatibility.m */; };
-		6CAD3C186B224F12098B5402CD6C0A8D /* HorizontalCollectionLayout.swift in Sources */ = {isa = PBXBuildFile; fileRef = 98AE4B802FC59E17D12D48B2D8D461FA /* HorizontalCollectionLayout.swift */; };
-=======
 		6B7142AA55FF8B8852CE531C29F5CEA2 /* dsp.h in Headers */ = {isa = PBXBuildFile; fileRef = 73DD562035220D7D1D0707A5C3FA3DE7 /* dsp.h */; settings = {ATTRIBUTES = (Project, ); }; };
 		6BD6429421057C0DC253BF6511D8AB6B /* SDImageTransformer.m in Sources */ = {isa = PBXBuildFile; fileRef = 0F8655AF2725039895C2DE94988E26C2 /* SDImageTransformer.m */; };
-		6BEEEB82F30A611B1059D1D032053919 /* StaggeredGridLayout.swift in Sources */ = {isa = PBXBuildFile; fileRef = 358F8A39B6610AC1C5CE30687354269A /* StaggeredGridLayout.swift */; };
->>>>>>> 66f42bbc
+		6BEEEB82F30A611B1059D1D032053919 /* StaggeredGridLayout.swift in Sources */ = {isa = PBXBuildFile; fileRef = 8D4567E570630A9D8990D7AAE1CD067E /* StaggeredGridLayout.swift */; };
 		6CDFC4A617378719ED364E047B26FEAE /* endian_inl_utils.h in Headers */ = {isa = PBXBuildFile; fileRef = FD676C643F591D6BEAC5AE97A9C3E42E /* endian_inl_utils.h */; settings = {ATTRIBUTES = (Project, ); }; };
 		6CEBC8A1EF5A8BE7B50A2F65F81C82FC /* filters_utils.c in Sources */ = {isa = PBXBuildFile; fileRef = 8F77E2D39C2834DD6B7F7F4556E2E353 /* filters_utils.c */; settings = {COMPILER_FLAGS = "-D_THREAD_SAFE -fno-objc-arc"; }; };
 		6D0DDFAD6B3B351DD326B45FACC48D44 /* UIColor+HexString.m in Sources */ = {isa = PBXBuildFile; fileRef = 23F3E7224EC254645A8C1E01C21F189D /* UIColor+HexString.m */; };
 		6D1EFDD841A9F0356415B6E4A4C0E81B /* thread_utils.h in Headers */ = {isa = PBXBuildFile; fileRef = 19BACBA7CFC6BF15AA414E2CA48CBDCB /* thread_utils.h */; settings = {ATTRIBUTES = (Project, ); }; };
-		6D2658A4F901297F437696AC7C050C54 /* ScrollHandler.swift in Sources */ = {isa = PBXBuildFile; fileRef = D57C1D117A05A63E464515C38D727B1B /* ScrollHandler.swift */; };
+		6D2658A4F901297F437696AC7C050C54 /* ScrollHandler.swift in Sources */ = {isa = PBXBuildFile; fileRef = 2A5A7650AE3960FC5F663A52EFC3FD9E /* ScrollHandler.swift */; };
 		6D897F160A941980947B8A741662ACF3 /* rescaler_neon.c in Sources */ = {isa = PBXBuildFile; fileRef = 17AEADD01C52FEB665E5050D2AFE894C /* rescaler_neon.c */; settings = {COMPILER_FLAGS = "-D_THREAD_SAFE -fno-objc-arc"; }; };
 		6DBC8EB7532E931C2FBDA71D1E0B66A4 /* FBSnapshotTestCase-dummy.m in Sources */ = {isa = PBXBuildFile; fileRef = DD1DEB4EA558601D7C72BC3AC8C9B705 /* FBSnapshotTestCase-dummy.m */; };
-<<<<<<< HEAD
-		6E097E8409C56E61DC04A4A1843ACC59 /* CameraFilterCollectionCell.swift in Sources */ = {isa = PBXBuildFile; fileRef = 598AD0127C3785CF8F4D727A50DFA766 /* CameraFilterCollectionCell.swift */; };
+		6DD5E99F9C5657F5B3EC0B8DA778665F /* UIFont+Fonts.swift in Sources */ = {isa = PBXBuildFile; fileRef = 136F5A9E548A582994B99EEB569E8D6C /* UIFont+Fonts.swift */; };
+		6E70BA7A19526CDF19F0FFD125714239 /* ExtendedStackView.swift in Sources */ = {isa = PBXBuildFile; fileRef = D06840DAB2E2DFC82A5ED329F18673D8 /* ExtendedStackView.swift */; };
 		6F1124F1DFD64291146B6AA5BF1C04C1 /* ImageRequestAuthHeaderProvider.swift in Sources */ = {isa = PBXBuildFile; fileRef = B3A232D9EBBC7D05FCF88E5D61DD089B /* ImageRequestAuthHeaderProvider.swift */; };
-		6F6014F326B5E488DE7B23F210B8FB11 /* UIImage+MemoryCacheCost.h in Headers */ = {isa = PBXBuildFile; fileRef = DE9D471AEFE00B69B48D52205848739C /* UIImage+MemoryCacheCost.h */; settings = {ATTRIBUTES = (Public, ); }; };
-		6FF4830B4BD92A48119E4BFF97330DBF /* Marker.swift in Sources */ = {isa = PBXBuildFile; fileRef = 357ECE0D7D8148CAAF78E2047F42F49F /* Marker.swift */; };
-		7031BFB0474B7562816CEC682DFE4C10 /* SDWeakProxy.m in Sources */ = {isa = PBXBuildFile; fileRef = B6EFDEB4519B287AB88679D296003D9D /* SDWeakProxy.m */; };
-		70FE98CC72AEB024AF7702AE3AD94AB7 /* GLError.swift in Sources */ = {isa = PBXBuildFile; fileRef = 0F9268BFE5E80C0174B0AB230BA063CC /* GLError.swift */; };
-		71BCDA80F3CCB816A97491ABC1B41909 /* GrayscaleFilter.swift in Sources */ = {isa = PBXBuildFile; fileRef = 36994604E1C97D494E60822E2A6C3160 /* GrayscaleFilter.swift */; };
-		72954C5B56A059614262CC5713F52B38 /* FilterCollectionInnerCell.swift in Sources */ = {isa = PBXBuildFile; fileRef = 414A2149A40B42B0920B27BA5FB5C25D /* FilterCollectionInnerCell.swift */; };
-		72AB2B22492D41AFEE39E9758AAA5C0F /* ModeSelectorAndShootView.swift in Sources */ = {isa = PBXBuildFile; fileRef = 4EFAFC4BC323F755D069BF3851451862 /* ModeSelectorAndShootView.swift */; };
-		730BAAA887051CEBD961C73B1AF17398 /* SDMemoryCache.m in Sources */ = {isa = PBXBuildFile; fileRef = 8C3ABA44D50888F91A37EEA84BACE7AB /* SDMemoryCache.m */; };
-		73B87BA051D9B0011F9A16C7961A8FDE /* BlurImageOperation.swift in Sources */ = {isa = PBXBuildFile; fileRef = DBAB77D84D07D44B25E7B34C375014ED /* BlurImageOperation.swift */; };
-		76169041BF648ED01A06A9FFCD144532 /* MediaDrawerView.swift in Sources */ = {isa = PBXBuildFile; fileRef = 0A2BB16698DAA5BB2ED457D375F35B01 /* MediaDrawerView.swift */; };
-		762B6E72982B5E59230A5A6B048AB72A /* ChromaFilter.swift in Sources */ = {isa = PBXBuildFile; fileRef = 0B1763FEAFB9BFD3CDBA91FE74DEDD4B /* ChromaFilter.swift */; };
-		764302AECB849BD84556F9964CC15ED6 /* SDAnimatedImage+Data.swift in Sources */ = {isa = PBXBuildFile; fileRef = 67F33555ED613EDCB125F2CEFA4CB971 /* SDAnimatedImage+Data.swift */; };
-=======
-		6DD5E99F9C5657F5B3EC0B8DA778665F /* UIFont+Fonts.swift in Sources */ = {isa = PBXBuildFile; fileRef = 6E8713D3BCAEDD8172AB55F8102F731D /* UIFont+Fonts.swift */; };
-		6E70BA7A19526CDF19F0FFD125714239 /* ExtendedStackView.swift in Sources */ = {isa = PBXBuildFile; fileRef = 5766FA688EFEB1A27D9962362DEE3E37 /* ExtendedStackView.swift */; };
-		6F1124F1DFD64291146B6AA5BF1C04C1 /* ImageRequestAuthHeaderProvider.swift in Sources */ = {isa = PBXBuildFile; fileRef = CDF6E4AC644A2DE8714235212FFAFAE6 /* ImageRequestAuthHeaderProvider.swift */; };
 		6F8D4EB7EC2CC28130EF590D0A95298B /* SDWebImageIndicator.h in Headers */ = {isa = PBXBuildFile; fileRef = 1A7ACF40AE8BCB046CF3793D7573C3C5 /* SDWebImageIndicator.h */; settings = {ATTRIBUTES = (Public, ); }; };
 		706F265250282D2B2DD6907225EF90D7 /* NSImage+Compatibility.h in Headers */ = {isa = PBXBuildFile; fileRef = 62114F2B778B0499BB5BAA977EB45CD9 /* NSImage+Compatibility.h */; settings = {ATTRIBUTES = (Public, ); }; };
-		709D6076BF0208D7587909BAB50A3FE1 /* UIImage+DominantColors.swift in Sources */ = {isa = PBXBuildFile; fileRef = 8D3CA2750F179E0FAEF4018BA2C10BD7 /* UIImage+DominantColors.swift */; };
+		709D6076BF0208D7587909BAB50A3FE1 /* UIImage+DominantColors.swift in Sources */ = {isa = PBXBuildFile; fileRef = E0BAF66B134F55B9EA7284D98FE43A39 /* UIImage+DominantColors.swift */; };
 		70C62526DC96417DE3F4D5E8EA672AAE /* SDImageCoder.m in Sources */ = {isa = PBXBuildFile; fileRef = 7E3DBD7A982221F30FA0522CD283A615 /* SDImageCoder.m */; };
-		70D0A4A1560CF236A08D6EACE6FBBC15 /* TumblrTheme-umbrella.h in Headers */ = {isa = PBXBuildFile; fileRef = CAC4704050B55A3D264812A15AA334C8 /* TumblrTheme-umbrella.h */; settings = {ATTRIBUTES = (Public, ); }; };
-		70F7D95A5BFF47E61F0EAF211EC11521 /* KanvasCamera-dummy.m in Sources */ = {isa = PBXBuildFile; fileRef = 6ADDF41330E4C513684CC94D4DC61988 /* KanvasCamera-dummy.m */; };
+		70D0A4A1560CF236A08D6EACE6FBBC15 /* TumblrTheme-umbrella.h in Headers */ = {isa = PBXBuildFile; fileRef = C146802C85771C8B1AD013308208BEA5 /* TumblrTheme-umbrella.h */; settings = {ATTRIBUTES = (Public, ); }; };
+		70F7D95A5BFF47E61F0EAF211EC11521 /* KanvasCamera-dummy.m in Sources */ = {isa = PBXBuildFile; fileRef = 18A4AC9F2952A62F07BEC7CE0DDBB976 /* KanvasCamera-dummy.m */; };
 		7149202AB2B5DFBB99A36CD4DB6DB785 /* SDWebImageCacheSerializer.m in Sources */ = {isa = PBXBuildFile; fileRef = D674AAA12F8F18F4ABA565EEDB52F2D3 /* SDWebImageCacheSerializer.m */; };
-		71B70F68DF3D0F77FF84C2F94F80AAD1 /* UIColor+SharedColors.swift in Sources */ = {isa = PBXBuildFile; fileRef = 4563EBB35598F4E5278FC72B193ECF7C /* UIColor+SharedColors.swift */; };
-		73B87BA051D9B0011F9A16C7961A8FDE /* BlurImageOperation.swift in Sources */ = {isa = PBXBuildFile; fileRef = A40A9F419D26C48864130CA777FB3C8A /* BlurImageOperation.swift */; };
-		73CBC22FFB64ED7EE60C91C9E0A7C664 /* HapticFeedbackGenerating.swift in Sources */ = {isa = PBXBuildFile; fileRef = F5171E0175F5302BA07223015321DED4 /* HapticFeedbackGenerating.swift */; };
-		74119532E00D1416388FDDD44C1D645D /* FilterSettingsView.swift in Sources */ = {isa = PBXBuildFile; fileRef = F69433B5E86B7ACC4C400EBA5E003C13 /* FilterSettingsView.swift */; };
-		74E4A80B0B00A780F97490C418B6B5FB /* HorizontalCollectionLayout.swift in Sources */ = {isa = PBXBuildFile; fileRef = 579F8DAE3B620D42ABBF9A48614CF02B /* HorizontalCollectionLayout.swift */; };
+		71B70F68DF3D0F77FF84C2F94F80AAD1 /* UIColor+SharedColors.swift in Sources */ = {isa = PBXBuildFile; fileRef = 7356984EFF20227BAC8E729528A7B2F4 /* UIColor+SharedColors.swift */; };
+		73B87BA051D9B0011F9A16C7961A8FDE /* BlurImageOperation.swift in Sources */ = {isa = PBXBuildFile; fileRef = DBAB77D84D07D44B25E7B34C375014ED /* BlurImageOperation.swift */; };
+		73CBC22FFB64ED7EE60C91C9E0A7C664 /* HapticFeedbackGenerating.swift in Sources */ = {isa = PBXBuildFile; fileRef = C753E7454BCD42D2BDC05DDB8BA590DF /* HapticFeedbackGenerating.swift */; };
+		73D68708FA39B30FC1790DB20BCB780F /* UIColor+Hex.swift in Sources */ = {isa = PBXBuildFile; fileRef = 9E7EC626AEE4717B033F1025AA397A58 /* UIColor+Hex.swift */; };
+		74119532E00D1416388FDDD44C1D645D /* FilterSettingsView.swift in Sources */ = {isa = PBXBuildFile; fileRef = 969447DF029A42B33719B2612C809337 /* FilterSettingsView.swift */; };
+		74E4A80B0B00A780F97490C418B6B5FB /* HorizontalCollectionLayout.swift in Sources */ = {isa = PBXBuildFile; fileRef = 98AE4B802FC59E17D12D48B2D8D461FA /* HorizontalCollectionLayout.swift */; };
 		74F2EB5790B5F58510B4E5F79759C677 /* SDImageCoderHelper.h in Headers */ = {isa = PBXBuildFile; fileRef = E80981D5EC304F4ED03DCF46B00B304D /* SDImageCoderHelper.h */; settings = {ATTRIBUTES = (Public, ); }; };
 		752256BDE80B2904B4F277CB808D32FE /* SDWebImageDownloaderDecryptor.h in Headers */ = {isa = PBXBuildFile; fileRef = 982ECEFC327894C19324178CFFA30BC2 /* SDWebImageDownloaderDecryptor.h */; settings = {ATTRIBUTES = (Public, ); }; };
-		75B5B7907DE7B435C8F3D422F93B2415 /* GLUtilities.swift in Sources */ = {isa = PBXBuildFile; fileRef = 1FAA4F6D50F4F1BBF5DB3B4B160F80D6 /* GLUtilities.swift */; };
-		764302AECB849BD84556F9964CC15ED6 /* SDAnimatedImage+Data.swift in Sources */ = {isa = PBXBuildFile; fileRef = 78ABCA6C00EA5E5482838818EE77E50F /* SDAnimatedImage+Data.swift */; };
-		764E2DCFD73D465DD306A92FA56C0125 /* UIView+Image.swift in Sources */ = {isa = PBXBuildFile; fileRef = DB441EBC1EC92B81B87B6B509D4B2E21 /* UIView+Image.swift */; };
-		7657972B36CC88DA50E7B076E0808CEF /* CALayer+Color.swift in Sources */ = {isa = PBXBuildFile; fileRef = D093C09CFA942BC0B66A8C4C3A3E4639 /* CALayer+Color.swift */; };
+		75B5B7907DE7B435C8F3D422F93B2415 /* GLUtilities.swift in Sources */ = {isa = PBXBuildFile; fileRef = C9BF0572FA04BC563C1B2BD9860A4DA2 /* GLUtilities.swift */; };
+		764302AECB849BD84556F9964CC15ED6 /* SDAnimatedImage+Data.swift in Sources */ = {isa = PBXBuildFile; fileRef = 67F33555ED613EDCB125F2CEFA4CB971 /* SDAnimatedImage+Data.swift */; };
+		764E2DCFD73D465DD306A92FA56C0125 /* UIView+Image.swift in Sources */ = {isa = PBXBuildFile; fileRef = 32FE03187A054F2A90395FE8553901B3 /* UIView+Image.swift */; };
+		7657972B36CC88DA50E7B076E0808CEF /* CALayer+Color.swift in Sources */ = {isa = PBXBuildFile; fileRef = 37A814247D7A5FD360F1CF19A65D9407 /* CALayer+Color.swift */; };
 		765F8F694E94A0C9151B4457755566D9 /* SDImageAPNGCoder.h in Headers */ = {isa = PBXBuildFile; fileRef = 89873B4267D5E98C57FDBAE4AB2B7C74 /* SDImageAPNGCoder.h */; settings = {ATTRIBUTES = (Public, ); }; };
->>>>>>> 66f42bbc
 		76F39A8D2C792ACA10B06B33DF2C1DAC /* histogram_enc.h in Headers */ = {isa = PBXBuildFile; fileRef = 6FB0413FF9174098772F6AF5466FC577 /* histogram_enc.h */; settings = {ATTRIBUTES = (Project, ); }; };
-		773942088E561B5D2C9F01B5EAC2AF0E /* ColorDrop.swift in Sources */ = {isa = PBXBuildFile; fileRef = 1438F37B25737174F6531D88D409AF2E /* ColorDrop.swift */; };
-		7741104E70FA34521DDCF161A0738271 /* FilterSettingsController.swift in Sources */ = {isa = PBXBuildFile; fileRef = 13674FC18A39BE596126166FB78C565E /* FilterSettingsController.swift */; };
+		773942088E561B5D2C9F01B5EAC2AF0E /* ColorDrop.swift in Sources */ = {isa = PBXBuildFile; fileRef = 5BF08CC26088FB0610AAC752E392870A /* ColorDrop.swift */; };
+		7741104E70FA34521DDCF161A0738271 /* FilterSettingsController.swift in Sources */ = {isa = PBXBuildFile; fileRef = FE6D97DFA814F2C101600C612111BBAF /* FilterSettingsController.swift */; };
 		7745DDB06B2B3833C0E617C73403494A /* lossless_enc_mips32.c in Sources */ = {isa = PBXBuildFile; fileRef = DA9D7DDAAD441CAA225DEF972A28C977 /* lossless_enc_mips32.c */; settings = {COMPILER_FLAGS = "-D_THREAD_SAFE -fno-objc-arc"; }; };
-		77518E72F698E5A200E6C90A9E2F5A37 /* NSDate+Orangina.swift in Sources */ = {isa = PBXBuildFile; fileRef = 465AEE5861358375046F6B398D25D428 /* NSDate+Orangina.swift */; };
 		77560A6CC704FFC5EA8D9FD610405E18 /* SDImageWebPCoder.m in Sources */ = {isa = PBXBuildFile; fileRef = FC1F6D8D2C50660D18D3C195DCEB8463 /* SDImageWebPCoder.m */; };
-<<<<<<< HEAD
-		776FBB26143072134FD0152058A00142 /* SDWebImageManager.h in Headers */ = {isa = PBXBuildFile; fileRef = BF53477C9BF918638868A9B7BAD8B2F2 /* SDWebImageManager.h */; settings = {ATTRIBUTES = (Public, ); }; };
-		7798B666CB723C4EDEDD6832655B138C /* StickerCollectionController.swift in Sources */ = {isa = PBXBuildFile; fileRef = A63E21ADA2FA48AAAC9FD1C5BAE31591 /* StickerCollectionController.swift */; };
 		781B137F6D50F3588634D7587A46B8E4 /* ImageURLChooser.swift in Sources */ = {isa = PBXBuildFile; fileRef = 919FCC4D9344F934374F4AFCC139731C /* ImageURLChooser.swift */; };
-		781B42545929E1BB86B5DE1A12CEE123 /* SDImageCachesManager.h in Headers */ = {isa = PBXBuildFile; fileRef = 12F8A0E65E7F45D22A15474A9ED8FBA4 /* SDImageCachesManager.h */; settings = {ATTRIBUTES = (Public, ); }; };
 		781CBA1470AF89F9836C07E257693158 /* SDWebImageImageLoader.swift in Sources */ = {isa = PBXBuildFile; fileRef = 8E217ED4D30BD1EC589EEC8A7FC3953B /* SDWebImageImageLoader.swift */; };
 		782B82A4FAE082355876DE41D76B5104 /* dec_neon.c in Sources */ = {isa = PBXBuildFile; fileRef = EA15170E8A1371507E6B99CF3E5476E4 /* dec_neon.c */; settings = {COMPILER_FLAGS = "-D_THREAD_SAFE -fno-objc-arc"; }; };
-		78EC6C83F75B36EAEAF575519C667E63 /* VideoOutputHandler.swift in Sources */ = {isa = PBXBuildFile; fileRef = A9969CA5B1F75FB083F2BE15615B4551 /* VideoOutputHandler.swift */; };
-		7913C10509796EDCC8149EB5F2B9A55C /* SDWebImageCacheKeyFilter.h in Headers */ = {isa = PBXBuildFile; fileRef = ADCDB754D38051D64FB70901D83EF547 /* SDWebImageCacheKeyFilter.h */; settings = {ATTRIBUTES = (Public, ); }; };
-		792195FDE15574DE6971512D68434D8A /* CameraInputOutput.swift in Sources */ = {isa = PBXBuildFile; fileRef = BFB18846AEBDE2394B8D778557DF5ADE /* CameraInputOutput.swift */; };
-		7A70328443ABC4B394C891C81DD709DF /* lossless_msa.c in Sources */ = {isa = PBXBuildFile; fileRef = F2CD044E7E563F89DC61DB21654B8A13 /* lossless_msa.c */; settings = {COMPILER_FLAGS = "-D_THREAD_SAFE -fno-objc-arc"; }; };
-		7A82E0A134A46AC1AB141ACDB9B16E6E /* MediaPickerButtonView.swift in Sources */ = {isa = PBXBuildFile; fileRef = 215D41A29921BF8F9FD19019B90A89F9 /* MediaPickerButtonView.swift */; };
-		7ACB8C24BFB90D0CBF41BF3FCB48F238 /* SDDiskCache.h in Headers */ = {isa = PBXBuildFile; fileRef = DFC8BB5C21800B153CE2DCF3337FEF22 /* SDDiskCache.h */; settings = {ATTRIBUTES = (Public, ); }; };
-=======
-		781B137F6D50F3588634D7587A46B8E4 /* ImageURLChooser.swift in Sources */ = {isa = PBXBuildFile; fileRef = 4A2404D2137FFBDB159BF4F2908FF460 /* ImageURLChooser.swift */; };
-		781CBA1470AF89F9836C07E257693158 /* SDWebImageImageLoader.swift in Sources */ = {isa = PBXBuildFile; fileRef = 3C96A6D21460D64D797DED5B94A8184D /* SDWebImageImageLoader.swift */; };
-		782B82A4FAE082355876DE41D76B5104 /* dec_neon.c in Sources */ = {isa = PBXBuildFile; fileRef = EA15170E8A1371507E6B99CF3E5476E4 /* dec_neon.c */; settings = {COMPILER_FLAGS = "-D_THREAD_SAFE -fno-objc-arc"; }; };
 		78C843A8E04B73AB464E2DBFAECD08A5 /* SDImageCachesManagerOperation.m in Sources */ = {isa = PBXBuildFile; fileRef = A889A4670407BBAAC6FE1A40F9920207 /* SDImageCachesManagerOperation.m */; };
-		7902001E19FAAF6430F4C1DF255852C3 /* NavigationBarStyleDefining.swift in Sources */ = {isa = PBXBuildFile; fileRef = C2291B502AFD6914AD53953882243524 /* NavigationBarStyleDefining.swift */; };
+		7902001E19FAAF6430F4C1DF255852C3 /* NavigationBarStyleDefining.swift in Sources */ = {isa = PBXBuildFile; fileRef = E22FBB339D9A4926C1C50588A59DF0FC /* NavigationBarStyleDefining.swift */; };
 		79DA520F5823EE6E5D32209197348286 /* SDWebImageDownloaderResponseModifier.m in Sources */ = {isa = PBXBuildFile; fileRef = 2189C86DB6977CEBCE7A655E1986D87A /* SDWebImageDownloaderResponseModifier.m */; };
 		7A70328443ABC4B394C891C81DD709DF /* lossless_msa.c in Sources */ = {isa = PBXBuildFile; fileRef = F2CD044E7E563F89DC61DB21654B8A13 /* lossless_msa.c */; settings = {COMPILER_FLAGS = "-D_THREAD_SAFE -fno-objc-arc"; }; };
-		7A7ABBF86F6B3D0A69856FF9620D10DC /* CALayer+CGImage.swift in Sources */ = {isa = PBXBuildFile; fileRef = 358B6E020FBE3C3D6B619480329BCC8E /* CALayer+CGImage.swift */; };
-		7ADD61A651E593F144F7BE241B6DF13A /* Device.swift in Sources */ = {isa = PBXBuildFile; fileRef = D399BDA542B89B872D2D79A1C3064171 /* Device.swift */; };
-		7B248F629274730BD2A973AF22E05477 /* OptionsStackView.swift in Sources */ = {isa = PBXBuildFile; fileRef = B21072148888BBB41BBFBEFB45A6562B /* OptionsStackView.swift */; };
-		7B2F79031320DE3167F3D407391E3437 /* StatusBarStyleDefining.swift in Sources */ = {isa = PBXBuildFile; fileRef = EE069222BEEE8FB67AA915F428DC7BBF /* StatusBarStyleDefining.swift */; };
-		7B5368E2BAB91DAF57B189F97E5649D8 /* TagsViewCollectionViewLayout.swift in Sources */ = {isa = PBXBuildFile; fileRef = F3D8F7A65AEE17A0DE491EF5C06E87F8 /* TagsViewCollectionViewLayout.swift */; };
+		7A7ABBF86F6B3D0A69856FF9620D10DC /* CALayer+CGImage.swift in Sources */ = {isa = PBXBuildFile; fileRef = 8CF3B9BDB8892F1EF4B5AAB8F88219B3 /* CALayer+CGImage.swift */; };
+		7ADD61A651E593F144F7BE241B6DF13A /* Device.swift in Sources */ = {isa = PBXBuildFile; fileRef = 6511D8701BB2F8DCC50E62FCEB001754 /* Device.swift */; };
+		7B248F629274730BD2A973AF22E05477 /* OptionsStackView.swift in Sources */ = {isa = PBXBuildFile; fileRef = 7E10B712E6CF54BD5F5B36FC362364C9 /* OptionsStackView.swift */; };
+		7B2F79031320DE3167F3D407391E3437 /* StatusBarStyleDefining.swift in Sources */ = {isa = PBXBuildFile; fileRef = DF341AEF7F3DA5E63C3CDB4F40C6B1C4 /* StatusBarStyleDefining.swift */; };
+		7B5368E2BAB91DAF57B189F97E5649D8 /* TagsViewCollectionViewLayout.swift in Sources */ = {isa = PBXBuildFile; fileRef = 5399F769A86F57D94A4A1F0C7C97708B /* TagsViewCollectionViewLayout.swift */; };
 		7B67749DB8F2EB89CF973AE67D877CA9 /* SDAnimatedImageView+WebCache.m in Sources */ = {isa = PBXBuildFile; fileRef = 21D3A628C684A5176CF0F3A9F5C766B1 /* SDAnimatedImageView+WebCache.m */; };
->>>>>>> 66f42bbc
 		7B8E316676BC484AC86941558730A58F /* cost_enc.c in Sources */ = {isa = PBXBuildFile; fileRef = 2D08F88ABFE3C7091A89B44B62A8D663 /* cost_enc.c */; settings = {COMPILER_FLAGS = "-D_THREAD_SAFE -fno-objc-arc"; }; };
-		7BB615A37249C2BC4B65442E4E16C8CE /* StrokeSelectorController.swift in Sources */ = {isa = PBXBuildFile; fileRef = 420ED312EA04C6969CE0EB271B8DFF9D /* StrokeSelectorController.swift */; };
+		7BB615A37249C2BC4B65442E4E16C8CE /* StrokeSelectorController.swift in Sources */ = {isa = PBXBuildFile; fileRef = 98D9B319CF3B89353F3D41374187D99E /* StrokeSelectorController.swift */; };
 		7BEE6CCA8DA2B1294F9F7719EFE11F9B /* enc_sse41.c in Sources */ = {isa = PBXBuildFile; fileRef = F9AF0E040F526731F093412402E72BC3 /* enc_sse41.c */; settings = {COMPILER_FLAGS = "-D_THREAD_SAFE -fno-objc-arc"; }; };
 		7C1CF88138AD4A476CB4859DFC296091 /* SDWebImageManager.h in Headers */ = {isa = PBXBuildFile; fileRef = 127813957B5255B9AC3C04F07EC02191 /* SDWebImageManager.h */; settings = {ATTRIBUTES = (Public, ); }; };
-		7C2E7EA048363CFFAAEB2740EB7C2FC2 /* PlasmaFilter.swift in Sources */ = {isa = PBXBuildFile; fileRef = A0BAC4E8CE6C15D3B107726F53601524 /* PlasmaFilter.swift */; };
+		7C2E7EA048363CFFAAEB2740EB7C2FC2 /* PlasmaFilter.swift in Sources */ = {isa = PBXBuildFile; fileRef = 953EBCE770BDDF3EC492F8D34F2EB168 /* PlasmaFilter.swift */; };
 		7C3D84C7A9621D14BE47135EFAC87582 /* UIKit.framework in Frameworks */ = {isa = PBXBuildFile; fileRef = C55034B711B088768CFC9FFD85042EA7 /* UIKit.framework */; };
 		7CAA668F232E1FDCE3FC1555F95516AF /* UIColor+HexString.h in Headers */ = {isa = PBXBuildFile; fileRef = 181E8C213CB91EDE066320ED19649ECF /* UIColor+HexString.h */; settings = {ATTRIBUTES = (Private, ); }; };
 		7CC03F16664E4C3BD33A56D2264B5BA3 /* common_sse2.h in Headers */ = {isa = PBXBuildFile; fileRef = A93E43168069135490CA444A2D0F53F1 /* common_sse2.h */; settings = {ATTRIBUTES = (Project, ); }; };
-<<<<<<< HEAD
-		7D22AE0B78ABB06D9087EA3CC013DD6A /* KanvasCameraAnalyticsProvider.swift in Sources */ = {isa = PBXBuildFile; fileRef = 0B56DBF18CE7053AD939C91A160AB052 /* KanvasCameraAnalyticsProvider.swift */; };
-		7D6E2B5016BEB1780DAD222475CB0986 /* vp8li_dec.h in Headers */ = {isa = PBXBuildFile; fileRef = A93D1DCA1EE5CB9DD27C550A6A884E48 /* vp8li_dec.h */; settings = {ATTRIBUTES = (Project, ); }; };
-		7DEDB091A427679AF058004445D47181 /* UIView+WebCache.h in Headers */ = {isa = PBXBuildFile; fileRef = 6A67AA6EB497C6EA724C5BFFF200090B /* UIView+WebCache.h */; settings = {ATTRIBUTES = (Public, ); }; };
-		7E2F42C3ACEB322808020F9F6CBF9728 /* FilterProtocol.swift in Sources */ = {isa = PBXBuildFile; fileRef = 57F4541B539AC8F6A4B9E5F1CCD7453E /* FilterProtocol.swift */; };
-		7E7DA3BCD3D563623D681FDEE087F7E1 /* TumblrTheme.framework in Frameworks */ = {isa = PBXBuildFile; fileRef = 534423386F4207F3C7DE97FA58DEC9B7 /* TumblrTheme.framework */; };
-		7EB1A98B5F6DD6A2FD92E96286EC2C3A /* NSBundle+Orangina.swift in Sources */ = {isa = PBXBuildFile; fileRef = 5FCDD7FE5AD5FF9D1A692AC0E2ADB1B2 /* NSBundle+Orangina.swift */; };
-		7ED8BD8D2E5F71EEAED1E3D5A6257BED /* SDImageCoder.h in Headers */ = {isa = PBXBuildFile; fileRef = CD12538E752947FFCAA91494B6BE49A9 /* SDImageCoder.h */; settings = {ATTRIBUTES = (Public, ); }; };
-		81E05C97B3FA354C11429B1A161D480F /* GroupFilter.swift in Sources */ = {isa = PBXBuildFile; fileRef = CC7E41AE25D798ACFD5561EB05865406 /* GroupFilter.swift */; };
-		822709CE75DBF1A545BDD238CF3511C4 /* Pods-KanvasCameraExample-dummy.m in Sources */ = {isa = PBXBuildFile; fileRef = 578A9D6BEBE07F91B943DA86A4527049 /* Pods-KanvasCameraExample-dummy.m */; };
-		82C9FA69B8D050D78E804A9CEBD9D7AB /* NavigationBarStyleDefining.swift in Sources */ = {isa = PBXBuildFile; fileRef = E22FBB339D9A4926C1C50588A59DF0FC /* NavigationBarStyleDefining.swift */; };
-		837137D08585FB69601FEFC01D0E02F0 /* SDImageCoderHelper.h in Headers */ = {isa = PBXBuildFile; fileRef = 7796910D3DF5A7022D237815312C6ACE /* SDImageCoderHelper.h */; settings = {ATTRIBUTES = (Public, ); }; };
-		83C8D8D716D149729B5F0C0CFCF2502D /* random_utils.c in Sources */ = {isa = PBXBuildFile; fileRef = F9A7C290AF8895A8683881043766BE14 /* random_utils.c */; settings = {COMPILER_FLAGS = "-D_THREAD_SAFE -fno-objc-arc"; }; };
-		844A76B3660A1F3848795818F46132E9 /* String+UTF16Substring.swift in Sources */ = {isa = PBXBuildFile; fileRef = DA7622AE33F093B6BC0F6451BF041C28 /* String+UTF16Substring.swift */; };
-		847298880C5EBE382521C1849D19240A /* MainTextView.swift in Sources */ = {isa = PBXBuildFile; fileRef = D3304047AF9A825096F6F9B134BEF6B5 /* MainTextView.swift */; };
-		84815E151D2D7DE2313591CA5D25D9AB /* Array+Rotate.swift in Sources */ = {isa = PBXBuildFile; fileRef = 2163767C91D9CFF5F23225C958D54905 /* Array+Rotate.swift */; };
-		8488B797BBBE4AC37CD82C541D36EA44 /* lossless_enc_msa.c in Sources */ = {isa = PBXBuildFile; fileRef = 679F988A7ED036D5DBEDE0F2F491CC92 /* lossless_enc_msa.c */; settings = {COMPILER_FLAGS = "-D_THREAD_SAFE -fno-objc-arc"; }; };
-		84B01F82B35A52D1A152327EEC073D0F /* SDWebImagePrefetcher.m in Sources */ = {isa = PBXBuildFile; fileRef = 03181A6DC94FDCC01180D0CC364125D2 /* SDWebImagePrefetcher.m */; };
-		8629045F5D04C7D55DE9B794D27E26AB /* ColorSelectorController.swift in Sources */ = {isa = PBXBuildFile; fileRef = 220CD0A7CCDB4D99063B34DF0C2DA2C8 /* ColorSelectorController.swift */; };
-		86A51671EBE211BCC7D8C490ED242715 /* CameraSettings.swift in Sources */ = {isa = PBXBuildFile; fileRef = 4A423FAF669133E2A90508B625F05EB1 /* CameraSettings.swift */; };
-		86F040CEF4AD6515EE2AD32C48505EF7 /* UIImage+ForceDecode.m in Sources */ = {isa = PBXBuildFile; fileRef = 783485D7E18B06B9248CC2C360293FC9 /* UIImage+ForceDecode.m */; };
-		870BFDA3819FB983C66A841AC0FAE174 /* SDWebImageError.h in Headers */ = {isa = PBXBuildFile; fileRef = B662DCA6F0A1FCC310A7E3CC4DAD78D1 /* SDWebImageError.h */; settings = {ATTRIBUTES = (Public, ); }; };
-		87332425E6B8A1F202EBE4E72087B846 /* ExtendedStackView.swift in Sources */ = {isa = PBXBuildFile; fileRef = D06840DAB2E2DFC82A5ED329F18673D8 /* ExtendedStackView.swift */; };
-		877A9021B31393AB377D4E8C848394C1 /* SDWebImageDefine.m in Sources */ = {isa = PBXBuildFile; fileRef = 9745744CA6C8A6494B43E1D3BA317C5D /* SDWebImageDefine.m */; };
-		87B7D207A9F2AE4DE92AAB99D62F7BFE /* ContentTypeDetector.swift in Sources */ = {isa = PBXBuildFile; fileRef = B66F2EC488CC33F0ED08B17F6F6F065B /* ContentTypeDetector.swift */; };
-		87C9917919DCDA5A71EA3BA9E2172C34 /* RoundedTexture.swift in Sources */ = {isa = PBXBuildFile; fileRef = 643E4201EAFD486564B64F2EF20CE0E3 /* RoundedTexture.swift */; };
-		881A2546CD1E11B534F26A007A743415 /* SDWebImage-umbrella.h in Headers */ = {isa = PBXBuildFile; fileRef = 3E04ACCA486463FCFA4EE4310FDD02E4 /* SDWebImage-umbrella.h */; settings = {ATTRIBUTES = (Public, ); }; };
-		88396E68DC05A379282F3B374F75F43C /* FBSnapshotTestController.m in Sources */ = {isa = PBXBuildFile; fileRef = 124A16F5E204278CB327E7DB1CDA856E /* FBSnapshotTestController.m */; };
-		8893A7E4FAEBDBD0B46A6EF96DB2B011 /* TumblrTheme-umbrella.h in Headers */ = {isa = PBXBuildFile; fileRef = C146802C85771C8B1AD013308208BEA5 /* TumblrTheme-umbrella.h */; settings = {ATTRIBUTES = (Public, ); }; };
-		89288EB6F99462AEDF101A3A2FDEC8D1 /* CameraPreviewView.swift in Sources */ = {isa = PBXBuildFile; fileRef = 9FCEADC2A97C0ACCE8E2098D3F48D033 /* CameraPreviewView.swift */; };
-		8965793F85CEA54688D4305F94458CF8 /* enc_neon.c in Sources */ = {isa = PBXBuildFile; fileRef = B7D26D829BB09457E6CCFD27B5656BCA /* enc_neon.c */; settings = {COMPILER_FLAGS = "-D_THREAD_SAFE -fno-objc-arc"; }; };
-		8A626EAC3EA694E64B09D0E67F23B31D /* CGRect+Center.swift in Sources */ = {isa = PBXBuildFile; fileRef = D89CE3C91EAE1F2AF92714BAB1AE0DE7 /* CGRect+Center.swift */; };
-		8A99716E83A890CA57CACF3EE878BB8C /* SDWebImageDownloaderRequestModifier.h in Headers */ = {isa = PBXBuildFile; fileRef = 4ABB3FCB6469BFD24DD2E91EE5C6DEDF /* SDWebImageDownloaderRequestModifier.h */; settings = {ATTRIBUTES = (Public, ); }; };
-=======
 		7D6E2B5016BEB1780DAD222475CB0986 /* vp8li_dec.h in Headers */ = {isa = PBXBuildFile; fileRef = A93D1DCA1EE5CB9DD27C550A6A884E48 /* vp8li_dec.h */; settings = {ATTRIBUTES = (Project, ); }; };
 		7E175EB3AA082C50FABDF8245A1EEAFB /* UIImage+ExtendedCacheData.h in Headers */ = {isa = PBXBuildFile; fileRef = 565D1FD1B33B492AD22CA08ED60E6D8E /* UIImage+ExtendedCacheData.h */; settings = {ATTRIBUTES = (Public, ); }; };
-		7EF95E8887C52BEBD33E96F034C9941F /* GroupFilter.swift in Sources */ = {isa = PBXBuildFile; fileRef = CF4FD621D11933D19AA766769614E516 /* GroupFilter.swift */; };
+		7EF95E8887C52BEBD33E96F034C9941F /* GroupFilter.swift in Sources */ = {isa = PBXBuildFile; fileRef = 3289E1B8CAA6F287E3E6E94AC1269D8D /* GroupFilter.swift */; };
 		7EFD5AFB0E7CB18BE1C89A9FF4389188 /* SDAnimatedImage.h in Headers */ = {isa = PBXBuildFile; fileRef = 3374A5BCD267F5617F19C9B124406557 /* SDAnimatedImage.h */; settings = {ATTRIBUTES = (Public, ); }; };
-		7F3FCAEC2154657F84030F309D5DD8DE /* UIFont+Orangina.swift in Sources */ = {isa = PBXBuildFile; fileRef = A8F64ADA3E87F6255EE85335C7FC2DE2 /* UIFont+Orangina.swift */; };
+		7F3FCAEC2154657F84030F309D5DD8DE /* UIFont+Orangina.swift in Sources */ = {isa = PBXBuildFile; fileRef = F63B9993E1051D37D3246B4AAEE61796 /* UIFont+Orangina.swift */; };
 		7F54476A412B3BA7182C7F57A4D8E924 /* SDWebImageManager.m in Sources */ = {isa = PBXBuildFile; fileRef = CD17765BBC5B72A3A67A7CE0A5648F24 /* SDWebImageManager.m */; };
-		81689702AFEBC7F6FB5A6A15199D51ED /* EditionMenuCollectionCell.swift in Sources */ = {isa = PBXBuildFile; fileRef = 36CDDB302CC1651C12F7BC5470A9DFD9 /* EditionMenuCollectionCell.swift */; };
-		81E6CBD1FD3E5A4BAB425800E04F0765 /* EditionMenuCollectionView.swift in Sources */ = {isa = PBXBuildFile; fileRef = 9E9272E35840368055B49A499AFD79A9 /* EditionMenuCollectionView.swift */; };
+		81689702AFEBC7F6FB5A6A15199D51ED /* EditionMenuCollectionCell.swift in Sources */ = {isa = PBXBuildFile; fileRef = D2B8D98D4E70CBCE33582B5805783051 /* EditionMenuCollectionCell.swift */; };
+		81E6CBD1FD3E5A4BAB425800E04F0765 /* EditionMenuCollectionView.swift in Sources */ = {isa = PBXBuildFile; fileRef = 2104BBC23788406B187620A60B8660D8 /* EditionMenuCollectionView.swift */; };
 		81FDFB6697E61FC76F8F5E291B5C32C5 /* SDWebImageDefine.m in Sources */ = {isa = PBXBuildFile; fileRef = E2DDFBAB25E97D88BEAFD82F583D262C /* SDWebImageDefine.m */; };
 		822709CE75DBF1A545BDD238CF3511C4 /* Pods-KanvasCameraExample-dummy.m in Sources */ = {isa = PBXBuildFile; fileRef = 578A9D6BEBE07F91B943DA86A4527049 /* Pods-KanvasCameraExample-dummy.m */; };
 		83C8D8D716D149729B5F0C0CFCF2502D /* random_utils.c in Sources */ = {isa = PBXBuildFile; fileRef = F9A7C290AF8895A8683881043766BE14 /* random_utils.c */; settings = {COMPILER_FLAGS = "-D_THREAD_SAFE -fno-objc-arc"; }; };
-		8452C678C24F9F09F79D3EADBFBE52B9 /* EditorFilterCollectionCell.swift in Sources */ = {isa = PBXBuildFile; fileRef = 69BCC47507E96B047FF83FCE544F347E /* EditorFilterCollectionCell.swift */; };
-		84764D59D18C1187A33BDF11821124F3 /* MediaClipsCollectionCell.swift in Sources */ = {isa = PBXBuildFile; fileRef = 78D230BD0BD2397A56AB43B6095491C9 /* MediaClipsCollectionCell.swift */; };
+		8452C678C24F9F09F79D3EADBFBE52B9 /* EditorFilterCollectionCell.swift in Sources */ = {isa = PBXBuildFile; fileRef = 3ADAA7AF2B68D292785C4A0365FDEA2E /* EditorFilterCollectionCell.swift */; };
+		84764D59D18C1187A33BDF11821124F3 /* MediaClipsCollectionCell.swift in Sources */ = {isa = PBXBuildFile; fileRef = 3FAE2E57B97976C5B1CA99EE3C76568A /* MediaClipsCollectionCell.swift */; };
 		8488B797BBBE4AC37CD82C541D36EA44 /* lossless_enc_msa.c in Sources */ = {isa = PBXBuildFile; fileRef = 679F988A7ED036D5DBEDE0F2F491CC92 /* lossless_enc_msa.c */; settings = {COMPILER_FLAGS = "-D_THREAD_SAFE -fno-objc-arc"; }; };
 		85001245B2D7E699A0F163AAA5212831 /* SDDisplayLink.h in Headers */ = {isa = PBXBuildFile; fileRef = C06FA608BDB93B6EE680C94915D6D5C7 /* SDDisplayLink.h */; settings = {ATTRIBUTES = (Private, ); }; };
-		85C3E5AC818F47563DDF251CB4549161 /* Rendering.swift in Sources */ = {isa = PBXBuildFile; fileRef = E3D1802D6DA1E786B1436495F4ABBC7F /* Rendering.swift */; };
-		85EA3604A277C91D4298BC7963A78B1F /* CameraInputOutput.swift in Sources */ = {isa = PBXBuildFile; fileRef = F15F8ACDB31EA8B7CBD601813771E9EB /* CameraInputOutput.swift */; };
+		85C3E5AC818F47563DDF251CB4549161 /* Rendering.swift in Sources */ = {isa = PBXBuildFile; fileRef = 9814718C547E94FD95168EE3A0B794B5 /* Rendering.swift */; };
+		85EA3604A277C91D4298BC7963A78B1F /* CameraInputOutput.swift in Sources */ = {isa = PBXBuildFile; fileRef = BFB18846AEBDE2394B8D778557DF5ADE /* CameraInputOutput.swift */; };
 		86AF413537DED5A9DD9221E22F9CC95D /* SDWebImageError.h in Headers */ = {isa = PBXBuildFile; fileRef = F69379ED7CEF5CC458A8886A8150845B /* SDWebImageError.h */; settings = {ATTRIBUTES = (Public, ); }; };
-		86F17A748A7F692BF7B60FB20F452BA0 /* AppColorScheme.swift in Sources */ = {isa = PBXBuildFile; fileRef = FA1FB6401D36018F48FB079E1FBEBFF4 /* AppColorScheme.swift */; };
-		8775F0A43E765EA3CB49F97C27899641 /* OpenGLShaders in Resources */ = {isa = PBXBuildFile; fileRef = 5E81198ABB1B161A4434DA90ED6A8255 /* OpenGLShaders */; };
-		87B8211E86C7767C87457CAC543C110C /* PostFormKeyboardTracker.swift in Sources */ = {isa = PBXBuildFile; fileRef = DAC05127ECF453095379348F447A6B33 /* PostFormKeyboardTracker.swift */; };
+		86F17A748A7F692BF7B60FB20F452BA0 /* AppColorScheme.swift in Sources */ = {isa = PBXBuildFile; fileRef = 8C574569BC202327A5C20558D6E394F5 /* AppColorScheme.swift */; };
+		8775F0A43E765EA3CB49F97C27899641 /* OpenGLShaders in Resources */ = {isa = PBXBuildFile; fileRef = 46F4EDD19A32C26AAFB7C469715362D6 /* OpenGLShaders */; };
+		87B8211E86C7767C87457CAC543C110C /* PostFormKeyboardTracker.swift in Sources */ = {isa = PBXBuildFile; fileRef = 41803270BAEE622FC5AA1B7731E07859 /* PostFormKeyboardTracker.swift */; };
 		88396E68DC05A379282F3B374F75F43C /* FBSnapshotTestController.m in Sources */ = {isa = PBXBuildFile; fileRef = 124A16F5E204278CB327E7DB1CDA856E /* FBSnapshotTestController.m */; };
-		883E9FCB7E3624B4BA314FB209581AAF /* NSURL+Media.swift in Sources */ = {isa = PBXBuildFile; fileRef = C051DCD894454C5D4633C9ADF56DAAF2 /* NSURL+Media.swift */; };
-		889D0A989AA4E1838DF9E3866DE0F5C7 /* MediaClip.swift in Sources */ = {isa = PBXBuildFile; fileRef = 3C38BDDAE15C1941CB2BDF186547A470 /* MediaClip.swift */; };
+		883E9FCB7E3624B4BA314FB209581AAF /* NSURL+Media.swift in Sources */ = {isa = PBXBuildFile; fileRef = 2615D2BC5AED9FFD5AD2D8DC4F9FBEB2 /* NSURL+Media.swift */; };
+		889D0A989AA4E1838DF9E3866DE0F5C7 /* MediaClip.swift in Sources */ = {isa = PBXBuildFile; fileRef = C2EECC28429D181CAB5F461B288A94C2 /* MediaClip.swift */; };
 		8965793F85CEA54688D4305F94458CF8 /* enc_neon.c in Sources */ = {isa = PBXBuildFile; fileRef = B7D26D829BB09457E6CCFD27B5656BCA /* enc_neon.c */; settings = {COMPILER_FLAGS = "-D_THREAD_SAFE -fno-objc-arc"; }; };
-		89698C10D5AF4F28B9030CD5FC5E3886 /* UIFont+TumblrTheme.swift in Sources */ = {isa = PBXBuildFile; fileRef = A3BBF3AC9AB6441C07C10F2F7CD85DC6 /* UIFont+TumblrTheme.swift */; };
-		89A2E34955A1F871F442C78B8C88C92E /* StickerTypeCollectionController.swift in Sources */ = {isa = PBXBuildFile; fileRef = A3C4C6086DA8075A6783E54B49C471AE /* StickerTypeCollectionController.swift */; };
-		8A320F1355CC994DEBB8BFE8B6123921 /* CameraRecordingProtocol.swift in Sources */ = {isa = PBXBuildFile; fileRef = B1A680B5EF6DC4674DA43C21541EA7B7 /* CameraRecordingProtocol.swift */; };
-		8AE5B5ED00C9A91644F91C703B86AAF5 /* CameraFilterCollectionCell.swift in Sources */ = {isa = PBXBuildFile; fileRef = 249D34B2E4DA23ECE003773EFBC82C35 /* CameraFilterCollectionCell.swift */; };
-		8B511539AB61C5C203DF6184640C98B1 /* TagsViewAnimationCoordinator.swift in Sources */ = {isa = PBXBuildFile; fileRef = F49647654A3ED3834710E2FD92AB1D5A /* TagsViewAnimationCoordinator.swift */; };
+		89698C10D5AF4F28B9030CD5FC5E3886 /* UIFont+TumblrTheme.swift in Sources */ = {isa = PBXBuildFile; fileRef = 37B6D16411804AA3DD5484A4723AAEB9 /* UIFont+TumblrTheme.swift */; };
+		89A2E34955A1F871F442C78B8C88C92E /* StickerTypeCollectionController.swift in Sources */ = {isa = PBXBuildFile; fileRef = F718E05ADE5B43B994BC1DD5AB6764CE /* StickerTypeCollectionController.swift */; };
+		8A320F1355CC994DEBB8BFE8B6123921 /* CameraRecordingProtocol.swift in Sources */ = {isa = PBXBuildFile; fileRef = 8EAE8B8E17D11C5A01E5CCC7B4EA624D /* CameraRecordingProtocol.swift */; };
+		8AE5B5ED00C9A91644F91C703B86AAF5 /* CameraFilterCollectionCell.swift in Sources */ = {isa = PBXBuildFile; fileRef = 598AD0127C3785CF8F4D727A50DFA766 /* CameraFilterCollectionCell.swift */; };
+		8B511539AB61C5C203DF6184640C98B1 /* TagsViewAnimationCoordinator.swift in Sources */ = {isa = PBXBuildFile; fileRef = F35DE8BE2FFD4DDBD3F81187D5455686 /* TagsViewAnimationCoordinator.swift */; };
 		8B622BCA92471BE59A7B2412EFDE2A2E /* SDImageLoadersManager.m in Sources */ = {isa = PBXBuildFile; fileRef = 34B49441755EA5B993083EEA557E842C /* SDImageLoadersManager.m */; };
 		8B676606A77FF8DC04AF2A1D62A6D850 /* Foundation.framework in Frameworks */ = {isa = PBXBuildFile; fileRef = F3B08B5CED37516F830F911C3E894475 /* Foundation.framework */; };
->>>>>>> 66f42bbc
 		8BB395FD61CCC8B89E48BBBF255CF8B0 /* Foundation.framework in Frameworks */ = {isa = PBXBuildFile; fileRef = F3B08B5CED37516F830F911C3E894475 /* Foundation.framework */; };
 		8BEDABA96EC2014BD8BDA780F1BE5595 /* lossless.c in Sources */ = {isa = PBXBuildFile; fileRef = 02761A885F98F3CB996E657D01E5ACC2 /* lossless.c */; settings = {COMPILER_FLAGS = "-D_THREAD_SAFE -fno-objc-arc"; }; };
 		8CB4FBA13BBC35D26CF44D87F0EB7A86 /* rescaler_msa.c in Sources */ = {isa = PBXBuildFile; fileRef = F504F3122DB00B48C5382D4B4738C8CB /* rescaler_msa.c */; settings = {COMPILER_FLAGS = "-D_THREAD_SAFE -fno-objc-arc"; }; };
 		8CE3BF0ACE07EA42DD5DAC871BF4B767 /* FBSnapshotTestCase.m in Sources */ = {isa = PBXBuildFile; fileRef = ED1087489E12C23467D4B8D2C78A7010 /* FBSnapshotTestCase.m */; };
-<<<<<<< HEAD
-		8D3725975C0544D744207E7C12FAA0E6 /* SDWebImageIndicator.m in Sources */ = {isa = PBXBuildFile; fileRef = EA0130E3154DD7D4CEF14D1AE0A313D4 /* SDWebImageIndicator.m */; };
-		8D5807D570DFDFAEEA0DE53F37B59662 /* UIFont+Utils.swift in Sources */ = {isa = PBXBuildFile; fileRef = D3CF9D7F306A5F8E2F35895176D884E1 /* UIFont+Utils.swift */; };
-		8D77EF59E315BFBA783FADF19E28E0B6 /* SDmetamacros.h in Headers */ = {isa = PBXBuildFile; fileRef = E4849050270BF548EFB679CA44377524 /* SDmetamacros.h */; settings = {ATTRIBUTES = (Private, ); }; };
-		8DB4C9A208F0AF931D4E21CAC13868F1 /* SDImageTransformer.m in Sources */ = {isa = PBXBuildFile; fileRef = 25B23D353FC518E274AA968A4D78A0EE /* SDImageTransformer.m */; };
-		8DC4AA410D5D7F581232DF9AFE507C4F /* SDImageCache.h in Headers */ = {isa = PBXBuildFile; fileRef = 95D5D4EB4362BE8743D8EC076838CBCA /* SDImageCache.h */; settings = {ATTRIBUTES = (Public, ); }; };
-		8E2B64EF303600DCC904A38AE0560F8C /* UIImage+FlipLeftMirrored.swift in Sources */ = {isa = PBXBuildFile; fileRef = 483708105DFE94A3D9380BBFC72E6E6B /* UIImage+FlipLeftMirrored.swift */; };
-		8EFE8866EB9A3D66A01826C234C2941C /* SDImageCachesManagerOperation.h in Headers */ = {isa = PBXBuildFile; fileRef = 7498931D2BD881AECA2505AE5068E1D1 /* SDImageCachesManagerOperation.h */; settings = {ATTRIBUTES = (Private, ); }; };
-		8F59DDAFF0170096047BAEDA87ACD53C /* UIImage+GIF.m in Sources */ = {isa = PBXBuildFile; fileRef = 38D84B8DE5EB0FF1C39D4D7B903E1974 /* UIImage+GIF.m */; };
-		8F7125EC1BFEB0003F05F8E26758C3B8 /* EditionMenuCollectionCell.swift in Sources */ = {isa = PBXBuildFile; fileRef = D2B8D98D4E70CBCE33582B5805783051 /* EditionMenuCollectionCell.swift */; };
-		8FA19F5C790A488DBFCCC773B1CB3DFE /* UIImageView+HighlightedWebCache.m in Sources */ = {isa = PBXBuildFile; fileRef = CBCCE606AF607094CD91D1142BA830B0 /* UIImageView+HighlightedWebCache.m */; };
-		8FA2530E567546638E28AF0B5CF0442F /* UIColor+Util.swift in Sources */ = {isa = PBXBuildFile; fileRef = 48873AF0552CEF6A49848B0128F41DAE /* UIColor+Util.swift */; };
-		8FD967545793EEC7AE8391B83CCD0807 /* SDAnimatedImageView.m in Sources */ = {isa = PBXBuildFile; fileRef = ED1FB9E6D2CA564101100DF45D22C385 /* SDAnimatedImageView.m */; };
-		900FE5F22635A4E323B72C895E9DFA0A /* animi.h in Headers */ = {isa = PBXBuildFile; fileRef = 054B28D1C21AF6CC7E760D2260C5955B /* animi.h */; settings = {ATTRIBUTES = (Project, ); }; };
-		90142C6259374E18E640396A59AD379A /* FBSnapshotTestController.h in Headers */ = {isa = PBXBuildFile; fileRef = AF50A03D8E35BE4559F85FD14C445FF2 /* FBSnapshotTestController.h */; settings = {ATTRIBUTES = (Public, ); }; };
-		909C01286850C5C43AA1E73972E6E7F0 /* SharedUI-umbrella.h in Headers */ = {isa = PBXBuildFile; fileRef = F96BC56E36CD8C6C664578060F090296 /* SharedUI-umbrella.h */; settings = {ATTRIBUTES = (Public, ); }; };
-		90B1DBFAACFA65C18C2DFAB486E2E2B4 /* yuv_neon.c in Sources */ = {isa = PBXBuildFile; fileRef = 34E332FC829DB96385A029E11DF06D10 /* yuv_neon.c */; settings = {COMPILER_FLAGS = "-D_THREAD_SAFE -fno-objc-arc"; }; };
-		90CB8F51D90164074436E909E23E6884 /* StylableImageView.swift in Sources */ = {isa = PBXBuildFile; fileRef = 56A565634E0B4866122E205F88449045 /* StylableImageView.swift */; };
-		90E45AF704DDEF5F57A07EFB028C43FE /* TumblrMediaInfo.swift in Sources */ = {isa = PBXBuildFile; fileRef = 6CD4ABE107D67917A85FC037B45A35BA /* TumblrMediaInfo.swift */; };
-		92F0CA4FD991DB74FA18927CD42E8FF7 /* IgnoreTouchesView.swift in Sources */ = {isa = PBXBuildFile; fileRef = B083612FDE6757C550EE65BD00FDE259 /* IgnoreTouchesView.swift */; };
-		939FCB63FA06D7EA6A3A8D8CEC47CC55 /* AppUIChangedListener.swift in Sources */ = {isa = PBXBuildFile; fileRef = 852A6D90F1B5D2C714055C8001D50905 /* AppUIChangedListener.swift */; };
-		93D09C53CAB7C010DAB9F6D29A0B53F8 /* KanvasCameraStrings.swift in Sources */ = {isa = PBXBuildFile; fileRef = 69CD10B3EEBF453DB7AC7FA942E7CB50 /* KanvasCameraStrings.swift */; };
-		9499C1364A2533C2D0342AEDD0174711 /* NSLayoutConstraint+Utils.swift in Sources */ = {isa = PBXBuildFile; fileRef = 061D0DB93E823539BB2B337BB4ADD830 /* NSLayoutConstraint+Utils.swift */; };
-		9520C5B7D7C156BD5B2F49D7A30F9965 /* UIImage+GIF.h in Headers */ = {isa = PBXBuildFile; fileRef = 4774FA1AE8B802F18267B2B59F03B3DE /* UIImage+GIF.h */; settings = {ATTRIBUTES = (Public, ); }; };
-		95411150AFC0B6C14CCE61B9A62BFF21 /* MockImageLoader.swift in Sources */ = {isa = PBXBuildFile; fileRef = 8439287ADE39197AC2ECE7AFB7A1C1E9 /* MockImageLoader.swift */; };
-		957789C4C776D706564C9029E281E32A /* SDWebImagePrefetcher.h in Headers */ = {isa = PBXBuildFile; fileRef = C1E86A976E9AD7B0A5FA01A547DFD129 /* SDWebImagePrefetcher.h */; settings = {ATTRIBUTES = (Public, ); }; };
-		95BBD14757879B997675BDFD88703256 /* quant_enc.c in Sources */ = {isa = PBXBuildFile; fileRef = E1BB70A9BD0CD8AF5402653CE7640CCA /* quant_enc.c */; settings = {COMPILER_FLAGS = "-D_THREAD_SAFE -fno-objc-arc"; }; };
-		962D6406F8EA1852D93DAC023C7724B0 /* bit_reader_utils.c in Sources */ = {isa = PBXBuildFile; fileRef = B621CE393B29278EB9EC15BB81AD1985 /* bit_reader_utils.c */; settings = {COMPILER_FLAGS = "-D_THREAD_SAFE -fno-objc-arc"; }; };
-		96436CC3699C9FEE3F49F05C93B0E7B4 /* anim_decode.c in Sources */ = {isa = PBXBuildFile; fileRef = F237837E4227D84DF7B54BA9439E96F4 /* anim_decode.c */; settings = {COMPILER_FLAGS = "-D_THREAD_SAFE -fno-objc-arc"; }; };
-		9649D595D5704175454D493C182205B3 /* TumblrThemeFontFamily.swift in Sources */ = {isa = PBXBuildFile; fileRef = FDFC001D697F84CD4FF21D444646DA4D /* TumblrThemeFontFamily.swift */; };
-		97110EBBD716B73189882E8FEAC29D83 /* tree_dec.c in Sources */ = {isa = PBXBuildFile; fileRef = 6FFAF180C154010A18A61E0C7CF1A64F /* tree_dec.c */; settings = {COMPILER_FLAGS = "-D_THREAD_SAFE -fno-objc-arc"; }; };
-		972F202F0F8CFBF9248EC7D0214C1154 /* FilterCollectionCell.swift in Sources */ = {isa = PBXBuildFile; fileRef = 923D22E5E699865373142607CB9E05F9 /* FilterCollectionCell.swift */; };
-		974E88EF651C8C7473DF1289A1F0DBBE /* SuggestedTagsView.swift in Sources */ = {isa = PBXBuildFile; fileRef = 1F0D1F5E066A214E10A15140C9E91B40 /* SuggestedTagsView.swift */; };
-		981C9E04DB91DB911492FBB1779A1B60 /* ToastPresentationStyle.swift in Sources */ = {isa = PBXBuildFile; fileRef = 29FEEBEAED55A7505F6B38270227538D /* ToastPresentationStyle.swift */; };
-		984AB0BBB6BDC7AD8E8DE32A0F99F35F /* LoadingIndicatorView.swift in Sources */ = {isa = PBXBuildFile; fileRef = FACB17902AE044BDBC046C409D9E5915 /* LoadingIndicatorView.swift */; };
-		988CDD0564FE7E3EA35F2BE05BBCD61C /* ImageLoader.swift in Sources */ = {isa = PBXBuildFile; fileRef = 9D4F25B88BFF164A9F42EBBA5EEE8C4A /* ImageLoader.swift */; };
-		9A9DADCD76DC4D10EFB5AC22E484C0C0 /* OpenGLES.framework in Frameworks */ = {isa = PBXBuildFile; fileRef = 4D0D439C09635D3357F2C4E30C1A511C /* OpenGLES.framework */; };
-		9AA191BE79E32BE98B512A06CA378FF5 /* MMCQ.swift in Sources */ = {isa = PBXBuildFile; fileRef = 5678F75EDDE1F58574AB3553A523C7A8 /* MMCQ.swift */; };
-		9B69E50831F51A0F1E7C031D46ED6A4D /* MediaClipsEditorView.swift in Sources */ = {isa = PBXBuildFile; fileRef = F3B2CCADDD1C9B4C70A2AE4D87987989 /* MediaClipsEditorView.swift */; };
-		9BB2C291ABFC962CF3CD314A4D4810B9 /* anim_encode.c in Sources */ = {isa = PBXBuildFile; fileRef = 8E4A49B794968FC4D6971AF5A59BE431 /* anim_encode.c */; settings = {COMPILER_FLAGS = "-D_THREAD_SAFE -fno-objc-arc"; }; };
-		9C23ADD0758061BAAE1484438633BAB5 /* FilterFactory.swift in Sources */ = {isa = PBXBuildFile; fileRef = 3745271C2A40E2E9FD7711D25B512640 /* FilterFactory.swift */; };
-		9C4DAC93E16AB20DBA3CAFA674CEA82F /* ReachabilityObserving.swift in Sources */ = {isa = PBXBuildFile; fileRef = 28B0E4B2338BAE185728A6405D5F87A5 /* ReachabilityObserving.swift */; };
-		9C60C13BA979D130D7205B846937F735 /* msa_macro.h in Headers */ = {isa = PBXBuildFile; fileRef = 3061F8F54644A18E82EAE1D7C2A12446 /* msa_macro.h */; settings = {ATTRIBUTES = (Project, ); }; };
-		9C62FFB329E58B5E0185BB3F60E55613 /* SDWebImage.h in Headers */ = {isa = PBXBuildFile; fileRef = 60503495C19EEF0F1BA126FEEC9A29F0 /* SDWebImage.h */; settings = {ATTRIBUTES = (Public, ); }; };
-		9CF9BC4FE2BB68CF448FC67023E23241 /* bit_reader_inl_utils.h in Headers */ = {isa = PBXBuildFile; fileRef = 97683686D0A7AC4F14F61E6F1ABB7EB9 /* bit_reader_inl_utils.h */; settings = {ATTRIBUTES = (Project, ); }; };
-		9D65089019D558E5A9661F2DCAD20313 /* SwiftSupport.swift in Sources */ = {isa = PBXBuildFile; fileRef = FD616BB31BF6961DB64D7F636B5E7BB6 /* SwiftSupport.swift */; };
-		9E2BA5F8B5632D36B8C7AA9AD2B94A8C /* TumblrTheme-dummy.m in Sources */ = {isa = PBXBuildFile; fileRef = 0FF22A651F1176A91610E973479996A0 /* TumblrTheme-dummy.m */; };
-		9E77D3A203301D7A10C8DA890D588832 /* ColorSelectorView.swift in Sources */ = {isa = PBXBuildFile; fileRef = 91D3E1B7113CADED922844EB4240043E /* ColorSelectorView.swift */; };
-		9EE2312C9C97C4D4A7702BF8F0F64950 /* GLPixelBufferView.swift in Sources */ = {isa = PBXBuildFile; fileRef = 9C4DC3B2234BAA34B765540230AC701D /* GLPixelBufferView.swift */; };
-		9F037B64CCD4E5641CFF5D02D3079F65 /* UIImage+WebP.m in Sources */ = {isa = PBXBuildFile; fileRef = 6111453219F36802E3AC2BC8349545AC /* UIImage+WebP.m */; };
-		9F149C8ED1CDF032297960B45F792813 /* lossless.h in Headers */ = {isa = PBXBuildFile; fileRef = C202C5F2CCC9B1B3CC47F3CA9B052C44 /* lossless.h */; settings = {ATTRIBUTES = (Project, ); }; };
-		9F2CE7EB3F47FFB07DBD5C4A34D73A5E /* ColorPickerViewController.swift in Sources */ = {isa = PBXBuildFile; fileRef = 5EF677F86720CEF1309525F2AE1FDE7D /* ColorPickerViewController.swift */; };
-		9FBC30E3C67B18BA2A8455EC263BAC07 /* ColorPickerController.swift in Sources */ = {isa = PBXBuildFile; fileRef = C124D7944DDFDA29B48917735920AD88 /* ColorPickerController.swift */; };
-		9FC9C2DB524CF1208987DF0CE3AEDF06 /* CameraRecorder.swift in Sources */ = {isa = PBXBuildFile; fileRef = 04422D36F79DCDB8011016B9C17A6BF3 /* CameraRecorder.swift */; };
-		9FF34B4DB4E1AB51967206B38D993994 /* SuggestedTagView.swift in Sources */ = {isa = PBXBuildFile; fileRef = 7F41A07583FE1478EBFAAC262AE4E401 /* SuggestedTagView.swift */; };
-		A09D7225643AAD34846BFCCC108D0354 /* AVAsset+Utils.swift in Sources */ = {isa = PBXBuildFile; fileRef = BE0869FC3D88DAB16C73D999CF50B827 /* AVAsset+Utils.swift */; };
-		A116CDBEC769A3E1C721B34A92774C3F /* utils.h in Headers */ = {isa = PBXBuildFile; fileRef = 58FB21A9034D9AE29F663D689727D0E5 /* utils.h */; settings = {ATTRIBUTES = (Project, ); }; };
-		A125649735DDF2DFCE376610FD8A9760 /* SDWebImageOptionsProcessor.m in Sources */ = {isa = PBXBuildFile; fileRef = A506EEE3D6E42D842ED119D3EA8F839E /* SDWebImageOptionsProcessor.m */; };
-		A1695E3570CD7A326B812531DFCD28A7 /* EditorFilterCollectionController.swift in Sources */ = {isa = PBXBuildFile; fileRef = 3484E41524BBD8C4E7B48F31087874B0 /* EditorFilterCollectionController.swift */; };
-		A1B9267CB8F4F52BAC46894FC9FF5DA6 /* lossless_common.h in Headers */ = {isa = PBXBuildFile; fileRef = FCDCF8E15631BAF37F0425FB8A51BC28 /* lossless_common.h */; settings = {ATTRIBUTES = (Project, ); }; };
-		A24B0FCB2C59BE430090C829E16569C9 /* DrawerTabBarController.swift in Sources */ = {isa = PBXBuildFile; fileRef = 8627B14B6B1817F818B3E93BF6BBA018 /* DrawerTabBarController.swift */; };
-		A2AD99EC8EB2920ED72ACB2CA4D92C17 /* TextOptions.swift in Sources */ = {isa = PBXBuildFile; fileRef = AAF1E6051A483BB0D77CE7AC548E6D4C /* TextOptions.swift */; };
-		A30F71B58138EE97806D48AEB8B2BF03 /* bit_reader_utils.h in Headers */ = {isa = PBXBuildFile; fileRef = 1A790D4656CBF7E8EE80D8D4CC0E186F /* bit_reader_utils.h */; settings = {ATTRIBUTES = (Project, ); }; };
-		A3D43B3A8523D5B9FC77743189F08EBB /* NSButton+WebCache.m in Sources */ = {isa = PBXBuildFile; fileRef = 093E4A13D3E1B247B19AFD4C4B66D428 /* NSButton+WebCache.m */; };
-		A3E1B4766FAB007BA79AD42BAA8449E4 /* SDWebImageCacheSerializer.m in Sources */ = {isa = PBXBuildFile; fileRef = E700B0B81A4491E0BE052585E2EFAE5E /* SDWebImageCacheSerializer.m */; };
-		A44041EAC098C1BBC655376E90ED62AB /* UICollectionView+Cells.swift in Sources */ = {isa = PBXBuildFile; fileRef = 71D82671FBD2844A602D43AE88ECF5F2 /* UICollectionView+Cells.swift */; };
-		A4CEABCBF0E0AB73EE967397854543C0 /* UIImage+Effects.swift in Sources */ = {isa = PBXBuildFile; fileRef = 7CE57E97CDF7C3F5AD4A4CA342824081 /* UIImage+Effects.swift */; };
-		A525E29E0A8079B35B793D8A2B5FBDF2 /* UIImage+Snapshot.m in Sources */ = {isa = PBXBuildFile; fileRef = E025224B88ED30EB148F9909E5F574BC /* UIImage+Snapshot.m */; };
-		A5BAB7833AF8A84E606082674E2BD246 /* Pencil.swift in Sources */ = {isa = PBXBuildFile; fileRef = 80E94A13694E1FE6DD23AF71F9850FFA /* Pencil.swift */; };
-		A633F98E1E614DC4D215E0685B8ECE77 /* UIFont+ComposeFonts.swift in Sources */ = {isa = PBXBuildFile; fileRef = BE6636ED34BA54624E795A0F9D070CCE /* UIFont+ComposeFonts.swift */; };
-		A69A8E83CDBD0DAC476BE17C1FA5D390 /* UIColor+Hex.swift in Sources */ = {isa = PBXBuildFile; fileRef = 9E7EC626AEE4717B033F1025AA397A58 /* UIColor+Hex.swift */; };
-		A6B46CB502B83FE24A4945B53A73F61C /* EditorFilterView.swift in Sources */ = {isa = PBXBuildFile; fileRef = 165FE2FB007D74DBC9F5CFBE9872F8FC /* EditorFilterView.swift */; };
-		A73F4C2EE6D16A35C228F835D9014578 /* filters_sse2.c in Sources */ = {isa = PBXBuildFile; fileRef = B50BE4E7838014796AD22BA7FC306606 /* filters_sse2.c */; settings = {COMPILER_FLAGS = "-D_THREAD_SAFE -fno-objc-arc"; }; };
-		A7A1E44661AE534BB48BAF8AB65220D5 /* SDInternalMacros.h in Headers */ = {isa = PBXBuildFile; fileRef = C72EACFA8EE32A7E941129F0E056424F /* SDInternalMacros.h */; settings = {ATTRIBUTES = (Private, ); }; };
-		A7DA29A5774DBC6527E9423C49125365 /* UIKit.framework in Frameworks */ = {isa = PBXBuildFile; fileRef = C55034B711B088768CFC9FFD85042EA7 /* UIKit.framework */; };
-		A96CED464FE1B6E055CB7B845EC7FD44 /* yuv.c in Sources */ = {isa = PBXBuildFile; fileRef = 852CE1607A9D74C6FA1170FF57C76672 /* yuv.c */; settings = {COMPILER_FLAGS = "-D_THREAD_SAFE -fno-objc-arc"; }; };
-		A97937F11DBCD12FB5E94764567A6D1A /* EditionMenuCollectionController.swift in Sources */ = {isa = PBXBuildFile; fileRef = 25AFAB117085EEB6315D42414A192C10 /* EditionMenuCollectionController.swift */; };
-		A9FAAA9D4243DCE4F507361DE30C18BD /* cpu.c in Sources */ = {isa = PBXBuildFile; fileRef = 109465E9F591E71275768B4D7C26DDAC /* cpu.c */; settings = {COMPILER_FLAGS = "-D_THREAD_SAFE -fno-objc-arc"; }; };
-		AA54B8FE819CE62786006AD0A5D5451B /* format_constants.h in Headers */ = {isa = PBXBuildFile; fileRef = 425D174199451F3706837D62419BBB7B /* format_constants.h */; settings = {ATTRIBUTES = (Public, ); }; };
-		AADCA5DC8162DDC6181D37F3733FD693 /* ExtendedButton.swift in Sources */ = {isa = PBXBuildFile; fileRef = 07090073B2EE7C1C13B04AEC73FEE8EB /* ExtendedButton.swift */; };
-		AC0B8EC68DE2374D2DA919FA500DE518 /* DrawingController.swift in Sources */ = {isa = PBXBuildFile; fileRef = 63F9A6AE2C73D6F9DACE8FE0E000AB31 /* DrawingController.swift */; };
-=======
-		8D0D502DAA6C118216BB96F5AD038182 /* UIColor+Hex.swift in Sources */ = {isa = PBXBuildFile; fileRef = 729B94E307438E2F2043216754BDBD36 /* UIColor+Hex.swift */; };
-		8DE321520D19633AC3B5437B5445AE7C /* UIFont+PostFonts.swift in Sources */ = {isa = PBXBuildFile; fileRef = 1C15665B9CAAC2A50CA2CF2B3544A26F /* UIFont+PostFonts.swift */; };
-		8E32DCB2F73FFFA36A094044FAE69AB0 /* RaveFilter.swift in Sources */ = {isa = PBXBuildFile; fileRef = 8CB5A1097A86FE2AB6C89B924FDBC01E /* RaveFilter.swift */; };
+		8DE321520D19633AC3B5437B5445AE7C /* UIFont+PostFonts.swift in Sources */ = {isa = PBXBuildFile; fileRef = F65175738937B79224CA3091AB7451BE /* UIFont+PostFonts.swift */; };
+		8E32DCB2F73FFFA36A094044FAE69AB0 /* RaveFilter.swift in Sources */ = {isa = PBXBuildFile; fileRef = A15C84511D2CFA53419BACBCB4A7F07E /* RaveFilter.swift */; };
 		8EC7803092129CFC2255AB1652703250 /* NSData+ImageContentType.m in Sources */ = {isa = PBXBuildFile; fileRef = E7958D388173BDF2DCCEC48B37A37441 /* NSData+ImageContentType.m */; };
 		900FE5F22635A4E323B72C895E9DFA0A /* animi.h in Headers */ = {isa = PBXBuildFile; fileRef = 054B28D1C21AF6CC7E760D2260C5955B /* animi.h */; settings = {ATTRIBUTES = (Project, ); }; };
 		90142C6259374E18E640396A59AD379A /* FBSnapshotTestController.h in Headers */ = {isa = PBXBuildFile; fileRef = AF50A03D8E35BE4559F85FD14C445FF2 /* FBSnapshotTestController.h */; settings = {ATTRIBUTES = (Public, ); }; };
 		901F467C3DB1DFB102803280A909EAAF /* UIImage+Metadata.m in Sources */ = {isa = PBXBuildFile; fileRef = 729D619C71CD9DA4C5F54ED38A910729 /* UIImage+Metadata.m */; };
 		90B1DBFAACFA65C18C2DFAB486E2E2B4 /* yuv_neon.c in Sources */ = {isa = PBXBuildFile; fileRef = 34E332FC829DB96385A029E11DF06D10 /* yuv_neon.c */; settings = {COMPILER_FLAGS = "-D_THREAD_SAFE -fno-objc-arc"; }; };
-		91842DA204A413D9A057544B559D675F /* LightLeaksFilter.swift in Sources */ = {isa = PBXBuildFile; fileRef = F9BD7DBF9846CB232F9AC713CE43CD92 /* LightLeaksFilter.swift */; };
-		91E39E2374BFF478F9E3CF916824E617 /* SharedUI-umbrella.h in Headers */ = {isa = PBXBuildFile; fileRef = CBED05FAFE53BF78F3CBCE2E45F580B0 /* SharedUI-umbrella.h */; settings = {ATTRIBUTES = (Public, ); }; };
-		92075DD02CAA46443A4A31EDCA66C487 /* EditorFilterController.swift in Sources */ = {isa = PBXBuildFile; fileRef = 89A18188D1473322C0F6C0C77E2261A8 /* EditorFilterController.swift */; };
+		91842DA204A413D9A057544B559D675F /* LightLeaksFilter.swift in Sources */ = {isa = PBXBuildFile; fileRef = 8ED19A3C51A2A17EB411BA2BE04385BF /* LightLeaksFilter.swift */; };
+		91E39E2374BFF478F9E3CF916824E617 /* SharedUI-umbrella.h in Headers */ = {isa = PBXBuildFile; fileRef = F96BC56E36CD8C6C664578060F090296 /* SharedUI-umbrella.h */; settings = {ATTRIBUTES = (Public, ); }; };
+		92075DD02CAA46443A4A31EDCA66C487 /* EditorFilterController.swift in Sources */ = {isa = PBXBuildFile; fileRef = 873B8F1E761F68EBF3C152ED7DABCD87 /* EditorFilterController.swift */; };
 		920BBC0732F0DEE61A964051F17082B8 /* SDImageCoder.h in Headers */ = {isa = PBXBuildFile; fileRef = 64DA4D2CB6B8931847A58F874DE9E470 /* SDImageCoder.h */; settings = {ATTRIBUTES = (Public, ); }; };
 		922E9015DBBFB45123267D53C72FF5AF /* SDDisplayLink.m in Sources */ = {isa = PBXBuildFile; fileRef = 490DA0910F88C2D9956567AB0F8D984D /* SDDisplayLink.m */; };
-		9276CED4C4CAA2E6D46F9E2ED057AEE1 /* String+UTF16Substring.swift in Sources */ = {isa = PBXBuildFile; fileRef = D9564F24B66475E29530EBB30179B87D /* String+UTF16Substring.swift */; };
-		92BF985169FFC708065FF20E7F8DA3F0 /* SharedUI-dummy.m in Sources */ = {isa = PBXBuildFile; fileRef = AE11FB25757A41D95BE1D0AFD7C5A151 /* SharedUI-dummy.m */; };
-		92D0843672044101D093963D9C14F948 /* MirrorFourFilter.swift in Sources */ = {isa = PBXBuildFile; fileRef = 6A61585B3FD372CBD833707D626E49A3 /* MirrorFourFilter.swift */; };
+		9276CED4C4CAA2E6D46F9E2ED057AEE1 /* String+UTF16Substring.swift in Sources */ = {isa = PBXBuildFile; fileRef = DA7622AE33F093B6BC0F6451BF041C28 /* String+UTF16Substring.swift */; };
+		92BF985169FFC708065FF20E7F8DA3F0 /* SharedUI-dummy.m in Sources */ = {isa = PBXBuildFile; fileRef = A01830AE5407E37E3308C9294358AB91 /* SharedUI-dummy.m */; };
+		92D0843672044101D093963D9C14F948 /* MirrorFourFilter.swift in Sources */ = {isa = PBXBuildFile; fileRef = 982FA5D64122590E8BD979F6DD6EB152 /* MirrorFourFilter.swift */; };
+		92DAC9C2977A8936E6917EE02BF4A698 /* Utils-dummy.m in Sources */ = {isa = PBXBuildFile; fileRef = 982447FC49C3022A0F608D11FEC09A87 /* Utils-dummy.m */; };
 		93E398331800FF2DE6D719923FE2B505 /* SDWebImageOptionsProcessor.h in Headers */ = {isa = PBXBuildFile; fileRef = E4C90C7ED146C0E8DC60424FBE2339C6 /* SDWebImageOptionsProcessor.h */; settings = {ATTRIBUTES = (Public, ); }; };
-		95411150AFC0B6C14CCE61B9A62BFF21 /* MockImageLoader.swift in Sources */ = {isa = PBXBuildFile; fileRef = 4731DCF17480F8B6AC3BAB721E256A9A /* MockImageLoader.swift */; };
+		95411150AFC0B6C14CCE61B9A62BFF21 /* MockImageLoader.swift in Sources */ = {isa = PBXBuildFile; fileRef = 8439287ADE39197AC2ECE7AFB7A1C1E9 /* MockImageLoader.swift */; };
 		95BBD14757879B997675BDFD88703256 /* quant_enc.c in Sources */ = {isa = PBXBuildFile; fileRef = E1BB70A9BD0CD8AF5402653CE7640CCA /* quant_enc.c */; settings = {COMPILER_FLAGS = "-D_THREAD_SAFE -fno-objc-arc"; }; };
 		962D6406F8EA1852D93DAC023C7724B0 /* bit_reader_utils.c in Sources */ = {isa = PBXBuildFile; fileRef = B621CE393B29278EB9EC15BB81AD1985 /* bit_reader_utils.c */; settings = {COMPILER_FLAGS = "-D_THREAD_SAFE -fno-objc-arc"; }; };
 		96436CC3699C9FEE3F49F05C93B0E7B4 /* anim_decode.c in Sources */ = {isa = PBXBuildFile; fileRef = F237837E4227D84DF7B54BA9439E96F4 /* anim_decode.c */; settings = {COMPILER_FLAGS = "-D_THREAD_SAFE -fno-objc-arc"; }; };
 		97110EBBD716B73189882E8FEAC29D83 /* tree_dec.c in Sources */ = {isa = PBXBuildFile; fileRef = 6FFAF180C154010A18A61E0C7CF1A64F /* tree_dec.c */; settings = {COMPILER_FLAGS = "-D_THREAD_SAFE -fno-objc-arc"; }; };
-		97246C222AC917919AD619E3D79D2608 /* MediaPlayer.swift in Sources */ = {isa = PBXBuildFile; fileRef = CDDAE45D2D15FC56F3732FFF4BE11345 /* MediaPlayer.swift */; };
+		97246C222AC917919AD619E3D79D2608 /* MediaPlayer.swift in Sources */ = {isa = PBXBuildFile; fileRef = AC8507A18D0472B6B5AAD6DDD2486410 /* MediaPlayer.swift */; };
 		97E7CE4E78EEED9A573996C58C8A0444 /* GLKit.framework in Frameworks */ = {isa = PBXBuildFile; fileRef = DCBA46A236CEBD1400CF01D0F12E8BF4 /* GLKit.framework */; };
 		97F32D5D61668309AA36DBFB1BDCB886 /* UIImage+Transform.h in Headers */ = {isa = PBXBuildFile; fileRef = 3D4198401FC48097016BB2080DE04C6A /* UIImage+Transform.h */; settings = {ATTRIBUTES = (Public, ); }; };
-		983C4B92901367ACB5D3C7019AA839BA /* EditTagsView.swift in Sources */ = {isa = PBXBuildFile; fileRef = B4338D8768C3A8AE401E94BE4DBA6461 /* EditTagsView.swift */; };
-		983FEB8D3E725793EB6CBC653AF6FE09 /* TumblrThemeFontFamily.swift in Sources */ = {isa = PBXBuildFile; fileRef = 493BB8DE2E13013847574ADBE8901154 /* TumblrThemeFontFamily.swift */; };
-		988CDD0564FE7E3EA35F2BE05BBCD61C /* ImageLoader.swift in Sources */ = {isa = PBXBuildFile; fileRef = 65993DAF62F8DC5C327FA6E247349130 /* ImageLoader.swift */; };
-		98B3316265760113F3C039DD8917622E /* UICollectionView+Cells.swift in Sources */ = {isa = PBXBuildFile; fileRef = 827CC24F0ECE4C6BDD3C07CC32AD363F /* UICollectionView+Cells.swift */; };
-		98BBA3A6F8E41648163169113DFE03A7 /* Filter.swift in Sources */ = {isa = PBXBuildFile; fileRef = 67AF74B2FC175309093CED18003364DE /* Filter.swift */; };
-		99EA27BF0DE5D77C2D0CC806C2B660B6 /* Dictionary+Additions.swift in Sources */ = {isa = PBXBuildFile; fileRef = 0588C4A2887183C6056C03268223FA56 /* Dictionary+Additions.swift */; };
-		9A07D31258422F8A2E175629CB18E6D2 /* CameraZoomHandler.swift in Sources */ = {isa = PBXBuildFile; fileRef = 578186DF130DBDF5DA663201FE462DC7 /* CameraZoomHandler.swift */; };
-		9A0C94DAAEA07A84C539B4D6F6B4C338 /* Array+Move.swift in Sources */ = {isa = PBXBuildFile; fileRef = CAA2F56120BB2A5BD0A5E2C8A0A5694A /* Array+Move.swift */; };
-		9A645DF81E914ACFAB5021E08A7E0FAF /* TMUserInterfaceIdiom.swift in Sources */ = {isa = PBXBuildFile; fileRef = 4A5380D448DAC18251B90C18FF7B1083 /* TMUserInterfaceIdiom.swift */; };
+		983C4B92901367ACB5D3C7019AA839BA /* EditTagsView.swift in Sources */ = {isa = PBXBuildFile; fileRef = E9A7775A22342011B1A21AEEC9B43E5B /* EditTagsView.swift */; };
+		983FEB8D3E725793EB6CBC653AF6FE09 /* TumblrThemeFontFamily.swift in Sources */ = {isa = PBXBuildFile; fileRef = FDFC001D697F84CD4FF21D444646DA4D /* TumblrThemeFontFamily.swift */; };
+		988CDD0564FE7E3EA35F2BE05BBCD61C /* ImageLoader.swift in Sources */ = {isa = PBXBuildFile; fileRef = 9D4F25B88BFF164A9F42EBBA5EEE8C4A /* ImageLoader.swift */; };
+		98B3316265760113F3C039DD8917622E /* UICollectionView+Cells.swift in Sources */ = {isa = PBXBuildFile; fileRef = 71D82671FBD2844A602D43AE88ECF5F2 /* UICollectionView+Cells.swift */; };
+		98BBA3A6F8E41648163169113DFE03A7 /* Filter.swift in Sources */ = {isa = PBXBuildFile; fileRef = 09E765FFA8258285CE5552ADB6EB0E55 /* Filter.swift */; };
+		9A07D31258422F8A2E175629CB18E6D2 /* CameraZoomHandler.swift in Sources */ = {isa = PBXBuildFile; fileRef = E07B23AB0B91988DE3F0AFD0E0F67E5E /* CameraZoomHandler.swift */; };
+		9A0C94DAAEA07A84C539B4D6F6B4C338 /* Array+Move.swift in Sources */ = {isa = PBXBuildFile; fileRef = 9607A5B5E6E1387086DDE4ED24ECBF41 /* Array+Move.swift */; };
 		9AB3B24BD53A79F8E7CFC894F8828F2E /* SDImageCachesManagerOperation.h in Headers */ = {isa = PBXBuildFile; fileRef = 049B3B0D4FF51C3679768BCBE5BD1A54 /* SDImageCachesManagerOperation.h */; settings = {ATTRIBUTES = (Private, ); }; };
-		9B90EF6FB2BCC98928EA68F66CE8F7CF /* AVAssetTrack+transform.swift in Sources */ = {isa = PBXBuildFile; fileRef = 709E3809FF97BDE14A418263F1B70C11 /* AVAssetTrack+transform.swift */; };
+		9B90EF6FB2BCC98928EA68F66CE8F7CF /* AVAssetTrack+transform.swift in Sources */ = {isa = PBXBuildFile; fileRef = 636B4DE870BFAB17EF903455D35C0540 /* AVAssetTrack+transform.swift */; };
 		9BB2C291ABFC962CF3CD314A4D4810B9 /* anim_encode.c in Sources */ = {isa = PBXBuildFile; fileRef = 8E4A49B794968FC4D6971AF5A59BE431 /* anim_encode.c */; settings = {COMPILER_FLAGS = "-D_THREAD_SAFE -fno-objc-arc"; }; };
 		9C60C13BA979D130D7205B846937F735 /* msa_macro.h in Headers */ = {isa = PBXBuildFile; fileRef = 3061F8F54644A18E82EAE1D7C2A12446 /* msa_macro.h */; settings = {ATTRIBUTES = (Project, ); }; };
 		9C66325814EE2CD14EA61D62BC30BF72 /* Utils.framework in Frameworks */ = {isa = PBXBuildFile; fileRef = E78C8FEF3AA864C5900BDF009B0D66ED /* Utils.framework */; };
@@ -810,274 +419,135 @@
 		9D65089019D558E5A9661F2DCAD20313 /* SwiftSupport.swift in Sources */ = {isa = PBXBuildFile; fileRef = FD616BB31BF6961DB64D7F636B5E7BB6 /* SwiftSupport.swift */; };
 		9F037B64CCD4E5641CFF5D02D3079F65 /* UIImage+WebP.m in Sources */ = {isa = PBXBuildFile; fileRef = 6111453219F36802E3AC2BC8349545AC /* UIImage+WebP.m */; };
 		9F149C8ED1CDF032297960B45F792813 /* lossless.h in Headers */ = {isa = PBXBuildFile; fileRef = C202C5F2CCC9B1B3CC47F3CA9B052C44 /* lossless.h */; settings = {ATTRIBUTES = (Project, ); }; };
-		9F9EA1ED8BAA42A9FF1FBA06AADF823E /* TMPageViewController.swift in Sources */ = {isa = PBXBuildFile; fileRef = 4B1B75CB2F948BE0E96453AFD8E3E879 /* TMPageViewController.swift */; };
+		9F9EA1ED8BAA42A9FF1FBA06AADF823E /* TMPageViewController.swift in Sources */ = {isa = PBXBuildFile; fileRef = 83C2AE0917AFFD39818D423D4C8B54FE /* TMPageViewController.swift */; };
 		A116CDBEC769A3E1C721B34A92774C3F /* utils.h in Headers */ = {isa = PBXBuildFile; fileRef = 58FB21A9034D9AE29F663D689727D0E5 /* utils.h */; settings = {ATTRIBUTES = (Project, ); }; };
+		A11CF39D49977E8A307F60B165C13404 /* NSBundle+Orangina.swift in Sources */ = {isa = PBXBuildFile; fileRef = 5FCDD7FE5AD5FF9D1A692AC0E2ADB1B2 /* NSBundle+Orangina.swift */; };
 		A1B9267CB8F4F52BAC46894FC9FF5DA6 /* lossless_common.h in Headers */ = {isa = PBXBuildFile; fileRef = FCDCF8E15631BAF37F0425FB8A51BC28 /* lossless_common.h */; settings = {ATTRIBUTES = (Project, ); }; };
-		A1E91798FB67BD59F56484BDD93B54B3 /* FilterProtocol.swift in Sources */ = {isa = PBXBuildFile; fileRef = 1A6ACBBB5A7A0E184970CC96057C8CED /* FilterProtocol.swift */; };
+		A1E91798FB67BD59F56484BDD93B54B3 /* FilterProtocol.swift in Sources */ = {isa = PBXBuildFile; fileRef = 7BAED8BCF279B98D3D3B87810BE8AAE4 /* FilterProtocol.swift */; };
 		A30F71B58138EE97806D48AEB8B2BF03 /* bit_reader_utils.h in Headers */ = {isa = PBXBuildFile; fileRef = 1A790D4656CBF7E8EE80D8D4CC0E186F /* bit_reader_utils.h */; settings = {ATTRIBUTES = (Project, ); }; };
-		A45BD10F9F4CB826CC8B56569A0E6336 /* Assets.xcassets in Resources */ = {isa = PBXBuildFile; fileRef = F3529088DC0FB3E6865C6DC1A68550A7 /* Assets.xcassets */; };
+		A45BD10F9F4CB826CC8B56569A0E6336 /* Assets.xcassets in Resources */ = {isa = PBXBuildFile; fileRef = 77193120AA5C3232277DEACB25EF8F4B /* Assets.xcassets */; };
 		A47136C20F0E89DC6B8AE73BE5922A57 /* SDWebImageCacheKeyFilter.m in Sources */ = {isa = PBXBuildFile; fileRef = 467B1EE8834886E41E040C315BE1EE16 /* SDWebImageCacheKeyFilter.m */; };
-		A4CEABCBF0E0AB73EE967397854543C0 /* UIImage+Effects.swift in Sources */ = {isa = PBXBuildFile; fileRef = 2ECAA2E85503BE6E50C1191E187E713C /* UIImage+Effects.swift */; };
-		A4F0666BE140F2ECCFE782C2BF41AF8B /* Array+Safety.swift in Sources */ = {isa = PBXBuildFile; fileRef = B468A9192CC01474BF913C04188EEA86 /* Array+Safety.swift */; };
+		A4CEABCBF0E0AB73EE967397854543C0 /* UIImage+Effects.swift in Sources */ = {isa = PBXBuildFile; fileRef = 7CE57E97CDF7C3F5AD4A4CA342824081 /* UIImage+Effects.swift */; };
 		A525E29E0A8079B35B793D8A2B5FBDF2 /* UIImage+Snapshot.m in Sources */ = {isa = PBXBuildFile; fileRef = E025224B88ED30EB148F9909E5F574BC /* UIImage+Snapshot.m */; };
-		A5C755564FC7E1F4AFC86DAA7744E7E4 /* StickerTypeCollectionCell.swift in Sources */ = {isa = PBXBuildFile; fileRef = 686A9B2B698166DB3776E952B3B81412 /* StickerTypeCollectionCell.swift */; };
-		A63705175C4E8EFE06C7D80B36C1B14A /* DrawingView.swift in Sources */ = {isa = PBXBuildFile; fileRef = 407F472ED39E21F84336947E01E83273 /* DrawingView.swift */; };
-		A6E4B3AE0F6E358AD0730D55E3A06656 /* TrashView.swift in Sources */ = {isa = PBXBuildFile; fileRef = 2810671DC0B69381E0DA325DDBD602EB /* TrashView.swift */; };
+		A5C755564FC7E1F4AFC86DAA7744E7E4 /* StickerTypeCollectionCell.swift in Sources */ = {isa = PBXBuildFile; fileRef = 660567F1A24E2A3A15776868758CC5A8 /* StickerTypeCollectionCell.swift */; };
+		A63705175C4E8EFE06C7D80B36C1B14A /* DrawingView.swift in Sources */ = {isa = PBXBuildFile; fileRef = 3E97B59E17389EDF7192C3DEDD3A2B0D /* DrawingView.swift */; };
+		A6E4B3AE0F6E358AD0730D55E3A06656 /* TrashView.swift in Sources */ = {isa = PBXBuildFile; fileRef = 83B6B75BBBB17E2B6FD7EF64AE6271F3 /* TrashView.swift */; };
 		A707C8D30F5622D629B99B58E20E8990 /* SDWebImageDownloaderOperation.h in Headers */ = {isa = PBXBuildFile; fileRef = DBB38573F2972CA00BF31552B1FB7967 /* SDWebImageDownloaderOperation.h */; settings = {ATTRIBUTES = (Public, ); }; };
 		A73F4C2EE6D16A35C228F835D9014578 /* filters_sse2.c in Sources */ = {isa = PBXBuildFile; fileRef = B50BE4E7838014796AD22BA7FC306606 /* filters_sse2.c */; settings = {COMPILER_FLAGS = "-D_THREAD_SAFE -fno-objc-arc"; }; };
-		A7748682C65C6B6786C867198D86A1D7 /* CVPixelBuffer+copy.swift in Sources */ = {isa = PBXBuildFile; fileRef = 1761A957AECD4D40E59A44684E8E41F7 /* CVPixelBuffer+copy.swift */; };
+		A7748682C65C6B6786C867198D86A1D7 /* CVPixelBuffer+copy.swift in Sources */ = {isa = PBXBuildFile; fileRef = 63CC30F88129142962247990E0A6DBAA /* CVPixelBuffer+copy.swift */; };
 		A79F299F54350FF644B5B9452BE4C34D /* SDGraphicsImageRenderer.h in Headers */ = {isa = PBXBuildFile; fileRef = B12F5966A0C07321CC02C466D66419AB /* SDGraphicsImageRenderer.h */; settings = {ATTRIBUTES = (Public, ); }; };
-		A7D3B00B48612C7C8DB198132B41F409 /* MMCQ.swift in Sources */ = {isa = PBXBuildFile; fileRef = 9382B7240BD17B8E2647854E27579FF9 /* MMCQ.swift */; };
-		A7F91C039236D6CDFDE8042528073ACC /* RGBA.swift in Sources */ = {isa = PBXBuildFile; fileRef = FBF0866F4C971ECABAD83A6D306BB710 /* RGBA.swift */; };
-		A80535D459D01831A99D37E35321F0F5 /* ReachabilityObserving.swift in Sources */ = {isa = PBXBuildFile; fileRef = 9EC215A58DA946461A7CB990315FFBB9 /* ReachabilityObserving.swift */; };
-		A83E01B864748F9AF260EACE767EBC65 /* MainTextView.swift in Sources */ = {isa = PBXBuildFile; fileRef = 49C00AF4B7C5E74B6575E48EBE6C55DD /* MainTextView.swift */; };
-		A8E59FFD588EEA061658379A208F0850 /* CGRect+Center.swift in Sources */ = {isa = PBXBuildFile; fileRef = A30227056B65E1EC835F31C67567677C /* CGRect+Center.swift */; };
+		A7D3B00B48612C7C8DB198132B41F409 /* MMCQ.swift in Sources */ = {isa = PBXBuildFile; fileRef = 5678F75EDDE1F58574AB3553A523C7A8 /* MMCQ.swift */; };
+		A7F91C039236D6CDFDE8042528073ACC /* RGBA.swift in Sources */ = {isa = PBXBuildFile; fileRef = 70DC90BD06B97A4394428233B3F83115 /* RGBA.swift */; };
+		A83E01B864748F9AF260EACE767EBC65 /* MainTextView.swift in Sources */ = {isa = PBXBuildFile; fileRef = D3304047AF9A825096F6F9B134BEF6B5 /* MainTextView.swift */; };
+		A8E59FFD588EEA061658379A208F0850 /* CGRect+Center.swift in Sources */ = {isa = PBXBuildFile; fileRef = D89CE3C91EAE1F2AF92714BAB1AE0DE7 /* CGRect+Center.swift */; };
 		A93DDD2B051CDB8A00C14C275F478B81 /* SDAsyncBlockOperation.h in Headers */ = {isa = PBXBuildFile; fileRef = ACF2E7DABFE39921C09D9FE383B1D98B /* SDAsyncBlockOperation.h */; settings = {ATTRIBUTES = (Private, ); }; };
 		A96CED464FE1B6E055CB7B845EC7FD44 /* yuv.c in Sources */ = {isa = PBXBuildFile; fileRef = 852CE1607A9D74C6FA1170FF57C76672 /* yuv.c */; settings = {COMPILER_FLAGS = "-D_THREAD_SAFE -fno-objc-arc"; }; };
 		A9FAAA9D4243DCE4F507361DE30C18BD /* cpu.c in Sources */ = {isa = PBXBuildFile; fileRef = 109465E9F591E71275768B4D7C26DDAC /* cpu.c */; settings = {COMPILER_FLAGS = "-D_THREAD_SAFE -fno-objc-arc"; }; };
 		AA54B8FE819CE62786006AD0A5D5451B /* format_constants.h in Headers */ = {isa = PBXBuildFile; fileRef = 425D174199451F3706837D62419BBB7B /* format_constants.h */; settings = {ATTRIBUTES = (Public, ); }; };
-		AA9C264948A3AA6DEF79A2A79C48A0B6 /* DrawerController.swift in Sources */ = {isa = PBXBuildFile; fileRef = DDF8D77DB83A493C91A3140CFE84E734 /* DrawerController.swift */; };
->>>>>>> 66f42bbc
+		AA9C264948A3AA6DEF79A2A79C48A0B6 /* DrawerController.swift in Sources */ = {isa = PBXBuildFile; fileRef = D59D1C1D53FD9220B13B109A3616FBA4 /* DrawerController.swift */; };
 		AC922F84996E367D1BE3EDB6D13D8A78 /* enc_msa.c in Sources */ = {isa = PBXBuildFile; fileRef = DE33A7201FEAD319E33D045941CCCF65 /* enc_msa.c */; settings = {COMPILER_FLAGS = "-D_THREAD_SAFE -fno-objc-arc"; }; };
 		AD2F27EC2C1A6EF2261C164766CBC903 /* dec_clip_tables.c in Sources */ = {isa = PBXBuildFile; fileRef = AE4313A179E5B0DB461D41E1CE94F452 /* dec_clip_tables.c */; settings = {COMPILER_FLAGS = "-D_THREAD_SAFE -fno-objc-arc"; }; };
 		AE09CD5E0D5B4FB554C0DBA10B4E2347 /* analysis_enc.c in Sources */ = {isa = PBXBuildFile; fileRef = 4824356E40272627B0FAE08829F09960 /* analysis_enc.c */; settings = {COMPILER_FLAGS = "-D_THREAD_SAFE -fno-objc-arc"; }; };
-		AEC514A4590D0A0B2E47475EAE16E986 /* NSBundle+Orangina.swift in Sources */ = {isa = PBXBuildFile; fileRef = 1F73D4DEE971B459F56BEE97CAFCC613 /* NSBundle+Orangina.swift */; };
-		AF5101BE756AD12504A94157F26DDF0A /* Array+Rotate.swift in Sources */ = {isa = PBXBuildFile; fileRef = A9F5F6BB3E415284C5270C5F8DE53F18 /* Array+Rotate.swift */; };
-		AF958770E0E077BBBEC94036194C62E5 /* Array+Convenience.swift in Sources */ = {isa = PBXBuildFile; fileRef = 6A6F4C367EE7D2943FBFBFA896EF1B0B /* Array+Convenience.swift */; };
-		AFE7595AE30D3039FF46AC6A25079747 /* DrawerTabBarController.swift in Sources */ = {isa = PBXBuildFile; fileRef = A64B84FBF8C2BC24CB25BFDC16EF5310 /* DrawerTabBarController.swift */; };
+		AF089812A5B79F90DCDCD6BDB830B21E /* Array+Safety.swift in Sources */ = {isa = PBXBuildFile; fileRef = 796370A52F21529FC789772CF1B64E2A /* Array+Safety.swift */; };
+		AF5101BE756AD12504A94157F26DDF0A /* Array+Rotate.swift in Sources */ = {isa = PBXBuildFile; fileRef = 2163767C91D9CFF5F23225C958D54905 /* Array+Rotate.swift */; };
+		AFE7595AE30D3039FF46AC6A25079747 /* DrawerTabBarController.swift in Sources */ = {isa = PBXBuildFile; fileRef = 8627B14B6B1817F818B3E93BF6BBA018 /* DrawerTabBarController.swift */; };
 		B023A82A44A860A362008F91A3EB88AE /* filters_utils.h in Headers */ = {isa = PBXBuildFile; fileRef = 8D2EECA6A070DCA1C6946B14F8082159 /* filters_utils.h */; settings = {ATTRIBUTES = (Project, ); }; };
-<<<<<<< HEAD
-		B0795EE30CCDB50935ED622292579360 /* DrawingCanvas.swift in Sources */ = {isa = PBXBuildFile; fileRef = B39D8E0658DB62C3DFDC43F6EAADB088 /* DrawingCanvas.swift */; };
-		B092AC1DF128AE97BBAB0114F3C85E77 /* TMPageViewController.swift in Sources */ = {isa = PBXBuildFile; fileRef = 83C2AE0917AFFD39818D423D4C8B54FE /* TMPageViewController.swift */; };
-		B10CF2DAD238BE4E4992C0B858A05635 /* CALayer+CGImage.swift in Sources */ = {isa = PBXBuildFile; fileRef = 8CF3B9BDB8892F1EF4B5AAB8F88219B3 /* CALayer+CGImage.swift */; };
-		B13619FB0DE84649DFE188B1F4E09D0C /* UIViewController+Load.swift in Sources */ = {isa = PBXBuildFile; fileRef = EDD02F7268B9F164B2FBD5C3A9EF7799 /* UIViewController+Load.swift */; };
-		B13BE7EC93A75EC71EBBF14331F5EE39 /* TimelineContaining.swift in Sources */ = {isa = PBXBuildFile; fileRef = 894F053F9F0ADF21458B53E88A710B4B /* TimelineContaining.swift */; };
-		B148B4631BB46119690C602F269D51F9 /* SDWebImage.framework in Frameworks */ = {isa = PBXBuildFile; fileRef = C681E29ABCF78FED3F63A8CCB3D6C58D /* SDWebImage.framework */; };
-		B203BBBFB822E89DCAF87DA9D8173003 /* Renderer.swift in Sources */ = {isa = PBXBuildFile; fileRef = 78EA21B272D6320C7FCB37CD02E02907 /* Renderer.swift */; };
-		B25D795BDC4F426BC01EFC911F368B81 /* Foundation.framework in Frameworks */ = {isa = PBXBuildFile; fileRef = F3B08B5CED37516F830F911C3E894475 /* Foundation.framework */; };
-		B293C422BDFBE8BB882C454046CD764D /* AlphaBlendFilter.swift in Sources */ = {isa = PBXBuildFile; fileRef = 4F1DB88414FE32A7C2C09C1ECCA866C3 /* AlphaBlendFilter.swift */; };
-		B2BF6A5F2C2DEC08CA46F5729C671224 /* SDImageCacheConfig.h in Headers */ = {isa = PBXBuildFile; fileRef = DF2935BA015D17A81C06E4A9B11EB2C3 /* SDImageCacheConfig.h */; settings = {ATTRIBUTES = (Public, ); }; };
-		B2D4C105DDD5AE84479E18D51DCA9E72 /* NSData+ImageContentType.h in Headers */ = {isa = PBXBuildFile; fileRef = 2314518788C4BFDAC3E4A42E8DEDF704 /* NSData+ImageContentType.h */; settings = {ATTRIBUTES = (Public, ); }; };
-		B318FF922CC48C51A8445D8CD7787BD1 /* UIView+Snaphot.swift in Sources */ = {isa = PBXBuildFile; fileRef = 9817C47468F0324A69740E1B5278CF53 /* UIView+Snaphot.swift */; };
-		B437E65CC047D2C96B15A41C3CAD6617 /* TagsViewController.swift in Sources */ = {isa = PBXBuildFile; fileRef = CC275F486DFF33C504F88B12B7D12D09 /* TagsViewController.swift */; };
-		B532A0CC041A1B55DF60E884952CECD6 /* alpha_enc.c in Sources */ = {isa = PBXBuildFile; fileRef = 6436688B09E9A32500DB250F764E3D1E /* alpha_enc.c */; settings = {COMPILER_FLAGS = "-D_THREAD_SAFE -fno-objc-arc"; }; };
-		B559F4C97CB6B195F6B97AB226779421 /* CameraPermissionsViewController.swift in Sources */ = {isa = PBXBuildFile; fileRef = C30A8A8398FF0588EF082F66BB75253E /* CameraPermissionsViewController.swift */; };
-		B5F829FB010E159F86373419AE8F23FE /* UIView+WebCache.m in Sources */ = {isa = PBXBuildFile; fileRef = 651984AA4108A5330CC0C4DDECAA3474 /* UIView+WebCache.m */; };
-		B6485F41AF31A44964546A68E20FA80A /* ImagePreviewController.swift in Sources */ = {isa = PBXBuildFile; fileRef = 14CC4D5C75437B86529A865BD149113E /* ImagePreviewController.swift */; };
-		B66924050DAFAB27CAE39306FCD4DDD9 /* ClosedRange+Clamp.swift in Sources */ = {isa = PBXBuildFile; fileRef = 5CEB9628D236102CBD71858FEF8C84E0 /* ClosedRange+Clamp.swift */; };
-		B6BE2F99D0808B6CED7B5DFB00974705 /* UIFont+PostFonts.swift in Sources */ = {isa = PBXBuildFile; fileRef = F65175738937B79224CA3091AB7451BE /* UIFont+PostFonts.swift */; };
-		B74CD6E6EBEA0B642776BCB37850415D /* UIImage+Snapshot.h in Headers */ = {isa = PBXBuildFile; fileRef = 44AC20FDAF3D12457550A66162D224DB /* UIImage+Snapshot.h */; settings = {ATTRIBUTES = (Private, ); }; };
-		B87AE206DE22675F6CDB5A69E30B75FE /* NSURL+Media.swift in Sources */ = {isa = PBXBuildFile; fileRef = 2615D2BC5AED9FFD5AD2D8DC4F9FBEB2 /* NSURL+Media.swift */; };
-		B8A2589470B50E20D529014CFF4CD397 /* frame_enc.c in Sources */ = {isa = PBXBuildFile; fileRef = A73C1632441A74E46187BB95B09BB7AA /* frame_enc.c */; settings = {COMPILER_FLAGS = "-D_THREAD_SAFE -fno-objc-arc"; }; };
-		B8DCDA1F6DE20AD2195B006815C8F945 /* EditorTextView.swift in Sources */ = {isa = PBXBuildFile; fileRef = B7224A4D622D7B2AA461E6F9FDE34F18 /* EditorTextView.swift */; };
-		B8F9B27D4081E33709113ACD1D3BD895 /* muxread.c in Sources */ = {isa = PBXBuildFile; fileRef = FAD9BCE947B53905502AFF181CFFAE49 /* muxread.c */; settings = {COMPILER_FLAGS = "-D_THREAD_SAFE -fno-objc-arc"; }; };
-		B976873C2996AC73D47AD4337888D54E /* bit_writer_utils.c in Sources */ = {isa = PBXBuildFile; fileRef = CF8311D406CE1818C45A54524AB51D6F /* bit_writer_utils.c */; settings = {COMPILER_FLAGS = "-D_THREAD_SAFE -fno-objc-arc"; }; };
-		B98DAB06F73D30E2E88AB59C22013102 /* CALayer+Color.swift in Sources */ = {isa = PBXBuildFile; fileRef = 37A814247D7A5FD360F1CF19A65D9407 /* CALayer+Color.swift */; };
-		B9912DE308E6336A3F8A1E9A5F3D83FC /* RaveFilter.swift in Sources */ = {isa = PBXBuildFile; fileRef = EE98B93FC40BD7E21EDF11D97EAE3197 /* RaveFilter.swift */; };
-		BA6CD947B1ED2A9B239CC8B1323D3D7E /* UIUpdate.swift in Sources */ = {isa = PBXBuildFile; fileRef = F8D73B40333039406BB4C5612BA6B96C /* UIUpdate.swift */; };
-		BA84C4C36AFCEC3BEE10EF233380BF2C /* EditorView.swift in Sources */ = {isa = PBXBuildFile; fileRef = 58D358B39058E7934EAE8AF0FDC20547 /* EditorView.swift */; };
-		BABCF6E1676360A51DE6055069976EBA /* CameraInputController.swift in Sources */ = {isa = PBXBuildFile; fileRef = CDEBA7C171B588787CBF70A69153EC13 /* CameraInputController.swift */; };
-		BAD755BA63FEE686EAF1330AE5BC4AA9 /* AVAssetTrack+transform.swift in Sources */ = {isa = PBXBuildFile; fileRef = 986DE0E28F72694E066F634B3973ADD1 /* AVAssetTrack+transform.swift */; };
-		BAF526AA913AB2C2D78DA5697CC5A1D8 /* UIKit.framework in Frameworks */ = {isa = PBXBuildFile; fileRef = C55034B711B088768CFC9FFD85042EA7 /* UIKit.framework */; };
-		BAFC546B40EC5EA0BAEA9E2FC1E02679 /* SDWebImageCacheKeyFilter.m in Sources */ = {isa = PBXBuildFile; fileRef = F6FE19CD16934720D0F38FD502801403 /* SDWebImageCacheKeyFilter.m */; };
-		BB4221A113AB71621E83D1C9B7F253F9 /* Foundation.framework in Frameworks */ = {isa = PBXBuildFile; fileRef = F3B08B5CED37516F830F911C3E894475 /* Foundation.framework */; };
-		BB9BA0A437B14B74ED77C00E3752D4D0 /* IgnoreTouchesCollectionView.swift in Sources */ = {isa = PBXBuildFile; fileRef = 3EAAE1997E6ACC90EF4D66AEE2F52816 /* IgnoreTouchesCollectionView.swift */; };
-		BBC67566939A48A10D5495A943B22A70 /* ReachabilityDeterminer.swift in Sources */ = {isa = PBXBuildFile; fileRef = F3FBA8F63B315404AF2EF6B2638D8462 /* ReachabilityDeterminer.swift */; };
-=======
 		B148B4631BB46119690C602F269D51F9 /* SDWebImage.framework in Frameworks */ = {isa = PBXBuildFile; fileRef = C681E29ABCF78FED3F63A8CCB3D6C58D /* SDWebImage.framework */; };
 		B163A6077CED0EB7B909024F9064B47E /* SDImageGraphics.h in Headers */ = {isa = PBXBuildFile; fileRef = 81352ACDBA63A9A1ECAEA60AE67BAC08 /* SDImageGraphics.h */; settings = {ATTRIBUTES = (Public, ); }; };
 		B1837D13D2C063FD6158372F4AFF205E /* SDImageCacheConfig.h in Headers */ = {isa = PBXBuildFile; fileRef = F834EF91F50E695038DC31133827AE26 /* SDImageCacheConfig.h */; settings = {ATTRIBUTES = (Public, ); }; };
 		B1DB59E80EB092BA36A70002C74607C6 /* UIImage+ForceDecode.h in Headers */ = {isa = PBXBuildFile; fileRef = 2AE5716ECAF3E755185A486615C2AE7F /* UIImage+ForceDecode.h */; settings = {ATTRIBUTES = (Public, ); }; };
 		B25D795BDC4F426BC01EFC911F368B81 /* Foundation.framework in Frameworks */ = {isa = PBXBuildFile; fileRef = F3B08B5CED37516F830F911C3E894475 /* Foundation.framework */; };
-		B2E10B6DCEBE084B55C95AA3957CFABA /* Utils-umbrella.h in Headers */ = {isa = PBXBuildFile; fileRef = E01B590A4FDE80D355071B70E66C5E2F /* Utils-umbrella.h */; settings = {ATTRIBUTES = (Public, ); }; };
-		B38BEA9101BCA13A74F6E671A8B0EF0D /* LegoFilter.swift in Sources */ = {isa = PBXBuildFile; fileRef = 510E2B9D1572B2EA5D225A8FB6CE528E /* LegoFilter.swift */; };
-		B435B7299C29C271A7E7C7B57D766227 /* AVURLAsset+Thumbnail.swift in Sources */ = {isa = PBXBuildFile; fileRef = C9CDFE8682751C337BCC1643C8FC9343 /* AVURLAsset+Thumbnail.swift */; };
+		B2E10B6DCEBE084B55C95AA3957CFABA /* Utils-umbrella.h in Headers */ = {isa = PBXBuildFile; fileRef = B1C76C8709CF4B25D5D597F87AFFCEFB /* Utils-umbrella.h */; settings = {ATTRIBUTES = (Public, ); }; };
+		B38BEA9101BCA13A74F6E671A8B0EF0D /* LegoFilter.swift in Sources */ = {isa = PBXBuildFile; fileRef = D661294794A18B9BA96F2BB8B9E1833D /* LegoFilter.swift */; };
+		B3950CDEBA18EEAD0D5CD9F9036849B9 /* NSDate+Offset.swift in Sources */ = {isa = PBXBuildFile; fileRef = ED30022BC1383D448FF3156BF2F8146D /* NSDate+Offset.swift */; };
+		B435B7299C29C271A7E7C7B57D766227 /* AVURLAsset+Thumbnail.swift in Sources */ = {isa = PBXBuildFile; fileRef = 9A9840054D6F546DCF2F9CF816FEDB29 /* AVURLAsset+Thumbnail.swift */; };
 		B532A0CC041A1B55DF60E884952CECD6 /* alpha_enc.c in Sources */ = {isa = PBXBuildFile; fileRef = 6436688B09E9A32500DB250F764E3D1E /* alpha_enc.c */; settings = {COMPILER_FLAGS = "-D_THREAD_SAFE -fno-objc-arc"; }; };
 		B6B7CD10D4414DFA4AA1D47E19A25A25 /* UIImage+MultiFormat.m in Sources */ = {isa = PBXBuildFile; fileRef = 7878BF7CB968079C1149FFCC7757F31A /* UIImage+MultiFormat.m */; };
-		B7168BA05D03559633B78F9873FAC6B1 /* NSLayoutConstraint+Utils.swift in Sources */ = {isa = PBXBuildFile; fileRef = 65DC9CD4795803E3E560496C3F0CCB06 /* NSLayoutConstraint+Utils.swift */; };
+		B7168BA05D03559633B78F9873FAC6B1 /* NSLayoutConstraint+Utils.swift in Sources */ = {isa = PBXBuildFile; fileRef = 061D0DB93E823539BB2B337BB4ADD830 /* NSLayoutConstraint+Utils.swift */; };
 		B74CD6E6EBEA0B642776BCB37850415D /* UIImage+Snapshot.h in Headers */ = {isa = PBXBuildFile; fileRef = 44AC20FDAF3D12457550A66162D224DB /* UIImage+Snapshot.h */; settings = {ATTRIBUTES = (Private, ); }; };
 		B7CDE2A15325B08531162190B6BE5360 /* SDImageAPNGCoder.m in Sources */ = {isa = PBXBuildFile; fileRef = A6A8BBC7FC38496F51A6794432CF46B6 /* SDImageAPNGCoder.m */; };
-		B7EF13B1F1A47AEF1D0C2878B127AA4B /* MediaClipsEditorView.swift in Sources */ = {isa = PBXBuildFile; fileRef = D63F1C36A0030584FDC3F9CC9D09D6EF /* MediaClipsEditorView.swift */; };
+		B7EF13B1F1A47AEF1D0C2878B127AA4B /* MediaClipsEditorView.swift in Sources */ = {isa = PBXBuildFile; fileRef = F3B2CCADDD1C9B4C70A2AE4D87987989 /* MediaClipsEditorView.swift */; };
 		B889D72D184A2D33F6FC4023290C632F /* SDImageFrame.m in Sources */ = {isa = PBXBuildFile; fileRef = 287A8014ED23D628D229E4A059C83703 /* SDImageFrame.m */; };
 		B8A2589470B50E20D529014CFF4CD397 /* frame_enc.c in Sources */ = {isa = PBXBuildFile; fileRef = A73C1632441A74E46187BB95B09BB7AA /* frame_enc.c */; settings = {COMPILER_FLAGS = "-D_THREAD_SAFE -fno-objc-arc"; }; };
 		B8F9B27D4081E33709113ACD1D3BD895 /* muxread.c in Sources */ = {isa = PBXBuildFile; fileRef = FAD9BCE947B53905502AFF181CFFAE49 /* muxread.c */; settings = {COMPILER_FLAGS = "-D_THREAD_SAFE -fno-objc-arc"; }; };
 		B976873C2996AC73D47AD4337888D54E /* bit_writer_utils.c in Sources */ = {isa = PBXBuildFile; fileRef = CF8311D406CE1818C45A54524AB51D6F /* bit_writer_utils.c */; settings = {COMPILER_FLAGS = "-D_THREAD_SAFE -fno-objc-arc"; }; };
 		BAB30C996CF45A996A09B900DEC48D22 /* TumblrTheme.framework in Frameworks */ = {isa = PBXBuildFile; fileRef = 534423386F4207F3C7DE97FA58DEC9B7 /* TumblrTheme.framework */; };
-		BACBDCEA62DD25C64DBEFA75E71A223B /* KanvasCameraImages.swift in Sources */ = {isa = PBXBuildFile; fileRef = 1EC2A30ACA480A6A894F9A61A055153E /* KanvasCameraImages.swift */; };
->>>>>>> 66f42bbc
+		BACBDCEA62DD25C64DBEFA75E71A223B /* KanvasCameraImages.swift in Sources */ = {isa = PBXBuildFile; fileRef = 7728BCD83622AFB6EDDAA9C94D60D936 /* KanvasCameraImages.swift */; };
+		BC805B9994CEC67BFE8A1A08E04147D0 /* NSDate+Orangina.swift in Sources */ = {isa = PBXBuildFile; fileRef = 465AEE5861358375046F6B398D25D428 /* NSDate+Orangina.swift */; };
 		BCE4A509FD950E17711EC084E89470E9 /* quant_levels_dec_utils.c in Sources */ = {isa = PBXBuildFile; fileRef = 60BF94B96E48B7092F3888F9CE518340 /* quant_levels_dec_utils.c */; settings = {COMPILER_FLAGS = "-D_THREAD_SAFE -fno-objc-arc"; }; };
-		BD3AC730C12DD9EFF9D3B39077EE4D6D /* KanvasUIImagePickerViewController.swift in Sources */ = {isa = PBXBuildFile; fileRef = 2A83B73BE75035AF7192F0B0A76B2FB3 /* KanvasUIImagePickerViewController.swift */; };
+		BD3AC730C12DD9EFF9D3B39077EE4D6D /* KanvasUIImagePickerViewController.swift in Sources */ = {isa = PBXBuildFile; fileRef = 2777144FEFCA0900983BF890FCA14290 /* KanvasUIImagePickerViewController.swift */; };
 		BE078BC64AD509326905764607E33F41 /* vp8i_dec.h in Headers */ = {isa = PBXBuildFile; fileRef = 627A763AB85AB4AA552776790F23FE3A /* vp8i_dec.h */; settings = {ATTRIBUTES = (Project, ); }; };
-<<<<<<< HEAD
-		BE2003FD5857E3CC342BAF5D51E9A551 /* StickerTypeCollectionController.swift in Sources */ = {isa = PBXBuildFile; fileRef = F718E05ADE5B43B994BC1DD5AB6764CE /* StickerTypeCollectionController.swift */; };
+		BE2751A498957B7570DED96F149CF788 /* NSFileManager+Orangina.swift in Sources */ = {isa = PBXBuildFile; fileRef = A8E9AC422D34DD633738389730B7CB51 /* NSFileManager+Orangina.swift */; };
 		BF5404D947710FC6B667ABFC4649DAC5 /* encode.h in Headers */ = {isa = PBXBuildFile; fileRef = 12DFAAA777E7C8FDE4802E7E80C26AE7 /* encode.h */; settings = {ATTRIBUTES = (Public, ); }; };
-		BF85328BD8B2DFF44B6B874B9A00674D /* SDImageHEICCoder.m in Sources */ = {isa = PBXBuildFile; fileRef = 58AFC9D83F82FA8C86DEEB595F4F3F2D /* SDImageHEICCoder.m */; };
-		BFC96670F7AC8DA93FC98369874C7108 /* TMUserInterfaceIdiom.swift in Sources */ = {isa = PBXBuildFile; fileRef = BABC0288949E172D232C02A3F9D17BFA /* TMUserInterfaceIdiom.swift */; };
+		BFA1E0BBCFA9CB7D69DA5D924315F188 /* ColorPickerView.swift in Sources */ = {isa = PBXBuildFile; fileRef = 5C7A61348119F453681943EBC37C0EBC /* ColorPickerView.swift */; };
 		BFD799706969EB3240C3D7F36F9E698A /* mux_types.h in Headers */ = {isa = PBXBuildFile; fileRef = 001527FB6F6BA183D2C717AA15562C98 /* mux_types.h */; settings = {ATTRIBUTES = (Public, ); }; };
 		C05E006D3A1BBE9A995B465BBA79D15B /* ImageLoaderURLSessionMetricsDelegate.swift in Sources */ = {isa = PBXBuildFile; fileRef = D1F5250D54D08294B9A3C9FB5D51E2D3 /* ImageLoaderURLSessionMetricsDelegate.swift */; };
-		C07A218CEF7E6A45BD00111AB3DA6688 /* SDWebImageDownloaderOperation.m in Sources */ = {isa = PBXBuildFile; fileRef = CD4A749AB3DF83D339A40161338E7244 /* SDWebImageDownloaderOperation.m */; };
-		C08D8CD6BDC09C580D954B45DD119343 /* SDAnimatedImageRep.m in Sources */ = {isa = PBXBuildFile; fileRef = 655060DF6025BF08EE1D669ED6957B81 /* SDAnimatedImageRep.m */; };
-		C162E8113CDAA49ABC8A30D8D5008FC0 /* PhotoOutputHandler.swift in Sources */ = {isa = PBXBuildFile; fileRef = E2B2049CDFCF4E74109A39704169E245 /* PhotoOutputHandler.swift */; };
-=======
-		BF5404D947710FC6B667ABFC4649DAC5 /* encode.h in Headers */ = {isa = PBXBuildFile; fileRef = 12DFAAA777E7C8FDE4802E7E80C26AE7 /* encode.h */; settings = {ATTRIBUTES = (Public, ); }; };
-		BFA1E0BBCFA9CB7D69DA5D924315F188 /* ColorPickerView.swift in Sources */ = {isa = PBXBuildFile; fileRef = FDB357E47AC4E7A7E2EDDDF1305459EF /* ColorPickerView.swift */; };
-		BFD799706969EB3240C3D7F36F9E698A /* mux_types.h in Headers */ = {isa = PBXBuildFile; fileRef = 001527FB6F6BA183D2C717AA15562C98 /* mux_types.h */; settings = {ATTRIBUTES = (Public, ); }; };
-		C05E006D3A1BBE9A995B465BBA79D15B /* ImageLoaderURLSessionMetricsDelegate.swift in Sources */ = {isa = PBXBuildFile; fileRef = 835677DCC517B52E727E1B6F58EE4BC4 /* ImageLoaderURLSessionMetricsDelegate.swift */; };
-		C0A3F1203D765DECC21F8EB56319067D /* UIView+Layout.swift in Sources */ = {isa = PBXBuildFile; fileRef = 96C3AFEF23DE626314D2C3664EF6E955 /* UIView+Layout.swift */; };
-		C0D9DADAFD4E4B0F37E40AC19D9FA64B /* AppUIChangedListener.swift in Sources */ = {isa = PBXBuildFile; fileRef = F63882C69458FE4D8AE8A90EA366BAD4 /* AppUIChangedListener.swift */; };
+		C0A3F1203D765DECC21F8EB56319067D /* UIView+Layout.swift in Sources */ = {isa = PBXBuildFile; fileRef = CEE6EBC3707169459D14C7605ACB1BFF /* UIView+Layout.swift */; };
+		C0D3343CB3C8993117DA2F9174FCE106 /* ReachabilityDeterminer.swift in Sources */ = {isa = PBXBuildFile; fileRef = F3FBA8F63B315404AF2EF6B2638D8462 /* ReachabilityDeterminer.swift */; };
+		C0D9DADAFD4E4B0F37E40AC19D9FA64B /* AppUIChangedListener.swift in Sources */ = {isa = PBXBuildFile; fileRef = 852A6D90F1B5D2C714055C8001D50905 /* AppUIChangedListener.swift */; };
 		C14FAEE13FC7A61F1B132DFC879412FE /* SDAnimatedImageRep.m in Sources */ = {isa = PBXBuildFile; fileRef = BDE6B3A5E08AA7266CB856BD7B014AEA /* SDAnimatedImageRep.m */; };
 		C22BA3FCA36572CDE15866B45CD0FF24 /* UIImageView+HighlightedWebCache.h in Headers */ = {isa = PBXBuildFile; fileRef = 68D6F7AF2009E364592F17BD386E1394 /* UIImageView+HighlightedWebCache.h */; settings = {ATTRIBUTES = (Public, ); }; };
->>>>>>> 66f42bbc
 		C28C5223DDA5161CC0FAB9DB0AFDB1AA /* quant_levels_dec_utils.h in Headers */ = {isa = PBXBuildFile; fileRef = CA6873C02CA20B5C6DDC77B1CA743D38 /* quant_levels_dec_utils.h */; settings = {ATTRIBUTES = (Project, ); }; };
 		C2B83A42AE9C0D72A74B9B9C9D6E013A /* Pods-KanvasCameraExample-umbrella.h in Headers */ = {isa = PBXBuildFile; fileRef = B133F234B95CF873AE850D0C7E57B610 /* Pods-KanvasCameraExample-umbrella.h */; settings = {ATTRIBUTES = (Public, ); }; };
 		C2E337E73A1CBF69FE7FC9CDDF333743 /* token_enc.c in Sources */ = {isa = PBXBuildFile; fileRef = 87779E9170A4AAAFA8BC22CBD5CD3111 /* token_enc.c */; settings = {COMPILER_FLAGS = "-D_THREAD_SAFE -fno-objc-arc"; }; };
 		C2F0C8EE2AC09DA35A6B838CD0991216 /* huffman_encode_utils.c in Sources */ = {isa = PBXBuildFile; fileRef = 5D0FD280F04A57E678DDA9B5CA8974E6 /* huffman_encode_utils.c */; settings = {COMPILER_FLAGS = "-D_THREAD_SAFE -fno-objc-arc"; }; };
-<<<<<<< HEAD
-		C309E0D05FC4B351F34CF4BD1F5B7733 /* UIImage+Transform.h in Headers */ = {isa = PBXBuildFile; fileRef = B1284D63A6C1CE3102E97DD49560409E /* UIImage+Transform.h */; settings = {ATTRIBUTES = (Public, ); }; };
-		C31FBCD4742306267C3E1880F07803CE /* CVPixelBuffer+copy.swift in Sources */ = {isa = PBXBuildFile; fileRef = 47E71EF588309E45ABC5BEEEB84634F1 /* CVPixelBuffer+copy.swift */; };
+		C3175C7462628B1F37EEBFA3B75FDF42 /* DrawingController.swift in Sources */ = {isa = PBXBuildFile; fileRef = 63F9A6AE2C73D6F9DACE8FE0E000AB31 /* DrawingController.swift */; };
 		C3801FCB745E3D9D2E22BB634ABBE140 /* webp_enc.c in Sources */ = {isa = PBXBuildFile; fileRef = D1F2EA7A41AB3FA4F812CFFF46DC0896 /* webp_enc.c */; settings = {COMPILER_FLAGS = "-D_THREAD_SAFE -fno-objc-arc"; }; };
 		C3995F04AAEC56F1A0E6676C5B9B6BA0 /* io_dec.c in Sources */ = {isa = PBXBuildFile; fileRef = 1FFC49638F499E2C89B9B4E0008791D6 /* io_dec.c */; settings = {COMPILER_FLAGS = "-D_THREAD_SAFE -fno-objc-arc"; }; };
+		C3CAEFBFF65EF75ABB93389C3704E844 /* Queue.swift in Sources */ = {isa = PBXBuildFile; fileRef = 34B32D3C191332426E73E25D2F3021F3 /* Queue.swift */; };
+		C3E53FDEBE4D3264AEB1667044758DD8 /* PostOptionsConstants.swift in Sources */ = {isa = PBXBuildFile; fileRef = A20910233262FEE9260DBA0124332BF3 /* PostOptionsConstants.swift */; };
+		C426867E9B7AE3684CD47CFFDA9E25EB /* UIImage+ForceDecode.m in Sources */ = {isa = PBXBuildFile; fileRef = 33581FA08C11C2C46959C14D8EBBC48B /* UIImage+ForceDecode.m */; };
 		C480E26143ADDBD8FAD072F6C073678F /* ImageLoader-dummy.m in Sources */ = {isa = PBXBuildFile; fileRef = E5A787A2BA75F46B3EF04E494D179B22 /* ImageLoader-dummy.m */; };
-=======
-		C3175C7462628B1F37EEBFA3B75FDF42 /* DrawingController.swift in Sources */ = {isa = PBXBuildFile; fileRef = 866AD72CCC1B42A9F66549D9825E9AC6 /* DrawingController.swift */; };
-		C3801FCB745E3D9D2E22BB634ABBE140 /* webp_enc.c in Sources */ = {isa = PBXBuildFile; fileRef = D1F2EA7A41AB3FA4F812CFFF46DC0896 /* webp_enc.c */; settings = {COMPILER_FLAGS = "-D_THREAD_SAFE -fno-objc-arc"; }; };
-		C3995F04AAEC56F1A0E6676C5B9B6BA0 /* io_dec.c in Sources */ = {isa = PBXBuildFile; fileRef = 1FFC49638F499E2C89B9B4E0008791D6 /* io_dec.c */; settings = {COMPILER_FLAGS = "-D_THREAD_SAFE -fno-objc-arc"; }; };
-		C3CAEFBFF65EF75ABB93389C3704E844 /* Queue.swift in Sources */ = {isa = PBXBuildFile; fileRef = 798CCF13F42082E9054162E32B5AF9DA /* Queue.swift */; };
-		C3E53FDEBE4D3264AEB1667044758DD8 /* PostOptionsConstants.swift in Sources */ = {isa = PBXBuildFile; fileRef = 680D6F116298AD318F41B71E83789059 /* PostOptionsConstants.swift */; };
-		C426867E9B7AE3684CD47CFFDA9E25EB /* UIImage+ForceDecode.m in Sources */ = {isa = PBXBuildFile; fileRef = 33581FA08C11C2C46959C14D8EBBC48B /* UIImage+ForceDecode.m */; };
-		C480E26143ADDBD8FAD072F6C073678F /* ImageLoader-dummy.m in Sources */ = {isa = PBXBuildFile; fileRef = 17B102CD547DDFB4E8D25E4AB1780897 /* ImageLoader-dummy.m */; };
-		C499C09839423F11E2CF5EAAD58613B6 /* MediaDrawerView.swift in Sources */ = {isa = PBXBuildFile; fileRef = 26CED42B685D652CAD57FD2B295F59E2 /* MediaDrawerView.swift */; };
->>>>>>> 66f42bbc
+		C499C09839423F11E2CF5EAAD58613B6 /* MediaDrawerView.swift in Sources */ = {isa = PBXBuildFile; fileRef = 0A2BB16698DAA5BB2ED457D375F35B01 /* MediaDrawerView.swift */; };
 		C49D52712466511E332C952834C81FE1 /* FBSnapshotTestCasePlatform.h in Headers */ = {isa = PBXBuildFile; fileRef = ED46942D6DEA8CFA4D9F42C48B260883 /* FBSnapshotTestCasePlatform.h */; settings = {ATTRIBUTES = (Public, ); }; };
-		C4CE9C47ACA68FD440DFF2B04D847EA5 /* StickerCollectionController.swift in Sources */ = {isa = PBXBuildFile; fileRef = 90F4796DE2DAE749A6B11444CCA76142 /* StickerCollectionController.swift */; };
-		C53B88D83409BAE988A9C1642D7D43D9 /* UIFont+ComposeFonts.swift in Sources */ = {isa = PBXBuildFile; fileRef = 039A8A90742C3E816FBC0EE0D2D4E3AF /* UIFont+ComposeFonts.swift */; };
+		C4CE9C47ACA68FD440DFF2B04D847EA5 /* StickerCollectionController.swift in Sources */ = {isa = PBXBuildFile; fileRef = A63E21ADA2FA48AAAC9FD1C5BAE31591 /* StickerCollectionController.swift */; };
+		C53B88D83409BAE988A9C1642D7D43D9 /* UIFont+ComposeFonts.swift in Sources */ = {isa = PBXBuildFile; fileRef = BE6636ED34BA54624E795A0F9D070CCE /* UIFont+ComposeFonts.swift */; };
 		C554E97C9CF53B8B849F975CF575D2AA /* vp8i_enc.h in Headers */ = {isa = PBXBuildFile; fileRef = BD9E5DD9E0C9A992FCBA1F45DF1B18E1 /* vp8i_enc.h */; settings = {ATTRIBUTES = (Project, ); }; };
-<<<<<<< HEAD
-		C788E645B32600A68F2CA40890D84DC0 /* StickerMenuController.swift in Sources */ = {isa = PBXBuildFile; fileRef = BBBA71D8E90014739DDD443AD46DDF2C /* StickerMenuController.swift */; };
-		C7DBAF210C0AFB474B2633A68E338BD8 /* SDImageTransformer.h in Headers */ = {isa = PBXBuildFile; fileRef = D73367650A5219919A1EDEC8F2B68B1A /* SDImageTransformer.h */; settings = {ATTRIBUTES = (Public, ); }; };
-		C7EF2F5E5190E05F3C30AFF273DA0E2E /* FilteredInputViewController.swift in Sources */ = {isa = PBXBuildFile; fileRef = 2C9CBAFF549BE52DB312E11A7CD66A13 /* FilteredInputViewController.swift */; };
+		C6336B5F92422DD7CFFAA346B12B6547 /* CircularImageView.swift in Sources */ = {isa = PBXBuildFile; fileRef = A17590C40C36D0763E698A115ED95E9A /* CircularImageView.swift */; };
+		C7201E52CD8FFB4B98B63C15692F48B0 /* TMUserInterfaceIdiom.swift in Sources */ = {isa = PBXBuildFile; fileRef = BABC0288949E172D232C02A3F9D17BFA /* TMUserInterfaceIdiom.swift */; };
+		C78C6D4B5F58C3B5EFC000FD06FF9133 /* HorizontalCollectionView.swift in Sources */ = {isa = PBXBuildFile; fileRef = E35A1C38C0C7B1FAB9AC6214181C3A8C /* HorizontalCollectionView.swift */; };
+		C795838F48CB411EBB75C7DE699F2416 /* CameraFilterCollectionController.swift in Sources */ = {isa = PBXBuildFile; fileRef = 6D228904E54E14051A2B2163D72A9351 /* CameraFilterCollectionController.swift */; };
 		C8132F300B9E38568A6C89C571EA1E60 /* yuv_sse2.c in Sources */ = {isa = PBXBuildFile; fileRef = 082F4B467AA9F11433A7E4CA0CB4819B /* yuv_sse2.c */; settings = {COMPILER_FLAGS = "-D_THREAD_SAFE -fno-objc-arc"; }; };
-		C840770B406C78E7CB6F8A16D1912249 /* DrawerView.swift in Sources */ = {isa = PBXBuildFile; fileRef = DBA50DD74ABDA915CD6E576352BFC101 /* DrawerView.swift */; };
+		C886EB63F4A03135D858C587BB9E9A8E /* EditorFilterView.swift in Sources */ = {isa = PBXBuildFile; fileRef = 165FE2FB007D74DBC9F5CFBE9872F8FC /* EditorFilterView.swift */; };
 		C950FC176A148F9CC18B9D4B3702C716 /* SDWebImageWebPCoder.h in Headers */ = {isa = PBXBuildFile; fileRef = E8C9333594D9FF2F34732134D29807B4 /* SDWebImageWebPCoder.h */; settings = {ATTRIBUTES = (Public, ); }; };
-		CADCCD6AB95235A456B4C7782690F949 /* silence.aac in Resources */ = {isa = PBXBuildFile; fileRef = AD1C1904765078ECE7085D77EF70C60A /* silence.aac */; };
-		CB0F6CC2134D7A5FE4B85DD5497C158F /* AvatarClearingHelper.swift in Sources */ = {isa = PBXBuildFile; fileRef = 8BA90181BAF4A82604F830D823050712 /* AvatarClearingHelper.swift */; };
-		CB512DF3812EAE021F77014E2D69B515 /* UIView+Layout.swift in Sources */ = {isa = PBXBuildFile; fileRef = CEE6EBC3707169459D14C7605ACB1BFF /* UIView+Layout.swift */; };
-		CB58A3B765B2B7CC1C11ED64AC223EF6 /* ColorCollectionCell.swift in Sources */ = {isa = PBXBuildFile; fileRef = 817B499859A8FB6A314D6DA873BCDB6C /* ColorCollectionCell.swift */; };
-		CB8DAB33C0A318AAD421957C3BE96B05 /* backward_references_enc.h in Headers */ = {isa = PBXBuildFile; fileRef = 996975166484FED2C7AB2287C1D168E5 /* backward_references_enc.h */; settings = {ATTRIBUTES = (Project, ); }; };
-		CBAC105AE82E258015EA1DE639E7E3F0 /* UIFont+TumblrTheme.swift in Sources */ = {isa = PBXBuildFile; fileRef = 37B6D16411804AA3DD5484A4723AAEB9 /* UIFont+TumblrTheme.swift */; };
-		CBE72BC082307D08E1732C78093FB11C /* Array+Move.swift in Sources */ = {isa = PBXBuildFile; fileRef = 9607A5B5E6E1387086DDE4ED24ECBF41 /* Array+Move.swift */; };
-		CBEDA5C9A491C6B8AC3CE8543AE9D008 /* UIView+WebCacheOperation.m in Sources */ = {isa = PBXBuildFile; fileRef = DB57A0669F6479BF887BFF1EE35DD2C9 /* UIView+WebCacheOperation.m */; };
-		CC1D28D6E1D655B2D578CC3AA08CFF56 /* UIView+Shadows.swift in Sources */ = {isa = PBXBuildFile; fileRef = 80E0FBDDCB1820A3E163C8C3E98BCA82 /* UIView+Shadows.swift */; };
-		CCFD8A5FE84A36B089782EA22D769810 /* EMInterferenceFilter.swift in Sources */ = {isa = PBXBuildFile; fileRef = 47CB23BC78CA6A423F489D8373544E52 /* EMInterferenceFilter.swift */; };
-		CDFDC56BED31ADFC965C868B0B36F534 /* KanvasQuickBlogSelectorCoordinating.swift in Sources */ = {isa = PBXBuildFile; fileRef = 56C8B9FF0AF3B21DFEF105C9D1C2B5D2 /* KanvasQuickBlogSelectorCoordinating.swift */; };
-		CE2B97BE98833F3753EFE28B019463A3 /* Assets.xcassets in Resources */ = {isa = PBXBuildFile; fileRef = A117E524C483EC5AC8F45205451238FF /* Assets.xcassets */; };
-		CE31C5D0F9F0C0E929429D18EE8121AF /* FilterSettingsView.swift in Sources */ = {isa = PBXBuildFile; fileRef = 969447DF029A42B33719B2612C809337 /* FilterSettingsView.swift */; };
-=======
-		C6336B5F92422DD7CFFAA346B12B6547 /* CircularImageView.swift in Sources */ = {isa = PBXBuildFile; fileRef = D31F8686B09BD9D4037A80D0B82B77BA /* CircularImageView.swift */; };
-		C78C6D4B5F58C3B5EFC000FD06FF9133 /* HorizontalCollectionView.swift in Sources */ = {isa = PBXBuildFile; fileRef = 58FED52BC6A5F42DCC540F1C193D1320 /* HorizontalCollectionView.swift */; };
-		C795838F48CB411EBB75C7DE699F2416 /* CameraFilterCollectionController.swift in Sources */ = {isa = PBXBuildFile; fileRef = D0417A34B07FCCC97073568F81655E37 /* CameraFilterCollectionController.swift */; };
-		C8132F300B9E38568A6C89C571EA1E60 /* yuv_sse2.c in Sources */ = {isa = PBXBuildFile; fileRef = 082F4B467AA9F11433A7E4CA0CB4819B /* yuv_sse2.c */; settings = {COMPILER_FLAGS = "-D_THREAD_SAFE -fno-objc-arc"; }; };
-		C886EB63F4A03135D858C587BB9E9A8E /* EditorFilterView.swift in Sources */ = {isa = PBXBuildFile; fileRef = 5017BCE4DFCA357773E47DF514DB9D15 /* EditorFilterView.swift */; };
-		C950FC176A148F9CC18B9D4B3702C716 /* SDWebImageWebPCoder.h in Headers */ = {isa = PBXBuildFile; fileRef = E8C9333594D9FF2F34732134D29807B4 /* SDWebImageWebPCoder.h */; settings = {ATTRIBUTES = (Public, ); }; };
-		C9ABEAD0C6AF90902B833F9148868027 /* CGPoint+Operators.swift in Sources */ = {isa = PBXBuildFile; fileRef = 1A200A3AF1F0F340AE9D966991DF7426 /* CGPoint+Operators.swift */; };
-		CA02D56F183467C94A8FE0BF507ACA24 /* OptionsController.swift in Sources */ = {isa = PBXBuildFile; fileRef = 3B1C9EE7F8E39DAE3B46094A8AD57865 /* OptionsController.swift */; };
+		C9ABEAD0C6AF90902B833F9148868027 /* CGPoint+Operators.swift in Sources */ = {isa = PBXBuildFile; fileRef = 7F4C0A70614C787C33F335CFE74D7DD4 /* CGPoint+Operators.swift */; };
+		CA02D56F183467C94A8FE0BF507ACA24 /* OptionsController.swift in Sources */ = {isa = PBXBuildFile; fileRef = 4E9A04C7C4A2048433D46B4A653384F5 /* OptionsController.swift */; };
 		CA6AE463534F6BF272818527C78B06E9 /* SDImageGraphics.m in Sources */ = {isa = PBXBuildFile; fileRef = 71A6432D9FF1CB6B9CB261AF21F9FB17 /* SDImageGraphics.m */; };
 		CA85CC653319A79C992C4A3430C183C6 /* SDDeviceHelper.m in Sources */ = {isa = PBXBuildFile; fileRef = 434042AFE2762B9824766A33BF95D121 /* SDDeviceHelper.m */; };
-		CABDDB6D0150E9A96700530BED902F73 /* ColorSelectorController.swift in Sources */ = {isa = PBXBuildFile; fileRef = AFC4E3F0FC92960C5213D65C9F8FFBC3 /* ColorSelectorController.swift */; };
-		CAE8B3226CCA6DF3DC1188AF9971994C /* MovableViewCanvas.swift in Sources */ = {isa = PBXBuildFile; fileRef = 689E500B57ED6039A5AF48DEED7D2FE9 /* MovableViewCanvas.swift */; };
-		CB0F6CC2134D7A5FE4B85DD5497C158F /* AvatarClearingHelper.swift in Sources */ = {isa = PBXBuildFile; fileRef = 7401D658F48A0B40B145CD2853C35913 /* AvatarClearingHelper.swift */; };
+		CABDDB6D0150E9A96700530BED902F73 /* ColorSelectorController.swift in Sources */ = {isa = PBXBuildFile; fileRef = 220CD0A7CCDB4D99063B34DF0C2DA2C8 /* ColorSelectorController.swift */; };
+		CAE8B3226CCA6DF3DC1188AF9971994C /* MovableViewCanvas.swift in Sources */ = {isa = PBXBuildFile; fileRef = 7337BC4D2BEAD7EC94510044FE6BA5CD /* MovableViewCanvas.swift */; };
+		CB0F6CC2134D7A5FE4B85DD5497C158F /* AvatarClearingHelper.swift in Sources */ = {isa = PBXBuildFile; fileRef = 8BA90181BAF4A82604F830D823050712 /* AvatarClearingHelper.swift */; };
 		CB86B061E39E3D20C8A5358F1BC8D17B /* SDWeakProxy.h in Headers */ = {isa = PBXBuildFile; fileRef = D81D82D0BF038012DB232C4B76228F85 /* SDWeakProxy.h */; settings = {ATTRIBUTES = (Private, ); }; };
 		CB8DAB33C0A318AAD421957C3BE96B05 /* backward_references_enc.h in Headers */ = {isa = PBXBuildFile; fileRef = 996975166484FED2C7AB2287C1D168E5 /* backward_references_enc.h */; settings = {ATTRIBUTES = (Project, ); }; };
-		CB99B16C2A626005E75E671C774376AD /* SuggestedTagsDataSource.swift in Sources */ = {isa = PBXBuildFile; fileRef = 7B24E7A7746674A7373D13C8280F7CF3 /* SuggestedTagsDataSource.swift */; };
+		CB99B16C2A626005E75E671C774376AD /* SuggestedTagsDataSource.swift in Sources */ = {isa = PBXBuildFile; fileRef = 075BA8FAEB54EA327F80E1C0C7DA68E4 /* SuggestedTagsDataSource.swift */; };
 		CBF2FCBC1D1164749AA8D3B739ADE872 /* SDWebImage-umbrella.h in Headers */ = {isa = PBXBuildFile; fileRef = 05C9937393A960B63E98109EE7AE864D /* SDWebImage-umbrella.h */; settings = {ATTRIBUTES = (Public, ); }; };
 		CC280A1BE1FC50883A0986FC354B527F /* SDImageCoderHelper.m in Sources */ = {isa = PBXBuildFile; fileRef = AA84D21699655F57CA072AA317688EFB /* SDImageCoderHelper.m */; };
 		CCC12B4CC8ADE7749AC91E2942A0C71C /* UIView+WebCache.h in Headers */ = {isa = PBXBuildFile; fileRef = 4C12338C89252FC847C0118129062E1C /* UIView+WebCache.h */; settings = {ATTRIBUTES = (Public, ); }; };
-		CD24D8313BD7772110886D3A29A8A7F3 /* StickerType.swift in Sources */ = {isa = PBXBuildFile; fileRef = E81411C654FF55049F02571AB1DC393D /* StickerType.swift */; };
-		CD47B40E70F634E8FBCBD39EDCCB275E /* Sharpie.swift in Sources */ = {isa = PBXBuildFile; fileRef = 73C53F981C55703A38BB8E941FCAAA25 /* Sharpie.swift */; };
-		CD57CEA03F65225B701FA8C5BFE2C65E /* GrayscaleFilter.swift in Sources */ = {isa = PBXBuildFile; fileRef = 90B06CA67DCC977E5E287BCDB6A6C2E9 /* GrayscaleFilter.swift */; };
+		CD24D8313BD7772110886D3A29A8A7F3 /* StickerType.swift in Sources */ = {isa = PBXBuildFile; fileRef = 3BA5AD20082AB30847163AD224FFC0C7 /* StickerType.swift */; };
+		CD47B40E70F634E8FBCBD39EDCCB275E /* Sharpie.swift in Sources */ = {isa = PBXBuildFile; fileRef = B739AF2B1588B7ABA4E01CB4A13664B0 /* Sharpie.swift */; };
+		CD57CEA03F65225B701FA8C5BFE2C65E /* GrayscaleFilter.swift in Sources */ = {isa = PBXBuildFile; fileRef = 048D7CE49B3902F073C5292D2B5E31E5 /* GrayscaleFilter.swift */; };
 		CD68AC5C243BA2A450E0F93843BEEA87 /* SDWebImageOptionsProcessor.m in Sources */ = {isa = PBXBuildFile; fileRef = 1B4F8B3D6D6F47D1A22F9CC261E62629 /* SDWebImageOptionsProcessor.m */; };
 		CE489C7F17C5CB5D580027EADCFD03E4 /* SDWebImageDefine.h in Headers */ = {isa = PBXBuildFile; fileRef = FDF1B490F0B5610C79933ECF1976662D /* SDWebImageDefine.h */; settings = {ATTRIBUTES = (Public, ); }; };
-		CEC8544E1AD0CBE416E00A1A78A028B8 /* UIImage+FlipLeftMirrored.swift in Sources */ = {isa = PBXBuildFile; fileRef = 18918CEBD02A71D63783A96D64EA3738 /* UIImage+FlipLeftMirrored.swift */; };
->>>>>>> 66f42bbc
+		CEC8544E1AD0CBE416E00A1A78A028B8 /* UIImage+FlipLeftMirrored.swift in Sources */ = {isa = PBXBuildFile; fileRef = 483708105DFE94A3D9380BBFC72E6E6B /* UIImage+FlipLeftMirrored.swift */; };
 		CF1AC530E10CCE73348AA030A7399EFA /* dec_sse41.c in Sources */ = {isa = PBXBuildFile; fileRef = 6C546BDAD65625A70D553D06E018F1FF /* dec_sse41.c */; settings = {COMPILER_FLAGS = "-D_THREAD_SAFE -fno-objc-arc"; }; };
 		CFADF30575291CB7DE3DF60676A05042 /* UIImageView+WebCache.h in Headers */ = {isa = PBXBuildFile; fileRef = D24E56B5882C5AFB475D576648FD61AE /* UIImageView+WebCache.h */; settings = {ATTRIBUTES = (Public, ); }; };
 		D04AAC8B22E4A4DC4F39891C4E52F251 /* UIImage+Diff.h in Headers */ = {isa = PBXBuildFile; fileRef = E1FACF23F10E52B086FCE126029EE6F7 /* UIImage+Diff.h */; settings = {ATTRIBUTES = (Private, ); }; };
-<<<<<<< HEAD
-		D0991451E55E3E548054231CBD4D843A /* SDAnimatedImage.h in Headers */ = {isa = PBXBuildFile; fileRef = D97785D98A02C7F85C2FFE6C982D790D /* SDAnimatedImage.h */; settings = {ATTRIBUTES = (Public, ); }; };
-		D0C8869147EAF9C25F5F4746EB64AF00 /* AppColorScheme.swift in Sources */ = {isa = PBXBuildFile; fileRef = 8C574569BC202327A5C20558D6E394F5 /* AppColorScheme.swift */; };
-		D1462D9AA62E8AE39310012C398FB431 /* WavePoolFilter.swift in Sources */ = {isa = PBXBuildFile; fileRef = BD632E18627E2F53900448CC4AEB71A3 /* WavePoolFilter.swift */; };
-		D15EFC762E2A4AFBDA66A1EFE5072EBF /* StickerProvider.swift in Sources */ = {isa = PBXBuildFile; fileRef = 6B191417C57FA8F1B6020E5D6DB98992 /* StickerProvider.swift */; };
-		D1F86B716E81CCD92AB6ACCCE3D133C0 /* EditionOption.swift in Sources */ = {isa = PBXBuildFile; fileRef = 647FFD935FA188B19C0708F259657733 /* EditionOption.swift */; };
-		D20034BCAEAA335E8AF8100D7D4C1121 /* StatusBarStyleDefining.swift in Sources */ = {isa = PBXBuildFile; fileRef = DF341AEF7F3DA5E63C3CDB4F40C6B1C4 /* StatusBarStyleDefining.swift */; };
-		D239E505CDD6479F17E24FC82D6AF198 /* WaveFilter.swift in Sources */ = {isa = PBXBuildFile; fileRef = 6556ABEC74C7BF69AD493691074D5E0F /* WaveFilter.swift */; };
-		D28EAAC73D7A5AC8E1E82F9254BD9171 /* StickerTypeCollectionCell.swift in Sources */ = {isa = PBXBuildFile; fileRef = 660567F1A24E2A3A15776868758CC5A8 /* StickerTypeCollectionCell.swift */; };
-=======
 		D081C5A9834B1FDEA4D3DD0AFD7883A8 /* SDImageFrame.h in Headers */ = {isa = PBXBuildFile; fileRef = 62C1C8F542C81446AC6C70CEFF3905A0 /* SDImageFrame.h */; settings = {ATTRIBUTES = (Public, ); }; };
-		D18B5C1059E2472EA7F09B19F6E7977A /* CameraRecorder.swift in Sources */ = {isa = PBXBuildFile; fileRef = 07E297D34F70EEBA739F5BD6DC4D4342 /* CameraRecorder.swift */; };
-		D2993AE03CA5CA8C1019A1A9A3A4E30A /* Synchronized.swift in Sources */ = {isa = PBXBuildFile; fileRef = AD1694C821CB7504D88F6FE52351371B /* Synchronized.swift */; };
->>>>>>> 66f42bbc
+		D18B5C1059E2472EA7F09B19F6E7977A /* CameraRecorder.swift in Sources */ = {isa = PBXBuildFile; fileRef = 04422D36F79DCDB8011016B9C17A6BF3 /* CameraRecorder.swift */; };
+		D2993AE03CA5CA8C1019A1A9A3A4E30A /* Synchronized.swift in Sources */ = {isa = PBXBuildFile; fileRef = 21FA8428F4066194C7A2D3E12E2E3138 /* Synchronized.swift */; };
 		D29E53562A19A9C7FBBE2BB2EF765DEB /* Foundation.framework in Frameworks */ = {isa = PBXBuildFile; fileRef = F3B08B5CED37516F830F911C3E894475 /* Foundation.framework */; };
-		D2D1380EACBC0CC994E93EF35D97F048 /* ExtendedButton.swift in Sources */ = {isa = PBXBuildFile; fileRef = 343A106815F4B181D8EE5C5ACAE5EEDF /* ExtendedButton.swift */; };
+		D2D1380EACBC0CC994E93EF35D97F048 /* ExtendedButton.swift in Sources */ = {isa = PBXBuildFile; fileRef = 07090073B2EE7C1C13B04AEC73FEE8EB /* ExtendedButton.swift */; };
 		D2F164A456B18F817D9F83C298AE841B /* lossless_mips_dsp_r2.c in Sources */ = {isa = PBXBuildFile; fileRef = 64C7E8C05877EBDCADCE605953EB8C69 /* lossless_mips_dsp_r2.c */; settings = {COMPILER_FLAGS = "-D_THREAD_SAFE -fno-objc-arc"; }; };
-<<<<<<< HEAD
-		D42F95947FE6AB0D7587402F2EE88441 /* StaggeredGridLayout.swift in Sources */ = {isa = PBXBuildFile; fileRef = 8D4567E570630A9D8990D7AAE1CD067E /* StaggeredGridLayout.swift */; };
-		D4AF931D539E7A05F0314D98EDBB016F /* StickerCollectionCell.swift in Sources */ = {isa = PBXBuildFile; fileRef = AAE157DCEB136CB5FB606505EC50C2F0 /* StickerCollectionCell.swift */; };
-		D5043314979ADA51935AA716C85F7209 /* ViewTransformations.swift in Sources */ = {isa = PBXBuildFile; fileRef = C7A8C8C7BD3C49575AEAD9CCF5A9120B /* ViewTransformations.swift */; };
-		D514ABD2C1A463EF97CDDDF311007999 /* String+HexColor.swift in Sources */ = {isa = PBXBuildFile; fileRef = B6B69973F07D9AABDCD5736BAA007C0D /* String+HexColor.swift */; };
-		D5A4A97BF40F5A7C1F2F2CAC5051DE88 /* cost_enc.h in Headers */ = {isa = PBXBuildFile; fileRef = A9863FC8579898B122EC7D756709821C /* cost_enc.h */; settings = {ATTRIBUTES = (Project, ); }; };
-		D6091C3D071EE9A83B7D9D8E16E30147 /* FilterSettingsController.swift in Sources */ = {isa = PBXBuildFile; fileRef = FE6D97DFA814F2C101600C612111BBAF /* FilterSettingsController.swift */; };
-		D62112CCA3802E56258567A4DD0BA829 /* types.h in Headers */ = {isa = PBXBuildFile; fileRef = D9B0CC812577D114C6D5F84D22E13E6C /* types.h */; settings = {ATTRIBUTES = (Public, ); }; };
-		D664936078FD33A6313A7AC7BE3BC818 /* SuggestedTagsDataSource.swift in Sources */ = {isa = PBXBuildFile; fileRef = 075BA8FAEB54EA327F80E1C0C7DA68E4 /* SuggestedTagsDataSource.swift */; };
-		D6E5441A283E9A3D9B7BAFB9248BD770 /* SDImageLoadersManager.m in Sources */ = {isa = PBXBuildFile; fileRef = 7A0FF9BE8251D3AFB9F434319E4218DA /* SDImageLoadersManager.m */; };
-		D7816BE38801304BC2749FE1941FD41D /* UIKit.framework in Frameworks */ = {isa = PBXBuildFile; fileRef = C55034B711B088768CFC9FFD85042EA7 /* UIKit.framework */; };
-		D7921A2B630D83C72FE28970D45EAEAD /* SDWebImageDownloaderConfig.h in Headers */ = {isa = PBXBuildFile; fileRef = D0A946C818778E37532CB9EC5F52F97D /* SDWebImageDownloaderConfig.h */; settings = {ATTRIBUTES = (Public, ); }; };
-		D7A718992A84C7E2408E509F99AA6080 /* UIImage+Metadata.h in Headers */ = {isa = PBXBuildFile; fileRef = AAA8C74429C57E2AC557C05EA97CC08A /* UIImage+Metadata.h */; settings = {ATTRIBUTES = (Public, ); }; };
-		D80A8F00113B00C6BCD9A07F901A49CD /* UIView+Image.swift in Sources */ = {isa = PBXBuildFile; fileRef = 32FE03187A054F2A90395FE8553901B3 /* UIView+Image.swift */; };
-		D876DEB68E501191DD2D3052FED74CBB /* syntax_enc.c in Sources */ = {isa = PBXBuildFile; fileRef = 05EAD785BDE6EE6A50BA878C507EBD14 /* syntax_enc.c */; settings = {COMPILER_FLAGS = "-D_THREAD_SAFE -fno-objc-arc"; }; };
-		D88B0E78E54BCE14A14F302D7771C961 /* CancelationToken.swift in Sources */ = {isa = PBXBuildFile; fileRef = 59CB6097634AB2CEAD10AFF7C0060F1C /* CancelationToken.swift */; };
-		D9DC17DA44599932F7326FCB5066F4CE /* Sticker.swift in Sources */ = {isa = PBXBuildFile; fileRef = AD04D154B08093DEE980A535E1B4A35C /* Sticker.swift */; };
-		D9FD4AC02958385C9420F81A57AF9C33 /* LegoFilter.swift in Sources */ = {isa = PBXBuildFile; fileRef = 286EACF73C1E0A2B07AFA1414F4991A9 /* LegoFilter.swift */; };
-		DA00DF0EBB98F314B76125EBB9320029 /* CALayer+Shadows.swift in Sources */ = {isa = PBXBuildFile; fileRef = DE256453E263AEF584ED31A05ABAA99D /* CALayer+Shadows.swift */; };
-		DABC500456E16BDE82F6A66F55A620C8 /* SDWebImageWebPCoder-dummy.m in Sources */ = {isa = PBXBuildFile; fileRef = 8C0557F2180BB2E7C2D64EC53CD17332 /* SDWebImageWebPCoder-dummy.m */; };
-		DAE7D5292C4F1516E25271D8F4A79AE1 /* ComposeNavigationBar.swift in Sources */ = {isa = PBXBuildFile; fileRef = D105E124F0F8379EFA7B0C29C7A026F1 /* ComposeNavigationBar.swift */; };
-		DB0CBC2F4DB821FFFD23ED0BA64DDBA3 /* yuv.h in Headers */ = {isa = PBXBuildFile; fileRef = F8F2F195456119ED7EBDECBD34F4F0BB /* yuv.h */; settings = {ATTRIBUTES = (Project, ); }; };
-		DB22B1579733B7DA84218153949C2E5A /* HapticFeedbackGenerating.swift in Sources */ = {isa = PBXBuildFile; fileRef = C753E7454BCD42D2BDC05DDB8BA590DF /* HapticFeedbackGenerating.swift */; };
-		DBA130B05FF6C02E56C5D80AB762BF9F /* SDAnimatedImageView+WebCache.h in Headers */ = {isa = PBXBuildFile; fileRef = F35259852D70982DEE42C0CBC82E15EA /* SDAnimatedImageView+WebCache.h */; settings = {ATTRIBUTES = (Public, ); }; };
-		DD353A0FD6FC707647BCC1C2D3C962E0 /* UIImage+MultiFormat.h in Headers */ = {isa = PBXBuildFile; fileRef = 5F6A86BB429930558FAAE65998F8EF66 /* UIImage+MultiFormat.h */; settings = {ATTRIBUTES = (Public, ); }; };
-		DD81268BE0621EB6EE77F00494A017C6 /* SDImageIOCoder.m in Sources */ = {isa = PBXBuildFile; fileRef = 9ADA60C338273FDFC79E5E55A5F0698D /* SDImageIOCoder.m */; };
-		DDCD3E982816E70121503DEF8368B6E4 /* AppColorSource.swift in Sources */ = {isa = PBXBuildFile; fileRef = 45E5901C1FD4148F90C13510C6F9CF9E /* AppColorSource.swift */; };
-		DDD80BF0974754EE0386CB8106424FFA /* rescaler_mips32.c in Sources */ = {isa = PBXBuildFile; fileRef = BAA4AA6D873136ACB005931A6C9E41A9 /* rescaler_mips32.c */; settings = {COMPILER_FLAGS = "-D_THREAD_SAFE -fno-objc-arc"; }; };
-		DDE4610F42D46AE88D5591F0E39F9150 /* ShowModalFromTopAnimator.swift in Sources */ = {isa = PBXBuildFile; fileRef = 7C4E09AE312322F327FFD661C3BEF2C8 /* ShowModalFromTopAnimator.swift */; };
-		DE7057D2B0C9900AA607CB2D0DE93D44 /* Foundation.framework in Frameworks */ = {isa = PBXBuildFile; fileRef = F3B08B5CED37516F830F911C3E894475 /* Foundation.framework */; };
-		DE844DD717018714F51F30D8ED0F3147 /* dec_sse2.c in Sources */ = {isa = PBXBuildFile; fileRef = A04E574507106AEEFB91249E44392F61 /* dec_sse2.c */; settings = {COMPILER_FLAGS = "-D_THREAD_SAFE -fno-objc-arc"; }; };
-		DF07DA249C9C18F6874549182D8FD9C5 /* FilterCollectionView.swift in Sources */ = {isa = PBXBuildFile; fileRef = CFFBFD3DB0258378D2C2138F0D8203A6 /* FilterCollectionView.swift */; };
-		E0129CBDAC10DAFDF28996EF46861109 /* SDWebImageCompat.m in Sources */ = {isa = PBXBuildFile; fileRef = 77669A7B1B652FC00C57DBC4082AFDEC /* SDWebImageCompat.m */; };
-		E08C4612D2841C5CF1DCE34ED183ADCD /* SDImageCodersManager.m in Sources */ = {isa = PBXBuildFile; fileRef = CC7A1B187BDE3AA8D7281956896F9C80 /* SDImageCodersManager.m */; };
-		E0906B78444D23AD37736CAD0F5F2D2E /* NSData+ImageContentType.m in Sources */ = {isa = PBXBuildFile; fileRef = BB6C82B98AF059D713884EAE5ACCF7EC /* NSData+ImageContentType.m */; };
-		E0B8D095C732352C854D365B9E5B993D /* UIKit.framework in Frameworks */ = {isa = PBXBuildFile; fileRef = C55034B711B088768CFC9FFD85042EA7 /* UIKit.framework */; };
-		E0F8E604253F180AA5397BB6C68267BF /* DrawerPanRecognizer.swift in Sources */ = {isa = PBXBuildFile; fileRef = 3B3E17CB4274C6051D6A3FCBDAFC5711 /* DrawerPanRecognizer.swift */; };
-		E111055A59A82028B1FBEF066120EB71 /* EditorFilterCollectionCell.swift in Sources */ = {isa = PBXBuildFile; fileRef = 3ADAA7AF2B68D292785C4A0365FDEA2E /* EditorFilterCollectionCell.swift */; };
-		E1630F947321D3F4E5CD7786EE9FF0F6 /* SharedUI.framework in Frameworks */ = {isa = PBXBuildFile; fileRef = 9542FC297BBC795783F9BFCF504E78BC /* SharedUI.framework */; };
-		E21728B2DE277E3C9C9E05BD4C058B71 /* demux.h in Headers */ = {isa = PBXBuildFile; fileRef = B34CB4E0456826BF728FD93A8E1B2CD8 /* demux.h */; settings = {ATTRIBUTES = (Public, ); }; };
-		E24F0AD0A64CD28147E23DEA10E4F4D2 /* SDImageHEICCoderInternal.h in Headers */ = {isa = PBXBuildFile; fileRef = 1A7999C7A54BCD2F7A7FDC6CF11939A5 /* SDImageHEICCoderInternal.h */; settings = {ATTRIBUTES = (Private, ); }; };
-		E2B21D44726EED07D975A484C19B74F5 /* ColorThief.swift in Sources */ = {isa = PBXBuildFile; fileRef = 495EE8BE4AB6DBC0EC81FEE7CDF803D8 /* ColorThief.swift */; };
-		E395DB89CC3A2D6EBCA51AB029B3901C /* CameraZoomHandler.swift in Sources */ = {isa = PBXBuildFile; fileRef = E07B23AB0B91988DE3F0AFD0E0F67E5E /* CameraZoomHandler.swift */; };
-		E465F4B7B0A71F2478BD1D695DAFD112 /* UIImage+SDAnimatedImage.swift in Sources */ = {isa = PBXBuildFile; fileRef = 8424DE51872559E5B1D561BF14D9FFAE /* UIImage+SDAnimatedImage.swift */; };
-		E48CC774BFAEA08BD96A1541C6FAEE7F /* KanvasCamera-umbrella.h in Headers */ = {isa = PBXBuildFile; fileRef = 30929D47E89111475048BB26071D1417 /* KanvasCamera-umbrella.h */; settings = {ATTRIBUTES = (Public, ); }; };
-		E4CD76EA43E8C8FC5B8419BFF10D0530 /* UIColor+SharedColors.swift in Sources */ = {isa = PBXBuildFile; fileRef = 7356984EFF20227BAC8E729528A7B2F4 /* UIColor+SharedColors.swift */; };
-		E5737674393F25402E4783EF249A41A9 /* Dictionary+Additions.swift in Sources */ = {isa = PBXBuildFile; fileRef = A4298AFBA49509D29BE9ECA32B3A0E66 /* Dictionary+Additions.swift */; };
-=======
-		D427E4B03EB00B68F3B765649889F0DA /* ColorThief.swift in Sources */ = {isa = PBXBuildFile; fileRef = 659B20E0841C7B6CE71D5FFC8A526FE1 /* ColorThief.swift */; };
+		D427E4B03EB00B68F3B765649889F0DA /* ColorThief.swift in Sources */ = {isa = PBXBuildFile; fileRef = 495EE8BE4AB6DBC0EC81FEE7CDF803D8 /* ColorThief.swift */; };
 		D5A4A97BF40F5A7C1F2F2CAC5051DE88 /* cost_enc.h in Headers */ = {isa = PBXBuildFile; fileRef = A9863FC8579898B122EC7D756709821C /* cost_enc.h */; settings = {ATTRIBUTES = (Project, ); }; };
 		D62112CCA3802E56258567A4DD0BA829 /* types.h in Headers */ = {isa = PBXBuildFile; fileRef = D9B0CC812577D114C6D5F84D22E13E6C /* types.h */; settings = {ATTRIBUTES = (Public, ); }; };
 		D649624A35DF30DF1F60D22AAE3C6E42 /* UIView+WebCacheOperation.h in Headers */ = {isa = PBXBuildFile; fileRef = 38F08F56F8AD53BADAF6D1CEFCE83627 /* UIView+WebCacheOperation.h */; settings = {ATTRIBUTES = (Public, ); }; };
 		D66D6DB9144EACD186DA3348DC6A0077 /* SDWebImageCompat.h in Headers */ = {isa = PBXBuildFile; fileRef = 4901FA5B13D2EB91DD5F39E7EB2632B6 /* SDWebImageCompat.h */; settings = {ATTRIBUTES = (Public, ); }; };
-		D77B95481291923E1904A408FC8B4040 /* Dictionary+Copy.swift in Sources */ = {isa = PBXBuildFile; fileRef = 8336EBB403C101DBA58C03C1BD01454B /* Dictionary+Copy.swift */; };
-		D7AF3EFAE03EE8593452EEBCA6471710 /* ColorPickerViewController.swift in Sources */ = {isa = PBXBuildFile; fileRef = 8DBC11E3BE94E6210ADDB44CBD66179C /* ColorPickerViewController.swift */; };
+		D7AF3EFAE03EE8593452EEBCA6471710 /* ColorPickerViewController.swift in Sources */ = {isa = PBXBuildFile; fileRef = 5EF677F86720CEF1309525F2AE1FDE7D /* ColorPickerViewController.swift */; };
 		D876DEB68E501191DD2D3052FED74CBB /* syntax_enc.c in Sources */ = {isa = PBXBuildFile; fileRef = 05EAD785BDE6EE6A50BA878C507EBD14 /* syntax_enc.c */; settings = {COMPILER_FLAGS = "-D_THREAD_SAFE -fno-objc-arc"; }; };
-		D88B0E78E54BCE14A14F302D7771C961 /* CancelationToken.swift in Sources */ = {isa = PBXBuildFile; fileRef = 66324D8A4D39EF07397C8A19FB928579 /* CancelationToken.swift */; };
-		D897FC69FFCD3944D5AA0CC94E29AC8A /* CameraPermissionsViewController.swift in Sources */ = {isa = PBXBuildFile; fileRef = A4C62B122AA558DF5E8E34162539D289 /* CameraPermissionsViewController.swift */; };
-		DA73BE435A2D6505AE0863C9EAE47768 /* FilterFactory.swift in Sources */ = {isa = PBXBuildFile; fileRef = BA2D9BD3B6FD8117FA409AFB945E485F /* FilterFactory.swift */; };
+		D88B0E78E54BCE14A14F302D7771C961 /* CancelationToken.swift in Sources */ = {isa = PBXBuildFile; fileRef = 59CB6097634AB2CEAD10AFF7C0060F1C /* CancelationToken.swift */; };
+		D897FC69FFCD3944D5AA0CC94E29AC8A /* CameraPermissionsViewController.swift in Sources */ = {isa = PBXBuildFile; fileRef = C30A8A8398FF0588EF082F66BB75253E /* CameraPermissionsViewController.swift */; };
+		DA73BE435A2D6505AE0863C9EAE47768 /* FilterFactory.swift in Sources */ = {isa = PBXBuildFile; fileRef = FB99DCDB17DCB896B8540FA5B014929D /* FilterFactory.swift */; };
 		DA782E11CF40E493EAB92300D9DF8CDA /* SDWebImage-dummy.m in Sources */ = {isa = PBXBuildFile; fileRef = AD1E5D8CADD56DDDA0C9675244231629 /* SDWebImage-dummy.m */; };
 		DABC500456E16BDE82F6A66F55A620C8 /* SDWebImageWebPCoder-dummy.m in Sources */ = {isa = PBXBuildFile; fileRef = 8C0557F2180BB2E7C2D64EC53CD17332 /* SDWebImageWebPCoder-dummy.m */; };
 		DB0CBC2F4DB821FFFD23ED0BA64DDBA3 /* yuv.h in Headers */ = {isa = PBXBuildFile; fileRef = F8F2F195456119ED7EBDECBD34F4F0BB /* yuv.h */; settings = {ATTRIBUTES = (Project, ); }; };
@@ -1085,170 +555,100 @@
 		DBF9305545B39094C629F7368D369181 /* SDInternalMacros.m in Sources */ = {isa = PBXBuildFile; fileRef = 3EC3318ED3A0544689DC674BD6981C97 /* SDInternalMacros.m */; };
 		DC4F6D833D7EACD32D1220A870AB649C /* SDImageCache.h in Headers */ = {isa = PBXBuildFile; fileRef = 1C9E7249B3CF086B82A401DB9E7A255E /* SDImageCache.h */; settings = {ATTRIBUTES = (Public, ); }; };
 		DC9EB2326382259176E4E55068606AAC /* SDImageLoadersManager.h in Headers */ = {isa = PBXBuildFile; fileRef = 9F104C8A9E310D5B0BB2C9169903F91B /* SDImageLoadersManager.h */; settings = {ATTRIBUTES = (Public, ); }; };
-		DCA394672EC4956B19C03A099DC85BF6 /* MediaPickerButtonView.swift in Sources */ = {isa = PBXBuildFile; fileRef = 4BD25B9DA1C9932D263B1AB74755AE82 /* MediaPickerButtonView.swift */; };
-		DCBEE5601751F77E12A83F169F7E87C6 /* EditionOption.swift in Sources */ = {isa = PBXBuildFile; fileRef = 373A200D669823CF6CB5722A46B4C0A5 /* EditionOption.swift */; };
+		DCA394672EC4956B19C03A099DC85BF6 /* MediaPickerButtonView.swift in Sources */ = {isa = PBXBuildFile; fileRef = 215D41A29921BF8F9FD19019B90A89F9 /* MediaPickerButtonView.swift */; };
+		DCBEE5601751F77E12A83F169F7E87C6 /* EditionOption.swift in Sources */ = {isa = PBXBuildFile; fileRef = 647FFD935FA188B19C0708F259657733 /* EditionOption.swift */; };
 		DDC3F9F8840904CA1BCF58218B44D739 /* SDImageLoader.m in Sources */ = {isa = PBXBuildFile; fileRef = 1BE540923B5DF3313BF0DCA467844C3E /* SDImageLoader.m */; };
 		DDD80BF0974754EE0386CB8106424FFA /* rescaler_mips32.c in Sources */ = {isa = PBXBuildFile; fileRef = BAA4AA6D873136ACB005931A6C9E41A9 /* rescaler_mips32.c */; settings = {COMPILER_FLAGS = "-D_THREAD_SAFE -fno-objc-arc"; }; };
 		DE7057D2B0C9900AA607CB2D0DE93D44 /* Foundation.framework in Frameworks */ = {isa = PBXBuildFile; fileRef = F3B08B5CED37516F830F911C3E894475 /* Foundation.framework */; };
 		DE844DD717018714F51F30D8ED0F3147 /* dec_sse2.c in Sources */ = {isa = PBXBuildFile; fileRef = A04E574507106AEEFB91249E44392F61 /* dec_sse2.c */; settings = {COMPILER_FLAGS = "-D_THREAD_SAFE -fno-objc-arc"; }; };
 		DEB8EE3B6BA1706AC2CF3E09EF068768 /* SDImageLoader.h in Headers */ = {isa = PBXBuildFile; fileRef = F593F1BAA4FACAC9B734A0DE55544556 /* SDImageLoader.h */; settings = {ATTRIBUTES = (Public, ); }; };
-		DFF555F903B36260DF9ADF2E402AAE60 /* TextOptions.swift in Sources */ = {isa = PBXBuildFile; fileRef = 2E1ECECBB17193FE107DF344AB108C64 /* TextOptions.swift */; };
-		E0015CE77EF6BBDAA1A25769A0679342 /* ImagePoolFilter.swift in Sources */ = {isa = PBXBuildFile; fileRef = DD328D20AD8C7084BFFE0A652D990BFA /* ImagePoolFilter.swift */; };
+		DFF555F903B36260DF9ADF2E402AAE60 /* TextOptions.swift in Sources */ = {isa = PBXBuildFile; fileRef = AAF1E6051A483BB0D77CE7AC548E6D4C /* TextOptions.swift */; };
+		E0015CE77EF6BBDAA1A25769A0679342 /* ImagePoolFilter.swift in Sources */ = {isa = PBXBuildFile; fileRef = 863E27A51B581C3AF93E8896A93940D1 /* ImagePoolFilter.swift */; };
 		E02778103BE05E20ADFFF8AEF335AB24 /* SDAnimatedImagePlayer.m in Sources */ = {isa = PBXBuildFile; fileRef = A6E668BB7EF65686D3BAC2C41FEED22E /* SDAnimatedImagePlayer.m */; };
-		E08647F6C28A1AF55E99EE01F866F67E /* IgnoreTouchesCollectionView.swift in Sources */ = {isa = PBXBuildFile; fileRef = 80239731599769E16F1477974E346226 /* IgnoreTouchesCollectionView.swift */; };
+		E08647F6C28A1AF55E99EE01F866F67E /* IgnoreTouchesCollectionView.swift in Sources */ = {isa = PBXBuildFile; fileRef = 3EAAE1997E6ACC90EF4D66AEE2F52816 /* IgnoreTouchesCollectionView.swift */; };
 		E0B8D095C732352C854D365B9E5B993D /* UIKit.framework in Frameworks */ = {isa = PBXBuildFile; fileRef = C55034B711B088768CFC9FFD85042EA7 /* UIKit.framework */; };
 		E1A1354C2932D0C1DBD0B9E78F0DB2F3 /* SDDiskCache.m in Sources */ = {isa = PBXBuildFile; fileRef = D17F96F419B1CE99EE5A7A5DA549C2F9 /* SDDiskCache.m */; };
-		E1B293D792E2B75CB134B88F45DA297E /* KanvasQuickBlogSelectorCoordinating.swift in Sources */ = {isa = PBXBuildFile; fileRef = 6E6BABFF134E9377560596DF04478C25 /* KanvasQuickBlogSelectorCoordinating.swift */; };
+		E1B293D792E2B75CB134B88F45DA297E /* KanvasQuickBlogSelectorCoordinating.swift in Sources */ = {isa = PBXBuildFile; fileRef = 56C8B9FF0AF3B21DFEF105C9D1C2B5D2 /* KanvasQuickBlogSelectorCoordinating.swift */; };
 		E21728B2DE277E3C9C9E05BD4C058B71 /* demux.h in Headers */ = {isa = PBXBuildFile; fileRef = B34CB4E0456826BF728FD93A8E1B2CD8 /* demux.h */; settings = {ATTRIBUTES = (Public, ); }; };
-		E465F4B7B0A71F2478BD1D695DAFD112 /* UIImage+SDAnimatedImage.swift in Sources */ = {isa = PBXBuildFile; fileRef = 521A0284B69EEAE281361CDB31B99BAA /* UIImage+SDAnimatedImage.swift */; };
-		E47B4FDA007380AC9F2D8AD858B3867F /* SliderView.swift in Sources */ = {isa = PBXBuildFile; fileRef = 5C03FE335ED597E5B4398109C8368D8A /* SliderView.swift */; };
+		E465F4B7B0A71F2478BD1D695DAFD112 /* UIImage+SDAnimatedImage.swift in Sources */ = {isa = PBXBuildFile; fileRef = 8424DE51872559E5B1D561BF14D9FFAE /* UIImage+SDAnimatedImage.swift */; };
+		E47B4FDA007380AC9F2D8AD858B3867F /* SliderView.swift in Sources */ = {isa = PBXBuildFile; fileRef = 8B3D392E1D5A6D4D867A506B1D8B1DD3 /* SliderView.swift */; };
 		E4CA51ADB2DFE284B6B19A0FF03A516D /* SDGraphicsImageRenderer.m in Sources */ = {isa = PBXBuildFile; fileRef = F019F0F9846B9B52DE96D052FF6D21AF /* SDGraphicsImageRenderer.m */; };
 		E4DB29BA3E7A498A50D1C726F131C214 /* SDImageCachesManager.h in Headers */ = {isa = PBXBuildFile; fileRef = CA715A96F399BEFB19594AF0635CF92C /* SDImageCachesManager.h */; settings = {ATTRIBUTES = (Public, ); }; };
-		E561554A6826A56D92F3DEA513707366 /* EditorFilterCollectionController.swift in Sources */ = {isa = PBXBuildFile; fileRef = 0FFD2FE70B3D750156A7D288CB2269E0 /* EditorFilterCollectionController.swift */; };
->>>>>>> 66f42bbc
+		E561554A6826A56D92F3DEA513707366 /* EditorFilterCollectionController.swift in Sources */ = {isa = PBXBuildFile; fileRef = 3484E41524BBD8C4E7B48F31087874B0 /* EditorFilterCollectionController.swift */; };
 		E59E6C6FA751CBED9EDF10A7B740A970 /* predictor_enc.c in Sources */ = {isa = PBXBuildFile; fileRef = 5E761F6AE2BA709AD70ED2B23192FE72 /* predictor_enc.c */; settings = {COMPILER_FLAGS = "-D_THREAD_SAFE -fno-objc-arc"; }; };
 		E5CF378FD061B2F6ACC71D4F89A88DC6 /* SDmetamacros.h in Headers */ = {isa = PBXBuildFile; fileRef = C415AFFF352514B3FB44D72FC1FD3B42 /* SDmetamacros.h */; settings = {ATTRIBUTES = (Private, ); }; };
 		E5E2F808FBED67985D7BDB7796AE453B /* vp8_dec.c in Sources */ = {isa = PBXBuildFile; fileRef = 723C2365C45A79125878F3CFC3BF05B2 /* vp8_dec.c */; settings = {COMPILER_FLAGS = "-D_THREAD_SAFE -fno-objc-arc"; }; };
-<<<<<<< HEAD
-		E66D2DFB537A6B02FE897AD6397CAEE9 /* SDImageLoader.m in Sources */ = {isa = PBXBuildFile; fileRef = 3F86E30BB97C8CD8051956EC854FD302 /* SDImageLoader.m */; };
-		E6804DFAC5193314BFB36AA854DB781B /* MediaClipsCollectionView.swift in Sources */ = {isa = PBXBuildFile; fileRef = C1F699867E35D4E02843BA5C51540B9D /* MediaClipsCollectionView.swift */; };
-		E687D5C36307006BDD3D8FB6C9EC94AC /* SDWebImageDownloaderRequestModifier.m in Sources */ = {isa = PBXBuildFile; fileRef = 2E88E3C78AAE3251D216C17480C25CE9 /* SDWebImageDownloaderRequestModifier.m */; };
-		E6E00DCDA9C430B44940B02977C255CB /* UIColor+Adaptive.swift in Sources */ = {isa = PBXBuildFile; fileRef = 122DD99F5B1C6E52E39E805904D2254A /* UIColor+Adaptive.swift */; };
-		E6E70C299EE2E2D35FE0ED784A669748 /* cost_mips_dsp_r2.c in Sources */ = {isa = PBXBuildFile; fileRef = 7993CA9C761C262E47EA1FB1C14BF5E5 /* cost_mips_dsp_r2.c */; settings = {COMPILER_FLAGS = "-D_THREAD_SAFE -fno-objc-arc"; }; };
-		E6EC88F2373E5EA891D1AC48914386EF /* MirrorTwoFilter.swift in Sources */ = {isa = PBXBuildFile; fileRef = 4F82F28D72853F8AF86245B758BDDF4C /* MirrorTwoFilter.swift */; };
-		E86BAD8646452386B534556EE6DC24A7 /* UIColor+HexString.m in Sources */ = {isa = PBXBuildFile; fileRef = 363A5882B0801C066BE19B3CAEAF68A0 /* UIColor+HexString.m */; };
-		E8805DF13C392F0CBA6D527B85C1AA90 /* SDWebImageDownloader.h in Headers */ = {isa = PBXBuildFile; fileRef = 2F671022DB6ECBDA9EB761A9B3C1ECFE /* SDWebImageDownloader.h */; settings = {ATTRIBUTES = (Public, ); }; };
-		E8AC509D18EBF21B1FEA909652A01108 /* FBSnapshotTestCasePlatform.m in Sources */ = {isa = PBXBuildFile; fileRef = E1EC7A08B8C503A61E504D9F5F28FAD3 /* FBSnapshotTestCasePlatform.m */; };
-		E9205DE35AF28AB96F3C4FD866869B98 /* UIImage+DominantColors.swift in Sources */ = {isa = PBXBuildFile; fileRef = E0BAF66B134F55B9EA7284D98FE43A39 /* UIImage+DominantColors.swift */; };
-		E9770A250647FD4FCDB8209F3F66857A /* KanvasCameraTimes.swift in Sources */ = {isa = PBXBuildFile; fileRef = 17EC12534B2A33AEB590B322EE87B881 /* KanvasCameraTimes.swift */; };
-=======
-		E61929C755DBEA52CF12B0221DB3B163 /* NumTypes+Conversion.swift in Sources */ = {isa = PBXBuildFile; fileRef = B0EA3C691F7E9B40685AE0364A785D22 /* NumTypes+Conversion.swift */; };
+		E61929C755DBEA52CF12B0221DB3B163 /* NumTypes+Conversion.swift in Sources */ = {isa = PBXBuildFile; fileRef = DFA978D22D77F2D6EA13C50950F62B95 /* NumTypes+Conversion.swift */; };
 		E68D9CF53C2D476A396D023AC52DF435 /* UIButton+WebCache.m in Sources */ = {isa = PBXBuildFile; fileRef = B2FFAD1B5F1D93D80339DC4665180341 /* UIButton+WebCache.m */; };
 		E6E70C299EE2E2D35FE0ED784A669748 /* cost_mips_dsp_r2.c in Sources */ = {isa = PBXBuildFile; fileRef = 7993CA9C761C262E47EA1FB1C14BF5E5 /* cost_mips_dsp_r2.c */; settings = {COMPILER_FLAGS = "-D_THREAD_SAFE -fno-objc-arc"; }; };
-		E78D1313B814C67FF41324DB81B1F2A0 /* Utils-dummy.m in Sources */ = {isa = PBXBuildFile; fileRef = 7E8F311847D5EBF0DF61AB6CED008A55 /* Utils-dummy.m */; };
-		E7C766585A415A03AE82A25AAEDAF750 /* SuggestedTagsView.swift in Sources */ = {isa = PBXBuildFile; fileRef = 66638BA97C97606D7642736B253CF26D /* SuggestedTagsView.swift */; };
+		E7C766585A415A03AE82A25AAEDAF750 /* SuggestedTagsView.swift in Sources */ = {isa = PBXBuildFile; fileRef = 1F0D1F5E066A214E10A15140C9E91B40 /* SuggestedTagsView.swift */; };
 		E7EC85583143297288D5EB91986C1143 /* UIButton+WebCache.h in Headers */ = {isa = PBXBuildFile; fileRef = 744F04F94BA2B5B9B8B0528AF3970D53 /* UIButton+WebCache.h */; settings = {ATTRIBUTES = (Public, ); }; };
 		E82D1709FF01B783B318F3F7EEF709A3 /* SDImageIOCoder.m in Sources */ = {isa = PBXBuildFile; fileRef = FF4D746495FA9DD7FB127930079EAED5 /* SDImageIOCoder.m */; };
-		E870E6CC797108D58FBDE1240062414B /* UIGestureRecognizer+Active.swift in Sources */ = {isa = PBXBuildFile; fileRef = 8C169AA6C34C3BB8F5CDEAF41106AE21 /* UIGestureRecognizer+Active.swift */; };
+		E870E6CC797108D58FBDE1240062414B /* UIGestureRecognizer+Active.swift in Sources */ = {isa = PBXBuildFile; fileRef = C9A2CAC5E0D67F485093182E7D89BBC9 /* UIGestureRecognizer+Active.swift */; };
 		E8AC509D18EBF21B1FEA909652A01108 /* FBSnapshotTestCasePlatform.m in Sources */ = {isa = PBXBuildFile; fileRef = E1EC7A08B8C503A61E504D9F5F28FAD3 /* FBSnapshotTestCasePlatform.m */; };
-		E8E476D8EAA59B0A84657B7EE7A54786 /* UIImage+Camera.swift in Sources */ = {isa = PBXBuildFile; fileRef = D2BACAF67F7EEF916D9418875788B709 /* UIImage+Camera.swift */; };
-		E9021258F44490CF5BD03BF750AC9587 /* GLError.swift in Sources */ = {isa = PBXBuildFile; fileRef = C7161FAE0D58BDD18A5233C0440F7F09 /* GLError.swift */; };
+		E8E476D8EAA59B0A84657B7EE7A54786 /* UIImage+Camera.swift in Sources */ = {isa = PBXBuildFile; fileRef = CF189C4D5A8890E0222ADFAB77D7CF5D /* UIImage+Camera.swift */; };
+		E9021258F44490CF5BD03BF750AC9587 /* GLError.swift in Sources */ = {isa = PBXBuildFile; fileRef = FDF40D354C2FB2AD88E91CBA0BE99B39 /* GLError.swift */; };
 		EA38AF4C45CCC3EC14109BBA12495E0E /* NSBezierPath+RoundedCorners.h in Headers */ = {isa = PBXBuildFile; fileRef = 5BC6A172C4595606C34AA100C81BA799 /* NSBezierPath+RoundedCorners.h */; settings = {ATTRIBUTES = (Private, ); }; };
->>>>>>> 66f42bbc
 		EA41CA1CA8A1471C1CB1C08A5671AAC2 /* rescaler.c in Sources */ = {isa = PBXBuildFile; fileRef = 079E24B0FA8D3DA918A72FA416A591F4 /* rescaler.c */; settings = {COMPILER_FLAGS = "-D_THREAD_SAFE -fno-objc-arc"; }; };
 		EA5DD6171E50A995574FDE120E4A3B25 /* SDImageTransformer.h in Headers */ = {isa = PBXBuildFile; fileRef = 669C89DBE167C451929F33DC0F98F8C2 /* SDImageTransformer.h */; settings = {ATTRIBUTES = (Public, ); }; };
-		EADEB816E924C3181A22807AA4365BCD /* ImagePreviewController.swift in Sources */ = {isa = PBXBuildFile; fileRef = EB78A456FDB92EAC32E0FF65BADDEA14 /* ImagePreviewController.swift */; };
+		EADEB816E924C3181A22807AA4365BCD /* ImagePreviewController.swift in Sources */ = {isa = PBXBuildFile; fileRef = 14CC4D5C75437B86529A865BD149113E /* ImagePreviewController.swift */; };
 		EB0FB71EEC5158E862AE4FABEF2F0097 /* rescaler_utils.h in Headers */ = {isa = PBXBuildFile; fileRef = CEED7678ED9077C0FC1F48431A5BDD05 /* rescaler_utils.h */; settings = {ATTRIBUTES = (Project, ); }; };
-<<<<<<< HEAD
-		EB5C8E5523D0679143B6A050E3EE77EF /* CGSize+Utils.swift in Sources */ = {isa = PBXBuildFile; fileRef = 7506D1933DA80ACAA725A6CADB751357 /* CGSize+Utils.swift */; };
-		EBC9D1CAB73EB7054780CA44725696F0 /* SDWebImageDownloader.m in Sources */ = {isa = PBXBuildFile; fileRef = 300D7A2CE97CD585DF56FCAEA1A052E6 /* SDWebImageDownloader.m */; };
-		EBD772872F330D47B855B75C687F652B /* SDImageLoadersManager.h in Headers */ = {isa = PBXBuildFile; fileRef = 4EBE77CFF074CE39696BF1F98E5A6778 /* SDImageLoadersManager.h */; settings = {ATTRIBUTES = (Public, ); }; };
-		EBF61038B39E11B4494FDE00F779ABEA /* StickerType.swift in Sources */ = {isa = PBXBuildFile; fileRef = 3BA5AD20082AB30847163AD224FFC0C7 /* StickerType.swift */; };
+		EC1B3CEC1C2D5C307EBD6E5EF16703AF /* KanvasCameraAnalyticsProvider.swift in Sources */ = {isa = PBXBuildFile; fileRef = 0B56DBF18CE7053AD939C91A160AB052 /* KanvasCameraAnalyticsProvider.swift */; };
 		EC5EF17E43107E7225ACC9A87BD971FC /* color_cache_utils.c in Sources */ = {isa = PBXBuildFile; fileRef = 34F24D92261A8EA66F63160E713CD213 /* color_cache_utils.c */; settings = {COMPILER_FLAGS = "-D_THREAD_SAFE -fno-objc-arc"; }; };
-		EC8A8F9F3BCE033AC7C8A8136DD9AC88 /* PostFormKeyboardTracker.swift in Sources */ = {isa = PBXBuildFile; fileRef = 41803270BAEE622FC5AA1B7731E07859 /* PostFormKeyboardTracker.swift */; };
-		EC9764B126AB32E8F3EE895224D6505F /* GLKMatrix4+Unsafe.swift in Sources */ = {isa = PBXBuildFile; fileRef = 7A330C03AE658D10A4765BE9217E740D /* GLKMatrix4+Unsafe.swift */; };
-=======
-		EC1B3CEC1C2D5C307EBD6E5EF16703AF /* KanvasCameraAnalyticsProvider.swift in Sources */ = {isa = PBXBuildFile; fileRef = 82731CA297AEFCD7B25841DA3C3A8DCE /* KanvasCameraAnalyticsProvider.swift */; };
-		EC5EF17E43107E7225ACC9A87BD971FC /* color_cache_utils.c in Sources */ = {isa = PBXBuildFile; fileRef = 34F24D92261A8EA66F63160E713CD213 /* color_cache_utils.c */; settings = {COMPILER_FLAGS = "-D_THREAD_SAFE -fno-objc-arc"; }; };
-		EC662CF9D0B5A6DED6341DA3BA32D70B /* IndexPath+Order.swift in Sources */ = {isa = PBXBuildFile; fileRef = B08BCDE437A372F1F424772A57C09E5F /* IndexPath+Order.swift */; };
->>>>>>> 66f42bbc
+		EC662CF9D0B5A6DED6341DA3BA32D70B /* IndexPath+Order.swift in Sources */ = {isa = PBXBuildFile; fileRef = 96F3CDF380739426C715CF2D2C966D8A /* IndexPath+Order.swift */; };
 		ED476844390FC5DC82CB8F53C8BB8065 /* cost_sse2.c in Sources */ = {isa = PBXBuildFile; fileRef = 6839661661B05498D1110B71AE4C7126 /* cost_sse2.c */; settings = {COMPILER_FLAGS = "-D_THREAD_SAFE -fno-objc-arc"; }; };
-		ED6A91EB3B536AE4A8095FFD91253CFD /* CameraView.swift in Sources */ = {isa = PBXBuildFile; fileRef = 0C527B68D4D8EB2BE5DFF9BEBBB4E709 /* CameraView.swift */; };
+		ED6A91EB3B536AE4A8095FFD91253CFD /* CameraView.swift in Sources */ = {isa = PBXBuildFile; fileRef = B3B44B6D5F09CEBD92A8B8E6A05FAE89 /* CameraView.swift */; };
 		ED72D672C1D6EF0EB8BAAF45EE24E8BA /* idec_dec.c in Sources */ = {isa = PBXBuildFile; fileRef = 63662454DA3D0B46DFEC6C1C0511A80C /* idec_dec.c */; settings = {COMPILER_FLAGS = "-D_THREAD_SAFE -fno-objc-arc"; }; };
 		EE6068572D97C35336E6EBA4F323A7C7 /* vp8l_dec.c in Sources */ = {isa = PBXBuildFile; fileRef = 867DAEEA3A39457795D0B8FB46E6DF99 /* vp8l_dec.c */; settings = {COMPILER_FLAGS = "-D_THREAD_SAFE -fno-objc-arc"; }; };
-<<<<<<< HEAD
-		EEE5580D6DED14FFD7A0FC91E3A86FEA /* PostOptionsConstants.swift in Sources */ = {isa = PBXBuildFile; fileRef = A20910233262FEE9260DBA0124332BF3 /* PostOptionsConstants.swift */; };
-		EF0A30128166B67F5A30D6047C4B87CA /* EditionMenuCollectionView.swift in Sources */ = {isa = PBXBuildFile; fileRef = 2104BBC23788406B187620A60B8660D8 /* EditionMenuCollectionView.swift */; };
-		EFAE4FE5E8AD3890084F42AB143A9204 /* StrokeSelectorView.swift in Sources */ = {isa = PBXBuildFile; fileRef = F2FA92E50D6C927AA21D21C876CB15FF /* StrokeSelectorView.swift */; };
-		F00BCC4BA04BCBC3819AC2FFC5896041 /* frame_dec.c in Sources */ = {isa = PBXBuildFile; fileRef = AE57FCB5691950F0B29DFB5D7E5C7DC5 /* frame_dec.c */; settings = {COMPILER_FLAGS = "-D_THREAD_SAFE -fno-objc-arc"; }; };
-		F0ACF7F43AFB2FC2FC47F5828AE984D9 /* Foundation.framework in Frameworks */ = {isa = PBXBuildFile; fileRef = F3B08B5CED37516F830F911C3E894475 /* Foundation.framework */; };
-		F104C0233F074EC228FD73CE889567E6 /* CircularImageView.swift in Sources */ = {isa = PBXBuildFile; fileRef = A17590C40C36D0763E698A115ED95E9A /* CircularImageView.swift */; };
-		F11DCED5CF603167F804C8CE70BCA883 /* UIFont+Fonts.swift in Sources */ = {isa = PBXBuildFile; fileRef = 136F5A9E548A582994B99EEB569E8D6C /* UIFont+Fonts.swift */; };
-=======
 		EE943B22F6B1B8D55F9E22834DC41195 /* UIImageView+HighlightedWebCache.m in Sources */ = {isa = PBXBuildFile; fileRef = D6EA3E00B9049EE4048C841419CF0138 /* UIImageView+HighlightedWebCache.m */; };
 		EEAE0961D1FD028D9F84A11FF9ED7FA5 /* SDImageCachesManager.m in Sources */ = {isa = PBXBuildFile; fileRef = 24B4D61369A2AB74B971B0A5F2E926B4 /* SDImageCachesManager.m */; };
-		EEB44F9C60B419B07916E8827280EC8F /* Sticker.swift in Sources */ = {isa = PBXBuildFile; fileRef = EE83954290DB27BA09632B45F4A2F3D9 /* Sticker.swift */; };
-		EF19061AE61A03A677E3A41C1EA1809B /* StickerProvider.swift in Sources */ = {isa = PBXBuildFile; fileRef = 1A0F94186890C3FB79F91A95CE1A8D54 /* StickerProvider.swift */; };
+		EEB44F9C60B419B07916E8827280EC8F /* Sticker.swift in Sources */ = {isa = PBXBuildFile; fileRef = AD04D154B08093DEE980A535E1B4A35C /* Sticker.swift */; };
+		EF19061AE61A03A677E3A41C1EA1809B /* StickerProvider.swift in Sources */ = {isa = PBXBuildFile; fileRef = 6B191417C57FA8F1B6020E5D6DB98992 /* StickerProvider.swift */; };
 		EF50D195492A27C1558E5326D5B1E50F /* OpenGLES.framework in Frameworks */ = {isa = PBXBuildFile; fileRef = 4D0D439C09635D3357F2C4E30C1A511C /* OpenGLES.framework */; };
 		EF57526258D3021C0AA567966615746A /* UIImage+Metadata.h in Headers */ = {isa = PBXBuildFile; fileRef = E9621EB91A69052136E6C0E5E9E1E215 /* UIImage+Metadata.h */; settings = {ATTRIBUTES = (Public, ); }; };
 		EFE8B894F1EFD4A5764F72C67BBDBB57 /* SDAnimatedImageRep.h in Headers */ = {isa = PBXBuildFile; fileRef = CC9E3A5564E97457BED24E2E01F6FDBF /* SDAnimatedImageRep.h */; settings = {ATTRIBUTES = (Public, ); }; };
-		EFF1DE8BDB48497EFCA19B872D53415A /* PhotoOutputHandler.swift in Sources */ = {isa = PBXBuildFile; fileRef = CD6112361A559AE99E94CBEFC63D96A0 /* PhotoOutputHandler.swift */; };
+		EFF1DE8BDB48497EFCA19B872D53415A /* PhotoOutputHandler.swift in Sources */ = {isa = PBXBuildFile; fileRef = E2B2049CDFCF4E74109A39704169E245 /* PhotoOutputHandler.swift */; };
 		F00BCC4BA04BCBC3819AC2FFC5896041 /* frame_dec.c in Sources */ = {isa = PBXBuildFile; fileRef = AE57FCB5691950F0B29DFB5D7E5C7DC5 /* frame_dec.c */; settings = {COMPILER_FLAGS = "-D_THREAD_SAFE -fno-objc-arc"; }; };
-		F089CF4E3F3693EA1ABEE9E2C641B14C /* Renderer.swift in Sources */ = {isa = PBXBuildFile; fileRef = 4175795F7E3A9CFB9941F72AB9D4F640 /* Renderer.swift */; };
-		F096286039CE8007F9014B56AABCA66C /* UIView+Shadows.swift in Sources */ = {isa = PBXBuildFile; fileRef = 72D7BD62AC59DDE118EC005E3CFC457A /* UIView+Shadows.swift */; };
+		F0881ACE2AF9EC5E6D98609893004D4E /* String+HexColor.swift in Sources */ = {isa = PBXBuildFile; fileRef = B6B69973F07D9AABDCD5736BAA007C0D /* String+HexColor.swift */; };
+		F089CF4E3F3693EA1ABEE9E2C641B14C /* Renderer.swift in Sources */ = {isa = PBXBuildFile; fileRef = 55F80C04598F5FEFD264DE4940D979C3 /* Renderer.swift */; };
+		F096286039CE8007F9014B56AABCA66C /* UIView+Shadows.swift in Sources */ = {isa = PBXBuildFile; fileRef = 80E0FBDDCB1820A3E163C8C3E98BCA82 /* UIView+Shadows.swift */; };
 		F10C1ABD3ECE5C663516E3E6C57B58EE /* NSBezierPath+RoundedCorners.m in Sources */ = {isa = PBXBuildFile; fileRef = E5F4BA82AA43E242070560871EB86CB5 /* NSBezierPath+RoundedCorners.m */; };
->>>>>>> 66f42bbc
 		F12B87ABA6583780D0E7262B4AEF1B82 /* tree_enc.c in Sources */ = {isa = PBXBuildFile; fileRef = 2440F934067A1DCA2266FD35555A7598 /* tree_enc.c */; settings = {COMPILER_FLAGS = "-D_THREAD_SAFE -fno-objc-arc"; }; };
 		F196369FAAA5B22EF901BF082A524B30 /* SDImageGIFCoder.h in Headers */ = {isa = PBXBuildFile; fileRef = BECE0438DA63E5E3C271FC60A94674FA /* SDImageGIFCoder.h */; settings = {ATTRIBUTES = (Public, ); }; };
 		F19661C26CCBF1855D5CEA0683656DB3 /* filter_enc.c in Sources */ = {isa = PBXBuildFile; fileRef = E982995D4F9D4BC9E6B0E41BE00CC14D /* filter_enc.c */; settings = {COMPILER_FLAGS = "-D_THREAD_SAFE -fno-objc-arc"; }; };
 		F1AAAE00BB32B733B238E2B4E8424506 /* UIImage+Compare.h in Headers */ = {isa = PBXBuildFile; fileRef = 292A1D19D3C50377113E528F97DC98CE /* UIImage+Compare.h */; settings = {ATTRIBUTES = (Private, ); }; };
-<<<<<<< HEAD
-		F2C81BE5ECDC74C89E85EEBC5B3818DF /* CameraFilterCollectionController.swift in Sources */ = {isa = PBXBuildFile; fileRef = 6D228904E54E14051A2B2163D72A9351 /* CameraFilterCollectionController.swift */; };
-		F3CC8A61B35CCA7A7F8FEAFAE3A3DECB /* SDWebImageWebPCoder.framework in Frameworks */ = {isa = PBXBuildFile; fileRef = A8F269584998BBBC5BE133D9BDE6CF72 /* SDWebImageWebPCoder.framework */; };
-		F3EFF4341C9AC9A78DE8FF434AE3D7F6 /* rescaler_utils.c in Sources */ = {isa = PBXBuildFile; fileRef = C0BFF5D4DE56807E89C0A80CC622A7CA /* rescaler_utils.c */; settings = {COMPILER_FLAGS = "-D_THREAD_SAFE -fno-objc-arc"; }; };
-		F3F33E3C024534940FD32E671445EA12 /* SDImageGIFCoder.m in Sources */ = {isa = PBXBuildFile; fileRef = 06748C4725E50588F279236F8282654F /* SDImageGIFCoder.m */; };
-		F433347F06408FD10439DC5636FFB521 /* Utils-dummy.m in Sources */ = {isa = PBXBuildFile; fileRef = 982447FC49C3022A0F608D11FEC09A87 /* Utils-dummy.m */; };
-		F4FD33EBF334F2FD8345C1A25F703C03 /* DrawerController.swift in Sources */ = {isa = PBXBuildFile; fileRef = D59D1C1D53FD9220B13B109A3616FBA4 /* DrawerController.swift */; };
-		F5915E4C6574E406B2756328A17D5B1F /* SDWebImageTransition.h in Headers */ = {isa = PBXBuildFile; fileRef = FFFE34ABD59562219193B605E798A9E1 /* SDWebImageTransition.h */; settings = {ATTRIBUTES = (Public, ); }; };
-		F5A4996724F0DBB81A3E0489B875CBF1 /* Rendering.swift in Sources */ = {isa = PBXBuildFile; fileRef = A40FD12621FA6D27A3F81E85609D1893 /* Rendering.swift */; };
-		F6334152C34C4E8A3CDC9359EB0C7D4A /* SDAnimatedImageRep.h in Headers */ = {isa = PBXBuildFile; fileRef = 0B0091155A6FE51617B47413DB493264 /* SDAnimatedImageRep.h */; settings = {ATTRIBUTES = (Public, ); }; };
-		F6A58476E52ACB0FB27379F8E02A2CE0 /* UIImageView+HighlightedWebCache.h in Headers */ = {isa = PBXBuildFile; fileRef = 876D1BA0624D455FD9FAADA3552F0214 /* UIImageView+HighlightedWebCache.h */; settings = {ATTRIBUTES = (Public, ); }; };
-		F6C7FDDD9ABC97AEF3FB4B4FAE2296AD /* libwebp.framework in Frameworks */ = {isa = PBXBuildFile; fileRef = 8C4E683F1F21B56CFCFE3958957EC994 /* libwebp.framework */; };
-		F6DC5775196FC7C2081EF7C13C47B651 /* TagsViewEditCell.swift in Sources */ = {isa = PBXBuildFile; fileRef = 1AEFC1F92D05F8BF0AFFD068BC0A2ABA /* TagsViewEditCell.swift */; };
-		F720FAF13A108CE6901E0A8B0580E1E8 /* FBSnapshotTestCase-umbrella.h in Headers */ = {isa = PBXBuildFile; fileRef = 93118AD92C972BB6A9981F71E3200909 /* FBSnapshotTestCase-umbrella.h */; settings = {ATTRIBUTES = (Public, ); }; };
-		F7326D40870DBA56CE2F92D5D4A3AA28 /* ImageType.swift in Sources */ = {isa = PBXBuildFile; fileRef = 28209DA9D05BF10FCF66D25413AE90B0 /* ImageType.swift */; };
-		F73DC9C9D769CA232C38B4A241633907 /* Sharpie.swift in Sources */ = {isa = PBXBuildFile; fileRef = B739AF2B1588B7ABA4E01CB4A13664B0 /* Sharpie.swift */; };
-		F7595C6E6E44F8CE67C045D91105BD0D /* ShootButtonView.swift in Sources */ = {isa = PBXBuildFile; fileRef = FE248967BAB9A5E1759BC012140D690E /* ShootButtonView.swift */; };
-		F77A32275F1CDE85BBEDC177B4145DAD /* libwebp-dummy.m in Sources */ = {isa = PBXBuildFile; fileRef = 2C04388A70716A4470CCE37CA39CDAC2 /* libwebp-dummy.m */; };
-		F78D0F4AE744E4DC7434609A805B7396 /* LightLeaksFilter.swift in Sources */ = {isa = PBXBuildFile; fileRef = F891EDF9422D60B4E9EFACE42CCEC8E0 /* LightLeaksFilter.swift */; };
-		F7C9E51F3F2462468ED19480823D8B22 /* HashCodeBuilder.swift in Sources */ = {isa = PBXBuildFile; fileRef = 37D0FD51EDE48E34D0998C9006E6D3C6 /* HashCodeBuilder.swift */; };
-		F814E222EA9F380E8FBC8C89612D8BDB /* SDAnimatedImage.m in Sources */ = {isa = PBXBuildFile; fileRef = D0777CF01F0E5AC16A80356CE1C10457 /* SDAnimatedImage.m */; };
-		F8FCDD886EC905FA99F441EAAA759290 /* MovableView.swift in Sources */ = {isa = PBXBuildFile; fileRef = 3C26F2B238E8F6123C0352768EF5A14A /* MovableView.swift */; };
-		F9598903E8CA3CB52D0564CE5794CFA0 /* Synchronized.swift in Sources */ = {isa = PBXBuildFile; fileRef = 21FA8428F4066194C7A2D3E12E2E3138 /* Synchronized.swift */; };
-		F9D0977E3509BE94333DC2E28EB7A988 /* RGBA.swift in Sources */ = {isa = PBXBuildFile; fileRef = 70DC90BD06B97A4394428233B3F83115 /* RGBA.swift */; };
-		F9D98818737218B1643C9B25721BE977 /* UIImage+Camera.swift in Sources */ = {isa = PBXBuildFile; fileRef = CF189C4D5A8890E0222ADFAB77D7CF5D /* UIImage+Camera.swift */; };
-		FA66FCECC07F1F995B6E9C1DEBBAC562 /* ColorCollectionView.swift in Sources */ = {isa = PBXBuildFile; fileRef = 065B3B7E592DE66622E3C77A3C295EA2 /* ColorCollectionView.swift */; };
-		FBC9DDB0CD493621CE6E32FA55D561D0 /* ModeSelectorAndShootController.swift in Sources */ = {isa = PBXBuildFile; fileRef = A4DE160995AD550F541AD789FA5B3890 /* ModeSelectorAndShootController.swift */; };
-		FC06360C38D728261503EE417A1C1E8C /* KanvasCameraColors.swift in Sources */ = {isa = PBXBuildFile; fileRef = 2E039ADE68113355972936CBD6705D5E /* KanvasCameraColors.swift */; };
-		FC34B8DE521B575A1F5988BB2F85F6EB /* enc_sse2.c in Sources */ = {isa = PBXBuildFile; fileRef = FDAAAF26533D7032B3C1E903F38219DA /* enc_sse2.c */; settings = {COMPILER_FLAGS = "-D_THREAD_SAFE -fno-objc-arc"; }; };
-		FC8CDBD13BA89A6A8845663F24FE1DDD /* OpenGLShaders in Resources */ = {isa = PBXBuildFile; fileRef = 46F4EDD19A32C26AAFB7C469715362D6 /* OpenGLShaders */; };
-		FCD6F753899F0FAACD235EB1BDF81D55 /* SDWebImageError.m in Sources */ = {isa = PBXBuildFile; fileRef = A0635AABB1C671D4555386D9174C8656 /* SDWebImageError.m */; };
-		FD11B654C2AEF99066B9AD2856838B3A /* EditorViewController.swift in Sources */ = {isa = PBXBuildFile; fileRef = 609CB61B5520763862BDCB5DC1A89D5A /* EditorViewController.swift */; };
-		FE5307198AF5E591C9286BF2805D6D7F /* HorizontalCollectionView.swift in Sources */ = {isa = PBXBuildFile; fileRef = E35A1C38C0C7B1FAB9AC6214181C3A8C /* HorizontalCollectionView.swift */; };
-=======
-		F260CB82060F60C89DA704AA9639CCEC /* UIColor+Lerp.swift in Sources */ = {isa = PBXBuildFile; fileRef = 2987C07699247D0A03A4C4101E1B6B35 /* UIColor+Lerp.swift */; };
+		F260CB82060F60C89DA704AA9639CCEC /* UIColor+Lerp.swift in Sources */ = {isa = PBXBuildFile; fileRef = 2E16802D2D25EE70F7FBA8EC11D5045C /* UIColor+Lerp.swift */; };
 		F2F99573DDC517221C323499F6A4AEAE /* UIImage+MemoryCacheCost.m in Sources */ = {isa = PBXBuildFile; fileRef = 0582A58B072199A7A329469E8ACC0B45 /* UIImage+MemoryCacheCost.m */; };
+		F347C4ADE1296518C49C0E506DBFD8B8 /* TumblrMediaInfo.swift in Sources */ = {isa = PBXBuildFile; fileRef = 6CD4ABE107D67917A85FC037B45A35BA /* TumblrMediaInfo.swift */; };
 		F396E1CED5CD98D9A08AD8B876E4C9EA /* SDFileAttributeHelper.h in Headers */ = {isa = PBXBuildFile; fileRef = 64911D6D9B721A26B7BB800DA25CAEF2 /* SDFileAttributeHelper.h */; settings = {ATTRIBUTES = (Private, ); }; };
 		F3CC8A61B35CCA7A7F8FEAFAE3A3DECB /* SDWebImageWebPCoder.framework in Frameworks */ = {isa = PBXBuildFile; fileRef = A8F269584998BBBC5BE133D9BDE6CF72 /* SDWebImageWebPCoder.framework */; };
 		F3EFF4341C9AC9A78DE8FF434AE3D7F6 /* rescaler_utils.c in Sources */ = {isa = PBXBuildFile; fileRef = C0BFF5D4DE56807E89C0A80CC622A7CA /* rescaler_utils.c */; settings = {COMPILER_FLAGS = "-D_THREAD_SAFE -fno-objc-arc"; }; };
 		F469A91825B93AEA53C58CBA652C39B0 /* NSImage+Compatibility.m in Sources */ = {isa = PBXBuildFile; fileRef = 70BC1EF77526CD782E1317DCF509DAFE /* NSImage+Compatibility.m */; };
 		F508676112A09EF9EF0326CB3EAF6297 /* Foundation.framework in Frameworks */ = {isa = PBXBuildFile; fileRef = F3B08B5CED37516F830F911C3E894475 /* Foundation.framework */; };
-		F5248C9AC4B042FBDF4F811A8177C33B /* ColorSelectorView.swift in Sources */ = {isa = PBXBuildFile; fileRef = F9E29EE9E2CD76CCB3A3CEB5D3AC1528 /* ColorSelectorView.swift */; };
-		F565C06892E9BCE713F93543574E7000 /* NSDate+Orangina.swift in Sources */ = {isa = PBXBuildFile; fileRef = F8AF588EDC61B3B4F3147F6084685D69 /* NSDate+Orangina.swift */; };
+		F5248C9AC4B042FBDF4F811A8177C33B /* ColorSelectorView.swift in Sources */ = {isa = PBXBuildFile; fileRef = 91D3E1B7113CADED922844EB4240043E /* ColorSelectorView.swift */; };
 		F664D4B46929F8E442B5875C94B4FE00 /* SDImageIOAnimatedCoder.h in Headers */ = {isa = PBXBuildFile; fileRef = 975CAAA4604E5715CB175ED4114C9795 /* SDImageIOAnimatedCoder.h */; settings = {ATTRIBUTES = (Public, ); }; };
 		F6C7FDDD9ABC97AEF3FB4B4FAE2296AD /* libwebp.framework in Frameworks */ = {isa = PBXBuildFile; fileRef = 8C4E683F1F21B56CFCFE3958957EC994 /* libwebp.framework */; };
 		F720FAF13A108CE6901E0A8B0580E1E8 /* FBSnapshotTestCase-umbrella.h in Headers */ = {isa = PBXBuildFile; fileRef = 93118AD92C972BB6A9981F71E3200909 /* FBSnapshotTestCase-umbrella.h */; settings = {ATTRIBUTES = (Public, ); }; };
-		F7326D40870DBA56CE2F92D5D4A3AA28 /* ImageType.swift in Sources */ = {isa = PBXBuildFile; fileRef = 09EAD5209C981FEB5A94D6738EAB288B /* ImageType.swift */; };
+		F7326D40870DBA56CE2F92D5D4A3AA28 /* ImageType.swift in Sources */ = {isa = PBXBuildFile; fileRef = 28209DA9D05BF10FCF66D25413AE90B0 /* ImageType.swift */; };
 		F77A32275F1CDE85BBEDC177B4145DAD /* libwebp-dummy.m in Sources */ = {isa = PBXBuildFile; fileRef = 2C04388A70716A4470CCE37CA39CDAC2 /* libwebp-dummy.m */; };
-		F7AFB2E05A0ACEF9338CA0C73F77D23E /* DrawerTabBarView.swift in Sources */ = {isa = PBXBuildFile; fileRef = 90A254500F0209CD4A15EF8562269CEC /* DrawerTabBarView.swift */; };
+		F7AFB2E05A0ACEF9338CA0C73F77D23E /* DrawerTabBarView.swift in Sources */ = {isa = PBXBuildFile; fileRef = AFE5075762A4A62A8C482B4CDDDBBF5F /* DrawerTabBarView.swift */; };
 		F7E4BD932D91CDC945F60FFB14EA5560 /* SDWebImageDownloaderOperation.m in Sources */ = {isa = PBXBuildFile; fileRef = E842F580C947D1077F4E2B2833735068 /* SDWebImageDownloaderOperation.m */; };
-		F7FE64719489DB5EAFF9E5C6CB8DE213 /* StrokeSelectorView.swift in Sources */ = {isa = PBXBuildFile; fileRef = 511A3CFFE7B3E687033D2C43C7DEE5CF /* StrokeSelectorView.swift */; };
+		F7FE64719489DB5EAFF9E5C6CB8DE213 /* StrokeSelectorView.swift in Sources */ = {isa = PBXBuildFile; fileRef = F2FA92E50D6C927AA21D21C876CB15FF /* StrokeSelectorView.swift */; };
+		F8ED9D70D3D8B051236A83E35A421025 /* Dictionary+Copy.swift in Sources */ = {isa = PBXBuildFile; fileRef = 32661C36BAE8053B51FC80FFCB381C5F /* Dictionary+Copy.swift */; };
 		F931BA252F9E3B7DF397204D6D592D96 /* NSData+ImageContentType.h in Headers */ = {isa = PBXBuildFile; fileRef = F3AAF15B158E6A576D77F121BB8F40FB /* NSData+ImageContentType.h */; settings = {ATTRIBUTES = (Public, ); }; };
 		F9417CED31519BA1D5B8A22BFDE1C7BB /* SDAssociatedObject.h in Headers */ = {isa = PBXBuildFile; fileRef = 77681103B0CAA85782DE5D4C733E3375 /* SDAssociatedObject.h */; settings = {ATTRIBUTES = (Private, ); }; };
-		F94736734199136C0C5F0DE400E3414A /* FilteredInputViewController.swift in Sources */ = {isa = PBXBuildFile; fileRef = 29FA34A372BE625B9671CECEE44ADB4E /* FilteredInputViewController.swift */; };
-		F9FF1CCEB72A4C36E11B5D3F7B19E35A /* NSDate+Offset.swift in Sources */ = {isa = PBXBuildFile; fileRef = 454220E2F781226BDF6B2230AC758AA5 /* NSDate+Offset.swift */; };
-		FBC8F8E19C13742951E4D960C5463A4F /* ColorCollectionController.swift in Sources */ = {isa = PBXBuildFile; fileRef = 6A1C1927AA17BDC3D01C06B4D5AA79EB /* ColorCollectionController.swift */; };
-		FC2CF754EAD319A2AA2A8E3006076882 /* TagsViewEditCell.swift in Sources */ = {isa = PBXBuildFile; fileRef = 6AB711D30EBB6C46B5CE90652CBB31A4 /* TagsViewEditCell.swift */; };
+		F94736734199136C0C5F0DE400E3414A /* FilteredInputViewController.swift in Sources */ = {isa = PBXBuildFile; fileRef = 2C9CBAFF549BE52DB312E11A7CD66A13 /* FilteredInputViewController.swift */; };
+		FBC8F8E19C13742951E4D960C5463A4F /* ColorCollectionController.swift in Sources */ = {isa = PBXBuildFile; fileRef = 7AF654AB0FDE2E5475AB5C7F59B65B94 /* ColorCollectionController.swift */; };
+		FC2CF754EAD319A2AA2A8E3006076882 /* TagsViewEditCell.swift in Sources */ = {isa = PBXBuildFile; fileRef = 1AEFC1F92D05F8BF0AFFD068BC0A2ABA /* TagsViewEditCell.swift */; };
 		FC34B8DE521B575A1F5988BB2F85F6EB /* enc_sse2.c in Sources */ = {isa = PBXBuildFile; fileRef = FDAAAF26533D7032B3C1E903F38219DA /* enc_sse2.c */; settings = {COMPILER_FLAGS = "-D_THREAD_SAFE -fno-objc-arc"; }; };
-		FD9FF2110325982EDCCA3D22C7A10614 /* Array+Object.swift in Sources */ = {isa = PBXBuildFile; fileRef = 59239AAF657B56C304BDB63F91A508E5 /* Array+Object.swift */; };
+		FD9FF2110325982EDCCA3D22C7A10614 /* Array+Object.swift in Sources */ = {isa = PBXBuildFile; fileRef = 90F51A3A2FF024B8E990B4B0A23DE478 /* Array+Object.swift */; };
 		FDA700FD24C9B52B6315E0EE4A7605E7 /* SDWebImageIndicator.m in Sources */ = {isa = PBXBuildFile; fileRef = 9521F4778C813EFE4DCAE3DB5231D7AC /* SDWebImageIndicator.m */; };
-		FE02DEBC7C7C684E25B0D464C82C9D7A /* KanvasCameraColors.swift in Sources */ = {isa = PBXBuildFile; fileRef = AA7F478D92C600EC1E4E6AD17080901F /* KanvasCameraColors.swift */; };
+		FE02DEBC7C7C684E25B0D464C82C9D7A /* KanvasCameraColors.swift in Sources */ = {isa = PBXBuildFile; fileRef = 2E039ADE68113355972936CBD6705D5E /* KanvasCameraColors.swift */; };
 		FE12992B3937661AA6534D316CEFFEB5 /* SDWebImageOperation.h in Headers */ = {isa = PBXBuildFile; fileRef = D6318C7722409752D62070FC0A888ED9 /* SDWebImageOperation.h */; settings = {ATTRIBUTES = (Public, ); }; };
->>>>>>> 66f42bbc
 		FE7781C305637CABE5A2D363736255C7 /* dec_mips32.c in Sources */ = {isa = PBXBuildFile; fileRef = A7E7F49C8EBCF4224F5C6B61E2029B67 /* dec_mips32.c */; settings = {COMPILER_FLAGS = "-D_THREAD_SAFE -fno-objc-arc"; }; };
 		FF36AE16B0236BCCFB5580791DD39770 /* lossless_neon.c in Sources */ = {isa = PBXBuildFile; fileRef = 144818F1D2CDD8DE60AC2CA7A65C31D7 /* lossless_neon.c */; settings = {COMPILER_FLAGS = "-D_THREAD_SAFE -fno-objc-arc"; }; };
 		FF48B8B320AE810CF942455D6494C110 /* NSButton+WebCache.m in Sources */ = {isa = PBXBuildFile; fileRef = F5AF545B6096FC0F1E939B40B93A496B /* NSButton+WebCache.m */; };
-		FFEB2CE3ED235F8D8FE0C553A67E46D6 /* CALayer+Shadows.swift in Sources */ = {isa = PBXBuildFile; fileRef = BBD425C57F470E29C9CA5E1F3F58E3B6 /* CALayer+Shadows.swift */; };
+		FFEB2CE3ED235F8D8FE0C553A67E46D6 /* CALayer+Shadows.swift in Sources */ = {isa = PBXBuildFile; fileRef = DE256453E263AEF584ED31A05ABAA99D /* CALayer+Shadows.swift */; };
 /* End PBXBuildFile section */
 
 /* Begin PBXContainerItemProxy section */
@@ -1445,238 +845,118 @@
 
 /* Begin PBXFileReference section */
 		001527FB6F6BA183D2C717AA15562C98 /* mux_types.h */ = {isa = PBXFileReference; includeInIndex = 1; lastKnownFileType = sourcecode.c.h; name = mux_types.h; path = src/webp/mux_types.h; sourceTree = "<group>"; };
-<<<<<<< HEAD
 		004FCD90F0CDA64F6FFAF86D1FD00623 /* ImageLoaderError.swift */ = {isa = PBXFileReference; includeInIndex = 1; lastKnownFileType = sourcecode.swift; name = ImageLoaderError.swift; path = Classes/ImageLoaderError.swift; sourceTree = "<group>"; };
 		009DC70F4AAF73EB0145A3A53CB2F731 /* ImageLoader.xcconfig */ = {isa = PBXFileReference; includeInIndex = 1; lastKnownFileType = text.xcconfig; path = ImageLoader.xcconfig; sourceTree = "<group>"; };
 		012454D8ABDD386F04957734E4F5C13F /* quant_levels_utils.h */ = {isa = PBXFileReference; includeInIndex = 1; lastKnownFileType = sourcecode.c.h; name = quant_levels_utils.h; path = src/utils/quant_levels_utils.h; sourceTree = "<group>"; };
-		01B0BC6FBF7F7FD99F5C8F5A812E5C02 /* SDImageFrame.h */ = {isa = PBXFileReference; includeInIndex = 1; lastKnownFileType = sourcecode.c.h; name = SDImageFrame.h; path = SDWebImage/Core/SDImageFrame.h; sourceTree = "<group>"; };
-		01FB740E8B8A1D29F7A4236AF27309E2 /* ImagePoolFilter.swift */ = {isa = PBXFileReference; includeInIndex = 1; lastKnownFileType = sourcecode.swift; path = ImagePoolFilter.swift; sourceTree = "<group>"; };
 		02761A885F98F3CB996E657D01E5ACC2 /* lossless.c */ = {isa = PBXFileReference; includeInIndex = 1; name = lossless.c; path = src/dsp/lossless.c; sourceTree = "<group>"; };
 		028C29474ACCBEF2DDA76D9465F74E93 /* KanvasCamera-prefix.pch */ = {isa = PBXFileReference; includeInIndex = 1; lastKnownFileType = sourcecode.c.h; path = "KanvasCamera-prefix.pch"; sourceTree = "<group>"; };
-		03181A6DC94FDCC01180D0CC364125D2 /* SDWebImagePrefetcher.m */ = {isa = PBXFileReference; includeInIndex = 1; lastKnownFileType = sourcecode.c.objc; name = SDWebImagePrefetcher.m; path = SDWebImage/Core/SDWebImagePrefetcher.m; sourceTree = "<group>"; };
+		03680A9AEFBC7D085ADAC6BF1342DA71 /* SDImageHEICCoderInternal.h */ = {isa = PBXFileReference; includeInIndex = 1; lastKnownFileType = sourcecode.c.h; name = SDImageHEICCoderInternal.h; path = SDWebImage/Private/SDImageHEICCoderInternal.h; sourceTree = "<group>"; };
 		03CB50D02D6EA9A4FF8C9C3887669191 /* libwebp-umbrella.h */ = {isa = PBXFileReference; includeInIndex = 1; lastKnownFileType = sourcecode.c.h; path = "libwebp-umbrella.h"; sourceTree = "<group>"; };
-		03E5FF35C8A4A342C4C292FE8565958C /* Shader.swift */ = {isa = PBXFileReference; includeInIndex = 1; lastKnownFileType = sourcecode.swift; path = Shader.swift; sourceTree = "<group>"; };
 		04422D36F79DCDB8011016B9C17A6BF3 /* CameraRecorder.swift */ = {isa = PBXFileReference; includeInIndex = 1; lastKnownFileType = sourcecode.swift; path = CameraRecorder.swift; sourceTree = "<group>"; };
 		044427E1764BD9A1ED02D55ABE29A39C /* TagsView.swift */ = {isa = PBXFileReference; includeInIndex = 1; lastKnownFileType = sourcecode.swift; path = TagsView.swift; sourceTree = "<group>"; };
+		045B5EEA454DB491B41450A428B71F42 /* SDWebImageDownloaderDecryptor.m */ = {isa = PBXFileReference; includeInIndex = 1; lastKnownFileType = sourcecode.c.objc; name = SDWebImageDownloaderDecryptor.m; path = SDWebImage/Core/SDWebImageDownloaderDecryptor.m; sourceTree = "<group>"; };
+		048D7CE49B3902F073C5292D2B5E31E5 /* GrayscaleFilter.swift */ = {isa = PBXFileReference; includeInIndex = 1; lastKnownFileType = sourcecode.swift; path = GrayscaleFilter.swift; sourceTree = "<group>"; };
+		049B3B0D4FF51C3679768BCBE5BD1A54 /* SDImageCachesManagerOperation.h */ = {isa = PBXFileReference; includeInIndex = 1; lastKnownFileType = sourcecode.c.h; name = SDImageCachesManagerOperation.h; path = SDWebImage/Private/SDImageCachesManagerOperation.h; sourceTree = "<group>"; };
 		04E3D482A5CB1E3AC98958C5CD6CEF75 /* ImageLoader-Info.plist */ = {isa = PBXFileReference; includeInIndex = 1; lastKnownFileType = text.plist.xml; path = "ImageLoader-Info.plist"; sourceTree = "<group>"; };
 		054B28D1C21AF6CC7E760D2260C5955B /* animi.h */ = {isa = PBXFileReference; includeInIndex = 1; lastKnownFileType = sourcecode.c.h; name = animi.h; path = src/mux/animi.h; sourceTree = "<group>"; };
+		0582A58B072199A7A329469E8ACC0B45 /* UIImage+MemoryCacheCost.m */ = {isa = PBXFileReference; includeInIndex = 1; lastKnownFileType = sourcecode.c.objc; name = "UIImage+MemoryCacheCost.m"; path = "SDWebImage/Core/UIImage+MemoryCacheCost.m"; sourceTree = "<group>"; };
+		05C9937393A960B63E98109EE7AE864D /* SDWebImage-umbrella.h */ = {isa = PBXFileReference; includeInIndex = 1; lastKnownFileType = sourcecode.c.h; path = "SDWebImage-umbrella.h"; sourceTree = "<group>"; };
 		05EAD785BDE6EE6A50BA878C507EBD14 /* syntax_enc.c */ = {isa = PBXFileReference; includeInIndex = 1; name = syntax_enc.c; path = src/enc/syntax_enc.c; sourceTree = "<group>"; };
 		061D0DB93E823539BB2B337BB4ADD830 /* NSLayoutConstraint+Utils.swift */ = {isa = PBXFileReference; includeInIndex = 1; lastKnownFileType = sourcecode.swift; name = "NSLayoutConstraint+Utils.swift"; path = "Source/NSLayoutConstraint+Utils.swift"; sourceTree = "<group>"; };
 		065B3B7E592DE66622E3C77A3C295EA2 /* ColorCollectionView.swift */ = {isa = PBXFileReference; includeInIndex = 1; lastKnownFileType = sourcecode.swift; path = ColorCollectionView.swift; sourceTree = "<group>"; };
-		06748C4725E50588F279236F8282654F /* SDImageGIFCoder.m */ = {isa = PBXFileReference; includeInIndex = 1; lastKnownFileType = sourcecode.c.objc; name = SDImageGIFCoder.m; path = SDWebImage/Core/SDImageGIFCoder.m; sourceTree = "<group>"; };
 		07090073B2EE7C1C13B04AEC73FEE8EB /* ExtendedButton.swift */ = {isa = PBXFileReference; includeInIndex = 1; lastKnownFileType = sourcecode.swift; path = ExtendedButton.swift; sourceTree = "<group>"; };
 		075BA8FAEB54EA327F80E1C0C7DA68E4 /* SuggestedTagsDataSource.swift */ = {isa = PBXFileReference; includeInIndex = 1; lastKnownFileType = sourcecode.swift; path = SuggestedTagsDataSource.swift; sourceTree = "<group>"; };
-=======
-		012454D8ABDD386F04957734E4F5C13F /* quant_levels_utils.h */ = {isa = PBXFileReference; includeInIndex = 1; lastKnownFileType = sourcecode.c.h; name = quant_levels_utils.h; path = src/utils/quant_levels_utils.h; sourceTree = "<group>"; };
-		02761A885F98F3CB996E657D01E5ACC2 /* lossless.c */ = {isa = PBXFileReference; includeInIndex = 1; name = lossless.c; path = src/dsp/lossless.c; sourceTree = "<group>"; };
-		02E98C5CF0CAF313E683AD4C77A27758 /* TumblrTheme-prefix.pch */ = {isa = PBXFileReference; includeInIndex = 1; lastKnownFileType = sourcecode.c.h; path = "TumblrTheme-prefix.pch"; sourceTree = "<group>"; };
-		03680A9AEFBC7D085ADAC6BF1342DA71 /* SDImageHEICCoderInternal.h */ = {isa = PBXFileReference; includeInIndex = 1; lastKnownFileType = sourcecode.c.h; name = SDImageHEICCoderInternal.h; path = SDWebImage/Private/SDImageHEICCoderInternal.h; sourceTree = "<group>"; };
-		039A8A90742C3E816FBC0EE0D2D4E3AF /* UIFont+ComposeFonts.swift */ = {isa = PBXFileReference; includeInIndex = 1; lastKnownFileType = sourcecode.swift; name = "UIFont+ComposeFonts.swift"; path = "Source/UIFont+ComposeFonts.swift"; sourceTree = "<group>"; };
-		03CB50D02D6EA9A4FF8C9C3887669191 /* libwebp-umbrella.h */ = {isa = PBXFileReference; includeInIndex = 1; lastKnownFileType = sourcecode.c.h; path = "libwebp-umbrella.h"; sourceTree = "<group>"; };
-		03DBCAF8E90AEED5D204C5867099C733 /* Assets.xcassets */ = {isa = PBXFileReference; includeInIndex = 1; lastKnownFileType = folder.assetcatalog; name = Assets.xcassets; path = Resources/Assets.xcassets; sourceTree = "<group>"; };
-		04128657913DFC98555736ACBE0CC40F /* ImageLoader.xcconfig */ = {isa = PBXFileReference; includeInIndex = 1; lastKnownFileType = text.xcconfig; path = ImageLoader.xcconfig; sourceTree = "<group>"; };
-		045B5EEA454DB491B41450A428B71F42 /* SDWebImageDownloaderDecryptor.m */ = {isa = PBXFileReference; includeInIndex = 1; lastKnownFileType = sourcecode.c.objc; name = SDWebImageDownloaderDecryptor.m; path = SDWebImage/Core/SDWebImageDownloaderDecryptor.m; sourceTree = "<group>"; };
-		049B3B0D4FF51C3679768BCBE5BD1A54 /* SDImageCachesManagerOperation.h */ = {isa = PBXFileReference; includeInIndex = 1; lastKnownFileType = sourcecode.c.h; name = SDImageCachesManagerOperation.h; path = SDWebImage/Private/SDImageCachesManagerOperation.h; sourceTree = "<group>"; };
-		054B28D1C21AF6CC7E760D2260C5955B /* animi.h */ = {isa = PBXFileReference; includeInIndex = 1; lastKnownFileType = sourcecode.c.h; name = animi.h; path = src/mux/animi.h; sourceTree = "<group>"; };
-		0582A58B072199A7A329469E8ACC0B45 /* UIImage+MemoryCacheCost.m */ = {isa = PBXFileReference; includeInIndex = 1; lastKnownFileType = sourcecode.c.objc; name = "UIImage+MemoryCacheCost.m"; path = "SDWebImage/Core/UIImage+MemoryCacheCost.m"; sourceTree = "<group>"; };
-		0588C4A2887183C6056C03268223FA56 /* Dictionary+Additions.swift */ = {isa = PBXFileReference; includeInIndex = 1; lastKnownFileType = sourcecode.swift; name = "Dictionary+Additions.swift"; path = "Source/Dictionary+Additions.swift"; sourceTree = "<group>"; };
-		05C9937393A960B63E98109EE7AE864D /* SDWebImage-umbrella.h */ = {isa = PBXFileReference; includeInIndex = 1; lastKnownFileType = sourcecode.c.h; path = "SDWebImage-umbrella.h"; sourceTree = "<group>"; };
-		05EAD785BDE6EE6A50BA878C507EBD14 /* syntax_enc.c */ = {isa = PBXFileReference; includeInIndex = 1; name = syntax_enc.c; path = src/enc/syntax_enc.c; sourceTree = "<group>"; };
-		0627F170263ACB7F5A4CAA5A163A21B9 /* TumblrTheme.podspec */ = {isa = PBXFileReference; explicitFileType = text.script.ruby; includeInIndex = 1; indentWidth = 2; lastKnownFileType = text; path = TumblrTheme.podspec; sourceTree = "<group>"; tabWidth = 2; xcLanguageSpecificationIdentifier = xcode.lang.ruby; };
-		065EC89F6D76C4B8E93BBDAD2913D197 /* ComposeNavigationBar.swift */ = {isa = PBXFileReference; includeInIndex = 1; lastKnownFileType = sourcecode.swift; name = ComposeNavigationBar.swift; path = Source/ComposeNavigationBar.swift; sourceTree = "<group>"; };
-		06B3F7BFE3D157BD610936F2C36E8875 /* DimensionsHelper.swift */ = {isa = PBXFileReference; includeInIndex = 1; lastKnownFileType = sourcecode.swift; path = DimensionsHelper.swift; sourceTree = "<group>"; };
-		06BF61BB820D3798378B5B5C8B65F3A3 /* SharedUI-Info.plist */ = {isa = PBXFileReference; includeInIndex = 1; lastKnownFileType = text.plist.xml; path = "SharedUI-Info.plist"; sourceTree = "<group>"; };
 		07971C6BA2C842A8F7865B24A6863434 /* SDWebImageError.m */ = {isa = PBXFileReference; includeInIndex = 1; lastKnownFileType = sourcecode.c.objc; name = SDWebImageError.m; path = SDWebImage/Core/SDWebImageError.m; sourceTree = "<group>"; };
->>>>>>> 66f42bbc
 		079E24B0FA8D3DA918A72FA416A591F4 /* rescaler.c */ = {isa = PBXFileReference; includeInIndex = 1; name = rescaler.c; path = src/dsp/rescaler.c; sourceTree = "<group>"; };
 		07D0F068171755D9E023000EEF52B212 /* ssim.c */ = {isa = PBXFileReference; includeInIndex = 1; name = ssim.c; path = src/dsp/ssim.c; sourceTree = "<group>"; };
 		082F4B467AA9F11433A7E4CA0CB4819B /* yuv_sse2.c */ = {isa = PBXFileReference; includeInIndex = 1; name = yuv_sse2.c; path = src/dsp/yuv_sse2.c; sourceTree = "<group>"; };
-<<<<<<< HEAD
-		093E4A13D3E1B247B19AFD4C4B66D428 /* NSButton+WebCache.m */ = {isa = PBXFileReference; includeInIndex = 1; lastKnownFileType = sourcecode.c.objc; name = "NSButton+WebCache.m"; path = "SDWebImage/Core/NSButton+WebCache.m"; sourceTree = "<group>"; };
+		09E765FFA8258285CE5552ADB6EB0E55 /* Filter.swift */ = {isa = PBXFileReference; includeInIndex = 1; lastKnownFileType = sourcecode.swift; path = Filter.swift; sourceTree = "<group>"; };
 		0A2BB16698DAA5BB2ED457D375F35B01 /* MediaDrawerView.swift */ = {isa = PBXFileReference; includeInIndex = 1; lastKnownFileType = sourcecode.swift; path = MediaDrawerView.swift; sourceTree = "<group>"; };
 		0A83009F86F648940E2A43D65EF5D129 /* color_cache_utils.h */ = {isa = PBXFileReference; includeInIndex = 1; lastKnownFileType = sourcecode.c.h; name = color_cache_utils.h; path = src/utils/color_cache_utils.h; sourceTree = "<group>"; };
 		0A966F8CC02AF6C9C4D66DDF06B58364 /* Pods_KanvasCameraExample.framework */ = {isa = PBXFileReference; explicitFileType = wrapper.framework; includeInIndex = 0; name = Pods_KanvasCameraExample.framework; path = "Pods-KanvasCameraExample.framework"; sourceTree = BUILT_PRODUCTS_DIR; };
-		0B0091155A6FE51617B47413DB493264 /* SDAnimatedImageRep.h */ = {isa = PBXFileReference; includeInIndex = 1; lastKnownFileType = sourcecode.c.h; name = SDAnimatedImageRep.h; path = SDWebImage/Core/SDAnimatedImageRep.h; sourceTree = "<group>"; };
-		0B1763FEAFB9BFD3CDBA91FE74DEDD4B /* ChromaFilter.swift */ = {isa = PBXFileReference; includeInIndex = 1; lastKnownFileType = sourcecode.swift; path = ChromaFilter.swift; sourceTree = "<group>"; };
 		0B56DBF18CE7053AD939C91A160AB052 /* KanvasCameraAnalyticsProvider.swift */ = {isa = PBXFileReference; includeInIndex = 1; lastKnownFileType = sourcecode.swift; path = KanvasCameraAnalyticsProvider.swift; sourceTree = "<group>"; };
-=======
-		09C2490928947757A48197841A3DEF9D /* KanvasCamera.podspec.json */ = {isa = PBXFileReference; includeInIndex = 1; path = KanvasCamera.podspec.json; sourceTree = "<group>"; };
-		09EAD5209C981FEB5A94D6738EAB288B /* ImageType.swift */ = {isa = PBXFileReference; includeInIndex = 1; lastKnownFileType = sourcecode.swift; name = ImageType.swift; path = Classes/ImageType.swift; sourceTree = "<group>"; };
-		0A83009F86F648940E2A43D65EF5D129 /* color_cache_utils.h */ = {isa = PBXFileReference; includeInIndex = 1; lastKnownFileType = sourcecode.c.h; name = color_cache_utils.h; path = src/utils/color_cache_utils.h; sourceTree = "<group>"; };
-		0A966F8CC02AF6C9C4D66DDF06B58364 /* Pods_KanvasCameraExample.framework */ = {isa = PBXFileReference; explicitFileType = wrapper.framework; includeInIndex = 0; name = Pods_KanvasCameraExample.framework; path = "Pods-KanvasCameraExample.framework"; sourceTree = BUILT_PRODUCTS_DIR; };
-		0ADF7A52118A26EA71881A8AD48882DE /* TextureSelectorController.swift */ = {isa = PBXFileReference; includeInIndex = 1; lastKnownFileType = sourcecode.swift; path = TextureSelectorController.swift; sourceTree = "<group>"; };
->>>>>>> 66f42bbc
 		0BD8E893D3FE9A3E73BE6073B41D0DAA /* vp8_dec.h */ = {isa = PBXFileReference; includeInIndex = 1; lastKnownFileType = sourcecode.c.h; name = vp8_dec.h; path = src/dec/vp8_dec.h; sourceTree = "<group>"; };
 		0BF97D80DA0E1502F2E5572EF72204AC /* UIImage+GIF.m */ = {isa = PBXFileReference; includeInIndex = 1; lastKnownFileType = sourcecode.c.objc; name = "UIImage+GIF.m"; path = "SDWebImage/Core/UIImage+GIF.m"; sourceTree = "<group>"; };
 		0C0217EDC7B10A7BB6DAE1E06EB31AF0 /* XCTest.framework */ = {isa = PBXFileReference; lastKnownFileType = wrapper.framework; name = XCTest.framework; path = Platforms/iPhoneOS.platform/Developer/SDKs/iPhoneOS12.2.sdk/System/Library/Frameworks/XCTest.framework; sourceTree = DEVELOPER_DIR; };
-<<<<<<< HEAD
 		0E2317F9663045DF348BCBEC37FA7313 /* TextureSelectorView.swift */ = {isa = PBXFileReference; includeInIndex = 1; lastKnownFileType = sourcecode.swift; path = TextureSelectorView.swift; sourceTree = "<group>"; };
-		0F9268BFE5E80C0174B0AB230BA063CC /* GLError.swift */ = {isa = PBXFileReference; includeInIndex = 1; lastKnownFileType = sourcecode.swift; path = GLError.swift; sourceTree = "<group>"; };
+		0F8655AF2725039895C2DE94988E26C2 /* SDImageTransformer.m */ = {isa = PBXFileReference; includeInIndex = 1; lastKnownFileType = sourcecode.c.objc; name = SDImageTransformer.m; path = SDWebImage/Core/SDImageTransformer.m; sourceTree = "<group>"; };
 		0FE4A1FB84A4E0ECB8F819DA0B0D6491 /* TumblrTheme-Info.plist */ = {isa = PBXFileReference; includeInIndex = 1; lastKnownFileType = text.plist.xml; path = "TumblrTheme-Info.plist"; sourceTree = "<group>"; };
 		0FF22A651F1176A91610E973479996A0 /* TumblrTheme-dummy.m */ = {isa = PBXFileReference; includeInIndex = 1; lastKnownFileType = sourcecode.c.objc; path = "TumblrTheme-dummy.m"; sourceTree = "<group>"; };
 		109465E9F591E71275768B4D7C26DDAC /* cpu.c */ = {isa = PBXFileReference; includeInIndex = 1; name = cpu.c; path = src/dsp/cpu.c; sourceTree = "<group>"; };
-		10E2E3A908FA88FF3779DF4B548B64F6 /* SDImageGraphics.m */ = {isa = PBXFileReference; includeInIndex = 1; lastKnownFileType = sourcecode.c.objc; name = SDImageGraphics.m; path = SDWebImage/Core/SDImageGraphics.m; sourceTree = "<group>"; };
-=======
-		0C0C990869ACF32EBFA3757EDA68ECA7 /* SharedUI.podspec */ = {isa = PBXFileReference; explicitFileType = text.script.ruby; includeInIndex = 1; indentWidth = 2; lastKnownFileType = text; path = SharedUI.podspec; sourceTree = "<group>"; tabWidth = 2; xcLanguageSpecificationIdentifier = xcode.lang.ruby; };
-		0C527B68D4D8EB2BE5DFF9BEBBB4E709 /* CameraView.swift */ = {isa = PBXFileReference; includeInIndex = 1; lastKnownFileType = sourcecode.swift; path = CameraView.swift; sourceTree = "<group>"; };
-		0F360E900B5ABD103A9E29C540D09057 /* EditorTextView.swift */ = {isa = PBXFileReference; includeInIndex = 1; lastKnownFileType = sourcecode.swift; path = EditorTextView.swift; sourceTree = "<group>"; };
-		0F8655AF2725039895C2DE94988E26C2 /* SDImageTransformer.m */ = {isa = PBXFileReference; includeInIndex = 1; lastKnownFileType = sourcecode.c.objc; name = SDImageTransformer.m; path = SDWebImage/Core/SDImageTransformer.m; sourceTree = "<group>"; };
-		0FFD2FE70B3D750156A7D288CB2269E0 /* EditorFilterCollectionController.swift */ = {isa = PBXFileReference; includeInIndex = 1; lastKnownFileType = sourcecode.swift; path = EditorFilterCollectionController.swift; sourceTree = "<group>"; };
-		109465E9F591E71275768B4D7C26DDAC /* cpu.c */ = {isa = PBXFileReference; includeInIndex = 1; name = cpu.c; path = src/dsp/cpu.c; sourceTree = "<group>"; };
-		10C43D8233EFE68F7DDC0C42012164A8 /* Texture.swift */ = {isa = PBXFileReference; includeInIndex = 1; lastKnownFileType = sourcecode.swift; path = Texture.swift; sourceTree = "<group>"; };
-		10CD341C5331576ED7BC12D37DB73BF6 /* ToonFilter.swift */ = {isa = PBXFileReference; includeInIndex = 1; lastKnownFileType = sourcecode.swift; path = ToonFilter.swift; sourceTree = "<group>"; };
-		10F506BA9CDC33DE293FD519E603882E /* ColorCollectionCell.swift */ = {isa = PBXFileReference; includeInIndex = 1; lastKnownFileType = sourcecode.swift; path = ColorCollectionCell.swift; sourceTree = "<group>"; };
->>>>>>> 66f42bbc
 		1100ED8BDCBD0D5DBCD1F4F82D9076E3 /* upsampling_mips_dsp_r2.c */ = {isa = PBXFileReference; includeInIndex = 1; name = upsampling_mips_dsp_r2.c; path = src/dsp/upsampling_mips_dsp_r2.c; sourceTree = "<group>"; };
 		122DD99F5B1C6E52E39E805904D2254A /* UIColor+Adaptive.swift */ = {isa = PBXFileReference; includeInIndex = 1; lastKnownFileType = sourcecode.swift; name = "UIColor+Adaptive.swift"; path = "Source/UIColor+Adaptive.swift"; sourceTree = "<group>"; };
 		124A16F5E204278CB327E7DB1CDA856E /* FBSnapshotTestController.m */ = {isa = PBXFileReference; includeInIndex = 1; lastKnownFileType = sourcecode.c.objc; name = FBSnapshotTestController.m; path = FBSnapshotTestCase/FBSnapshotTestController.m; sourceTree = "<group>"; };
-<<<<<<< HEAD
+		127813957B5255B9AC3C04F07EC02191 /* SDWebImageManager.h */ = {isa = PBXFileReference; includeInIndex = 1; lastKnownFileType = sourcecode.c.h; name = SDWebImageManager.h; path = SDWebImage/Core/SDWebImageManager.h; sourceTree = "<group>"; };
 		12DFAAA777E7C8FDE4802E7E80C26AE7 /* encode.h */ = {isa = PBXFileReference; includeInIndex = 1; lastKnownFileType = sourcecode.c.h; name = encode.h; path = src/webp/encode.h; sourceTree = "<group>"; };
-		12F8A0E65E7F45D22A15474A9ED8FBA4 /* SDImageCachesManager.h */ = {isa = PBXFileReference; includeInIndex = 1; lastKnownFileType = sourcecode.c.h; name = SDImageCachesManager.h; path = SDWebImage/Core/SDImageCachesManager.h; sourceTree = "<group>"; };
 		136F5A9E548A582994B99EEB569E8D6C /* UIFont+Fonts.swift */ = {isa = PBXFileReference; includeInIndex = 1; lastKnownFileType = sourcecode.swift; path = "UIFont+Fonts.swift"; sourceTree = "<group>"; };
 		144818F1D2CDD8DE60AC2CA7A65C31D7 /* lossless_neon.c */ = {isa = PBXFileReference; includeInIndex = 1; name = lossless_neon.c; path = src/dsp/lossless_neon.c; sourceTree = "<group>"; };
 		14CC4D5C75437B86529A865BD149113E /* ImagePreviewController.swift */ = {isa = PBXFileReference; includeInIndex = 1; lastKnownFileType = sourcecode.swift; path = ImagePreviewController.swift; sourceTree = "<group>"; };
 		165FE2FB007D74DBC9F5CFBE9872F8FC /* EditorFilterView.swift */ = {isa = PBXFileReference; includeInIndex = 1; lastKnownFileType = sourcecode.swift; path = EditorFilterView.swift; sourceTree = "<group>"; };
-		1701C562DDD5DB9D43BB623FEC4475E1 /* MangaFilter.swift */ = {isa = PBXFileReference; includeInIndex = 1; lastKnownFileType = sourcecode.swift; path = MangaFilter.swift; sourceTree = "<group>"; };
 		17AEADD01C52FEB665E5050D2AFE894C /* rescaler_neon.c */ = {isa = PBXFileReference; includeInIndex = 1; name = rescaler_neon.c; path = src/dsp/rescaler_neon.c; sourceTree = "<group>"; };
 		17C165AE31C2F49CB7230F9FD25E4FAE /* KanvasCamera.xcconfig */ = {isa = PBXFileReference; includeInIndex = 1; lastKnownFileType = text.xcconfig; path = KanvasCamera.xcconfig; sourceTree = "<group>"; };
 		17EC12534B2A33AEB590B322EE87B881 /* KanvasCameraTimes.swift */ = {isa = PBXFileReference; includeInIndex = 1; lastKnownFileType = sourcecode.swift; path = KanvasCameraTimes.swift; sourceTree = "<group>"; };
-=======
-		126A290DBEDB0561A59D1CA0A283C06A /* BackgroundFillOperation.swift */ = {isa = PBXFileReference; includeInIndex = 1; lastKnownFileType = sourcecode.swift; path = BackgroundFillOperation.swift; sourceTree = "<group>"; };
-		127813957B5255B9AC3C04F07EC02191 /* SDWebImageManager.h */ = {isa = PBXFileReference; includeInIndex = 1; lastKnownFileType = sourcecode.c.h; name = SDWebImageManager.h; path = SDWebImage/Core/SDWebImageManager.h; sourceTree = "<group>"; };
-		12DFAAA777E7C8FDE4802E7E80C26AE7 /* encode.h */ = {isa = PBXFileReference; includeInIndex = 1; lastKnownFileType = sourcecode.c.h; name = encode.h; path = src/webp/encode.h; sourceTree = "<group>"; };
-		13674FC18A39BE596126166FB78C565E /* FilterSettingsController.swift */ = {isa = PBXFileReference; includeInIndex = 1; lastKnownFileType = sourcecode.swift; path = FilterSettingsController.swift; sourceTree = "<group>"; };
-		1438F37B25737174F6531D88D409AF2E /* ColorDrop.swift */ = {isa = PBXFileReference; includeInIndex = 1; lastKnownFileType = sourcecode.swift; path = ColorDrop.swift; sourceTree = "<group>"; };
-		144818F1D2CDD8DE60AC2CA7A65C31D7 /* lossless_neon.c */ = {isa = PBXFileReference; includeInIndex = 1; name = lossless_neon.c; path = src/dsp/lossless_neon.c; sourceTree = "<group>"; };
-		1564FFB10A92A918F1DD4B9DED741843 /* CGSize+Utils.swift */ = {isa = PBXFileReference; includeInIndex = 1; lastKnownFileType = sourcecode.swift; name = "CGSize+Utils.swift"; path = "Source/CGSize+Utils.swift"; sourceTree = "<group>"; };
-		1761A957AECD4D40E59A44684E8E41F7 /* CVPixelBuffer+copy.swift */ = {isa = PBXFileReference; includeInIndex = 1; lastKnownFileType = sourcecode.swift; path = "CVPixelBuffer+copy.swift"; sourceTree = "<group>"; };
-		178F2FC4E4B8FF6186853A63844157CB /* CameraController.swift */ = {isa = PBXFileReference; includeInIndex = 1; lastKnownFileType = sourcecode.swift; path = CameraController.swift; sourceTree = "<group>"; };
-		17AEADD01C52FEB665E5050D2AFE894C /* rescaler_neon.c */ = {isa = PBXFileReference; includeInIndex = 1; name = rescaler_neon.c; path = src/dsp/rescaler_neon.c; sourceTree = "<group>"; };
-		17B102CD547DDFB4E8D25E4AB1780897 /* ImageLoader-dummy.m */ = {isa = PBXFileReference; includeInIndex = 1; lastKnownFileType = sourcecode.c.objc; path = "ImageLoader-dummy.m"; sourceTree = "<group>"; };
-		17CACA63911F59F81A40AB8D0E107420 /* ToastPresentationStyle.swift */ = {isa = PBXFileReference; includeInIndex = 1; lastKnownFileType = sourcecode.swift; name = ToastPresentationStyle.swift; path = Source/ToastPresentationStyle.swift; sourceTree = "<group>"; };
+		17FBD297E8C37218C777B6E1131779A1 /* VideoCompositor.swift */ = {isa = PBXFileReference; includeInIndex = 1; lastKnownFileType = sourcecode.swift; path = VideoCompositor.swift; sourceTree = "<group>"; };
 		181E8C213CB91EDE066320ED19649ECF /* UIColor+HexString.h */ = {isa = PBXFileReference; includeInIndex = 1; lastKnownFileType = sourcecode.c.h; name = "UIColor+HexString.h"; path = "SDWebImage/Private/UIColor+HexString.h"; sourceTree = "<group>"; };
->>>>>>> 66f42bbc
 		185615935C9E0BF3F0C19B59C0070F2D /* filters_neon.c */ = {isa = PBXFileReference; includeInIndex = 1; name = filters_neon.c; path = src/dsp/filters_neon.c; sourceTree = "<group>"; };
 		18A4AC9F2952A62F07BEC7CE0DDBB976 /* KanvasCamera-dummy.m */ = {isa = PBXFileReference; includeInIndex = 1; lastKnownFileType = sourcecode.c.objc; path = "KanvasCamera-dummy.m"; sourceTree = "<group>"; };
 		19BACBA7CFC6BF15AA414E2CA48CBDCB /* thread_utils.h */ = {isa = PBXFileReference; includeInIndex = 1; lastKnownFileType = sourcecode.c.h; name = thread_utils.h; path = src/utils/thread_utils.h; sourceTree = "<group>"; };
 		19FE0E335D46B0ED20D69052D67F743E /* filters_msa.c */ = {isa = PBXFileReference; includeInIndex = 1; name = filters_msa.c; path = src/dsp/filters_msa.c; sourceTree = "<group>"; };
-<<<<<<< HEAD
-		1A4F559A2EDD61122086E33ED0DA245E /* SDImageCachesManagerOperation.m */ = {isa = PBXFileReference; includeInIndex = 1; lastKnownFileType = sourcecode.c.objc; name = SDImageCachesManagerOperation.m; path = SDWebImage/Private/SDImageCachesManagerOperation.m; sourceTree = "<group>"; };
-=======
-		1A0F94186890C3FB79F91A95CE1A8D54 /* StickerProvider.swift */ = {isa = PBXFileReference; includeInIndex = 1; lastKnownFileType = sourcecode.swift; path = StickerProvider.swift; sourceTree = "<group>"; };
-		1A200A3AF1F0F340AE9D966991DF7426 /* CGPoint+Operators.swift */ = {isa = PBXFileReference; includeInIndex = 1; lastKnownFileType = sourcecode.swift; path = "CGPoint+Operators.swift"; sourceTree = "<group>"; };
-		1A6ACBBB5A7A0E184970CC96057C8CED /* FilterProtocol.swift */ = {isa = PBXFileReference; includeInIndex = 1; lastKnownFileType = sourcecode.swift; path = FilterProtocol.swift; sourceTree = "<group>"; };
->>>>>>> 66f42bbc
 		1A790D4656CBF7E8EE80D8D4CC0E186F /* bit_reader_utils.h */ = {isa = PBXFileReference; includeInIndex = 1; lastKnownFileType = sourcecode.c.h; name = bit_reader_utils.h; path = src/utils/bit_reader_utils.h; sourceTree = "<group>"; };
 		1A7ACF40AE8BCB046CF3793D7573C3C5 /* SDWebImageIndicator.h */ = {isa = PBXFileReference; includeInIndex = 1; lastKnownFileType = sourcecode.c.h; name = SDWebImageIndicator.h; path = SDWebImage/Core/SDWebImageIndicator.h; sourceTree = "<group>"; };
 		1AD316C211996D8C047C6E7B945E24AD /* Pods-KanvasCameraExample-acknowledgements.plist */ = {isa = PBXFileReference; includeInIndex = 1; lastKnownFileType = text.plist.xml; path = "Pods-KanvasCameraExample-acknowledgements.plist"; sourceTree = "<group>"; };
-<<<<<<< HEAD
 		1AEFC1F92D05F8BF0AFFD068BC0A2ABA /* TagsViewEditCell.swift */ = {isa = PBXFileReference; includeInIndex = 1; lastKnownFileType = sourcecode.swift; path = TagsViewEditCell.swift; sourceTree = "<group>"; };
+		1B4F8B3D6D6F47D1A22F9CC261E62629 /* SDWebImageOptionsProcessor.m */ = {isa = PBXFileReference; includeInIndex = 1; lastKnownFileType = sourcecode.c.objc; name = SDWebImageOptionsProcessor.m; path = SDWebImage/Core/SDWebImageOptionsProcessor.m; sourceTree = "<group>"; };
 		1BC1C7AAB70E3D4F2C8EABEF2BA1899E /* libwebp-Info.plist */ = {isa = PBXFileReference; includeInIndex = 1; lastKnownFileType = text.plist.xml; path = "libwebp-Info.plist"; sourceTree = "<group>"; };
+		1BE540923B5DF3313BF0DCA467844C3E /* SDImageLoader.m */ = {isa = PBXFileReference; includeInIndex = 1; lastKnownFileType = sourcecode.c.objc; name = SDImageLoader.m; path = SDWebImage/Core/SDImageLoader.m; sourceTree = "<group>"; };
+		1C9E7249B3CF086B82A401DB9E7A255E /* SDImageCache.h */ = {isa = PBXFileReference; includeInIndex = 1; lastKnownFileType = sourcecode.c.h; name = SDImageCache.h; path = SDWebImage/Core/SDImageCache.h; sourceTree = "<group>"; };
+		1CE58CD6F186F7D28A19EC28DD981091 /* SDAnimatedImagePlayer.h */ = {isa = PBXFileReference; includeInIndex = 1; lastKnownFileType = sourcecode.c.h; name = SDAnimatedImagePlayer.h; path = SDWebImage/Core/SDAnimatedImagePlayer.h; sourceTree = "<group>"; };
 		1DF61DA1F9AC397EF265A9EC75BF3AE1 /* SharedUI.framework */ = {isa = PBXFileReference; explicitFileType = wrapper.framework; includeInIndex = 0; name = SharedUI.framework; path = SharedUI.framework; sourceTree = BUILT_PRODUCTS_DIR; };
 		1E2B87D4A47B4D3EBB8BDBDC5D1183F0 /* demux.c */ = {isa = PBXFileReference; includeInIndex = 1; name = demux.c; path = src/demux/demux.c; sourceTree = "<group>"; };
 		1E34651B47FD7A4F5CCE86A3AF2A7D0C /* lossless_enc_neon.c */ = {isa = PBXFileReference; includeInIndex = 1; name = lossless_enc_neon.c; path = src/dsp/lossless_enc_neon.c; sourceTree = "<group>"; };
-		1EA9B4E4FC048BF54B01D604B8FBC5B2 /* SDWebImageManager.m */ = {isa = PBXFileReference; includeInIndex = 1; lastKnownFileType = sourcecode.c.objc; name = SDWebImageManager.m; path = SDWebImage/Core/SDWebImageManager.m; sourceTree = "<group>"; };
-		1EAE46E38E4D2E88393F70A612737A1D /* UIImage+ForceDecode.h */ = {isa = PBXFileReference; includeInIndex = 1; lastKnownFileType = sourcecode.c.h; name = "UIImage+ForceDecode.h"; path = "SDWebImage/Core/UIImage+ForceDecode.h"; sourceTree = "<group>"; };
 		1F0D1F5E066A214E10A15140C9E91B40 /* SuggestedTagsView.swift */ = {isa = PBXFileReference; includeInIndex = 1; lastKnownFileType = sourcecode.swift; path = SuggestedTagsView.swift; sourceTree = "<group>"; };
-=======
-		1B3BFCC11E18525AA5580D1946C3386A /* CVPixelBuffer+sampleBuffer.swift */ = {isa = PBXFileReference; includeInIndex = 1; lastKnownFileType = sourcecode.swift; path = "CVPixelBuffer+sampleBuffer.swift"; sourceTree = "<group>"; };
-		1B4F8B3D6D6F47D1A22F9CC261E62629 /* SDWebImageOptionsProcessor.m */ = {isa = PBXFileReference; includeInIndex = 1; lastKnownFileType = sourcecode.c.objc; name = SDWebImageOptionsProcessor.m; path = SDWebImage/Core/SDWebImageOptionsProcessor.m; sourceTree = "<group>"; };
-		1BC1C7AAB70E3D4F2C8EABEF2BA1899E /* libwebp-Info.plist */ = {isa = PBXFileReference; includeInIndex = 1; lastKnownFileType = text.plist.xml; path = "libwebp-Info.plist"; sourceTree = "<group>"; };
-		1BE540923B5DF3313BF0DCA467844C3E /* SDImageLoader.m */ = {isa = PBXFileReference; includeInIndex = 1; lastKnownFileType = sourcecode.c.objc; name = SDImageLoader.m; path = SDWebImage/Core/SDImageLoader.m; sourceTree = "<group>"; };
-		1BFD229FC13B264F903453D821ECB09E /* Utils.podspec */ = {isa = PBXFileReference; explicitFileType = text.script.ruby; includeInIndex = 1; indentWidth = 2; lastKnownFileType = text; path = Utils.podspec; sourceTree = "<group>"; tabWidth = 2; xcLanguageSpecificationIdentifier = xcode.lang.ruby; };
-		1C108605BFAF8306001905FA2AAC4D8B /* TumblrTheme-Info.plist */ = {isa = PBXFileReference; includeInIndex = 1; lastKnownFileType = text.plist.xml; path = "TumblrTheme-Info.plist"; sourceTree = "<group>"; };
-		1C15665B9CAAC2A50CA2CF2B3544A26F /* UIFont+PostFonts.swift */ = {isa = PBXFileReference; includeInIndex = 1; lastKnownFileType = sourcecode.swift; name = "UIFont+PostFonts.swift"; path = "Source/UIFont+PostFonts.swift"; sourceTree = "<group>"; };
-		1C9E7249B3CF086B82A401DB9E7A255E /* SDImageCache.h */ = {isa = PBXFileReference; includeInIndex = 1; lastKnownFileType = sourcecode.c.h; name = SDImageCache.h; path = SDWebImage/Core/SDImageCache.h; sourceTree = "<group>"; };
-		1CE58CD6F186F7D28A19EC28DD981091 /* SDAnimatedImagePlayer.h */ = {isa = PBXFileReference; includeInIndex = 1; lastKnownFileType = sourcecode.c.h; name = SDAnimatedImagePlayer.h; path = SDWebImage/Core/SDAnimatedImagePlayer.h; sourceTree = "<group>"; };
-		1D42707FF30E001EE33CF82DCF15E041 /* UIView+Snaphot.swift */ = {isa = PBXFileReference; includeInIndex = 1; lastKnownFileType = sourcecode.swift; name = "UIView+Snaphot.swift"; path = "Source/UIView+Snaphot.swift"; sourceTree = "<group>"; };
-		1DCAFCBBA2AE08395411CCE0CEAA877E /* FilterItem.swift */ = {isa = PBXFileReference; includeInIndex = 1; lastKnownFileType = sourcecode.swift; path = FilterItem.swift; sourceTree = "<group>"; };
-		1DF61DA1F9AC397EF265A9EC75BF3AE1 /* SharedUI.framework */ = {isa = PBXFileReference; explicitFileType = wrapper.framework; includeInIndex = 0; name = SharedUI.framework; path = SharedUI.framework; sourceTree = BUILT_PRODUCTS_DIR; };
-		1E2B87D4A47B4D3EBB8BDBDC5D1183F0 /* demux.c */ = {isa = PBXFileReference; includeInIndex = 1; name = demux.c; path = src/demux/demux.c; sourceTree = "<group>"; };
-		1E34651B47FD7A4F5CCE86A3AF2A7D0C /* lossless_enc_neon.c */ = {isa = PBXFileReference; includeInIndex = 1; name = lossless_enc_neon.c; path = src/dsp/lossless_enc_neon.c; sourceTree = "<group>"; };
-		1EC2A30ACA480A6A894F9A61A055153E /* KanvasCameraImages.swift */ = {isa = PBXFileReference; includeInIndex = 1; lastKnownFileType = sourcecode.swift; path = KanvasCameraImages.swift; sourceTree = "<group>"; };
-		1ECECF5A62598BF82B334BF0A355AD1D /* GifVideoOutputHandler.swift */ = {isa = PBXFileReference; includeInIndex = 1; lastKnownFileType = sourcecode.swift; path = GifVideoOutputHandler.swift; sourceTree = "<group>"; };
-		1F73D4DEE971B459F56BEE97CAFCC613 /* NSBundle+Orangina.swift */ = {isa = PBXFileReference; includeInIndex = 1; lastKnownFileType = sourcecode.swift; name = "NSBundle+Orangina.swift"; path = "Source/NSBundle+Orangina.swift"; sourceTree = "<group>"; };
-		1FAA4F6D50F4F1BBF5DB3B4B160F80D6 /* GLUtilities.swift */ = {isa = PBXFileReference; includeInIndex = 1; lastKnownFileType = sourcecode.swift; path = GLUtilities.swift; sourceTree = "<group>"; };
->>>>>>> 66f42bbc
 		1FFC49638F499E2C89B9B4E0008791D6 /* io_dec.c */ = {isa = PBXFileReference; includeInIndex = 1; name = io_dec.c; path = src/dec/io_dec.c; sourceTree = "<group>"; };
 		201314CCADED871C14F54A131B475ED8 /* alpha_processing_mips_dsp_r2.c */ = {isa = PBXFileReference; includeInIndex = 1; name = alpha_processing_mips_dsp_r2.c; path = src/dsp/alpha_processing_mips_dsp_r2.c; sourceTree = "<group>"; };
-<<<<<<< HEAD
+		210123254C1B0C417383E3CEECB6BA71 /* SDImageIOAnimatedCoder.m */ = {isa = PBXFileReference; includeInIndex = 1; lastKnownFileType = sourcecode.c.objc; name = SDImageIOAnimatedCoder.m; path = SDWebImage/Core/SDImageIOAnimatedCoder.m; sourceTree = "<group>"; };
 		2104BBC23788406B187620A60B8660D8 /* EditionMenuCollectionView.swift */ = {isa = PBXFileReference; includeInIndex = 1; lastKnownFileType = sourcecode.swift; path = EditionMenuCollectionView.swift; sourceTree = "<group>"; };
 		215D41A29921BF8F9FD19019B90A89F9 /* MediaPickerButtonView.swift */ = {isa = PBXFileReference; includeInIndex = 1; lastKnownFileType = sourcecode.swift; path = MediaPickerButtonView.swift; sourceTree = "<group>"; };
 		2163767C91D9CFF5F23225C958D54905 /* Array+Rotate.swift */ = {isa = PBXFileReference; includeInIndex = 1; lastKnownFileType = sourcecode.swift; path = "Array+Rotate.swift"; sourceTree = "<group>"; };
+		2189C86DB6977CEBCE7A655E1986D87A /* SDWebImageDownloaderResponseModifier.m */ = {isa = PBXFileReference; includeInIndex = 1; lastKnownFileType = sourcecode.c.objc; name = SDWebImageDownloaderResponseModifier.m; path = SDWebImage/Core/SDWebImageDownloaderResponseModifier.m; sourceTree = "<group>"; };
+		21D3A628C684A5176CF0F3A9F5C766B1 /* SDAnimatedImageView+WebCache.m */ = {isa = PBXFileReference; includeInIndex = 1; lastKnownFileType = sourcecode.c.objc; name = "SDAnimatedImageView+WebCache.m"; path = "SDWebImage/Core/SDAnimatedImageView+WebCache.m"; sourceTree = "<group>"; };
+		21D9FFBEA70AD2190D901A81D6B113D2 /* SDAsyncBlockOperation.m */ = {isa = PBXFileReference; includeInIndex = 1; lastKnownFileType = sourcecode.c.objc; name = SDAsyncBlockOperation.m; path = SDWebImage/Private/SDAsyncBlockOperation.m; sourceTree = "<group>"; };
 		21FA8428F4066194C7A2D3E12E2E3138 /* Synchronized.swift */ = {isa = PBXFileReference; includeInIndex = 1; lastKnownFileType = sourcecode.swift; path = Synchronized.swift; sourceTree = "<group>"; };
 		220CD0A7CCDB4D99063B34DF0C2DA2C8 /* ColorSelectorController.swift */ = {isa = PBXFileReference; includeInIndex = 1; lastKnownFileType = sourcecode.swift; path = ColorSelectorController.swift; sourceTree = "<group>"; };
 		226DB147AEB155BABA5A441E08E589CA /* README.md */ = {isa = PBXFileReference; includeInIndex = 1; path = README.md; sourceTree = "<group>"; };
 		22B8A4CAB496A6E82DAF3CBFDD820C22 /* OptionView.swift */ = {isa = PBXFileReference; includeInIndex = 1; lastKnownFileType = sourcecode.swift; path = OptionView.swift; sourceTree = "<group>"; };
-		2314518788C4BFDAC3E4A42E8DEDF704 /* NSData+ImageContentType.h */ = {isa = PBXFileReference; includeInIndex = 1; lastKnownFileType = sourcecode.c.h; name = "NSData+ImageContentType.h"; path = "SDWebImage/Core/NSData+ImageContentType.h"; sourceTree = "<group>"; };
 		2383078A6D28DE6A15E11489708BA4FD /* Pods_KanvasCameraExampleTests.framework */ = {isa = PBXFileReference; explicitFileType = wrapper.framework; includeInIndex = 0; name = Pods_KanvasCameraExampleTests.framework; path = "Pods-KanvasCameraExampleTests.framework"; sourceTree = BUILT_PRODUCTS_DIR; };
+		23F39FF125FA8EE63F597FE3B92D3D6A /* SDImageCache.m */ = {isa = PBXFileReference; includeInIndex = 1; lastKnownFileType = sourcecode.c.objc; name = SDImageCache.m; path = SDWebImage/Core/SDImageCache.m; sourceTree = "<group>"; };
+		23F3E7224EC254645A8C1E01C21F189D /* UIColor+HexString.m */ = {isa = PBXFileReference; includeInIndex = 1; lastKnownFileType = sourcecode.c.objc; name = "UIColor+HexString.m"; path = "SDWebImage/Private/UIColor+HexString.m"; sourceTree = "<group>"; };
 		2440F934067A1DCA2266FD35555A7598 /* tree_enc.c */ = {isa = PBXFileReference; includeInIndex = 1; name = tree_enc.c; path = src/enc/tree_enc.c; sourceTree = "<group>"; };
+		247D635D13322EB36D14CD9C76BE4578 /* UIImage+GIF.h */ = {isa = PBXFileReference; includeInIndex = 1; lastKnownFileType = sourcecode.c.h; name = "UIImage+GIF.h"; path = "SDWebImage/Core/UIImage+GIF.h"; sourceTree = "<group>"; };
+		24B4D61369A2AB74B971B0A5F2E926B4 /* SDImageCachesManager.m */ = {isa = PBXFileReference; includeInIndex = 1; lastKnownFileType = sourcecode.c.objc; name = SDImageCachesManager.m; path = SDWebImage/Core/SDImageCachesManager.m; sourceTree = "<group>"; };
 		2507AD3878F02B5101F0C9E5DEDC0D88 /* utils.c */ = {isa = PBXFileReference; includeInIndex = 1; name = utils.c; path = src/utils/utils.c; sourceTree = "<group>"; };
 		25AFAB117085EEB6315D42414A192C10 /* EditionMenuCollectionController.swift */ = {isa = PBXFileReference; includeInIndex = 1; lastKnownFileType = sourcecode.swift; path = EditionMenuCollectionController.swift; sourceTree = "<group>"; };
-		25B23D353FC518E274AA968A4D78A0EE /* SDImageTransformer.m */ = {isa = PBXFileReference; includeInIndex = 1; lastKnownFileType = sourcecode.c.objc; name = SDImageTransformer.m; path = SDWebImage/Core/SDImageTransformer.m; sourceTree = "<group>"; };
 		2615D2BC5AED9FFD5AD2D8DC4F9FBEB2 /* NSURL+Media.swift */ = {isa = PBXFileReference; includeInIndex = 1; lastKnownFileType = sourcecode.swift; path = "NSURL+Media.swift"; sourceTree = "<group>"; };
+		263D31515618E9C1BFE0C8CDFFA0272B /* SDWebImageDownloaderRequestModifier.h */ = {isa = PBXFileReference; includeInIndex = 1; lastKnownFileType = sourcecode.c.h; name = SDWebImageDownloaderRequestModifier.h; path = SDWebImage/Core/SDWebImageDownloaderRequestModifier.h; sourceTree = "<group>"; };
 		2777144FEFCA0900983BF890FCA14290 /* KanvasUIImagePickerViewController.swift */ = {isa = PBXFileReference; includeInIndex = 1; lastKnownFileType = sourcecode.swift; path = KanvasUIImagePickerViewController.swift; sourceTree = "<group>"; };
 		28209DA9D05BF10FCF66D25413AE90B0 /* ImageType.swift */ = {isa = PBXFileReference; includeInIndex = 1; lastKnownFileType = sourcecode.swift; name = ImageType.swift; path = Classes/ImageType.swift; sourceTree = "<group>"; };
-		286EACF73C1E0A2B07AFA1414F4991A9 /* LegoFilter.swift */ = {isa = PBXFileReference; includeInIndex = 1; lastKnownFileType = sourcecode.swift; path = LegoFilter.swift; sourceTree = "<group>"; };
+		287A8014ED23D628D229E4A059C83703 /* SDImageFrame.m */ = {isa = PBXFileReference; includeInIndex = 1; lastKnownFileType = sourcecode.c.objc; name = SDImageFrame.m; path = SDWebImage/Core/SDImageFrame.m; sourceTree = "<group>"; };
 		28B0E4B2338BAE185728A6405D5F87A5 /* ReachabilityObserving.swift */ = {isa = PBXFileReference; includeInIndex = 1; lastKnownFileType = sourcecode.swift; name = ReachabilityObserving.swift; path = Source/ReachabilityObserving.swift; sourceTree = "<group>"; };
 		292A1D19D3C50377113E528F97DC98CE /* UIImage+Compare.h */ = {isa = PBXFileReference; includeInIndex = 1; lastKnownFileType = sourcecode.c.h; name = "UIImage+Compare.h"; path = "FBSnapshotTestCase/Categories/UIImage+Compare.h"; sourceTree = "<group>"; };
-		2939BAEB188923512D3695B6A0E8869F /* SDImageIOCoder.h */ = {isa = PBXFileReference; includeInIndex = 1; lastKnownFileType = sourcecode.c.h; name = SDImageIOCoder.h; path = SDWebImage/Core/SDImageIOCoder.h; sourceTree = "<group>"; };
+		293463CD1621D8123D0E2F88A9D67D52 /* SDWebImageCacheSerializer.h */ = {isa = PBXFileReference; includeInIndex = 1; lastKnownFileType = sourcecode.c.h; name = SDWebImageCacheSerializer.h; path = SDWebImage/Core/SDWebImageCacheSerializer.h; sourceTree = "<group>"; };
 		2981DB5F3604CA3E4BC88A62170B5535 /* ImageLoader-umbrella.h */ = {isa = PBXFileReference; includeInIndex = 1; lastKnownFileType = sourcecode.c.h; path = "ImageLoader-umbrella.h"; sourceTree = "<group>"; };
 		29FEEBEAED55A7505F6B38270227538D /* ToastPresentationStyle.swift */ = {isa = PBXFileReference; includeInIndex = 1; lastKnownFileType = sourcecode.swift; name = ToastPresentationStyle.swift; path = Source/ToastPresentationStyle.swift; sourceTree = "<group>"; };
 		2A5A7650AE3960FC5F663A52EFC3FD9E /* ScrollHandler.swift */ = {isa = PBXFileReference; includeInIndex = 1; lastKnownFileType = sourcecode.swift; path = ScrollHandler.swift; sourceTree = "<group>"; };
-=======
-		210123254C1B0C417383E3CEECB6BA71 /* SDImageIOAnimatedCoder.m */ = {isa = PBXFileReference; includeInIndex = 1; lastKnownFileType = sourcecode.c.objc; name = SDImageIOAnimatedCoder.m; path = SDWebImage/Core/SDImageIOAnimatedCoder.m; sourceTree = "<group>"; };
-		2189C86DB6977CEBCE7A655E1986D87A /* SDWebImageDownloaderResponseModifier.m */ = {isa = PBXFileReference; includeInIndex = 1; lastKnownFileType = sourcecode.c.objc; name = SDWebImageDownloaderResponseModifier.m; path = SDWebImage/Core/SDWebImageDownloaderResponseModifier.m; sourceTree = "<group>"; };
-		21D3A628C684A5176CF0F3A9F5C766B1 /* SDAnimatedImageView+WebCache.m */ = {isa = PBXFileReference; includeInIndex = 1; lastKnownFileType = sourcecode.c.objc; name = "SDAnimatedImageView+WebCache.m"; path = "SDWebImage/Core/SDAnimatedImageView+WebCache.m"; sourceTree = "<group>"; };
-		21D9FFBEA70AD2190D901A81D6B113D2 /* SDAsyncBlockOperation.m */ = {isa = PBXFileReference; includeInIndex = 1; lastKnownFileType = sourcecode.c.objc; name = SDAsyncBlockOperation.m; path = SDWebImage/Private/SDAsyncBlockOperation.m; sourceTree = "<group>"; };
-		2257AD9935224F495236FDDFDD7E7308 /* ModeSelectorAndShootView.swift */ = {isa = PBXFileReference; includeInIndex = 1; lastKnownFileType = sourcecode.swift; path = ModeSelectorAndShootView.swift; sourceTree = "<group>"; };
-		22F51A70F01AB1D4E5F63CB427AA2F34 /* MediaDrawerController.swift */ = {isa = PBXFileReference; includeInIndex = 1; lastKnownFileType = sourcecode.swift; path = MediaDrawerController.swift; sourceTree = "<group>"; };
-		2383078A6D28DE6A15E11489708BA4FD /* Pods_KanvasCameraExampleTests.framework */ = {isa = PBXFileReference; explicitFileType = wrapper.framework; includeInIndex = 0; name = Pods_KanvasCameraExampleTests.framework; path = "Pods-KanvasCameraExampleTests.framework"; sourceTree = BUILT_PRODUCTS_DIR; };
-		23EA5464B0C64BBB6EEABEDE49B86FF3 /* TextureSelectorView.swift */ = {isa = PBXFileReference; includeInIndex = 1; lastKnownFileType = sourcecode.swift; path = TextureSelectorView.swift; sourceTree = "<group>"; };
-		23F39FF125FA8EE63F597FE3B92D3D6A /* SDImageCache.m */ = {isa = PBXFileReference; includeInIndex = 1; lastKnownFileType = sourcecode.c.objc; name = SDImageCache.m; path = SDWebImage/Core/SDImageCache.m; sourceTree = "<group>"; };
-		23F3E7224EC254645A8C1E01C21F189D /* UIColor+HexString.m */ = {isa = PBXFileReference; includeInIndex = 1; lastKnownFileType = sourcecode.c.objc; name = "UIColor+HexString.m"; path = "SDWebImage/Private/UIColor+HexString.m"; sourceTree = "<group>"; };
-		243DA8649C5041E7C9AE3547461102F5 /* TimelineContaining.swift */ = {isa = PBXFileReference; includeInIndex = 1; lastKnownFileType = sourcecode.swift; name = TimelineContaining.swift; path = Source/TimelineContaining.swift; sourceTree = "<group>"; };
-		2440F934067A1DCA2266FD35555A7598 /* tree_enc.c */ = {isa = PBXFileReference; includeInIndex = 1; name = tree_enc.c; path = src/enc/tree_enc.c; sourceTree = "<group>"; };
-		247D635D13322EB36D14CD9C76BE4578 /* UIImage+GIF.h */ = {isa = PBXFileReference; includeInIndex = 1; lastKnownFileType = sourcecode.c.h; name = "UIImage+GIF.h"; path = "SDWebImage/Core/UIImage+GIF.h"; sourceTree = "<group>"; };
-		249D34B2E4DA23ECE003773EFBC82C35 /* CameraFilterCollectionCell.swift */ = {isa = PBXFileReference; includeInIndex = 1; lastKnownFileType = sourcecode.swift; path = CameraFilterCollectionCell.swift; sourceTree = "<group>"; };
-		24B4D61369A2AB74B971B0A5F2E926B4 /* SDImageCachesManager.m */ = {isa = PBXFileReference; includeInIndex = 1; lastKnownFileType = sourcecode.c.objc; name = SDImageCachesManager.m; path = SDWebImage/Core/SDImageCachesManager.m; sourceTree = "<group>"; };
-		2507AD3878F02B5101F0C9E5DEDC0D88 /* utils.c */ = {isa = PBXFileReference; includeInIndex = 1; name = utils.c; path = src/utils/utils.c; sourceTree = "<group>"; };
-		25613B4545A8A473E634CE0FDC5DBAB6 /* TumblrTheme.modulemap */ = {isa = PBXFileReference; includeInIndex = 1; lastKnownFileType = sourcecode.module; path = TumblrTheme.modulemap; sourceTree = "<group>"; };
-		25A415D8AF2CD2F7A4257808D6D3E3E8 /* ImageLoader-Info.plist */ = {isa = PBXFileReference; includeInIndex = 1; lastKnownFileType = text.plist.xml; path = "ImageLoader-Info.plist"; sourceTree = "<group>"; };
-		263D31515618E9C1BFE0C8CDFFA0272B /* SDWebImageDownloaderRequestModifier.h */ = {isa = PBXFileReference; includeInIndex = 1; lastKnownFileType = sourcecode.c.h; name = SDWebImageDownloaderRequestModifier.h; path = SDWebImage/Core/SDWebImageDownloaderRequestModifier.h; sourceTree = "<group>"; };
-		26CED42B685D652CAD57FD2B295F59E2 /* MediaDrawerView.swift */ = {isa = PBXFileReference; includeInIndex = 1; lastKnownFileType = sourcecode.swift; path = MediaDrawerView.swift; sourceTree = "<group>"; };
-		2810671DC0B69381E0DA325DDBD602EB /* TrashView.swift */ = {isa = PBXFileReference; includeInIndex = 1; lastKnownFileType = sourcecode.swift; path = TrashView.swift; sourceTree = "<group>"; };
-		287A8014ED23D628D229E4A059C83703 /* SDImageFrame.m */ = {isa = PBXFileReference; includeInIndex = 1; lastKnownFileType = sourcecode.c.objc; name = SDImageFrame.m; path = SDWebImage/Core/SDImageFrame.m; sourceTree = "<group>"; };
-		28E2106E72BAD0C3F5D99FD4DAFF327B /* KanvasCamera-umbrella.h */ = {isa = PBXFileReference; includeInIndex = 1; lastKnownFileType = sourcecode.c.h; path = "KanvasCamera-umbrella.h"; sourceTree = "<group>"; };
-		292A1D19D3C50377113E528F97DC98CE /* UIImage+Compare.h */ = {isa = PBXFileReference; includeInIndex = 1; lastKnownFileType = sourcecode.c.h; name = "UIImage+Compare.h"; path = "FBSnapshotTestCase/Categories/UIImage+Compare.h"; sourceTree = "<group>"; };
-		293463CD1621D8123D0E2F88A9D67D52 /* SDWebImageCacheSerializer.h */ = {isa = PBXFileReference; includeInIndex = 1; lastKnownFileType = sourcecode.c.h; name = SDWebImageCacheSerializer.h; path = SDWebImage/Core/SDWebImageCacheSerializer.h; sourceTree = "<group>"; };
-		2987C07699247D0A03A4C4101E1B6B35 /* UIColor+Lerp.swift */ = {isa = PBXFileReference; includeInIndex = 1; lastKnownFileType = sourcecode.swift; path = "UIColor+Lerp.swift"; sourceTree = "<group>"; };
-		29FA34A372BE625B9671CECEE44ADB4E /* FilteredInputViewController.swift */ = {isa = PBXFileReference; includeInIndex = 1; lastKnownFileType = sourcecode.swift; path = FilteredInputViewController.swift; sourceTree = "<group>"; };
-		2A83B73BE75035AF7192F0B0A76B2FB3 /* KanvasUIImagePickerViewController.swift */ = {isa = PBXFileReference; includeInIndex = 1; lastKnownFileType = sourcecode.swift; path = KanvasUIImagePickerViewController.swift; sourceTree = "<group>"; };
->>>>>>> 66f42bbc
 		2AB8CD30B1061423B14061F2B985C2DE /* alpha_processing_sse41.c */ = {isa = PBXFileReference; includeInIndex = 1; name = alpha_processing_sse41.c; path = src/dsp/alpha_processing_sse41.c; sourceTree = "<group>"; };
 		2AE5716ECAF3E755185A486615C2AE7F /* UIImage+ForceDecode.h */ = {isa = PBXFileReference; includeInIndex = 1; lastKnownFileType = sourcecode.c.h; name = "UIImage+ForceDecode.h"; path = "SDWebImage/Core/UIImage+ForceDecode.h"; sourceTree = "<group>"; };
 		2BAB36D28D12325173EA2A493B820A98 /* buffer_dec.c */ = {isa = PBXFileReference; includeInIndex = 1; name = buffer_dec.c; path = src/dec/buffer_dec.c; sourceTree = "<group>"; };
 		2C04388A70716A4470CCE37CA39CDAC2 /* libwebp-dummy.m */ = {isa = PBXFileReference; includeInIndex = 1; lastKnownFileType = sourcecode.c.objc; path = "libwebp-dummy.m"; sourceTree = "<group>"; };
 		2C4AB0BD0C9B554B3067C7C8A727A48E /* enc_mips32.c */ = {isa = PBXFileReference; includeInIndex = 1; name = enc_mips32.c; path = src/dsp/enc_mips32.c; sourceTree = "<group>"; };
-<<<<<<< HEAD
 		2C9CBAFF549BE52DB312E11A7CD66A13 /* FilteredInputViewController.swift */ = {isa = PBXFileReference; includeInIndex = 1; lastKnownFileType = sourcecode.swift; path = FilteredInputViewController.swift; sourceTree = "<group>"; };
-		2CB2436E0CEDFB52759AABD57CC8DEE8 /* SDWebImage-dummy.m */ = {isa = PBXFileReference; includeInIndex = 1; lastKnownFileType = sourcecode.c.objc; path = "SDWebImage-dummy.m"; sourceTree = "<group>"; };
 		2D08F88ABFE3C7091A89B44B62A8D663 /* cost_enc.c */ = {isa = PBXFileReference; includeInIndex = 1; name = cost_enc.c; path = src/enc/cost_enc.c; sourceTree = "<group>"; };
-		2D2E67530C28ED372078EF18DE875323 /* SDAsyncBlockOperation.h */ = {isa = PBXFileReference; includeInIndex = 1; lastKnownFileType = sourcecode.c.h; name = SDAsyncBlockOperation.h; path = SDWebImage/Private/SDAsyncBlockOperation.h; sourceTree = "<group>"; };
 		2E039ADE68113355972936CBD6705D5E /* KanvasCameraColors.swift */ = {isa = PBXFileReference; includeInIndex = 1; lastKnownFileType = sourcecode.swift; path = KanvasCameraColors.swift; sourceTree = "<group>"; };
 		2E16802D2D25EE70F7FBA8EC11D5045C /* UIColor+Lerp.swift */ = {isa = PBXFileReference; includeInIndex = 1; lastKnownFileType = sourcecode.swift; path = "UIColor+Lerp.swift"; sourceTree = "<group>"; };
-		2E1ECB755D6D6E43F52060ADAE2307CE /* SDWebImageIndicator.h */ = {isa = PBXFileReference; includeInIndex = 1; lastKnownFileType = sourcecode.c.h; name = SDWebImageIndicator.h; path = SDWebImage/Core/SDWebImageIndicator.h; sourceTree = "<group>"; };
-		2E88E3C78AAE3251D216C17480C25CE9 /* SDWebImageDownloaderRequestModifier.m */ = {isa = PBXFileReference; includeInIndex = 1; lastKnownFileType = sourcecode.c.objc; name = SDWebImageDownloaderRequestModifier.m; path = SDWebImage/Core/SDWebImageDownloaderRequestModifier.m; sourceTree = "<group>"; };
+		2E9B33CC60D060F43696683F3AA496A2 /* SDWebImageCacheKeyFilter.h */ = {isa = PBXFileReference; includeInIndex = 1; lastKnownFileType = sourcecode.c.h; name = SDWebImageCacheKeyFilter.h; path = SDWebImage/Core/SDWebImageCacheKeyFilter.h; sourceTree = "<group>"; };
 		2EC5D0262D4EC182B39D8A5477E0E4F7 /* BackgroundFillOperation.swift */ = {isa = PBXFileReference; includeInIndex = 1; lastKnownFileType = sourcecode.swift; path = BackgroundFillOperation.swift; sourceTree = "<group>"; };
-=======
-		2D08F88ABFE3C7091A89B44B62A8D663 /* cost_enc.c */ = {isa = PBXFileReference; includeInIndex = 1; name = cost_enc.c; path = src/enc/cost_enc.c; sourceTree = "<group>"; };
-		2DB0426A5731479F579A990C1520F896 /* KanvasCameraStrings.swift */ = {isa = PBXFileReference; includeInIndex = 1; lastKnownFileType = sourcecode.swift; path = KanvasCameraStrings.swift; sourceTree = "<group>"; };
-		2E1ECECBB17193FE107DF344AB108C64 /* TextOptions.swift */ = {isa = PBXFileReference; includeInIndex = 1; lastKnownFileType = sourcecode.swift; path = TextOptions.swift; sourceTree = "<group>"; };
-		2E9B33CC60D060F43696683F3AA496A2 /* SDWebImageCacheKeyFilter.h */ = {isa = PBXFileReference; includeInIndex = 1; lastKnownFileType = sourcecode.c.h; name = SDWebImageCacheKeyFilter.h; path = SDWebImage/Core/SDWebImageCacheKeyFilter.h; sourceTree = "<group>"; };
-		2ECAA2E85503BE6E50C1191E187E713C /* UIImage+Effects.swift */ = {isa = PBXFileReference; includeInIndex = 1; lastKnownFileType = sourcecode.swift; name = "UIImage+Effects.swift"; path = "Classes/UIImage+Effects.swift"; sourceTree = "<group>"; };
->>>>>>> 66f42bbc
 		2EE40C4084B51075FE9A1D0D1C3F07B9 /* rescaler_mips_dsp_r2.c */ = {isa = PBXFileReference; includeInIndex = 1; name = rescaler_mips_dsp_r2.c; path = src/dsp/rescaler_mips_dsp_r2.c; sourceTree = "<group>"; };
 		3061F8F54644A18E82EAE1D7C2A12446 /* msa_macro.h */ = {isa = PBXFileReference; includeInIndex = 1; lastKnownFileType = sourcecode.c.h; name = msa_macro.h; path = src/dsp/msa_macro.h; sourceTree = "<group>"; };
 		30929D47E89111475048BB26071D1417 /* KanvasCamera-umbrella.h */ = {isa = PBXFileReference; includeInIndex = 1; lastKnownFileType = sourcecode.c.h; path = "KanvasCamera-umbrella.h"; sourceTree = "<group>"; };
@@ -1685,41 +965,44 @@
 		31C8EC088C5DC6646B3A2712978D4DAC /* upsampling_sse2.c */ = {isa = PBXFileReference; includeInIndex = 1; name = upsampling_sse2.c; path = src/dsp/upsampling_sse2.c; sourceTree = "<group>"; };
 		321A8425271F996B0E47D88D2E30217C /* SDImageIOAnimatedCoderInternal.h */ = {isa = PBXFileReference; includeInIndex = 1; lastKnownFileType = sourcecode.c.h; name = SDImageIOAnimatedCoderInternal.h; path = SDWebImage/Private/SDImageIOAnimatedCoderInternal.h; sourceTree = "<group>"; };
 		321ECC0EDDCCA9A3F5A33CB357876B9D /* yuv_mips32.c */ = {isa = PBXFileReference; includeInIndex = 1; name = yuv_mips32.c; path = src/dsp/yuv_mips32.c; sourceTree = "<group>"; };
-<<<<<<< HEAD
-		325DDD69D8C8044CFF63AE5C7583360F /* MirrorFourFilter.swift */ = {isa = PBXFileReference; includeInIndex = 1; lastKnownFileType = sourcecode.swift; path = MirrorFourFilter.swift; sourceTree = "<group>"; };
 		32661C36BAE8053B51FC80FFCB381C5F /* Dictionary+Copy.swift */ = {isa = PBXFileReference; includeInIndex = 1; lastKnownFileType = sourcecode.swift; name = "Dictionary+Copy.swift"; path = "Source/Dictionary+Copy.swift"; sourceTree = "<group>"; };
+		3289E1B8CAA6F287E3E6E94AC1269D8D /* GroupFilter.swift */ = {isa = PBXFileReference; includeInIndex = 1; lastKnownFileType = sourcecode.swift; path = GroupFilter.swift; sourceTree = "<group>"; };
 		32E149304D9FCA6EAE3E0992EEB4D12E /* HapticFeedbackGenerator.swift */ = {isa = PBXFileReference; includeInIndex = 1; lastKnownFileType = sourcecode.swift; name = HapticFeedbackGenerator.swift; path = Source/HapticFeedbackGenerator.swift; sourceTree = "<group>"; };
 		32FE03187A054F2A90395FE8553901B3 /* UIView+Image.swift */ = {isa = PBXFileReference; includeInIndex = 1; lastKnownFileType = sourcecode.swift; path = "UIView+Image.swift"; sourceTree = "<group>"; };
+		33581FA08C11C2C46959C14D8EBBC48B /* UIImage+ForceDecode.m */ = {isa = PBXFileReference; includeInIndex = 1; lastKnownFileType = sourcecode.c.objc; name = "UIImage+ForceDecode.m"; path = "SDWebImage/Core/UIImage+ForceDecode.m"; sourceTree = "<group>"; };
+		3374A5BCD267F5617F19C9B124406557 /* SDAnimatedImage.h */ = {isa = PBXFileReference; includeInIndex = 1; lastKnownFileType = sourcecode.c.h; name = SDAnimatedImage.h; path = SDWebImage/Core/SDAnimatedImage.h; sourceTree = "<group>"; };
 		34285F71522A0206B739D6835B69AA8F /* IgnoreBackgroundTouchesStackView.swift */ = {isa = PBXFileReference; includeInIndex = 1; lastKnownFileType = sourcecode.swift; path = IgnoreBackgroundTouchesStackView.swift; sourceTree = "<group>"; };
 		3484E41524BBD8C4E7B48F31087874B0 /* EditorFilterCollectionController.swift */ = {isa = PBXFileReference; includeInIndex = 1; lastKnownFileType = sourcecode.swift; path = EditorFilterCollectionController.swift; sourceTree = "<group>"; };
 		34B1FA2A14049C82F8B84745262AD431 /* quant.h */ = {isa = PBXFileReference; includeInIndex = 1; lastKnownFileType = sourcecode.c.h; name = quant.h; path = src/dsp/quant.h; sourceTree = "<group>"; };
 		34B32D3C191332426E73E25D2F3021F3 /* Queue.swift */ = {isa = PBXFileReference; includeInIndex = 1; lastKnownFileType = sourcecode.swift; path = Queue.swift; sourceTree = "<group>"; };
+		34B49441755EA5B993083EEA557E842C /* SDImageLoadersManager.m */ = {isa = PBXFileReference; includeInIndex = 1; lastKnownFileType = sourcecode.c.objc; name = SDImageLoadersManager.m; path = SDWebImage/Core/SDImageLoadersManager.m; sourceTree = "<group>"; };
 		34E332FC829DB96385A029E11DF06D10 /* yuv_neon.c */ = {isa = PBXFileReference; includeInIndex = 1; name = yuv_neon.c; path = src/dsp/yuv_neon.c; sourceTree = "<group>"; };
 		34F24D92261A8EA66F63160E713CD213 /* color_cache_utils.c */ = {isa = PBXFileReference; includeInIndex = 1; name = color_cache_utils.c; path = src/utils/color_cache_utils.c; sourceTree = "<group>"; };
 		352FF16E2888BDB2AEE067726CDFB825 /* upsampling_sse41.c */ = {isa = PBXFileReference; includeInIndex = 1; name = upsampling_sse41.c; path = src/dsp/upsampling_sse41.c; sourceTree = "<group>"; };
 		357ECE0D7D8148CAAF78E2047F42F49F /* Marker.swift */ = {isa = PBXFileReference; includeInIndex = 1; lastKnownFileType = sourcecode.swift; path = Marker.swift; sourceTree = "<group>"; };
-		363A5882B0801C066BE19B3CAEAF68A0 /* UIColor+HexString.m */ = {isa = PBXFileReference; includeInIndex = 1; lastKnownFileType = sourcecode.c.objc; name = "UIColor+HexString.m"; path = "SDWebImage/Private/UIColor+HexString.m"; sourceTree = "<group>"; };
 		364E22867428947B7B5E38D54E3AB833 /* Pods-KanvasCameraExampleTests-umbrella.h */ = {isa = PBXFileReference; includeInIndex = 1; lastKnownFileType = sourcecode.c.h; path = "Pods-KanvasCameraExampleTests-umbrella.h"; sourceTree = "<group>"; };
-		36994604E1C97D494E60822E2A6C3160 /* GrayscaleFilter.swift */ = {isa = PBXFileReference; includeInIndex = 1; lastKnownFileType = sourcecode.swift; path = GrayscaleFilter.swift; sourceTree = "<group>"; };
-		3745271C2A40E2E9FD7711D25B512640 /* FilterFactory.swift */ = {isa = PBXFileReference; includeInIndex = 1; lastKnownFileType = sourcecode.swift; path = FilterFactory.swift; sourceTree = "<group>"; };
+		376F0326A7F3F044745E98DC0CF5A7D4 /* SDWebImage.xcconfig */ = {isa = PBXFileReference; includeInIndex = 1; lastKnownFileType = text.xcconfig; path = SDWebImage.xcconfig; sourceTree = "<group>"; };
 		37A814247D7A5FD360F1CF19A65D9407 /* CALayer+Color.swift */ = {isa = PBXFileReference; includeInIndex = 1; lastKnownFileType = sourcecode.swift; path = "CALayer+Color.swift"; sourceTree = "<group>"; };
 		37B6D16411804AA3DD5484A4723AAEB9 /* UIFont+TumblrTheme.swift */ = {isa = PBXFileReference; includeInIndex = 1; lastKnownFileType = sourcecode.swift; name = "UIFont+TumblrTheme.swift"; path = "Source/UIFont+TumblrTheme.swift"; sourceTree = "<group>"; };
+		37CA40B2A8B29B28FD4C56E129E79584 /* SDMemoryCache.h */ = {isa = PBXFileReference; includeInIndex = 1; lastKnownFileType = sourcecode.c.h; name = SDMemoryCache.h; path = SDWebImage/Core/SDMemoryCache.h; sourceTree = "<group>"; };
 		37D0FD51EDE48E34D0998C9006E6D3C6 /* HashCodeBuilder.swift */ = {isa = PBXFileReference; includeInIndex = 1; lastKnownFileType = sourcecode.swift; name = HashCodeBuilder.swift; path = Source/HashCodeBuilder.swift; sourceTree = "<group>"; };
+		387718BE92245051BA430CC429A7DEA8 /* SDImageCodersManager.h */ = {isa = PBXFileReference; includeInIndex = 1; lastKnownFileType = sourcecode.c.h; name = SDImageCodersManager.h; path = SDWebImage/Core/SDImageCodersManager.h; sourceTree = "<group>"; };
 		389ECC919AF3CCB2C95418FA1CCCC4B8 /* mux.h */ = {isa = PBXFileReference; includeInIndex = 1; lastKnownFileType = sourcecode.c.h; name = mux.h; path = src/webp/mux.h; sourceTree = "<group>"; };
-		38D84B8DE5EB0FF1C39D4D7B903E1974 /* UIImage+GIF.m */ = {isa = PBXFileReference; includeInIndex = 1; lastKnownFileType = sourcecode.c.objc; name = "UIImage+GIF.m"; path = "SDWebImage/Core/UIImage+GIF.m"; sourceTree = "<group>"; };
-		396D3C671E1C54D4DF57BB5E735305F9 /* SDImageGraphics.h */ = {isa = PBXFileReference; includeInIndex = 1; lastKnownFileType = sourcecode.c.h; name = SDImageGraphics.h; path = SDWebImage/Core/SDImageGraphics.h; sourceTree = "<group>"; };
+		38F08F56F8AD53BADAF6D1CEFCE83627 /* UIView+WebCacheOperation.h */ = {isa = PBXFileReference; includeInIndex = 1; lastKnownFileType = sourcecode.c.h; name = "UIView+WebCacheOperation.h"; path = "SDWebImage/Core/UIView+WebCacheOperation.h"; sourceTree = "<group>"; };
 		3ADAA7AF2B68D292785C4A0365FDEA2E /* EditorFilterCollectionCell.swift */ = {isa = PBXFileReference; includeInIndex = 1; lastKnownFileType = sourcecode.swift; path = EditorFilterCollectionCell.swift; sourceTree = "<group>"; };
 		3B3E17CB4274C6051D6A3FCBDAFC5711 /* DrawerPanRecognizer.swift */ = {isa = PBXFileReference; includeInIndex = 1; lastKnownFileType = sourcecode.swift; path = DrawerPanRecognizer.swift; sourceTree = "<group>"; };
 		3B93EC2B0A9EA1A73833802C68AAE5C3 /* StickerTypeCollectionView.swift */ = {isa = PBXFileReference; includeInIndex = 1; lastKnownFileType = sourcecode.swift; path = StickerTypeCollectionView.swift; sourceTree = "<group>"; };
 		3BA5AD20082AB30847163AD224FFC0C7 /* StickerType.swift */ = {isa = PBXFileReference; includeInIndex = 1; lastKnownFileType = sourcecode.swift; path = StickerType.swift; sourceTree = "<group>"; };
 		3C26F2B238E8F6123C0352768EF5A14A /* MovableView.swift */ = {isa = PBXFileReference; includeInIndex = 1; lastKnownFileType = sourcecode.swift; path = MovableView.swift; sourceTree = "<group>"; };
 		3C90C8B9D8F2BCF748701A3C54995D77 /* UIApplication+StrictKeyWindow.m */ = {isa = PBXFileReference; includeInIndex = 1; lastKnownFileType = sourcecode.c.objc; name = "UIApplication+StrictKeyWindow.m"; path = "FBSnapshotTestCase/Categories/UIApplication+StrictKeyWindow.m"; sourceTree = "<group>"; };
-		3E04ACCA486463FCFA4EE4310FDD02E4 /* SDWebImage-umbrella.h */ = {isa = PBXFileReference; includeInIndex = 1; lastKnownFileType = sourcecode.c.h; path = "SDWebImage-umbrella.h"; sourceTree = "<group>"; };
-		3E44A5C46123669EDC0BF6D35A9BF117 /* SDImageCacheDefine.h */ = {isa = PBXFileReference; includeInIndex = 1; lastKnownFileType = sourcecode.c.h; name = SDImageCacheDefine.h; path = SDWebImage/Core/SDImageCacheDefine.h; sourceTree = "<group>"; };
+		3CBAF6236B1513572AF574E92900F14B /* SDWeakProxy.m */ = {isa = PBXFileReference; includeInIndex = 1; lastKnownFileType = sourcecode.c.objc; name = SDWeakProxy.m; path = SDWebImage/Private/SDWeakProxy.m; sourceTree = "<group>"; };
+		3D4198401FC48097016BB2080DE04C6A /* UIImage+Transform.h */ = {isa = PBXFileReference; includeInIndex = 1; lastKnownFileType = sourcecode.c.h; name = "UIImage+Transform.h"; path = "SDWebImage/Core/UIImage+Transform.h"; sourceTree = "<group>"; };
+		3DCC066A67D7412386476105A04FD47C /* MirrorTwoFilter.swift */ = {isa = PBXFileReference; includeInIndex = 1; lastKnownFileType = sourcecode.swift; path = MirrorTwoFilter.swift; sourceTree = "<group>"; };
 		3E97B59E17389EDF7192C3DEDD3A2B0D /* DrawingView.swift */ = {isa = PBXFileReference; includeInIndex = 1; lastKnownFileType = sourcecode.swift; path = DrawingView.swift; sourceTree = "<group>"; };
 		3EAAE1997E6ACC90EF4D66AEE2F52816 /* IgnoreTouchesCollectionView.swift */ = {isa = PBXFileReference; includeInIndex = 1; lastKnownFileType = sourcecode.swift; path = IgnoreTouchesCollectionView.swift; sourceTree = "<group>"; };
+		3EC3318ED3A0544689DC674BD6981C97 /* SDInternalMacros.m */ = {isa = PBXFileReference; includeInIndex = 1; lastKnownFileType = sourcecode.c.objc; name = SDInternalMacros.m; path = SDWebImage/Private/SDInternalMacros.m; sourceTree = "<group>"; };
 		3EF744663261CC0221CA3E7FD8B3FEC5 /* FBSnapshotTestCase-prefix.pch */ = {isa = PBXFileReference; includeInIndex = 1; lastKnownFileType = sourcecode.c.h; path = "FBSnapshotTestCase-prefix.pch"; sourceTree = "<group>"; };
-		3F86E30BB97C8CD8051956EC854FD302 /* SDImageLoader.m */ = {isa = PBXFileReference; includeInIndex = 1; lastKnownFileType = sourcecode.c.objc; name = SDImageLoader.m; path = SDWebImage/Core/SDImageLoader.m; sourceTree = "<group>"; };
+		3F0401513460397EBE71E4803DAADA76 /* SDWebImageTransition.m */ = {isa = PBXFileReference; includeInIndex = 1; lastKnownFileType = sourcecode.c.objc; name = SDWebImageTransition.m; path = SDWebImage/Core/SDWebImageTransition.m; sourceTree = "<group>"; };
 		3FAE2E57B97976C5B1CA99EE3C76568A /* MediaClipsCollectionCell.swift */ = {isa = PBXFileReference; includeInIndex = 1; lastKnownFileType = sourcecode.swift; path = MediaClipsCollectionCell.swift; sourceTree = "<group>"; };
 		406DF8ACA0015136F9243396FA4DF7FC /* upsampling_neon.c */ = {isa = PBXFileReference; includeInIndex = 1; name = upsampling_neon.c; path = src/dsp/upsampling_neon.c; sourceTree = "<group>"; };
 		414A2149A40B42B0920B27BA5FB5C25D /* FilterCollectionInnerCell.swift */ = {isa = PBXFileReference; includeInIndex = 1; lastKnownFileType = sourcecode.swift; path = FilterCollectionInnerCell.swift; sourceTree = "<group>"; };
@@ -1728,253 +1011,104 @@
 		425D174199451F3706837D62419BBB7B /* format_constants.h */ = {isa = PBXFileReference; includeInIndex = 1; lastKnownFileType = sourcecode.c.h; name = format_constants.h; path = src/webp/format_constants.h; sourceTree = "<group>"; };
 		427B296770A0651714EA2F6552257349 /* SharedUI-Info.plist */ = {isa = PBXFileReference; includeInIndex = 1; lastKnownFileType = text.plist.xml; path = "SharedUI-Info.plist"; sourceTree = "<group>"; };
 		42CA74B5EF4D2B92E5A852F0BE0E08B7 /* Utils.modulemap */ = {isa = PBXFileReference; includeInIndex = 1; lastKnownFileType = sourcecode.module; path = Utils.modulemap; sourceTree = "<group>"; };
-		4300A748245905EA4D4C4E9EC643032A /* SDDiskCache.m */ = {isa = PBXFileReference; includeInIndex = 1; lastKnownFileType = sourcecode.c.objc; name = SDDiskCache.m; path = SDWebImage/Core/SDDiskCache.m; sourceTree = "<group>"; };
-=======
-		3299A8DB895D1A86F5A3427904DF9B5C /* CameraPreviewViewController.swift */ = {isa = PBXFileReference; includeInIndex = 1; lastKnownFileType = sourcecode.swift; path = CameraPreviewViewController.swift; sourceTree = "<group>"; };
-		33581FA08C11C2C46959C14D8EBBC48B /* UIImage+ForceDecode.m */ = {isa = PBXFileReference; includeInIndex = 1; lastKnownFileType = sourcecode.c.objc; name = "UIImage+ForceDecode.m"; path = "SDWebImage/Core/UIImage+ForceDecode.m"; sourceTree = "<group>"; };
-		3374A5BCD267F5617F19C9B124406557 /* SDAnimatedImage.h */ = {isa = PBXFileReference; includeInIndex = 1; lastKnownFileType = sourcecode.c.h; name = SDAnimatedImage.h; path = SDWebImage/Core/SDAnimatedImage.h; sourceTree = "<group>"; };
-		343A106815F4B181D8EE5C5ACAE5EEDF /* ExtendedButton.swift */ = {isa = PBXFileReference; includeInIndex = 1; lastKnownFileType = sourcecode.swift; path = ExtendedButton.swift; sourceTree = "<group>"; };
-		34B1FA2A14049C82F8B84745262AD431 /* quant.h */ = {isa = PBXFileReference; includeInIndex = 1; lastKnownFileType = sourcecode.c.h; name = quant.h; path = src/dsp/quant.h; sourceTree = "<group>"; };
-		34B49441755EA5B993083EEA557E842C /* SDImageLoadersManager.m */ = {isa = PBXFileReference; includeInIndex = 1; lastKnownFileType = sourcecode.c.objc; name = SDImageLoadersManager.m; path = SDWebImage/Core/SDImageLoadersManager.m; sourceTree = "<group>"; };
-		34E332FC829DB96385A029E11DF06D10 /* yuv_neon.c */ = {isa = PBXFileReference; includeInIndex = 1; name = yuv_neon.c; path = src/dsp/yuv_neon.c; sourceTree = "<group>"; };
-		34F24D92261A8EA66F63160E713CD213 /* color_cache_utils.c */ = {isa = PBXFileReference; includeInIndex = 1; name = color_cache_utils.c; path = src/utils/color_cache_utils.c; sourceTree = "<group>"; };
-		352FF16E2888BDB2AEE067726CDFB825 /* upsampling_sse41.c */ = {isa = PBXFileReference; includeInIndex = 1; name = upsampling_sse41.c; path = src/dsp/upsampling_sse41.c; sourceTree = "<group>"; };
-		358B6E020FBE3C3D6B619480329BCC8E /* CALayer+CGImage.swift */ = {isa = PBXFileReference; includeInIndex = 1; lastKnownFileType = sourcecode.swift; path = "CALayer+CGImage.swift"; sourceTree = "<group>"; };
-		358F8A39B6610AC1C5CE30687354269A /* StaggeredGridLayout.swift */ = {isa = PBXFileReference; includeInIndex = 1; lastKnownFileType = sourcecode.swift; path = StaggeredGridLayout.swift; sourceTree = "<group>"; };
-		364E22867428947B7B5E38D54E3AB833 /* Pods-KanvasCameraExampleTests-umbrella.h */ = {isa = PBXFileReference; includeInIndex = 1; lastKnownFileType = sourcecode.c.h; path = "Pods-KanvasCameraExampleTests-umbrella.h"; sourceTree = "<group>"; };
-		36CDDB302CC1651C12F7BC5470A9DFD9 /* EditionMenuCollectionCell.swift */ = {isa = PBXFileReference; includeInIndex = 1; lastKnownFileType = sourcecode.swift; path = EditionMenuCollectionCell.swift; sourceTree = "<group>"; };
-		36DF1DD08B10612BF2229B9ABFD73470 /* ModeSelectorAndShootController.swift */ = {isa = PBXFileReference; includeInIndex = 1; lastKnownFileType = sourcecode.swift; path = ModeSelectorAndShootController.swift; sourceTree = "<group>"; };
-		373A200D669823CF6CB5722A46B4C0A5 /* EditionOption.swift */ = {isa = PBXFileReference; includeInIndex = 1; lastKnownFileType = sourcecode.swift; path = EditionOption.swift; sourceTree = "<group>"; };
-		374175D04EE2A65BCF37F0AD69931585 /* TagsView.swift */ = {isa = PBXFileReference; includeInIndex = 1; lastKnownFileType = sourcecode.swift; path = TagsView.swift; sourceTree = "<group>"; };
-		376F0326A7F3F044745E98DC0CF5A7D4 /* SDWebImage.xcconfig */ = {isa = PBXFileReference; includeInIndex = 1; lastKnownFileType = text.xcconfig; path = SDWebImage.xcconfig; sourceTree = "<group>"; };
-		37B22930D4FF0122CA1D83F66D3EEF43 /* DrawingCanvas.swift */ = {isa = PBXFileReference; includeInIndex = 1; lastKnownFileType = sourcecode.swift; path = DrawingCanvas.swift; sourceTree = "<group>"; };
-		37CA40B2A8B29B28FD4C56E129E79584 /* SDMemoryCache.h */ = {isa = PBXFileReference; includeInIndex = 1; lastKnownFileType = sourcecode.c.h; name = SDMemoryCache.h; path = SDWebImage/Core/SDMemoryCache.h; sourceTree = "<group>"; };
-		387718BE92245051BA430CC429A7DEA8 /* SDImageCodersManager.h */ = {isa = PBXFileReference; includeInIndex = 1; lastKnownFileType = sourcecode.c.h; name = SDImageCodersManager.h; path = SDWebImage/Core/SDImageCodersManager.h; sourceTree = "<group>"; };
-		389ECC919AF3CCB2C95418FA1CCCC4B8 /* mux.h */ = {isa = PBXFileReference; includeInIndex = 1; lastKnownFileType = sourcecode.c.h; name = mux.h; path = src/webp/mux.h; sourceTree = "<group>"; };
-		38F08F56F8AD53BADAF6D1CEFCE83627 /* UIView+WebCacheOperation.h */ = {isa = PBXFileReference; includeInIndex = 1; lastKnownFileType = sourcecode.c.h; name = "UIView+WebCacheOperation.h"; path = "SDWebImage/Core/UIView+WebCacheOperation.h"; sourceTree = "<group>"; };
-		3B1C9EE7F8E39DAE3B46094A8AD57865 /* OptionsController.swift */ = {isa = PBXFileReference; includeInIndex = 1; lastKnownFileType = sourcecode.swift; path = OptionsController.swift; sourceTree = "<group>"; };
-		3B23EDE578F9A382A322F9ED1575E1DA /* ReachabilityDeterminer.swift */ = {isa = PBXFileReference; includeInIndex = 1; lastKnownFileType = sourcecode.swift; name = ReachabilityDeterminer.swift; path = Source/ReachabilityDeterminer.swift; sourceTree = "<group>"; };
-		3C10B27E83AD8B27E474D118753F0297 /* EditionMenuCollectionController.swift */ = {isa = PBXFileReference; includeInIndex = 1; lastKnownFileType = sourcecode.swift; path = EditionMenuCollectionController.swift; sourceTree = "<group>"; };
-		3C38BDDAE15C1941CB2BDF186547A470 /* MediaClip.swift */ = {isa = PBXFileReference; includeInIndex = 1; lastKnownFileType = sourcecode.swift; path = MediaClip.swift; sourceTree = "<group>"; };
-		3C90C8B9D8F2BCF748701A3C54995D77 /* UIApplication+StrictKeyWindow.m */ = {isa = PBXFileReference; includeInIndex = 1; lastKnownFileType = sourcecode.c.objc; name = "UIApplication+StrictKeyWindow.m"; path = "FBSnapshotTestCase/Categories/UIApplication+StrictKeyWindow.m"; sourceTree = "<group>"; };
-		3C96A6D21460D64D797DED5B94A8184D /* SDWebImageImageLoader.swift */ = {isa = PBXFileReference; includeInIndex = 1; lastKnownFileType = sourcecode.swift; name = SDWebImageImageLoader.swift; path = Classes/SDWebImageImageLoader.swift; sourceTree = "<group>"; };
-		3CBAF6236B1513572AF574E92900F14B /* SDWeakProxy.m */ = {isa = PBXFileReference; includeInIndex = 1; lastKnownFileType = sourcecode.c.objc; name = SDWeakProxy.m; path = SDWebImage/Private/SDWeakProxy.m; sourceTree = "<group>"; };
-		3D0D73B5B4D8D7CC4DDB24079E6F29C7 /* ImageLoader-prefix.pch */ = {isa = PBXFileReference; includeInIndex = 1; lastKnownFileType = sourcecode.c.h; path = "ImageLoader-prefix.pch"; sourceTree = "<group>"; };
-		3D4198401FC48097016BB2080DE04C6A /* UIImage+Transform.h */ = {isa = PBXFileReference; includeInIndex = 1; lastKnownFileType = sourcecode.c.h; name = "UIImage+Transform.h"; path = "SDWebImage/Core/UIImage+Transform.h"; sourceTree = "<group>"; };
-		3EC3318ED3A0544689DC674BD6981C97 /* SDInternalMacros.m */ = {isa = PBXFileReference; includeInIndex = 1; lastKnownFileType = sourcecode.c.objc; name = SDInternalMacros.m; path = SDWebImage/Private/SDInternalMacros.m; sourceTree = "<group>"; };
-		3EF744663261CC0221CA3E7FD8B3FEC5 /* FBSnapshotTestCase-prefix.pch */ = {isa = PBXFileReference; includeInIndex = 1; lastKnownFileType = sourcecode.c.h; path = "FBSnapshotTestCase-prefix.pch"; sourceTree = "<group>"; };
-		3F0401513460397EBE71E4803DAADA76 /* SDWebImageTransition.m */ = {isa = PBXFileReference; includeInIndex = 1; lastKnownFileType = sourcecode.c.objc; name = SDWebImageTransition.m; path = SDWebImage/Core/SDWebImageTransition.m; sourceTree = "<group>"; };
-		3F6BC93A8C423B9F2CDBFD47150A252E /* FilterCollectionInnerCell.swift */ = {isa = PBXFileReference; includeInIndex = 1; lastKnownFileType = sourcecode.swift; path = FilterCollectionInnerCell.swift; sourceTree = "<group>"; };
-		406DF8ACA0015136F9243396FA4DF7FC /* upsampling_neon.c */ = {isa = PBXFileReference; includeInIndex = 1; name = upsampling_neon.c; path = src/dsp/upsampling_neon.c; sourceTree = "<group>"; };
-		407F472ED39E21F84336947E01E83273 /* DrawingView.swift */ = {isa = PBXFileReference; includeInIndex = 1; lastKnownFileType = sourcecode.swift; path = DrawingView.swift; sourceTree = "<group>"; };
-		4175795F7E3A9CFB9941F72AB9D4F640 /* Renderer.swift */ = {isa = PBXFileReference; includeInIndex = 1; lastKnownFileType = sourcecode.swift; path = Renderer.swift; sourceTree = "<group>"; };
-		420ED312EA04C6969CE0EB271B8DFF9D /* StrokeSelectorController.swift */ = {isa = PBXFileReference; includeInIndex = 1; lastKnownFileType = sourcecode.swift; path = StrokeSelectorController.swift; sourceTree = "<group>"; };
-		4229F464BEF14C58BB5783926BFED2A4 /* enc.c */ = {isa = PBXFileReference; includeInIndex = 1; name = enc.c; path = src/dsp/enc.c; sourceTree = "<group>"; };
-		425D174199451F3706837D62419BBB7B /* format_constants.h */ = {isa = PBXFileReference; includeInIndex = 1; lastKnownFileType = sourcecode.c.h; name = format_constants.h; path = src/webp/format_constants.h; sourceTree = "<group>"; };
-		42801438C2293A3DD9095799BF32436B /* MediaClipsCollectionController.swift */ = {isa = PBXFileReference; includeInIndex = 1; lastKnownFileType = sourcecode.swift; path = MediaClipsCollectionController.swift; sourceTree = "<group>"; };
 		434042AFE2762B9824766A33BF95D121 /* SDDeviceHelper.m */ = {isa = PBXFileReference; includeInIndex = 1; lastKnownFileType = sourcecode.c.objc; name = SDDeviceHelper.m; path = SDWebImage/Private/SDDeviceHelper.m; sourceTree = "<group>"; };
->>>>>>> 66f42bbc
 		44AC20FDAF3D12457550A66162D224DB /* UIImage+Snapshot.h */ = {isa = PBXFileReference; includeInIndex = 1; lastKnownFileType = sourcecode.c.h; name = "UIImage+Snapshot.h"; path = "FBSnapshotTestCase/Categories/UIImage+Snapshot.h"; sourceTree = "<group>"; };
 		45B96C6E67E7C8B0E09EBEA96FF5F0DC /* huffman_utils.c */ = {isa = PBXFileReference; includeInIndex = 1; name = huffman_utils.c; path = src/utils/huffman_utils.c; sourceTree = "<group>"; };
-<<<<<<< HEAD
 		45E5901C1FD4148F90C13510C6F9CF9E /* AppColorSource.swift */ = {isa = PBXFileReference; includeInIndex = 1; lastKnownFileType = sourcecode.swift; name = AppColorSource.swift; path = Source/AppColorSource.swift; sourceTree = "<group>"; };
 		465AEE5861358375046F6B398D25D428 /* NSDate+Orangina.swift */ = {isa = PBXFileReference; includeInIndex = 1; lastKnownFileType = sourcecode.swift; name = "NSDate+Orangina.swift"; path = "Source/NSDate+Orangina.swift"; sourceTree = "<group>"; };
+		467B1EE8834886E41E040C315BE1EE16 /* SDWebImageCacheKeyFilter.m */ = {isa = PBXFileReference; includeInIndex = 1; lastKnownFileType = sourcecode.c.objc; name = SDWebImageCacheKeyFilter.m; path = SDWebImage/Core/SDWebImageCacheKeyFilter.m; sourceTree = "<group>"; };
 		46F4EDD19A32C26AAFB7C469715362D6 /* OpenGLShaders */ = {isa = PBXFileReference; includeInIndex = 1; name = OpenGLShaders; path = Resources/OpenGLShaders; sourceTree = "<group>"; };
 		470FBD2F4DE3F41CA0767C946D9FD7E0 /* PixelateImageOperation.swift */ = {isa = PBXFileReference; includeInIndex = 1; lastKnownFileType = sourcecode.swift; path = PixelateImageOperation.swift; sourceTree = "<group>"; };
-		4774FA1AE8B802F18267B2B59F03B3DE /* UIImage+GIF.h */ = {isa = PBXFileReference; includeInIndex = 1; lastKnownFileType = sourcecode.c.h; name = "UIImage+GIF.h"; path = "SDWebImage/Core/UIImage+GIF.h"; sourceTree = "<group>"; };
-		47CB23BC78CA6A423F489D8373544E52 /* EMInterferenceFilter.swift */ = {isa = PBXFileReference; includeInIndex = 1; lastKnownFileType = sourcecode.swift; path = EMInterferenceFilter.swift; sourceTree = "<group>"; };
-		47E71EF588309E45ABC5BEEEB84634F1 /* CVPixelBuffer+copy.swift */ = {isa = PBXFileReference; includeInIndex = 1; lastKnownFileType = sourcecode.swift; path = "CVPixelBuffer+copy.swift"; sourceTree = "<group>"; };
 		4824356E40272627B0FAE08829F09960 /* analysis_enc.c */ = {isa = PBXFileReference; includeInIndex = 1; name = analysis_enc.c; path = src/enc/analysis_enc.c; sourceTree = "<group>"; };
 		483708105DFE94A3D9380BBFC72E6E6B /* UIImage+FlipLeftMirrored.swift */ = {isa = PBXFileReference; includeInIndex = 1; lastKnownFileType = sourcecode.swift; path = "UIImage+FlipLeftMirrored.swift"; sourceTree = "<group>"; };
-		484D2154DDC668A8BE5162E25ED58C4D /* SDWeakProxy.h */ = {isa = PBXFileReference; includeInIndex = 1; lastKnownFileType = sourcecode.c.h; name = SDWeakProxy.h; path = SDWebImage/Private/SDWeakProxy.h; sourceTree = "<group>"; };
 		48873AF0552CEF6A49848B0128F41DAE /* UIColor+Util.swift */ = {isa = PBXFileReference; includeInIndex = 1; lastKnownFileType = sourcecode.swift; name = "UIColor+Util.swift"; path = "Source/UIColor+Util.swift"; sourceTree = "<group>"; };
+		4901FA5B13D2EB91DD5F39E7EB2632B6 /* SDWebImageCompat.h */ = {isa = PBXFileReference; includeInIndex = 1; lastKnownFileType = sourcecode.c.h; name = SDWebImageCompat.h; path = SDWebImage/Core/SDWebImageCompat.h; sourceTree = "<group>"; };
+		490DA0910F88C2D9956567AB0F8D984D /* SDDisplayLink.m */ = {isa = PBXFileReference; includeInIndex = 1; lastKnownFileType = sourcecode.c.objc; name = SDDisplayLink.m; path = SDWebImage/Private/SDDisplayLink.m; sourceTree = "<group>"; };
 		495EE8BE4AB6DBC0EC81FEE7CDF803D8 /* ColorThief.swift */ = {isa = PBXFileReference; includeInIndex = 1; lastKnownFileType = sourcecode.swift; path = ColorThief.swift; sourceTree = "<group>"; };
+		49ACEDADCD725A275AADA7239E22831E /* SDWebImage.h */ = {isa = PBXFileReference; includeInIndex = 1; lastKnownFileType = sourcecode.c.h; name = SDWebImage.h; path = WebImage/SDWebImage.h; sourceTree = "<group>"; };
 		4A0642107309DDAE4B2D2BB2F5D8DE2F /* thread_utils.c */ = {isa = PBXFileReference; includeInIndex = 1; name = thread_utils.c; path = src/utils/thread_utils.c; sourceTree = "<group>"; };
 		4A423FAF669133E2A90508B625F05EB1 /* CameraSettings.swift */ = {isa = PBXFileReference; includeInIndex = 1; lastKnownFileType = sourcecode.swift; path = CameraSettings.swift; sourceTree = "<group>"; };
-		4ABB3FCB6469BFD24DD2E91EE5C6DEDF /* SDWebImageDownloaderRequestModifier.h */ = {isa = PBXFileReference; includeInIndex = 1; lastKnownFileType = sourcecode.c.h; name = SDWebImageDownloaderRequestModifier.h; path = SDWebImage/Core/SDWebImageDownloaderRequestModifier.h; sourceTree = "<group>"; };
 		4B2BD05CE6D03E45DE38F7E56D8FDF83 /* dec_msa.c */ = {isa = PBXFileReference; includeInIndex = 1; name = dec_msa.c; path = src/dsp/dec_msa.c; sourceTree = "<group>"; };
-		4BF689ED2380C8C3A19EE1D335DFEBC1 /* NSBezierPath+RoundedCorners.m */ = {isa = PBXFileReference; includeInIndex = 1; lastKnownFileType = sourcecode.c.objc; name = "NSBezierPath+RoundedCorners.m"; path = "SDWebImage/Private/NSBezierPath+RoundedCorners.m"; sourceTree = "<group>"; };
-=======
-		45DDE04171BF691B653CE9B77BA263ED /* AppColorSource.swift */ = {isa = PBXFileReference; includeInIndex = 1; lastKnownFileType = sourcecode.swift; name = AppColorSource.swift; path = Source/AppColorSource.swift; sourceTree = "<group>"; };
-		467B1EE8834886E41E040C315BE1EE16 /* SDWebImageCacheKeyFilter.m */ = {isa = PBXFileReference; includeInIndex = 1; lastKnownFileType = sourcecode.c.objc; name = SDWebImageCacheKeyFilter.m; path = SDWebImage/Core/SDWebImageCacheKeyFilter.m; sourceTree = "<group>"; };
-		46B0A1170E762ADC260C925EC73522F9 /* FilterCollectionCell.swift */ = {isa = PBXFileReference; includeInIndex = 1; lastKnownFileType = sourcecode.swift; path = FilterCollectionCell.swift; sourceTree = "<group>"; };
-		4731DCF17480F8B6AC3BAB721E256A9A /* MockImageLoader.swift */ = {isa = PBXFileReference; includeInIndex = 1; lastKnownFileType = sourcecode.swift; name = MockImageLoader.swift; path = Classes/MockImageLoader.swift; sourceTree = "<group>"; };
-		4824356E40272627B0FAE08829F09960 /* analysis_enc.c */ = {isa = PBXFileReference; includeInIndex = 1; name = analysis_enc.c; path = src/enc/analysis_enc.c; sourceTree = "<group>"; };
-		4901FA5B13D2EB91DD5F39E7EB2632B6 /* SDWebImageCompat.h */ = {isa = PBXFileReference; includeInIndex = 1; lastKnownFileType = sourcecode.c.h; name = SDWebImageCompat.h; path = SDWebImage/Core/SDWebImageCompat.h; sourceTree = "<group>"; };
-		490DA0910F88C2D9956567AB0F8D984D /* SDDisplayLink.m */ = {isa = PBXFileReference; includeInIndex = 1; lastKnownFileType = sourcecode.c.objc; name = SDDisplayLink.m; path = SDWebImage/Private/SDDisplayLink.m; sourceTree = "<group>"; };
-		493BB8DE2E13013847574ADBE8901154 /* TumblrThemeFontFamily.swift */ = {isa = PBXFileReference; includeInIndex = 1; lastKnownFileType = sourcecode.swift; name = TumblrThemeFontFamily.swift; path = Source/TumblrThemeFontFamily.swift; sourceTree = "<group>"; };
-		496BA8F489D7857253587494540B7EF5 /* README.md */ = {isa = PBXFileReference; includeInIndex = 1; path = README.md; sourceTree = "<group>"; };
-		49ACEDADCD725A275AADA7239E22831E /* SDWebImage.h */ = {isa = PBXFileReference; includeInIndex = 1; lastKnownFileType = sourcecode.c.h; name = SDWebImage.h; path = WebImage/SDWebImage.h; sourceTree = "<group>"; };
-		49C00AF4B7C5E74B6575E48EBE6C55DD /* MainTextView.swift */ = {isa = PBXFileReference; includeInIndex = 1; lastKnownFileType = sourcecode.swift; path = MainTextView.swift; sourceTree = "<group>"; };
-		49D0C6D62EDAC632D66435102724A730 /* silence.aac */ = {isa = PBXFileReference; includeInIndex = 1; name = silence.aac; path = Resources/silence.aac; sourceTree = "<group>"; };
-		4A0642107309DDAE4B2D2BB2F5D8DE2F /* thread_utils.c */ = {isa = PBXFileReference; includeInIndex = 1; name = thread_utils.c; path = src/utils/thread_utils.c; sourceTree = "<group>"; };
-		4A2404D2137FFBDB159BF4F2908FF460 /* ImageURLChooser.swift */ = {isa = PBXFileReference; includeInIndex = 1; lastKnownFileType = sourcecode.swift; name = ImageURLChooser.swift; path = Classes/ImageURLChooser.swift; sourceTree = "<group>"; };
-		4A5380D448DAC18251B90C18FF7B1083 /* TMUserInterfaceIdiom.swift */ = {isa = PBXFileReference; includeInIndex = 1; lastKnownFileType = sourcecode.swift; name = TMUserInterfaceIdiom.swift; path = Source/TMUserInterfaceIdiom.swift; sourceTree = "<group>"; };
-		4B1B75CB2F948BE0E96453AFD8E3E879 /* TMPageViewController.swift */ = {isa = PBXFileReference; includeInIndex = 1; lastKnownFileType = sourcecode.swift; name = TMPageViewController.swift; path = Source/TMPageViewController.swift; sourceTree = "<group>"; };
-		4B2BD05CE6D03E45DE38F7E56D8FDF83 /* dec_msa.c */ = {isa = PBXFileReference; includeInIndex = 1; name = dec_msa.c; path = src/dsp/dec_msa.c; sourceTree = "<group>"; };
-		4BD25B9DA1C9932D263B1AB74755AE82 /* MediaPickerButtonView.swift */ = {isa = PBXFileReference; includeInIndex = 1; lastKnownFileType = sourcecode.swift; path = MediaPickerButtonView.swift; sourceTree = "<group>"; };
 		4C12338C89252FC847C0118129062E1C /* UIView+WebCache.h */ = {isa = PBXFileReference; includeInIndex = 1; lastKnownFileType = sourcecode.c.h; name = "UIView+WebCache.h"; path = "SDWebImage/Core/UIView+WebCache.h"; sourceTree = "<group>"; };
 		4CFA47250C7EF4E1B13048FFE394658F /* SDWebImageDownloader.h */ = {isa = PBXFileReference; includeInIndex = 1; lastKnownFileType = sourcecode.c.h; name = SDWebImageDownloader.h; path = SDWebImage/Core/SDWebImageDownloader.h; sourceTree = "<group>"; };
->>>>>>> 66f42bbc
 		4D0D439C09635D3357F2C4E30C1A511C /* OpenGLES.framework */ = {isa = PBXFileReference; lastKnownFileType = wrapper.framework; name = OpenGLES.framework; path = Platforms/iPhoneOS.platform/Developer/SDKs/iPhoneOS12.2.sdk/System/Library/Frameworks/OpenGLES.framework; sourceTree = DEVELOPER_DIR; };
 		4DF89C59DC3634A821241CD099BDA3D1 /* Pods-KanvasCameraExampleTests-frameworks.sh */ = {isa = PBXFileReference; includeInIndex = 1; lastKnownFileType = text.script.sh; path = "Pods-KanvasCameraExampleTests-frameworks.sh"; sourceTree = "<group>"; };
-		4E29706AEA32506A5D33C445A6821987 /* FilmFilter.swift */ = {isa = PBXFileReference; includeInIndex = 1; lastKnownFileType = sourcecode.swift; path = FilmFilter.swift; sourceTree = "<group>"; };
 		4E40B12C26A168E478A5C22F532A11E6 /* dec.c */ = {isa = PBXFileReference; includeInIndex = 1; name = dec.c; path = src/dsp/dec.c; sourceTree = "<group>"; };
 		4E8E908DCE56270AE0AC6EB9A895C7AA /* UIImage+Diff.m */ = {isa = PBXFileReference; includeInIndex = 1; lastKnownFileType = sourcecode.c.objc; name = "UIImage+Diff.m"; path = "FBSnapshotTestCase/Categories/UIImage+Diff.m"; sourceTree = "<group>"; };
-<<<<<<< HEAD
 		4E9A04C7C4A2048433D46B4A653384F5 /* OptionsController.swift */ = {isa = PBXFileReference; includeInIndex = 1; lastKnownFileType = sourcecode.swift; path = OptionsController.swift; sourceTree = "<group>"; };
-		4EBE77CFF074CE39696BF1F98E5A6778 /* SDImageLoadersManager.h */ = {isa = PBXFileReference; includeInIndex = 1; lastKnownFileType = sourcecode.c.h; name = SDImageLoadersManager.h; path = SDWebImage/Core/SDImageLoadersManager.h; sourceTree = "<group>"; };
 		4EFAFC4BC323F755D069BF3851451862 /* ModeSelectorAndShootView.swift */ = {isa = PBXFileReference; includeInIndex = 1; lastKnownFileType = sourcecode.swift; path = ModeSelectorAndShootView.swift; sourceTree = "<group>"; };
 		4F082B706F8AB6FBCC8E92402A098C05 /* Pods-KanvasCameraExample.debug.xcconfig */ = {isa = PBXFileReference; includeInIndex = 1; lastKnownFileType = text.xcconfig; path = "Pods-KanvasCameraExample.debug.xcconfig"; sourceTree = "<group>"; };
-		4F1DB88414FE32A7C2C09C1ECCA866C3 /* AlphaBlendFilter.swift */ = {isa = PBXFileReference; includeInIndex = 1; lastKnownFileType = sourcecode.swift; path = AlphaBlendFilter.swift; sourceTree = "<group>"; };
-		4F82F28D72853F8AF86245B758BDDF4C /* MirrorTwoFilter.swift */ = {isa = PBXFileReference; includeInIndex = 1; lastKnownFileType = sourcecode.swift; path = MirrorTwoFilter.swift; sourceTree = "<group>"; };
-		4FFEF6C5C73E311876B033608B8BBDC3 /* SDWebImage-prefix.pch */ = {isa = PBXFileReference; includeInIndex = 1; lastKnownFileType = sourcecode.c.h; path = "SDWebImage-prefix.pch"; sourceTree = "<group>"; };
 		511529CB083AEABF9059B364346BE32F /* UIImage+WebP.h */ = {isa = PBXFileReference; includeInIndex = 1; lastKnownFileType = sourcecode.c.h; name = "UIImage+WebP.h"; path = "SDWebImageWebPCoder/Classes/UIImage+WebP.h"; sourceTree = "<group>"; };
-		527FA282CAA6E71656F0AAA4359899DC /* SDAnimatedImageView.h */ = {isa = PBXFileReference; includeInIndex = 1; lastKnownFileType = sourcecode.c.h; name = SDAnimatedImageView.h; path = SDWebImage/Core/SDAnimatedImageView.h; sourceTree = "<group>"; };
-=======
-		4F082B706F8AB6FBCC8E92402A098C05 /* Pods-KanvasCameraExample.debug.xcconfig */ = {isa = PBXFileReference; includeInIndex = 1; lastKnownFileType = text.xcconfig; path = "Pods-KanvasCameraExample.debug.xcconfig"; sourceTree = "<group>"; };
-		5017BCE4DFCA357773E47DF514DB9D15 /* EditorFilterView.swift */ = {isa = PBXFileReference; includeInIndex = 1; lastKnownFileType = sourcecode.swift; path = EditorFilterView.swift; sourceTree = "<group>"; };
-		501B7930334A957FD2919700D2F4344C /* MediaClipsEditorViewController.swift */ = {isa = PBXFileReference; includeInIndex = 1; lastKnownFileType = sourcecode.swift; path = MediaClipsEditorViewController.swift; sourceTree = "<group>"; };
-		510E2B9D1572B2EA5D225A8FB6CE528E /* LegoFilter.swift */ = {isa = PBXFileReference; includeInIndex = 1; lastKnownFileType = sourcecode.swift; path = LegoFilter.swift; sourceTree = "<group>"; };
-		511529CB083AEABF9059B364346BE32F /* UIImage+WebP.h */ = {isa = PBXFileReference; includeInIndex = 1; lastKnownFileType = sourcecode.c.h; name = "UIImage+WebP.h"; path = "SDWebImageWebPCoder/Classes/UIImage+WebP.h"; sourceTree = "<group>"; };
-		511A3CFFE7B3E687033D2C43C7DEE5CF /* StrokeSelectorView.swift */ = {isa = PBXFileReference; includeInIndex = 1; lastKnownFileType = sourcecode.swift; path = StrokeSelectorView.swift; sourceTree = "<group>"; };
-		521A0284B69EEAE281361CDB31B99BAA /* UIImage+SDAnimatedImage.swift */ = {isa = PBXFileReference; includeInIndex = 1; lastKnownFileType = sourcecode.swift; name = "UIImage+SDAnimatedImage.swift"; path = "Classes/UIImage+SDAnimatedImage.swift"; sourceTree = "<group>"; };
->>>>>>> 66f42bbc
 		5286E00D1FDABC53AEB8A7D33F21CEDD /* vp8li_enc.h */ = {isa = PBXFileReference; includeInIndex = 1; lastKnownFileType = sourcecode.c.h; name = vp8li_enc.h; path = src/enc/vp8li_enc.h; sourceTree = "<group>"; };
 		52EA43EF20FCC2E987296A9F14809AE7 /* UIImageView+WebCache.m */ = {isa = PBXFileReference; includeInIndex = 1; lastKnownFileType = sourcecode.c.objc; name = "UIImageView+WebCache.m"; path = "SDWebImage/Core/UIImageView+WebCache.m"; sourceTree = "<group>"; };
 		534423386F4207F3C7DE97FA58DEC9B7 /* TumblrTheme.framework */ = {isa = PBXFileReference; explicitFileType = wrapper.framework; includeInIndex = 0; path = TumblrTheme.framework; sourceTree = BUILT_PRODUCTS_DIR; };
-<<<<<<< HEAD
+		53971C22628E28E1DCC9BC938817A140 /* SDDiskCache.h */ = {isa = PBXFileReference; includeInIndex = 1; lastKnownFileType = sourcecode.c.h; name = SDDiskCache.h; path = SDWebImage/Core/SDDiskCache.h; sourceTree = "<group>"; };
 		5399F769A86F57D94A4A1F0C7C97708B /* TagsViewCollectionViewLayout.swift */ = {isa = PBXFileReference; includeInIndex = 1; lastKnownFileType = sourcecode.swift; path = TagsViewCollectionViewLayout.swift; sourceTree = "<group>"; };
-		53B1CF72E77A95CCFD35FA1627887708 /* SDImageIOAnimatedCoderInternal.h */ = {isa = PBXFileReference; includeInIndex = 1; lastKnownFileType = sourcecode.c.h; name = SDImageIOAnimatedCoderInternal.h; path = SDWebImage/Private/SDImageIOAnimatedCoderInternal.h; sourceTree = "<group>"; };
-		551A12842D936840E29997DF2732CB65 /* UIImage+PixelBuffer.swift */ = {isa = PBXFileReference; includeInIndex = 1; lastKnownFileType = sourcecode.swift; path = "UIImage+PixelBuffer.swift"; sourceTree = "<group>"; };
+		543E8CB161A4F53CC7B0AE9B11DB4604 /* UIView+WebCacheOperation.m */ = {isa = PBXFileReference; includeInIndex = 1; lastKnownFileType = sourcecode.c.objc; name = "UIView+WebCacheOperation.m"; path = "SDWebImage/Core/UIView+WebCacheOperation.m"; sourceTree = "<group>"; };
+		55F80C04598F5FEFD264DE4940D979C3 /* Renderer.swift */ = {isa = PBXFileReference; includeInIndex = 1; lastKnownFileType = sourcecode.swift; path = Renderer.swift; sourceTree = "<group>"; };
+		565D1FD1B33B492AD22CA08ED60E6D8E /* UIImage+ExtendedCacheData.h */ = {isa = PBXFileReference; includeInIndex = 1; lastKnownFileType = sourcecode.c.h; name = "UIImage+ExtendedCacheData.h"; path = "SDWebImage/Core/UIImage+ExtendedCacheData.h"; sourceTree = "<group>"; };
 		5678F75EDDE1F58574AB3553A523C7A8 /* MMCQ.swift */ = {isa = PBXFileReference; includeInIndex = 1; lastKnownFileType = sourcecode.swift; path = MMCQ.swift; sourceTree = "<group>"; };
 		56945573AB06F7F31AD1A4E6B70BD618 /* FBSnapshotTestCase.xcconfig */ = {isa = PBXFileReference; includeInIndex = 1; lastKnownFileType = text.xcconfig; path = FBSnapshotTestCase.xcconfig; sourceTree = "<group>"; };
 		56A565634E0B4866122E205F88449045 /* StylableImageView.swift */ = {isa = PBXFileReference; includeInIndex = 1; lastKnownFileType = sourcecode.swift; path = StylableImageView.swift; sourceTree = "<group>"; };
 		56ABA36FC536C834226136F12F2CB8C2 /* Cancelable.swift */ = {isa = PBXFileReference; includeInIndex = 1; lastKnownFileType = sourcecode.swift; name = Cancelable.swift; path = Classes/Cancelable.swift; sourceTree = "<group>"; };
 		56C8B9FF0AF3B21DFEF105C9D1C2B5D2 /* KanvasQuickBlogSelectorCoordinating.swift */ = {isa = PBXFileReference; includeInIndex = 1; lastKnownFileType = sourcecode.swift; path = KanvasQuickBlogSelectorCoordinating.swift; sourceTree = "<group>"; };
-		575353D88C6523EB54FAC42D9877D8B1 /* SDWebImageOperation.h */ = {isa = PBXFileReference; includeInIndex = 1; lastKnownFileType = sourcecode.c.h; name = SDWebImageOperation.h; path = SDWebImage/Core/SDWebImageOperation.h; sourceTree = "<group>"; };
-		5761C9A70B098B220718EE7EC44264EF /* SDImageAssetManager.m */ = {isa = PBXFileReference; includeInIndex = 1; lastKnownFileType = sourcecode.c.objc; name = SDImageAssetManager.m; path = SDWebImage/Private/SDImageAssetManager.m; sourceTree = "<group>"; };
-=======
-		53971C22628E28E1DCC9BC938817A140 /* SDDiskCache.h */ = {isa = PBXFileReference; includeInIndex = 1; lastKnownFileType = sourcecode.c.h; name = SDDiskCache.h; path = SDWebImage/Core/SDDiskCache.h; sourceTree = "<group>"; };
-		543E8CB161A4F53CC7B0AE9B11DB4604 /* UIView+WebCacheOperation.m */ = {isa = PBXFileReference; includeInIndex = 1; lastKnownFileType = sourcecode.c.objc; name = "UIView+WebCacheOperation.m"; path = "SDWebImage/Core/UIView+WebCacheOperation.m"; sourceTree = "<group>"; };
-		565D1FD1B33B492AD22CA08ED60E6D8E /* UIImage+ExtendedCacheData.h */ = {isa = PBXFileReference; includeInIndex = 1; lastKnownFileType = sourcecode.c.h; name = "UIImage+ExtendedCacheData.h"; path = "SDWebImage/Core/UIImage+ExtendedCacheData.h"; sourceTree = "<group>"; };
-		56945573AB06F7F31AD1A4E6B70BD618 /* FBSnapshotTestCase.xcconfig */ = {isa = PBXFileReference; includeInIndex = 1; lastKnownFileType = text.xcconfig; path = FBSnapshotTestCase.xcconfig; sourceTree = "<group>"; };
-		5766FA688EFEB1A27D9962362DEE3E37 /* ExtendedStackView.swift */ = {isa = PBXFileReference; includeInIndex = 1; lastKnownFileType = sourcecode.swift; path = ExtendedStackView.swift; sourceTree = "<group>"; };
->>>>>>> 66f42bbc
 		577DFA319E7942705BB169575E2889CA /* QuartzCore.framework */ = {isa = PBXFileReference; lastKnownFileType = wrapper.framework; name = QuartzCore.framework; path = Platforms/iPhoneOS.platform/Developer/SDKs/iPhoneOS12.2.sdk/System/Library/Frameworks/QuartzCore.framework; sourceTree = DEVELOPER_DIR; };
 		578A9D6BEBE07F91B943DA86A4527049 /* Pods-KanvasCameraExample-dummy.m */ = {isa = PBXFileReference; includeInIndex = 1; lastKnownFileType = sourcecode.c.objc; path = "Pods-KanvasCameraExample-dummy.m"; sourceTree = "<group>"; };
-		57F4541B539AC8F6A4B9E5F1CCD7453E /* FilterProtocol.swift */ = {isa = PBXFileReference; includeInIndex = 1; lastKnownFileType = sourcecode.swift; path = FilterProtocol.swift; sourceTree = "<group>"; };
 		589104E9BEF2D9C142FA9E634139A3F7 /* Pods-KanvasCameraExampleTests-acknowledgements.plist */ = {isa = PBXFileReference; includeInIndex = 1; lastKnownFileType = text.plist.xml; path = "Pods-KanvasCameraExampleTests-acknowledgements.plist"; sourceTree = "<group>"; };
-<<<<<<< HEAD
-		58AFC9D83F82FA8C86DEEB595F4F3F2D /* SDImageHEICCoder.m */ = {isa = PBXFileReference; includeInIndex = 1; lastKnownFileType = sourcecode.c.objc; name = SDImageHEICCoder.m; path = SDWebImage/Core/SDImageHEICCoder.m; sourceTree = "<group>"; };
 		58B14FD42C2D15827534E6C14D9F668D /* SharedUI-prefix.pch */ = {isa = PBXFileReference; includeInIndex = 1; lastKnownFileType = sourcecode.c.h; path = "SharedUI-prefix.pch"; sourceTree = "<group>"; };
 		58D358B39058E7934EAE8AF0FDC20547 /* EditorView.swift */ = {isa = PBXFileReference; includeInIndex = 1; lastKnownFileType = sourcecode.swift; path = EditorView.swift; sourceTree = "<group>"; };
 		58FB21A9034D9AE29F663D689727D0E5 /* utils.h */ = {isa = PBXFileReference; includeInIndex = 1; lastKnownFileType = sourcecode.c.h; name = utils.h; path = src/utils/utils.h; sourceTree = "<group>"; };
+		5963DB671652E1C7F601027D8484703F /* SDImageCacheConfig.m */ = {isa = PBXFileReference; includeInIndex = 1; lastKnownFileType = sourcecode.c.objc; name = SDImageCacheConfig.m; path = SDWebImage/Core/SDImageCacheConfig.m; sourceTree = "<group>"; };
 		598AD0127C3785CF8F4D727A50DFA766 /* CameraFilterCollectionCell.swift */ = {isa = PBXFileReference; includeInIndex = 1; lastKnownFileType = sourcecode.swift; path = CameraFilterCollectionCell.swift; sourceTree = "<group>"; };
 		59CB6097634AB2CEAD10AFF7C0060F1C /* CancelationToken.swift */ = {isa = PBXFileReference; includeInIndex = 1; lastKnownFileType = sourcecode.swift; name = CancelationToken.swift; path = Classes/CancelationToken.swift; sourceTree = "<group>"; };
 		5A775D198A578C86A0AE07D2133FFEB6 /* alpha_dec.c */ = {isa = PBXFileReference; includeInIndex = 1; name = alpha_dec.c; path = src/dec/alpha_dec.c; sourceTree = "<group>"; };
 		5A9A07DFC133564842721E457555153A /* common_dec.h */ = {isa = PBXFileReference; includeInIndex = 1; lastKnownFileType = sourcecode.c.h; name = common_dec.h; path = src/dec/common_dec.h; sourceTree = "<group>"; };
 		5BB4CAA5C47DBC644CCF1528B8AE5A81 /* ImageOperation.swift */ = {isa = PBXFileReference; includeInIndex = 1; lastKnownFileType = sourcecode.swift; path = ImageOperation.swift; sourceTree = "<group>"; };
+		5BC6A172C4595606C34AA100C81BA799 /* NSBezierPath+RoundedCorners.h */ = {isa = PBXFileReference; includeInIndex = 1; lastKnownFileType = sourcecode.c.h; name = "NSBezierPath+RoundedCorners.h"; path = "SDWebImage/Private/NSBezierPath+RoundedCorners.h"; sourceTree = "<group>"; };
 		5BF08CC26088FB0610AAC752E392870A /* ColorDrop.swift */ = {isa = PBXFileReference; includeInIndex = 1; lastKnownFileType = sourcecode.swift; path = ColorDrop.swift; sourceTree = "<group>"; };
-=======
-		58FB21A9034D9AE29F663D689727D0E5 /* utils.h */ = {isa = PBXFileReference; includeInIndex = 1; lastKnownFileType = sourcecode.c.h; name = utils.h; path = src/utils/utils.h; sourceTree = "<group>"; };
-		58FED52BC6A5F42DCC540F1C193D1320 /* HorizontalCollectionView.swift */ = {isa = PBXFileReference; includeInIndex = 1; lastKnownFileType = sourcecode.swift; path = HorizontalCollectionView.swift; sourceTree = "<group>"; };
-		59239AAF657B56C304BDB63F91A508E5 /* Array+Object.swift */ = {isa = PBXFileReference; includeInIndex = 1; lastKnownFileType = sourcecode.swift; path = "Array+Object.swift"; sourceTree = "<group>"; };
-		593E29D7F93AE1623BE65EBC224B07AC /* ImageLoader.modulemap */ = {isa = PBXFileReference; includeInIndex = 1; lastKnownFileType = sourcecode.module; path = ImageLoader.modulemap; sourceTree = "<group>"; };
-		5963DB671652E1C7F601027D8484703F /* SDImageCacheConfig.m */ = {isa = PBXFileReference; includeInIndex = 1; lastKnownFileType = sourcecode.c.objc; name = SDImageCacheConfig.m; path = SDWebImage/Core/SDImageCacheConfig.m; sourceTree = "<group>"; };
-		59709AF9090290E15CAA1940555A293C /* EditorViewController.swift */ = {isa = PBXFileReference; includeInIndex = 1; lastKnownFileType = sourcecode.swift; path = EditorViewController.swift; sourceTree = "<group>"; };
-		5A3302F1FB6DA79850545302BAFD7400 /* ConicalGradientLayer.swift */ = {isa = PBXFileReference; includeInIndex = 1; lastKnownFileType = sourcecode.swift; path = ConicalGradientLayer.swift; sourceTree = "<group>"; };
-		5A5E7D71F34E53578C363631F9CF97A7 /* RoundedTexture.swift */ = {isa = PBXFileReference; includeInIndex = 1; lastKnownFileType = sourcecode.swift; path = RoundedTexture.swift; sourceTree = "<group>"; };
-		5A775D198A578C86A0AE07D2133FFEB6 /* alpha_dec.c */ = {isa = PBXFileReference; includeInIndex = 1; name = alpha_dec.c; path = src/dec/alpha_dec.c; sourceTree = "<group>"; };
-		5A9A07DFC133564842721E457555153A /* common_dec.h */ = {isa = PBXFileReference; includeInIndex = 1; lastKnownFileType = sourcecode.c.h; name = common_dec.h; path = src/dec/common_dec.h; sourceTree = "<group>"; };
-		5B6DB5972106A56D304E4EC935DA936F /* VideoOutputHandler.swift */ = {isa = PBXFileReference; includeInIndex = 1; lastKnownFileType = sourcecode.swift; path = VideoOutputHandler.swift; sourceTree = "<group>"; };
-		5BC6A172C4595606C34AA100C81BA799 /* NSBezierPath+RoundedCorners.h */ = {isa = PBXFileReference; includeInIndex = 1; lastKnownFileType = sourcecode.c.h; name = "NSBezierPath+RoundedCorners.h"; path = "SDWebImage/Private/NSBezierPath+RoundedCorners.h"; sourceTree = "<group>"; };
-		5C03FE335ED597E5B4398109C8368D8A /* SliderView.swift */ = {isa = PBXFileReference; includeInIndex = 1; lastKnownFileType = sourcecode.swift; path = SliderView.swift; sourceTree = "<group>"; };
->>>>>>> 66f42bbc
 		5C4F31330DFA99D699E4BDC8C3573D73 /* FBSnapshotTestCase.framework */ = {isa = PBXFileReference; explicitFileType = wrapper.framework; includeInIndex = 0; name = FBSnapshotTestCase.framework; path = FBSnapshotTestCase.framework; sourceTree = BUILT_PRODUCTS_DIR; };
 		5C7A61348119F453681943EBC37C0EBC /* ColorPickerView.swift */ = {isa = PBXFileReference; includeInIndex = 1; lastKnownFileType = sourcecode.swift; path = ColorPickerView.swift; sourceTree = "<group>"; };
-		5CCCFD2B1F1D65F5BE52BDFAC22D59FD /* FilterType.swift */ = {isa = PBXFileReference; includeInIndex = 1; lastKnownFileType = sourcecode.swift; path = FilterType.swift; sourceTree = "<group>"; };
 		5CEB9628D236102CBD71858FEF8C84E0 /* ClosedRange+Clamp.swift */ = {isa = PBXFileReference; includeInIndex = 1; lastKnownFileType = sourcecode.swift; path = "ClosedRange+Clamp.swift"; sourceTree = "<group>"; };
 		5D0FD280F04A57E678DDA9B5CA8974E6 /* huffman_encode_utils.c */ = {isa = PBXFileReference; includeInIndex = 1; name = huffman_encode_utils.c; path = src/utils/huffman_encode_utils.c; sourceTree = "<group>"; };
-		5D25F617CC3410E0DFAE7290F50A8879 /* GLUtilities.swift */ = {isa = PBXFileReference; includeInIndex = 1; lastKnownFileType = sourcecode.swift; path = GLUtilities.swift; sourceTree = "<group>"; };
 		5E4674603A5D5B9215FFA0F8E69F8B71 /* libwebp.framework */ = {isa = PBXFileReference; explicitFileType = wrapper.framework; includeInIndex = 0; name = libwebp.framework; path = libwebp.framework; sourceTree = BUILT_PRODUCTS_DIR; };
 		5E761F6AE2BA709AD70ED2B23192FE72 /* predictor_enc.c */ = {isa = PBXFileReference; includeInIndex = 1; name = predictor_enc.c; path = src/enc/predictor_enc.c; sourceTree = "<group>"; };
-<<<<<<< HEAD
+		5E8B4B4D1395F204D1D3A2DF72374930 /* UIImage+MultiFormat.h */ = {isa = PBXFileReference; includeInIndex = 1; lastKnownFileType = sourcecode.c.h; name = "UIImage+MultiFormat.h"; path = "SDWebImage/Core/UIImage+MultiFormat.h"; sourceTree = "<group>"; };
+		5EAB2C97B270A760FB311067CBFE12A5 /* AlphaBlendFilter.swift */ = {isa = PBXFileReference; includeInIndex = 1; lastKnownFileType = sourcecode.swift; path = AlphaBlendFilter.swift; sourceTree = "<group>"; };
 		5EF677F86720CEF1309525F2AE1FDE7D /* ColorPickerViewController.swift */ = {isa = PBXFileReference; includeInIndex = 1; lastKnownFileType = sourcecode.swift; name = ColorPickerViewController.swift; path = Source/ColorPickerViewController.swift; sourceTree = "<group>"; };
-		5F6A86BB429930558FAAE65998F8EF66 /* UIImage+MultiFormat.h */ = {isa = PBXFileReference; includeInIndex = 1; lastKnownFileType = sourcecode.c.h; name = "UIImage+MultiFormat.h"; path = "SDWebImage/Core/UIImage+MultiFormat.h"; sourceTree = "<group>"; };
 		5FCDD7FE5AD5FF9D1A692AC0E2ADB1B2 /* NSBundle+Orangina.swift */ = {isa = PBXFileReference; includeInIndex = 1; lastKnownFileType = sourcecode.swift; name = "NSBundle+Orangina.swift"; path = "Source/NSBundle+Orangina.swift"; sourceTree = "<group>"; };
-		60503495C19EEF0F1BA126FEEC9A29F0 /* SDWebImage.h */ = {isa = PBXFileReference; includeInIndex = 1; lastKnownFileType = sourcecode.c.h; name = SDWebImage.h; path = WebImage/SDWebImage.h; sourceTree = "<group>"; };
 		609CB61B5520763862BDCB5DC1A89D5A /* EditorViewController.swift */ = {isa = PBXFileReference; includeInIndex = 1; lastKnownFileType = sourcecode.swift; path = EditorViewController.swift; sourceTree = "<group>"; };
-=======
-		5E81198ABB1B161A4434DA90ED6A8255 /* OpenGLShaders */ = {isa = PBXFileReference; includeInIndex = 1; name = OpenGLShaders; path = Resources/OpenGLShaders; sourceTree = "<group>"; };
-		5E8B4B4D1395F204D1D3A2DF72374930 /* UIImage+MultiFormat.h */ = {isa = PBXFileReference; includeInIndex = 1; lastKnownFileType = sourcecode.c.h; name = "UIImage+MultiFormat.h"; path = "SDWebImage/Core/UIImage+MultiFormat.h"; sourceTree = "<group>"; };
-		5EFAA22A37D3B9A53AB05FFF5C6F35AC /* ViewTransformations.swift */ = {isa = PBXFileReference; includeInIndex = 1; lastKnownFileType = sourcecode.swift; path = ViewTransformations.swift; sourceTree = "<group>"; };
->>>>>>> 66f42bbc
 		60BF94B96E48B7092F3888F9CE518340 /* quant_levels_dec_utils.c */ = {isa = PBXFileReference; includeInIndex = 1; name = quant_levels_dec_utils.c; path = src/utils/quant_levels_dec_utils.c; sourceTree = "<group>"; };
 		6111453219F36802E3AC2BC8349545AC /* UIImage+WebP.m */ = {isa = PBXFileReference; includeInIndex = 1; lastKnownFileType = sourcecode.c.objc; name = "UIImage+WebP.m"; path = "SDWebImageWebPCoder/Classes/UIImage+WebP.m"; sourceTree = "<group>"; };
-		616DCECC34505D8FA87C3BFDB6778880 /* EMInterferenceFilter.swift */ = {isa = PBXFileReference; includeInIndex = 1; lastKnownFileType = sourcecode.swift; path = EMInterferenceFilter.swift; sourceTree = "<group>"; };
 		61B6D00B921FFC128DEACAC843F3BC7B /* rescaler_sse2.c */ = {isa = PBXFileReference; includeInIndex = 1; name = rescaler_sse2.c; path = src/dsp/rescaler_sse2.c; sourceTree = "<group>"; };
 		62114F2B778B0499BB5BAA977EB45CD9 /* NSImage+Compatibility.h */ = {isa = PBXFileReference; includeInIndex = 1; lastKnownFileType = sourcecode.c.h; name = "NSImage+Compatibility.h"; path = "SDWebImage/Core/NSImage+Compatibility.h"; sourceTree = "<group>"; };
 		627A763AB85AB4AA552776790F23FE3A /* vp8i_dec.h */ = {isa = PBXFileReference; includeInIndex = 1; lastKnownFileType = sourcecode.c.h; name = vp8i_dec.h; path = src/dec/vp8i_dec.h; sourceTree = "<group>"; };
-<<<<<<< HEAD
-		62BB649AF94547F21AFF734E89C0F2CC /* UIImage+Transform.m */ = {isa = PBXFileReference; includeInIndex = 1; lastKnownFileType = sourcecode.c.objc; name = "UIImage+Transform.m"; path = "SDWebImage/Core/UIImage+Transform.m"; sourceTree = "<group>"; };
+		62C1C8F542C81446AC6C70CEFF3905A0 /* SDImageFrame.h */ = {isa = PBXFileReference; includeInIndex = 1; lastKnownFileType = sourcecode.c.h; name = SDImageFrame.h; path = SDWebImage/Core/SDImageFrame.h; sourceTree = "<group>"; };
 		6360ED47C7BE9E4C04829C1B6C3E7DAD /* ConicalGradientLayer.swift */ = {isa = PBXFileReference; includeInIndex = 1; lastKnownFileType = sourcecode.swift; path = ConicalGradientLayer.swift; sourceTree = "<group>"; };
-=======
-		629266E4CDFA802E51B3469812684BDE /* UIView+Utils.swift */ = {isa = PBXFileReference; includeInIndex = 1; lastKnownFileType = sourcecode.swift; name = "UIView+Utils.swift"; path = "Source/UIView+Utils.swift"; sourceTree = "<group>"; };
-		62C1C8F542C81446AC6C70CEFF3905A0 /* SDImageFrame.h */ = {isa = PBXFileReference; includeInIndex = 1; lastKnownFileType = sourcecode.c.h; name = SDImageFrame.h; path = SDWebImage/Core/SDImageFrame.h; sourceTree = "<group>"; };
->>>>>>> 66f42bbc
 		63662454DA3D0B46DFEC6C1C0511A80C /* idec_dec.c */ = {isa = PBXFileReference; includeInIndex = 1; name = idec_dec.c; path = src/dec/idec_dec.c; sourceTree = "<group>"; };
+		636B4DE870BFAB17EF903455D35C0540 /* AVAssetTrack+transform.swift */ = {isa = PBXFileReference; includeInIndex = 1; lastKnownFileType = sourcecode.swift; path = "AVAssetTrack+transform.swift"; sourceTree = "<group>"; };
+		63CC30F88129142962247990E0A6DBAA /* CVPixelBuffer+copy.swift */ = {isa = PBXFileReference; includeInIndex = 1; lastKnownFileType = sourcecode.swift; path = "CVPixelBuffer+copy.swift"; sourceTree = "<group>"; };
 		63F9A6AE2C73D6F9DACE8FE0E000AB31 /* DrawingController.swift */ = {isa = PBXFileReference; includeInIndex = 1; lastKnownFileType = sourcecode.swift; path = DrawingController.swift; sourceTree = "<group>"; };
 		6436688B09E9A32500DB250F764E3D1E /* alpha_enc.c */ = {isa = PBXFileReference; includeInIndex = 1; name = alpha_enc.c; path = src/enc/alpha_enc.c; sourceTree = "<group>"; };
-<<<<<<< HEAD
 		643E4201EAFD486564B64F2EF20CE0E3 /* RoundedTexture.swift */ = {isa = PBXFileReference; includeInIndex = 1; lastKnownFileType = sourcecode.swift; path = RoundedTexture.swift; sourceTree = "<group>"; };
 		647E7DB4A4C87FD719C28CE25AA405C0 /* StylableTextView.swift */ = {isa = PBXFileReference; includeInIndex = 1; lastKnownFileType = sourcecode.swift; path = StylableTextView.swift; sourceTree = "<group>"; };
 		647FFD935FA188B19C0708F259657733 /* EditionOption.swift */ = {isa = PBXFileReference; includeInIndex = 1; lastKnownFileType = sourcecode.swift; path = EditionOption.swift; sourceTree = "<group>"; };
+		64911D6D9B721A26B7BB800DA25CAEF2 /* SDFileAttributeHelper.h */ = {isa = PBXFileReference; includeInIndex = 1; lastKnownFileType = sourcecode.c.h; name = SDFileAttributeHelper.h; path = SDWebImage/Private/SDFileAttributeHelper.h; sourceTree = "<group>"; };
 		64C7E8C05877EBDCADCE605953EB8C69 /* lossless_mips_dsp_r2.c */ = {isa = PBXFileReference; includeInIndex = 1; name = lossless_mips_dsp_r2.c; path = src/dsp/lossless_mips_dsp_r2.c; sourceTree = "<group>"; };
+		64DA4D2CB6B8931847A58F874DE9E470 /* SDImageCoder.h */ = {isa = PBXFileReference; includeInIndex = 1; lastKnownFileType = sourcecode.c.h; name = SDImageCoder.h; path = SDWebImage/Core/SDImageCoder.h; sourceTree = "<group>"; };
 		64EB5FAB9267570D9194C9F09F0B9FFF /* Utils-Info.plist */ = {isa = PBXFileReference; includeInIndex = 1; lastKnownFileType = text.plist.xml; path = "Utils-Info.plist"; sourceTree = "<group>"; };
 		6511D8701BB2F8DCC50E62FCEB001754 /* Device.swift */ = {isa = PBXFileReference; includeInIndex = 1; lastKnownFileType = sourcecode.swift; path = Device.swift; sourceTree = "<group>"; };
-		651984AA4108A5330CC0C4DDECAA3474 /* UIView+WebCache.m */ = {isa = PBXFileReference; includeInIndex = 1; lastKnownFileType = sourcecode.c.objc; name = "UIView+WebCache.m"; path = "SDWebImage/Core/UIView+WebCache.m"; sourceTree = "<group>"; };
-		655060DF6025BF08EE1D669ED6957B81 /* SDAnimatedImageRep.m */ = {isa = PBXFileReference; includeInIndex = 1; lastKnownFileType = sourcecode.c.objc; name = SDAnimatedImageRep.m; path = SDWebImage/Core/SDAnimatedImageRep.m; sourceTree = "<group>"; };
-		6556ABEC74C7BF69AD493691074D5E0F /* WaveFilter.swift */ = {isa = PBXFileReference; includeInIndex = 1; lastKnownFileType = sourcecode.swift; path = WaveFilter.swift; sourceTree = "<group>"; };
+		656255341F97343B29079870B910A08C /* SDImageAssetManager.m */ = {isa = PBXFileReference; includeInIndex = 1; lastKnownFileType = sourcecode.c.objc; name = SDImageAssetManager.m; path = SDWebImage/Private/SDImageAssetManager.m; sourceTree = "<group>"; };
 		660567F1A24E2A3A15776868758CC5A8 /* StickerTypeCollectionCell.swift */ = {isa = PBXFileReference; includeInIndex = 1; lastKnownFileType = sourcecode.swift; path = StickerTypeCollectionCell.swift; sourceTree = "<group>"; };
-		674A7BDDD6B08233DDD3623D1DA4B229 /* SDWebImage.modulemap */ = {isa = PBXFileReference; includeInIndex = 1; lastKnownFileType = sourcecode.module; path = SDWebImage.modulemap; sourceTree = "<group>"; };
+		669C89DBE167C451929F33DC0F98F8C2 /* SDImageTransformer.h */ = {isa = PBXFileReference; includeInIndex = 1; lastKnownFileType = sourcecode.c.h; name = SDImageTransformer.h; path = SDWebImage/Core/SDImageTransformer.h; sourceTree = "<group>"; };
 		679F988A7ED036D5DBEDE0F2F491CC92 /* lossless_enc_msa.c */ = {isa = PBXFileReference; includeInIndex = 1; name = lossless_enc_msa.c; path = src/dsp/lossless_enc_msa.c; sourceTree = "<group>"; };
 		67B3185DDBAF15860D1B8EEC78E335B6 /* Texture.swift */ = {isa = PBXFileReference; includeInIndex = 1; lastKnownFileType = sourcecode.swift; path = Texture.swift; sourceTree = "<group>"; };
 		67F33555ED613EDCB125F2CEFA4CB971 /* SDAnimatedImage+Data.swift */ = {isa = PBXFileReference; includeInIndex = 1; lastKnownFileType = sourcecode.swift; name = "SDAnimatedImage+Data.swift"; path = "Classes/SDAnimatedImage+Data.swift"; sourceTree = "<group>"; };
-		6820F1B2C6445B03C302DBFBDC52B5EC /* RGBFilter.swift */ = {isa = PBXFileReference; includeInIndex = 1; lastKnownFileType = sourcecode.swift; path = RGBFilter.swift; sourceTree = "<group>"; };
 		6839661661B05498D1110B71AE4C7126 /* cost_sse2.c */ = {isa = PBXFileReference; includeInIndex = 1; name = cost_sse2.c; path = src/dsp/cost_sse2.c; sourceTree = "<group>"; };
 		68628BC9C6F3FC9A5ECCCE4250706AA5 /* mips_macro.h */ = {isa = PBXFileReference; includeInIndex = 1; lastKnownFileType = sourcecode.c.h; name = mips_macro.h; path = src/dsp/mips_macro.h; sourceTree = "<group>"; };
+		68D6F7AF2009E364592F17BD386E1394 /* UIImageView+HighlightedWebCache.h */ = {isa = PBXFileReference; includeInIndex = 1; lastKnownFileType = sourcecode.c.h; name = "UIImageView+HighlightedWebCache.h"; path = "SDWebImage/Core/UIImageView+HighlightedWebCache.h"; sourceTree = "<group>"; };
 		69CD10B3EEBF453DB7AC7FA942E7CB50 /* KanvasCameraStrings.swift */ = {isa = PBXFileReference; includeInIndex = 1; lastKnownFileType = sourcecode.swift; path = KanvasCameraStrings.swift; sourceTree = "<group>"; };
-		6A67AA6EB497C6EA724C5BFFF200090B /* UIView+WebCache.h */ = {isa = PBXFileReference; includeInIndex = 1; lastKnownFileType = sourcecode.c.h; name = "UIView+WebCache.h"; path = "SDWebImage/Core/UIView+WebCache.h"; sourceTree = "<group>"; };
+		6AA0E84F95664FC916967722087C1F69 /* SDImageHEICCoder.m */ = {isa = PBXFileReference; includeInIndex = 1; lastKnownFileType = sourcecode.c.objc; name = SDImageHEICCoder.m; path = SDWebImage/Core/SDImageHEICCoder.m; sourceTree = "<group>"; };
 		6B191417C57FA8F1B6020E5D6DB98992 /* StickerProvider.swift */ = {isa = PBXFileReference; includeInIndex = 1; lastKnownFileType = sourcecode.swift; path = StickerProvider.swift; sourceTree = "<group>"; };
-=======
-		64911D6D9B721A26B7BB800DA25CAEF2 /* SDFileAttributeHelper.h */ = {isa = PBXFileReference; includeInIndex = 1; lastKnownFileType = sourcecode.c.h; name = SDFileAttributeHelper.h; path = SDWebImage/Private/SDFileAttributeHelper.h; sourceTree = "<group>"; };
-		64C7E8C05877EBDCADCE605953EB8C69 /* lossless_mips_dsp_r2.c */ = {isa = PBXFileReference; includeInIndex = 1; name = lossless_mips_dsp_r2.c; path = src/dsp/lossless_mips_dsp_r2.c; sourceTree = "<group>"; };
-		64DA4D2CB6B8931847A58F874DE9E470 /* SDImageCoder.h */ = {isa = PBXFileReference; includeInIndex = 1; lastKnownFileType = sourcecode.c.h; name = SDImageCoder.h; path = SDWebImage/Core/SDImageCoder.h; sourceTree = "<group>"; };
-		656255341F97343B29079870B910A08C /* SDImageAssetManager.m */ = {isa = PBXFileReference; includeInIndex = 1; lastKnownFileType = sourcecode.c.objc; name = SDImageAssetManager.m; path = SDWebImage/Private/SDImageAssetManager.m; sourceTree = "<group>"; };
-		65993DAF62F8DC5C327FA6E247349130 /* ImageLoader.swift */ = {isa = PBXFileReference; includeInIndex = 1; lastKnownFileType = sourcecode.swift; name = ImageLoader.swift; path = Classes/ImageLoader.swift; sourceTree = "<group>"; };
-		659B20E0841C7B6CE71D5FFC8A526FE1 /* ColorThief.swift */ = {isa = PBXFileReference; includeInIndex = 1; lastKnownFileType = sourcecode.swift; path = ColorThief.swift; sourceTree = "<group>"; };
-		65DC9CD4795803E3E560496C3F0CCB06 /* NSLayoutConstraint+Utils.swift */ = {isa = PBXFileReference; includeInIndex = 1; lastKnownFileType = sourcecode.swift; name = "NSLayoutConstraint+Utils.swift"; path = "Source/NSLayoutConstraint+Utils.swift"; sourceTree = "<group>"; };
-		66324D8A4D39EF07397C8A19FB928579 /* CancelationToken.swift */ = {isa = PBXFileReference; includeInIndex = 1; lastKnownFileType = sourcecode.swift; name = CancelationToken.swift; path = Classes/CancelationToken.swift; sourceTree = "<group>"; };
-		66546915A3DF60C891EEDADC798A4B41 /* MediaClipsCollectionView.swift */ = {isa = PBXFileReference; includeInIndex = 1; lastKnownFileType = sourcecode.swift; path = MediaClipsCollectionView.swift; sourceTree = "<group>"; };
-		66638BA97C97606D7642736B253CF26D /* SuggestedTagsView.swift */ = {isa = PBXFileReference; includeInIndex = 1; lastKnownFileType = sourcecode.swift; path = SuggestedTagsView.swift; sourceTree = "<group>"; };
-		669C89DBE167C451929F33DC0F98F8C2 /* SDImageTransformer.h */ = {isa = PBXFileReference; includeInIndex = 1; lastKnownFileType = sourcecode.c.h; name = SDImageTransformer.h; path = SDWebImage/Core/SDImageTransformer.h; sourceTree = "<group>"; };
-		679F988A7ED036D5DBEDE0F2F491CC92 /* lossless_enc_msa.c */ = {isa = PBXFileReference; includeInIndex = 1; name = lossless_enc_msa.c; path = src/dsp/lossless_enc_msa.c; sourceTree = "<group>"; };
-		67AF74B2FC175309093CED18003364DE /* Filter.swift */ = {isa = PBXFileReference; includeInIndex = 1; lastKnownFileType = sourcecode.swift; path = Filter.swift; sourceTree = "<group>"; };
-		680D6F116298AD318F41B71E83789059 /* PostOptionsConstants.swift */ = {isa = PBXFileReference; includeInIndex = 1; lastKnownFileType = sourcecode.swift; path = PostOptionsConstants.swift; sourceTree = "<group>"; };
-		6839661661B05498D1110B71AE4C7126 /* cost_sse2.c */ = {isa = PBXFileReference; includeInIndex = 1; name = cost_sse2.c; path = src/dsp/cost_sse2.c; sourceTree = "<group>"; };
-		68628BC9C6F3FC9A5ECCCE4250706AA5 /* mips_macro.h */ = {isa = PBXFileReference; includeInIndex = 1; lastKnownFileType = sourcecode.c.h; name = mips_macro.h; path = src/dsp/mips_macro.h; sourceTree = "<group>"; };
-		686A9B2B698166DB3776E952B3B81412 /* StickerTypeCollectionCell.swift */ = {isa = PBXFileReference; includeInIndex = 1; lastKnownFileType = sourcecode.swift; path = StickerTypeCollectionCell.swift; sourceTree = "<group>"; };
-		689E500B57ED6039A5AF48DEED7D2FE9 /* MovableViewCanvas.swift */ = {isa = PBXFileReference; includeInIndex = 1; lastKnownFileType = sourcecode.swift; path = MovableViewCanvas.swift; sourceTree = "<group>"; };
-		68D6F7AF2009E364592F17BD386E1394 /* UIImageView+HighlightedWebCache.h */ = {isa = PBXFileReference; includeInIndex = 1; lastKnownFileType = sourcecode.c.h; name = "UIImageView+HighlightedWebCache.h"; path = "SDWebImage/Core/UIImageView+HighlightedWebCache.h"; sourceTree = "<group>"; };
-		69BCC47507E96B047FF83FCE544F347E /* EditorFilterCollectionCell.swift */ = {isa = PBXFileReference; includeInIndex = 1; lastKnownFileType = sourcecode.swift; path = EditorFilterCollectionCell.swift; sourceTree = "<group>"; };
-		6A1C1927AA17BDC3D01C06B4D5AA79EB /* ColorCollectionController.swift */ = {isa = PBXFileReference; includeInIndex = 1; lastKnownFileType = sourcecode.swift; path = ColorCollectionController.swift; sourceTree = "<group>"; };
-		6A61585B3FD372CBD833707D626E49A3 /* MirrorFourFilter.swift */ = {isa = PBXFileReference; includeInIndex = 1; lastKnownFileType = sourcecode.swift; path = MirrorFourFilter.swift; sourceTree = "<group>"; };
-		6A6F4C367EE7D2943FBFBFA896EF1B0B /* Array+Convenience.swift */ = {isa = PBXFileReference; includeInIndex = 1; lastKnownFileType = sourcecode.swift; name = "Array+Convenience.swift"; path = "Source/Array+Convenience.swift"; sourceTree = "<group>"; };
-		6AA0E84F95664FC916967722087C1F69 /* SDImageHEICCoder.m */ = {isa = PBXFileReference; includeInIndex = 1; lastKnownFileType = sourcecode.c.objc; name = SDImageHEICCoder.m; path = SDWebImage/Core/SDImageHEICCoder.m; sourceTree = "<group>"; };
-		6AB711D30EBB6C46B5CE90652CBB31A4 /* TagsViewEditCell.swift */ = {isa = PBXFileReference; includeInIndex = 1; lastKnownFileType = sourcecode.swift; path = TagsViewEditCell.swift; sourceTree = "<group>"; };
-		6ADDF41330E4C513684CC94D4DC61988 /* KanvasCamera-dummy.m */ = {isa = PBXFileReference; includeInIndex = 1; lastKnownFileType = sourcecode.c.objc; path = "KanvasCamera-dummy.m"; sourceTree = "<group>"; };
->>>>>>> 66f42bbc
 		6C33A627E0313F3B90D06FCA98181F8F /* alpha_processing.c */ = {isa = PBXFileReference; includeInIndex = 1; name = alpha_processing.c; path = src/dsp/alpha_processing.c; sourceTree = "<group>"; };
 		6C546BDAD65625A70D553D06E018F1FF /* dec_sse41.c */ = {isa = PBXFileReference; includeInIndex = 1; name = dec_sse41.c; path = src/dsp/dec_sse41.c; sourceTree = "<group>"; };
 		6CD4ABE107D67917A85FC037B45A35BA /* TumblrMediaInfo.swift */ = {isa = PBXFileReference; includeInIndex = 1; lastKnownFileType = sourcecode.swift; name = TumblrMediaInfo.swift; path = Source/TumblrMediaInfo.swift; sourceTree = "<group>"; };
@@ -1983,90 +1117,54 @@
 		6D3C3E2DD714235B9191524EF2995B8B /* UIViewController+Orientation.swift */ = {isa = PBXFileReference; includeInIndex = 1; lastKnownFileType = sourcecode.swift; name = "UIViewController+Orientation.swift"; path = "Source/UIViewController+Orientation.swift"; sourceTree = "<group>"; };
 		6FB0413FF9174098772F6AF5466FC577 /* histogram_enc.h */ = {isa = PBXFileReference; includeInIndex = 1; lastKnownFileType = sourcecode.c.h; name = histogram_enc.h; path = src/enc/histogram_enc.h; sourceTree = "<group>"; };
 		6FFAF180C154010A18A61E0C7CF1A64F /* tree_dec.c */ = {isa = PBXFileReference; includeInIndex = 1; name = tree_dec.c; path = src/dec/tree_dec.c; sourceTree = "<group>"; };
-<<<<<<< HEAD
 		70B968CA5FB70404F896E4CCB1E67F69 /* alphai_dec.h */ = {isa = PBXFileReference; includeInIndex = 1; lastKnownFileType = sourcecode.c.h; name = alphai_dec.h; path = src/dec/alphai_dec.h; sourceTree = "<group>"; };
+		70BC1EF77526CD782E1317DCF509DAFE /* NSImage+Compatibility.m */ = {isa = PBXFileReference; includeInIndex = 1; lastKnownFileType = sourcecode.c.objc; name = "NSImage+Compatibility.m"; path = "SDWebImage/Core/NSImage+Compatibility.m"; sourceTree = "<group>"; };
 		70DC90BD06B97A4394428233B3F83115 /* RGBA.swift */ = {isa = PBXFileReference; includeInIndex = 1; lastKnownFileType = sourcecode.swift; path = RGBA.swift; sourceTree = "<group>"; };
 		717057067AC0A9D69B7ADB416D036B6A /* Utils.xcconfig */ = {isa = PBXFileReference; includeInIndex = 1; lastKnownFileType = text.xcconfig; path = Utils.xcconfig; sourceTree = "<group>"; };
+		71A6432D9FF1CB6B9CB261AF21F9FB17 /* SDImageGraphics.m */ = {isa = PBXFileReference; includeInIndex = 1; lastKnownFileType = sourcecode.c.objc; name = SDImageGraphics.m; path = SDWebImage/Core/SDImageGraphics.m; sourceTree = "<group>"; };
 		71D82671FBD2844A602D43AE88ECF5F2 /* UICollectionView+Cells.swift */ = {isa = PBXFileReference; includeInIndex = 1; lastKnownFileType = sourcecode.swift; path = "UICollectionView+Cells.swift"; sourceTree = "<group>"; };
 		723C2365C45A79125878F3CFC3BF05B2 /* vp8_dec.c */ = {isa = PBXFileReference; includeInIndex = 1; name = vp8_dec.c; path = src/dec/vp8_dec.c; sourceTree = "<group>"; };
+		729D619C71CD9DA4C5F54ED38A910729 /* UIImage+Metadata.m */ = {isa = PBXFileReference; includeInIndex = 1; lastKnownFileType = sourcecode.c.objc; name = "UIImage+Metadata.m"; path = "SDWebImage/Core/UIImage+Metadata.m"; sourceTree = "<group>"; };
 		72A5A50E2E52E6B025BE8F3E7ED34DD7 /* backward_references_enc.c */ = {isa = PBXFileReference; includeInIndex = 1; name = backward_references_enc.c; path = src/enc/backward_references_enc.c; sourceTree = "<group>"; };
 		7337BC4D2BEAD7EC94510044FE6BA5CD /* MovableViewCanvas.swift */ = {isa = PBXFileReference; includeInIndex = 1; lastKnownFileType = sourcecode.swift; path = MovableViewCanvas.swift; sourceTree = "<group>"; };
 		7356984EFF20227BAC8E729528A7B2F4 /* UIColor+SharedColors.swift */ = {isa = PBXFileReference; includeInIndex = 1; lastKnownFileType = sourcecode.swift; name = "UIColor+SharedColors.swift"; path = "Source/UIColor+SharedColors.swift"; sourceTree = "<group>"; };
-		73965C730130C48F7F34DC05BDA62B1F /* UIImage+MemoryCacheCost.m */ = {isa = PBXFileReference; includeInIndex = 1; lastKnownFileType = sourcecode.c.objc; name = "UIImage+MemoryCacheCost.m"; path = "SDWebImage/Core/UIImage+MemoryCacheCost.m"; sourceTree = "<group>"; };
 		73DD562035220D7D1D0707A5C3FA3DE7 /* dsp.h */ = {isa = PBXFileReference; includeInIndex = 1; lastKnownFileType = sourcecode.c.h; name = dsp.h; path = src/dsp/dsp.h; sourceTree = "<group>"; };
-		73FBA7A38F1F13DA35AC244314FA1B1B /* UIColor+HexString.h */ = {isa = PBXFileReference; includeInIndex = 1; lastKnownFileType = sourcecode.c.h; name = "UIColor+HexString.h"; path = "SDWebImage/Private/UIColor+HexString.h"; sourceTree = "<group>"; };
-		7498931D2BD881AECA2505AE5068E1D1 /* SDImageCachesManagerOperation.h */ = {isa = PBXFileReference; includeInIndex = 1; lastKnownFileType = sourcecode.c.h; name = SDImageCachesManagerOperation.h; path = SDWebImage/Private/SDImageCachesManagerOperation.h; sourceTree = "<group>"; };
+		744F04F94BA2B5B9B8B0528AF3970D53 /* UIButton+WebCache.h */ = {isa = PBXFileReference; includeInIndex = 1; lastKnownFileType = sourcecode.c.h; name = "UIButton+WebCache.h"; path = "SDWebImage/Core/UIButton+WebCache.h"; sourceTree = "<group>"; };
 		7506D1933DA80ACAA725A6CADB751357 /* CGSize+Utils.swift */ = {isa = PBXFileReference; includeInIndex = 1; lastKnownFileType = sourcecode.swift; name = "CGSize+Utils.swift"; path = "Source/CGSize+Utils.swift"; sourceTree = "<group>"; };
-		75540C950620B8D38D9EB362EB9D6FE7 /* SDWebImageDownloaderConfig.m */ = {isa = PBXFileReference; includeInIndex = 1; lastKnownFileType = sourcecode.c.objc; name = SDWebImageDownloaderConfig.m; path = SDWebImage/Core/SDWebImageDownloaderConfig.m; sourceTree = "<group>"; };
-		76B0F9C5545C6D5D1B00551757906A6F /* NSButton+WebCache.h */ = {isa = PBXFileReference; includeInIndex = 1; lastKnownFileType = sourcecode.c.h; name = "NSButton+WebCache.h"; path = "SDWebImage/Core/NSButton+WebCache.h"; sourceTree = "<group>"; };
+		75E5FDB16F21C80581C8FFD5FF6D077A /* RGBFilter.swift */ = {isa = PBXFileReference; includeInIndex = 1; lastKnownFileType = sourcecode.swift; path = RGBFilter.swift; sourceTree = "<group>"; };
 		76FA241EF5FAFE3161C9479341848B8A /* UIView+Utils.swift */ = {isa = PBXFileReference; includeInIndex = 1; lastKnownFileType = sourcecode.swift; name = "UIView+Utils.swift"; path = "Source/UIView+Utils.swift"; sourceTree = "<group>"; };
 		77193120AA5C3232277DEACB25EF8F4B /* Assets.xcassets */ = {isa = PBXFileReference; includeInIndex = 1; lastKnownFileType = folder.assetcatalog; name = Assets.xcassets; path = Resources/Assets.xcassets; sourceTree = "<group>"; };
 		7728BCD83622AFB6EDDAA9C94D60D936 /* KanvasCameraImages.swift */ = {isa = PBXFileReference; includeInIndex = 1; lastKnownFileType = sourcecode.swift; path = KanvasCameraImages.swift; sourceTree = "<group>"; };
-		77669A7B1B652FC00C57DBC4082AFDEC /* SDWebImageCompat.m */ = {isa = PBXFileReference; includeInIndex = 1; lastKnownFileType = sourcecode.c.objc; name = SDWebImageCompat.m; path = SDWebImage/Core/SDWebImageCompat.m; sourceTree = "<group>"; };
-		7796910D3DF5A7022D237815312C6ACE /* SDImageCoderHelper.h */ = {isa = PBXFileReference; includeInIndex = 1; lastKnownFileType = sourcecode.c.h; name = SDImageCoderHelper.h; path = SDWebImage/Core/SDImageCoderHelper.h; sourceTree = "<group>"; };
-		783485D7E18B06B9248CC2C360293FC9 /* UIImage+ForceDecode.m */ = {isa = PBXFileReference; includeInIndex = 1; lastKnownFileType = sourcecode.c.objc; name = "UIImage+ForceDecode.m"; path = "SDWebImage/Core/UIImage+ForceDecode.m"; sourceTree = "<group>"; };
+		77681103B0CAA85782DE5D4C733E3375 /* SDAssociatedObject.h */ = {isa = PBXFileReference; includeInIndex = 1; lastKnownFileType = sourcecode.c.h; name = SDAssociatedObject.h; path = SDWebImage/Private/SDAssociatedObject.h; sourceTree = "<group>"; };
 		783C813B4B6032D93A8292552E64ED29 /* picture_psnr_enc.c */ = {isa = PBXFileReference; includeInIndex = 1; name = picture_psnr_enc.c; path = src/enc/picture_psnr_enc.c; sourceTree = "<group>"; };
-		78EA21B272D6320C7FCB37CD02E02907 /* Renderer.swift */ = {isa = PBXFileReference; includeInIndex = 1; lastKnownFileType = sourcecode.swift; path = Renderer.swift; sourceTree = "<group>"; };
+		7878BF7CB968079C1149FFCC7757F31A /* UIImage+MultiFormat.m */ = {isa = PBXFileReference; includeInIndex = 1; lastKnownFileType = sourcecode.c.objc; name = "UIImage+MultiFormat.m"; path = "SDWebImage/Core/UIImage+MultiFormat.m"; sourceTree = "<group>"; };
+		7937B6FD3ADE8C616A24F2A6AF33D29D /* MangaFilter.swift */ = {isa = PBXFileReference; includeInIndex = 1; lastKnownFileType = sourcecode.swift; path = MangaFilter.swift; sourceTree = "<group>"; };
 		79455CF3FA178346B9A9A823EDAA6E35 /* SharedUI.xcconfig */ = {isa = PBXFileReference; includeInIndex = 1; lastKnownFileType = text.xcconfig; path = SharedUI.xcconfig; sourceTree = "<group>"; };
 		796370A52F21529FC789772CF1B64E2A /* Array+Safety.swift */ = {isa = PBXFileReference; includeInIndex = 1; lastKnownFileType = sourcecode.swift; name = "Array+Safety.swift"; path = "Source/Array+Safety.swift"; sourceTree = "<group>"; };
-=======
-		7040DCED1708AF19616590E0ED0DAEF9 /* CameraInputControllerDelegate.swift */ = {isa = PBXFileReference; includeInIndex = 1; lastKnownFileType = sourcecode.swift; path = CameraInputControllerDelegate.swift; sourceTree = "<group>"; };
-		709E3809FF97BDE14A418263F1B70C11 /* AVAssetTrack+transform.swift */ = {isa = PBXFileReference; includeInIndex = 1; lastKnownFileType = sourcecode.swift; path = "AVAssetTrack+transform.swift"; sourceTree = "<group>"; };
-		70B968CA5FB70404F896E4CCB1E67F69 /* alphai_dec.h */ = {isa = PBXFileReference; includeInIndex = 1; lastKnownFileType = sourcecode.c.h; name = alphai_dec.h; path = src/dec/alphai_dec.h; sourceTree = "<group>"; };
-		70BC1EF77526CD782E1317DCF509DAFE /* NSImage+Compatibility.m */ = {isa = PBXFileReference; includeInIndex = 1; lastKnownFileType = sourcecode.c.objc; name = "NSImage+Compatibility.m"; path = "SDWebImage/Core/NSImage+Compatibility.m"; sourceTree = "<group>"; };
-		717862E7D7A2C8E3C35582873080EC6B /* SharedUI.xcconfig */ = {isa = PBXFileReference; includeInIndex = 1; lastKnownFileType = text.xcconfig; path = SharedUI.xcconfig; sourceTree = "<group>"; };
-		71A6432D9FF1CB6B9CB261AF21F9FB17 /* SDImageGraphics.m */ = {isa = PBXFileReference; includeInIndex = 1; lastKnownFileType = sourcecode.c.objc; name = SDImageGraphics.m; path = SDWebImage/Core/SDImageGraphics.m; sourceTree = "<group>"; };
-		723C2365C45A79125878F3CFC3BF05B2 /* vp8_dec.c */ = {isa = PBXFileReference; includeInIndex = 1; name = vp8_dec.c; path = src/dec/vp8_dec.c; sourceTree = "<group>"; };
-		729B94E307438E2F2043216754BDBD36 /* UIColor+Hex.swift */ = {isa = PBXFileReference; includeInIndex = 1; lastKnownFileType = sourcecode.swift; name = "UIColor+Hex.swift"; path = "Source/UIColor+Hex.swift"; sourceTree = "<group>"; };
-		729D619C71CD9DA4C5F54ED38A910729 /* UIImage+Metadata.m */ = {isa = PBXFileReference; includeInIndex = 1; lastKnownFileType = sourcecode.c.objc; name = "UIImage+Metadata.m"; path = "SDWebImage/Core/UIImage+Metadata.m"; sourceTree = "<group>"; };
-		72A5A50E2E52E6B025BE8F3E7ED34DD7 /* backward_references_enc.c */ = {isa = PBXFileReference; includeInIndex = 1; name = backward_references_enc.c; path = src/enc/backward_references_enc.c; sourceTree = "<group>"; };
-		72BC4B5B29AB176E13D519206BD2AE45 /* ChromaFilter.swift */ = {isa = PBXFileReference; includeInIndex = 1; lastKnownFileType = sourcecode.swift; path = ChromaFilter.swift; sourceTree = "<group>"; };
-		72D7BD62AC59DDE118EC005E3CFC457A /* UIView+Shadows.swift */ = {isa = PBXFileReference; includeInIndex = 1; lastKnownFileType = sourcecode.swift; name = "UIView+Shadows.swift"; path = "Source/UIView+Shadows.swift"; sourceTree = "<group>"; };
-		734448F38F9116773E7F816A7422E9DB /* MirrorTwoFilter.swift */ = {isa = PBXFileReference; includeInIndex = 1; lastKnownFileType = sourcecode.swift; path = MirrorTwoFilter.swift; sourceTree = "<group>"; };
-		73C53F981C55703A38BB8E941FCAAA25 /* Sharpie.swift */ = {isa = PBXFileReference; includeInIndex = 1; lastKnownFileType = sourcecode.swift; path = Sharpie.swift; sourceTree = "<group>"; };
-		73DD562035220D7D1D0707A5C3FA3DE7 /* dsp.h */ = {isa = PBXFileReference; includeInIndex = 1; lastKnownFileType = sourcecode.c.h; name = dsp.h; path = src/dsp/dsp.h; sourceTree = "<group>"; };
-		7401D658F48A0B40B145CD2853C35913 /* AvatarClearingHelper.swift */ = {isa = PBXFileReference; includeInIndex = 1; lastKnownFileType = sourcecode.swift; name = AvatarClearingHelper.swift; path = Classes/AvatarClearingHelper.swift; sourceTree = "<group>"; };
-		744F04F94BA2B5B9B8B0528AF3970D53 /* UIButton+WebCache.h */ = {isa = PBXFileReference; includeInIndex = 1; lastKnownFileType = sourcecode.c.h; name = "UIButton+WebCache.h"; path = "SDWebImage/Core/UIButton+WebCache.h"; sourceTree = "<group>"; };
-		74500744E09C9421708ABDC0852EED56 /* Utils.xcconfig */ = {isa = PBXFileReference; includeInIndex = 1; lastKnownFileType = text.xcconfig; path = Utils.xcconfig; sourceTree = "<group>"; };
-		747AE56E337D24D2329B453D845D5D64 /* EditorView.swift */ = {isa = PBXFileReference; includeInIndex = 1; lastKnownFileType = sourcecode.swift; path = EditorView.swift; sourceTree = "<group>"; };
-		75251269E49CF079E72683F13631BEF4 /* UIViewController+Orientation.swift */ = {isa = PBXFileReference; includeInIndex = 1; lastKnownFileType = sourcecode.swift; name = "UIViewController+Orientation.swift"; path = "Source/UIViewController+Orientation.swift"; sourceTree = "<group>"; };
-		753689558EF1055EA59CD848999F75B3 /* KanvasCamera.xcconfig */ = {isa = PBXFileReference; includeInIndex = 1; lastKnownFileType = text.xcconfig; path = KanvasCamera.xcconfig; sourceTree = "<group>"; };
-		753BAEEF25E8E3F8D57A896383BBDD67 /* UIUpdate.swift */ = {isa = PBXFileReference; includeInIndex = 1; lastKnownFileType = sourcecode.swift; path = UIUpdate.swift; sourceTree = "<group>"; };
-		75434A9C0713E769DB31F051020AD331 /* TagsViewTagCell.swift */ = {isa = PBXFileReference; includeInIndex = 1; lastKnownFileType = sourcecode.swift; path = TagsViewTagCell.swift; sourceTree = "<group>"; };
-		7757011F0469EA7ED526FE5527FA96C8 /* String+HexColor.swift */ = {isa = PBXFileReference; includeInIndex = 1; lastKnownFileType = sourcecode.swift; name = "String+HexColor.swift"; path = "Source/String+HexColor.swift"; sourceTree = "<group>"; };
-		77681103B0CAA85782DE5D4C733E3375 /* SDAssociatedObject.h */ = {isa = PBXFileReference; includeInIndex = 1; lastKnownFileType = sourcecode.c.h; name = SDAssociatedObject.h; path = SDWebImage/Private/SDAssociatedObject.h; sourceTree = "<group>"; };
-		780415A16533D1B9606C9BC3F83A4BFE /* TumblrMediaInfo.swift */ = {isa = PBXFileReference; includeInIndex = 1; lastKnownFileType = sourcecode.swift; name = TumblrMediaInfo.swift; path = Source/TumblrMediaInfo.swift; sourceTree = "<group>"; };
-		783C813B4B6032D93A8292552E64ED29 /* picture_psnr_enc.c */ = {isa = PBXFileReference; includeInIndex = 1; name = picture_psnr_enc.c; path = src/enc/picture_psnr_enc.c; sourceTree = "<group>"; };
-		7878BF7CB968079C1149FFCC7757F31A /* UIImage+MultiFormat.m */ = {isa = PBXFileReference; includeInIndex = 1; lastKnownFileType = sourcecode.c.objc; name = "UIImage+MultiFormat.m"; path = "SDWebImage/Core/UIImage+MultiFormat.m"; sourceTree = "<group>"; };
-		78ABCA6C00EA5E5482838818EE77E50F /* SDAnimatedImage+Data.swift */ = {isa = PBXFileReference; includeInIndex = 1; lastKnownFileType = sourcecode.swift; name = "SDAnimatedImage+Data.swift"; path = "Classes/SDAnimatedImage+Data.swift"; sourceTree = "<group>"; };
-		78D230BD0BD2397A56AB43B6095491C9 /* MediaClipsCollectionCell.swift */ = {isa = PBXFileReference; includeInIndex = 1; lastKnownFileType = sourcecode.swift; path = MediaClipsCollectionCell.swift; sourceTree = "<group>"; };
->>>>>>> 66f42bbc
 		79650F734960FDB7321E3657F679BEDD /* picture_csp_enc.c */ = {isa = PBXFileReference; includeInIndex = 1; name = picture_csp_enc.c; path = src/enc/picture_csp_enc.c; sourceTree = "<group>"; };
 		7993CA9C761C262E47EA1FB1C14BF5E5 /* cost_mips_dsp_r2.c */ = {isa = PBXFileReference; includeInIndex = 1; name = cost_mips_dsp_r2.c; path = src/dsp/cost_mips_dsp_r2.c; sourceTree = "<group>"; };
-<<<<<<< HEAD
-		79D593F5793F542A2672923473AF367B /* MediaPlayer.swift */ = {isa = PBXFileReference; includeInIndex = 1; lastKnownFileType = sourcecode.swift; path = MediaPlayer.swift; sourceTree = "<group>"; };
-		7A0FF9BE8251D3AFB9F434319E4218DA /* SDImageLoadersManager.m */ = {isa = PBXFileReference; includeInIndex = 1; lastKnownFileType = sourcecode.c.objc; name = SDImageLoadersManager.m; path = SDWebImage/Core/SDImageLoadersManager.m; sourceTree = "<group>"; };
-		7A27B385E184FB8A8B1C041920D0B435 /* UIImageView+WebCache.m */ = {isa = PBXFileReference; includeInIndex = 1; lastKnownFileType = sourcecode.c.objc; name = "UIImageView+WebCache.m"; path = "SDWebImage/Core/UIImageView+WebCache.m"; sourceTree = "<group>"; };
-		7A330C03AE658D10A4765BE9217E740D /* GLKMatrix4+Unsafe.swift */ = {isa = PBXFileReference; includeInIndex = 1; lastKnownFileType = sourcecode.swift; path = "GLKMatrix4+Unsafe.swift"; sourceTree = "<group>"; };
 		7A8D8FD8F9CE9ABF1FBE9A7CDBD4C1E1 /* EditorTextController.swift */ = {isa = PBXFileReference; includeInIndex = 1; lastKnownFileType = sourcecode.swift; path = EditorTextController.swift; sourceTree = "<group>"; };
-=======
-		79B47125EE91A670ACC08DA7960D38EC /* ColorPickerController.swift */ = {isa = PBXFileReference; includeInIndex = 1; lastKnownFileType = sourcecode.swift; path = ColorPickerController.swift; sourceTree = "<group>"; };
->>>>>>> 66f42bbc
 		7AE7C71966296683621F6D2C0FC92D6D /* lossless_enc_mips_dsp_r2.c */ = {isa = PBXFileReference; includeInIndex = 1; name = lossless_enc_mips_dsp_r2.c; path = src/dsp/lossless_enc_mips_dsp_r2.c; sourceTree = "<group>"; };
 		7AF654AB0FDE2E5475AB5C7F59B65B94 /* ColorCollectionController.swift */ = {isa = PBXFileReference; includeInIndex = 1; lastKnownFileType = sourcecode.swift; path = ColorCollectionController.swift; sourceTree = "<group>"; };
+		7AF91F76A7B69D6AF940AFB0CF46189F /* MediaExporter.swift */ = {isa = PBXFileReference; includeInIndex = 1; lastKnownFileType = sourcecode.swift; path = MediaExporter.swift; sourceTree = "<group>"; };
 		7B6CD409396683434AFABEB4AAA53EA3 /* TextureSelectorController.swift */ = {isa = PBXFileReference; includeInIndex = 1; lastKnownFileType = sourcecode.swift; path = TextureSelectorController.swift; sourceTree = "<group>"; };
+		7BAED8BCF279B98D3D3B87810BE8AAE4 /* FilterProtocol.swift */ = {isa = PBXFileReference; includeInIndex = 1; lastKnownFileType = sourcecode.swift; path = FilterProtocol.swift; sourceTree = "<group>"; };
 		7C4E09AE312322F327FFD661C3BEF2C8 /* ShowModalFromTopAnimator.swift */ = {isa = PBXFileReference; includeInIndex = 1; lastKnownFileType = sourcecode.swift; name = ShowModalFromTopAnimator.swift; path = Source/ShowModalFromTopAnimator.swift; sourceTree = "<group>"; };
 		7CE57E97CDF7C3F5AD4A4CA342824081 /* UIImage+Effects.swift */ = {isa = PBXFileReference; includeInIndex = 1; lastKnownFileType = sourcecode.swift; name = "UIImage+Effects.swift"; path = "Classes/UIImage+Effects.swift"; sourceTree = "<group>"; };
 		7D462DE960272556D85C81551A6CB399 /* Pods-KanvasCameraExampleTests-dummy.m */ = {isa = PBXFileReference; includeInIndex = 1; lastKnownFileType = sourcecode.c.objc; path = "Pods-KanvasCameraExampleTests-dummy.m"; sourceTree = "<group>"; };
-<<<<<<< HEAD
+		7D55A35B4D7774BEB51B190EA9443C16 /* SDAnimatedImageView.h */ = {isa = PBXFileReference; includeInIndex = 1; lastKnownFileType = sourcecode.c.h; name = SDAnimatedImageView.h; path = SDWebImage/Core/SDAnimatedImageView.h; sourceTree = "<group>"; };
 		7E10B712E6CF54BD5F5B36FC362364C9 /* OptionsStackView.swift */ = {isa = PBXFileReference; includeInIndex = 1; lastKnownFileType = sourcecode.swift; path = OptionsStackView.swift; sourceTree = "<group>"; };
+		7E3DBD7A982221F30FA0522CD283A615 /* SDImageCoder.m */ = {isa = PBXFileReference; includeInIndex = 1; lastKnownFileType = sourcecode.c.objc; name = SDImageCoder.m; path = SDWebImage/Core/SDImageCoder.m; sourceTree = "<group>"; };
 		7E6AACA27B133032C9103A5B18647BF6 /* Pods-KanvasCameraExampleTests.modulemap */ = {isa = PBXFileReference; includeInIndex = 1; lastKnownFileType = sourcecode.module; path = "Pods-KanvasCameraExampleTests.modulemap"; sourceTree = "<group>"; };
 		7F00B8651AF32BC03C96376E0D09FEE2 /* UIView+AutoLayout.swift */ = {isa = PBXFileReference; includeInIndex = 1; lastKnownFileType = sourcecode.swift; name = "UIView+AutoLayout.swift"; path = "Source/UIView+AutoLayout.swift"; sourceTree = "<group>"; };
 		7F41A07583FE1478EBFAAC262AE4E401 /* SuggestedTagView.swift */ = {isa = PBXFileReference; includeInIndex = 1; lastKnownFileType = sourcecode.swift; path = SuggestedTagView.swift; sourceTree = "<group>"; };
 		7F4C0A70614C787C33F335CFE74D7DD4 /* CGPoint+Operators.swift */ = {isa = PBXFileReference; includeInIndex = 1; lastKnownFileType = sourcecode.swift; path = "CGPoint+Operators.swift"; sourceTree = "<group>"; };
 		7F7C6E1F6FE026BA29A67D8D4AA55B9A /* BlogImageCacheManager.swift */ = {isa = PBXFileReference; includeInIndex = 1; lastKnownFileType = sourcecode.swift; name = BlogImageCacheManager.swift; path = Classes/BlogImageCacheManager.swift; sourceTree = "<group>"; };
+		7F96D7FC94C18616BF179445CC9B1623 /* SDWebImageCompat.m */ = {isa = PBXFileReference; includeInIndex = 1; lastKnownFileType = sourcecode.c.objc; name = SDWebImageCompat.m; path = SDWebImage/Core/SDWebImageCompat.m; sourceTree = "<group>"; };
+		8079599CADED87DD83472E370AEB801D /* SDDeviceHelper.h */ = {isa = PBXFileReference; includeInIndex = 1; lastKnownFileType = sourcecode.c.h; name = SDDeviceHelper.h; path = SDWebImage/Private/SDDeviceHelper.h; sourceTree = "<group>"; };
 		80E0FBDDCB1820A3E163C8C3E98BCA82 /* UIView+Shadows.swift */ = {isa = PBXFileReference; includeInIndex = 1; lastKnownFileType = sourcecode.swift; name = "UIView+Shadows.swift"; path = "Source/UIView+Shadows.swift"; sourceTree = "<group>"; };
 		80E94A13694E1FE6DD23AF71F9850FFA /* Pencil.swift */ = {isa = PBXFileReference; includeInIndex = 1; lastKnownFileType = sourcecode.swift; path = Pencil.swift; sourceTree = "<group>"; };
+		81352ACDBA63A9A1ECAEA60AE67BAC08 /* SDImageGraphics.h */ = {isa = PBXFileReference; includeInIndex = 1; lastKnownFileType = sourcecode.c.h; name = SDImageGraphics.h; path = SDWebImage/Core/SDImageGraphics.h; sourceTree = "<group>"; };
 		817B499859A8FB6A314D6DA873BCDB6C /* ColorCollectionCell.swift */ = {isa = PBXFileReference; includeInIndex = 1; lastKnownFileType = sourcecode.swift; path = ColorCollectionCell.swift; sourceTree = "<group>"; };
 		81BF490316218C317D905454762EE76B /* ImageLoaderProvider.swift */ = {isa = PBXFileReference; includeInIndex = 1; lastKnownFileType = sourcecode.swift; name = ImageLoaderProvider.swift; path = Classes/ImageLoaderProvider.swift; sourceTree = "<group>"; };
 		827E72DA035C30811FF3700A257762F6 /* UIApplication+StrictKeyWindow.h */ = {isa = PBXFileReference; includeInIndex = 1; lastKnownFileType = sourcecode.c.h; name = "UIApplication+StrictKeyWindow.h"; path = "FBSnapshotTestCase/Categories/UIApplication+StrictKeyWindow.h"; sourceTree = "<group>"; };
@@ -2075,76 +1173,35 @@
 		83B6B75BBBB17E2B6FD7EF64AE6271F3 /* TrashView.swift */ = {isa = PBXFileReference; includeInIndex = 1; lastKnownFileType = sourcecode.swift; path = TrashView.swift; sourceTree = "<group>"; };
 		83C2AE0917AFFD39818D423D4C8B54FE /* TMPageViewController.swift */ = {isa = PBXFileReference; includeInIndex = 1; lastKnownFileType = sourcecode.swift; name = TMPageViewController.swift; path = Source/TMPageViewController.swift; sourceTree = "<group>"; };
 		8424DE51872559E5B1D561BF14D9FFAE /* UIImage+SDAnimatedImage.swift */ = {isa = PBXFileReference; includeInIndex = 1; lastKnownFileType = sourcecode.swift; name = "UIImage+SDAnimatedImage.swift"; path = "Classes/UIImage+SDAnimatedImage.swift"; sourceTree = "<group>"; };
-		84387B5E2A44FEDF9388EE294FCFCCCC /* UIImage+MultiFormat.m */ = {isa = PBXFileReference; includeInIndex = 1; lastKnownFileType = sourcecode.c.objc; name = "UIImage+MultiFormat.m"; path = "SDWebImage/Core/UIImage+MultiFormat.m"; sourceTree = "<group>"; };
 		8439287ADE39197AC2ECE7AFB7A1C1E9 /* MockImageLoader.swift */ = {isa = PBXFileReference; includeInIndex = 1; lastKnownFileType = sourcecode.swift; name = MockImageLoader.swift; path = Classes/MockImageLoader.swift; sourceTree = "<group>"; };
 		84737FB60B67803C7576D2FE6B496CAA /* CameraPreviewViewController.swift */ = {isa = PBXFileReference; includeInIndex = 1; lastKnownFileType = sourcecode.swift; path = CameraPreviewViewController.swift; sourceTree = "<group>"; };
 		852A6D90F1B5D2C714055C8001D50905 /* AppUIChangedListener.swift */ = {isa = PBXFileReference; includeInIndex = 1; lastKnownFileType = sourcecode.swift; name = AppUIChangedListener.swift; path = Source/AppUIChangedListener.swift; sourceTree = "<group>"; };
-=======
-		7D55A35B4D7774BEB51B190EA9443C16 /* SDAnimatedImageView.h */ = {isa = PBXFileReference; includeInIndex = 1; lastKnownFileType = sourcecode.c.h; name = SDAnimatedImageView.h; path = SDWebImage/Core/SDAnimatedImageView.h; sourceTree = "<group>"; };
-		7E3DBD7A982221F30FA0522CD283A615 /* SDImageCoder.m */ = {isa = PBXFileReference; includeInIndex = 1; lastKnownFileType = sourcecode.c.objc; name = SDImageCoder.m; path = SDWebImage/Core/SDImageCoder.m; sourceTree = "<group>"; };
-		7E6AACA27B133032C9103A5B18647BF6 /* Pods-KanvasCameraExampleTests.modulemap */ = {isa = PBXFileReference; includeInIndex = 1; lastKnownFileType = sourcecode.module; path = "Pods-KanvasCameraExampleTests.modulemap"; sourceTree = "<group>"; };
-		7E760267ABEB1BDE82A608149A98A840 /* DrawerPanRecognizer.swift */ = {isa = PBXFileReference; includeInIndex = 1; lastKnownFileType = sourcecode.swift; path = DrawerPanRecognizer.swift; sourceTree = "<group>"; };
-		7E8F311847D5EBF0DF61AB6CED008A55 /* Utils-dummy.m */ = {isa = PBXFileReference; includeInIndex = 1; lastKnownFileType = sourcecode.c.objc; path = "Utils-dummy.m"; sourceTree = "<group>"; };
-		7F628FAA9F3BA23E20D7D006B7DC325D /* VideoCompositor.swift */ = {isa = PBXFileReference; includeInIndex = 1; lastKnownFileType = sourcecode.swift; path = VideoCompositor.swift; sourceTree = "<group>"; };
-		7F96D7FC94C18616BF179445CC9B1623 /* SDWebImageCompat.m */ = {isa = PBXFileReference; includeInIndex = 1; lastKnownFileType = sourcecode.c.objc; name = SDWebImageCompat.m; path = SDWebImage/Core/SDWebImageCompat.m; sourceTree = "<group>"; };
-		80239731599769E16F1477974E346226 /* IgnoreTouchesCollectionView.swift */ = {isa = PBXFileReference; includeInIndex = 1; lastKnownFileType = sourcecode.swift; path = IgnoreTouchesCollectionView.swift; sourceTree = "<group>"; };
-		8079599CADED87DD83472E370AEB801D /* SDDeviceHelper.h */ = {isa = PBXFileReference; includeInIndex = 1; lastKnownFileType = sourcecode.c.h; name = SDDeviceHelper.h; path = SDWebImage/Private/SDDeviceHelper.h; sourceTree = "<group>"; };
-		809ABE330E87FB5B6C16EEF90E637F66 /* TagsViewController.swift */ = {isa = PBXFileReference; includeInIndex = 1; lastKnownFileType = sourcecode.swift; path = TagsViewController.swift; sourceTree = "<group>"; };
-		80C1B7B086EC1563CA26F61A55C44484 /* UIColor+Adaptive.swift */ = {isa = PBXFileReference; includeInIndex = 1; lastKnownFileType = sourcecode.swift; name = "UIColor+Adaptive.swift"; path = "Source/UIColor+Adaptive.swift"; sourceTree = "<group>"; };
-		8103FF6CBCF060C2467A1FD4122EE1E9 /* PixelateImageOperation.swift */ = {isa = PBXFileReference; includeInIndex = 1; lastKnownFileType = sourcecode.swift; path = PixelateImageOperation.swift; sourceTree = "<group>"; };
-		81352ACDBA63A9A1ECAEA60AE67BAC08 /* SDImageGraphics.h */ = {isa = PBXFileReference; includeInIndex = 1; lastKnownFileType = sourcecode.c.h; name = SDImageGraphics.h; path = SDWebImage/Core/SDImageGraphics.h; sourceTree = "<group>"; };
-		82731CA297AEFCD7B25841DA3C3A8DCE /* KanvasCameraAnalyticsProvider.swift */ = {isa = PBXFileReference; includeInIndex = 1; lastKnownFileType = sourcecode.swift; path = KanvasCameraAnalyticsProvider.swift; sourceTree = "<group>"; };
-		827CC24F0ECE4C6BDD3C07CC32AD363F /* UICollectionView+Cells.swift */ = {isa = PBXFileReference; includeInIndex = 1; lastKnownFileType = sourcecode.swift; path = "UICollectionView+Cells.swift"; sourceTree = "<group>"; };
-		827E72DA035C30811FF3700A257762F6 /* UIApplication+StrictKeyWindow.h */ = {isa = PBXFileReference; includeInIndex = 1; lastKnownFileType = sourcecode.c.h; name = "UIApplication+StrictKeyWindow.h"; path = "FBSnapshotTestCase/Categories/UIApplication+StrictKeyWindow.h"; sourceTree = "<group>"; };
-		828D8EFE2D8DBD95678E910B7534AD8D /* filters.c */ = {isa = PBXFileReference; includeInIndex = 1; name = filters.c; path = src/dsp/filters.c; sourceTree = "<group>"; };
-		8336EBB403C101DBA58C03C1BD01454B /* Dictionary+Copy.swift */ = {isa = PBXFileReference; includeInIndex = 1; lastKnownFileType = sourcecode.swift; name = "Dictionary+Copy.swift"; path = "Source/Dictionary+Copy.swift"; sourceTree = "<group>"; };
-		835677DCC517B52E727E1B6F58EE4BC4 /* ImageLoaderURLSessionMetricsDelegate.swift */ = {isa = PBXFileReference; includeInIndex = 1; lastKnownFileType = sourcecode.swift; name = ImageLoaderURLSessionMetricsDelegate.swift; path = Classes/ImageLoaderURLSessionMetricsDelegate.swift; sourceTree = "<group>"; };
-		83BB5BC4F5A47C08F699E7BBD4D2AF43 /* TumblrTheme.xcconfig */ = {isa = PBXFileReference; includeInIndex = 1; lastKnownFileType = text.xcconfig; path = TumblrTheme.xcconfig; sourceTree = "<group>"; };
->>>>>>> 66f42bbc
 		852CE1607A9D74C6FA1170FF57C76672 /* yuv.c */ = {isa = PBXFileReference; includeInIndex = 1; name = yuv.c; path = src/dsp/yuv.c; sourceTree = "<group>"; };
 		85A21321D13556413121348579D981DB /* near_lossless_enc.c */ = {isa = PBXFileReference; includeInIndex = 1; name = near_lossless_enc.c; path = src/enc/near_lossless_enc.c; sourceTree = "<group>"; };
 		8627B14B6B1817F818B3E93BF6BBA018 /* DrawerTabBarController.swift */ = {isa = PBXFileReference; includeInIndex = 1; lastKnownFileType = sourcecode.swift; path = DrawerTabBarController.swift; sourceTree = "<group>"; };
+		863E27A51B581C3AF93E8896A93940D1 /* ImagePoolFilter.swift */ = {isa = PBXFileReference; includeInIndex = 1; lastKnownFileType = sourcecode.swift; path = ImagePoolFilter.swift; sourceTree = "<group>"; };
 		867DAEEA3A39457795D0B8FB46E6DF99 /* vp8l_dec.c */ = {isa = PBXFileReference; includeInIndex = 1; name = vp8l_dec.c; path = src/dec/vp8l_dec.c; sourceTree = "<group>"; };
-<<<<<<< HEAD
-		86817A818B93700FB146E521C0C581AD /* UIImage+Metadata.m */ = {isa = PBXFileReference; includeInIndex = 1; lastKnownFileType = sourcecode.c.objc; name = "UIImage+Metadata.m"; path = "SDWebImage/Core/UIImage+Metadata.m"; sourceTree = "<group>"; };
 		873B8F1E761F68EBF3C152ED7DABCD87 /* EditorFilterController.swift */ = {isa = PBXFileReference; includeInIndex = 1; lastKnownFileType = sourcecode.swift; path = EditorFilterController.swift; sourceTree = "<group>"; };
-		876D1BA0624D455FD9FAADA3552F0214 /* UIImageView+HighlightedWebCache.h */ = {isa = PBXFileReference; includeInIndex = 1; lastKnownFileType = sourcecode.c.h; name = "UIImageView+HighlightedWebCache.h"; path = "SDWebImage/Core/UIImageView+HighlightedWebCache.h"; sourceTree = "<group>"; };
 		87779E9170A4AAAFA8BC22CBD5CD3111 /* token_enc.c */ = {isa = PBXFileReference; includeInIndex = 1; name = token_enc.c; path = src/enc/token_enc.c; sourceTree = "<group>"; };
 		884E23F7305887C490ED5FC548FC73C1 /* SharedUI.podspec */ = {isa = PBXFileReference; explicitFileType = text.script.ruby; includeInIndex = 1; indentWidth = 2; lastKnownFileType = text; path = SharedUI.podspec; sourceTree = "<group>"; tabWidth = 2; xcLanguageSpecificationIdentifier = xcode.lang.ruby; };
-		892FAB996E5A6AB76E644862101DDEF5 /* SDImageLoader.h */ = {isa = PBXFileReference; includeInIndex = 1; lastKnownFileType = sourcecode.c.h; name = SDImageLoader.h; path = SDWebImage/Core/SDImageLoader.h; sourceTree = "<group>"; };
+		89431C1178E72041121589CABC45FBE3 /* SDImageCodersManager.m */ = {isa = PBXFileReference; includeInIndex = 1; lastKnownFileType = sourcecode.c.objc; name = SDImageCodersManager.m; path = SDWebImage/Core/SDImageCodersManager.m; sourceTree = "<group>"; };
 		894F053F9F0ADF21458B53E88A710B4B /* TimelineContaining.swift */ = {isa = PBXFileReference; includeInIndex = 1; lastKnownFileType = sourcecode.swift; name = TimelineContaining.swift; path = Source/TimelineContaining.swift; sourceTree = "<group>"; };
+		89873B4267D5E98C57FDBAE4AB2B7C74 /* SDImageAPNGCoder.h */ = {isa = PBXFileReference; includeInIndex = 1; lastKnownFileType = sourcecode.c.h; name = SDImageAPNGCoder.h; path = SDWebImage/Core/SDImageAPNGCoder.h; sourceTree = "<group>"; };
 		8A228F963CC9F56777C747E06F648344 /* TumblrTheme.framework */ = {isa = PBXFileReference; explicitFileType = wrapper.framework; includeInIndex = 0; name = TumblrTheme.framework; path = TumblrTheme.framework; sourceTree = BUILT_PRODUCTS_DIR; };
-		8A91CBC9C491153A95A11B15E4D719CE /* NSImage+Compatibility.h */ = {isa = PBXFileReference; includeInIndex = 1; lastKnownFileType = sourcecode.c.h; name = "NSImage+Compatibility.h"; path = "SDWebImage/Core/NSImage+Compatibility.h"; sourceTree = "<group>"; };
-		8B37D9303D4023386D7E7248EB200023 /* SDImageCodersManager.h */ = {isa = PBXFileReference; includeInIndex = 1; lastKnownFileType = sourcecode.c.h; name = SDImageCodersManager.h; path = SDWebImage/Core/SDImageCodersManager.h; sourceTree = "<group>"; };
 		8B3D392E1D5A6D4D867A506B1D8B1DD3 /* SliderView.swift */ = {isa = PBXFileReference; includeInIndex = 1; lastKnownFileType = sourcecode.swift; path = SliderView.swift; sourceTree = "<group>"; };
-		8B5730781483DACE9BE2E457A5EDA870 /* SDInternalMacros.m */ = {isa = PBXFileReference; includeInIndex = 1; lastKnownFileType = sourcecode.c.objc; name = SDInternalMacros.m; path = SDWebImage/Private/SDInternalMacros.m; sourceTree = "<group>"; };
 		8BA90181BAF4A82604F830D823050712 /* AvatarClearingHelper.swift */ = {isa = PBXFileReference; includeInIndex = 1; lastKnownFileType = sourcecode.swift; name = AvatarClearingHelper.swift; path = Classes/AvatarClearingHelper.swift; sourceTree = "<group>"; };
 		8C0557F2180BB2E7C2D64EC53CD17332 /* SDWebImageWebPCoder-dummy.m */ = {isa = PBXFileReference; includeInIndex = 1; lastKnownFileType = sourcecode.c.objc; path = "SDWebImageWebPCoder-dummy.m"; sourceTree = "<group>"; };
-		8C3ABA44D50888F91A37EEA84BACE7AB /* SDMemoryCache.m */ = {isa = PBXFileReference; includeInIndex = 1; lastKnownFileType = sourcecode.c.objc; name = SDMemoryCache.m; path = SDWebImage/Core/SDMemoryCache.m; sourceTree = "<group>"; };
 		8C4E683F1F21B56CFCFE3958957EC994 /* libwebp.framework */ = {isa = PBXFileReference; explicitFileType = wrapper.framework; includeInIndex = 0; path = libwebp.framework; sourceTree = BUILT_PRODUCTS_DIR; };
 		8C574569BC202327A5C20558D6E394F5 /* AppColorScheme.swift */ = {isa = PBXFileReference; includeInIndex = 1; lastKnownFileType = sourcecode.swift; name = AppColorScheme.swift; path = Source/AppColorScheme.swift; sourceTree = "<group>"; };
 		8CF3B9BDB8892F1EF4B5AAB8F88219B3 /* CALayer+CGImage.swift */ = {isa = PBXFileReference; includeInIndex = 1; lastKnownFileType = sourcecode.swift; path = "CALayer+CGImage.swift"; sourceTree = "<group>"; };
-=======
-		87779E9170A4AAAFA8BC22CBD5CD3111 /* token_enc.c */ = {isa = PBXFileReference; includeInIndex = 1; name = token_enc.c; path = src/enc/token_enc.c; sourceTree = "<group>"; };
-		88B2C5C9AD579A240C487368E65836EA /* ClosedRange+Clamp.swift */ = {isa = PBXFileReference; includeInIndex = 1; lastKnownFileType = sourcecode.swift; path = "ClosedRange+Clamp.swift"; sourceTree = "<group>"; };
-		88DBD642275510AF10DDE1E9547481A4 /* StickerTypeCollectionView.swift */ = {isa = PBXFileReference; includeInIndex = 1; lastKnownFileType = sourcecode.swift; path = StickerTypeCollectionView.swift; sourceTree = "<group>"; };
-		89431C1178E72041121589CABC45FBE3 /* SDImageCodersManager.m */ = {isa = PBXFileReference; includeInIndex = 1; lastKnownFileType = sourcecode.c.objc; name = SDImageCodersManager.m; path = SDWebImage/Core/SDImageCodersManager.m; sourceTree = "<group>"; };
-		89873B4267D5E98C57FDBAE4AB2B7C74 /* SDImageAPNGCoder.h */ = {isa = PBXFileReference; includeInIndex = 1; lastKnownFileType = sourcecode.c.h; name = SDImageAPNGCoder.h; path = SDWebImage/Core/SDImageAPNGCoder.h; sourceTree = "<group>"; };
-		89A18188D1473322C0F6C0C77E2261A8 /* EditorFilterController.swift */ = {isa = PBXFileReference; includeInIndex = 1; lastKnownFileType = sourcecode.swift; path = EditorFilterController.swift; sourceTree = "<group>"; };
-		8A228F963CC9F56777C747E06F648344 /* TumblrTheme.framework */ = {isa = PBXFileReference; explicitFileType = wrapper.framework; includeInIndex = 0; name = TumblrTheme.framework; path = TumblrTheme.framework; sourceTree = BUILT_PRODUCTS_DIR; };
-		8C0557F2180BB2E7C2D64EC53CD17332 /* SDWebImageWebPCoder-dummy.m */ = {isa = PBXFileReference; includeInIndex = 1; lastKnownFileType = sourcecode.c.objc; path = "SDWebImageWebPCoder-dummy.m"; sourceTree = "<group>"; };
-		8C169AA6C34C3BB8F5CDEAF41106AE21 /* UIGestureRecognizer+Active.swift */ = {isa = PBXFileReference; includeInIndex = 1; lastKnownFileType = sourcecode.swift; path = "UIGestureRecognizer+Active.swift"; sourceTree = "<group>"; };
-		8C4E683F1F21B56CFCFE3958957EC994 /* libwebp.framework */ = {isa = PBXFileReference; explicitFileType = wrapper.framework; includeInIndex = 0; path = libwebp.framework; sourceTree = BUILT_PRODUCTS_DIR; };
-		8CA91CD5DC1D221C7E42A04771BA45D9 /* EditorTextController.swift */ = {isa = PBXFileReference; includeInIndex = 1; lastKnownFileType = sourcecode.swift; path = EditorTextController.swift; sourceTree = "<group>"; };
-		8CB5A1097A86FE2AB6C89B924FDBC01E /* RaveFilter.swift */ = {isa = PBXFileReference; includeInIndex = 1; lastKnownFileType = sourcecode.swift; path = RaveFilter.swift; sourceTree = "<group>"; };
->>>>>>> 66f42bbc
 		8D2EECA6A070DCA1C6946B14F8082159 /* filters_utils.h */ = {isa = PBXFileReference; includeInIndex = 1; lastKnownFileType = sourcecode.c.h; name = filters_utils.h; path = src/utils/filters_utils.h; sourceTree = "<group>"; };
 		8D3C05153D59C2712407DC14294672A6 /* filters_mips_dsp_r2.c */ = {isa = PBXFileReference; includeInIndex = 1; name = filters_mips_dsp_r2.c; path = src/dsp/filters_mips_dsp_r2.c; sourceTree = "<group>"; };
 		8D4567E570630A9D8990D7AAE1CD067E /* StaggeredGridLayout.swift */ = {isa = PBXFileReference; includeInIndex = 1; lastKnownFileType = sourcecode.swift; path = StaggeredGridLayout.swift; sourceTree = "<group>"; };
 		8E217ED4D30BD1EC589EEC8A7FC3953B /* SDWebImageImageLoader.swift */ = {isa = PBXFileReference; includeInIndex = 1; lastKnownFileType = sourcecode.swift; name = SDWebImageImageLoader.swift; path = Classes/SDWebImageImageLoader.swift; sourceTree = "<group>"; };
 		8E4A49B794968FC4D6971AF5A59BE431 /* anim_encode.c */ = {isa = PBXFileReference; includeInIndex = 1; name = anim_encode.c; path = src/mux/anim_encode.c; sourceTree = "<group>"; };
-<<<<<<< HEAD
+		8EA4CCB9CA98F06A9386336AB025DF20 /* SDImageHEICCoder.h */ = {isa = PBXFileReference; includeInIndex = 1; lastKnownFileType = sourcecode.c.h; name = SDImageHEICCoder.h; path = SDWebImage/Core/SDImageHEICCoder.h; sourceTree = "<group>"; };
 		8EAE8B8E17D11C5A01E5CCC7B4EA624D /* CameraRecordingProtocol.swift */ = {isa = PBXFileReference; includeInIndex = 1; lastKnownFileType = sourcecode.swift; path = CameraRecordingProtocol.swift; sourceTree = "<group>"; };
+		8ED19A3C51A2A17EB411BA2BE04385BF /* LightLeaksFilter.swift */ = {isa = PBXFileReference; includeInIndex = 1; lastKnownFileType = sourcecode.swift; path = LightLeaksFilter.swift; sourceTree = "<group>"; };
 		8F77E2D39C2834DD6B7F7F4556E2E353 /* filters_utils.c */ = {isa = PBXFileReference; includeInIndex = 1; name = filters_utils.c; path = src/utils/filters_utils.c; sourceTree = "<group>"; };
 		9091640457B96FB14E6B7B3F010101C6 /* DimensionsHelper.swift */ = {isa = PBXFileReference; includeInIndex = 1; lastKnownFileType = sourcecode.swift; path = DimensionsHelper.swift; sourceTree = "<group>"; };
 		90F51A3A2FF024B8E990B4B0A23DE478 /* Array+Object.swift */ = {isa = PBXFileReference; includeInIndex = 1; lastKnownFileType = sourcecode.swift; path = "Array+Object.swift"; sourceTree = "<group>"; };
@@ -2152,18 +1209,6 @@
 		919FCC4D9344F934374F4AFCC139731C /* ImageURLChooser.swift */ = {isa = PBXFileReference; includeInIndex = 1; lastKnownFileType = sourcecode.swift; name = ImageURLChooser.swift; path = Classes/ImageURLChooser.swift; sourceTree = "<group>"; };
 		91D3E1B7113CADED922844EB4240043E /* ColorSelectorView.swift */ = {isa = PBXFileReference; includeInIndex = 1; lastKnownFileType = sourcecode.swift; path = ColorSelectorView.swift; sourceTree = "<group>"; };
 		923D22E5E699865373142607CB9E05F9 /* FilterCollectionCell.swift */ = {isa = PBXFileReference; includeInIndex = 1; lastKnownFileType = sourcecode.swift; path = FilterCollectionCell.swift; sourceTree = "<group>"; };
-		923F510984D14BA60B4C821149872978 /* UIButton+WebCache.h */ = {isa = PBXFileReference; includeInIndex = 1; lastKnownFileType = sourcecode.c.h; name = "UIButton+WebCache.h"; path = "SDWebImage/Core/UIButton+WebCache.h"; sourceTree = "<group>"; };
-=======
-		8EA4CCB9CA98F06A9386336AB025DF20 /* SDImageHEICCoder.h */ = {isa = PBXFileReference; includeInIndex = 1; lastKnownFileType = sourcecode.c.h; name = SDImageHEICCoder.h; path = SDWebImage/Core/SDImageHEICCoder.h; sourceTree = "<group>"; };
-		8F77E2D39C2834DD6B7F7F4556E2E353 /* filters_utils.c */ = {isa = PBXFileReference; includeInIndex = 1; name = filters_utils.c; path = src/utils/filters_utils.c; sourceTree = "<group>"; };
-		8FDE1AE57717FFC796EF97B6176D957F /* Pencil.swift */ = {isa = PBXFileReference; includeInIndex = 1; lastKnownFileType = sourcecode.swift; path = Pencil.swift; sourceTree = "<group>"; };
-		8FF4FB69E937EFE6DCF33CC68CA07685 /* KanvasCamera-prefix.pch */ = {isa = PBXFileReference; includeInIndex = 1; lastKnownFileType = sourcecode.c.h; path = "KanvasCamera-prefix.pch"; sourceTree = "<group>"; };
-		90A254500F0209CD4A15EF8562269CEC /* DrawerTabBarView.swift */ = {isa = PBXFileReference; includeInIndex = 1; lastKnownFileType = sourcecode.swift; path = DrawerTabBarView.swift; sourceTree = "<group>"; };
-		90B06CA67DCC977E5E287BCDB6A6C2E9 /* GrayscaleFilter.swift */ = {isa = PBXFileReference; includeInIndex = 1; lastKnownFileType = sourcecode.swift; path = GrayscaleFilter.swift; sourceTree = "<group>"; };
-		90F4796DE2DAE749A6B11444CCA76142 /* StickerCollectionController.swift */ = {isa = PBXFileReference; includeInIndex = 1; lastKnownFileType = sourcecode.swift; path = StickerCollectionController.swift; sourceTree = "<group>"; };
-		917CDD149632B2084E616D0B619070F3 /* Utils-prefix.pch */ = {isa = PBXFileReference; includeInIndex = 1; lastKnownFileType = sourcecode.c.h; path = "Utils-prefix.pch"; sourceTree = "<group>"; };
-		9209ED9933DDEB44108B4522356BDA91 /* BlogImageCacheManager.swift */ = {isa = PBXFileReference; includeInIndex = 1; lastKnownFileType = sourcecode.swift; name = BlogImageCacheManager.swift; path = Classes/BlogImageCacheManager.swift; sourceTree = "<group>"; };
->>>>>>> 66f42bbc
 		92BC8D8E30A829B43FBA2B477A052A29 /* Pods-KanvasCameraExampleTests.debug.xcconfig */ = {isa = PBXFileReference; includeInIndex = 1; lastKnownFileType = text.xcconfig; path = "Pods-KanvasCameraExampleTests.debug.xcconfig"; sourceTree = "<group>"; };
 		92E7882613306911FD69EE7F4AFCAE83 /* muxedit.c */ = {isa = PBXFileReference; includeInIndex = 1; name = muxedit.c; path = src/mux/muxedit.c; sourceTree = "<group>"; };
 		93118AD92C972BB6A9981F71E3200909 /* FBSnapshotTestCase-umbrella.h */ = {isa = PBXFileReference; includeInIndex = 1; lastKnownFileType = sourcecode.c.h; path = "FBSnapshotTestCase-umbrella.h"; sourceTree = "<group>"; };
@@ -2175,117 +1220,69 @@
 		9496EBB52C5229DB39C7E1960DB6FBC6 /* UIImage+MemoryCacheCost.h */ = {isa = PBXFileReference; includeInIndex = 1; lastKnownFileType = sourcecode.c.h; name = "UIImage+MemoryCacheCost.h"; path = "SDWebImage/Core/UIImage+MemoryCacheCost.h"; sourceTree = "<group>"; };
 		94AEB15ED46A2E661721247AE8E2EA38 /* SDImageGIFCoder.m */ = {isa = PBXFileReference; includeInIndex = 1; lastKnownFileType = sourcecode.c.objc; name = SDImageGIFCoder.m; path = SDWebImage/Core/SDImageGIFCoder.m; sourceTree = "<group>"; };
 		9521F4778C813EFE4DCAE3DB5231D7AC /* SDWebImageIndicator.m */ = {isa = PBXFileReference; includeInIndex = 1; lastKnownFileType = sourcecode.c.objc; name = SDWebImageIndicator.m; path = SDWebImage/Core/SDWebImageIndicator.m; sourceTree = "<group>"; };
+		953EBCE770BDDF3EC492F8D34F2EB168 /* PlasmaFilter.swift */ = {isa = PBXFileReference; includeInIndex = 1; lastKnownFileType = sourcecode.swift; path = PlasmaFilter.swift; sourceTree = "<group>"; };
 		9542FC297BBC795783F9BFCF504E78BC /* SharedUI.framework */ = {isa = PBXFileReference; explicitFileType = wrapper.framework; includeInIndex = 0; path = SharedUI.framework; sourceTree = BUILT_PRODUCTS_DIR; };
 		958B6D5BB9CE633D29A3259245D5E75E /* Pods-KanvasCameraExampleTests-Info.plist */ = {isa = PBXFileReference; includeInIndex = 1; lastKnownFileType = text.plist.xml; path = "Pods-KanvasCameraExampleTests-Info.plist"; sourceTree = "<group>"; };
-<<<<<<< HEAD
-		95D5D4EB4362BE8743D8EC076838CBCA /* SDImageCache.h */ = {isa = PBXFileReference; includeInIndex = 1; lastKnownFileType = sourcecode.c.h; name = SDImageCache.h; path = SDWebImage/Core/SDImageCache.h; sourceTree = "<group>"; };
 		9607A5B5E6E1387086DDE4ED24ECBF41 /* Array+Move.swift */ = {isa = PBXFileReference; includeInIndex = 1; lastKnownFileType = sourcecode.swift; path = "Array+Move.swift"; sourceTree = "<group>"; };
-		9610CAD61C00239DD08C7075CDD036AB /* VideoCompositor.swift */ = {isa = PBXFileReference; includeInIndex = 1; lastKnownFileType = sourcecode.swift; path = VideoCompositor.swift; sourceTree = "<group>"; };
-=======
->>>>>>> 66f42bbc
 		961B08CD011800A5563E2518B0BD3FD6 /* libwebp-prefix.pch */ = {isa = PBXFileReference; includeInIndex = 1; lastKnownFileType = sourcecode.c.h; path = "libwebp-prefix.pch"; sourceTree = "<group>"; };
 		969447DF029A42B33719B2612C809337 /* FilterSettingsView.swift */ = {isa = PBXFileReference; includeInIndex = 1; lastKnownFileType = sourcecode.swift; path = FilterSettingsView.swift; sourceTree = "<group>"; };
 		96C1DBF7A6A262391C281C9EC94DB349 /* upsampling.c */ = {isa = PBXFileReference; includeInIndex = 1; name = upsampling.c; path = src/dsp/upsampling.c; sourceTree = "<group>"; };
-<<<<<<< HEAD
+		96C86BD8845593C237967BDA254BC0D0 /* UIView+WebCache.m */ = {isa = PBXFileReference; includeInIndex = 1; lastKnownFileType = sourcecode.c.objc; name = "UIView+WebCache.m"; path = "SDWebImage/Core/UIView+WebCache.m"; sourceTree = "<group>"; };
 		96F3CDF380739426C715CF2D2C966D8A /* IndexPath+Order.swift */ = {isa = PBXFileReference; includeInIndex = 1; lastKnownFileType = sourcecode.swift; path = "IndexPath+Order.swift"; sourceTree = "<group>"; };
-		9745744CA6C8A6494B43E1D3BA317C5D /* SDWebImageDefine.m */ = {isa = PBXFileReference; includeInIndex = 1; lastKnownFileType = sourcecode.c.objc; name = SDWebImageDefine.m; path = SDWebImage/Core/SDWebImageDefine.m; sourceTree = "<group>"; };
+		975CAAA4604E5715CB175ED4114C9795 /* SDImageIOAnimatedCoder.h */ = {isa = PBXFileReference; includeInIndex = 1; lastKnownFileType = sourcecode.c.h; name = SDImageIOAnimatedCoder.h; path = SDWebImage/Core/SDImageIOAnimatedCoder.h; sourceTree = "<group>"; };
 		97683686D0A7AC4F14F61E6F1ABB7EB9 /* bit_reader_inl_utils.h */ = {isa = PBXFileReference; includeInIndex = 1; lastKnownFileType = sourcecode.c.h; name = bit_reader_inl_utils.h; path = src/utils/bit_reader_inl_utils.h; sourceTree = "<group>"; };
-		97AC89DE46234D076C8080ABA242B049 /* SDImageCachesManager.m */ = {isa = PBXFileReference; includeInIndex = 1; lastKnownFileType = sourcecode.c.objc; name = SDImageCachesManager.m; path = SDWebImage/Core/SDImageCachesManager.m; sourceTree = "<group>"; };
+		9814718C547E94FD95168EE3A0B794B5 /* Rendering.swift */ = {isa = PBXFileReference; includeInIndex = 1; lastKnownFileType = sourcecode.swift; path = Rendering.swift; sourceTree = "<group>"; };
 		9817C47468F0324A69740E1B5278CF53 /* UIView+Snaphot.swift */ = {isa = PBXFileReference; includeInIndex = 1; lastKnownFileType = sourcecode.swift; name = "UIView+Snaphot.swift"; path = "Source/UIView+Snaphot.swift"; sourceTree = "<group>"; };
 		98240C2FD1E2235A0ED96F9D824EA88D /* config_enc.c */ = {isa = PBXFileReference; includeInIndex = 1; name = config_enc.c; path = src/enc/config_enc.c; sourceTree = "<group>"; };
 		982447FC49C3022A0F608D11FEC09A87 /* Utils-dummy.m */ = {isa = PBXFileReference; includeInIndex = 1; lastKnownFileType = sourcecode.c.objc; path = "Utils-dummy.m"; sourceTree = "<group>"; };
-		982E4BF12D3A985122EEF6CB503152E0 /* SDImageIOAnimatedCoder.m */ = {isa = PBXFileReference; includeInIndex = 1; lastKnownFileType = sourcecode.c.objc; name = SDImageIOAnimatedCoder.m; path = SDWebImage/Core/SDImageIOAnimatedCoder.m; sourceTree = "<group>"; };
+		982ECEFC327894C19324178CFFA30BC2 /* SDWebImageDownloaderDecryptor.h */ = {isa = PBXFileReference; includeInIndex = 1; lastKnownFileType = sourcecode.c.h; name = SDWebImageDownloaderDecryptor.h; path = SDWebImage/Core/SDWebImageDownloaderDecryptor.h; sourceTree = "<group>"; };
+		982FA5D64122590E8BD979F6DD6EB152 /* MirrorFourFilter.swift */ = {isa = PBXFileReference; includeInIndex = 1; lastKnownFileType = sourcecode.swift; path = MirrorFourFilter.swift; sourceTree = "<group>"; };
 		9831168340B63F19B1956AF98D1535F7 /* KanvasCamera.framework */ = {isa = PBXFileReference; explicitFileType = wrapper.framework; includeInIndex = 0; name = KanvasCamera.framework; path = KanvasCamera.framework; sourceTree = BUILT_PRODUCTS_DIR; };
-		986DE0E28F72694E066F634B3973ADD1 /* AVAssetTrack+transform.swift */ = {isa = PBXFileReference; includeInIndex = 1; lastKnownFileType = sourcecode.swift; path = "AVAssetTrack+transform.swift"; sourceTree = "<group>"; };
 		98AE4B802FC59E17D12D48B2D8D461FA /* HorizontalCollectionLayout.swift */ = {isa = PBXFileReference; includeInIndex = 1; lastKnownFileType = sourcecode.swift; path = HorizontalCollectionLayout.swift; sourceTree = "<group>"; };
 		98D9B319CF3B89353F3D41374187D99E /* StrokeSelectorController.swift */ = {isa = PBXFileReference; includeInIndex = 1; lastKnownFileType = sourcecode.swift; path = StrokeSelectorController.swift; sourceTree = "<group>"; };
-		99545FE615ECB60F5107106C8CAF0409 /* SDImageIOAnimatedCoder.h */ = {isa = PBXFileReference; includeInIndex = 1; lastKnownFileType = sourcecode.c.h; name = SDImageIOAnimatedCoder.h; path = SDWebImage/Core/SDImageIOAnimatedCoder.h; sourceTree = "<group>"; };
 		996155C2EB71BDB09C6AFA73E4CAD8E7 /* enc_mips_dsp_r2.c */ = {isa = PBXFileReference; includeInIndex = 1; name = enc_mips_dsp_r2.c; path = src/dsp/enc_mips_dsp_r2.c; sourceTree = "<group>"; };
 		996975166484FED2C7AB2287C1D168E5 /* backward_references_enc.h */ = {isa = PBXFileReference; includeInIndex = 1; lastKnownFileType = sourcecode.c.h; name = backward_references_enc.h; path = src/enc/backward_references_enc.h; sourceTree = "<group>"; };
 		9A9840054D6F546DCF2F9CF816FEDB29 /* AVURLAsset+Thumbnail.swift */ = {isa = PBXFileReference; includeInIndex = 1; lastKnownFileType = sourcecode.swift; path = "AVURLAsset+Thumbnail.swift"; sourceTree = "<group>"; };
-		9ADA60C338273FDFC79E5E55A5F0698D /* SDImageIOCoder.m */ = {isa = PBXFileReference; includeInIndex = 1; lastKnownFileType = sourcecode.c.objc; name = SDImageIOCoder.m; path = SDWebImage/Core/SDImageIOCoder.m; sourceTree = "<group>"; };
-		9B1C6F36AAF404D414E14B1A9E637FB8 /* SDMemoryCache.h */ = {isa = PBXFileReference; includeInIndex = 1; lastKnownFileType = sourcecode.c.h; name = SDMemoryCache.h; path = SDWebImage/Core/SDMemoryCache.h; sourceTree = "<group>"; };
-=======
-		96C3AFEF23DE626314D2C3664EF6E955 /* UIView+Layout.swift */ = {isa = PBXFileReference; includeInIndex = 1; lastKnownFileType = sourcecode.swift; path = "UIView+Layout.swift"; sourceTree = "<group>"; };
-		96C86BD8845593C237967BDA254BC0D0 /* UIView+WebCache.m */ = {isa = PBXFileReference; includeInIndex = 1; lastKnownFileType = sourcecode.c.objc; name = "UIView+WebCache.m"; path = "SDWebImage/Core/UIView+WebCache.m"; sourceTree = "<group>"; };
-		974686762D1A671A1FE9FC4A2E035A0B /* SuggestedTagView.swift */ = {isa = PBXFileReference; includeInIndex = 1; lastKnownFileType = sourcecode.swift; path = SuggestedTagView.swift; sourceTree = "<group>"; };
-		975CAAA4604E5715CB175ED4114C9795 /* SDImageIOAnimatedCoder.h */ = {isa = PBXFileReference; includeInIndex = 1; lastKnownFileType = sourcecode.c.h; name = SDImageIOAnimatedCoder.h; path = SDWebImage/Core/SDImageIOAnimatedCoder.h; sourceTree = "<group>"; };
-		97683686D0A7AC4F14F61E6F1ABB7EB9 /* bit_reader_inl_utils.h */ = {isa = PBXFileReference; includeInIndex = 1; lastKnownFileType = sourcecode.c.h; name = bit_reader_inl_utils.h; path = src/utils/bit_reader_inl_utils.h; sourceTree = "<group>"; };
-		98240C2FD1E2235A0ED96F9D824EA88D /* config_enc.c */ = {isa = PBXFileReference; includeInIndex = 1; name = config_enc.c; path = src/enc/config_enc.c; sourceTree = "<group>"; };
-		982ECEFC327894C19324178CFFA30BC2 /* SDWebImageDownloaderDecryptor.h */ = {isa = PBXFileReference; includeInIndex = 1; lastKnownFileType = sourcecode.c.h; name = SDWebImageDownloaderDecryptor.h; path = SDWebImage/Core/SDWebImageDownloaderDecryptor.h; sourceTree = "<group>"; };
-		9831168340B63F19B1956AF98D1535F7 /* KanvasCamera.framework */ = {isa = PBXFileReference; explicitFileType = wrapper.framework; includeInIndex = 0; name = KanvasCamera.framework; path = KanvasCamera.framework; sourceTree = BUILT_PRODUCTS_DIR; };
-		9860021D3E3DBF2B47C969FDC8F8AED7 /* RGBFilter.swift */ = {isa = PBXFileReference; includeInIndex = 1; lastKnownFileType = sourcecode.swift; path = RGBFilter.swift; sourceTree = "<group>"; };
-		9867F1DDC87AFE8C39D8675A0C0894BB /* AlphaBlendFilter.swift */ = {isa = PBXFileReference; includeInIndex = 1; lastKnownFileType = sourcecode.swift; path = AlphaBlendFilter.swift; sourceTree = "<group>"; };
-		996155C2EB71BDB09C6AFA73E4CAD8E7 /* enc_mips_dsp_r2.c */ = {isa = PBXFileReference; includeInIndex = 1; name = enc_mips_dsp_r2.c; path = src/dsp/enc_mips_dsp_r2.c; sourceTree = "<group>"; };
-		996975166484FED2C7AB2287C1D168E5 /* backward_references_enc.h */ = {isa = PBXFileReference; includeInIndex = 1; lastKnownFileType = sourcecode.c.h; name = backward_references_enc.h; path = src/enc/backward_references_enc.h; sourceTree = "<group>"; };
-		9A1EB0408C2831CDFFF2ADA7A53A5E05 /* EasyTipView.swift */ = {isa = PBXFileReference; includeInIndex = 1; lastKnownFileType = sourcecode.swift; name = EasyTipView.swift; path = Source/EasyTipView.swift; sourceTree = "<group>"; };
-		9B08E39F2A19F9C13FB46801A9275C93 /* ShowModalFromTopAnimator.swift */ = {isa = PBXFileReference; includeInIndex = 1; lastKnownFileType = sourcecode.swift; name = ShowModalFromTopAnimator.swift; path = Source/ShowModalFromTopAnimator.swift; sourceTree = "<group>"; };
->>>>>>> 66f42bbc
 		9B21F8E24C6C5EFA5B756803C30BF4F9 /* ImageLoader.framework */ = {isa = PBXFileReference; explicitFileType = wrapper.framework; includeInIndex = 0; path = ImageLoader.framework; sourceTree = BUILT_PRODUCTS_DIR; };
-		9B4A46637CFCEE17E63FCA6B85AB5290 /* ToonFilter.swift */ = {isa = PBXFileReference; includeInIndex = 1; lastKnownFileType = sourcecode.swift; path = ToonFilter.swift; sourceTree = "<group>"; };
-		9C4DC3B2234BAA34B765540230AC701D /* GLPixelBufferView.swift */ = {isa = PBXFileReference; includeInIndex = 1; lastKnownFileType = sourcecode.swift; path = GLPixelBufferView.swift; sourceTree = "<group>"; };
+		9BEFCC29BE62257244DB32B8A8D5B15D /* CVPixelBuffer+sampleBuffer.swift */ = {isa = PBXFileReference; includeInIndex = 1; lastKnownFileType = sourcecode.swift; path = "CVPixelBuffer+sampleBuffer.swift"; sourceTree = "<group>"; };
 		9CC4A39009BE36564ABAC717A8C14149 /* ssim_sse2.c */ = {isa = PBXFileReference; includeInIndex = 1; name = ssim_sse2.c; path = src/dsp/ssim_sse2.c; sourceTree = "<group>"; };
-<<<<<<< HEAD
-		9D4EF575784486AAA71DD09A5CB1D4F3 /* MediaExporter.swift */ = {isa = PBXFileReference; includeInIndex = 1; lastKnownFileType = sourcecode.swift; path = MediaExporter.swift; sourceTree = "<group>"; };
 		9D4F25B88BFF164A9F42EBBA5EEE8C4A /* ImageLoader.swift */ = {isa = PBXFileReference; includeInIndex = 1; lastKnownFileType = sourcecode.swift; name = ImageLoader.swift; path = Classes/ImageLoader.swift; sourceTree = "<group>"; };
 		9D940727FF8FB9C785EB98E56350EF41 /* Podfile */ = {isa = PBXFileReference; explicitFileType = text.script.ruby; includeInIndex = 1; indentWidth = 2; lastKnownFileType = text; name = Podfile; path = ../Podfile; sourceTree = SOURCE_ROOT; tabWidth = 2; xcLanguageSpecificationIdentifier = xcode.lang.ruby; };
-		9DACC60F9D413981C723E66743984EB7 /* SDWebImageDefine.h */ = {isa = PBXFileReference; includeInIndex = 1; lastKnownFileType = sourcecode.c.h; name = SDWebImageDefine.h; path = SDWebImage/Core/SDWebImageDefine.h; sourceTree = "<group>"; };
 		9DD3FF3B10CB08169476AFD410796013 /* SharedUI.modulemap */ = {isa = PBXFileReference; includeInIndex = 1; lastKnownFileType = sourcecode.module; path = SharedUI.modulemap; sourceTree = "<group>"; };
+		9DE07F2785ACF123458A1914545BA50D /* ChromaFilter.swift */ = {isa = PBXFileReference; includeInIndex = 1; lastKnownFileType = sourcecode.swift; path = ChromaFilter.swift; sourceTree = "<group>"; };
 		9E7EC626AEE4717B033F1025AA397A58 /* UIColor+Hex.swift */ = {isa = PBXFileReference; includeInIndex = 1; lastKnownFileType = sourcecode.swift; name = "UIColor+Hex.swift"; path = "Source/UIColor+Hex.swift"; sourceTree = "<group>"; };
+		9ECF3D1426D3D4998A7801E349981F7C /* GLKMatrix4+Unsafe.swift */ = {isa = PBXFileReference; includeInIndex = 1; lastKnownFileType = sourcecode.swift; path = "GLKMatrix4+Unsafe.swift"; sourceTree = "<group>"; };
 		9ED8FF1403C8149454AFF0CEAA3D65F5 /* ImageIO.framework */ = {isa = PBXFileReference; lastKnownFileType = wrapper.framework; name = ImageIO.framework; path = Platforms/iPhoneOS.platform/Developer/SDKs/iPhoneOS12.2.sdk/System/Library/Frameworks/ImageIO.framework; sourceTree = DEVELOPER_DIR; };
+		9F104C8A9E310D5B0BB2C9169903F91B /* SDImageLoadersManager.h */ = {isa = PBXFileReference; includeInIndex = 1; lastKnownFileType = sourcecode.c.h; name = SDImageLoadersManager.h; path = SDWebImage/Core/SDImageLoadersManager.h; sourceTree = "<group>"; };
 		9F5E1A7BCC92C986326941E08DAC8DB8 /* ImageLoader.modulemap */ = {isa = PBXFileReference; includeInIndex = 1; lastKnownFileType = sourcecode.module; path = ImageLoader.modulemap; sourceTree = "<group>"; };
 		9FCEADC2A97C0ACCE8E2098D3F48D033 /* CameraPreviewView.swift */ = {isa = PBXFileReference; includeInIndex = 1; lastKnownFileType = sourcecode.swift; path = CameraPreviewView.swift; sourceTree = "<group>"; };
 		A01830AE5407E37E3308C9294358AB91 /* SharedUI-dummy.m */ = {isa = PBXFileReference; includeInIndex = 1; lastKnownFileType = sourcecode.c.objc; path = "SharedUI-dummy.m"; sourceTree = "<group>"; };
+		A027D2D9AB2A89CB644FD720D90C5355 /* SDAnimatedImageView+WebCache.h */ = {isa = PBXFileReference; includeInIndex = 1; lastKnownFileType = sourcecode.c.h; name = "SDAnimatedImageView+WebCache.h"; path = "SDWebImage/Core/SDAnimatedImageView+WebCache.h"; sourceTree = "<group>"; };
 		A04E574507106AEEFB91249E44392F61 /* dec_sse2.c */ = {isa = PBXFileReference; includeInIndex = 1; name = dec_sse2.c; path = src/dsp/dec_sse2.c; sourceTree = "<group>"; };
-		A0635AABB1C671D4555386D9174C8656 /* SDWebImageError.m */ = {isa = PBXFileReference; includeInIndex = 1; lastKnownFileType = sourcecode.c.objc; name = SDWebImageError.m; path = SDWebImage/Core/SDWebImageError.m; sourceTree = "<group>"; };
 		A0B93E338EEF5CB715DAA7AC9F6610D1 /* TagsOptionsModel.swift */ = {isa = PBXFileReference; includeInIndex = 1; lastKnownFileType = sourcecode.swift; path = TagsOptionsModel.swift; sourceTree = "<group>"; };
 		A0C8C3DB5DAD7F3401454D0D99B50F7B /* huffman_utils.h */ = {isa = PBXFileReference; includeInIndex = 1; lastKnownFileType = sourcecode.c.h; name = huffman_utils.h; path = src/utils/huffman_utils.h; sourceTree = "<group>"; };
 		A117E524C483EC5AC8F45205451238FF /* Assets.xcassets */ = {isa = PBXFileReference; includeInIndex = 1; lastKnownFileType = folder.assetcatalog; name = Assets.xcassets; path = Resources/Assets.xcassets; sourceTree = "<group>"; };
+		A11D41553FEFF9CC1E2AF3E78B9B6ED2 /* SDWebImageTransition.h */ = {isa = PBXFileReference; includeInIndex = 1; lastKnownFileType = sourcecode.c.h; name = SDWebImageTransition.h; path = SDWebImage/Core/SDWebImageTransition.h; sourceTree = "<group>"; };
+		A15C84511D2CFA53419BACBCB4A7F07E /* RaveFilter.swift */ = {isa = PBXFileReference; includeInIndex = 1; lastKnownFileType = sourcecode.swift; path = RaveFilter.swift; sourceTree = "<group>"; };
 		A17590C40C36D0763E698A115ED95E9A /* CircularImageView.swift */ = {isa = PBXFileReference; includeInIndex = 1; lastKnownFileType = sourcecode.swift; path = CircularImageView.swift; sourceTree = "<group>"; };
-=======
-		9D1A0C0F278C0E40587CEDDF3DD06988 /* ShootButtonView.swift */ = {isa = PBXFileReference; includeInIndex = 1; lastKnownFileType = sourcecode.swift; path = ShootButtonView.swift; sourceTree = "<group>"; };
-		9D940727FF8FB9C785EB98E56350EF41 /* Podfile */ = {isa = PBXFileReference; explicitFileType = text.script.ruby; includeInIndex = 1; indentWidth = 2; lastKnownFileType = text; name = Podfile; path = ../Podfile; sourceTree = SOURCE_ROOT; tabWidth = 2; xcLanguageSpecificationIdentifier = xcode.lang.ruby; };
-		9E9272E35840368055B49A499AFD79A9 /* EditionMenuCollectionView.swift */ = {isa = PBXFileReference; includeInIndex = 1; lastKnownFileType = sourcecode.swift; path = EditionMenuCollectionView.swift; sourceTree = "<group>"; };
-		9EC215A58DA946461A7CB990315FFBB9 /* ReachabilityObserving.swift */ = {isa = PBXFileReference; includeInIndex = 1; lastKnownFileType = sourcecode.swift; name = ReachabilityObserving.swift; path = Source/ReachabilityObserving.swift; sourceTree = "<group>"; };
-		9ED8FF1403C8149454AFF0CEAA3D65F5 /* ImageIO.framework */ = {isa = PBXFileReference; lastKnownFileType = wrapper.framework; name = ImageIO.framework; path = Platforms/iPhoneOS.platform/Developer/SDKs/iPhoneOS12.2.sdk/System/Library/Frameworks/ImageIO.framework; sourceTree = DEVELOPER_DIR; };
-		9F104C8A9E310D5B0BB2C9169903F91B /* SDImageLoadersManager.h */ = {isa = PBXFileReference; includeInIndex = 1; lastKnownFileType = sourcecode.c.h; name = SDImageLoadersManager.h; path = SDWebImage/Core/SDImageLoadersManager.h; sourceTree = "<group>"; };
-		9F26C6F6AB6927EA2DEA6C0B0A254CAF /* DrawerView.swift */ = {isa = PBXFileReference; includeInIndex = 1; lastKnownFileType = sourcecode.swift; path = DrawerView.swift; sourceTree = "<group>"; };
-		9F2815A16B0FD466D8D7323F77EC0C8D /* HapticFeedbackGenerator.swift */ = {isa = PBXFileReference; includeInIndex = 1; lastKnownFileType = sourcecode.swift; name = HapticFeedbackGenerator.swift; path = Source/HapticFeedbackGenerator.swift; sourceTree = "<group>"; };
-		9FEDCD041A62B238FA75CD9169F4FA8D /* NSFileManager+Orangina.swift */ = {isa = PBXFileReference; includeInIndex = 1; lastKnownFileType = sourcecode.swift; name = "NSFileManager+Orangina.swift"; path = "Source/NSFileManager+Orangina.swift"; sourceTree = "<group>"; };
-		A027D2D9AB2A89CB644FD720D90C5355 /* SDAnimatedImageView+WebCache.h */ = {isa = PBXFileReference; includeInIndex = 1; lastKnownFileType = sourcecode.c.h; name = "SDAnimatedImageView+WebCache.h"; path = "SDWebImage/Core/SDAnimatedImageView+WebCache.h"; sourceTree = "<group>"; };
-		A04E574507106AEEFB91249E44392F61 /* dec_sse2.c */ = {isa = PBXFileReference; includeInIndex = 1; name = dec_sse2.c; path = src/dsp/dec_sse2.c; sourceTree = "<group>"; };
-		A0BAC4E8CE6C15D3B107726F53601524 /* PlasmaFilter.swift */ = {isa = PBXFileReference; includeInIndex = 1; lastKnownFileType = sourcecode.swift; path = PlasmaFilter.swift; sourceTree = "<group>"; };
-		A0C8C3DB5DAD7F3401454D0D99B50F7B /* huffman_utils.h */ = {isa = PBXFileReference; includeInIndex = 1; lastKnownFileType = sourcecode.c.h; name = huffman_utils.h; path = src/utils/huffman_utils.h; sourceTree = "<group>"; };
-		A11D41553FEFF9CC1E2AF3E78B9B6ED2 /* SDWebImageTransition.h */ = {isa = PBXFileReference; includeInIndex = 1; lastKnownFileType = sourcecode.c.h; name = SDWebImageTransition.h; path = SDWebImage/Core/SDWebImageTransition.h; sourceTree = "<group>"; };
->>>>>>> 66f42bbc
 		A1BA8DFF2A0EFECDFC6F0581A9EA1F58 /* picture_rescale_enc.c */ = {isa = PBXFileReference; includeInIndex = 1; name = picture_rescale_enc.c; path = src/enc/picture_rescale_enc.c; sourceTree = "<group>"; };
+		A1FBD225890B9D809721360C1D9EC160 /* Shader.swift */ = {isa = PBXFileReference; includeInIndex = 1; lastKnownFileType = sourcecode.swift; path = Shader.swift; sourceTree = "<group>"; };
 		A20910233262FEE9260DBA0124332BF3 /* PostOptionsConstants.swift */ = {isa = PBXFileReference; includeInIndex = 1; lastKnownFileType = sourcecode.swift; path = PostOptionsConstants.swift; sourceTree = "<group>"; };
+		A31A6FCA5D413ACEB18A2A016E721E1A /* UIImage+PixelBuffer.swift */ = {isa = PBXFileReference; includeInIndex = 1; lastKnownFileType = sourcecode.swift; path = "UIImage+PixelBuffer.swift"; sourceTree = "<group>"; };
 		A3A0D7823E91F7154D5E399C54D70C69 /* TumblrTheme.modulemap */ = {isa = PBXFileReference; includeInIndex = 1; lastKnownFileType = sourcecode.module; path = TumblrTheme.modulemap; sourceTree = "<group>"; };
-		A40FD12621FA6D27A3F81E85609D1893 /* Rendering.swift */ = {isa = PBXFileReference; includeInIndex = 1; lastKnownFileType = sourcecode.swift; path = Rendering.swift; sourceTree = "<group>"; };
 		A4298AFBA49509D29BE9ECA32B3A0E66 /* Dictionary+Additions.swift */ = {isa = PBXFileReference; includeInIndex = 1; lastKnownFileType = sourcecode.swift; name = "Dictionary+Additions.swift"; path = "Source/Dictionary+Additions.swift"; sourceTree = "<group>"; };
 		A487E0CD825D8CCA727D36A85FAD1431 /* ImageLoader.framework */ = {isa = PBXFileReference; explicitFileType = wrapper.framework; includeInIndex = 0; name = ImageLoader.framework; path = ImageLoader.framework; sourceTree = BUILT_PRODUCTS_DIR; };
-<<<<<<< HEAD
+		A4A22EC7FC2B128685C4F5FAAD15CE43 /* SDAssociatedObject.m */ = {isa = PBXFileReference; includeInIndex = 1; lastKnownFileType = sourcecode.c.objc; name = SDAssociatedObject.m; path = SDWebImage/Private/SDAssociatedObject.m; sourceTree = "<group>"; };
 		A4DE160995AD550F541AD789FA5B3890 /* ModeSelectorAndShootController.swift */ = {isa = PBXFileReference; includeInIndex = 1; lastKnownFileType = sourcecode.swift; path = ModeSelectorAndShootController.swift; sourceTree = "<group>"; };
-		A506EEE3D6E42D842ED119D3EA8F839E /* SDWebImageOptionsProcessor.m */ = {isa = PBXFileReference; includeInIndex = 1; lastKnownFileType = sourcecode.c.objc; name = SDWebImageOptionsProcessor.m; path = SDWebImage/Core/SDWebImageOptionsProcessor.m; sourceTree = "<group>"; };
 		A63E21ADA2FA48AAAC9FD1C5BAE31591 /* StickerCollectionController.swift */ = {isa = PBXFileReference; includeInIndex = 1; lastKnownFileType = sourcecode.swift; path = StickerCollectionController.swift; sourceTree = "<group>"; };
-		A6B385FD9FAE9F02F7A9CB3807C21D43 /* UIView+WebCacheOperation.h */ = {isa = PBXFileReference; includeInIndex = 1; lastKnownFileType = sourcecode.c.h; name = "UIView+WebCacheOperation.h"; path = "SDWebImage/Core/UIView+WebCacheOperation.h"; sourceTree = "<group>"; };
-=======
-		A4A22EC7FC2B128685C4F5FAAD15CE43 /* SDAssociatedObject.m */ = {isa = PBXFileReference; includeInIndex = 1; lastKnownFileType = sourcecode.c.objc; name = SDAssociatedObject.m; path = SDWebImage/Private/SDAssociatedObject.m; sourceTree = "<group>"; };
-		A4C62B122AA558DF5E8E34162539D289 /* CameraPermissionsViewController.swift */ = {isa = PBXFileReference; includeInIndex = 1; lastKnownFileType = sourcecode.swift; path = CameraPermissionsViewController.swift; sourceTree = "<group>"; };
-		A4EA3C1BE4E86CB3C221CAA21A344B8F /* CameraOption.swift */ = {isa = PBXFileReference; includeInIndex = 1; lastKnownFileType = sourcecode.swift; path = CameraOption.swift; sourceTree = "<group>"; };
-		A64B84FBF8C2BC24CB25BFDC16EF5310 /* DrawerTabBarController.swift */ = {isa = PBXFileReference; includeInIndex = 1; lastKnownFileType = sourcecode.swift; path = DrawerTabBarController.swift; sourceTree = "<group>"; };
 		A6A8BBC7FC38496F51A6794432CF46B6 /* SDImageAPNGCoder.m */ = {isa = PBXFileReference; includeInIndex = 1; lastKnownFileType = sourcecode.c.objc; name = SDImageAPNGCoder.m; path = SDWebImage/Core/SDImageAPNGCoder.m; sourceTree = "<group>"; };
 		A6E668BB7EF65686D3BAC2C41FEED22E /* SDAnimatedImagePlayer.m */ = {isa = PBXFileReference; includeInIndex = 1; lastKnownFileType = sourcecode.c.objc; name = SDAnimatedImagePlayer.m; path = SDWebImage/Core/SDAnimatedImagePlayer.m; sourceTree = "<group>"; };
->>>>>>> 66f42bbc
 		A73C1632441A74E46187BB95B09BB7AA /* frame_enc.c */ = {isa = PBXFileReference; includeInIndex = 1; name = frame_enc.c; path = src/enc/frame_enc.c; sourceTree = "<group>"; };
 		A7E7F49C8EBCF4224F5C6B61E2029B67 /* dec_mips32.c */ = {isa = PBXFileReference; includeInIndex = 1; name = dec_mips32.c; path = src/dsp/dec_mips32.c; sourceTree = "<group>"; };
 		A889A4670407BBAAC6FE1A40F9920207 /* SDImageCachesManagerOperation.m */ = {isa = PBXFileReference; includeInIndex = 1; lastKnownFileType = sourcecode.c.objc; name = SDImageCachesManagerOperation.m; path = SDWebImage/Private/SDImageCachesManagerOperation.m; sourceTree = "<group>"; };
 		A8A80376BEEA8B11C071A2671885E1AD /* muxi.h */ = {isa = PBXFileReference; includeInIndex = 1; lastKnownFileType = sourcecode.c.h; name = muxi.h; path = src/mux/muxi.h; sourceTree = "<group>"; };
-<<<<<<< HEAD
+		A8C8411EF1D0067CADF742D276E089FC /* SDAnimatedImageView.m */ = {isa = PBXFileReference; includeInIndex = 1; lastKnownFileType = sourcecode.c.objc; name = SDAnimatedImageView.m; path = SDWebImage/Core/SDAnimatedImageView.m; sourceTree = "<group>"; };
 		A8E9AC422D34DD633738389730B7CB51 /* NSFileManager+Orangina.swift */ = {isa = PBXFileReference; includeInIndex = 1; lastKnownFileType = sourcecode.swift; name = "NSFileManager+Orangina.swift"; path = "Source/NSFileManager+Orangina.swift"; sourceTree = "<group>"; };
-=======
-		A8C8411EF1D0067CADF742D276E089FC /* SDAnimatedImageView.m */ = {isa = PBXFileReference; includeInIndex = 1; lastKnownFileType = sourcecode.c.objc; name = SDAnimatedImageView.m; path = SDWebImage/Core/SDAnimatedImageView.m; sourceTree = "<group>"; };
->>>>>>> 66f42bbc
 		A8F269584998BBBC5BE133D9BDE6CF72 /* SDWebImageWebPCoder.framework */ = {isa = PBXFileReference; explicitFileType = wrapper.framework; includeInIndex = 0; path = SDWebImageWebPCoder.framework; sourceTree = BUILT_PRODUCTS_DIR; };
 		A93D1DCA1EE5CB9DD27C550A6A884E48 /* vp8li_dec.h */ = {isa = PBXFileReference; includeInIndex = 1; lastKnownFileType = sourcecode.c.h; name = vp8li_dec.h; path = src/dec/vp8li_dec.h; sourceTree = "<group>"; };
 		A93E43168069135490CA444A2D0F53F1 /* common_sse2.h */ = {isa = PBXFileReference; includeInIndex = 1; lastKnownFileType = sourcecode.c.h; name = common_sse2.h; path = src/dsp/common_sse2.h; sourceTree = "<group>"; };
@@ -2293,129 +1290,79 @@
 		A9863FC8579898B122EC7D756709821C /* cost_enc.h */ = {isa = PBXFileReference; includeInIndex = 1; lastKnownFileType = sourcecode.c.h; name = cost_enc.h; path = src/enc/cost_enc.h; sourceTree = "<group>"; };
 		A9969CA5B1F75FB083F2BE15615B4551 /* VideoOutputHandler.swift */ = {isa = PBXFileReference; includeInIndex = 1; lastKnownFileType = sourcecode.swift; path = VideoOutputHandler.swift; sourceTree = "<group>"; };
 		A9A212EA4658999DBCE2B7FD128867B8 /* SDImageWebPCoder.h */ = {isa = PBXFileReference; includeInIndex = 1; lastKnownFileType = sourcecode.c.h; name = SDImageWebPCoder.h; path = SDWebImageWebPCoder/Classes/SDImageWebPCoder.h; sourceTree = "<group>"; };
-<<<<<<< HEAD
 		AA370E39213920772C5D6F0954C1A30B /* PostOptionsTagsDelegate.swift */ = {isa = PBXFileReference; includeInIndex = 1; lastKnownFileType = sourcecode.swift; path = PostOptionsTagsDelegate.swift; sourceTree = "<group>"; };
-		AAA8C74429C57E2AC557C05EA97CC08A /* UIImage+Metadata.h */ = {isa = PBXFileReference; includeInIndex = 1; lastKnownFileType = sourcecode.c.h; name = "UIImage+Metadata.h"; path = "SDWebImage/Core/UIImage+Metadata.h"; sourceTree = "<group>"; };
+		AA84D21699655F57CA072AA317688EFB /* SDImageCoderHelper.m */ = {isa = PBXFileReference; includeInIndex = 1; lastKnownFileType = sourcecode.c.objc; name = SDImageCoderHelper.m; path = SDWebImage/Core/SDImageCoderHelper.m; sourceTree = "<group>"; };
 		AAE157DCEB136CB5FB606505EC50C2F0 /* StickerCollectionCell.swift */ = {isa = PBXFileReference; includeInIndex = 1; lastKnownFileType = sourcecode.swift; path = StickerCollectionCell.swift; sourceTree = "<group>"; };
 		AAF1E6051A483BB0D77CE7AC548E6D4C /* TextOptions.swift */ = {isa = PBXFileReference; includeInIndex = 1; lastKnownFileType = sourcecode.swift; path = TextOptions.swift; sourceTree = "<group>"; };
+		AB96995554AF00ABE1D15E866CEA806D /* SDWebImage.modulemap */ = {isa = PBXFileReference; includeInIndex = 1; lastKnownFileType = sourcecode.module; path = SDWebImage.modulemap; sourceTree = "<group>"; };
 		ABD0AEC99CA889F9D3ED09310412A69A /* SDWebImageWebPCoder.xcconfig */ = {isa = PBXFileReference; includeInIndex = 1; lastKnownFileType = text.xcconfig; path = SDWebImageWebPCoder.xcconfig; sourceTree = "<group>"; };
+		AC8507A18D0472B6B5AAD6DDD2486410 /* MediaPlayer.swift */ = {isa = PBXFileReference; includeInIndex = 1; lastKnownFileType = sourcecode.swift; path = MediaPlayer.swift; sourceTree = "<group>"; };
+		ACF2E7DABFE39921C09D9FE383B1D98B /* SDAsyncBlockOperation.h */ = {isa = PBXFileReference; includeInIndex = 1; lastKnownFileType = sourcecode.c.h; name = SDAsyncBlockOperation.h; path = SDWebImage/Private/SDAsyncBlockOperation.h; sourceTree = "<group>"; };
 		AD04D154B08093DEE980A535E1B4A35C /* Sticker.swift */ = {isa = PBXFileReference; includeInIndex = 1; lastKnownFileType = sourcecode.swift; path = Sticker.swift; sourceTree = "<group>"; };
 		AD1C1904765078ECE7085D77EF70C60A /* silence.aac */ = {isa = PBXFileReference; includeInIndex = 1; name = silence.aac; path = Resources/silence.aac; sourceTree = "<group>"; };
-		ADCDB754D38051D64FB70901D83EF547 /* SDWebImageCacheKeyFilter.h */ = {isa = PBXFileReference; includeInIndex = 1; lastKnownFileType = sourcecode.c.h; name = SDWebImageCacheKeyFilter.h; path = SDWebImage/Core/SDWebImageCacheKeyFilter.h; sourceTree = "<group>"; };
-=======
-		A9F5F6BB3E415284C5270C5F8DE53F18 /* Array+Rotate.swift */ = {isa = PBXFileReference; includeInIndex = 1; lastKnownFileType = sourcecode.swift; path = "Array+Rotate.swift"; sourceTree = "<group>"; };
-		AA7F478D92C600EC1E4E6AD17080901F /* KanvasCameraColors.swift */ = {isa = PBXFileReference; includeInIndex = 1; lastKnownFileType = sourcecode.swift; path = KanvasCameraColors.swift; sourceTree = "<group>"; };
-		AA84D21699655F57CA072AA317688EFB /* SDImageCoderHelper.m */ = {isa = PBXFileReference; includeInIndex = 1; lastKnownFileType = sourcecode.c.objc; name = SDImageCoderHelper.m; path = SDWebImage/Core/SDImageCoderHelper.m; sourceTree = "<group>"; };
-		AAD465E15BA3BD8ED685BC3A21703852 /* CameraInputController.swift */ = {isa = PBXFileReference; includeInIndex = 1; lastKnownFileType = sourcecode.swift; path = CameraInputController.swift; sourceTree = "<group>"; };
-		AB96995554AF00ABE1D15E866CEA806D /* SDWebImage.modulemap */ = {isa = PBXFileReference; includeInIndex = 1; lastKnownFileType = sourcecode.module; path = SDWebImage.modulemap; sourceTree = "<group>"; };
-		ABD0AEC99CA889F9D3ED09310412A69A /* SDWebImageWebPCoder.xcconfig */ = {isa = PBXFileReference; includeInIndex = 1; lastKnownFileType = text.xcconfig; path = SDWebImageWebPCoder.xcconfig; sourceTree = "<group>"; };
-		ACF2E7DABFE39921C09D9FE383B1D98B /* SDAsyncBlockOperation.h */ = {isa = PBXFileReference; includeInIndex = 1; lastKnownFileType = sourcecode.c.h; name = SDAsyncBlockOperation.h; path = SDWebImage/Private/SDAsyncBlockOperation.h; sourceTree = "<group>"; };
-		AD1694C821CB7504D88F6FE52351371B /* Synchronized.swift */ = {isa = PBXFileReference; includeInIndex = 1; lastKnownFileType = sourcecode.swift; path = Synchronized.swift; sourceTree = "<group>"; };
 		AD1E5D8CADD56DDDA0C9675244231629 /* SDWebImage-dummy.m */ = {isa = PBXFileReference; includeInIndex = 1; lastKnownFileType = sourcecode.c.objc; path = "SDWebImage-dummy.m"; sourceTree = "<group>"; };
-		AE11FB25757A41D95BE1D0AFD7C5A151 /* SharedUI-dummy.m */ = {isa = PBXFileReference; includeInIndex = 1; lastKnownFileType = sourcecode.c.objc; path = "SharedUI-dummy.m"; sourceTree = "<group>"; };
->>>>>>> 66f42bbc
 		AE4313A179E5B0DB461D41E1CE94F452 /* dec_clip_tables.c */ = {isa = PBXFileReference; includeInIndex = 1; name = dec_clip_tables.c; path = src/dsp/dec_clip_tables.c; sourceTree = "<group>"; };
 		AE57FCB5691950F0B29DFB5D7E5C7DC5 /* frame_dec.c */ = {isa = PBXFileReference; includeInIndex = 1; name = frame_dec.c; path = src/dec/frame_dec.c; sourceTree = "<group>"; };
 		AE65559FD8CEA2DD9A56816C7301E3B2 /* SDImageIOCoder.h */ = {isa = PBXFileReference; includeInIndex = 1; lastKnownFileType = sourcecode.c.h; name = SDImageIOCoder.h; path = SDWebImage/Core/SDImageIOCoder.h; sourceTree = "<group>"; };
+		AEE5F850440528A0650822ABCEFE2BFD /* ToonFilter.swift */ = {isa = PBXFileReference; includeInIndex = 1; lastKnownFileType = sourcecode.swift; path = ToonFilter.swift; sourceTree = "<group>"; };
 		AF50A03D8E35BE4559F85FD14C445FF2 /* FBSnapshotTestController.h */ = {isa = PBXFileReference; includeInIndex = 1; lastKnownFileType = sourcecode.c.h; name = FBSnapshotTestController.h; path = FBSnapshotTestCase/FBSnapshotTestController.h; sourceTree = "<group>"; };
 		AFE5075762A4A62A8C482B4CDDDBBF5F /* DrawerTabBarView.swift */ = {isa = PBXFileReference; includeInIndex = 1; lastKnownFileType = sourcecode.swift; path = DrawerTabBarView.swift; sourceTree = "<group>"; };
 		B070F4BA515730EC8658ED52E408AA9B /* DrawerTabBarOption.swift */ = {isa = PBXFileReference; includeInIndex = 1; lastKnownFileType = sourcecode.swift; path = DrawerTabBarOption.swift; sourceTree = "<group>"; };
 		B083612FDE6757C550EE65BD00FDE259 /* IgnoreTouchesView.swift */ = {isa = PBXFileReference; includeInIndex = 1; lastKnownFileType = sourcecode.swift; path = IgnoreTouchesView.swift; sourceTree = "<group>"; };
 		B0B214D775196BA7CA8E17E53048A493 /* SDWebImage.framework */ = {isa = PBXFileReference; explicitFileType = wrapper.framework; includeInIndex = 0; name = SDWebImage.framework; path = SDWebImage.framework; sourceTree = BUILT_PRODUCTS_DIR; };
-<<<<<<< HEAD
 		B0B83E71770C6D416C0D645DFA9445A2 /* Utils.podspec */ = {isa = PBXFileReference; explicitFileType = text.script.ruby; includeInIndex = 1; indentWidth = 2; lastKnownFileType = text; path = Utils.podspec; sourceTree = "<group>"; tabWidth = 2; xcLanguageSpecificationIdentifier = xcode.lang.ruby; };
-		B1284D63A6C1CE3102E97DD49560409E /* UIImage+Transform.h */ = {isa = PBXFileReference; includeInIndex = 1; lastKnownFileType = sourcecode.c.h; name = "UIImage+Transform.h"; path = "SDWebImage/Core/UIImage+Transform.h"; sourceTree = "<group>"; };
-		B133F234B95CF873AE850D0C7E57B610 /* Pods-KanvasCameraExample-umbrella.h */ = {isa = PBXFileReference; includeInIndex = 1; lastKnownFileType = sourcecode.c.h; path = "Pods-KanvasCameraExample-umbrella.h"; sourceTree = "<group>"; };
-		B1C76C8709CF4B25D5D597F87AFFCEFB /* Utils-umbrella.h */ = {isa = PBXFileReference; includeInIndex = 1; lastKnownFileType = sourcecode.c.h; path = "Utils-umbrella.h"; sourceTree = "<group>"; };
-=======
-		B0EA3C691F7E9B40685AE0364A785D22 /* NumTypes+Conversion.swift */ = {isa = PBXFileReference; includeInIndex = 1; lastKnownFileType = sourcecode.swift; path = "NumTypes+Conversion.swift"; sourceTree = "<group>"; };
 		B0FEC9671F8813ACA888165240431A28 /* SDImageCacheDefine.m */ = {isa = PBXFileReference; includeInIndex = 1; lastKnownFileType = sourcecode.c.objc; name = SDImageCacheDefine.m; path = SDWebImage/Core/SDImageCacheDefine.m; sourceTree = "<group>"; };
 		B12F5966A0C07321CC02C466D66419AB /* SDGraphicsImageRenderer.h */ = {isa = PBXFileReference; includeInIndex = 1; lastKnownFileType = sourcecode.c.h; name = SDGraphicsImageRenderer.h; path = SDWebImage/Core/SDGraphicsImageRenderer.h; sourceTree = "<group>"; };
 		B133F234B95CF873AE850D0C7E57B610 /* Pods-KanvasCameraExample-umbrella.h */ = {isa = PBXFileReference; includeInIndex = 1; lastKnownFileType = sourcecode.c.h; path = "Pods-KanvasCameraExample-umbrella.h"; sourceTree = "<group>"; };
 		B1A497DC9C36A0F87ED312B4BDC4802E /* SDImageCacheDefine.h */ = {isa = PBXFileReference; includeInIndex = 1; lastKnownFileType = sourcecode.c.h; name = SDImageCacheDefine.h; path = SDWebImage/Core/SDImageCacheDefine.h; sourceTree = "<group>"; };
-		B1A680B5EF6DC4674DA43C21541EA7B7 /* CameraRecordingProtocol.swift */ = {isa = PBXFileReference; includeInIndex = 1; lastKnownFileType = sourcecode.swift; path = CameraRecordingProtocol.swift; sourceTree = "<group>"; };
 		B1C511F7B0EB746085D503865C29DD4A /* UIImage+Transform.m */ = {isa = PBXFileReference; includeInIndex = 1; lastKnownFileType = sourcecode.c.objc; name = "UIImage+Transform.m"; path = "SDWebImage/Core/UIImage+Transform.m"; sourceTree = "<group>"; };
-		B21072148888BBB41BBFBEFB45A6562B /* OptionsStackView.swift */ = {isa = PBXFileReference; includeInIndex = 1; lastKnownFileType = sourcecode.swift; path = OptionsStackView.swift; sourceTree = "<group>"; };
-		B25782A3EA927E9E5027EDF26E74503C /* FilmFilter.swift */ = {isa = PBXFileReference; includeInIndex = 1; lastKnownFileType = sourcecode.swift; path = FilmFilter.swift; sourceTree = "<group>"; };
+		B1C76C8709CF4B25D5D597F87AFFCEFB /* Utils-umbrella.h */ = {isa = PBXFileReference; includeInIndex = 1; lastKnownFileType = sourcecode.c.h; path = "Utils-umbrella.h"; sourceTree = "<group>"; };
+		B26C39407D151B9EBBB610B114611AE2 /* FilterType.swift */ = {isa = PBXFileReference; includeInIndex = 1; lastKnownFileType = sourcecode.swift; path = FilterType.swift; sourceTree = "<group>"; };
 		B276B9FCCB275C1AF82739097E37F2BE /* SDWebImage-prefix.pch */ = {isa = PBXFileReference; includeInIndex = 1; lastKnownFileType = sourcecode.c.h; path = "SDWebImage-prefix.pch"; sourceTree = "<group>"; };
->>>>>>> 66f42bbc
 		B27F9C7E956DF9A6C84D4F069BAD2969 /* muxinternal.c */ = {isa = PBXFileReference; includeInIndex = 1; name = muxinternal.c; path = src/mux/muxinternal.c; sourceTree = "<group>"; };
 		B28F4F8CFDD50AC872F4B0C187CEAA83 /* bit_writer_utils.h */ = {isa = PBXFileReference; includeInIndex = 1; lastKnownFileType = sourcecode.c.h; name = bit_writer_utils.h; path = src/utils/bit_writer_utils.h; sourceTree = "<group>"; };
 		B2FFAD1B5F1D93D80339DC4665180341 /* UIButton+WebCache.m */ = {isa = PBXFileReference; includeInIndex = 1; lastKnownFileType = sourcecode.c.objc; name = "UIButton+WebCache.m"; path = "SDWebImage/Core/UIButton+WebCache.m"; sourceTree = "<group>"; };
 		B321C73955714AFB57F9DB8F1090071D /* Utils.framework */ = {isa = PBXFileReference; explicitFileType = wrapper.framework; includeInIndex = 0; name = Utils.framework; path = Utils.framework; sourceTree = BUILT_PRODUCTS_DIR; };
 		B34CB4E0456826BF728FD93A8E1B2CD8 /* demux.h */ = {isa = PBXFileReference; includeInIndex = 1; lastKnownFileType = sourcecode.c.h; name = demux.h; path = src/webp/demux.h; sourceTree = "<group>"; };
-<<<<<<< HEAD
 		B39D8E0658DB62C3DFDC43F6EAADB088 /* DrawingCanvas.swift */ = {isa = PBXFileReference; includeInIndex = 1; lastKnownFileType = sourcecode.swift; path = DrawingCanvas.swift; sourceTree = "<group>"; };
 		B3A232D9EBBC7D05FCF88E5D61DD089B /* ImageRequestAuthHeaderProvider.swift */ = {isa = PBXFileReference; includeInIndex = 1; lastKnownFileType = sourcecode.swift; name = ImageRequestAuthHeaderProvider.swift; path = Classes/ImageRequestAuthHeaderProvider.swift; sourceTree = "<group>"; };
 		B3AC8CDE320971EF0FE1EE7F7AE0E600 /* CameraController.swift */ = {isa = PBXFileReference; includeInIndex = 1; lastKnownFileType = sourcecode.swift; path = CameraController.swift; sourceTree = "<group>"; };
 		B3B44B6D5F09CEBD92A8B8E6A05FAE89 /* CameraView.swift */ = {isa = PBXFileReference; includeInIndex = 1; lastKnownFileType = sourcecode.swift; path = CameraView.swift; sourceTree = "<group>"; };
+		B3DE29F298A33256E6DEA5EDA523F729 /* FilmFilter.swift */ = {isa = PBXFileReference; includeInIndex = 1; lastKnownFileType = sourcecode.swift; path = FilmFilter.swift; sourceTree = "<group>"; };
 		B50BE4E7838014796AD22BA7FC306606 /* filters_sse2.c */ = {isa = PBXFileReference; includeInIndex = 1; name = filters_sse2.c; path = src/dsp/filters_sse2.c; sourceTree = "<group>"; };
+		B61AEE07D2272EF5A38186E952B6C8AA /* NSButton+WebCache.h */ = {isa = PBXFileReference; includeInIndex = 1; lastKnownFileType = sourcecode.c.h; name = "NSButton+WebCache.h"; path = "SDWebImage/Core/NSButton+WebCache.h"; sourceTree = "<group>"; };
 		B621CE393B29278EB9EC15BB81AD1985 /* bit_reader_utils.c */ = {isa = PBXFileReference; includeInIndex = 1; name = bit_reader_utils.c; path = src/utils/bit_reader_utils.c; sourceTree = "<group>"; };
-		B621FDBD610FE46294910D8661CC1AC3 /* SDImageCache.m */ = {isa = PBXFileReference; includeInIndex = 1; lastKnownFileType = sourcecode.c.objc; name = SDImageCache.m; path = SDWebImage/Core/SDImageCache.m; sourceTree = "<group>"; };
-		B662DCA6F0A1FCC310A7E3CC4DAD78D1 /* SDWebImageError.h */ = {isa = PBXFileReference; includeInIndex = 1; lastKnownFileType = sourcecode.c.h; name = SDWebImageError.h; path = SDWebImage/Core/SDWebImageError.h; sourceTree = "<group>"; };
 		B66F2EC488CC33F0ED08B17F6F6F065B /* ContentTypeDetector.swift */ = {isa = PBXFileReference; includeInIndex = 1; lastKnownFileType = sourcecode.swift; name = ContentTypeDetector.swift; path = Source/ContentTypeDetector.swift; sourceTree = "<group>"; };
 		B6B69973F07D9AABDCD5736BAA007C0D /* String+HexColor.swift */ = {isa = PBXFileReference; includeInIndex = 1; lastKnownFileType = sourcecode.swift; name = "String+HexColor.swift"; path = "Source/String+HexColor.swift"; sourceTree = "<group>"; };
-		B6CC07B24F51F205C02044B2330770F0 /* SDAnimatedImageView+WebCache.m */ = {isa = PBXFileReference; includeInIndex = 1; lastKnownFileType = sourcecode.c.objc; name = "SDAnimatedImageView+WebCache.m"; path = "SDWebImage/Core/SDAnimatedImageView+WebCache.m"; sourceTree = "<group>"; };
-		B6EFDEB4519B287AB88679D296003D9D /* SDWeakProxy.m */ = {isa = PBXFileReference; includeInIndex = 1; lastKnownFileType = sourcecode.c.objc; name = SDWeakProxy.m; path = SDWebImage/Private/SDWeakProxy.m; sourceTree = "<group>"; };
-=======
-		B4338D8768C3A8AE401E94BE4DBA6461 /* EditTagsView.swift */ = {isa = PBXFileReference; includeInIndex = 1; lastKnownFileType = sourcecode.swift; path = EditTagsView.swift; sourceTree = "<group>"; };
-		B468A9192CC01474BF913C04188EEA86 /* Array+Safety.swift */ = {isa = PBXFileReference; includeInIndex = 1; lastKnownFileType = sourcecode.swift; name = "Array+Safety.swift"; path = "Source/Array+Safety.swift"; sourceTree = "<group>"; };
-		B49705DE834846D9CF8B541B72EAABEE /* ImageLoaderProvider.swift */ = {isa = PBXFileReference; includeInIndex = 1; lastKnownFileType = sourcecode.swift; name = ImageLoaderProvider.swift; path = Classes/ImageLoaderProvider.swift; sourceTree = "<group>"; };
-		B50BE4E7838014796AD22BA7FC306606 /* filters_sse2.c */ = {isa = PBXFileReference; includeInIndex = 1; name = filters_sse2.c; path = src/dsp/filters_sse2.c; sourceTree = "<group>"; };
-		B5C3B00D69EDF8818A21BE035A08DF1A /* KanvasCamera-Info.plist */ = {isa = PBXFileReference; includeInIndex = 1; lastKnownFileType = text.plist.xml; path = "KanvasCamera-Info.plist"; sourceTree = "<group>"; };
-		B5F1C8AF2B3ABAA06F356F51C96D1215 /* ModeButtonView.swift */ = {isa = PBXFileReference; includeInIndex = 1; lastKnownFileType = sourcecode.swift; path = ModeButtonView.swift; sourceTree = "<group>"; };
-		B61AEE07D2272EF5A38186E952B6C8AA /* NSButton+WebCache.h */ = {isa = PBXFileReference; includeInIndex = 1; lastKnownFileType = sourcecode.c.h; name = "NSButton+WebCache.h"; path = "SDWebImage/Core/NSButton+WebCache.h"; sourceTree = "<group>"; };
-		B621CE393B29278EB9EC15BB81AD1985 /* bit_reader_utils.c */ = {isa = PBXFileReference; includeInIndex = 1; name = bit_reader_utils.c; path = src/utils/bit_reader_utils.c; sourceTree = "<group>"; };
->>>>>>> 66f42bbc
 		B70EDD491CDD9CA3A824228EF3386FBD /* libwebp.modulemap */ = {isa = PBXFileReference; includeInIndex = 1; lastKnownFileType = sourcecode.module; path = libwebp.modulemap; sourceTree = "<group>"; };
 		B7224A4D622D7B2AA461E6F9FDE34F18 /* EditorTextView.swift */ = {isa = PBXFileReference; includeInIndex = 1; lastKnownFileType = sourcecode.swift; path = EditorTextView.swift; sourceTree = "<group>"; };
 		B739AF2B1588B7ABA4E01CB4A13664B0 /* Sharpie.swift */ = {isa = PBXFileReference; includeInIndex = 1; lastKnownFileType = sourcecode.swift; path = Sharpie.swift; sourceTree = "<group>"; };
 		B7D26D829BB09457E6CCFD27B5656BCA /* enc_neon.c */ = {isa = PBXFileReference; includeInIndex = 1; name = enc_neon.c; path = src/dsp/enc_neon.c; sourceTree = "<group>"; };
-<<<<<<< HEAD
-		B844A2646B9E7D81C565E217B582C706 /* SDImageCacheDefine.m */ = {isa = PBXFileReference; includeInIndex = 1; lastKnownFileType = sourcecode.c.objc; name = SDImageCacheDefine.m; path = SDWebImage/Core/SDImageCacheDefine.m; sourceTree = "<group>"; };
 		B8491AE2CA6FDD461E3FFE67C72A1F62 /* CameraOption.swift */ = {isa = PBXFileReference; includeInIndex = 1; lastKnownFileType = sourcecode.swift; path = CameraOption.swift; sourceTree = "<group>"; };
+		B96579F0B9D3C791F35A6E91C386B433 /* SDWebImageDownloaderResponseModifier.h */ = {isa = PBXFileReference; includeInIndex = 1; lastKnownFileType = sourcecode.c.h; name = SDWebImageDownloaderResponseModifier.h; path = SDWebImage/Core/SDWebImageDownloaderResponseModifier.h; sourceTree = "<group>"; };
 		BAA4AA6D873136ACB005931A6C9E41A9 /* rescaler_mips32.c */ = {isa = PBXFileReference; includeInIndex = 1; name = rescaler_mips32.c; path = src/dsp/rescaler_mips32.c; sourceTree = "<group>"; };
 		BABC0288949E172D232C02A3F9D17BFA /* TMUserInterfaceIdiom.swift */ = {isa = PBXFileReference; includeInIndex = 1; lastKnownFileType = sourcecode.swift; name = TMUserInterfaceIdiom.swift; path = Source/TMUserInterfaceIdiom.swift; sourceTree = "<group>"; };
-		BB6C82B98AF059D713884EAE5ACCF7EC /* NSData+ImageContentType.m */ = {isa = PBXFileReference; includeInIndex = 1; lastKnownFileType = sourcecode.c.objc; name = "NSData+ImageContentType.m"; path = "SDWebImage/Core/NSData+ImageContentType.m"; sourceTree = "<group>"; };
 		BBBA71D8E90014739DDD443AD46DDF2C /* StickerMenuController.swift */ = {isa = PBXFileReference; includeInIndex = 1; lastKnownFileType = sourcecode.swift; path = StickerMenuController.swift; sourceTree = "<group>"; };
 		BBD8D755742C58AC05A01213F43CD00C /* EasyTipView.swift */ = {isa = PBXFileReference; includeInIndex = 1; lastKnownFileType = sourcecode.swift; name = EasyTipView.swift; path = Source/EasyTipView.swift; sourceTree = "<group>"; };
-=======
-		B954E702152F212094DF7B87AE564DF1 /* UIImage+PixelBuffer.swift */ = {isa = PBXFileReference; includeInIndex = 1; lastKnownFileType = sourcecode.swift; path = "UIImage+PixelBuffer.swift"; sourceTree = "<group>"; };
-		B96579F0B9D3C791F35A6E91C386B433 /* SDWebImageDownloaderResponseModifier.h */ = {isa = PBXFileReference; includeInIndex = 1; lastKnownFileType = sourcecode.c.h; name = SDWebImageDownloaderResponseModifier.h; path = SDWebImage/Core/SDWebImageDownloaderResponseModifier.h; sourceTree = "<group>"; };
-		BA2D9BD3B6FD8117FA409AFB945E485F /* FilterFactory.swift */ = {isa = PBXFileReference; includeInIndex = 1; lastKnownFileType = sourcecode.swift; path = FilterFactory.swift; sourceTree = "<group>"; };
-		BA7624852DE80CF6C7FEC1208993DF21 /* Utils.modulemap */ = {isa = PBXFileReference; includeInIndex = 1; lastKnownFileType = sourcecode.module; path = Utils.modulemap; sourceTree = "<group>"; };
-		BAA4AA6D873136ACB005931A6C9E41A9 /* rescaler_mips32.c */ = {isa = PBXFileReference; includeInIndex = 1; name = rescaler_mips32.c; path = src/dsp/rescaler_mips32.c; sourceTree = "<group>"; };
-		BBD425C57F470E29C9CA5E1F3F58E3B6 /* CALayer+Shadows.swift */ = {isa = PBXFileReference; includeInIndex = 1; lastKnownFileType = sourcecode.swift; path = "CALayer+Shadows.swift"; sourceTree = "<group>"; };
->>>>>>> 66f42bbc
 		BBDDE134C5E72842C9566310BBB39D9A /* alpha_processing_sse2.c */ = {isa = PBXFileReference; includeInIndex = 1; name = alpha_processing_sse2.c; path = src/dsp/alpha_processing_sse2.c; sourceTree = "<group>"; };
 		BC944AAEAF15A8E42A88653064AF4C0E /* Pods-KanvasCameraExampleTests-acknowledgements.markdown */ = {isa = PBXFileReference; includeInIndex = 1; lastKnownFileType = text; path = "Pods-KanvasCameraExampleTests-acknowledgements.markdown"; sourceTree = "<group>"; };
 		BCF700921AD6ED13A5B89B7FBCE94ACA /* SDWebImageWebPCoder.modulemap */ = {isa = PBXFileReference; includeInIndex = 1; lastKnownFileType = sourcecode.module; path = SDWebImageWebPCoder.modulemap; sourceTree = "<group>"; };
-		BD632E18627E2F53900448CC4AEB71A3 /* WavePoolFilter.swift */ = {isa = PBXFileReference; includeInIndex = 1; lastKnownFileType = sourcecode.swift; path = WavePoolFilter.swift; sourceTree = "<group>"; };
 		BD9E5DD9E0C9A992FCBA1F45DF1B18E1 /* vp8i_enc.h */ = {isa = PBXFileReference; includeInIndex = 1; lastKnownFileType = sourcecode.c.h; name = vp8i_enc.h; path = src/enc/vp8i_enc.h; sourceTree = "<group>"; };
 		BDB7F4E32289D3C09F0F3ED992D09334 /* quant_levels_utils.c */ = {isa = PBXFileReference; includeInIndex = 1; name = quant_levels_utils.c; path = src/utils/quant_levels_utils.c; sourceTree = "<group>"; };
-<<<<<<< HEAD
+		BDE6B3A5E08AA7266CB856BD7B014AEA /* SDAnimatedImageRep.m */ = {isa = PBXFileReference; includeInIndex = 1; lastKnownFileType = sourcecode.c.objc; name = SDAnimatedImageRep.m; path = SDWebImage/Core/SDAnimatedImageRep.m; sourceTree = "<group>"; };
 		BE0869FC3D88DAB16C73D999CF50B827 /* AVAsset+Utils.swift */ = {isa = PBXFileReference; includeInIndex = 1; lastKnownFileType = sourcecode.swift; name = "AVAsset+Utils.swift"; path = "Source/AVAsset+Utils.swift"; sourceTree = "<group>"; };
 		BE6636ED34BA54624E795A0F9D070CCE /* UIFont+ComposeFonts.swift */ = {isa = PBXFileReference; includeInIndex = 1; lastKnownFileType = sourcecode.swift; name = "UIFont+ComposeFonts.swift"; path = "Source/UIFont+ComposeFonts.swift"; sourceTree = "<group>"; };
 		BE75226D0666D59AC74F22F24BCDE740 /* FilterItem.swift */ = {isa = PBXFileReference; includeInIndex = 1; lastKnownFileType = sourcecode.swift; path = FilterItem.swift; sourceTree = "<group>"; };
 		BEBE7898ADAF4F44654295588A8F821A /* CameraSegmentHandler.swift */ = {isa = PBXFileReference; includeInIndex = 1; lastKnownFileType = sourcecode.swift; path = CameraSegmentHandler.swift; sourceTree = "<group>"; };
-		BF4F118B231291AE0007789CC7585778 /* SDWebImageDownloaderOperation.h */ = {isa = PBXFileReference; includeInIndex = 1; lastKnownFileType = sourcecode.c.h; name = SDWebImageDownloaderOperation.h; path = SDWebImage/Core/SDWebImageDownloaderOperation.h; sourceTree = "<group>"; };
-		BF53477C9BF918638868A9B7BAD8B2F2 /* SDWebImageManager.h */ = {isa = PBXFileReference; includeInIndex = 1; lastKnownFileType = sourcecode.c.h; name = SDWebImageManager.h; path = SDWebImage/Core/SDWebImageManager.h; sourceTree = "<group>"; };
+		BECE0438DA63E5E3C271FC60A94674FA /* SDImageGIFCoder.h */ = {isa = PBXFileReference; includeInIndex = 1; lastKnownFileType = sourcecode.c.h; name = SDImageGIFCoder.h; path = SDWebImage/Core/SDImageGIFCoder.h; sourceTree = "<group>"; };
 		BFB18846AEBDE2394B8D778557DF5ADE /* CameraInputOutput.swift */ = {isa = PBXFileReference; includeInIndex = 1; lastKnownFileType = sourcecode.swift; path = CameraInputOutput.swift; sourceTree = "<group>"; };
 		C01324A2CC9C954E36EEB38D01955D19 /* SDWebImageWebPCoder-prefix.pch */ = {isa = PBXFileReference; includeInIndex = 1; lastKnownFileType = sourcecode.c.h; path = "SDWebImageWebPCoder-prefix.pch"; sourceTree = "<group>"; };
+		C06FA608BDB93B6EE680C94915D6D5C7 /* SDDisplayLink.h */ = {isa = PBXFileReference; includeInIndex = 1; lastKnownFileType = sourcecode.c.h; name = SDDisplayLink.h; path = SDWebImage/Private/SDDisplayLink.h; sourceTree = "<group>"; };
 		C0A8941421E787CA1ACE0833B4C2BF20 /* StickerCollectionView.swift */ = {isa = PBXFileReference; includeInIndex = 1; lastKnownFileType = sourcecode.swift; path = StickerCollectionView.swift; sourceTree = "<group>"; };
-=======
-		BDE6B3A5E08AA7266CB856BD7B014AEA /* SDAnimatedImageRep.m */ = {isa = PBXFileReference; includeInIndex = 1; lastKnownFileType = sourcecode.c.objc; name = SDAnimatedImageRep.m; path = SDWebImage/Core/SDAnimatedImageRep.m; sourceTree = "<group>"; };
-		BECE0438DA63E5E3C271FC60A94674FA /* SDImageGIFCoder.h */ = {isa = PBXFileReference; includeInIndex = 1; lastKnownFileType = sourcecode.c.h; name = SDImageGIFCoder.h; path = SDWebImage/Core/SDImageGIFCoder.h; sourceTree = "<group>"; };
-		C01324A2CC9C954E36EEB38D01955D19 /* SDWebImageWebPCoder-prefix.pch */ = {isa = PBXFileReference; includeInIndex = 1; lastKnownFileType = sourcecode.c.h; path = "SDWebImageWebPCoder-prefix.pch"; sourceTree = "<group>"; };
-		C051DCD894454C5D4633C9ADF56DAAF2 /* NSURL+Media.swift */ = {isa = PBXFileReference; includeInIndex = 1; lastKnownFileType = sourcecode.swift; path = "NSURL+Media.swift"; sourceTree = "<group>"; };
-		C06FA608BDB93B6EE680C94915D6D5C7 /* SDDisplayLink.h */ = {isa = PBXFileReference; includeInIndex = 1; lastKnownFileType = sourcecode.c.h; name = SDDisplayLink.h; path = SDWebImage/Private/SDDisplayLink.h; sourceTree = "<group>"; };
->>>>>>> 66f42bbc
 		C0BFF5D4DE56807E89C0A80CC622A7CA /* rescaler_utils.c */ = {isa = PBXFileReference; includeInIndex = 1; name = rescaler_utils.c; path = src/utils/rescaler_utils.c; sourceTree = "<group>"; };
 		C107D1BBBBB9FCF4D294C509C7C5F120 /* dec_mips_dsp_r2.c */ = {isa = PBXFileReference; includeInIndex = 1; name = dec_mips_dsp_r2.c; path = src/dsp/dec_mips_dsp_r2.c; sourceTree = "<group>"; };
-<<<<<<< HEAD
 		C124D7944DDFDA29B48917735920AD88 /* ColorPickerController.swift */ = {isa = PBXFileReference; includeInIndex = 1; lastKnownFileType = sourcecode.swift; path = ColorPickerController.swift; sourceTree = "<group>"; };
 		C146802C85771C8B1AD013308208BEA5 /* TumblrTheme-umbrella.h */ = {isa = PBXFileReference; includeInIndex = 1; lastKnownFileType = sourcecode.c.h; path = "TumblrTheme-umbrella.h"; sourceTree = "<group>"; };
-		C1E86A976E9AD7B0A5FA01A547DFD129 /* SDWebImagePrefetcher.h */ = {isa = PBXFileReference; includeInIndex = 1; lastKnownFileType = sourcecode.c.h; name = SDWebImagePrefetcher.h; path = SDWebImage/Core/SDWebImagePrefetcher.h; sourceTree = "<group>"; };
 		C1F699867E35D4E02843BA5C51540B9D /* MediaClipsCollectionView.swift */ = {isa = PBXFileReference; includeInIndex = 1; lastKnownFileType = sourcecode.swift; path = MediaClipsCollectionView.swift; sourceTree = "<group>"; };
 		C202C5F2CCC9B1B3CC47F3CA9B052C44 /* lossless.h */ = {isa = PBXFileReference; includeInIndex = 1; lastKnownFileType = sourcecode.c.h; name = lossless.h; path = src/dsp/lossless.h; sourceTree = "<group>"; };
 		C2179407C738FC7FA2AD5CDD211D1B13 /* CameraInputControllerDelegate.swift */ = {isa = PBXFileReference; includeInIndex = 1; lastKnownFileType = sourcecode.swift; path = CameraInputControllerDelegate.swift; sourceTree = "<group>"; };
@@ -2423,35 +1370,23 @@
 		C30A8A8398FF0588EF082F66BB75253E /* CameraPermissionsViewController.swift */ = {isa = PBXFileReference; includeInIndex = 1; lastKnownFileType = sourcecode.swift; path = CameraPermissionsViewController.swift; sourceTree = "<group>"; };
 		C3C9AC4B9BA397617CD4E15E32E722F5 /* iterator_enc.c */ = {isa = PBXFileReference; includeInIndex = 1; name = iterator_enc.c; path = src/enc/iterator_enc.c; sourceTree = "<group>"; };
 		C3D819647BE8BD7532DC2D39FB5FF44B /* TumblrTheme-prefix.pch */ = {isa = PBXFileReference; includeInIndex = 1; lastKnownFileType = sourcecode.c.h; path = "TumblrTheme-prefix.pch"; sourceTree = "<group>"; };
-=======
-		C202C5F2CCC9B1B3CC47F3CA9B052C44 /* lossless.h */ = {isa = PBXFileReference; includeInIndex = 1; lastKnownFileType = sourcecode.c.h; name = lossless.h; path = src/dsp/lossless.h; sourceTree = "<group>"; };
-		C2291B502AFD6914AD53953882243524 /* NavigationBarStyleDefining.swift */ = {isa = PBXFileReference; includeInIndex = 1; lastKnownFileType = sourcecode.swift; name = NavigationBarStyleDefining.swift; path = Source/NavigationBarStyleDefining.swift; sourceTree = "<group>"; };
-		C2FF8791633785EFFBF5BC826481E289 /* MediaExporter.swift */ = {isa = PBXFileReference; includeInIndex = 1; lastKnownFileType = sourcecode.swift; path = MediaExporter.swift; sourceTree = "<group>"; };
-		C3C9AC4B9BA397617CD4E15E32E722F5 /* iterator_enc.c */ = {isa = PBXFileReference; includeInIndex = 1; name = iterator_enc.c; path = src/enc/iterator_enc.c; sourceTree = "<group>"; };
 		C415AFFF352514B3FB44D72FC1FD3B42 /* SDmetamacros.h */ = {isa = PBXFileReference; includeInIndex = 1; lastKnownFileType = sourcecode.c.h; name = SDmetamacros.h; path = SDWebImage/Private/SDmetamacros.h; sourceTree = "<group>"; };
 		C536524BA5ECF12EEFB76B72354AD090 /* SDInternalMacros.h */ = {isa = PBXFileReference; includeInIndex = 1; lastKnownFileType = sourcecode.c.h; name = SDInternalMacros.h; path = SDWebImage/Private/SDInternalMacros.h; sourceTree = "<group>"; };
->>>>>>> 66f42bbc
 		C55034B711B088768CFC9FFD85042EA7 /* UIKit.framework */ = {isa = PBXFileReference; lastKnownFileType = wrapper.framework; name = UIKit.framework; path = Platforms/iPhoneOS.platform/Developer/SDKs/iPhoneOS12.2.sdk/System/Library/Frameworks/UIKit.framework; sourceTree = DEVELOPER_DIR; };
-		C5BD28FF54E23F7094BF2EC3348A8B3C /* MangaFilter.swift */ = {isa = PBXFileReference; includeInIndex = 1; lastKnownFileType = sourcecode.swift; path = MangaFilter.swift; sourceTree = "<group>"; };
 		C676A52F8A3788BEFA02490D2F3E7BB4 /* webp_dec.c */ = {isa = PBXFileReference; includeInIndex = 1; name = webp_dec.c; path = src/dec/webp_dec.c; sourceTree = "<group>"; };
 		C681E29ABCF78FED3F63A8CCB3D6C58D /* SDWebImage.framework */ = {isa = PBXFileReference; explicitFileType = wrapper.framework; includeInIndex = 0; path = SDWebImage.framework; sourceTree = BUILT_PRODUCTS_DIR; };
 		C6EDFEE2A0BBC32A808BD155DE0C08D8 /* alpha_processing_neon.c */ = {isa = PBXFileReference; includeInIndex = 1; name = alpha_processing_neon.c; path = src/dsp/alpha_processing_neon.c; sourceTree = "<group>"; };
-<<<<<<< HEAD
-		C72EACFA8EE32A7E941129F0E056424F /* SDInternalMacros.h */ = {isa = PBXFileReference; includeInIndex = 1; lastKnownFileType = sourcecode.c.h; name = SDInternalMacros.h; path = SDWebImage/Private/SDInternalMacros.h; sourceTree = "<group>"; };
 		C753E7454BCD42D2BDC05DDB8BA590DF /* HapticFeedbackGenerating.swift */ = {isa = PBXFileReference; includeInIndex = 1; lastKnownFileType = sourcecode.swift; name = HapticFeedbackGenerating.swift; path = Source/HapticFeedbackGenerating.swift; sourceTree = "<group>"; };
 		C7A8C8C7BD3C49575AEAD9CCF5A9120B /* ViewTransformations.swift */ = {isa = PBXFileReference; includeInIndex = 1; lastKnownFileType = sourcecode.swift; path = ViewTransformations.swift; sourceTree = "<group>"; };
-		C810CFBF55E0C99237A0AB5D3F8094D0 /* SDImageAPNGCoder.m */ = {isa = PBXFileReference; includeInIndex = 1; lastKnownFileType = sourcecode.c.objc; name = SDImageAPNGCoder.m; path = SDWebImage/Core/SDImageAPNGCoder.m; sourceTree = "<group>"; };
-		C93BE88E8DAE58201D5C4E126DB186C4 /* UIButton+WebCache.m */ = {isa = PBXFileReference; includeInIndex = 1; lastKnownFileType = sourcecode.c.objc; name = "UIButton+WebCache.m"; path = "SDWebImage/Core/UIButton+WebCache.m"; sourceTree = "<group>"; };
 		C9A2CAC5E0D67F485093182E7D89BBC9 /* UIGestureRecognizer+Active.swift */ = {isa = PBXFileReference; includeInIndex = 1; lastKnownFileType = sourcecode.swift; path = "UIGestureRecognizer+Active.swift"; sourceTree = "<group>"; };
+		C9BF0572FA04BC563C1B2BD9860A4DA2 /* GLUtilities.swift */ = {isa = PBXFileReference; includeInIndex = 1; lastKnownFileType = sourcecode.swift; path = GLUtilities.swift; sourceTree = "<group>"; };
 		CA6873C02CA20B5C6DDC77B1CA743D38 /* quant_levels_dec_utils.h */ = {isa = PBXFileReference; includeInIndex = 1; lastKnownFileType = sourcecode.c.h; name = quant_levels_dec_utils.h; path = src/utils/quant_levels_dec_utils.h; sourceTree = "<group>"; };
+		CA715A96F399BEFB19594AF0635CF92C /* SDImageCachesManager.h */ = {isa = PBXFileReference; includeInIndex = 1; lastKnownFileType = sourcecode.c.h; name = SDImageCachesManager.h; path = SDWebImage/Core/SDImageCachesManager.h; sourceTree = "<group>"; };
 		CABACD1AED06917FCAFD63BFDBF89FFE /* lossless_enc_sse41.c */ = {isa = PBXFileReference; includeInIndex = 1; name = lossless_enc_sse41.c; path = src/dsp/lossless_enc_sse41.c; sourceTree = "<group>"; };
 		CB163E3255BD352D3000EAD69B419E19 /* Utils-prefix.pch */ = {isa = PBXFileReference; includeInIndex = 1; lastKnownFileType = sourcecode.c.h; path = "Utils-prefix.pch"; sourceTree = "<group>"; };
-		CBCCE606AF607094CD91D1142BA830B0 /* UIImageView+HighlightedWebCache.m */ = {isa = PBXFileReference; includeInIndex = 1; lastKnownFileType = sourcecode.c.objc; name = "UIImageView+HighlightedWebCache.m"; path = "SDWebImage/Core/UIImageView+HighlightedWebCache.m"; sourceTree = "<group>"; };
 		CC275F486DFF33C504F88B12B7D12D09 /* TagsViewController.swift */ = {isa = PBXFileReference; includeInIndex = 1; lastKnownFileType = sourcecode.swift; path = TagsViewController.swift; sourceTree = "<group>"; };
-		CC7A1B187BDE3AA8D7281956896F9C80 /* SDImageCodersManager.m */ = {isa = PBXFileReference; includeInIndex = 1; lastKnownFileType = sourcecode.c.objc; name = SDImageCodersManager.m; path = SDWebImage/Core/SDImageCodersManager.m; sourceTree = "<group>"; };
-		CC7E41AE25D798ACFD5561EB05865406 /* GroupFilter.swift */ = {isa = PBXFileReference; includeInIndex = 1; lastKnownFileType = sourcecode.swift; path = GroupFilter.swift; sourceTree = "<group>"; };
-		CD12538E752947FFCAA91494B6BE49A9 /* SDImageCoder.h */ = {isa = PBXFileReference; includeInIndex = 1; lastKnownFileType = sourcecode.c.h; name = SDImageCoder.h; path = SDWebImage/Core/SDImageCoder.h; sourceTree = "<group>"; };
-		CD4A749AB3DF83D339A40161338E7244 /* SDWebImageDownloaderOperation.m */ = {isa = PBXFileReference; includeInIndex = 1; lastKnownFileType = sourcecode.c.objc; name = SDWebImageDownloaderOperation.m; path = SDWebImage/Core/SDWebImageDownloaderOperation.m; sourceTree = "<group>"; };
+		CC9E3A5564E97457BED24E2E01F6FDBF /* SDAnimatedImageRep.h */ = {isa = PBXFileReference; includeInIndex = 1; lastKnownFileType = sourcecode.c.h; name = SDAnimatedImageRep.h; path = SDWebImage/Core/SDAnimatedImageRep.h; sourceTree = "<group>"; };
+		CD17765BBC5B72A3A67A7CE0A5648F24 /* SDWebImageManager.m */ = {isa = PBXFileReference; includeInIndex = 1; lastKnownFileType = sourcecode.c.objc; name = SDWebImageManager.m; path = SDWebImage/Core/SDWebImageManager.m; sourceTree = "<group>"; };
 		CDEBA7C171B588787CBF70A69153EC13 /* CameraInputController.swift */ = {isa = PBXFileReference; includeInIndex = 1; lastKnownFileType = sourcecode.swift; path = CameraInputController.swift; sourceTree = "<group>"; };
 		CEE6EBC3707169459D14C7605ACB1BFF /* UIView+Layout.swift */ = {isa = PBXFileReference; includeInIndex = 1; lastKnownFileType = sourcecode.swift; path = "UIView+Layout.swift"; sourceTree = "<group>"; };
 		CEED7678ED9077C0FC1F48431A5BDD05 /* rescaler_utils.h */ = {isa = PBXFileReference; includeInIndex = 1; lastKnownFileType = sourcecode.c.h; name = rescaler_utils.h; path = src/utils/rescaler_utils.h; sourceTree = "<group>"; };
@@ -2460,42 +1395,12 @@
 		CF47FE080DA46F236675F25022AB82B7 /* KanvasCamera.modulemap */ = {isa = PBXFileReference; includeInIndex = 1; lastKnownFileType = sourcecode.module; path = KanvasCamera.modulemap; sourceTree = "<group>"; };
 		CF8311D406CE1818C45A54524AB51D6F /* bit_writer_utils.c */ = {isa = PBXFileReference; includeInIndex = 1; name = bit_writer_utils.c; path = src/utils/bit_writer_utils.c; sourceTree = "<group>"; };
 		CFFBFD3DB0258378D2C2138F0D8203A6 /* FilterCollectionView.swift */ = {isa = PBXFileReference; includeInIndex = 1; lastKnownFileType = sourcecode.swift; path = FilterCollectionView.swift; sourceTree = "<group>"; };
-		D0204DB5BCA798CFA136953591B418AE /* SDImageCacheConfig.m */ = {isa = PBXFileReference; includeInIndex = 1; lastKnownFileType = sourcecode.c.objc; name = SDImageCacheConfig.m; path = SDWebImage/Core/SDImageCacheConfig.m; sourceTree = "<group>"; };
 		D06840DAB2E2DFC82A5ED329F18673D8 /* ExtendedStackView.swift */ = {isa = PBXFileReference; includeInIndex = 1; lastKnownFileType = sourcecode.swift; path = ExtendedStackView.swift; sourceTree = "<group>"; };
-		D0777CF01F0E5AC16A80356CE1C10457 /* SDAnimatedImage.m */ = {isa = PBXFileReference; includeInIndex = 1; lastKnownFileType = sourcecode.c.objc; name = SDAnimatedImage.m; path = SDWebImage/Core/SDAnimatedImage.m; sourceTree = "<group>"; };
-		D0A946C818778E37532CB9EC5F52F97D /* SDWebImageDownloaderConfig.h */ = {isa = PBXFileReference; includeInIndex = 1; lastKnownFileType = sourcecode.c.h; name = SDWebImageDownloaderConfig.h; path = SDWebImage/Core/SDWebImageDownloaderConfig.h; sourceTree = "<group>"; };
 		D105E124F0F8379EFA7B0C29C7A026F1 /* ComposeNavigationBar.swift */ = {isa = PBXFileReference; includeInIndex = 1; lastKnownFileType = sourcecode.swift; name = ComposeNavigationBar.swift; path = Source/ComposeNavigationBar.swift; sourceTree = "<group>"; };
+		D17F96F419B1CE99EE5A7A5DA549C2F9 /* SDDiskCache.m */ = {isa = PBXFileReference; includeInIndex = 1; lastKnownFileType = sourcecode.c.objc; name = SDDiskCache.m; path = SDWebImage/Core/SDDiskCache.m; sourceTree = "<group>"; };
 		D1F2EA7A41AB3FA4F812CFFF46DC0896 /* webp_enc.c */ = {isa = PBXFileReference; includeInIndex = 1; name = webp_enc.c; path = src/enc/webp_enc.c; sourceTree = "<group>"; };
 		D1F5250D54D08294B9A3C9FB5D51E2D3 /* ImageLoaderURLSessionMetricsDelegate.swift */ = {isa = PBXFileReference; includeInIndex = 1; lastKnownFileType = sourcecode.swift; name = ImageLoaderURLSessionMetricsDelegate.swift; path = Classes/ImageLoaderURLSessionMetricsDelegate.swift; sourceTree = "<group>"; };
-=======
-		C7161FAE0D58BDD18A5233C0440F7F09 /* GLError.swift */ = {isa = PBXFileReference; includeInIndex = 1; lastKnownFileType = sourcecode.swift; path = GLError.swift; sourceTree = "<group>"; };
-		C8133C40AF09DB5C340F595DA321A0DC /* KanvasCamera.modulemap */ = {isa = PBXFileReference; includeInIndex = 1; lastKnownFileType = sourcecode.module; path = KanvasCamera.modulemap; sourceTree = "<group>"; };
-		C94B366A4A1A357986466A084E29EAC0 /* StickerCollectionView.swift */ = {isa = PBXFileReference; includeInIndex = 1; lastKnownFileType = sourcecode.swift; path = StickerCollectionView.swift; sourceTree = "<group>"; };
-		C9CDFE8682751C337BCC1643C8FC9343 /* AVURLAsset+Thumbnail.swift */ = {isa = PBXFileReference; includeInIndex = 1; lastKnownFileType = sourcecode.swift; path = "AVURLAsset+Thumbnail.swift"; sourceTree = "<group>"; };
-		CA1DB2B1455D2E0E5C23051CEE67A169 /* CameraSettings.swift */ = {isa = PBXFileReference; includeInIndex = 1; lastKnownFileType = sourcecode.swift; path = CameraSettings.swift; sourceTree = "<group>"; };
-		CA6873C02CA20B5C6DDC77B1CA743D38 /* quant_levels_dec_utils.h */ = {isa = PBXFileReference; includeInIndex = 1; lastKnownFileType = sourcecode.c.h; name = quant_levels_dec_utils.h; path = src/utils/quant_levels_dec_utils.h; sourceTree = "<group>"; };
-		CA715A96F399BEFB19594AF0635CF92C /* SDImageCachesManager.h */ = {isa = PBXFileReference; includeInIndex = 1; lastKnownFileType = sourcecode.c.h; name = SDImageCachesManager.h; path = SDWebImage/Core/SDImageCachesManager.h; sourceTree = "<group>"; };
-		CAA2F56120BB2A5BD0A5E2C8A0A5694A /* Array+Move.swift */ = {isa = PBXFileReference; includeInIndex = 1; lastKnownFileType = sourcecode.swift; path = "Array+Move.swift"; sourceTree = "<group>"; };
-		CABACD1AED06917FCAFD63BFDBF89FFE /* lossless_enc_sse41.c */ = {isa = PBXFileReference; includeInIndex = 1; name = lossless_enc_sse41.c; path = src/dsp/lossless_enc_sse41.c; sourceTree = "<group>"; };
-		CAC4704050B55A3D264812A15AA334C8 /* TumblrTheme-umbrella.h */ = {isa = PBXFileReference; includeInIndex = 1; lastKnownFileType = sourcecode.c.h; path = "TumblrTheme-umbrella.h"; sourceTree = "<group>"; };
-		CBED05FAFE53BF78F3CBCE2E45F580B0 /* SharedUI-umbrella.h */ = {isa = PBXFileReference; includeInIndex = 1; lastKnownFileType = sourcecode.c.h; path = "SharedUI-umbrella.h"; sourceTree = "<group>"; };
-		CC755369D5EBEECF352877BCCA939262 /* LoadingIndicatorView.swift */ = {isa = PBXFileReference; includeInIndex = 1; lastKnownFileType = sourcecode.swift; path = LoadingIndicatorView.swift; sourceTree = "<group>"; };
-		CC9E3A5564E97457BED24E2E01F6FDBF /* SDAnimatedImageRep.h */ = {isa = PBXFileReference; includeInIndex = 1; lastKnownFileType = sourcecode.c.h; name = SDAnimatedImageRep.h; path = SDWebImage/Core/SDAnimatedImageRep.h; sourceTree = "<group>"; };
-		CD17765BBC5B72A3A67A7CE0A5648F24 /* SDWebImageManager.m */ = {isa = PBXFileReference; includeInIndex = 1; lastKnownFileType = sourcecode.c.objc; name = SDWebImageManager.m; path = SDWebImage/Core/SDWebImageManager.m; sourceTree = "<group>"; };
-		CD6112361A559AE99E94CBEFC63D96A0 /* PhotoOutputHandler.swift */ = {isa = PBXFileReference; includeInIndex = 1; lastKnownFileType = sourcecode.swift; path = PhotoOutputHandler.swift; sourceTree = "<group>"; };
-		CDDAE45D2D15FC56F3732FFF4BE11345 /* MediaPlayer.swift */ = {isa = PBXFileReference; includeInIndex = 1; lastKnownFileType = sourcecode.swift; path = MediaPlayer.swift; sourceTree = "<group>"; };
-		CDF6E4AC644A2DE8714235212FFAFAE6 /* ImageRequestAuthHeaderProvider.swift */ = {isa = PBXFileReference; includeInIndex = 1; lastKnownFileType = sourcecode.swift; name = ImageRequestAuthHeaderProvider.swift; path = Classes/ImageRequestAuthHeaderProvider.swift; sourceTree = "<group>"; };
-		CEED7678ED9077C0FC1F48431A5BDD05 /* rescaler_utils.h */ = {isa = PBXFileReference; includeInIndex = 1; lastKnownFileType = sourcecode.c.h; name = rescaler_utils.h; path = src/utils/rescaler_utils.h; sourceTree = "<group>"; };
-		CF4FD621D11933D19AA766769614E516 /* GroupFilter.swift */ = {isa = PBXFileReference; includeInIndex = 1; lastKnownFileType = sourcecode.swift; path = GroupFilter.swift; sourceTree = "<group>"; };
-		CF8311D406CE1818C45A54524AB51D6F /* bit_writer_utils.c */ = {isa = PBXFileReference; includeInIndex = 1; name = bit_writer_utils.c; path = src/utils/bit_writer_utils.c; sourceTree = "<group>"; };
-		D0417A34B07FCCC97073568F81655E37 /* CameraFilterCollectionController.swift */ = {isa = PBXFileReference; includeInIndex = 1; lastKnownFileType = sourcecode.swift; path = CameraFilterCollectionController.swift; sourceTree = "<group>"; };
-		D093C09CFA942BC0B66A8C4C3A3E4639 /* CALayer+Color.swift */ = {isa = PBXFileReference; includeInIndex = 1; lastKnownFileType = sourcecode.swift; path = "CALayer+Color.swift"; sourceTree = "<group>"; };
-		D0C19A6987403001939E87713E7ADD5D /* Shader.swift */ = {isa = PBXFileReference; includeInIndex = 1; lastKnownFileType = sourcecode.swift; path = Shader.swift; sourceTree = "<group>"; };
-		D17F96F419B1CE99EE5A7A5DA549C2F9 /* SDDiskCache.m */ = {isa = PBXFileReference; includeInIndex = 1; lastKnownFileType = sourcecode.c.objc; name = SDDiskCache.m; path = SDWebImage/Core/SDDiskCache.m; sourceTree = "<group>"; };
-		D1F2EA7A41AB3FA4F812CFFF46DC0896 /* webp_enc.c */ = {isa = PBXFileReference; includeInIndex = 1; name = webp_enc.c; path = src/enc/webp_enc.c; sourceTree = "<group>"; };
-		D225371BD86AC678485B95F6DC934B97 /* SharedUI.modulemap */ = {isa = PBXFileReference; includeInIndex = 1; lastKnownFileType = sourcecode.module; path = SharedUI.modulemap; sourceTree = "<group>"; };
 		D24E56B5882C5AFB475D576648FD61AE /* UIImageView+WebCache.h */ = {isa = PBXFileReference; includeInIndex = 1; lastKnownFileType = sourcecode.c.h; name = "UIImageView+WebCache.h"; path = "SDWebImage/Core/UIImageView+WebCache.h"; sourceTree = "<group>"; };
->>>>>>> 66f42bbc
 		D29A57DC00C0A946A57C605250708E66 /* picture_enc.c */ = {isa = PBXFileReference; includeInIndex = 1; name = picture_enc.c; path = src/enc/picture_enc.c; sourceTree = "<group>"; };
 		D2B8D98D4E70CBCE33582B5805783051 /* EditionMenuCollectionCell.swift */ = {isa = PBXFileReference; includeInIndex = 1; lastKnownFileType = sourcecode.swift; path = EditionMenuCollectionCell.swift; sourceTree = "<group>"; };
 		D3304047AF9A825096F6F9B134BEF6B5 /* MainTextView.swift */ = {isa = PBXFileReference; includeInIndex = 1; lastKnownFileType = sourcecode.swift; path = MainTextView.swift; sourceTree = "<group>"; };
@@ -2505,246 +1410,134 @@
 		D40F85F440DCABF3EB2E35A74635F067 /* KanvasCamera.podspec.json */ = {isa = PBXFileReference; includeInIndex = 1; path = KanvasCamera.podspec.json; sourceTree = "<group>"; };
 		D416E4233511294B88DF2E1653772590 /* upsampling_msa.c */ = {isa = PBXFileReference; includeInIndex = 1; name = upsampling_msa.c; path = src/dsp/upsampling_msa.c; sourceTree = "<group>"; };
 		D4E582C7579BDBD1BDEEEE82B9A00C88 /* backward_references_cost_enc.c */ = {isa = PBXFileReference; includeInIndex = 1; name = backward_references_cost_enc.c; path = src/enc/backward_references_cost_enc.c; sourceTree = "<group>"; };
-<<<<<<< HEAD
+		D514EE7F5F77C59395F1DEAB23AB2C32 /* GLPixelBufferView.swift */ = {isa = PBXFileReference; includeInIndex = 1; lastKnownFileType = sourcecode.swift; path = GLPixelBufferView.swift; sourceTree = "<group>"; };
 		D59D1C1D53FD9220B13B109A3616FBA4 /* DrawerController.swift */ = {isa = PBXFileReference; includeInIndex = 1; lastKnownFileType = sourcecode.swift; path = DrawerController.swift; sourceTree = "<group>"; };
+		D6318C7722409752D62070FC0A888ED9 /* SDWebImageOperation.h */ = {isa = PBXFileReference; includeInIndex = 1; lastKnownFileType = sourcecode.c.h; name = SDWebImageOperation.h; path = SDWebImage/Core/SDWebImageOperation.h; sourceTree = "<group>"; };
+		D6362295EB586F7BB0AE14AF2E03F18B /* EMInterferenceFilter.swift */ = {isa = PBXFileReference; includeInIndex = 1; lastKnownFileType = sourcecode.swift; path = EMInterferenceFilter.swift; sourceTree = "<group>"; };
+		D661294794A18B9BA96F2BB8B9E1833D /* LegoFilter.swift */ = {isa = PBXFileReference; includeInIndex = 1; lastKnownFileType = sourcecode.swift; path = LegoFilter.swift; sourceTree = "<group>"; };
 		D66B8D74F26E20AD3970A1AD0A9903D6 /* ImagePerformanceLogging.swift */ = {isa = PBXFileReference; includeInIndex = 1; lastKnownFileType = sourcecode.swift; name = ImagePerformanceLogging.swift; path = Classes/ImagePerformanceLogging.swift; sourceTree = "<group>"; };
-=======
-		D57C1D117A05A63E464515C38D727B1B /* ScrollHandler.swift */ = {isa = PBXFileReference; includeInIndex = 1; lastKnownFileType = sourcecode.swift; path = ScrollHandler.swift; sourceTree = "<group>"; };
-		D6318C7722409752D62070FC0A888ED9 /* SDWebImageOperation.h */ = {isa = PBXFileReference; includeInIndex = 1; lastKnownFileType = sourcecode.c.h; name = SDWebImageOperation.h; path = SDWebImage/Core/SDWebImageOperation.h; sourceTree = "<group>"; };
-		D63849D7C73AF82E27F87CB33591BD8D /* Marker.swift */ = {isa = PBXFileReference; includeInIndex = 1; lastKnownFileType = sourcecode.swift; path = Marker.swift; sourceTree = "<group>"; };
-		D63F1C36A0030584FDC3F9CC9D09D6EF /* MediaClipsEditorView.swift */ = {isa = PBXFileReference; includeInIndex = 1; lastKnownFileType = sourcecode.swift; path = MediaClipsEditorView.swift; sourceTree = "<group>"; };
 		D674AAA12F8F18F4ABA565EEDB52F2D3 /* SDWebImageCacheSerializer.m */ = {isa = PBXFileReference; includeInIndex = 1; lastKnownFileType = sourcecode.c.objc; name = SDWebImageCacheSerializer.m; path = SDWebImage/Core/SDWebImageCacheSerializer.m; sourceTree = "<group>"; };
 		D6EA3E00B9049EE4048C841419CF0138 /* UIImageView+HighlightedWebCache.m */ = {isa = PBXFileReference; includeInIndex = 1; lastKnownFileType = sourcecode.c.objc; name = "UIImageView+HighlightedWebCache.m"; path = "SDWebImage/Core/UIImageView+HighlightedWebCache.m"; sourceTree = "<group>"; };
->>>>>>> 66f42bbc
 		D700ED12CF0D317E0F62ABADB7309B97 /* lossless_sse2.c */ = {isa = PBXFileReference; includeInIndex = 1; name = lossless_sse2.c; path = src/dsp/lossless_sse2.c; sourceTree = "<group>"; };
 		D73781A27A6B24F5A213B50B3B005FFA /* FBSnapshotTestCase.h */ = {isa = PBXFileReference; includeInIndex = 1; lastKnownFileType = sourcecode.c.h; name = FBSnapshotTestCase.h; path = FBSnapshotTestCase/FBSnapshotTestCase.h; sourceTree = "<group>"; };
-<<<<<<< HEAD
-		D81D2F6EB3A330192621025D83C4C756 /* Filter.swift */ = {isa = PBXFileReference; includeInIndex = 1; lastKnownFileType = sourcecode.swift; path = Filter.swift; sourceTree = "<group>"; };
-=======
 		D76DDD8EFF75A481CD23DC80AA07C382 /* SDWebImageDownloaderRequestModifier.m */ = {isa = PBXFileReference; includeInIndex = 1; lastKnownFileType = sourcecode.c.objc; name = SDWebImageDownloaderRequestModifier.m; path = SDWebImage/Core/SDWebImageDownloaderRequestModifier.m; sourceTree = "<group>"; };
 		D7708A5403672C12C3F376A973BC1B3B /* UIImage+ExtendedCacheData.m */ = {isa = PBXFileReference; includeInIndex = 1; lastKnownFileType = sourcecode.c.objc; name = "UIImage+ExtendedCacheData.m"; path = "SDWebImage/Core/UIImage+ExtendedCacheData.m"; sourceTree = "<group>"; };
 		D81D82D0BF038012DB232C4B76228F85 /* SDWeakProxy.h */ = {isa = PBXFileReference; includeInIndex = 1; lastKnownFileType = sourcecode.c.h; name = SDWeakProxy.h; path = SDWebImage/Private/SDWeakProxy.h; sourceTree = "<group>"; };
->>>>>>> 66f42bbc
 		D85FDBB6086BEFC63181F74BF90B0752 /* neon.h */ = {isa = PBXFileReference; includeInIndex = 1; lastKnownFileType = sourcecode.c.h; name = neon.h; path = src/dsp/neon.h; sourceTree = "<group>"; };
 		D89CE3C91EAE1F2AF92714BAB1AE0DE7 /* CGRect+Center.swift */ = {isa = PBXFileReference; includeInIndex = 1; lastKnownFileType = sourcecode.swift; path = "CGRect+Center.swift"; sourceTree = "<group>"; };
 		D8F19CFB07AA1AB69DF0B481DA788135 /* SDWebImageWebPCoder-Info.plist */ = {isa = PBXFileReference; includeInIndex = 1; lastKnownFileType = text.plist.xml; path = "SDWebImageWebPCoder-Info.plist"; sourceTree = "<group>"; };
-<<<<<<< HEAD
-		D927B030A8388B380010ABBF3540BF90 /* CVPixelBuffer+sampleBuffer.swift */ = {isa = PBXFileReference; includeInIndex = 1; lastKnownFileType = sourcecode.swift; path = "CVPixelBuffer+sampleBuffer.swift"; sourceTree = "<group>"; };
-		D97785D98A02C7F85C2FFE6C982D790D /* SDAnimatedImage.h */ = {isa = PBXFileReference; includeInIndex = 1; lastKnownFileType = sourcecode.c.h; name = SDAnimatedImage.h; path = SDWebImage/Core/SDAnimatedImage.h; sourceTree = "<group>"; };
 		D989FE3A29FC393BCF865F731C9708A8 /* decode.h */ = {isa = PBXFileReference; includeInIndex = 1; lastKnownFileType = sourcecode.c.h; name = decode.h; path = src/webp/decode.h; sourceTree = "<group>"; };
 		D9B0CC812577D114C6D5F84D22E13E6C /* types.h */ = {isa = PBXFileReference; includeInIndex = 1; lastKnownFileType = sourcecode.c.h; name = types.h; path = src/webp/types.h; sourceTree = "<group>"; };
 		DA7622AE33F093B6BC0F6451BF041C28 /* String+UTF16Substring.swift */ = {isa = PBXFileReference; includeInIndex = 1; lastKnownFileType = sourcecode.swift; path = "String+UTF16Substring.swift"; sourceTree = "<group>"; };
+		DA7654ADC8BF4997996813654F0A3731 /* SDImageAssetManager.h */ = {isa = PBXFileReference; includeInIndex = 1; lastKnownFileType = sourcecode.c.h; name = SDImageAssetManager.h; path = SDWebImage/Private/SDImageAssetManager.h; sourceTree = "<group>"; };
 		DA9D7DDAAD441CAA225DEF972A28C977 /* lossless_enc_mips32.c */ = {isa = PBXFileReference; includeInIndex = 1; name = lossless_enc_mips32.c; path = src/dsp/lossless_enc_mips32.c; sourceTree = "<group>"; };
-		DAD70F407DEFE396C02628B7ECED974B /* SDWebImageTransition.m */ = {isa = PBXFileReference; includeInIndex = 1; lastKnownFileType = sourcecode.c.objc; name = SDWebImageTransition.m; path = SDWebImage/Core/SDWebImageTransition.m; sourceTree = "<group>"; };
 		DAFE005BAE28FCE6EB9B158BCBB21E78 /* ImageLoader-prefix.pch */ = {isa = PBXFileReference; includeInIndex = 1; lastKnownFileType = sourcecode.c.h; path = "ImageLoader-prefix.pch"; sourceTree = "<group>"; };
-		DB57A0669F6479BF887BFF1EE35DD2C9 /* UIView+WebCacheOperation.m */ = {isa = PBXFileReference; includeInIndex = 1; lastKnownFileType = sourcecode.c.objc; name = "UIView+WebCacheOperation.m"; path = "SDWebImage/Core/UIView+WebCacheOperation.m"; sourceTree = "<group>"; };
 		DBA50DD74ABDA915CD6E576352BFC101 /* DrawerView.swift */ = {isa = PBXFileReference; includeInIndex = 1; lastKnownFileType = sourcecode.swift; path = DrawerView.swift; sourceTree = "<group>"; };
 		DBAB77D84D07D44B25E7B34C375014ED /* BlurImageOperation.swift */ = {isa = PBXFileReference; includeInIndex = 1; lastKnownFileType = sourcecode.swift; path = BlurImageOperation.swift; sourceTree = "<group>"; };
-		DBC14681880A80DB26575DA31A684031 /* PlasmaFilter.swift */ = {isa = PBXFileReference; includeInIndex = 1; lastKnownFileType = sourcecode.swift; path = PlasmaFilter.swift; sourceTree = "<group>"; };
-		DCBA46A236CEBD1400CF01D0F12E8BF4 /* GLKit.framework */ = {isa = PBXFileReference; lastKnownFileType = wrapper.framework; name = GLKit.framework; path = Platforms/iPhoneOS.platform/Developer/SDKs/iPhoneOS12.2.sdk/System/Library/Frameworks/GLKit.framework; sourceTree = DEVELOPER_DIR; };
-		DCED5543EC1C43E8BB3062BD12B14608 /* histogram_enc.c */ = {isa = PBXFileReference; includeInIndex = 1; name = histogram_enc.c; path = src/enc/histogram_enc.c; sourceTree = "<group>"; };
-		DD1DEB4EA558601D7C72BC3AC8C9B705 /* FBSnapshotTestCase-dummy.m */ = {isa = PBXFileReference; includeInIndex = 1; lastKnownFileType = sourcecode.c.objc; path = "FBSnapshotTestCase-dummy.m"; sourceTree = "<group>"; };
-		DDE7BBFE04C95721EF7487A427CF2EF3 /* SDWebImage.xcconfig */ = {isa = PBXFileReference; includeInIndex = 1; lastKnownFileType = text.xcconfig; path = SDWebImage.xcconfig; sourceTree = "<group>"; };
-		DE256453E263AEF584ED31A05ABAA99D /* CALayer+Shadows.swift */ = {isa = PBXFileReference; includeInIndex = 1; lastKnownFileType = sourcecode.swift; path = "CALayer+Shadows.swift"; sourceTree = "<group>"; };
-		DE33A7201FEAD319E33D045941CCCF65 /* enc_msa.c */ = {isa = PBXFileReference; includeInIndex = 1; name = enc_msa.c; path = src/dsp/enc_msa.c; sourceTree = "<group>"; };
-		DE9D471AEFE00B69B48D52205848739C /* UIImage+MemoryCacheCost.h */ = {isa = PBXFileReference; includeInIndex = 1; lastKnownFileType = sourcecode.c.h; name = "UIImage+MemoryCacheCost.h"; path = "SDWebImage/Core/UIImage+MemoryCacheCost.h"; sourceTree = "<group>"; };
-		DF2935BA015D17A81C06E4A9B11EB2C3 /* SDImageCacheConfig.h */ = {isa = PBXFileReference; includeInIndex = 1; lastKnownFileType = sourcecode.c.h; name = SDImageCacheConfig.h; path = SDWebImage/Core/SDImageCacheConfig.h; sourceTree = "<group>"; };
-		DF341AEF7F3DA5E63C3CDB4F40C6B1C4 /* StatusBarStyleDefining.swift */ = {isa = PBXFileReference; includeInIndex = 1; lastKnownFileType = sourcecode.swift; name = StatusBarStyleDefining.swift; path = Source/StatusBarStyleDefining.swift; sourceTree = "<group>"; };
-=======
-		D9564F24B66475E29530EBB30179B87D /* String+UTF16Substring.swift */ = {isa = PBXFileReference; includeInIndex = 1; lastKnownFileType = sourcecode.swift; path = "String+UTF16Substring.swift"; sourceTree = "<group>"; };
-		D968B2F19CE5FF0F1C7A6C6AD0B188E1 /* HashCodeBuilder.swift */ = {isa = PBXFileReference; includeInIndex = 1; lastKnownFileType = sourcecode.swift; name = HashCodeBuilder.swift; path = Source/HashCodeBuilder.swift; sourceTree = "<group>"; };
-		D989FE3A29FC393BCF865F731C9708A8 /* decode.h */ = {isa = PBXFileReference; includeInIndex = 1; lastKnownFileType = sourcecode.c.h; name = decode.h; path = src/webp/decode.h; sourceTree = "<group>"; };
-		D9B0CC812577D114C6D5F84D22E13E6C /* types.h */ = {isa = PBXFileReference; includeInIndex = 1; lastKnownFileType = sourcecode.c.h; name = types.h; path = src/webp/types.h; sourceTree = "<group>"; };
-		DA7654ADC8BF4997996813654F0A3731 /* SDImageAssetManager.h */ = {isa = PBXFileReference; includeInIndex = 1; lastKnownFileType = sourcecode.c.h; name = SDImageAssetManager.h; path = SDWebImage/Private/SDImageAssetManager.h; sourceTree = "<group>"; };
-		DA9D7DDAAD441CAA225DEF972A28C977 /* lossless_enc_mips32.c */ = {isa = PBXFileReference; includeInIndex = 1; name = lossless_enc_mips32.c; path = src/dsp/lossless_enc_mips32.c; sourceTree = "<group>"; };
-		DAC05127ECF453095379348F447A6B33 /* PostFormKeyboardTracker.swift */ = {isa = PBXFileReference; includeInIndex = 1; lastKnownFileType = sourcecode.swift; name = PostFormKeyboardTracker.swift; path = Source/PostFormKeyboardTracker.swift; sourceTree = "<group>"; };
-		DB441EBC1EC92B81B87B6B509D4B2E21 /* UIView+Image.swift */ = {isa = PBXFileReference; includeInIndex = 1; lastKnownFileType = sourcecode.swift; path = "UIView+Image.swift"; sourceTree = "<group>"; };
 		DBB38573F2972CA00BF31552B1FB7967 /* SDWebImageDownloaderOperation.h */ = {isa = PBXFileReference; includeInIndex = 1; lastKnownFileType = sourcecode.c.h; name = SDWebImageDownloaderOperation.h; path = SDWebImage/Core/SDWebImageDownloaderOperation.h; sourceTree = "<group>"; };
 		DCBA46A236CEBD1400CF01D0F12E8BF4 /* GLKit.framework */ = {isa = PBXFileReference; lastKnownFileType = wrapper.framework; name = GLKit.framework; path = Platforms/iPhoneOS.platform/Developer/SDKs/iPhoneOS12.2.sdk/System/Library/Frameworks/GLKit.framework; sourceTree = DEVELOPER_DIR; };
 		DCED5543EC1C43E8BB3062BD12B14608 /* histogram_enc.c */ = {isa = PBXFileReference; includeInIndex = 1; name = histogram_enc.c; path = src/enc/histogram_enc.c; sourceTree = "<group>"; };
-		DCF616F4E6F7EAFE515E74ED1155EC72 /* CameraSegmentHandler.swift */ = {isa = PBXFileReference; includeInIndex = 1; lastKnownFileType = sourcecode.swift; path = CameraSegmentHandler.swift; sourceTree = "<group>"; };
 		DCFB0BAF7F49A78E23F2B4AABB9418A5 /* SDWebImagePrefetcher.h */ = {isa = PBXFileReference; includeInIndex = 1; lastKnownFileType = sourcecode.c.h; name = SDWebImagePrefetcher.h; path = SDWebImage/Core/SDWebImagePrefetcher.h; sourceTree = "<group>"; };
 		DD1DEB4EA558601D7C72BC3AC8C9B705 /* FBSnapshotTestCase-dummy.m */ = {isa = PBXFileReference; includeInIndex = 1; lastKnownFileType = sourcecode.c.objc; path = "FBSnapshotTestCase-dummy.m"; sourceTree = "<group>"; };
-		DD328D20AD8C7084BFFE0A652D990BFA /* ImagePoolFilter.swift */ = {isa = PBXFileReference; includeInIndex = 1; lastKnownFileType = sourcecode.swift; path = ImagePoolFilter.swift; sourceTree = "<group>"; };
-		DDF8D77DB83A493C91A3140CFE84E734 /* DrawerController.swift */ = {isa = PBXFileReference; includeInIndex = 1; lastKnownFileType = sourcecode.swift; path = DrawerController.swift; sourceTree = "<group>"; };
+		DE256453E263AEF584ED31A05ABAA99D /* CALayer+Shadows.swift */ = {isa = PBXFileReference; includeInIndex = 1; lastKnownFileType = sourcecode.swift; path = "CALayer+Shadows.swift"; sourceTree = "<group>"; };
 		DE33A7201FEAD319E33D045941CCCF65 /* enc_msa.c */ = {isa = PBXFileReference; includeInIndex = 1; name = enc_msa.c; path = src/dsp/enc_msa.c; sourceTree = "<group>"; };
-		DE86C01B10BF28BA92630A69173D33CD /* FilterCollectionView.swift */ = {isa = PBXFileReference; includeInIndex = 1; lastKnownFileType = sourcecode.swift; path = FilterCollectionView.swift; sourceTree = "<group>"; };
-		DEC8ED36EFDF1A91285C5F5071134149 /* GLKMatrix4+Unsafe.swift */ = {isa = PBXFileReference; includeInIndex = 1; lastKnownFileType = sourcecode.swift; path = "GLKMatrix4+Unsafe.swift"; sourceTree = "<group>"; };
->>>>>>> 66f42bbc
+		DF341AEF7F3DA5E63C3CDB4F40C6B1C4 /* StatusBarStyleDefining.swift */ = {isa = PBXFileReference; includeInIndex = 1; lastKnownFileType = sourcecode.swift; name = StatusBarStyleDefining.swift; path = Source/StatusBarStyleDefining.swift; sourceTree = "<group>"; };
 		DF9A921CAF0072F8949FE87BC69E3D67 /* UIImage+Compare.m */ = {isa = PBXFileReference; includeInIndex = 1; lastKnownFileType = sourcecode.c.objc; name = "UIImage+Compare.m"; path = "FBSnapshotTestCase/Categories/UIImage+Compare.m"; sourceTree = "<group>"; };
+		DFA978D22D77F2D6EA13C50950F62B95 /* NumTypes+Conversion.swift */ = {isa = PBXFileReference; includeInIndex = 1; lastKnownFileType = sourcecode.swift; path = "NumTypes+Conversion.swift"; sourceTree = "<group>"; };
 		DFE3B885D482EBB73356633A05D70D5A /* Pods-KanvasCameraExample-acknowledgements.markdown */ = {isa = PBXFileReference; includeInIndex = 1; lastKnownFileType = text; path = "Pods-KanvasCameraExample-acknowledgements.markdown"; sourceTree = "<group>"; };
 		E025224B88ED30EB148F9909E5F574BC /* UIImage+Snapshot.m */ = {isa = PBXFileReference; includeInIndex = 1; lastKnownFileType = sourcecode.c.objc; name = "UIImage+Snapshot.m"; path = "FBSnapshotTestCase/Categories/UIImage+Snapshot.m"; sourceTree = "<group>"; };
 		E06893B4AE22FDBCC4DD06CF4E5DB9AF /* vp8l_enc.c */ = {isa = PBXFileReference; includeInIndex = 1; name = vp8l_enc.c; path = src/enc/vp8l_enc.c; sourceTree = "<group>"; };
-<<<<<<< HEAD
 		E07B23AB0B91988DE3F0AFD0E0F67E5E /* CameraZoomHandler.swift */ = {isa = PBXFileReference; includeInIndex = 1; lastKnownFileType = sourcecode.swift; path = CameraZoomHandler.swift; sourceTree = "<group>"; };
 		E0BAF66B134F55B9EA7284D98FE43A39 /* UIImage+DominantColors.swift */ = {isa = PBXFileReference; includeInIndex = 1; lastKnownFileType = sourcecode.swift; path = "UIImage+DominantColors.swift"; sourceTree = "<group>"; };
+		E0DDACEC20235648877BDDF77BBA3EDE /* SDWebImagePrefetcher.m */ = {isa = PBXFileReference; includeInIndex = 1; lastKnownFileType = sourcecode.c.objc; name = SDWebImagePrefetcher.m; path = SDWebImage/Core/SDWebImagePrefetcher.m; sourceTree = "<group>"; };
 		E1A97F90C5D8B93B06E26BBB4FDB2D70 /* MediaClipsCollectionController.swift */ = {isa = PBXFileReference; includeInIndex = 1; lastKnownFileType = sourcecode.swift; path = MediaClipsCollectionController.swift; sourceTree = "<group>"; };
-=======
-		E0DDACEC20235648877BDDF77BBA3EDE /* SDWebImagePrefetcher.m */ = {isa = PBXFileReference; includeInIndex = 1; lastKnownFileType = sourcecode.c.objc; name = SDWebImagePrefetcher.m; path = SDWebImage/Core/SDWebImagePrefetcher.m; sourceTree = "<group>"; };
->>>>>>> 66f42bbc
 		E1BB70A9BD0CD8AF5402653CE7640CCA /* quant_enc.c */ = {isa = PBXFileReference; includeInIndex = 1; name = quant_enc.c; path = src/enc/quant_enc.c; sourceTree = "<group>"; };
-		E1DDB144F9F7ADFAEF501B7F42ADA712 /* GLPixelBufferView.swift */ = {isa = PBXFileReference; includeInIndex = 1; lastKnownFileType = sourcecode.swift; path = GLPixelBufferView.swift; sourceTree = "<group>"; };
 		E1EC7A08B8C503A61E504D9F5F28FAD3 /* FBSnapshotTestCasePlatform.m */ = {isa = PBXFileReference; includeInIndex = 1; lastKnownFileType = sourcecode.c.objc; name = FBSnapshotTestCasePlatform.m; path = FBSnapshotTestCase/FBSnapshotTestCasePlatform.m; sourceTree = "<group>"; };
 		E1FACF23F10E52B086FCE126029EE6F7 /* UIImage+Diff.h */ = {isa = PBXFileReference; includeInIndex = 1; lastKnownFileType = sourcecode.c.h; name = "UIImage+Diff.h"; path = "FBSnapshotTestCase/Categories/UIImage+Diff.h"; sourceTree = "<group>"; };
 		E22FBB339D9A4926C1C50588A59DF0FC /* NavigationBarStyleDefining.swift */ = {isa = PBXFileReference; includeInIndex = 1; lastKnownFileType = sourcecode.swift; name = NavigationBarStyleDefining.swift; path = Source/NavigationBarStyleDefining.swift; sourceTree = "<group>"; };
 		E25B88F25CD48FE1638FD52911A6824F /* Pods-KanvasCameraExample.modulemap */ = {isa = PBXFileReference; includeInIndex = 1; lastKnownFileType = sourcecode.module; path = "Pods-KanvasCameraExample.modulemap"; sourceTree = "<group>"; };
-<<<<<<< HEAD
 		E2B2049CDFCF4E74109A39704169E245 /* PhotoOutputHandler.swift */ = {isa = PBXFileReference; includeInIndex = 1; lastKnownFileType = sourcecode.swift; path = PhotoOutputHandler.swift; sourceTree = "<group>"; };
+		E2DDFBAB25E97D88BEAFD82F583D262C /* SDWebImageDefine.m */ = {isa = PBXFileReference; includeInIndex = 1; lastKnownFileType = sourcecode.c.objc; name = SDWebImageDefine.m; path = SDWebImage/Core/SDWebImageDefine.m; sourceTree = "<group>"; };
 		E35A1C38C0C7B1FAB9AC6214181C3A8C /* HorizontalCollectionView.swift */ = {isa = PBXFileReference; includeInIndex = 1; lastKnownFileType = sourcecode.swift; path = HorizontalCollectionView.swift; sourceTree = "<group>"; };
-		E4849050270BF548EFB679CA44377524 /* SDmetamacros.h */ = {isa = PBXFileReference; includeInIndex = 1; lastKnownFileType = sourcecode.c.h; name = SDmetamacros.h; path = SDWebImage/Private/SDmetamacros.h; sourceTree = "<group>"; };
-		E5A787A2BA75F46B3EF04E494D179B22 /* ImageLoader-dummy.m */ = {isa = PBXFileReference; includeInIndex = 1; lastKnownFileType = sourcecode.c.objc; path = "ImageLoader-dummy.m"; sourceTree = "<group>"; };
-		E6B7C8E185771BA2B241F0707AAF658D /* NSImage+Compatibility.m */ = {isa = PBXFileReference; includeInIndex = 1; lastKnownFileType = sourcecode.c.objc; name = "NSImage+Compatibility.m"; path = "SDWebImage/Core/NSImage+Compatibility.m"; sourceTree = "<group>"; };
-		E6EA2C315D2599C90CE1829015CEBEA5 /* NSBezierPath+RoundedCorners.h */ = {isa = PBXFileReference; includeInIndex = 1; lastKnownFileType = sourcecode.c.h; name = "NSBezierPath+RoundedCorners.h"; path = "SDWebImage/Private/NSBezierPath+RoundedCorners.h"; sourceTree = "<group>"; };
-		E700B0B81A4491E0BE052585E2EFAE5E /* SDWebImageCacheSerializer.m */ = {isa = PBXFileReference; includeInIndex = 1; lastKnownFileType = sourcecode.c.objc; name = SDWebImageCacheSerializer.m; path = SDWebImage/Core/SDWebImageCacheSerializer.m; sourceTree = "<group>"; };
-=======
-		E2DDFBAB25E97D88BEAFD82F583D262C /* SDWebImageDefine.m */ = {isa = PBXFileReference; includeInIndex = 1; lastKnownFileType = sourcecode.c.objc; name = SDWebImageDefine.m; path = SDWebImage/Core/SDWebImageDefine.m; sourceTree = "<group>"; };
-		E3181953F67C4D696F3A501F0F400ED6 /* SharedUI-prefix.pch */ = {isa = PBXFileReference; includeInIndex = 1; lastKnownFileType = sourcecode.c.h; path = "SharedUI-prefix.pch"; sourceTree = "<group>"; };
-		E3D1802D6DA1E786B1436495F4ABBC7F /* Rendering.swift */ = {isa = PBXFileReference; includeInIndex = 1; lastKnownFileType = sourcecode.swift; path = Rendering.swift; sourceTree = "<group>"; };
 		E4C90C7ED146C0E8DC60424FBE2339C6 /* SDWebImageOptionsProcessor.h */ = {isa = PBXFileReference; includeInIndex = 1; lastKnownFileType = sourcecode.c.h; name = SDWebImageOptionsProcessor.h; path = SDWebImage/Core/SDWebImageOptionsProcessor.h; sourceTree = "<group>"; };
 		E4EF57C48A693F0CEFB742E7B835CCCB /* SDMemoryCache.m */ = {isa = PBXFileReference; includeInIndex = 1; lastKnownFileType = sourcecode.c.objc; name = SDMemoryCache.m; path = SDWebImage/Core/SDMemoryCache.m; sourceTree = "<group>"; };
+		E5A787A2BA75F46B3EF04E494D179B22 /* ImageLoader-dummy.m */ = {isa = PBXFileReference; includeInIndex = 1; lastKnownFileType = sourcecode.c.objc; path = "ImageLoader-dummy.m"; sourceTree = "<group>"; };
 		E5F4BA82AA43E242070560871EB86CB5 /* NSBezierPath+RoundedCorners.m */ = {isa = PBXFileReference; includeInIndex = 1; lastKnownFileType = sourcecode.c.objc; name = "NSBezierPath+RoundedCorners.m"; path = "SDWebImage/Private/NSBezierPath+RoundedCorners.m"; sourceTree = "<group>"; };
->>>>>>> 66f42bbc
 		E78C8FEF3AA864C5900BDF009B0D66ED /* Utils.framework */ = {isa = PBXFileReference; explicitFileType = wrapper.framework; includeInIndex = 0; path = Utils.framework; sourceTree = BUILT_PRODUCTS_DIR; };
 		E7958D388173BDF2DCCEC48B37A37441 /* NSData+ImageContentType.m */ = {isa = PBXFileReference; includeInIndex = 1; lastKnownFileType = sourcecode.c.objc; name = "NSData+ImageContentType.m"; path = "SDWebImage/Core/NSData+ImageContentType.m"; sourceTree = "<group>"; };
 		E80981D5EC304F4ED03DCF46B00B304D /* SDImageCoderHelper.h */ = {isa = PBXFileReference; includeInIndex = 1; lastKnownFileType = sourcecode.c.h; name = SDImageCoderHelper.h; path = SDWebImage/Core/SDImageCoderHelper.h; sourceTree = "<group>"; };
 		E80D88529C2E6C6AE7891EEC28D1EC0A /* libwebp.xcconfig */ = {isa = PBXFileReference; includeInIndex = 1; lastKnownFileType = text.xcconfig; path = libwebp.xcconfig; sourceTree = "<group>"; };
 		E83741A2D4CFD6DC119388174FFBE921 /* FBSnapshotTestCase-Info.plist */ = {isa = PBXFileReference; includeInIndex = 1; lastKnownFileType = text.plist.xml; path = "FBSnapshotTestCase-Info.plist"; sourceTree = "<group>"; };
-<<<<<<< HEAD
+		E842F580C947D1077F4E2B2833735068 /* SDWebImageDownloaderOperation.m */ = {isa = PBXFileReference; includeInIndex = 1; lastKnownFileType = sourcecode.c.objc; name = SDWebImageDownloaderOperation.m; path = SDWebImage/Core/SDWebImageDownloaderOperation.m; sourceTree = "<group>"; };
 		E8C9333594D9FF2F34732134D29807B4 /* SDWebImageWebPCoder.h */ = {isa = PBXFileReference; includeInIndex = 1; lastKnownFileType = sourcecode.c.h; name = SDWebImageWebPCoder.h; path = SDWebImageWebPCoder/Module/SDWebImageWebPCoder.h; sourceTree = "<group>"; };
-		E8D5CFD3DEAB0FF61E669EB4D82CCCD7 /* SDImageFrame.m */ = {isa = PBXFileReference; includeInIndex = 1; lastKnownFileType = sourcecode.c.objc; name = SDImageFrame.m; path = SDWebImage/Core/SDImageFrame.m; sourceTree = "<group>"; };
-		E982995D4F9D4BC9E6B0E41BE00CC14D /* filter_enc.c */ = {isa = PBXFileReference; includeInIndex = 1; name = filter_enc.c; path = src/enc/filter_enc.c; sourceTree = "<group>"; };
-		E9A7775A22342011B1A21AEEC9B43E5B /* EditTagsView.swift */ = {isa = PBXFileReference; includeInIndex = 1; lastKnownFileType = sourcecode.swift; path = EditTagsView.swift; sourceTree = "<group>"; };
-		EA0130E3154DD7D4CEF14D1AE0A313D4 /* SDWebImageIndicator.m */ = {isa = PBXFileReference; includeInIndex = 1; lastKnownFileType = sourcecode.c.objc; name = SDWebImageIndicator.m; path = SDWebImage/Core/SDWebImageIndicator.m; sourceTree = "<group>"; };
-		EA15170E8A1371507E6B99CF3E5476E4 /* dec_neon.c */ = {isa = PBXFileReference; includeInIndex = 1; name = dec_neon.c; path = src/dsp/dec_neon.c; sourceTree = "<group>"; };
-		EAD5D5B157A47E1B5AFD4DA03D23A082 /* UIImageView+WebCache.h */ = {isa = PBXFileReference; includeInIndex = 1; lastKnownFileType = sourcecode.c.h; name = "UIImageView+WebCache.h"; path = "SDWebImage/Core/UIImageView+WebCache.h"; sourceTree = "<group>"; };
-		EB1E1899CB9E7E9DDF7EFA0113FAD350 /* DrawerTabBarCell.swift */ = {isa = PBXFileReference; includeInIndex = 1; lastKnownFileType = sourcecode.swift; path = DrawerTabBarCell.swift; sourceTree = "<group>"; };
-=======
-		E842F580C947D1077F4E2B2833735068 /* SDWebImageDownloaderOperation.m */ = {isa = PBXFileReference; includeInIndex = 1; lastKnownFileType = sourcecode.c.objc; name = SDWebImageDownloaderOperation.m; path = SDWebImage/Core/SDWebImageDownloaderOperation.m; sourceTree = "<group>"; };
-		E879BA97732E902635D04E9DA879DCF9 /* ImageOperation.swift */ = {isa = PBXFileReference; includeInIndex = 1; lastKnownFileType = sourcecode.swift; path = ImageOperation.swift; sourceTree = "<group>"; };
-		E886A11494CD15863856C0E85EFC3FAB /* ImageLoader.podspec */ = {isa = PBXFileReference; explicitFileType = text.script.ruby; includeInIndex = 1; indentWidth = 2; lastKnownFileType = text; path = ImageLoader.podspec; sourceTree = "<group>"; tabWidth = 2; xcLanguageSpecificationIdentifier = xcode.lang.ruby; };
-		E8C9333594D9FF2F34732134D29807B4 /* SDWebImageWebPCoder.h */ = {isa = PBXFileReference; includeInIndex = 1; lastKnownFileType = sourcecode.c.h; name = SDWebImageWebPCoder.h; path = SDWebImageWebPCoder/Module/SDWebImageWebPCoder.h; sourceTree = "<group>"; };
-		E8D57CFFEA23277F7842BB44AEC8C4C3 /* DrawerTabBarOption.swift */ = {isa = PBXFileReference; includeInIndex = 1; lastKnownFileType = sourcecode.swift; path = DrawerTabBarOption.swift; sourceTree = "<group>"; };
 		E9621EB91A69052136E6C0E5E9E1E215 /* UIImage+Metadata.h */ = {isa = PBXFileReference; includeInIndex = 1; lastKnownFileType = sourcecode.c.h; name = "UIImage+Metadata.h"; path = "SDWebImage/Core/UIImage+Metadata.h"; sourceTree = "<group>"; };
 		E982995D4F9D4BC9E6B0E41BE00CC14D /* filter_enc.c */ = {isa = PBXFileReference; includeInIndex = 1; name = filter_enc.c; path = src/enc/filter_enc.c; sourceTree = "<group>"; };
 		E98EDB4AAA800F85B1459B291C308641 /* SDFileAttributeHelper.m */ = {isa = PBXFileReference; includeInIndex = 1; lastKnownFileType = sourcecode.c.objc; name = SDFileAttributeHelper.m; path = SDWebImage/Private/SDFileAttributeHelper.m; sourceTree = "<group>"; };
+		E9A7775A22342011B1A21AEEC9B43E5B /* EditTagsView.swift */ = {isa = PBXFileReference; includeInIndex = 1; lastKnownFileType = sourcecode.swift; path = EditTagsView.swift; sourceTree = "<group>"; };
 		EA15170E8A1371507E6B99CF3E5476E4 /* dec_neon.c */ = {isa = PBXFileReference; includeInIndex = 1; name = dec_neon.c; path = src/dsp/dec_neon.c; sourceTree = "<group>"; };
->>>>>>> 66f42bbc
+		EB1E1899CB9E7E9DDF7EFA0113FAD350 /* DrawerTabBarCell.swift */ = {isa = PBXFileReference; includeInIndex = 1; lastKnownFileType = sourcecode.swift; path = DrawerTabBarCell.swift; sourceTree = "<group>"; };
 		EB650864B416AD9C16CC66A8E69D8544 /* Pods-KanvasCameraExample-frameworks.sh */ = {isa = PBXFileReference; includeInIndex = 1; lastKnownFileType = text.script.sh; path = "Pods-KanvasCameraExample-frameworks.sh"; sourceTree = "<group>"; };
 		EC4E21110729C7A0E309C3DB073D1ECD /* Pods-KanvasCameraExample-Info.plist */ = {isa = PBXFileReference; includeInIndex = 1; lastKnownFileType = text.plist.xml; path = "Pods-KanvasCameraExample-Info.plist"; sourceTree = "<group>"; };
 		ED1087489E12C23467D4B8D2C78A7010 /* FBSnapshotTestCase.m */ = {isa = PBXFileReference; includeInIndex = 1; lastKnownFileType = sourcecode.c.objc; name = FBSnapshotTestCase.m; path = FBSnapshotTestCase/FBSnapshotTestCase.m; sourceTree = "<group>"; };
-<<<<<<< HEAD
-		ED1FB9E6D2CA564101100DF45D22C385 /* SDAnimatedImageView.m */ = {isa = PBXFileReference; includeInIndex = 1; lastKnownFileType = sourcecode.c.objc; name = SDAnimatedImageView.m; path = SDWebImage/Core/SDAnimatedImageView.m; sourceTree = "<group>"; };
 		ED30022BC1383D448FF3156BF2F8146D /* NSDate+Offset.swift */ = {isa = PBXFileReference; includeInIndex = 1; lastKnownFileType = sourcecode.swift; name = "NSDate+Offset.swift"; path = "Source/NSDate+Offset.swift"; sourceTree = "<group>"; };
-		ED402D0A46C3F64A6B04FA9315718B2D /* SDImageGIFCoder.h */ = {isa = PBXFileReference; includeInIndex = 1; lastKnownFileType = sourcecode.c.h; name = SDImageGIFCoder.h; path = SDWebImage/Core/SDImageGIFCoder.h; sourceTree = "<group>"; };
-=======
->>>>>>> 66f42bbc
 		ED46942D6DEA8CFA4D9F42C48B260883 /* FBSnapshotTestCasePlatform.h */ = {isa = PBXFileReference; includeInIndex = 1; lastKnownFileType = sourcecode.c.h; name = FBSnapshotTestCasePlatform.h; path = FBSnapshotTestCase/FBSnapshotTestCasePlatform.h; sourceTree = "<group>"; };
 		ED4A0C6613FC6A1772FE7C257E749195 /* TumblrTheme.podspec */ = {isa = PBXFileReference; explicitFileType = text.script.ruby; includeInIndex = 1; indentWidth = 2; lastKnownFileType = text; path = TumblrTheme.podspec; sourceTree = "<group>"; tabWidth = 2; xcLanguageSpecificationIdentifier = xcode.lang.ruby; };
 		EDD02F7268B9F164B2FBD5C3A9EF7799 /* UIViewController+Load.swift */ = {isa = PBXFileReference; includeInIndex = 1; lastKnownFileType = sourcecode.swift; path = "UIViewController+Load.swift"; sourceTree = "<group>"; };
-		EE98B93FC40BD7E21EDF11D97EAE3197 /* RaveFilter.swift */ = {isa = PBXFileReference; includeInIndex = 1; lastKnownFileType = sourcecode.swift; path = RaveFilter.swift; sourceTree = "<group>"; };
 		EF6D2AEF3DFD76F34B44F6DD88820853 /* FBSnapshotTestCase.modulemap */ = {isa = PBXFileReference; includeInIndex = 1; lastKnownFileType = sourcecode.module; path = FBSnapshotTestCase.modulemap; sourceTree = "<group>"; };
-<<<<<<< HEAD
-		F0F104CC25BB03EF722A6D1D82B896D3 /* cost.c */ = {isa = PBXFileReference; includeInIndex = 1; name = cost.c; path = src/dsp/cost.c; sourceTree = "<group>"; };
-		F157736BB7AAD1EA0CB59AFB89D798F4 /* SDImageCoder.m */ = {isa = PBXFileReference; includeInIndex = 1; lastKnownFileType = sourcecode.c.objc; name = SDImageCoder.m; path = SDWebImage/Core/SDImageCoder.m; sourceTree = "<group>"; };
-=======
 		F019F0F9846B9B52DE96D052FF6D21AF /* SDGraphicsImageRenderer.m */ = {isa = PBXFileReference; includeInIndex = 1; lastKnownFileType = sourcecode.c.objc; name = SDGraphicsImageRenderer.m; path = SDWebImage/Core/SDGraphicsImageRenderer.m; sourceTree = "<group>"; };
-		F0B2DD078DEF67B2C8939B39F65F2F79 /* PostOptionsTagsDelegate.swift */ = {isa = PBXFileReference; includeInIndex = 1; lastKnownFileType = sourcecode.swift; path = PostOptionsTagsDelegate.swift; sourceTree = "<group>"; };
 		F0D81C0944C615DB3861351E323D504E /* SDWebImageDownloader.m */ = {isa = PBXFileReference; includeInIndex = 1; lastKnownFileType = sourcecode.c.objc; name = SDWebImageDownloader.m; path = SDWebImage/Core/SDWebImageDownloader.m; sourceTree = "<group>"; };
 		F0F104CC25BB03EF722A6D1D82B896D3 /* cost.c */ = {isa = PBXFileReference; includeInIndex = 1; name = cost.c; path = src/dsp/cost.c; sourceTree = "<group>"; };
-		F15F8ACDB31EA8B7CBD601813771E9EB /* CameraInputOutput.swift */ = {isa = PBXFileReference; includeInIndex = 1; lastKnownFileType = sourcecode.swift; path = CameraInputOutput.swift; sourceTree = "<group>"; };
->>>>>>> 66f42bbc
 		F18307CD7C9DD495E8742F696D5B441E /* picture_tools_enc.c */ = {isa = PBXFileReference; includeInIndex = 1; name = picture_tools_enc.c; path = src/enc/picture_tools_enc.c; sourceTree = "<group>"; };
 		F237837E4227D84DF7B54BA9439E96F4 /* anim_decode.c */ = {isa = PBXFileReference; includeInIndex = 1; name = anim_decode.c; path = src/demux/anim_decode.c; sourceTree = "<group>"; };
 		F2CD044E7E563F89DC61DB21654B8A13 /* lossless_msa.c */ = {isa = PBXFileReference; includeInIndex = 1; name = lossless_msa.c; path = src/dsp/lossless_msa.c; sourceTree = "<group>"; };
-<<<<<<< HEAD
 		F2FA92E50D6C927AA21D21C876CB15FF /* StrokeSelectorView.swift */ = {isa = PBXFileReference; includeInIndex = 1; lastKnownFileType = sourcecode.swift; path = StrokeSelectorView.swift; sourceTree = "<group>"; };
-		F35259852D70982DEE42C0CBC82E15EA /* SDAnimatedImageView+WebCache.h */ = {isa = PBXFileReference; includeInIndex = 1; lastKnownFileType = sourcecode.c.h; name = "SDAnimatedImageView+WebCache.h"; path = "SDWebImage/Core/SDAnimatedImageView+WebCache.h"; sourceTree = "<group>"; };
 		F35DE8BE2FFD4DDBD3F81187D5455686 /* TagsViewAnimationCoordinator.swift */ = {isa = PBXFileReference; includeInIndex = 1; lastKnownFileType = sourcecode.swift; path = TagsViewAnimationCoordinator.swift; sourceTree = "<group>"; };
+		F3AAF15B158E6A576D77F121BB8F40FB /* NSData+ImageContentType.h */ = {isa = PBXFileReference; includeInIndex = 1; lastKnownFileType = sourcecode.c.h; name = "NSData+ImageContentType.h"; path = "SDWebImage/Core/NSData+ImageContentType.h"; sourceTree = "<group>"; };
 		F3B08B5CED37516F830F911C3E894475 /* Foundation.framework */ = {isa = PBXFileReference; lastKnownFileType = wrapper.framework; name = Foundation.framework; path = Platforms/iPhoneOS.platform/Developer/SDKs/iPhoneOS12.2.sdk/System/Library/Frameworks/Foundation.framework; sourceTree = DEVELOPER_DIR; };
 		F3B2CCADDD1C9B4C70A2AE4D87987989 /* MediaClipsEditorView.swift */ = {isa = PBXFileReference; includeInIndex = 1; lastKnownFileType = sourcecode.swift; path = MediaClipsEditorView.swift; sourceTree = "<group>"; };
 		F3BCF856C6BEBF6FC6FF87CE8B604057 /* ImageLoader.podspec */ = {isa = PBXFileReference; explicitFileType = text.script.ruby; includeInIndex = 1; indentWidth = 2; lastKnownFileType = text; path = ImageLoader.podspec; sourceTree = "<group>"; tabWidth = 2; xcLanguageSpecificationIdentifier = xcode.lang.ruby; };
 		F3E5E3F76A78D823ABCB1A5EC47BB202 /* MediaDrawerController.swift */ = {isa = PBXFileReference; includeInIndex = 1; lastKnownFileType = sourcecode.swift; path = MediaDrawerController.swift; sourceTree = "<group>"; };
-		F3F0AED435616C02CEFBE14A6AF8C15F /* SDAsyncBlockOperation.m */ = {isa = PBXFileReference; includeInIndex = 1; lastKnownFileType = sourcecode.c.objc; name = SDAsyncBlockOperation.m; path = SDWebImage/Private/SDAsyncBlockOperation.m; sourceTree = "<group>"; };
-=======
-		F3529088DC0FB3E6865C6DC1A68550A7 /* Assets.xcassets */ = {isa = PBXFileReference; includeInIndex = 1; lastKnownFileType = folder.assetcatalog; name = Assets.xcassets; path = Resources/Assets.xcassets; sourceTree = "<group>"; };
-		F3AAF15B158E6A576D77F121BB8F40FB /* NSData+ImageContentType.h */ = {isa = PBXFileReference; includeInIndex = 1; lastKnownFileType = sourcecode.c.h; name = "NSData+ImageContentType.h"; path = "SDWebImage/Core/NSData+ImageContentType.h"; sourceTree = "<group>"; };
-		F3B08B5CED37516F830F911C3E894475 /* Foundation.framework */ = {isa = PBXFileReference; lastKnownFileType = wrapper.framework; name = Foundation.framework; path = Platforms/iPhoneOS.platform/Developer/SDKs/iPhoneOS12.2.sdk/System/Library/Frameworks/Foundation.framework; sourceTree = DEVELOPER_DIR; };
-		F3D8F7A65AEE17A0DE491EF5C06E87F8 /* TagsViewCollectionViewLayout.swift */ = {isa = PBXFileReference; includeInIndex = 1; lastKnownFileType = sourcecode.swift; path = TagsViewCollectionViewLayout.swift; sourceTree = "<group>"; };
->>>>>>> 66f42bbc
 		F3FA8E2FD564276189FC73AA450D3E40 /* common_sse41.h */ = {isa = PBXFileReference; includeInIndex = 1; lastKnownFileType = sourcecode.c.h; name = common_sse41.h; path = src/dsp/common_sse41.h; sourceTree = "<group>"; };
 		F3FBA8F63B315404AF2EF6B2638D8462 /* ReachabilityDeterminer.swift */ = {isa = PBXFileReference; includeInIndex = 1; lastKnownFileType = sourcecode.swift; name = ReachabilityDeterminer.swift; path = Source/ReachabilityDeterminer.swift; sourceTree = "<group>"; };
 		F438D129E97E714FA1FF8EB2F9089F17 /* yuv_mips_dsp_r2.c */ = {isa = PBXFileReference; includeInIndex = 1; name = yuv_mips_dsp_r2.c; path = src/dsp/yuv_mips_dsp_r2.c; sourceTree = "<group>"; };
-<<<<<<< HEAD
-		F4A3C3D3BAB73073714292FDB1DB6390 /* SDImageHEICCoder.h */ = {isa = PBXFileReference; includeInIndex = 1; lastKnownFileType = sourcecode.c.h; name = SDImageHEICCoder.h; path = SDWebImage/Core/SDImageHEICCoder.h; sourceTree = "<group>"; };
 		F504F3122DB00B48C5382D4B4738C8CB /* rescaler_msa.c */ = {isa = PBXFileReference; includeInIndex = 1; name = rescaler_msa.c; path = src/dsp/rescaler_msa.c; sourceTree = "<group>"; };
-		F5B8795D3083EF8F2A1A2FB210CB10A1 /* SDWebImageCompat.h */ = {isa = PBXFileReference; includeInIndex = 1; lastKnownFileType = sourcecode.c.h; name = SDWebImageCompat.h; path = SDWebImage/Core/SDWebImageCompat.h; sourceTree = "<group>"; };
-		F63B9993E1051D37D3246B4AAEE61796 /* UIFont+Orangina.swift */ = {isa = PBXFileReference; includeInIndex = 1; lastKnownFileType = sourcecode.swift; name = "UIFont+Orangina.swift"; path = "Source/UIFont+Orangina.swift"; sourceTree = "<group>"; };
-		F65175738937B79224CA3091AB7451BE /* UIFont+PostFonts.swift */ = {isa = PBXFileReference; includeInIndex = 1; lastKnownFileType = sourcecode.swift; name = "UIFont+PostFonts.swift"; path = "Source/UIFont+PostFonts.swift"; sourceTree = "<group>"; };
-		F6FE19CD16934720D0F38FD502801403 /* SDWebImageCacheKeyFilter.m */ = {isa = PBXFileReference; includeInIndex = 1; lastKnownFileType = sourcecode.c.objc; name = SDWebImageCacheKeyFilter.m; path = SDWebImage/Core/SDWebImageCacheKeyFilter.m; sourceTree = "<group>"; };
-		F718E05ADE5B43B994BC1DD5AB6764CE /* StickerTypeCollectionController.swift */ = {isa = PBXFileReference; includeInIndex = 1; lastKnownFileType = sourcecode.swift; path = StickerTypeCollectionController.swift; sourceTree = "<group>"; };
-		F7F3007AA1D17184297C8562FEABB659 /* NumTypes+Conversion.swift */ = {isa = PBXFileReference; includeInIndex = 1; lastKnownFileType = sourcecode.swift; path = "NumTypes+Conversion.swift"; sourceTree = "<group>"; };
-=======
-		F49647654A3ED3834710E2FD92AB1D5A /* TagsViewAnimationCoordinator.swift */ = {isa = PBXFileReference; includeInIndex = 1; lastKnownFileType = sourcecode.swift; path = TagsViewAnimationCoordinator.swift; sourceTree = "<group>"; };
-		F504F3122DB00B48C5382D4B4738C8CB /* rescaler_msa.c */ = {isa = PBXFileReference; includeInIndex = 1; name = rescaler_msa.c; path = src/dsp/rescaler_msa.c; sourceTree = "<group>"; };
-		F5171E0175F5302BA07223015321DED4 /* HapticFeedbackGenerating.swift */ = {isa = PBXFileReference; includeInIndex = 1; lastKnownFileType = sourcecode.swift; name = HapticFeedbackGenerating.swift; path = Source/HapticFeedbackGenerating.swift; sourceTree = "<group>"; };
 		F53BB02FA48B87935B9BEAA59FDA964D /* SDWebImage-Info.plist */ = {isa = PBXFileReference; includeInIndex = 1; lastKnownFileType = text.plist.xml; path = "SDWebImage-Info.plist"; sourceTree = "<group>"; };
 		F593F1BAA4FACAC9B734A0DE55544556 /* SDImageLoader.h */ = {isa = PBXFileReference; includeInIndex = 1; lastKnownFileType = sourcecode.c.h; name = SDImageLoader.h; path = SDWebImage/Core/SDImageLoader.h; sourceTree = "<group>"; };
 		F5AF545B6096FC0F1E939B40B93A496B /* NSButton+WebCache.m */ = {isa = PBXFileReference; includeInIndex = 1; lastKnownFileType = sourcecode.c.objc; name = "NSButton+WebCache.m"; path = "SDWebImage/Core/NSButton+WebCache.m"; sourceTree = "<group>"; };
-		F62C82F63CEB4518E132C5D6E2B3F765 /* KanvasCameraTimes.swift */ = {isa = PBXFileReference; includeInIndex = 1; lastKnownFileType = sourcecode.swift; path = KanvasCameraTimes.swift; sourceTree = "<group>"; };
-		F63882C69458FE4D8AE8A90EA366BAD4 /* AppUIChangedListener.swift */ = {isa = PBXFileReference; includeInIndex = 1; lastKnownFileType = sourcecode.swift; name = AppUIChangedListener.swift; path = Source/AppUIChangedListener.swift; sourceTree = "<group>"; };
-		F655ADE5CF24E57E3F31345398D984A5 /* ImagePerformanceLogging.swift */ = {isa = PBXFileReference; includeInIndex = 1; lastKnownFileType = sourcecode.swift; name = ImagePerformanceLogging.swift; path = Classes/ImagePerformanceLogging.swift; sourceTree = "<group>"; };
+		F63B9993E1051D37D3246B4AAEE61796 /* UIFont+Orangina.swift */ = {isa = PBXFileReference; includeInIndex = 1; lastKnownFileType = sourcecode.swift; name = "UIFont+Orangina.swift"; path = "Source/UIFont+Orangina.swift"; sourceTree = "<group>"; };
+		F65175738937B79224CA3091AB7451BE /* UIFont+PostFonts.swift */ = {isa = PBXFileReference; includeInIndex = 1; lastKnownFileType = sourcecode.swift; name = "UIFont+PostFonts.swift"; path = "Source/UIFont+PostFonts.swift"; sourceTree = "<group>"; };
 		F69379ED7CEF5CC458A8886A8150845B /* SDWebImageError.h */ = {isa = PBXFileReference; includeInIndex = 1; lastKnownFileType = sourcecode.c.h; name = SDWebImageError.h; path = SDWebImage/Core/SDWebImageError.h; sourceTree = "<group>"; };
-		F69433B5E86B7ACC4C400EBA5E003C13 /* FilterSettingsView.swift */ = {isa = PBXFileReference; includeInIndex = 1; lastKnownFileType = sourcecode.swift; path = FilterSettingsView.swift; sourceTree = "<group>"; };
-		F7FB630E012254EDB073161E1EAADA71 /* UIColor+Util.swift */ = {isa = PBXFileReference; includeInIndex = 1; lastKnownFileType = sourcecode.swift; name = "UIColor+Util.swift"; path = "Source/UIColor+Util.swift"; sourceTree = "<group>"; };
+		F718E05ADE5B43B994BC1DD5AB6764CE /* StickerTypeCollectionController.swift */ = {isa = PBXFileReference; includeInIndex = 1; lastKnownFileType = sourcecode.swift; path = StickerTypeCollectionController.swift; sourceTree = "<group>"; };
 		F834EF91F50E695038DC31133827AE26 /* SDImageCacheConfig.h */ = {isa = PBXFileReference; includeInIndex = 1; lastKnownFileType = sourcecode.c.h; name = SDImageCacheConfig.h; path = SDWebImage/Core/SDImageCacheConfig.h; sourceTree = "<group>"; };
->>>>>>> 66f42bbc
 		F87DE21AAA4595D8D39102C6537E4E6B /* yuv_sse41.c */ = {isa = PBXFileReference; includeInIndex = 1; name = yuv_sse41.c; path = src/dsp/yuv_sse41.c; sourceTree = "<group>"; };
-		F891EDF9422D60B4E9EFACE42CCEC8E0 /* LightLeaksFilter.swift */ = {isa = PBXFileReference; includeInIndex = 1; lastKnownFileType = sourcecode.swift; path = LightLeaksFilter.swift; sourceTree = "<group>"; };
 		F8966F3278AEA954EDCACD1D681520D0 /* MediaClipsEditorViewController.swift */ = {isa = PBXFileReference; includeInIndex = 1; lastKnownFileType = sourcecode.swift; path = MediaClipsEditorViewController.swift; sourceTree = "<group>"; };
 		F8D73B40333039406BB4C5612BA6B96C /* UIUpdate.swift */ = {isa = PBXFileReference; includeInIndex = 1; lastKnownFileType = sourcecode.swift; path = UIUpdate.swift; sourceTree = "<group>"; };
 		F8F2F195456119ED7EBDECBD34F4F0BB /* yuv.h */ = {isa = PBXFileReference; includeInIndex = 1; lastKnownFileType = sourcecode.c.h; name = yuv.h; path = src/dsp/yuv.h; sourceTree = "<group>"; };
-<<<<<<< HEAD
 		F96BC56E36CD8C6C664578060F090296 /* SharedUI-umbrella.h */ = {isa = PBXFileReference; includeInIndex = 1; lastKnownFileType = sourcecode.c.h; path = "SharedUI-umbrella.h"; sourceTree = "<group>"; };
+		F981B89BB3609E2B3B94808117556E98 /* SDWebImageDownloaderConfig.m */ = {isa = PBXFileReference; includeInIndex = 1; lastKnownFileType = sourcecode.c.objc; name = SDWebImageDownloaderConfig.m; path = SDWebImage/Core/SDWebImageDownloaderConfig.m; sourceTree = "<group>"; };
 		F9A7C290AF8895A8683881043766BE14 /* random_utils.c */ = {isa = PBXFileReference; includeInIndex = 1; name = random_utils.c; path = src/utils/random_utils.c; sourceTree = "<group>"; };
 		F9AF0E040F526731F093412402E72BC3 /* enc_sse41.c */ = {isa = PBXFileReference; includeInIndex = 1; name = enc_sse41.c; path = src/dsp/enc_sse41.c; sourceTree = "<group>"; };
 		F9D51055A6E8A2FCB755C30273D2B299 /* StickerMenuView.swift */ = {isa = PBXFileReference; includeInIndex = 1; lastKnownFileType = sourcecode.swift; path = StickerMenuView.swift; sourceTree = "<group>"; };
-=======
-		F90ADC044878689113A1D2F5AE16BFF1 /* FilterType.swift */ = {isa = PBXFileReference; includeInIndex = 1; lastKnownFileType = sourcecode.swift; path = FilterType.swift; sourceTree = "<group>"; };
-		F91858B8675A83DD81E03E7906A2315A /* TumblrTheme-dummy.m */ = {isa = PBXFileReference; includeInIndex = 1; lastKnownFileType = sourcecode.c.objc; path = "TumblrTheme-dummy.m"; sourceTree = "<group>"; };
-		F981B89BB3609E2B3B94808117556E98 /* SDWebImageDownloaderConfig.m */ = {isa = PBXFileReference; includeInIndex = 1; lastKnownFileType = sourcecode.c.objc; name = SDWebImageDownloaderConfig.m; path = SDWebImage/Core/SDWebImageDownloaderConfig.m; sourceTree = "<group>"; };
-		F9A7C290AF8895A8683881043766BE14 /* random_utils.c */ = {isa = PBXFileReference; includeInIndex = 1; name = random_utils.c; path = src/utils/random_utils.c; sourceTree = "<group>"; };
-		F9AF0E040F526731F093412402E72BC3 /* enc_sse41.c */ = {isa = PBXFileReference; includeInIndex = 1; name = enc_sse41.c; path = src/dsp/enc_sse41.c; sourceTree = "<group>"; };
-		F9BD7DBF9846CB232F9AC713CE43CD92 /* LightLeaksFilter.swift */ = {isa = PBXFileReference; includeInIndex = 1; lastKnownFileType = sourcecode.swift; path = LightLeaksFilter.swift; sourceTree = "<group>"; };
-		F9E29EE9E2CD76CCB3A3CEB5D3AC1528 /* ColorSelectorView.swift */ = {isa = PBXFileReference; includeInIndex = 1; lastKnownFileType = sourcecode.swift; path = ColorSelectorView.swift; sourceTree = "<group>"; };
-		FA1FB6401D36018F48FB079E1FBEBFF4 /* AppColorScheme.swift */ = {isa = PBXFileReference; includeInIndex = 1; lastKnownFileType = sourcecode.swift; name = AppColorScheme.swift; path = Source/AppColorScheme.swift; sourceTree = "<group>"; };
->>>>>>> 66f42bbc
 		FA5E750D777F8812B73B90F8308F9F11 /* Pods-KanvasCameraExample.release.xcconfig */ = {isa = PBXFileReference; includeInIndex = 1; lastKnownFileType = text.xcconfig; path = "Pods-KanvasCameraExample.release.xcconfig"; sourceTree = "<group>"; };
 		FACB17902AE044BDBC046C409D9E5915 /* LoadingIndicatorView.swift */ = {isa = PBXFileReference; includeInIndex = 1; lastKnownFileType = sourcecode.swift; path = LoadingIndicatorView.swift; sourceTree = "<group>"; };
 		FAD9BCE947B53905502AFF181CFFAE49 /* muxread.c */ = {isa = PBXFileReference; includeInIndex = 1; name = muxread.c; path = src/mux/muxread.c; sourceTree = "<group>"; };
 		FAE6799EE5C95432E30F9639BE09B28D /* cost_mips32.c */ = {isa = PBXFileReference; includeInIndex = 1; name = cost_mips32.c; path = src/dsp/cost_mips32.c; sourceTree = "<group>"; };
 		FB2AE077E7E4B6CDF985490AEFA4E508 /* random_utils.h */ = {isa = PBXFileReference; includeInIndex = 1; lastKnownFileType = sourcecode.c.h; name = random_utils.h; path = src/utils/random_utils.h; sourceTree = "<group>"; };
+		FB99DCDB17DCB896B8540FA5B014929D /* FilterFactory.swift */ = {isa = PBXFileReference; includeInIndex = 1; lastKnownFileType = sourcecode.swift; path = FilterFactory.swift; sourceTree = "<group>"; };
 		FC1F6D8D2C50660D18D3C195DCEB8463 /* SDImageWebPCoder.m */ = {isa = PBXFileReference; includeInIndex = 1; lastKnownFileType = sourcecode.c.objc; name = SDImageWebPCoder.m; path = SDWebImageWebPCoder/Classes/SDImageWebPCoder.m; sourceTree = "<group>"; };
-<<<<<<< HEAD
-=======
-		FCCD4932E35EC6712C7EC9B0D5020796 /* DrawerTabBarCell.swift */ = {isa = PBXFileReference; includeInIndex = 1; lastKnownFileType = sourcecode.swift; path = DrawerTabBarCell.swift; sourceTree = "<group>"; };
 		FCD99F1AFE6C148572A1C0AA393BFCD4 /* SDAnimatedImage.m */ = {isa = PBXFileReference; includeInIndex = 1; lastKnownFileType = sourcecode.c.objc; name = SDAnimatedImage.m; path = SDWebImage/Core/SDAnimatedImage.m; sourceTree = "<group>"; };
->>>>>>> 66f42bbc
 		FCDCF8E15631BAF37F0425FB8A51BC28 /* lossless_common.h */ = {isa = PBXFileReference; includeInIndex = 1; lastKnownFileType = sourcecode.c.h; name = lossless_common.h; path = src/dsp/lossless_common.h; sourceTree = "<group>"; };
 		FCF61D9B2B75054A9A3185DDC609B7FF /* SDWebImageWebPCoder.framework */ = {isa = PBXFileReference; explicitFileType = wrapper.framework; includeInIndex = 0; name = SDWebImageWebPCoder.framework; path = SDWebImageWebPCoder.framework; sourceTree = BUILT_PRODUCTS_DIR; };
 		FD616BB31BF6961DB64D7F636B5E7BB6 /* SwiftSupport.swift */ = {isa = PBXFileReference; includeInIndex = 1; lastKnownFileType = sourcecode.swift; name = SwiftSupport.swift; path = FBSnapshotTestCase/SwiftSupport.swift; sourceTree = "<group>"; };
 		FD676C643F591D6BEAC5AE97A9C3E42E /* endian_inl_utils.h */ = {isa = PBXFileReference; includeInIndex = 1; lastKnownFileType = sourcecode.c.h; name = endian_inl_utils.h; path = src/utils/endian_inl_utils.h; sourceTree = "<group>"; };
 		FDAAAF26533D7032B3C1E903F38219DA /* enc_sse2.c */ = {isa = PBXFileReference; includeInIndex = 1; name = enc_sse2.c; path = src/dsp/enc_sse2.c; sourceTree = "<group>"; };
-<<<<<<< HEAD
+		FDF1B490F0B5610C79933ECF1976662D /* SDWebImageDefine.h */ = {isa = PBXFileReference; includeInIndex = 1; lastKnownFileType = sourcecode.c.h; name = SDWebImageDefine.h; path = SDWebImage/Core/SDWebImageDefine.h; sourceTree = "<group>"; };
+		FDF40D354C2FB2AD88E91CBA0BE99B39 /* GLError.swift */ = {isa = PBXFileReference; includeInIndex = 1; lastKnownFileType = sourcecode.swift; path = GLError.swift; sourceTree = "<group>"; };
 		FDFC001D697F84CD4FF21D444646DA4D /* TumblrThemeFontFamily.swift */ = {isa = PBXFileReference; includeInIndex = 1; lastKnownFileType = sourcecode.swift; name = TumblrThemeFontFamily.swift; path = Source/TumblrThemeFontFamily.swift; sourceTree = "<group>"; };
 		FE248967BAB9A5E1759BC012140D690E /* ShootButtonView.swift */ = {isa = PBXFileReference; includeInIndex = 1; lastKnownFileType = sourcecode.swift; path = ShootButtonView.swift; sourceTree = "<group>"; };
 		FE6D97DFA814F2C101600C612111BBAF /* FilterSettingsController.swift */ = {isa = PBXFileReference; includeInIndex = 1; lastKnownFileType = sourcecode.swift; path = FilterSettingsController.swift; sourceTree = "<group>"; };
+		FF4D746495FA9DD7FB127930079EAED5 /* SDImageIOCoder.m */ = {isa = PBXFileReference; includeInIndex = 1; lastKnownFileType = sourcecode.c.objc; name = SDImageIOCoder.m; path = SDWebImage/Core/SDImageIOCoder.m; sourceTree = "<group>"; };
 		FFE5AA0149A73E6D1CB444902242A899 /* Array+Convenience.swift */ = {isa = PBXFileReference; includeInIndex = 1; lastKnownFileType = sourcecode.swift; name = "Array+Convenience.swift"; path = "Source/Array+Convenience.swift"; sourceTree = "<group>"; };
-		FFFE34ABD59562219193B605E798A9E1 /* SDWebImageTransition.h */ = {isa = PBXFileReference; includeInIndex = 1; lastKnownFileType = sourcecode.c.h; name = SDWebImageTransition.h; path = SDWebImage/Core/SDWebImageTransition.h; sourceTree = "<group>"; };
-=======
-		FDB357E47AC4E7A7E2EDDDF1305459EF /* ColorPickerView.swift */ = {isa = PBXFileReference; includeInIndex = 1; lastKnownFileType = sourcecode.swift; path = ColorPickerView.swift; sourceTree = "<group>"; };
-		FDF1B490F0B5610C79933ECF1976662D /* SDWebImageDefine.h */ = {isa = PBXFileReference; includeInIndex = 1; lastKnownFileType = sourcecode.c.h; name = SDWebImageDefine.h; path = SDWebImage/Core/SDWebImageDefine.h; sourceTree = "<group>"; };
-		FF4D746495FA9DD7FB127930079EAED5 /* SDImageIOCoder.m */ = {isa = PBXFileReference; includeInIndex = 1; lastKnownFileType = sourcecode.c.objc; name = SDImageIOCoder.m; path = SDWebImage/Core/SDImageIOCoder.m; sourceTree = "<group>"; };
->>>>>>> 66f42bbc
 /* End PBXFileReference section */
 
 /* Begin PBXFrameworksBuildPhase section */
@@ -2858,9 +1651,6 @@
 /* End PBXFrameworksBuildPhase section */
 
 /* Begin PBXGroup section */
-<<<<<<< HEAD
-		03E5C44372EB7572DA9B1FF86643FBA1 /* MovableViews */ = {
-=======
 		0127AD050DC8CACCD2A6CB7BAF3C3494 /* Support Files */ = {
 			isa = PBXGroup;
 			children = (
@@ -2875,8 +1665,7 @@
 			path = "../Target Support Files/SDWebImage";
 			sourceTree = "<group>";
 		};
-		023BF2B7C6293625D469CF6CC1ACC8D9 /* Utility */ = {
->>>>>>> 66f42bbc
+		03E5C44372EB7572DA9B1FF86643FBA1 /* MovableViews */ = {
 			isa = PBXGroup;
 			children = (
 				3C26F2B238E8F6123C0352768EF5A14A /* MovableView.swift */,
@@ -2887,35 +1676,31 @@
 			path = MovableViews;
 			sourceTree = "<group>";
 		};
-<<<<<<< HEAD
-		0A534AAE5C34100D6C60D9A5FC3F8DBF /* ColorThief */ = {
-=======
-		07D7382F6A1F585902F156D751447476 /* Filters */ = {
-			isa = PBXGroup;
-			children = (
-				9867F1DDC87AFE8C39D8675A0C0894BB /* AlphaBlendFilter.swift */,
-				72BC4B5B29AB176E13D519206BD2AE45 /* ChromaFilter.swift */,
-				616DCECC34505D8FA87C3BFDB6778880 /* EMInterferenceFilter.swift */,
-				B25782A3EA927E9E5027EDF26E74503C /* FilmFilter.swift */,
-				90B06CA67DCC977E5E287BCDB6A6C2E9 /* GrayscaleFilter.swift */,
-				CF4FD621D11933D19AA766769614E516 /* GroupFilter.swift */,
-				DD328D20AD8C7084BFFE0A652D990BFA /* ImagePoolFilter.swift */,
-				510E2B9D1572B2EA5D225A8FB6CE528E /* LegoFilter.swift */,
-				F9BD7DBF9846CB232F9AC713CE43CD92 /* LightLeaksFilter.swift */,
-				C5BD28FF54E23F7094BF2EC3348A8B3C /* MangaFilter.swift */,
-				6A61585B3FD372CBD833707D626E49A3 /* MirrorFourFilter.swift */,
-				734448F38F9116773E7F816A7422E9DB /* MirrorTwoFilter.swift */,
-				A0BAC4E8CE6C15D3B107726F53601524 /* PlasmaFilter.swift */,
-				8CB5A1097A86FE2AB6C89B924FDBC01E /* RaveFilter.swift */,
-				9860021D3E3DBF2B47C969FDC8F8AED7 /* RGBFilter.swift */,
-				10CD341C5331576ED7BC12D37DB73BF6 /* ToonFilter.swift */,
+		087433BD615812E87444E132569BE1FD /* Filters */ = {
+			isa = PBXGroup;
+			children = (
+				5EAB2C97B270A760FB311067CBFE12A5 /* AlphaBlendFilter.swift */,
+				9DE07F2785ACF123458A1914545BA50D /* ChromaFilter.swift */,
+				D6362295EB586F7BB0AE14AF2E03F18B /* EMInterferenceFilter.swift */,
+				B3DE29F298A33256E6DEA5EDA523F729 /* FilmFilter.swift */,
+				048D7CE49B3902F073C5292D2B5E31E5 /* GrayscaleFilter.swift */,
+				3289E1B8CAA6F287E3E6E94AC1269D8D /* GroupFilter.swift */,
+				863E27A51B581C3AF93E8896A93940D1 /* ImagePoolFilter.swift */,
+				D661294794A18B9BA96F2BB8B9E1833D /* LegoFilter.swift */,
+				8ED19A3C51A2A17EB411BA2BE04385BF /* LightLeaksFilter.swift */,
+				7937B6FD3ADE8C616A24F2A6AF33D29D /* MangaFilter.swift */,
+				982FA5D64122590E8BD979F6DD6EB152 /* MirrorFourFilter.swift */,
+				3DCC066A67D7412386476105A04FD47C /* MirrorTwoFilter.swift */,
+				953EBCE770BDDF3EC492F8D34F2EB168 /* PlasmaFilter.swift */,
+				A15C84511D2CFA53419BACBCB4A7F07E /* RaveFilter.swift */,
+				75E5FDB16F21C80581C8FFD5FF6D077A /* RGBFilter.swift */,
+				AEE5F850440528A0650822ABCEFE2BFD /* ToonFilter.swift */,
 			);
 			name = Filters;
 			path = Filters;
 			sourceTree = "<group>";
 		};
-		097622A51899C7A23FF264DF070AD0A2 /* Pod */ = {
->>>>>>> 66f42bbc
+		0A534AAE5C34100D6C60D9A5FC3F8DBF /* ColorThief */ = {
 			isa = PBXGroup;
 			children = (
 				495EE8BE4AB6DBC0EC81FEE7CDF803D8 /* ColorThief.swift */,
@@ -2937,7 +1722,6 @@
 			path = Filters;
 			sourceTree = "<group>";
 		};
-<<<<<<< HEAD
 		0C6C9FCB46D340C3A12E8898A9E69F32 /* Drawer */ = {
 			isa = PBXGroup;
 			children = (
@@ -2947,19 +1731,6 @@
 			);
 			name = Drawer;
 			path = Source/Drawer;
-			sourceTree = "<group>";
-		};
-		12D7C580B081ECF926EF6BAFCA4EBCEE /* SDWebImage */ = {
-=======
-		1827987F15ECF2FED1241FAA76F7279F /* Media */ = {
->>>>>>> 66f42bbc
-			isa = PBXGroup;
-			children = (
-				6D1EEAAE9996B4F7DB0D07903035A3FD /* Core */,
-				E00CAA5B958460E3D148531D1A335DEA /* Support Files */,
-			);
-			name = SDWebImage;
-			path = SDWebImage;
 			sourceTree = "<group>";
 		};
 		15F9DB80941899FD58081F0B7F764C58 /* ModeSelector */ = {
@@ -2985,21 +1756,6 @@
 			);
 			name = libwebp;
 			path = libwebp;
-			sourceTree = "<group>";
-		};
-		1CA870F8B778A2A03783E8AE74AD4235 /* OpenGL */ = {
-			isa = PBXGroup;
-			children = (
-				47E71EF588309E45ABC5BEEEB84634F1 /* CVPixelBuffer+copy.swift */,
-				D81D2F6EB3A330192621025D83C4C756 /* Filter.swift */,
-				0F9268BFE5E80C0174B0AB230BA063CC /* GLError.swift */,
-				9C4DC3B2234BAA34B765540230AC701D /* GLPixelBufferView.swift */,
-				5D25F617CC3410E0DFAE7290F50A8879 /* GLUtilities.swift */,
-				03E5FF35C8A4A342C4C292FE8565958C /* Shader.swift */,
-				551A12842D936840E29997DF2732CB65 /* UIImage+PixelBuffer.swift */,
-			);
-			name = OpenGL;
-			path = OpenGL;
 			sourceTree = "<group>";
 		};
 		24842305D7BEE8FB0049B8EF2F690F6A /* Analytics */ = {
@@ -3166,7 +1922,6 @@
 			name = SwiftSupport;
 			sourceTree = "<group>";
 		};
-<<<<<<< HEAD
 		3860962961EFA14C1BC915DA7EF3A272 /* Media */ = {
 			isa = PBXGroup;
 			children = (
@@ -3180,9 +1935,6 @@
 			sourceTree = "<group>";
 		};
 		3C1DB3C35DBFE77E2913CFA9C027FF3C /* StrokeSelector */ = {
-=======
-		3D18E24D77DFC54A66217A472FF40261 /* Filters */ = {
->>>>>>> 66f42bbc
 			isa = PBXGroup;
 			children = (
 				98D9B319CF3B89353F3D41374187D99E /* StrokeSelectorController.swift */,
@@ -3232,7 +1984,7 @@
 				6812510281DBA88C4A18FB0E674C7476 /* Pod */,
 				CEB96615819161681AB7E043C6E5F97E /* Preview */,
 				4F9521B38DA934F8C53EA44FB1C68A86 /* Recording */,
-				BC9F1FB2DABFDCF998EE4AAC5B879D5B /* Rendering */,
+				5A7D9038CA40BC65026967200B681921 /* Rendering */,
 				D68BAA1D8800D31F46C9D33BAD22FDB9 /* Resources */,
 				A7AD9D4CD26F59F87E12DEA3EEDF598B /* Settings */,
 				2B2546E1F5CBC765191536F4A9250B9B /* Support Files */,
@@ -3378,6 +2130,28 @@
 			path = ColorCollection;
 			sourceTree = "<group>";
 		};
+		5A7D9038CA40BC65026967200B681921 /* Rendering */ = {
+			isa = PBXGroup;
+			children = (
+				636B4DE870BFAB17EF903455D35C0540 /* AVAssetTrack+transform.swift */,
+				9BEFCC29BE62257244DB32B8A8D5B15D /* CVPixelBuffer+sampleBuffer.swift */,
+				FB99DCDB17DCB896B8540FA5B014929D /* FilterFactory.swift */,
+				7BAED8BCF279B98D3D3B87810BE8AAE4 /* FilterProtocol.swift */,
+				B26C39407D151B9EBBB610B114611AE2 /* FilterType.swift */,
+				9ECF3D1426D3D4998A7801E349981F7C /* GLKMatrix4+Unsafe.swift */,
+				7AF91F76A7B69D6AF940AFB0CF46189F /* MediaExporter.swift */,
+				AC8507A18D0472B6B5AAD6DDD2486410 /* MediaPlayer.swift */,
+				DFA978D22D77F2D6EA13C50950F62B95 /* NumTypes+Conversion.swift */,
+				55F80C04598F5FEFD264DE4940D979C3 /* Renderer.swift */,
+				9814718C547E94FD95168EE3A0B794B5 /* Rendering.swift */,
+				17FBD297E8C37218C777B6E1131779A1 /* VideoCompositor.swift */,
+				087433BD615812E87444E132569BE1FD /* Filters */,
+				697779413396DAAEF0185FFDBFEE42DA /* OpenGL */,
+			);
+			name = Rendering;
+			path = Classes/Rendering;
+			sourceTree = "<group>";
+		};
 		5B084661A4020376B419C4C71AB9E5D6 /* ColorSelector */ = {
 			isa = PBXGroup;
 			children = (
@@ -3447,26 +2221,19 @@
 			name = Pod;
 			sourceTree = "<group>";
 		};
-		69CDE68B6F732B79821B05E246C9C3C9 /* Rendering */ = {
-			isa = PBXGroup;
-			children = (
-				709E3809FF97BDE14A418263F1B70C11 /* AVAssetTrack+transform.swift */,
-				1B3BFCC11E18525AA5580D1946C3386A /* CVPixelBuffer+sampleBuffer.swift */,
-				BA2D9BD3B6FD8117FA409AFB945E485F /* FilterFactory.swift */,
-				1A6ACBBB5A7A0E184970CC96057C8CED /* FilterProtocol.swift */,
-				F90ADC044878689113A1D2F5AE16BFF1 /* FilterType.swift */,
-				DEC8ED36EFDF1A91285C5F5071134149 /* GLKMatrix4+Unsafe.swift */,
-				C2FF8791633785EFFBF5BC826481E289 /* MediaExporter.swift */,
-				CDDAE45D2D15FC56F3732FFF4BE11345 /* MediaPlayer.swift */,
-				B0EA3C691F7E9B40685AE0364A785D22 /* NumTypes+Conversion.swift */,
-				4175795F7E3A9CFB9941F72AB9D4F640 /* Renderer.swift */,
-				E3D1802D6DA1E786B1436495F4ABBC7F /* Rendering.swift */,
-				7F628FAA9F3BA23E20D7D006B7DC325D /* VideoCompositor.swift */,
-				07D7382F6A1F585902F156D751447476 /* Filters */,
-				F4D23B8407F254DC5D151D18072D26C1 /* OpenGL */,
-			);
-			name = Rendering;
-			path = Classes/Rendering;
+		697779413396DAAEF0185FFDBFEE42DA /* OpenGL */ = {
+			isa = PBXGroup;
+			children = (
+				63CC30F88129142962247990E0A6DBAA /* CVPixelBuffer+copy.swift */,
+				09E765FFA8258285CE5552ADB6EB0E55 /* Filter.swift */,
+				FDF40D354C2FB2AD88E91CBA0BE99B39 /* GLError.swift */,
+				D514EE7F5F77C59395F1DEAB23AB2C32 /* GLPixelBufferView.swift */,
+				C9BF0572FA04BC563C1B2BD9860A4DA2 /* GLUtilities.swift */,
+				A1FBD225890B9D809721360C1D9EC160 /* Shader.swift */,
+				A31A6FCA5D413ACEB18A2A016E721E1A /* UIImage+PixelBuffer.swift */,
+			);
+			name = OpenGL;
+			path = OpenGL;
 			sourceTree = "<group>";
 		};
 		6EAC8A3798DAF83959FF72437471FBE5 /* MediaClips */ = {
@@ -3710,7 +2477,6 @@
 			path = ../../../ImageLoader;
 			sourceTree = "<group>";
 		};
-<<<<<<< HEAD
 		84FA972C4DCD7F0F52BD8E9176E2B653 /* Support Files */ = {
 			isa = PBXGroup;
 			children = (
@@ -3725,10 +2491,17 @@
 			path = "../KanvasCamera/KanvasCameraExample/Pods/Target Support Files/Utils";
 			sourceTree = "<group>";
 		};
+		8A732691CF699352FAE38F4C449E8095 /* SDWebImage */ = {
+			isa = PBXGroup;
+			children = (
+				FF09A969234CFB75309D7C38A9CC7F8F /* Core */,
+				0127AD050DC8CACCD2A6CB7BAF3C3494 /* Support Files */,
+			);
+			name = SDWebImage;
+			path = SDWebImage;
+			sourceTree = "<group>";
+		};
 		8B0BCCA6B713F11187EBA9C5795DE771 /* StickerCollection */ = {
-=======
-		86E53FEB7674D81E7CA67B645957C9F9 /* ModeSelector */ = {
->>>>>>> 66f42bbc
 			isa = PBXGroup;
 			children = (
 				AD04D154B08093DEE980A535E1B4A35C /* Sticker.swift */,
@@ -3758,21 +2531,7 @@
 			path = HorizontalCollectionView;
 			sourceTree = "<group>";
 		};
-<<<<<<< HEAD
 		98567D873FF3CFBFA1A7D15E368335E2 /* Stickers */ = {
-=======
-		8A732691CF699352FAE38F4C449E8095 /* SDWebImage */ = {
-			isa = PBXGroup;
-			children = (
-				FF09A969234CFB75309D7C38A9CC7F8F /* Core */,
-				0127AD050DC8CACCD2A6CB7BAF3C3494 /* Support Files */,
-			);
-			name = SDWebImage;
-			path = SDWebImage;
-			sourceTree = "<group>";
-		};
-		8E41B92B2167ABF0DFB5381CE9F81E00 /* Stickers */ = {
->>>>>>> 66f42bbc
 			isa = PBXGroup;
 			children = (
 				BBBA71D8E90014739DDD443AD46DDF2C /* StickerMenuController.swift */,
@@ -3880,7 +2639,6 @@
 			path = Classes/ImageOperation;
 			sourceTree = "<group>";
 		};
-<<<<<<< HEAD
 		A7AD9D4CD26F59F87E12DEA3EEDF598B /* Settings */ = {
 			isa = PBXGroup;
 			children = (
@@ -3891,49 +2649,19 @@
 			sourceTree = "<group>";
 		};
 		B9260B956150439D13145D5F3E719CA1 /* Pods */ = {
-=======
-		B07E7FA64DC4F8A84CA7F5FDC6A179F9 /* MovableViews */ = {
->>>>>>> 66f42bbc
 			isa = PBXGroup;
 			children = (
 				3F24392A4F41196318341243E4C3FC62 /* FBSnapshotTestCase */,
 				1A6D0A6A618EF4551CD880842376F8F0 /* libwebp */,
-				12D7C580B081ECF926EF6BAFCA4EBCEE /* SDWebImage */,
+				8A732691CF699352FAE38F4C449E8095 /* SDWebImage */,
 				3D61BE3A187F191D79DCCEE8EE73C882 /* SDWebImageWebPCoder */,
 			);
 			name = Pods;
 			sourceTree = "<group>";
 		};
-		BB549BE9A1E7CAAB193C3480E572591E /* Filters */ = {
-			isa = PBXGroup;
-			children = (
-				4F1DB88414FE32A7C2C09C1ECCA866C3 /* AlphaBlendFilter.swift */,
-				0B1763FEAFB9BFD3CDBA91FE74DEDD4B /* ChromaFilter.swift */,
-				47CB23BC78CA6A423F489D8373544E52 /* EMInterferenceFilter.swift */,
-				4E29706AEA32506A5D33C445A6821987 /* FilmFilter.swift */,
-				36994604E1C97D494E60822E2A6C3160 /* GrayscaleFilter.swift */,
-				CC7E41AE25D798ACFD5561EB05865406 /* GroupFilter.swift */,
-				01FB740E8B8A1D29F7A4236AF27309E2 /* ImagePoolFilter.swift */,
-				286EACF73C1E0A2B07AFA1414F4991A9 /* LegoFilter.swift */,
-				F891EDF9422D60B4E9EFACE42CCEC8E0 /* LightLeaksFilter.swift */,
-				1701C562DDD5DB9D43BB623FEC4475E1 /* MangaFilter.swift */,
-				325DDD69D8C8044CFF63AE5C7583360F /* MirrorFourFilter.swift */,
-				4F82F28D72853F8AF86245B758BDDF4C /* MirrorTwoFilter.swift */,
-				DBC14681880A80DB26575DA31A684031 /* PlasmaFilter.swift */,
-				EE98B93FC40BD7E21EDF11D97EAE3197 /* RaveFilter.swift */,
-				6820F1B2C6445B03C302DBFBDC52B5EC /* RGBFilter.swift */,
-				9B4A46637CFCEE17E63FCA6B85AB5290 /* ToonFilter.swift */,
-				6556ABEC74C7BF69AD493691074D5E0F /* WaveFilter.swift */,
-				BD632E18627E2F53900448CC4AEB71A3 /* WavePoolFilter.swift */,
-			);
-			name = Filters;
-			path = Filters;
-			sourceTree = "<group>";
-		};
 		BB6AA47D34CEBB0FB819DD415262DE70 /* Extensions */ = {
 			isa = PBXGroup;
 			children = (
-<<<<<<< HEAD
 				9607A5B5E6E1387086DDE4ED24ECBF41 /* Array+Move.swift */,
 				90F51A3A2FF024B8E990B4B0A23DE478 /* Array+Object.swift */,
 				2163767C91D9CFF5F23225C958D54905 /* Array+Rotate.swift */,
@@ -3958,12 +2686,6 @@
 				32FE03187A054F2A90395FE8553901B3 /* UIView+Image.swift */,
 				CEE6EBC3707169459D14C7605ACB1BFF /* UIView+Layout.swift */,
 				EDD02F7268B9F164B2FBD5C3A9EF7799 /* UIViewController+Load.swift */,
-=======
-				3F24392A4F41196318341243E4C3FC62 /* FBSnapshotTestCase */,
-				1A6D0A6A618EF4551CD880842376F8F0 /* libwebp */,
-				8A732691CF699352FAE38F4C449E8095 /* SDWebImage */,
-				3D61BE3A187F191D79DCCEE8EE73C882 /* SDWebImageWebPCoder */,
->>>>>>> 66f42bbc
 			);
 			name = Extensions;
 			path = Classes/Extensions;
@@ -3990,28 +2712,6 @@
 			name = Core;
 			sourceTree = "<group>";
 		};
-		BC9F1FB2DABFDCF998EE4AAC5B879D5B /* Rendering */ = {
-			isa = PBXGroup;
-			children = (
-				986DE0E28F72694E066F634B3973ADD1 /* AVAssetTrack+transform.swift */,
-				D927B030A8388B380010ABBF3540BF90 /* CVPixelBuffer+sampleBuffer.swift */,
-				3745271C2A40E2E9FD7711D25B512640 /* FilterFactory.swift */,
-				57F4541B539AC8F6A4B9E5F1CCD7453E /* FilterProtocol.swift */,
-				5CCCFD2B1F1D65F5BE52BDFAC22D59FD /* FilterType.swift */,
-				7A330C03AE658D10A4765BE9217E740D /* GLKMatrix4+Unsafe.swift */,
-				9D4EF575784486AAA71DD09A5CB1D4F3 /* MediaExporter.swift */,
-				79D593F5793F542A2672923473AF367B /* MediaPlayer.swift */,
-				F7F3007AA1D17184297C8562FEABB659 /* NumTypes+Conversion.swift */,
-				78EA21B272D6320C7FCB37CD02E02907 /* Renderer.swift */,
-				A40FD12621FA6D27A3F81E85609D1893 /* Rendering.swift */,
-				9610CAD61C00239DD08C7075CDD036AB /* VideoCompositor.swift */,
-				BB549BE9A1E7CAAB193C3480E572591E /* Filters */,
-				1CA870F8B778A2A03783E8AE74AD4235 /* OpenGL */,
-			);
-			name = Rendering;
-			path = Classes/Rendering;
-			sourceTree = "<group>";
-		};
 		BD468688F9D0A957711D2B335DA7DAC1 /* StickerTypeCollection */ = {
 			isa = PBXGroup;
 			children = (
@@ -4096,21 +2796,6 @@
 			name = Pod;
 			sourceTree = "<group>";
 		};
-<<<<<<< HEAD
-		E00CAA5B958460E3D148531D1A335DEA /* Support Files */ = {
-			isa = PBXGroup;
-			children = (
-				674A7BDDD6B08233DDD3623D1DA4B229 /* SDWebImage.modulemap */,
-				DDE7BBFE04C95721EF7487A427CF2EF3 /* SDWebImage.xcconfig */,
-				2CB2436E0CEDFB52759AABD57CC8DEE8 /* SDWebImage-dummy.m */,
-				A79715A93D7160923AD727204E7364AB /* SDWebImage-Info.plist */,
-				4FFEF6C5C73E311876B033608B8BBDC3 /* SDWebImage-prefix.pch */,
-				3E04ACCA486463FCFA4EE4310FDD02E4 /* SDWebImage-umbrella.h */,
-			);
-			name = "Support Files";
-			path = "../Target Support Files/SDWebImage";
-			sourceTree = "<group>";
-		};
 		E13FCFAFD1120A438661EE6BF6663D7A /* Shared */ = {
 			isa = PBXGroup;
 			children = (
@@ -4119,28 +2804,6 @@
 				57514277B3DF02251870A424E0A05856 /* ColorCollection */,
 				BFA42DAB8109443282AB4403E19B0B27 /* ColorPicker */,
 				5B084661A4020376B419C4C71AB9E5D6 /* ColorSelector */,
-=======
-		E65D0F12FE4270841CAEF5E38DE0A6F0 /* KanvasCamera */ = {
-			isa = PBXGroup;
-			children = (
-				879D0FE4F2D8DF9E4804E7FE64751EB1 /* Analytics */,
-				0B531F8866ECC69749FCDF0949A39D10 /* Camera */,
-				671A5DD4DD0A41DA21B202672899056D /* Constants */,
-				24037F03E7B5937D3BD2E63FAF7F9546 /* Editor */,
-				D713161293F8347660D3DEEE6ADB3ABD /* Extensions */,
-				BE61666971F1D8CEAB8D4575EAABC76F /* Filters */,
-				A061AE12E811A407908ECDD4A784DD68 /* MediaClips */,
-				86E53FEB7674D81E7CA67B645957C9F9 /* ModeSelector */,
-				2299E96BB5ACE8E933F48529A52452B2 /* Options */,
-				F5A28670416FD39724203437EB4B434F /* Pod */,
-				F2D1565E389AB8FEDA63C099EF6A4747 /* Preview */,
-				FDDB3CE68CEF78DDE410CE49947A9204 /* Recording */,
-				69CDE68B6F732B79821B05E246C9C3C9 /* Rendering */,
-				2A3E7A03E4804272FA9E5118F474DDA9 /* Resources */,
-				F68B5C5B68EBD22F6365DD841E03EBA3 /* Settings */,
-				D4C09DA6B712D9BEADAAE97569543C56 /* Support Files */,
-				023BF2B7C6293625D469CF6CC1ACC8D9 /* Utility */,
->>>>>>> 66f42bbc
 			);
 			name = Shared;
 			path = Shared;
@@ -4173,36 +2836,7 @@
 			name = Frameworks;
 			sourceTree = "<group>";
 		};
-<<<<<<< HEAD
 		F0D5579605B887A989B01BE7F887D1F0 /* StickerProvider */ = {
-=======
-		F2D1565E389AB8FEDA63C099EF6A4747 /* Preview */ = {
-			isa = PBXGroup;
-			children = (
-				1929960FFC085B19723C2E02CD247B4B /* CameraPreviewView.swift */,
-				3299A8DB895D1A86F5A3427904DF9B5C /* CameraPreviewViewController.swift */,
-			);
-			name = Preview;
-			path = Classes/Preview;
-			sourceTree = "<group>";
-		};
-		F4D23B8407F254DC5D151D18072D26C1 /* OpenGL */ = {
-			isa = PBXGroup;
-			children = (
-				1761A957AECD4D40E59A44684E8E41F7 /* CVPixelBuffer+copy.swift */,
-				67AF74B2FC175309093CED18003364DE /* Filter.swift */,
-				C7161FAE0D58BDD18A5233C0440F7F09 /* GLError.swift */,
-				E1DDB144F9F7ADFAEF501B7F42ADA712 /* GLPixelBufferView.swift */,
-				1FAA4F6D50F4F1BBF5DB3B4B160F80D6 /* GLUtilities.swift */,
-				D0C19A6987403001939E87713E7ADD5D /* Shader.swift */,
-				B954E702152F212094DF7B87AE564DF1 /* UIImage+PixelBuffer.swift */,
-			);
-			name = OpenGL;
-			path = OpenGL;
-			sourceTree = "<group>";
-		};
-		F5A28670416FD39724203437EB4B434F /* Pod */ = {
->>>>>>> 66f42bbc
 			isa = PBXGroup;
 			children = (
 				6B191417C57FA8F1B6020E5D6DB98992 /* StickerProvider.swift */,
@@ -4754,17 +3388,10 @@
 			isa = PBXNativeTarget;
 			buildConfigurationList = 9287E992846380BEC1B5B1375258D559 /* Build configuration list for PBXNativeTarget "Utils" */;
 			buildPhases = (
-<<<<<<< HEAD
-				77E357065B0C9C1A18466010724D0833 /* Headers */,
-				6B2E30D95034BE589CD762DB4CFB11B9 /* Sources */,
-				F89136862AB0B30A75C6BBD03F74F645 /* Frameworks */,
-				39150B949D144361293A8581A4135DC3 /* Resources */,
-=======
 				DF72A85C4D74BBE5A8B15F78A02219BC /* Headers */,
-				365506DBE1DAE95BDC498EAC0959A368 /* Sources */,
+				2B0BCD0E5459EA16DAEE31AD78EEC6B1 /* Sources */,
 				D2B9ED93BECCDEF2FBB2AD68E979337B /* Frameworks */,
 				6D917C2C5CC10264F3DF99A99DFE2787 /* Resources */,
->>>>>>> 66f42bbc
 			);
 			buildRules = (
 			);
@@ -4991,54 +3618,29 @@
 			);
 			runOnlyForDeploymentPostprocessing = 0;
 		};
-		365506DBE1DAE95BDC498EAC0959A368 /* Sources */ = {
+		2B0BCD0E5459EA16DAEE31AD78EEC6B1 /* Sources */ = {
 			isa = PBXSourcesBuildPhase;
 			buildActionMask = 2147483647;
 			files = (
-				AF958770E0E077BBBEC94036194C62E5 /* Array+Convenience.swift in Sources */,
-				A4F0666BE140F2ECCFE782C2BF41AF8B /* Array+Safety.swift in Sources */,
-				3BB3A028F5F6BC89A01F3146C3E2C0E4 /* CGSize+Utils.swift in Sources */,
-				627278F9DE3C0445B4CD53CD1596A756 /* ContentTypeDetector.swift in Sources */,
-				99EA27BF0DE5D77C2D0CC806C2B660B6 /* Dictionary+Additions.swift in Sources */,
-				D77B95481291923E1904A408FC8B4040 /* Dictionary+Copy.swift in Sources */,
-				27555262CFAB8F754076D39A58A12522 /* HashCodeBuilder.swift in Sources */,
-				AEC514A4590D0A0B2E47475EAE16E986 /* NSBundle+Orangina.swift in Sources */,
-				F9FF1CCEB72A4C36E11B5D3F7B19E35A /* NSDate+Offset.swift in Sources */,
-				F565C06892E9BCE713F93543574E7000 /* NSDate+Orangina.swift in Sources */,
-				45D11DC023C8F80A18BA8C8C555E71E7 /* NSFileManager+Orangina.swift in Sources */,
-				022B821B3C0F5E7581E990A587DB3544 /* ReachabilityDeterminer.swift in Sources */,
-				A80535D459D01831A99D37E35321F0F5 /* ReachabilityObserving.swift in Sources */,
-				07E5EC41853C150AEFBBCBEFCD37D24E /* String+HexColor.swift in Sources */,
-				9A645DF81E914ACFAB5021E08A7E0FAF /* TMUserInterfaceIdiom.swift in Sources */,
-				171F0149F948A141914D5D90930B17C1 /* TumblrMediaInfo.swift in Sources */,
-				8D0D502DAA6C118216BB96F5AD038182 /* UIColor+Hex.swift in Sources */,
-				E78D1313B814C67FF41324DB81B1F2A0 /* Utils-dummy.m in Sources */,
-			);
-			runOnlyForDeploymentPostprocessing = 0;
-		};
-		6B2E30D95034BE589CD762DB4CFB11B9 /* Sources */ = {
-			isa = PBXSourcesBuildPhase;
-			buildActionMask = 2147483647;
-			files = (
-				2306F52F0367957E2B5FCEB669567021 /* Array+Convenience.swift in Sources */,
-				0A29DB9E65D6B564A47D9E9E31655FA6 /* Array+Safety.swift in Sources */,
-				A09D7225643AAD34846BFCCC108D0354 /* AVAsset+Utils.swift in Sources */,
-				EB5C8E5523D0679143B6A050E3EE77EF /* CGSize+Utils.swift in Sources */,
-				87B7D207A9F2AE4DE92AAB99D62F7BFE /* ContentTypeDetector.swift in Sources */,
-				E5737674393F25402E4783EF249A41A9 /* Dictionary+Additions.swift in Sources */,
-				22AAF33FAB626D64ADE2EB0E5B7CF852 /* Dictionary+Copy.swift in Sources */,
-				F7C9E51F3F2462468ED19480823D8B22 /* HashCodeBuilder.swift in Sources */,
-				7EB1A98B5F6DD6A2FD92E96286EC2C3A /* NSBundle+Orangina.swift in Sources */,
-				507F90929C96CDF11277E19D968F628C /* NSDate+Offset.swift in Sources */,
-				77518E72F698E5A200E6C90A9E2F5A37 /* NSDate+Orangina.swift in Sources */,
-				01A0CDFBD304E5131A5C66596903CC86 /* NSFileManager+Orangina.swift in Sources */,
-				BBC67566939A48A10D5495A943B22A70 /* ReachabilityDeterminer.swift in Sources */,
-				9C4DAC93E16AB20DBA3CAFA674CEA82F /* ReachabilityObserving.swift in Sources */,
-				D514ABD2C1A463EF97CDDDF311007999 /* String+HexColor.swift in Sources */,
-				BFC96670F7AC8DA93FC98369874C7108 /* TMUserInterfaceIdiom.swift in Sources */,
-				90E45AF704DDEF5F57A07EFB028C43FE /* TumblrMediaInfo.swift in Sources */,
-				A69A8E83CDBD0DAC476BE17C1FA5D390 /* UIColor+Hex.swift in Sources */,
-				F433347F06408FD10439DC5636FFB521 /* Utils-dummy.m in Sources */,
+				53C8A9CD0C44ECEBCD7B75D424C5A95B /* Array+Convenience.swift in Sources */,
+				AF089812A5B79F90DCDCD6BDB830B21E /* Array+Safety.swift in Sources */,
+				316D755920B6E9D649EDEBBF15D2B08E /* AVAsset+Utils.swift in Sources */,
+				116944994F518295768EF390E4843D4F /* CGSize+Utils.swift in Sources */,
+				26391135ABFF532BF7A0B404CA0F748B /* ContentTypeDetector.swift in Sources */,
+				2DC3103605A4715C39F0F451022977DD /* Dictionary+Additions.swift in Sources */,
+				F8ED9D70D3D8B051236A83E35A421025 /* Dictionary+Copy.swift in Sources */,
+				6723D7C9482B33FEA42F63C2545794DE /* HashCodeBuilder.swift in Sources */,
+				A11CF39D49977E8A307F60B165C13404 /* NSBundle+Orangina.swift in Sources */,
+				B3950CDEBA18EEAD0D5CD9F9036849B9 /* NSDate+Offset.swift in Sources */,
+				BC805B9994CEC67BFE8A1A08E04147D0 /* NSDate+Orangina.swift in Sources */,
+				BE2751A498957B7570DED96F149CF788 /* NSFileManager+Orangina.swift in Sources */,
+				C0D3343CB3C8993117DA2F9174FCE106 /* ReachabilityDeterminer.swift in Sources */,
+				4A3B1667BB728E77BC470B7B86A349B4 /* ReachabilityObserving.swift in Sources */,
+				F0881ACE2AF9EC5E6D98609893004D4E /* String+HexColor.swift in Sources */,
+				C7201E52CD8FFB4B98B63C15692F48B0 /* TMUserInterfaceIdiom.swift in Sources */,
+				F347C4ADE1296518C49C0E506DBFD8B8 /* TumblrMediaInfo.swift in Sources */,
+				73D68708FA39B30FC1790DB20BCB780F /* UIColor+Hex.swift in Sources */,
+				92DAC9C2977A8936E6917EE02BF4A698 /* Utils-dummy.m in Sources */,
 			);
 			runOnlyForDeploymentPostprocessing = 0;
 		};
@@ -5295,9 +3897,6 @@
 			);
 			runOnlyForDeploymentPostprocessing = 0;
 		};
-<<<<<<< HEAD
-		E45CA491C4BC9EEC154A82F0870897B7 /* Sources */ = {
-=======
 		D86077E9A4B8EBBFCA7C079CF4F0987D /* Sources */ = {
 			isa = PBXSourcesBuildPhase;
 			buildActionMask = 2147483647;
@@ -5321,7 +3920,6 @@
 			runOnlyForDeploymentPostprocessing = 0;
 		};
 		DEB8BFB970DDBD171B142DAAA72309F2 /* Sources */ = {
->>>>>>> 66f42bbc
 			isa = PBXSourcesBuildPhase;
 			buildActionMask = 2147483647;
 			files = (
@@ -5729,11 +4327,7 @@
 /* Begin XCBuildConfiguration section */
 		0C7070C05B3111414D0BC1C1FA9720B7 /* Release */ = {
 			isa = XCBuildConfiguration;
-<<<<<<< HEAD
-			baseConfigurationReference = D3DB2AFA265DBA30241FCCC94C8AF41E /* TumblrTheme.xcconfig */;
-=======
 			baseConfigurationReference = FA5E750D777F8812B73B90F8308F9F11 /* Pods-KanvasCameraExample.release.xcconfig */;
->>>>>>> 66f42bbc
 			buildSettings = {
 				ALWAYS_EMBED_SWIFT_STANDARD_LIBRARIES = NO;
 				CLANG_ENABLE_OBJC_WEAK = NO;
@@ -5872,11 +4466,7 @@
 		};
 		1A53E5FB9A81326E36153F15EA205349 /* Release */ = {
 			isa = XCBuildConfiguration;
-<<<<<<< HEAD
-			baseConfigurationReference = 717057067AC0A9D69B7ADB416D036B6A /* Utils.xcconfig */;
-=======
-			baseConfigurationReference = 83BB5BC4F5A47C08F699E7BBD4D2AF43 /* TumblrTheme.xcconfig */;
->>>>>>> 66f42bbc
+			baseConfigurationReference = D3DB2AFA265DBA30241FCCC94C8AF41E /* TumblrTheme.xcconfig */;
 			buildSettings = {
 				CLANG_ENABLE_OBJC_WEAK = NO;
 				CODE_SIGN_IDENTITY = "";
@@ -5913,11 +4503,7 @@
 		};
 		20A6F6F863166B8987C12193B226FEB1 /* Debug */ = {
 			isa = XCBuildConfiguration;
-<<<<<<< HEAD
-			baseConfigurationReference = 79455CF3FA178346B9A9A823EDAA6E35 /* SharedUI.xcconfig */;
-=======
-			baseConfigurationReference = 74500744E09C9421708ABDC0852EED56 /* Utils.xcconfig */;
->>>>>>> 66f42bbc
+			baseConfigurationReference = 717057067AC0A9D69B7ADB416D036B6A /* Utils.xcconfig */;
 			buildSettings = {
 				CLANG_ENABLE_OBJC_WEAK = NO;
 				CODE_SIGN_IDENTITY = "";
@@ -6025,11 +4611,7 @@
 		};
 		44F9BD0B796EA329AD3C044AF2EC3089 /* Debug */ = {
 			isa = XCBuildConfiguration;
-<<<<<<< HEAD
-			baseConfigurationReference = D3DB2AFA265DBA30241FCCC94C8AF41E /* TumblrTheme.xcconfig */;
-=======
 			baseConfigurationReference = 376F0326A7F3F044745E98DC0CF5A7D4 /* SDWebImage.xcconfig */;
->>>>>>> 66f42bbc
 			buildSettings = {
 				CODE_SIGN_IDENTITY = "";
 				"CODE_SIGN_IDENTITY[sdk=appletvos*]" = "";
@@ -6135,7 +4717,7 @@
 		};
 		773A0EF8B1E1CB430579661EF3A2F0E3 /* Release */ = {
 			isa = XCBuildConfiguration;
-			baseConfigurationReference = 74500744E09C9421708ABDC0852EED56 /* Utils.xcconfig */;
+			baseConfigurationReference = 717057067AC0A9D69B7ADB416D036B6A /* Utils.xcconfig */;
 			buildSettings = {
 				CLANG_ENABLE_OBJC_WEAK = NO;
 				CODE_SIGN_IDENTITY = "";
@@ -6244,7 +4826,7 @@
 		};
 		8D8528423F71333FA41BB1242636677A /* Release */ = {
 			isa = XCBuildConfiguration;
-			baseConfigurationReference = 753689558EF1055EA59CD848999F75B3 /* KanvasCamera.xcconfig */;
+			baseConfigurationReference = 17C165AE31C2F49CB7230F9FD25E4FAE /* KanvasCamera.xcconfig */;
 			buildSettings = {
 				CLANG_ENABLE_OBJC_WEAK = NO;
 				CODE_SIGN_IDENTITY = "";
@@ -6281,7 +4863,7 @@
 		};
 		9C761C8DFC1790D4A5995303786D2313 /* Release */ = {
 			isa = XCBuildConfiguration;
-			baseConfigurationReference = 717862E7D7A2C8E3C35582873080EC6B /* SharedUI.xcconfig */;
+			baseConfigurationReference = 79455CF3FA178346B9A9A823EDAA6E35 /* SharedUI.xcconfig */;
 			buildSettings = {
 				CLANG_ENABLE_OBJC_WEAK = NO;
 				CODE_SIGN_IDENTITY = "";
@@ -6353,11 +4935,7 @@
 		};
 		BA0C39896A2FA30304A4C1C16A5AA476 /* Debug */ = {
 			isa = XCBuildConfiguration;
-<<<<<<< HEAD
-			baseConfigurationReference = 717057067AC0A9D69B7ADB416D036B6A /* Utils.xcconfig */;
-=======
 			baseConfigurationReference = 4F082B706F8AB6FBCC8E92402A098C05 /* Pods-KanvasCameraExample.debug.xcconfig */;
->>>>>>> 66f42bbc
 			buildSettings = {
 				ALWAYS_EMBED_SWIFT_STANDARD_LIBRARIES = NO;
 				CLANG_ENABLE_OBJC_WEAK = NO;
@@ -6395,11 +4973,7 @@
 		};
 		CA67AF126CCD302E2046C848CE4118EE /* Debug */ = {
 			isa = XCBuildConfiguration;
-<<<<<<< HEAD
-			baseConfigurationReference = 17C165AE31C2F49CB7230F9FD25E4FAE /* KanvasCamera.xcconfig */;
-=======
-			baseConfigurationReference = 717862E7D7A2C8E3C35582873080EC6B /* SharedUI.xcconfig */;
->>>>>>> 66f42bbc
+			baseConfigurationReference = 79455CF3FA178346B9A9A823EDAA6E35 /* SharedUI.xcconfig */;
 			buildSettings = {
 				CLANG_ENABLE_OBJC_WEAK = NO;
 				CODE_SIGN_IDENTITY = "";
@@ -6546,7 +5120,7 @@
 		};
 		DB279549DC328DA6D5D4200E73A6EC7C /* Debug */ = {
 			isa = XCBuildConfiguration;
-			baseConfigurationReference = 83BB5BC4F5A47C08F699E7BBD4D2AF43 /* TumblrTheme.xcconfig */;
+			baseConfigurationReference = D3DB2AFA265DBA30241FCCC94C8AF41E /* TumblrTheme.xcconfig */;
 			buildSettings = {
 				CLANG_ENABLE_OBJC_WEAK = NO;
 				CODE_SIGN_IDENTITY = "";
@@ -6678,46 +5252,6 @@
 			};
 			name = Debug;
 		};
-<<<<<<< HEAD
-		FCF6DCAB4486AA50729F710CCC71EC89 /* Release */ = {
-			isa = XCBuildConfiguration;
-			baseConfigurationReference = 79455CF3FA178346B9A9A823EDAA6E35 /* SharedUI.xcconfig */;
-			buildSettings = {
-				CLANG_ENABLE_OBJC_WEAK = NO;
-				CODE_SIGN_IDENTITY = "";
-				"CODE_SIGN_IDENTITY[sdk=appletvos*]" = "";
-				"CODE_SIGN_IDENTITY[sdk=iphoneos*]" = "";
-				"CODE_SIGN_IDENTITY[sdk=watchos*]" = "";
-				CURRENT_PROJECT_VERSION = 1;
-				DEFINES_MODULE = YES;
-				DYLIB_COMPATIBILITY_VERSION = 1;
-				DYLIB_CURRENT_VERSION = 1;
-				DYLIB_INSTALL_NAME_BASE = "@rpath";
-				GCC_PREFIX_HEADER = "Target Support Files/SharedUI/SharedUI-prefix.pch";
-				INFOPLIST_FILE = "Target Support Files/SharedUI/SharedUI-Info.plist";
-				INSTALL_PATH = "$(LOCAL_LIBRARY_DIR)/Frameworks";
-				IPHONEOS_DEPLOYMENT_TARGET = 12.0;
-				LD_RUNPATH_SEARCH_PATHS = (
-					"$(inherited)",
-					"@executable_path/Frameworks",
-					"@loader_path/Frameworks",
-				);
-				MODULEMAP_FILE = "Target Support Files/SharedUI/SharedUI.modulemap";
-				PRODUCT_MODULE_NAME = SharedUI;
-				PRODUCT_NAME = SharedUI;
-				SDKROOT = iphoneos;
-				SKIP_INSTALL = YES;
-				SWIFT_ACTIVE_COMPILATION_CONDITIONS = "$(inherited) ";
-				SWIFT_VERSION = 4.2;
-				TARGETED_DEVICE_FAMILY = "1,2";
-				VALIDATE_PRODUCT = YES;
-				VERSIONING_SYSTEM = "apple-generic";
-				VERSION_INFO_PREFIX = "";
-			};
-			name = Release;
-		};
-=======
->>>>>>> 66f42bbc
 /* End XCBuildConfiguration section */
 
 /* Begin XCConfigurationList section */
