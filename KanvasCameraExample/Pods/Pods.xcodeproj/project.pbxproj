--- conflicted
+++ resolved
@@ -97,43 +97,19 @@
 		5B771EE325E64A99D8778DC40A6BF10A /* ColorCollectionCell.swift in Sources */ = {isa = PBXBuildFile; fileRef = D591DEBD9861A430AE6DFC3C16320FD1 /* ColorCollectionCell.swift */; };
 		5D003DA6A19E48C7621C4438720241B0 /* FilterSettingsView.swift in Sources */ = {isa = PBXBuildFile; fileRef = 72F425814522DEFEA551A1A49434007C /* FilterSettingsView.swift */; };
 		5ECE4D2B9FDF11E0184AB626EDDE521A /* Pods-KanvasCameraExample-dummy.m in Sources */ = {isa = PBXBuildFile; fileRef = 578A9D6BEBE07F91B943DA86A4527049 /* Pods-KanvasCameraExample-dummy.m */; };
-<<<<<<< HEAD
-		6211DC54E894C2909D17D5CF430C58B9 /* CameraInputController.swift in Sources */ = {isa = PBXBuildFile; fileRef = A3E0E2A0448B3A53FE906AD414914B29 /* CameraInputController.swift */; };
-		63B7CEC577303D59FF28866BEE660855 /* OptionView.swift in Sources */ = {isa = PBXBuildFile; fileRef = 1B35D7230DB14189DCAEA3BB00732F50 /* OptionView.swift */; };
-		64136C19EACF8F3C93CA31CBD1E4AECF /* CGRect+Center.swift in Sources */ = {isa = PBXBuildFile; fileRef = A14CCFE3DB3E3AC37160A6259945344E /* CGRect+Center.swift */; };
-		6505FCF02317653B00261131 /* UIView+Image.swift in Sources */ = {isa = PBXBuildFile; fileRef = 6505FCEF2317653B00261131 /* UIView+Image.swift */; };
-		650BF0D32315A1AD002912EF /* TextCanvas.swift in Sources */ = {isa = PBXBuildFile; fileRef = 650BF0D22315A1AD002912EF /* TextCanvas.swift */; };
-		653772232322D651001CE299 /* StylableTextView.swift in Sources */ = {isa = PBXBuildFile; fileRef = 653772222322D651001CE299 /* StylableTextView.swift */; };
-		65584F312310557C008A1BC2 /* EditorTextView.swift in Sources */ = {isa = PBXBuildFile; fileRef = 65584F302310557C008A1BC2 /* EditorTextView.swift */; };
-		655D80102316CFDF00D41AE2 /* MovableTextView.swift in Sources */ = {isa = PBXBuildFile; fileRef = 655D800F2316CFDF00D41AE2 /* MovableTextView.swift */; };
-		65860CABCB5629C6024F4EF9AB76D32B /* UIColor+Hex.swift in Sources */ = {isa = PBXBuildFile; fileRef = C8AA7EBA426046FA90B36DE32A619EB8 /* UIColor+Hex.swift */; };
-		658B481E231D6B6200F3D471 /* ViewTransformations.swift in Sources */ = {isa = PBXBuildFile; fileRef = 658B481D231D6B6200F3D471 /* ViewTransformations.swift */; };
-		659E522A2317F38C00A62828 /* TextOptions.swift in Sources */ = {isa = PBXBuildFile; fileRef = 659E52292317F38C00A62828 /* TextOptions.swift */; };
-		659E522C2318007B00A62828 /* UITextView+TextOptions.swift in Sources */ = {isa = PBXBuildFile; fileRef = 659E522B2318007B00A62828 /* UITextView+TextOptions.swift */; };
-		65A9522B2326D244002E859E /* UIFont+Fonts.swift in Sources */ = {isa = PBXBuildFile; fileRef = 65A9522A2326D244002E859E /* UIFont+Fonts.swift */; };
-		65AA995723103BD300D64232 /* EditorTextController.swift in Sources */ = {isa = PBXBuildFile; fileRef = 65AA995623103BD300D64232 /* EditorTextController.swift */; };
-		65D0DFBC2324202600B1C35F /* Array+Rotate.swift in Sources */ = {isa = PBXBuildFile; fileRef = 65D0DFBB2324202600B1C35F /* Array+Rotate.swift */; };
-		65D5AD51231EA7E8009289F6 /* TrashView.swift in Sources */ = {isa = PBXBuildFile; fileRef = 65D5AD50231EA7E8009289F6 /* TrashView.swift */; };
-		65F857D6230D741A004F36A2 /* ColorDrop.swift in Sources */ = {isa = PBXBuildFile; fileRef = 65F857D5230D741A004F36A2 /* ColorDrop.swift */; };
-		65FB9BB12316BF8D00FFDEC8 /* CALayer+Shadows.swift in Sources */ = {isa = PBXBuildFile; fileRef = 65FB9BB02316BF8D00FFDEC8 /* CALayer+Shadows.swift */; };
-		6645914B4FC38E792C9D0576D47398C9 /* IgnoreTouchesCollectionView.swift in Sources */ = {isa = PBXBuildFile; fileRef = 6A34CF952C5A20C602495C17E7596163 /* IgnoreTouchesCollectionView.swift */; };
-		666FE703EF68C04A1E76599C113CF3B3 /* KanvasCamera-umbrella.h in Headers */ = {isa = PBXBuildFile; fileRef = AD26914810B51457EB3DDE44FDA42EFC /* KanvasCamera-umbrella.h */; settings = {ATTRIBUTES = (Public, ); }; };
-		67119FA358DD421CA60B61A0F2923F9C /* Foundation.framework in Frameworks */ = {isa = PBXBuildFile; fileRef = 5A87DA8FE73E5A2BA114EEA3B8385D1F /* Foundation.framework */; };
-		68AF6F6195EB68976B7DEEEADE5F9698 /* UIFont+ComposeFonts.swift in Sources */ = {isa = PBXBuildFile; fileRef = E02D81F4D0BC8E02D6617C596129DB70 /* UIFont+ComposeFonts.swift */; };
-		68B32AA5F12417C004A3D38B1B28CABF /* ContentTypeDetector.swift in Sources */ = {isa = PBXBuildFile; fileRef = ADAECE9C26E9781C34E3D77D021DEA9D /* ContentTypeDetector.swift */; };
-		6ADDA7C2102FBBF7836CFCB36434684B /* TagsView.swift in Sources */ = {isa = PBXBuildFile; fileRef = E232FE43C1A5FCC3E0F2D12728FECDB3 /* TagsView.swift */; };
-=======
 		62607B56077E185285FF00B40F4289E8 /* HorizontalCollectionView.swift in Sources */ = {isa = PBXBuildFile; fileRef = 3B9A8AE8F8334B4241C37A1BF3618095 /* HorizontalCollectionView.swift */; };
 		63E54F254A004A3C29BD30FDE8D45B2F /* EasyTipView.swift in Sources */ = {isa = PBXBuildFile; fileRef = CBA089D6D25DC02789EB43D750E1CB5E /* EasyTipView.swift */; };
 		640D61CD314682C1FC15C47D148A7B27 /* IgnoreTouchesCollectionView.swift in Sources */ = {isa = PBXBuildFile; fileRef = 8C2E556584EA664F2BB53A4E659328D8 /* IgnoreTouchesCollectionView.swift */; };
 		658ED03899B3AB9D269E8E90BAD14927 /* UIViewController+Load.swift in Sources */ = {isa = PBXBuildFile; fileRef = B6CE2AB00516EA9A38803794A415AB32 /* UIViewController+Load.swift */; };
+		65A87B5D2332B2F80006E341 /* Array+Rotate.swift in Sources */ = {isa = PBXBuildFile; fileRef = 65A87B5B2332B2F80006E341 /* Array+Rotate.swift */; };
+		65A87B5E2332B2F80006E341 /* UIFont+Fonts.swift in Sources */ = {isa = PBXBuildFile; fileRef = 65A87B5C2332B2F80006E341 /* UIFont+Fonts.swift */; };
+		65A87B602332B31E0006E341 /* StylableTextView.swift in Sources */ = {isa = PBXBuildFile; fileRef = 65A87B5F2332B31E0006E341 /* StylableTextView.swift */; };
 		66800E78959674EDCF2AF911141D55F3 /* CameraPreviewViewController.swift in Sources */ = {isa = PBXBuildFile; fileRef = B502AEB4ABDD7D8BE33EA147318F6513 /* CameraPreviewViewController.swift */; };
 		66F8EE5B59D862732B283E5F0AFF2A4E /* Foundation.framework in Frameworks */ = {isa = PBXBuildFile; fileRef = 5A87DA8FE73E5A2BA114EEA3B8385D1F /* Foundation.framework */; };
 		6721C2D258FADAD0C55822AE8B9333DD /* Foundation.framework in Frameworks */ = {isa = PBXBuildFile; fileRef = 5A87DA8FE73E5A2BA114EEA3B8385D1F /* Foundation.framework */; };
 		67FC07566C99F5F522AAAC6B4CD8842C /* UIFont+TumblrTheme.swift in Sources */ = {isa = PBXBuildFile; fileRef = CB530BFEE9F1C3F6CD93F073FCDD75E1 /* UIFont+TumblrTheme.swift */; };
 		68DDDD3A36335C145A502D26A8F7681E /* EditorFilterCollectionController.swift in Sources */ = {isa = PBXBuildFile; fileRef = F467D01395343845B7F122671F4541F0 /* EditorFilterCollectionController.swift */; };
 		69DF2F482105A44357BCA051C0A95BFE /* NumTypes+Conversion.swift in Sources */ = {isa = PBXBuildFile; fileRef = C1563A2D709E0876C88E6D8BF13A4DE1 /* NumTypes+Conversion.swift */; };
->>>>>>> db93bbda
 		6AE239C5D116E1C06F5705699FB9EAF0 /* XCTest.framework in Frameworks */ = {isa = PBXBuildFile; fileRef = CBF0CCD093AD8EE84FBAAAF873F9865C /* XCTest.framework */; };
 		6B19675DBAC16BBC7195EECA03F24101 /* GroupFilter.swift in Sources */ = {isa = PBXBuildFile; fileRef = C1A92E2484A7374B03E458D17102E008 /* GroupFilter.swift */; };
 		6C73C7BEF70EC261F577AD46D761C356 /* Utils-dummy.m in Sources */ = {isa = PBXBuildFile; fileRef = F584D43C896BE7BC70497BAEE6002F22 /* Utils-dummy.m */; };
@@ -393,10 +369,10 @@
 		05F29EEE1566C8D2E83DE140A31B8BFD /* EditionMenuCollectionView.swift */ = {isa = PBXFileReference; includeInIndex = 1; lastKnownFileType = sourcecode.swift; path = EditionMenuCollectionView.swift; sourceTree = "<group>"; };
 		06021451A826A78E284592147F1E043B /* Synchronized.swift */ = {isa = PBXFileReference; includeInIndex = 1; lastKnownFileType = sourcecode.swift; path = Synchronized.swift; sourceTree = "<group>"; };
 		07B8121C90CDB4BDB204F3FEEDC596C5 /* UITextView+TextOptions.swift */ = {isa = PBXFileReference; includeInIndex = 1; lastKnownFileType = sourcecode.swift; path = "UITextView+TextOptions.swift"; sourceTree = "<group>"; };
-		08A7DE44EA897F023DBB077690DB3A55 /* silence.aac */ = {isa = PBXFileReference; includeInIndex = 1; name = silence.aac; path = Resources/silence.aac; sourceTree = "<group>"; };
+		08A7DE44EA897F023DBB077690DB3A55 /* silence.aac */ = {isa = PBXFileReference; includeInIndex = 1; lastKnownFileType = file; name = silence.aac; path = Resources/silence.aac; sourceTree = "<group>"; };
 		09EB03A53F29D5B6C907C39CF715E901 /* FilterCollectionInnerCell.swift */ = {isa = PBXFileReference; includeInIndex = 1; lastKnownFileType = sourcecode.swift; path = FilterCollectionInnerCell.swift; sourceTree = "<group>"; };
 		0A3ACA72AE9B776E644F6D159AB3E80B /* UIApplication+StrictKeyWindow.h */ = {isa = PBXFileReference; includeInIndex = 1; lastKnownFileType = sourcecode.c.h; name = "UIApplication+StrictKeyWindow.h"; path = "FBSnapshotTestCase/Categories/UIApplication+StrictKeyWindow.h"; sourceTree = "<group>"; };
-		0A966F8CC02AF6C9C4D66DDF06B58364 /* Pods_KanvasCameraExample.framework */ = {isa = PBXFileReference; explicitFileType = wrapper.framework; includeInIndex = 0; name = Pods_KanvasCameraExample.framework; path = "Pods-KanvasCameraExample.framework"; sourceTree = BUILT_PRODUCTS_DIR; };
+		0A966F8CC02AF6C9C4D66DDF06B58364 /* Pods_KanvasCameraExample.framework */ = {isa = PBXFileReference; explicitFileType = wrapper.framework; includeInIndex = 0; path = Pods_KanvasCameraExample.framework; sourceTree = BUILT_PRODUCTS_DIR; };
 		0C527AB919AFCDC9854D57703B3D9173 /* LoadingIndicatorView.swift */ = {isa = PBXFileReference; includeInIndex = 1; lastKnownFileType = sourcecode.swift; path = LoadingIndicatorView.swift; sourceTree = "<group>"; };
 		0D2F07F54C99ECCB80D070FECFB91A55 /* TMUserInterfaceIdiom.swift */ = {isa = PBXFileReference; includeInIndex = 1; lastKnownFileType = sourcecode.swift; name = TMUserInterfaceIdiom.swift; path = Source/TMUserInterfaceIdiom.swift; sourceTree = "<group>"; };
 		0D3D171C23B4F2E452A6FCB0FF5C4194 /* TextOptions.swift */ = {isa = PBXFileReference; includeInIndex = 1; lastKnownFileType = sourcecode.swift; path = TextOptions.swift; sourceTree = "<group>"; };
@@ -406,7 +382,7 @@
 		12D52DA7C96CBC4B1291F6E57FE6EA6A /* TumblrTheme-dummy.m */ = {isa = PBXFileReference; includeInIndex = 1; lastKnownFileType = sourcecode.c.objc; path = "TumblrTheme-dummy.m"; sourceTree = "<group>"; };
 		13C8BBFE2D9E3A9C566221B1DE04E91C /* FBSnapshotTestCase.m */ = {isa = PBXFileReference; includeInIndex = 1; lastKnownFileType = sourcecode.c.objc; name = FBSnapshotTestCase.m; path = FBSnapshotTestCase/FBSnapshotTestCase.m; sourceTree = "<group>"; };
 		145B15D828EE9C3F1DB6D5EBE4F260D5 /* TMPageViewController.swift */ = {isa = PBXFileReference; includeInIndex = 1; lastKnownFileType = sourcecode.swift; name = TMPageViewController.swift; path = Source/TMPageViewController.swift; sourceTree = "<group>"; };
-		14B2F229AE036A06A5C2BAF6C863BF1C /* TumblrTheme.podspec */ = {isa = PBXFileReference; explicitFileType = text.script.ruby; includeInIndex = 1; indentWidth = 2; lastKnownFileType = text; path = TumblrTheme.podspec; sourceTree = "<group>"; tabWidth = 2; xcLanguageSpecificationIdentifier = xcode.lang.ruby; };
+		14B2F229AE036A06A5C2BAF6C863BF1C /* TumblrTheme.podspec */ = {isa = PBXFileReference; explicitFileType = text.script.ruby; includeInIndex = 1; indentWidth = 2; path = TumblrTheme.podspec; sourceTree = "<group>"; tabWidth = 2; xcLanguageSpecificationIdentifier = xcode.lang.ruby; };
 		15B5B893F0D939992DC83B541503A453 /* QuartzCore.framework */ = {isa = PBXFileReference; lastKnownFileType = wrapper.framework; name = QuartzCore.framework; path = Platforms/iPhoneOS.platform/Developer/SDKs/iPhoneOS12.2.sdk/System/Library/Frameworks/QuartzCore.framework; sourceTree = DEVELOPER_DIR; };
 		16E962E2C1DC2B9F7346B32AF2C90127 /* TimelineContaining.swift */ = {isa = PBXFileReference; includeInIndex = 1; lastKnownFileType = sourcecode.swift; name = TimelineContaining.swift; path = Source/TimelineContaining.swift; sourceTree = "<group>"; };
 		1A6938FCD6C31B76E63F250523D9902C /* ExtendedStackView.swift */ = {isa = PBXFileReference; includeInIndex = 1; lastKnownFileType = sourcecode.swift; path = ExtendedStackView.swift; sourceTree = "<group>"; };
@@ -414,13 +390,13 @@
 		1B8ABEEA76ECDF1975B6D0787700F929 /* FBSnapshotTestCase-Info.plist */ = {isa = PBXFileReference; includeInIndex = 1; lastKnownFileType = text.plist.xml; path = "FBSnapshotTestCase-Info.plist"; sourceTree = "<group>"; };
 		1C3011EF0096858D48E65C87AB6D53C2 /* FilmFilter.swift */ = {isa = PBXFileReference; includeInIndex = 1; lastKnownFileType = sourcecode.swift; path = FilmFilter.swift; sourceTree = "<group>"; };
 		1D7888D2F136EE8016FE6956A8DBD7DB /* TumblrTheme-Info.plist */ = {isa = PBXFileReference; includeInIndex = 1; lastKnownFileType = text.plist.xml; path = "TumblrTheme-Info.plist"; sourceTree = "<group>"; };
-		1DF61DA1F9AC397EF265A9EC75BF3AE1 /* SharedUI.framework */ = {isa = PBXFileReference; explicitFileType = wrapper.framework; includeInIndex = 0; name = SharedUI.framework; path = SharedUI.framework; sourceTree = BUILT_PRODUCTS_DIR; };
+		1DF61DA1F9AC397EF265A9EC75BF3AE1 /* SharedUI.framework */ = {isa = PBXFileReference; explicitFileType = wrapper.framework; includeInIndex = 0; path = SharedUI.framework; sourceTree = BUILT_PRODUCTS_DIR; };
 		1E4B7F2C74EAE20C8105F1B9594845F8 /* EditorFilterCollectionCell.swift */ = {isa = PBXFileReference; includeInIndex = 1; lastKnownFileType = sourcecode.swift; path = EditorFilterCollectionCell.swift; sourceTree = "<group>"; };
 		20573D6E21B72A38E4E218C5BAB22420 /* AppColorPalette.swift */ = {isa = PBXFileReference; includeInIndex = 1; lastKnownFileType = sourcecode.swift; name = AppColorPalette.swift; path = Source/AppColorPalette.swift; sourceTree = "<group>"; };
 		2097A00EC2C926CD0874E7E5D0D92C57 /* GifVideoOutputHandler.swift */ = {isa = PBXFileReference; includeInIndex = 1; lastKnownFileType = sourcecode.swift; path = GifVideoOutputHandler.swift; sourceTree = "<group>"; };
 		20E0D295C78646981691D158200E2DD4 /* Queue.swift */ = {isa = PBXFileReference; includeInIndex = 1; lastKnownFileType = sourcecode.swift; path = Queue.swift; sourceTree = "<group>"; };
 		22166B61412443D16CB5A98A769124A9 /* MirrorTwoFilter.swift */ = {isa = PBXFileReference; includeInIndex = 1; lastKnownFileType = sourcecode.swift; path = MirrorTwoFilter.swift; sourceTree = "<group>"; };
-		2383078A6D28DE6A15E11489708BA4FD /* Pods_KanvasCameraExampleTests.framework */ = {isa = PBXFileReference; explicitFileType = wrapper.framework; includeInIndex = 0; name = Pods_KanvasCameraExampleTests.framework; path = "Pods-KanvasCameraExampleTests.framework"; sourceTree = BUILT_PRODUCTS_DIR; };
+		2383078A6D28DE6A15E11489708BA4FD /* Pods_KanvasCameraExampleTests.framework */ = {isa = PBXFileReference; explicitFileType = wrapper.framework; includeInIndex = 0; path = Pods_KanvasCameraExampleTests.framework; sourceTree = BUILT_PRODUCTS_DIR; };
 		244E94CCC6A298AF8801F6D9E8EF242A /* HapticFeedbackGenerating.swift */ = {isa = PBXFileReference; includeInIndex = 1; lastKnownFileType = sourcecode.swift; name = HapticFeedbackGenerating.swift; path = Source/HapticFeedbackGenerating.swift; sourceTree = "<group>"; };
 		24524B54C5311CA96188029D0A767F5C /* KanvasCameraColors.swift */ = {isa = PBXFileReference; includeInIndex = 1; lastKnownFileType = sourcecode.swift; path = KanvasCameraColors.swift; sourceTree = "<group>"; };
 		24FBB30C1C9118659EEE19BB8BC99EFF /* ModeSelectorAndShootView.swift */ = {isa = PBXFileReference; includeInIndex = 1; lastKnownFileType = sourcecode.swift; path = ModeSelectorAndShootView.swift; sourceTree = "<group>"; };
@@ -477,7 +453,7 @@
 		59AF5EA5A1A991EBB0580EF822D7B5B7 /* MediaClipsEditorViewController.swift */ = {isa = PBXFileReference; includeInIndex = 1; lastKnownFileType = sourcecode.swift; path = MediaClipsEditorViewController.swift; sourceTree = "<group>"; };
 		5A1FF7A105D90FEDAC24CA7BC231FB93 /* TagsViewCollectionViewLayout.swift */ = {isa = PBXFileReference; includeInIndex = 1; lastKnownFileType = sourcecode.swift; path = TagsViewCollectionViewLayout.swift; sourceTree = "<group>"; };
 		5A87DA8FE73E5A2BA114EEA3B8385D1F /* Foundation.framework */ = {isa = PBXFileReference; lastKnownFileType = wrapper.framework; name = Foundation.framework; path = Platforms/iPhoneOS.platform/Developer/SDKs/iPhoneOS12.2.sdk/System/Library/Frameworks/Foundation.framework; sourceTree = DEVELOPER_DIR; };
-		5C4F31330DFA99D699E4BDC8C3573D73 /* FBSnapshotTestCase.framework */ = {isa = PBXFileReference; explicitFileType = wrapper.framework; includeInIndex = 0; name = FBSnapshotTestCase.framework; path = FBSnapshotTestCase.framework; sourceTree = BUILT_PRODUCTS_DIR; };
+		5C4F31330DFA99D699E4BDC8C3573D73 /* FBSnapshotTestCase.framework */ = {isa = PBXFileReference; explicitFileType = wrapper.framework; includeInIndex = 0; path = FBSnapshotTestCase.framework; sourceTree = BUILT_PRODUCTS_DIR; };
 		5D51AA474676755322A96E438B40F220 /* KanvasCameraImages.swift */ = {isa = PBXFileReference; includeInIndex = 1; lastKnownFileType = sourcecode.swift; path = KanvasCameraImages.swift; sourceTree = "<group>"; };
 		5E367C36D2E7852F6AC073F33018259F /* Utils-Info.plist */ = {isa = PBXFileReference; includeInIndex = 1; lastKnownFileType = text.plist.xml; path = "Utils-Info.plist"; sourceTree = "<group>"; };
 		5EE7AB8F58058447AF0ACFABEB8C7FFC /* TrashView.swift */ = {isa = PBXFileReference; includeInIndex = 1; lastKnownFileType = sourcecode.swift; path = TrashView.swift; sourceTree = "<group>"; };
@@ -488,24 +464,11 @@
 		6052198EE561EE401151D7FC60E8E4B7 /* UIView+Utils.swift */ = {isa = PBXFileReference; includeInIndex = 1; lastKnownFileType = sourcecode.swift; name = "UIView+Utils.swift"; path = "Source/UIView+Utils.swift"; sourceTree = "<group>"; };
 		615BCEEB5BE71932B6D812D0FB122FD9 /* CameraController.swift */ = {isa = PBXFileReference; includeInIndex = 1; lastKnownFileType = sourcecode.swift; path = CameraController.swift; sourceTree = "<group>"; };
 		635B8EF611C5053183706BE4A6AD5DD0 /* GLKit.framework */ = {isa = PBXFileReference; lastKnownFileType = wrapper.framework; name = GLKit.framework; path = Platforms/iPhoneOS.platform/Developer/SDKs/iPhoneOS12.2.sdk/System/Library/Frameworks/GLKit.framework; sourceTree = DEVELOPER_DIR; };
-<<<<<<< HEAD
-		63740F510F37B51D3708457BA60E3016 /* FilterCollectionView.swift */ = {isa = PBXFileReference; includeInIndex = 1; lastKnownFileType = sourcecode.swift; path = FilterCollectionView.swift; sourceTree = "<group>"; };
-		6505FCEF2317653B00261131 /* UIView+Image.swift */ = {isa = PBXFileReference; fileEncoding = 4; lastKnownFileType = sourcecode.swift; path = "UIView+Image.swift"; sourceTree = "<group>"; };
-		650BF0D22315A1AD002912EF /* TextCanvas.swift */ = {isa = PBXFileReference; lastKnownFileType = sourcecode.swift; path = TextCanvas.swift; sourceTree = "<group>"; };
-		653772222322D651001CE299 /* StylableTextView.swift */ = {isa = PBXFileReference; lastKnownFileType = sourcecode.swift; path = StylableTextView.swift; sourceTree = "<group>"; };
-		65584F302310557C008A1BC2 /* EditorTextView.swift */ = {isa = PBXFileReference; fileEncoding = 4; lastKnownFileType = sourcecode.swift; path = EditorTextView.swift; sourceTree = "<group>"; };
-		655D800F2316CFDF00D41AE2 /* MovableTextView.swift */ = {isa = PBXFileReference; lastKnownFileType = sourcecode.swift; path = MovableTextView.swift; sourceTree = "<group>"; };
-		658B481D231D6B6200F3D471 /* ViewTransformations.swift */ = {isa = PBXFileReference; fileEncoding = 4; lastKnownFileType = sourcecode.swift; path = ViewTransformations.swift; sourceTree = "<group>"; };
-		659E52292317F38C00A62828 /* TextOptions.swift */ = {isa = PBXFileReference; lastKnownFileType = sourcecode.swift; path = TextOptions.swift; sourceTree = "<group>"; };
-		659E522B2318007B00A62828 /* UITextView+TextOptions.swift */ = {isa = PBXFileReference; lastKnownFileType = sourcecode.swift; path = "UITextView+TextOptions.swift"; sourceTree = "<group>"; };
-		65A9522A2326D244002E859E /* UIFont+Fonts.swift */ = {isa = PBXFileReference; lastKnownFileType = sourcecode.swift; path = "UIFont+Fonts.swift"; sourceTree = "<group>"; };
-		65AA995623103BD300D64232 /* EditorTextController.swift */ = {isa = PBXFileReference; lastKnownFileType = sourcecode.swift; path = EditorTextController.swift; sourceTree = "<group>"; };
-		65D0DFBB2324202600B1C35F /* Array+Rotate.swift */ = {isa = PBXFileReference; lastKnownFileType = sourcecode.swift; path = "Array+Rotate.swift"; sourceTree = "<group>"; };
-		65D5AD50231EA7E8009289F6 /* TrashView.swift */ = {isa = PBXFileReference; lastKnownFileType = sourcecode.swift; path = TrashView.swift; sourceTree = "<group>"; };
-=======
 		65449503F5B380F58ED6180FE555E4BE /* EditionMenuCollectionController.swift */ = {isa = PBXFileReference; includeInIndex = 1; lastKnownFileType = sourcecode.swift; path = EditionMenuCollectionController.swift; sourceTree = "<group>"; };
 		6568749E0988A2D6FE6A08F6F6819E51 /* NSURL+Media.swift */ = {isa = PBXFileReference; includeInIndex = 1; lastKnownFileType = sourcecode.swift; path = "NSURL+Media.swift"; sourceTree = "<group>"; };
->>>>>>> db93bbda
+		65A87B5B2332B2F80006E341 /* Array+Rotate.swift */ = {isa = PBXFileReference; fileEncoding = 4; lastKnownFileType = sourcecode.swift; path = "Array+Rotate.swift"; sourceTree = "<group>"; };
+		65A87B5C2332B2F80006E341 /* UIFont+Fonts.swift */ = {isa = PBXFileReference; fileEncoding = 4; lastKnownFileType = sourcecode.swift; path = "UIFont+Fonts.swift"; sourceTree = "<group>"; };
+		65A87B5F2332B31E0006E341 /* StylableTextView.swift */ = {isa = PBXFileReference; fileEncoding = 4; lastKnownFileType = sourcecode.swift; path = StylableTextView.swift; sourceTree = "<group>"; };
 		65D5FB840AEC33B524AE833E675F17B2 /* UIFont+Orangina.swift */ = {isa = PBXFileReference; includeInIndex = 1; lastKnownFileType = sourcecode.swift; name = "UIFont+Orangina.swift"; path = "Source/UIFont+Orangina.swift"; sourceTree = "<group>"; };
 		668DF99AC103C19CC98C9F159E5E664B /* Sharpie.swift */ = {isa = PBXFileReference; includeInIndex = 1; lastKnownFileType = sourcecode.swift; path = Sharpie.swift; sourceTree = "<group>"; };
 		6AF538FC79C776285336015D927C9CF6 /* MediaPickerButtonView.swift */ = {isa = PBXFileReference; includeInIndex = 1; lastKnownFileType = sourcecode.swift; path = MediaPickerButtonView.swift; sourceTree = "<group>"; };
@@ -547,10 +510,10 @@
 		84A701D8FD21F4621659D7A6D6F29B77 /* UIUpdate.swift */ = {isa = PBXFileReference; includeInIndex = 1; lastKnownFileType = sourcecode.swift; path = UIUpdate.swift; sourceTree = "<group>"; };
 		861A4FB4BAA5C76F9D27DE0A9E379ACC /* WaveFilter.swift */ = {isa = PBXFileReference; includeInIndex = 1; lastKnownFileType = sourcecode.swift; path = WaveFilter.swift; sourceTree = "<group>"; };
 		86266F8011EC57C647AF84B101CDC6E1 /* ShaderUtilities.swift */ = {isa = PBXFileReference; includeInIndex = 1; lastKnownFileType = sourcecode.swift; path = ShaderUtilities.swift; sourceTree = "<group>"; };
-		886369AEDF5481CCE956A6C7F852B272 /* Shaders */ = {isa = PBXFileReference; includeInIndex = 1; name = Shaders; path = Resources/Shaders; sourceTree = "<group>"; };
+		886369AEDF5481CCE956A6C7F852B272 /* Shaders */ = {isa = PBXFileReference; includeInIndex = 1; lastKnownFileType = folder; name = Shaders; path = Resources/Shaders; sourceTree = "<group>"; };
 		88EE4F95531D217A595AA8D85A24FA39 /* FBSnapshotTestController.h */ = {isa = PBXFileReference; includeInIndex = 1; lastKnownFileType = sourcecode.c.h; name = FBSnapshotTestController.h; path = FBSnapshotTestCase/FBSnapshotTestController.h; sourceTree = "<group>"; };
 		899529FEAA3F36B2E91687BB59135B32 /* FilterCollectionView.swift */ = {isa = PBXFileReference; includeInIndex = 1; lastKnownFileType = sourcecode.swift; path = FilterCollectionView.swift; sourceTree = "<group>"; };
-		8A228F963CC9F56777C747E06F648344 /* TumblrTheme.framework */ = {isa = PBXFileReference; explicitFileType = wrapper.framework; includeInIndex = 0; name = TumblrTheme.framework; path = TumblrTheme.framework; sourceTree = BUILT_PRODUCTS_DIR; };
+		8A228F963CC9F56777C747E06F648344 /* TumblrTheme.framework */ = {isa = PBXFileReference; explicitFileType = wrapper.framework; includeInIndex = 0; path = TumblrTheme.framework; sourceTree = BUILT_PRODUCTS_DIR; };
 		8A802CF34B017DC744FF6DC224667DB5 /* Utils.xcconfig */ = {isa = PBXFileReference; includeInIndex = 1; lastKnownFileType = text.xcconfig; path = Utils.xcconfig; sourceTree = "<group>"; };
 		8C2E556584EA664F2BB53A4E659328D8 /* IgnoreTouchesCollectionView.swift */ = {isa = PBXFileReference; includeInIndex = 1; lastKnownFileType = sourcecode.swift; path = IgnoreTouchesCollectionView.swift; sourceTree = "<group>"; };
 		8D7B1AE16905CD51995CD7B15125B45F /* ComposeNavigationBar.swift */ = {isa = PBXFileReference; includeInIndex = 1; lastKnownFileType = sourcecode.swift; name = ComposeNavigationBar.swift; path = Source/ComposeNavigationBar.swift; sourceTree = "<group>"; };
@@ -567,7 +530,7 @@
 		958B6D5BB9CE633D29A3259245D5E75E /* Pods-KanvasCameraExampleTests-Info.plist */ = {isa = PBXFileReference; includeInIndex = 1; lastKnownFileType = text.plist.xml; path = "Pods-KanvasCameraExampleTests-Info.plist"; sourceTree = "<group>"; };
 		95ACDA7FA610A347295BF3B44FCAD4C1 /* MirrorFourFilter.swift */ = {isa = PBXFileReference; includeInIndex = 1; lastKnownFileType = sourcecode.swift; path = MirrorFourFilter.swift; sourceTree = "<group>"; };
 		95C4521E1AA644D936270EFCBF2066D0 /* CameraSettings.swift */ = {isa = PBXFileReference; includeInIndex = 1; lastKnownFileType = sourcecode.swift; path = CameraSettings.swift; sourceTree = "<group>"; };
-		9831168340B63F19B1956AF98D1535F7 /* KanvasCamera.framework */ = {isa = PBXFileReference; explicitFileType = wrapper.framework; includeInIndex = 0; name = KanvasCamera.framework; path = KanvasCamera.framework; sourceTree = BUILT_PRODUCTS_DIR; };
+		9831168340B63F19B1956AF98D1535F7 /* KanvasCamera.framework */ = {isa = PBXFileReference; explicitFileType = wrapper.framework; includeInIndex = 0; path = KanvasCamera.framework; sourceTree = BUILT_PRODUCTS_DIR; };
 		98695A457527BB1B09F843FDA055F358 /* KanvasCamera-Info.plist */ = {isa = PBXFileReference; includeInIndex = 1; lastKnownFileType = text.plist.xml; path = "KanvasCamera-Info.plist"; sourceTree = "<group>"; };
 		98FD387DFA194173633270BAF1BCD859 /* FBSnapshotTestCase.modulemap */ = {isa = PBXFileReference; includeInIndex = 1; lastKnownFileType = sourcecode.module; path = FBSnapshotTestCase.modulemap; sourceTree = "<group>"; };
 		9A41B7C4CA7A4FB70AA335306BAC7713 /* UIColor+Util.swift */ = {isa = PBXFileReference; includeInIndex = 1; lastKnownFileType = sourcecode.swift; name = "UIColor+Util.swift"; path = "Source/UIColor+Util.swift"; sourceTree = "<group>"; };
@@ -575,7 +538,7 @@
 		9B4E7BBB5420996FEAB00E822DD28A69 /* ColorCollectionController.swift */ = {isa = PBXFileReference; includeInIndex = 1; lastKnownFileType = sourcecode.swift; path = ColorCollectionController.swift; sourceTree = "<group>"; };
 		9BA77E0E5C721CD7C47C678D3F815B4F /* KanvasCamera-prefix.pch */ = {isa = PBXFileReference; includeInIndex = 1; lastKnownFileType = sourcecode.c.h; path = "KanvasCamera-prefix.pch"; sourceTree = "<group>"; };
 		9CFAC598194B630F4F5F838375FE2C71 /* ColorPickerView.swift */ = {isa = PBXFileReference; includeInIndex = 1; lastKnownFileType = sourcecode.swift; path = ColorPickerView.swift; sourceTree = "<group>"; };
-		9D940727FF8FB9C785EB98E56350EF41 /* Podfile */ = {isa = PBXFileReference; explicitFileType = text.script.ruby; includeInIndex = 1; indentWidth = 2; lastKnownFileType = text; name = Podfile; path = ../Podfile; sourceTree = SOURCE_ROOT; tabWidth = 2; xcLanguageSpecificationIdentifier = xcode.lang.ruby; };
+		9D940727FF8FB9C785EB98E56350EF41 /* Podfile */ = {isa = PBXFileReference; explicitFileType = text.script.ruby; includeInIndex = 1; indentWidth = 2; name = Podfile; path = ../Podfile; sourceTree = SOURCE_ROOT; tabWidth = 2; xcLanguageSpecificationIdentifier = xcode.lang.ruby; };
 		9DB7C9AEF9C4626BAAE47DE5FC78CD2D /* Assets.xcassets */ = {isa = PBXFileReference; includeInIndex = 1; lastKnownFileType = folder.assetcatalog; name = Assets.xcassets; path = Resources/Assets.xcassets; sourceTree = "<group>"; };
 		9E26489502AD35476DE5C94D7DE9B46D /* TumblrTheme-umbrella.h */ = {isa = PBXFileReference; includeInIndex = 1; lastKnownFileType = sourcecode.c.h; path = "TumblrTheme-umbrella.h"; sourceTree = "<group>"; };
 		9FC841DA265112D384E7D31DAC83F0AB /* FilterItem.swift */ = {isa = PBXFileReference; includeInIndex = 1; lastKnownFileType = sourcecode.swift; path = FilterItem.swift; sourceTree = "<group>"; };
@@ -587,7 +550,7 @@
 		A54CEF30FC1C2679392A3D5CD7EFDCE8 /* CALayer+Color.swift */ = {isa = PBXFileReference; includeInIndex = 1; lastKnownFileType = sourcecode.swift; path = "CALayer+Color.swift"; sourceTree = "<group>"; };
 		A575BB7B435C6A3EE3CAC325ED6F61C7 /* RoundedTexture.swift */ = {isa = PBXFileReference; includeInIndex = 1; lastKnownFileType = sourcecode.swift; path = RoundedTexture.swift; sourceTree = "<group>"; };
 		A5FC5F57DE241C947D4D0E12C6F8C106 /* UICollectionView+Cells.swift */ = {isa = PBXFileReference; includeInIndex = 1; lastKnownFileType = sourcecode.swift; path = "UICollectionView+Cells.swift"; sourceTree = "<group>"; };
-		A7DC2F4E8181463F0A3485FA24544514 /* Utils.podspec */ = {isa = PBXFileReference; explicitFileType = text.script.ruby; includeInIndex = 1; indentWidth = 2; lastKnownFileType = text; path = Utils.podspec; sourceTree = "<group>"; tabWidth = 2; xcLanguageSpecificationIdentifier = xcode.lang.ruby; };
+		A7DC2F4E8181463F0A3485FA24544514 /* Utils.podspec */ = {isa = PBXFileReference; explicitFileType = text.script.ruby; includeInIndex = 1; indentWidth = 2; path = Utils.podspec; sourceTree = "<group>"; tabWidth = 2; xcLanguageSpecificationIdentifier = xcode.lang.ruby; };
 		A837943685F7EAC671F7AAC4657DAC62 /* UIView+Layout.swift */ = {isa = PBXFileReference; includeInIndex = 1; lastKnownFileType = sourcecode.swift; path = "UIView+Layout.swift"; sourceTree = "<group>"; };
 		A839DBD61814548A213C8FDA88AE814B /* OptionsController.swift */ = {isa = PBXFileReference; includeInIndex = 1; lastKnownFileType = sourcecode.swift; path = OptionsController.swift; sourceTree = "<group>"; };
 		A8ED8E4C83FF369C883157B7CA628DCB /* CameraOption.swift */ = {isa = PBXFileReference; includeInIndex = 1; lastKnownFileType = sourcecode.swift; path = CameraOption.swift; sourceTree = "<group>"; };
@@ -601,10 +564,10 @@
 		ADAECE9C26E9781C34E3D77D021DEA9D /* ContentTypeDetector.swift */ = {isa = PBXFileReference; includeInIndex = 1; lastKnownFileType = sourcecode.swift; name = ContentTypeDetector.swift; path = Source/ContentTypeDetector.swift; sourceTree = "<group>"; };
 		ADD43DC1D01CD54245FA762D63A3CF27 /* KanvasCamera-dummy.m */ = {isa = PBXFileReference; includeInIndex = 1; lastKnownFileType = sourcecode.c.objc; path = "KanvasCamera-dummy.m"; sourceTree = "<group>"; };
 		AE7780880969D6787D04EAE807A25033 /* CGRect+Center.swift */ = {isa = PBXFileReference; includeInIndex = 1; lastKnownFileType = sourcecode.swift; path = "CGRect+Center.swift"; sourceTree = "<group>"; };
-		B0606549A0AFF67F2681774D6AB0F094 /* SharedUI.podspec */ = {isa = PBXFileReference; explicitFileType = text.script.ruby; includeInIndex = 1; indentWidth = 2; lastKnownFileType = text; path = SharedUI.podspec; sourceTree = "<group>"; tabWidth = 2; xcLanguageSpecificationIdentifier = xcode.lang.ruby; };
+		B0606549A0AFF67F2681774D6AB0F094 /* SharedUI.podspec */ = {isa = PBXFileReference; explicitFileType = text.script.ruby; includeInIndex = 1; indentWidth = 2; path = SharedUI.podspec; sourceTree = "<group>"; tabWidth = 2; xcLanguageSpecificationIdentifier = xcode.lang.ruby; };
 		B133F234B95CF873AE850D0C7E57B610 /* Pods-KanvasCameraExample-umbrella.h */ = {isa = PBXFileReference; includeInIndex = 1; lastKnownFileType = sourcecode.c.h; path = "Pods-KanvasCameraExample-umbrella.h"; sourceTree = "<group>"; };
 		B2052A0732851F1FFE8D91366DAA687F /* KanvasUIImagePickerViewController.swift */ = {isa = PBXFileReference; includeInIndex = 1; lastKnownFileType = sourcecode.swift; path = KanvasUIImagePickerViewController.swift; sourceTree = "<group>"; };
-		B321C73955714AFB57F9DB8F1090071D /* Utils.framework */ = {isa = PBXFileReference; explicitFileType = wrapper.framework; includeInIndex = 0; name = Utils.framework; path = Utils.framework; sourceTree = BUILT_PRODUCTS_DIR; };
+		B321C73955714AFB57F9DB8F1090071D /* Utils.framework */ = {isa = PBXFileReference; explicitFileType = wrapper.framework; includeInIndex = 0; path = Utils.framework; sourceTree = BUILT_PRODUCTS_DIR; };
 		B3223213B7A02CC3A62C6AF5299150F0 /* Array+Safety.swift */ = {isa = PBXFileReference; includeInIndex = 1; lastKnownFileType = sourcecode.swift; name = "Array+Safety.swift"; path = "Source/Array+Safety.swift"; sourceTree = "<group>"; };
 		B40E0612A7ECAFC19F9E2D394257568F /* String+HexColor.swift */ = {isa = PBXFileReference; includeInIndex = 1; lastKnownFileType = sourcecode.swift; name = "String+HexColor.swift"; path = "Source/String+HexColor.swift"; sourceTree = "<group>"; };
 		B502AEB4ABDD7D8BE33EA147318F6513 /* CameraPreviewViewController.swift */ = {isa = PBXFileReference; includeInIndex = 1; lastKnownFileType = sourcecode.swift; path = CameraPreviewViewController.swift; sourceTree = "<group>"; };
@@ -681,7 +644,7 @@
 		F469DD6D2554D0D212B165C38771BBF2 /* EditionOption.swift */ = {isa = PBXFileReference; includeInIndex = 1; lastKnownFileType = sourcecode.swift; path = EditionOption.swift; sourceTree = "<group>"; };
 		F584D43C896BE7BC70497BAEE6002F22 /* Utils-dummy.m */ = {isa = PBXFileReference; includeInIndex = 1; lastKnownFileType = sourcecode.c.objc; path = "Utils-dummy.m"; sourceTree = "<group>"; };
 		F72DA546C2B714772A274EE1B8F0C8D8 /* TagsViewTagCell.swift */ = {isa = PBXFileReference; includeInIndex = 1; lastKnownFileType = sourcecode.swift; path = TagsViewTagCell.swift; sourceTree = "<group>"; };
-		F8455B29824CFF08819E134EFBC71561 /* KanvasCamera.podspec.json */ = {isa = PBXFileReference; includeInIndex = 1; path = KanvasCamera.podspec.json; sourceTree = "<group>"; };
+		F8455B29824CFF08819E134EFBC71561 /* KanvasCamera.podspec.json */ = {isa = PBXFileReference; includeInIndex = 1; lastKnownFileType = text.json; path = KanvasCamera.podspec.json; sourceTree = "<group>"; };
 		F857260115A38228B51B613F9ECE49B2 /* TextureSelectorController.swift */ = {isa = PBXFileReference; includeInIndex = 1; lastKnownFileType = sourcecode.swift; path = TextureSelectorController.swift; sourceTree = "<group>"; };
 		FA5E750D777F8812B73B90F8308F9F11 /* Pods-KanvasCameraExample.release.xcconfig */ = {isa = PBXFileReference; includeInIndex = 1; lastKnownFileType = text.xcconfig; path = "Pods-KanvasCameraExample.release.xcconfig"; sourceTree = "<group>"; };
 		FBD7C174A3A4AE51B2F7DC5CC2452144 /* EditorFilterController.swift */ = {isa = PBXFileReference; includeInIndex = 1; lastKnownFileType = sourcecode.swift; path = EditorFilterController.swift; sourceTree = "<group>"; };
@@ -781,7 +744,6 @@
 				861A4FB4BAA5C76F9D27DE0A9E379ACC /* WaveFilter.swift */,
 				46FCF3DD7C8EF7A4B8FB8028E3A292CF /* WavePoolFilter.swift */,
 			);
-			name = "Filter instances";
 			path = "Filter instances";
 			sourceTree = "<group>";
 		};
@@ -819,7 +781,6 @@
 				F857260115A38228B51B613F9ECE49B2 /* TextureSelectorController.swift */,
 				E03C6ED47358C699FEE2ACEBF35DBB05 /* TextureSelectorView.swift */,
 			);
-			name = TextureSelector;
 			path = TextureSelector;
 			sourceTree = "<group>";
 		};
@@ -856,7 +817,6 @@
 				E3727DA02E55BCB488A465AB6F6A7049 /* FilterSettingsController.swift */,
 				72F425814522DEFEA551A1A49434007C /* FilterSettingsView.swift */,
 			);
-			name = Filters;
 			path = Filters;
 			sourceTree = "<group>";
 		};
@@ -905,7 +865,6 @@
 				70785A4F47B0DB4A072B558F476B046A /* GLError.swift */,
 				C1A92E2484A7374B03E458D17102E008 /* GroupFilter.swift */,
 			);
-			name = Filters;
 			path = Filters;
 			sourceTree = "<group>";
 		};
@@ -928,7 +887,6 @@
 				7F338358602B436C8A048CF9657000B1 /* HorizontalCollectionLayout.swift */,
 				3B9A8AE8F8334B4241C37A1BF3618095 /* HorizontalCollectionView.swift */,
 			);
-			name = HorizontalCollectionView;
 			path = HorizontalCollectionView;
 			sourceTree = "<group>";
 		};
@@ -968,7 +926,6 @@
 				D13195F40170F978162A126FCA69DC72 /* Textures */,
 				0F52D821E050481C85F790ED9D9A4EC3 /* TextureSelector */,
 			);
-			name = Drawing;
 			path = Drawing;
 			sourceTree = "<group>";
 		};
@@ -1000,7 +957,6 @@
 				DB7FD8BC49D14880A3FCF4B13BB53947 /* ColorPickerController.swift */,
 				9CFAC598194B630F4F5F838375FE2C71 /* ColorPickerView.swift */,
 			);
-			name = ColorPicker;
 			path = ColorPicker;
 			sourceTree = "<group>";
 		};
@@ -1064,25 +1020,7 @@
 			path = ../../../Utils;
 			sourceTree = "<group>";
 		};
-<<<<<<< HEAD
-		65AA995523103B8000D64232 /* Text */ = {
-			isa = PBXGroup;
-			children = (
-				65AA995623103BD300D64232 /* EditorTextController.swift */,
-				65584F302310557C008A1BC2 /* EditorTextView.swift */,
-				655D800F2316CFDF00D41AE2 /* MovableTextView.swift */,
-				653772222322D651001CE299 /* StylableTextView.swift */,
-				650BF0D22315A1AD002912EF /* TextCanvas.swift */,
-				659E52292317F38C00A62828 /* TextOptions.swift */,
-				658B481D231D6B6200F3D471 /* ViewTransformations.swift */,
-			);
-			path = Text;
-			sourceTree = "<group>";
-		};
-		65BBF9CAA0B050C7AB2FC679398115B8 /* Settings */ = {
-=======
 		7028ADB26CF6F73DDE9DA69A7FB86ABE /* Pod */ = {
->>>>>>> db93bbda
 			isa = PBXGroup;
 			children = (
 				14B2F229AE036A06A5C2BAF6C863BF1C /* TumblrTheme.podspec */,
@@ -1097,7 +1035,6 @@
 				9B4E7BBB5420996FEAB00E822DD28A69 /* ColorCollectionController.swift */,
 				CF86EDFCEB2334923A1B3A6F77F6D383 /* ColorCollectionView.swift */,
 			);
-			name = ColorCollection;
 			path = ColorCollection;
 			sourceTree = "<group>";
 		};
@@ -1114,6 +1051,7 @@
 			children = (
 				EBE1E6B8586B2AFC4C9CA518F6A7C3CB /* Array+Move.swift */,
 				6FE0037D67AB59A7A750850A8DB69BB9 /* Array+Object.swift */,
+				65A87B5B2332B2F80006E341 /* Array+Rotate.swift */,
 				764C9EDE1CB350F8F1F58A2953FCBD3E /* AVURLAsset+Thumbnail.swift */,
 				7C79025E383ABC18C410A8DD1E3CAA1B /* CALayer+CGImage.swift */,
 				A54CEF30FC1C2679392A3D5CD7EFDCE8 /* CALayer+Color.swift */,
@@ -1124,6 +1062,7 @@
 				6568749E0988A2D6FE6A08F6F6819E51 /* NSURL+Media.swift */,
 				A5FC5F57DE241C947D4D0E12C6F8C106 /* UICollectionView+Cells.swift */,
 				26DF23EED5FDB3498D35727994CD6167 /* UIColor+Lerp.swift */,
+				65A87B5C2332B2F80006E341 /* UIFont+Fonts.swift */,
 				D51C383F91E8FF3A6537809CF5071CCF /* UIFont+Utils.swift */,
 				AC99A3177AF98170E313649DD47DE266 /* UIImage+Camera.swift */,
 				496A7DCC199E77C50B585AF28E46D039 /* UIImage+DominantColors.swift */,
@@ -1143,7 +1082,6 @@
 				4402494C4A3DE659DDF425E91CC622AD /* StrokeSelectorController.swift */,
 				EFA16E634D6830A4F46E2218790C3C7A /* StrokeSelectorView.swift */,
 			);
-			name = StrokeSelector;
 			path = StrokeSelector;
 			sourceTree = "<group>";
 		};
@@ -1154,7 +1092,6 @@
 				45E4BEB48F67ECE4946F86A2669DF19F /* Support Files */,
 				820C839EC049005CB82FAAF13AFDCB95 /* SwiftSupport */,
 			);
-			name = FBSnapshotTestCase;
 			path = FBSnapshotTestCase;
 			sourceTree = "<group>";
 		};
@@ -1259,11 +1196,11 @@
 				6C2D1A1B907BB352D88503903B79769E /* EditorTextController.swift */,
 				3A95BD7D29FA35FDF177EE927D2181FD /* EditorTextView.swift */,
 				BBE42C263C2B257CA31F48560DE2F8F1 /* MovableTextView.swift */,
+				65A87B5F2332B31E0006E341 /* StylableTextView.swift */,
 				05C5E0D5B64D1FC1EE13459996CC9B93 /* TextCanvas.swift */,
 				0D3D171C23B4F2E452A6FCB0FF5C4194 /* TextOptions.swift */,
 				9558AF3913BD0E405E3AB184DC9609D3 /* ViewTransformations.swift */,
 			);
-			name = Text;
 			path = Text;
 			sourceTree = "<group>";
 		};
@@ -1327,7 +1264,6 @@
 				7A521223E3E7CC7646AF1B923ADB49A8 /* ColorThief.swift */,
 				4610DFBB9AEE568293BB929E84B446D1 /* MMCQ.swift */,
 			);
-			name = ColorThief;
 			path = ColorThief;
 			sourceTree = "<group>";
 		};
@@ -1387,7 +1323,6 @@
 				668DF99AC103C19CC98C9F159E5E664B /* Sharpie.swift */,
 				2DA51D7142ECD4374FD735059C8E2A1F /* Texture.swift */,
 			);
-			name = Textures;
 			path = Textures;
 			sourceTree = "<group>";
 		};
@@ -1418,49 +1353,6 @@
 			name = iOS;
 			sourceTree = "<group>";
 		};
-<<<<<<< HEAD
-		E57EA7A75F62B8C91E00F0AF5A33A6F5 /* Extensions */ = {
-			isa = PBXGroup;
-			children = (
-				13C45041F0E256A222C4EDF8E07DFBC7 /* Array+Move.swift */,
-				EEC679C76A947F626798960E4C3C2C5B /* Array+Object.swift */,
-				65D0DFBB2324202600B1C35F /* Array+Rotate.swift */,
-				90F1B1227794838F5CF49687A08E74E2 /* AVURLAsset+Thumbnail.swift */,
-				D503F1EFBAA152EF0C8803AA3015DC79 /* CALayer+CGImage.swift */,
-				67F08CA61C77EEDC60519CAFC36B16D1 /* CALayer+Color.swift */,
-				65FB9BB02316BF8D00FFDEC8 /* CALayer+Shadows.swift */,
-				A14CCFE3DB3E3AC37160A6259945344E /* CGRect+Center.swift */,
-				A32C4E27D9EB97276577A85E3BB568F1 /* ClosedRange+Clamp.swift */,
-				3EC6DD3D7AB8D95F9B51498B75E1840A /* IndexPath+Order.swift */,
-				935DC91C7AF7FB450980C090A3F66563 /* NSURL+Media.swift */,
-				C9007D2A5055A841498D8F7AAF1EE7BC /* UICollectionView+Cells.swift */,
-				1D5BEFCFECF3216EAA6877CB84D11671 /* UIColor+Lerp.swift */,
-				65A9522A2326D244002E859E /* UIFont+Fonts.swift */,
-				FC3495B39A6825C567FEE6EDB164CDC2 /* UIFont+Utils.swift */,
-				5C0C0B74950551057D0CF3D5711393C6 /* UIImage+Camera.swift */,
-				C9E7CD4E77B7B4FE823D91C69218E91B /* UIImage+DominantColors.swift */,
-				F7BFD9015D0C0B85496C56328F93EFB9 /* UIImage+FlipLeftMirrored.swift */,
-				659E522B2318007B00A62828 /* UITextView+TextOptions.swift */,
-				6505FCEF2317653B00261131 /* UIView+Image.swift */,
-				3849C0F400119C230A41197711D2AC8F /* UIView+Layout.swift */,
-				BAA9E2D7108E0B04E5C4FDEE3A6D39D3 /* UIViewController+Load.swift */,
-			);
-			name = Extensions;
-			path = Classes/Extensions;
-			sourceTree = "<group>";
-		};
-		E5FCB50FA9C9069B13603EE68AFE2625 /* Analytics */ = {
-			isa = PBXGroup;
-			children = (
-				8597D88A7BE5ADAEFAB77D4477D07D52 /* KanvasCameraAnalyticsProvider.swift */,
-				FA701F9718DBA721C2F64FECD959DB4E /* MediaInfo.swift */,
-			);
-			name = Analytics;
-			path = Classes/Analytics;
-			sourceTree = "<group>";
-		};
-=======
->>>>>>> db93bbda
 		E81A37DBDE41E671312C56736544E2FA /* Pods */ = {
 			isa = PBXGroup;
 			children = (
@@ -1491,7 +1383,6 @@
 				FBD7C174A3A4AE51B2F7DC5CC2452144 /* EditorFilterController.swift */,
 				6B220AF1BA2F2497BC8EFADA14264033 /* EditorFilterView.swift */,
 			);
-			name = Filters;
 			path = Filters;
 			sourceTree = "<group>";
 		};
@@ -1895,6 +1786,7 @@
 				266C364C24D93A0ACBD1FC3E8BCE0E7B /* CALayer+CGImage.swift in Sources */,
 				BEDB56C6CAA1C48E202B1C526D6A668A /* CALayer+Color.swift in Sources */,
 				D8F925605A6EF1AD9CEDD64E084441A5 /* CALayer+Shadows.swift in Sources */,
+				65A87B5D2332B2F80006E341 /* Array+Rotate.swift in Sources */,
 				BA8C6CC3C01569F80ECE8DCAF87B5A29 /* CameraController.swift in Sources */,
 				784148CE0ECE3853BF22008A3BFE3ED4 /* CameraFilterCollectionCell.swift in Sources */,
 				E0D2F51DDDC74579B78EC74373BD1B51 /* CameraFilterCollectionController.swift in Sources */,
@@ -1931,6 +1823,7 @@
 				83BA427222A09505695EC771628FC3D3 /* EditionMenuCollectionCell.swift in Sources */,
 				585D571829A0CD0464358BBC8BCA2DE6 /* EditionMenuCollectionController.swift in Sources */,
 				096A193422C2891A673A12ACE17A4EF0 /* EditionMenuCollectionView.swift in Sources */,
+				65A87B602332B31E0006E341 /* StylableTextView.swift in Sources */,
 				C715B2A1E1D96B77C901ED364F75BDD5 /* EditionOption.swift in Sources */,
 				0353A4C2F7902A7CD844B1318311220A /* EditorFilterCollectionCell.swift in Sources */,
 				68DDDD3A36335C145A502D26A8F7681E /* EditorFilterCollectionController.swift in Sources */,
@@ -2035,6 +1928,7 @@
 				13DC3A426EBD767358A4886BF5C900C9 /* UIImage+FlipLeftMirrored.swift in Sources */,
 				C8F01291B39900A03BF2FF968615E5DC /* UIImage+PixelBuffer.swift in Sources */,
 				B452764744B04FC7946E4C8778CE13FB /* UITextView+TextOptions.swift in Sources */,
+				65A87B5E2332B2F80006E341 /* UIFont+Fonts.swift in Sources */,
 				E6E8A0B82D66FB7B8294686A85FE912A /* UIUpdate.swift in Sources */,
 				3901C48264D66E5E377F43A017878C78 /* UIView+Image.swift in Sources */,
 				3FB445A91FE9CC9BBCEF76074FE6DD94 /* UIView+Layout.swift in Sources */,
@@ -2050,165 +1944,6 @@
 			isa = PBXSourcesBuildPhase;
 			buildActionMask = 2147483647;
 			files = (
-<<<<<<< HEAD
-				3A4EB8493C48C3DF5AE3DD11223F365B /* Array+Move.swift in Sources */,
-				A6AB42E66C18D55F785B2289FEB7D0F8 /* Array+Object.swift in Sources */,
-				2B7CB8EFDD63A4171DA354FF04102BB2 /* AVURLAsset+Thumbnail.swift in Sources */,
-				CC0911174937DCBC4751FF20CE1D76D7 /* CALayer+CGImage.swift in Sources */,
-				E488538C7E222D6C0B8F08F232D05F6E /* CALayer+Color.swift in Sources */,
-				97FAD9368B8D0E6C5BD8907E5BB67AF3 /* CameraController.swift in Sources */,
-				41C29D58514CDBF414CDEB4351CD6971 /* CameraFilterCollectionCell.swift in Sources */,
-				97C2BBDDA96A6C47C8BA0BCAFB630F73 /* CameraFilterCollectionController.swift in Sources */,
-				6211DC54E894C2909D17D5CF430C58B9 /* CameraInputController.swift in Sources */,
-				49A5876CE0EB83FC821778AA7C7DAB7A /* CameraInputControllerDelegate.swift in Sources */,
-				D61B649B34AF7315A845E203D0AE5270 /* CameraInputOutput.swift in Sources */,
-				A006A6BB049583E28DF5D2545BC9E9C8 /* CameraOption.swift in Sources */,
-				6FB9BADE941DA4EB8C9B40ECBEE0EA56 /* CameraPreviewView.swift in Sources */,
-				BADF04B769F9DB6E4192CB0E4D5CCC93 /* CameraPreviewViewController.swift in Sources */,
-				E4D6B1DE7CCB3694FDD309FF5D66605D /* CameraRecorder.swift in Sources */,
-				6BC12FFAF575C3A90BB3D7500CBD5E00 /* CameraRecordingProtocol.swift in Sources */,
-				2BBAD31F21C08F4998303512C69E7B23 /* CameraSegmentHandler.swift in Sources */,
-				65F857D6230D741A004F36A2 /* ColorDrop.swift in Sources */,
-				07C1EB6373CE421CEF0707FDC85331AA /* CameraSettings.swift in Sources */,
-				3771F9E96D88B4D1DAE23FF1B25DBF93 /* CameraView.swift in Sources */,
-				6F754D34C2AAE8EA448B0821CF0833AB /* CameraZoomHandler.swift in Sources */,
-				64136C19EACF8F3C93CA31CBD1E4AECF /* CGRect+Center.swift in Sources */,
-				9CA5AE3DDEB5A80F2FAD6CBEB985BCAF /* ChromaFilter.swift in Sources */,
-				26B238B265E70545D962AB34CCF4F667 /* CircularImageView.swift in Sources */,
-				9975570D1D2BE432C6B69415E91A84B5 /* ClosedRange+Clamp.swift in Sources */,
-				BB4ED64CB137C414D5CF458FDE5BA7D5 /* ColorCollectionCell.swift in Sources */,
-				8C0CCD9CA204E4E201994FE312B2F5A7 /* ColorCollectionController.swift in Sources */,
-				E661EC9DEF9BEFD474457EA6775CB59A /* ColorCollectionView.swift in Sources */,
-				4BC7AB339A8AE330E844E20A1D789F2D /* ColorPickerController.swift in Sources */,
-				A601B55389F30FE224A6C3A29A6B8CF1 /* ColorPickerView.swift in Sources */,
-				9BF376F600DF14979948C8B9849F13E9 /* ColorThief.swift in Sources */,
-				8AE8950033CA5668F80340CBC7EC6531 /* ConicalGradientLayer.swift in Sources */,
-				C78D0FECDA5D9AAC65C5393796A38F21 /* CVPixelBuffer+copy.swift in Sources */,
-				CE8E9B2A36C821A927C76834701B5639 /* CVPixelBuffer+sampleBuffer.swift in Sources */,
-				B76BB13CF106C7459F99F7313A90D11C /* Device.swift in Sources */,
-				653772232322D651001CE299 /* StylableTextView.swift in Sources */,
-				7653D27A1515454131EFC775281048C1 /* DrawingCanvas.swift in Sources */,
-				8C354BA2455DBE6BD74C4CB8646CAC3A /* DrawingController.swift in Sources */,
-				715DB5E21F9C0F5A66AB6782E8B0CF38 /* DrawingView.swift in Sources */,
-				FBDB2BD6BD4075DBE14C2D917F91642D /* EditionMenuCollectionCell.swift in Sources */,
-				7D49115AF0B38E47B6CDBCBA227A92E9 /* EditionMenuCollectionController.swift in Sources */,
-				50784047010F408524E044FF75711CF1 /* EditionMenuCollectionView.swift in Sources */,
-				49B0A186626973A9EACE1C5832B7DC5C /* EditionOption.swift in Sources */,
-				959DCB3160C33D4BCFBF645BD783C7DD /* EditorFilterCollectionCell.swift in Sources */,
-				0EE1EFBBFAD1B361C71E32B60D7D5DC5 /* EditorFilterCollectionController.swift in Sources */,
-				1C474C6286864FE1A6BC7DF32972BCE3 /* EditorFilterController.swift in Sources */,
-				65584F312310557C008A1BC2 /* EditorTextView.swift in Sources */,
-				5D6517A0A3B48CAB4A4F0F1D4F5D6ED6 /* EditorFilterView.swift in Sources */,
-				1AFC413463F322A2BC348F0E46431F1F /* EditorView.swift in Sources */,
-				4973EC66537AE7893165B19DD7AC5FDE /* EditorViewController.swift in Sources */,
-				C83CAFEE9DD0656C81C958E580DB5DBC /* EMInterferenceFilter.swift in Sources */,
-				321E92B6894AA2EBA5C3EB0B2802F552 /* ExtendedButton.swift in Sources */,
-				B45C34624847DF620C83D9E658107B03 /* ExtendedStackView.swift in Sources */,
-				36B03F20A2A82B284EF258D1DDDB9843 /* FilmFilter.swift in Sources */,
-				14FDEBEB13E51868D3D20AEE1E9A4C66 /* Filter.swift in Sources */,
-				FF9C1B9A54477FE9C7524C052D98AA59 /* FilterCollectionCell.swift in Sources */,
-				432E127DE74346D5ADA8097CA443D9C4 /* FilterCollectionInnerCell.swift in Sources */,
-				95D93C21EEAC0E229BDE79B9A451B5BB /* FilterCollectionView.swift in Sources */,
-				166FCB2A8B0991F32D8EFB8597D346E3 /* FilteredInputViewController.swift in Sources */,
-				C5A2148BF86E32308B98CB2640E53897 /* FilterFactory.swift in Sources */,
-				459C2BAB490386D443DB5C22C2632CFA /* FilterItem.swift in Sources */,
-				F609DAE84388D0F05C926D49B91A1B90 /* FilterProtocol.swift in Sources */,
-				FD483196375B9EE37EA214109FDCB867 /* FilterSettingsController.swift in Sources */,
-				F613F8D3861CE859730E759101B83A76 /* FilterSettingsView.swift in Sources */,
-				AC2E51AD521F05928C6654533A664053 /* FilterType.swift in Sources */,
-				0DA36449F1916BF289080AEE35E6D862 /* GifVideoOutputHandler.swift in Sources */,
-				8C5C86A51A6CB4AB769356648D5547EB /* GLError.swift in Sources */,
-				E2D592008E8F596E853335BFFA0DBF42 /* GLMediaExporter.swift in Sources */,
-				7D7EE7866F56E12D52F1315E606215F7 /* GLPixelBufferView.swift in Sources */,
-				F07CC1BE28B63141796106EF237DFCDD /* GLPlayer.swift in Sources */,
-				1BCEEC3F9B6BFE3DD185753C9E70D69C /* GLRenderer.swift in Sources */,
-				D483FA7CF17DA5859637D36A5C0EC15E /* GLVideoCompositor.swift in Sources */,
-				4CCCF04C86565B9CA9A125C40763A8D1 /* GrayscaleFilter.swift in Sources */,
-				C592F0DDA3FFB7B32BDD212361D746A7 /* GroupFilter.swift in Sources */,
-				659E522C2318007B00A62828 /* UITextView+TextOptions.swift in Sources */,
-				CA38061793B7254529CE1669A7CD5168 /* HorizontalCollectionLayout.swift in Sources */,
-				37E8E891BBBFC98E3816A20FF8DC4919 /* HorizontalCollectionView.swift in Sources */,
-				6645914B4FC38E792C9D0576D47398C9 /* IgnoreTouchesCollectionView.swift in Sources */,
-				51930255494C9B64F224E707E7EB3D73 /* IgnoreTouchesView.swift in Sources */,
-				C163DAF013404FA631E5A78D6A10B457 /* ImagePoolFilter.swift in Sources */,
-				233AEBD43939D670142A2637D650FEC5 /* ImagePreviewController.swift in Sources */,
-				176C6523A9A0E9490D06A11F9270FCFA /* IndexPath+Order.swift in Sources */,
-				E3979C35AA153741D28BAE39E297CB93 /* KanvasCamera-dummy.m in Sources */,
-				591C0E56618162C491402FF0BE375246 /* KanvasCameraAnalyticsProvider.swift in Sources */,
-				E42D94AE087D9FF0143CCEEE500E2136 /* KanvasCameraColors.swift in Sources */,
-				AD352D96E71C1CE3EFC4967F2F06969F /* KanvasCameraImages.swift in Sources */,
-				65D0DFBC2324202600B1C35F /* Array+Rotate.swift in Sources */,
-				655D80102316CFDF00D41AE2 /* MovableTextView.swift in Sources */,
-				3B3C4C5C4579A25049307D27DA616CE1 /* KanvasCameraStrings.swift in Sources */,
-				F286CBB00C8A597EEAD36277C7843AA6 /* KanvasCameraTimes.swift in Sources */,
-				9671D7F6047AF8BCA1D1C6F15A7E6001 /* KanvasUIImagePickerViewController.swift in Sources */,
-				945388F541EF77EA733C01DBFA4C6A9D /* LegoFilter.swift in Sources */,
-				8B093F84B049E5981176CAE563EE1D99 /* LightLeaksFilter.swift in Sources */,
-				77CFF1463BC5B141A825F34FB373885B /* LoadingIndicatorView.swift in Sources */,
-				B60E4AD0F9A346F1ADEB2457879604FE /* MangaFilter.swift in Sources */,
-				918E04F617C81A13BDBC9A2D25FC9E3E /* Marker.swift in Sources */,
-				73B6DA2CA64C5FBDCB5B3C79E7937A6E /* MediaClip.swift in Sources */,
-				65AA995723103BD300D64232 /* EditorTextController.swift in Sources */,
-				15CDE86B2A1C65C8056381B78AC2A539 /* MediaClipsCollectionCell.swift in Sources */,
-				0F5456B7F08B3C5C1CA4E41CA699E16C /* MediaClipsCollectionController.swift in Sources */,
-				E5F69B625A22CA84913D2C44FF9527E3 /* MediaClipsCollectionView.swift in Sources */,
-				E5203EAE60442F17B4E5F9800FC0692B /* MediaClipsEditorView.swift in Sources */,
-				5C3E53550F80B09701B0130815AE20F2 /* MediaClipsEditorViewController.swift in Sources */,
-				00212A6ECF0CC35C0608994487B1D9E9 /* MediaInfo.swift in Sources */,
-				7A20BD6A3BA2BC948EE6BA149EF6A703 /* MediaMetadata.swift in Sources */,
-				FF9DBA2CD59AF9F6878F7CD2C239C589 /* MediaPickerButtonView.swift in Sources */,
-				659E522A2317F38C00A62828 /* TextOptions.swift in Sources */,
-				46728277AB68D32E2E49184AA71003BF /* MirrorFourFilter.swift in Sources */,
-				DD91E1F07BB1A8E32B726C9D6B7605C6 /* MirrorTwoFilter.swift in Sources */,
-				E925ACBAD38E3C15D8750397C6E4061B /* MMCQ.swift in Sources */,
-				6505FCF02317653B00261131 /* UIView+Image.swift in Sources */,
-				1C1C812C841931D777C6A5DC3632FA0D /* ModeButtonView.swift in Sources */,
-				2202BFF1C4DF2CD7781D380C3184CDCC /* ModeSelectorAndShootController.swift in Sources */,
-				C149D8927A7B0C2D2957F403CCAE0571 /* ModeSelectorAndShootView.swift in Sources */,
-				D7010AC838363077F382C6B89191DBDB /* NSURL+Media.swift in Sources */,
-				D013D01081FB0C587DBB43491F594DFA /* NumTypes+Conversion.swift in Sources */,
-				DCF97C023B2B37F73CAC7573795C35EC /* OptionsController.swift in Sources */,
-				C90ECA7096518362FA2A3BAB1F95A197 /* OptionsStackView.swift in Sources */,
-				63B7CEC577303D59FF28866BEE660855 /* OptionView.swift in Sources */,
-				FDA952F399208FD83B838F44F68CBA10 /* Pencil.swift in Sources */,
-				4009B8AE2FD3F968682A36E74C42149A /* PhotoOutputHandler.swift in Sources */,
-				A26C492CD248AE1345EF3FF5C1F4E467 /* PlasmaFilter.swift in Sources */,
-				51611D4F24EC81D6F2785578C53938C9 /* Queue.swift in Sources */,
-				658B481E231D6B6200F3D471 /* ViewTransformations.swift in Sources */,
-				B64BEFF3EA418EF14AEA6F516334300E /* RaveFilter.swift in Sources */,
-				2005C310680F98B38CCCAEE38B138CB7 /* RGBA.swift in Sources */,
-				65A9522B2326D244002E859E /* UIFont+Fonts.swift in Sources */,
-				10AD34C410308C27A0F5FE1CBE6AF3BB /* RGBFilter.swift in Sources */,
-				C4E21150F01A7451325AC626DA9DDA4F /* RoundedTexture.swift in Sources */,
-				7F05337B8D1F4CAE4E549B4927455F2F /* ScrollHandler.swift in Sources */,
-				B0414EC248B64805E0D20666A8923E97 /* Shader.swift in Sources */,
-				99B5F2A8C73EAFBFECBC08F9ECEB726C /* ShaderUtilities.swift in Sources */,
-				1DC7777BC6561F45A8519D8926DB4E5F /* Sharpie.swift in Sources */,
-				3ACCB1B8C95097CCFA6B34254249053F /* ShootButtonView.swift in Sources */,
-				A918AEF2CE66ED51DC19E32267FACABB /* StrokeSelectorController.swift in Sources */,
-				56A7387B9DFF74B19DE73FB391A14179 /* StrokeSelectorView.swift in Sources */,
-				650BF0D32315A1AD002912EF /* TextCanvas.swift in Sources */,
-				7BB23D8D3235DC7CE01BAF9F7D1F40D6 /* Synchronized.swift in Sources */,
-				BD439ABA67A30384288AE3977956B607 /* Texture.swift in Sources */,
-				8AAFB7F5E3DDC6AFD33949D017BFD7EC /* TextureSelectorController.swift in Sources */,
-				AC4DAF8CBDAA529926CF1B6ADD1605C5 /* TextureSelectorView.swift in Sources */,
-				37F60D4B0AF539630E53F42E5CB1709B /* ToonFilter.swift in Sources */,
-				9405328E6B9C94283B19751C60FEA8A5 /* UICollectionView+Cells.swift in Sources */,
-				81C77958E6872790DD3B8CE5D9BDE3B7 /* UIColor+Lerp.swift in Sources */,
-				D38B0C17B5CEB73D97F4265AD862C22D /* UIFont+Utils.swift in Sources */,
-				D75727C3340F9A70DBA27C2F2F6B0505 /* UIImage+Camera.swift in Sources */,
-				47048A5100425E5A2586D09A4B524AE6 /* UIImage+DominantColors.swift in Sources */,
-				BD5340128C8980F2635034AF396BC18B /* UIImage+FlipLeftMirrored.swift in Sources */,
-				4954A47C2F7B0E24A1B850ECFE6B131E /* UIImage+PixelBuffer.swift in Sources */,
-				C179FA878AD8A7BB03325D9A135E2259 /* UIUpdate.swift in Sources */,
-				3A1F7CF64E431D54E3B3528F04941E76 /* UIView+Layout.swift in Sources */,
-				49FB4E9B2BE8B567C796B095F7E921CC /* UIViewController+Load.swift in Sources */,
-				65D5AD51231EA7E8009289F6 /* TrashView.swift in Sources */,
-				42225388514DC49828EAA6258B6A9D7E /* VideoOutputHandler.swift in Sources */,
-				C74916631C0C8F5FD4DFFCB52795660A /* WaveFilter.swift in Sources */,
-				F3412C3F7E3A0086CBCB065AE846A19B /* WavePoolFilter.swift in Sources */,
-				65FB9BB12316BF8D00FFDEC8 /* CALayer+Shadows.swift in Sources */,
-=======
 				48C896119723A5615DE34F8DA66ABA46 /* ColorPickerViewController.swift in Sources */,
 				26460A0BC54C48AF1CD0322FD715CDFC /* ComposeNavigationBar.swift in Sources */,
 				63E54F254A004A3C29BD30FDE8D45B2F /* EasyTipView.swift in Sources */,
@@ -2238,7 +1973,6 @@
 				129BBD093899E3A4190776C4D3449ED9 /* UIView+Shadows.swift in Sources */,
 				15D9F9C27E7156E133A386B79E75D70B /* UIView+Snaphot.swift in Sources */,
 				A6232437D10BC7B837FC7077E8119AB9 /* UIView+Utils.swift in Sources */,
->>>>>>> db93bbda
 			);
 			runOnlyForDeploymentPostprocessing = 0;
 		};
