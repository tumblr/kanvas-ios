// !$*UTF8*$!
{
	archiveVersion = 1;
	classes = {
	};
	objectVersion = 51;
	objects = {

/* Begin PBXBuildFile section */
<<<<<<< HEAD
		00979B339A1AFBE16181A9E07A43AD68 /* ColorPickerViewController.swift in Sources */ = {isa = PBXBuildFile; fileRef = 45DD5AD717C77B9E1F48D29621A1A03E /* ColorPickerViewController.swift */; };
		009F1C7FDFB744267E265AC47888052A /* SDGraphicsImageRenderer.h in Headers */ = {isa = PBXBuildFile; fileRef = 616F0289E72A034368B0D31DA1BA0621 /* SDGraphicsImageRenderer.h */; settings = {ATTRIBUTES = (Project, ); }; };
		01A3994A2FCC03355C0B00CC106EAE2B /* animi.h in Headers */ = {isa = PBXBuildFile; fileRef = B8A6E4081A3F076B25A63E379FACEBEE /* animi.h */; settings = {ATTRIBUTES = (Project, ); }; };
		01C083D9888511CF68F5DD0330A8E9C3 /* cost_sse2.c in Sources */ = {isa = PBXBuildFile; fileRef = D3BCC1232CE410CAB68F144C0C45030E /* cost_sse2.c */; settings = {COMPILER_FLAGS = "-D_THREAD_SAFE -fno-objc-arc"; }; };
		0231370B85AEE76ED82931162F7A2DB3 /* NSDate+Orangina.swift in Sources */ = {isa = PBXBuildFile; fileRef = 30FEBAEFB574B05039531F6326199C4D /* NSDate+Orangina.swift */; };
		0272E64F81D63C7DD718453FA2C93817 /* SDAnimatedImageView.h in Headers */ = {isa = PBXBuildFile; fileRef = 1CEAE137ACF3CAC0EA362E3FBAE05B74 /* SDAnimatedImageView.h */; settings = {ATTRIBUTES = (Project, ); }; };
		028C6F27781A6A4F73730C21DAAEF15A /* KanvasCameraColors.swift in Sources */ = {isa = PBXBuildFile; fileRef = E95F38DA2D863DBB7028F8F8CAA3F397 /* KanvasCameraColors.swift */; };
		031C42713867D30E555667CFF0AF52FC /* vp8l_enc.c in Sources */ = {isa = PBXBuildFile; fileRef = 7E487752E0646B4311E94CECC62D53F9 /* vp8l_enc.c */; settings = {COMPILER_FLAGS = "-D_THREAD_SAFE -fno-objc-arc"; }; };
		032FE03C01E9C94CD20A2E538A5632E6 /* IgnoreTouchesCollectionView.swift in Sources */ = {isa = PBXBuildFile; fileRef = 615B23346F91BCEDFF38DFA49AD039C8 /* IgnoreTouchesCollectionView.swift */; };
		0348BE4ED25CEAD5EDC70DAA55131D7E /* SDAnimatedImageView+WebCache.m in Sources */ = {isa = PBXBuildFile; fileRef = E37C16D60186266D71C206FF4683EC6D /* SDAnimatedImageView+WebCache.m */; };
		046924771FEC06955FFC220AF05F68A3 /* muxi.h in Headers */ = {isa = PBXBuildFile; fileRef = 6957ED5A4202E25C151F1EE4410E96DE /* muxi.h */; settings = {ATTRIBUTES = (Project, ); }; };
		04A12C242F47E040232B8BBA0DAD470C /* CancelationToken.swift in Sources */ = {isa = PBXBuildFile; fileRef = 945327AB5A1722D63CDCEA632A5AA1ED /* CancelationToken.swift */; };
		0547D11F4426A736C8C96D65DA86CE97 /* SDWebImagePrefetcher.m in Sources */ = {isa = PBXBuildFile; fileRef = 3658ABD97764AB8631AFCAA95484B33B /* SDWebImagePrefetcher.m */; };
		05D8CA108169883E3073C748D451B137 /* UIFont+ComposeFonts.swift in Sources */ = {isa = PBXBuildFile; fileRef = B750B36A1C4A17CBA8F07910FCBDB242 /* UIFont+ComposeFonts.swift */; };
		061C460D6D5D5973554DCB741C6B014E /* lossless.h in Headers */ = {isa = PBXBuildFile; fileRef = 42614E2E380FF0E2D1E4A758BCFB7424 /* lossless.h */; settings = {ATTRIBUTES = (Project, ); }; };
		069FF634C2918B4E65DB6925F06464FA /* lossless.c in Sources */ = {isa = PBXBuildFile; fileRef = 6D243D8AF6CB9DF1F49C54B72FEBAB5A /* lossless.c */; settings = {COMPILER_FLAGS = "-D_THREAD_SAFE -fno-objc-arc"; }; };
		08F5A72CA13F4F0760D81AD20FF268FA /* UIImage+PixelBuffer.swift in Sources */ = {isa = PBXBuildFile; fileRef = 145D3ACD637AD8A399A118005E40E060 /* UIImage+PixelBuffer.swift */; };
		08F73C3C38600EC16C2526677387841E /* SDImageAPNGCoder.h in Headers */ = {isa = PBXBuildFile; fileRef = 4B8709AF3D8B72C4B290674FBD150EAD /* SDImageAPNGCoder.h */; settings = {ATTRIBUTES = (Project, ); }; };
		096A3DA770052B3F2B21BE9666364AB7 /* MainTextView.swift in Sources */ = {isa = PBXBuildFile; fileRef = 78510590A0B547A62001C9C1B54D7522 /* MainTextView.swift */; };
		097305EC4A820FE1016F5E0929017C07 /* SDAssociatedObject.h in Headers */ = {isa = PBXBuildFile; fileRef = 3CD2FED03F94BC1F8AE7860CBE677BAF /* SDAssociatedObject.h */; settings = {ATTRIBUTES = (Project, ); }; };
		0978FEF1E925744EEAF7E76217BF4A86 /* FBSnapshotTestCase.h in Headers */ = {isa = PBXBuildFile; fileRef = 1824F3A2DC7D49D374CD97004D11C7D3 /* FBSnapshotTestCase.h */; settings = {ATTRIBUTES = (Project, ); }; };
		0A04DA903596B6711BDF448C7D22980E /* enc.c in Sources */ = {isa = PBXBuildFile; fileRef = F7254A8C85A8F9982B68944F38720396 /* enc.c */; settings = {COMPILER_FLAGS = "-D_THREAD_SAFE -fno-objc-arc"; }; };
		0A1EE178F0F03CA4EFE6B08DBD54706D /* ContentTypeDetector.swift in Sources */ = {isa = PBXBuildFile; fileRef = 06CBAE1B0A806307ABFC19BA244BB26F /* ContentTypeDetector.swift */; };
		0AB5D9204D5783B709523FC076E7788A /* SDDiskCache.h in Headers */ = {isa = PBXBuildFile; fileRef = 62DFEB5D95857A0CA5F292E8C5C0A6F7 /* SDDiskCache.h */; settings = {ATTRIBUTES = (Project, ); }; };
		0AFC5F5690CF6AC49596AF5EBAF7A7FF /* UIFont+PostFonts.swift in Sources */ = {isa = PBXBuildFile; fileRef = 7B2C495C50D7D70665E6F609953B8796 /* UIFont+PostFonts.swift */; };
		0B41C8DF4B189EED32B70EE8F1556B80 /* CameraInputControllerDelegate.swift in Sources */ = {isa = PBXBuildFile; fileRef = 9896D0D8B01DE7A6D981D902CA643BCA /* CameraInputControllerDelegate.swift */; };
		0BAA65F246E350984D32F21BDD3D5DE4 /* GLUtilities.swift in Sources */ = {isa = PBXBuildFile; fileRef = 5FABF373786738DEB15F23AA2840215F /* GLUtilities.swift */; };
		0BB9B2AA7EBE66CEE4337ABDAD766BE8 /* EditorTextController.swift in Sources */ = {isa = PBXBuildFile; fileRef = 59E25692037A4266570EEB101F0EF5A0 /* EditorTextController.swift */; };
		0C6ACEB9446DCB8A26B74B3A72074D80 /* bit_reader_utils.h in Headers */ = {isa = PBXBuildFile; fileRef = FC73A5B352EFE249446C8FE0D2D288F4 /* bit_reader_utils.h */; settings = {ATTRIBUTES = (Project, ); }; };
		0C75E9C7DA4D42341EE035D551A8BAFD /* lossless_neon.c in Sources */ = {isa = PBXBuildFile; fileRef = A6CA40F45D4FCCC4238C1380C1D35694 /* lossless_neon.c */; settings = {COMPILER_FLAGS = "-D_THREAD_SAFE -fno-objc-arc"; }; };
		0CD2E8A44C2AED332CB5ED7921583792 /* SDImageGraphics.m in Sources */ = {isa = PBXBuildFile; fileRef = DEDE02A9616621AAE70EB314E0BECE60 /* SDImageGraphics.m */; };
		0CD9D79127038F4C8A7C9493B3DA9D31 /* cpu.c in Sources */ = {isa = PBXBuildFile; fileRef = 3819D576B1FBE0B1DB9AE9EFDDF669C4 /* cpu.c */; settings = {COMPILER_FLAGS = "-D_THREAD_SAFE -fno-objc-arc"; }; };
		0D6FBEF1005ED4BBE18A6551D19815F4 /* SDWebImageCompat.h in Headers */ = {isa = PBXBuildFile; fileRef = FB6D660EDBA984E469E84429803A1BD5 /* SDWebImageCompat.h */; settings = {ATTRIBUTES = (Project, ); }; };
		0DA03398B1D20BB7AF0298BEE76F5611 /* SDWebImageCacheKeyFilter.h in Headers */ = {isa = PBXBuildFile; fileRef = C5B614946C9FFFDE1ACD629E8C27CA13 /* SDWebImageCacheKeyFilter.h */; settings = {ATTRIBUTES = (Project, ); }; };
		0DCED8CB5DD85DC26834B227F89006D0 /* SDAsyncBlockOperation.m in Sources */ = {isa = PBXBuildFile; fileRef = 883D5C2478445418A8A8C78C85721110 /* SDAsyncBlockOperation.m */; };
		0DD57CD2D62081E9FF1CBA91F0E0C506 /* picture_enc.c in Sources */ = {isa = PBXBuildFile; fileRef = 7053D1B5D28863D7590BBC8E85047316 /* picture_enc.c */; settings = {COMPILER_FLAGS = "-D_THREAD_SAFE -fno-objc-arc"; }; };
		0E0687943910AD29B879CB1CE9D703E9 /* SDImageAssetManager.m in Sources */ = {isa = PBXBuildFile; fileRef = 6BBFBB05AFBE74A1050707BFBF520DAA /* SDImageAssetManager.m */; };
		0E10914BA46B7C0B2021F5C925943BA5 /* DrawerView.swift in Sources */ = {isa = PBXBuildFile; fileRef = CFDE33047255F32FDED2389648DC623D /* DrawerView.swift */; };
		0EBD47A44CCA0C3E69174571C6B55A94 /* lossless_enc_neon.c in Sources */ = {isa = PBXBuildFile; fileRef = FC77E7179F1E4140374B3171EAB79E1A /* lossless_enc_neon.c */; settings = {COMPILER_FLAGS = "-D_THREAD_SAFE -fno-objc-arc"; }; };
		0F651FDD855AF0CFC10C93C8944C6D1D /* ImageRequestAuthHeaderProvider.swift in Sources */ = {isa = PBXBuildFile; fileRef = 6AEE255D80D4ECE7A21FA56E53FCE7B1 /* ImageRequestAuthHeaderProvider.swift */; };
		0F87A857CA7EC1A5097C20D0D183234D /* UIImageView+WebCache.m in Sources */ = {isa = PBXBuildFile; fileRef = 646EAE66E0D51FDC4BC435290FA3E019 /* UIImageView+WebCache.m */; };
		0FBEEBA32F9929E67F224D60F450984B /* NSData+ImageContentType.h in Headers */ = {isa = PBXBuildFile; fileRef = B613A442CFAC1115DFAAA8F7666EBACD /* NSData+ImageContentType.h */; settings = {ATTRIBUTES = (Project, ); }; };
		105FABFA1A928C5F4CAC45B60FE9FC27 /* UIImage+Effects.swift in Sources */ = {isa = PBXBuildFile; fileRef = A3AD68A6E3AC1DFDBCD173CCA7EE713E /* UIImage+Effects.swift */; };
		11BD1E16FADE768FAA7BAC7C5B137623 /* SDImageCoder.m in Sources */ = {isa = PBXBuildFile; fileRef = 55605E9724CD33EA32A8772F071176B7 /* SDImageCoder.m */; };
		13040320ABCFF86B8EDF1B4B8A929419 /* CameraPreviewView.swift in Sources */ = {isa = PBXBuildFile; fileRef = 39AD5DFD47DCFD855838BFF9872D8D3D /* CameraPreviewView.swift */; };
		1362660E711F8B31C8A56C9CCF9744FE /* filters.c in Sources */ = {isa = PBXBuildFile; fileRef = 190C045EF3BA2E3928B14FA753CA3FA3 /* filters.c */; settings = {COMPILER_FLAGS = "-D_THREAD_SAFE -fno-objc-arc"; }; };
		13720580EE9AB31E238D48B5E7F1D586 /* ColorSelectorController.swift in Sources */ = {isa = PBXBuildFile; fileRef = C869EC08FB845761CB3734B6226A9D9B /* ColorSelectorController.swift */; };
		13B6993A9F4CEAA0FC7042499D57B49E /* upsampling_mips_dsp_r2.c in Sources */ = {isa = PBXBuildFile; fileRef = 4656F2B1DF342AA541245854B038804E /* upsampling_mips_dsp_r2.c */; settings = {COMPILER_FLAGS = "-D_THREAD_SAFE -fno-objc-arc"; }; };
		142C8D31C175DE63FA556647B3F1AC29 /* EditorFilterCollectionController.swift in Sources */ = {isa = PBXBuildFile; fileRef = 2FC14114F550E20F96E392C80A3B7C41 /* EditorFilterCollectionController.swift */; };
		148D513DA6FAD4AB597319601E7EB54D /* DrawerPanRecognizer.swift in Sources */ = {isa = PBXBuildFile; fileRef = 935D2F905708343A676F470470E602C4 /* DrawerPanRecognizer.swift */; };
		14E02E7F6F1CB788F9FDA977EFB9225D /* color_cache_utils.c in Sources */ = {isa = PBXBuildFile; fileRef = 523EAA3534E69A5993A08C61D8EBAC58 /* color_cache_utils.c */; settings = {COMPILER_FLAGS = "-D_THREAD_SAFE -fno-objc-arc"; }; };
		1507D3559E9D20B631C41B7A9DFF1754 /* KanvasCameraAnalyticsProvider.swift in Sources */ = {isa = PBXBuildFile; fileRef = 2695B9E607CEB5707923B1A3F60BA944 /* KanvasCameraAnalyticsProvider.swift */; };
		1530AFDC604349424262D936C916FE33 /* ShowModalFromTopAnimator.swift in Sources */ = {isa = PBXBuildFile; fileRef = 0EEC66F26CEA9C1FB22DED4A8E40BA32 /* ShowModalFromTopAnimator.swift */; };
		15422B4E794030C13175912AF2E05BAE /* filters_neon.c in Sources */ = {isa = PBXBuildFile; fileRef = 0E0A0B7445346A292A9EA1A19FD0043D /* filters_neon.c */; settings = {COMPILER_FLAGS = "-D_THREAD_SAFE -fno-objc-arc"; }; };
		1567BE96F106E87114FA459D7E0B9B1B /* DrawingView.swift in Sources */ = {isa = PBXBuildFile; fileRef = D30234201F9DA8D6FB0B5DAC59508AAA /* DrawingView.swift */; };
		15846BEB3BA57FAE3330298B958CBABA /* lossless_enc_mips_dsp_r2.c in Sources */ = {isa = PBXBuildFile; fileRef = 09C18680EB89CBF07B365D4E15BEDE58 /* lossless_enc_mips_dsp_r2.c */; settings = {COMPILER_FLAGS = "-D_THREAD_SAFE -fno-objc-arc"; }; };
		159D0D89480C40EA53912F8A47244603 /* dec_mips32.c in Sources */ = {isa = PBXBuildFile; fileRef = ED9D2326378AE835B65649D80852BA66 /* dec_mips32.c */; settings = {COMPILER_FLAGS = "-D_THREAD_SAFE -fno-objc-arc"; }; };
		17B2BE3933C8FA0EA208E3F12997CA08 /* UIView+Snaphot.swift in Sources */ = {isa = PBXBuildFile; fileRef = 8168F6C0B8A8FA1C28AA6DEA4894FF7F /* UIView+Snaphot.swift */; };
		18FF03608199FB46163CE9D8042D6A59 /* GroupFilter.swift in Sources */ = {isa = PBXBuildFile; fileRef = E76CF3898BEBF62CA4D85A1F0907005A /* GroupFilter.swift */; };
		192A7DB5263E1235523A5C0A69BC0715 /* PostOptionsTagsDelegate.swift in Sources */ = {isa = PBXBuildFile; fileRef = B4227AD9AB326D2CB667687C2B1FC164 /* PostOptionsTagsDelegate.swift */; };
		192B211EE963F61127D2B646981C3BF4 /* PostFormKeyboardTracker.swift in Sources */ = {isa = PBXBuildFile; fileRef = 5F38C66F88A7C1050A1B14A85A05E19B /* PostFormKeyboardTracker.swift */; };
		19543A16FECBB9E12D8A109BC263C07A /* ColorCollectionView.swift in Sources */ = {isa = PBXBuildFile; fileRef = 178B26FD648301CF2ACD1AF92B6A9FDA /* ColorCollectionView.swift */; };
		196DD9BC7BE377B9EA537D68B8C9500C /* LoadingIndicatorView.swift in Sources */ = {isa = PBXBuildFile; fileRef = 2463956BFB13012DA298C88A284F78F5 /* LoadingIndicatorView.swift */; };
		1978FF7E1388BC265CCBCFCF714F9CA5 /* ImageLoaderError.swift in Sources */ = {isa = PBXBuildFile; fileRef = 4EC8592395F8D1293077547F789232BA /* ImageLoaderError.swift */; };
		19F37CC50E23DE48D4345923514B8F98 /* UIApplication+StrictKeyWindow.m in Sources */ = {isa = PBXBuildFile; fileRef = CA0D3B6857415715D88937D71471C226 /* UIApplication+StrictKeyWindow.m */; };
		1B3EF683E1EC8698B17533C365105A32 /* cost_enc.h in Headers */ = {isa = PBXBuildFile; fileRef = 1D34AC70D2BEE3FC569FF876B1E9E088 /* cost_enc.h */; settings = {ATTRIBUTES = (Project, ); }; };
		1B98AD5469A013722C7018899B2868C5 /* yuv.c in Sources */ = {isa = PBXBuildFile; fileRef = 2DFAF3C145EC508BB1C3C58D272FE180 /* yuv.c */; settings = {COMPILER_FLAGS = "-D_THREAD_SAFE -fno-objc-arc"; }; };
		1BD69A49162A8B6AC6049269DD763526 /* Shader.swift in Sources */ = {isa = PBXBuildFile; fileRef = 06274EE61C08105DB55954FF617F3A44 /* Shader.swift */; };
		1C355D345F09B633B0119F41CE3C5087 /* String+HexColor.swift in Sources */ = {isa = PBXBuildFile; fileRef = 2ECAFB33B3C190956FAB22BA3C0E1568 /* String+HexColor.swift */; };
		1C7003A077B27E1110951FBF7C4B8579 /* muxread.c in Sources */ = {isa = PBXBuildFile; fileRef = D1C7F24DC12DA2649125906F7F05095F /* muxread.c */; settings = {COMPILER_FLAGS = "-D_THREAD_SAFE -fno-objc-arc"; }; };
		1CB94BA6DDA524E450E5F8580EFCFD84 /* UIView+WebCache.m in Sources */ = {isa = PBXBuildFile; fileRef = 12AB162C2DDF2B4EE4C7897E38139F20 /* UIView+WebCache.m */; };
		1D5867FA95F0677F15B1744F2A75F36D /* StickerProvider.swift in Sources */ = {isa = PBXBuildFile; fileRef = A29F7A670B6A8B37EF8F7049CCD007B8 /* StickerProvider.swift */; };
		1DF5AE5D5B42839318CF266E95DBD6C3 /* syntax_enc.c in Sources */ = {isa = PBXBuildFile; fileRef = FF43EB9B75C785C2D7AACFFD3FC1615F /* syntax_enc.c */; settings = {COMPILER_FLAGS = "-D_THREAD_SAFE -fno-objc-arc"; }; };
		1E005BF2A0F20BE6D76AD2C6E502F055 /* TextOptions.swift in Sources */ = {isa = PBXBuildFile; fileRef = B719A4A6D90A9BCE602B1C6EB5CE5C0E /* TextOptions.swift */; };
		1E7D64F9CE2DBA506E3C31288E7F4D08 /* SDImageCoderHelper.h in Headers */ = {isa = PBXBuildFile; fileRef = 41761DABEFE45A257FA298C21ED07FB3 /* SDImageCoderHelper.h */; settings = {ATTRIBUTES = (Project, ); }; };
		1F0B475C5B53B63ED59CAC9FBC67D42A /* dec_msa.c in Sources */ = {isa = PBXBuildFile; fileRef = 62707D64B5DB586E01C60343BC59398C /* dec_msa.c */; settings = {COMPILER_FLAGS = "-D_THREAD_SAFE -fno-objc-arc"; }; };
		1F498EA513B52BD82DAD46F3E9572E84 /* vp8li_dec.h in Headers */ = {isa = PBXBuildFile; fileRef = D0D9FFBCBB5515B43E8495FFC1D99321 /* vp8li_dec.h */; settings = {ATTRIBUTES = (Project, ); }; };
		1F560B770C438A9A76D8E769B5482F6F /* NSFileManager+Orangina.swift in Sources */ = {isa = PBXBuildFile; fileRef = 4ECD58881A2FF9F0C2FF1F6A79DF0134 /* NSFileManager+Orangina.swift */; };
		1F64ACD48AF1FCCD735FCE05AEE10B7C /* Utils-dummy.m in Sources */ = {isa = PBXBuildFile; fileRef = 4789206E020A4BAD6D766C65C0A0D17F /* Utils-dummy.m */; };
		20727198A4BF31714E1E50DCD21AB6F0 /* SDInternalMacros.m in Sources */ = {isa = PBXBuildFile; fileRef = E54800203CB833B26D2663EDF3D77C60 /* SDInternalMacros.m */; };
		2094FE3412DA204AF20239CEFF6BA416 /* Array+Rotate.swift in Sources */ = {isa = PBXBuildFile; fileRef = 7624BC906DB07891FF18A1E31A6C8107 /* Array+Rotate.swift */; };
		21C1492BC8E3A337F7CD4D860890A6BE /* UIColor+Hex.swift in Sources */ = {isa = PBXBuildFile; fileRef = D856BA4FF5E94B5DED520AA9B1AA8099 /* UIColor+Hex.swift */; };
		21F077E5762918F80311E69CF1B26E26 /* histogram_enc.h in Headers */ = {isa = PBXBuildFile; fileRef = 756BDDD32BB2518BE01BE22626B46339 /* histogram_enc.h */; settings = {ATTRIBUTES = (Project, ); }; };
		227745A52B971B1224791815AA714A7D /* IgnoreTouchesView.swift in Sources */ = {isa = PBXBuildFile; fileRef = 1AE48348073DD5D617CFFF5D42371EA2 /* IgnoreTouchesView.swift */; };
		22B34C347E9F0D54AF32BBEE590AC04B /* Array+Safety.swift in Sources */ = {isa = PBXBuildFile; fileRef = C516D4EF141EF7DFF1F668412DDC72B0 /* Array+Safety.swift */; };
		22C7FE63366BC0DB18B6A343FDFBB485 /* mips_macro.h in Headers */ = {isa = PBXBuildFile; fileRef = EDC629845F60CD645AE8AEC35DAD03FA /* mips_macro.h */; settings = {ATTRIBUTES = (Project, ); }; };
		22EBD9F6C6F193949278A953C43EB461 /* NSURL+Media.swift in Sources */ = {isa = PBXBuildFile; fileRef = D48D4CE33DE5C1779458542AA94243D8 /* NSURL+Media.swift */; };
		22FBD148C638667458ACA40DE20D5F3F /* Queue.swift in Sources */ = {isa = PBXBuildFile; fileRef = 3ACF4FF6A314C74A927D422005221CCB /* Queue.swift */; };
		23982539C23F61523FB36D529762FBF2 /* rescaler_utils.c in Sources */ = {isa = PBXBuildFile; fileRef = 7A21164C0612B9E7FDCA28216C46D0DC /* rescaler_utils.c */; settings = {COMPILER_FLAGS = "-D_THREAD_SAFE -fno-objc-arc"; }; };
		23DABF7D16B59A03614707D3B6841569 /* ImageURLChooser.swift in Sources */ = {isa = PBXBuildFile; fileRef = 849F6EA3A3DFB585F4BAEECD1B971EF0 /* ImageURLChooser.swift */; };
		23E6E3AF84C6FEC2AE2EDA2611AC08A7 /* TumblrThemeFontFamily.swift in Sources */ = {isa = PBXBuildFile; fileRef = 2CB1F0F39CE3D7B07C8ED9EFE1C90C6E /* TumblrThemeFontFamily.swift */; };
		2403F8A97401191BD4A0D880E974837B /* SDImageIOCoder.h in Headers */ = {isa = PBXBuildFile; fileRef = 47F1490AA36A0E4B58C5674FF8B3BB79 /* SDImageIOCoder.h */; settings = {ATTRIBUTES = (Project, ); }; };
		241349110DB9042B81FB6D38EF5F3D1A /* CameraRecorder.swift in Sources */ = {isa = PBXBuildFile; fileRef = 7E3EC6F0ABCA2B4CA4D483787468A8B2 /* CameraRecorder.swift */; };
		24480A49D51929287CA1F62D28485D5C /* tree_enc.c in Sources */ = {isa = PBXBuildFile; fileRef = F505EC959F780B5DEFFFECFB2401ACBA /* tree_enc.c */; settings = {COMPILER_FLAGS = "-D_THREAD_SAFE -fno-objc-arc"; }; };
		2456A838CFBA6B86A7CB3575DE550CA2 /* SDWebImageDownloaderResponseModifier.h in Headers */ = {isa = PBXBuildFile; fileRef = 1CBD5573A350013157B11C2C141B8D98 /* SDWebImageDownloaderResponseModifier.h */; settings = {ATTRIBUTES = (Project, ); }; };
		245F803C21481882E44193B43749D934 /* DrawingCanvas.swift in Sources */ = {isa = PBXBuildFile; fileRef = 58076539D4E3FB899AA891A976364B4F /* DrawingCanvas.swift */; };
		24ACB670C85548D1C4D70283295241E3 /* SDImageCachesManager.m in Sources */ = {isa = PBXBuildFile; fileRef = 4E4659BA6832BF2F68AF54147EFE4D3E /* SDImageCachesManager.m */; };
		252DDD2FE2AE595588C53DB2CA9967D0 /* yuv.h in Headers */ = {isa = PBXBuildFile; fileRef = B11510771FA1E7D097C0F0ACC7E4D5ED /* yuv.h */; settings = {ATTRIBUTES = (Project, ); }; };
		25B37ADAA39AE840DAE1AE1C350EEEDD /* SDWebImageDownloaderDecryptor.m in Sources */ = {isa = PBXBuildFile; fileRef = CC5EDDF1BDF008EB1E9CB9AF042DBE10 /* SDWebImageDownloaderDecryptor.m */; };
		2606090C0B5703879FAF36BCC076D9EE /* alphai_dec.h in Headers */ = {isa = PBXBuildFile; fileRef = 2EEFB46CCCB2D2D38940C87A6B85C7E3 /* alphai_dec.h */; settings = {ATTRIBUTES = (Project, ); }; };
		267CFAE283E84960896B1BED40B558C8 /* webp_dec.c in Sources */ = {isa = PBXBuildFile; fileRef = 348478F3E836421ABA683E41EC9A0855 /* webp_dec.c */; settings = {COMPILER_FLAGS = "-D_THREAD_SAFE -fno-objc-arc"; }; };
		26D93581D5AA5EFACCC4AACB8CAE7682 /* Pods-KanvasCameraExample-umbrella.h in Headers */ = {isa = PBXBuildFile; fileRef = 0A2ED504050EBC35435013D97D72E3D9 /* Pods-KanvasCameraExample-umbrella.h */; settings = {ATTRIBUTES = (Project, ); }; };
		2813826532D18D982317A12652949205 /* UIColor+HexString.h in Headers */ = {isa = PBXBuildFile; fileRef = 2EF7BBB1CAA4B73818967CB95B8268B3 /* UIColor+HexString.h */; settings = {ATTRIBUTES = (Project, ); }; };
		283D0E019E24C68227BC9177F8E0F20C /* Pods-KanvasCameraExampleTests-umbrella.h in Headers */ = {isa = PBXBuildFile; fileRef = BFC144A03ECB6FA4586B6644643EBB58 /* Pods-KanvasCameraExampleTests-umbrella.h */; settings = {ATTRIBUTES = (Project, ); }; };
		2875B21502C6ECE91C79FB9AF5EEFA49 /* Synchronized.swift in Sources */ = {isa = PBXBuildFile; fileRef = C56223D4CE22AC8824C983F780E832CF /* Synchronized.swift */; };
		28D54E06ECF937EBA8C0151A603E170B /* SDImageLoadersManager.h in Headers */ = {isa = PBXBuildFile; fileRef = 50F9C8D30B5A2C76260060B7E993F24A /* SDImageLoadersManager.h */; settings = {ATTRIBUTES = (Project, ); }; };
		2A2D42E7A455674D1B420DA39F9CCEC8 /* EditTagsView.swift in Sources */ = {isa = PBXBuildFile; fileRef = 55C8591104A2CFE35AAE0E475C3482D9 /* EditTagsView.swift */; };
		2A3969AF756A4F0C3761E4FA2D9F56B5 /* SuggestedTagView.swift in Sources */ = {isa = PBXBuildFile; fileRef = 67C24EE8371548CAF2F2F882458B10B9 /* SuggestedTagView.swift */; };
		2A670E806C6A8CE9784D5B5D0BC647D0 /* MirrorTwoFilter.swift in Sources */ = {isa = PBXBuildFile; fileRef = EF19CBC9A80AE6E392F719ED82701CE3 /* MirrorTwoFilter.swift */; };
		2AA4FBCB6BE40B71E79DD789FAAFD25B /* common_sse2.h in Headers */ = {isa = PBXBuildFile; fileRef = 4B58393C8725A7F672DE99510CDD4B4D /* common_sse2.h */; settings = {ATTRIBUTES = (Project, ); }; };
		2AC092EED9D20D04258B1F88D09880FD /* dsp.h in Headers */ = {isa = PBXBuildFile; fileRef = 343BD2BF8B9702A1D98E960A1E213693 /* dsp.h */; settings = {ATTRIBUTES = (Project, ); }; };
		2B87D38CAE571A1B7435958E2BBAAFD3 /* quant_levels_utils.c in Sources */ = {isa = PBXBuildFile; fileRef = 0DBC2718DA812341FFB80EBA4386523A /* quant_levels_utils.c */; settings = {COMPILER_FLAGS = "-D_THREAD_SAFE -fno-objc-arc"; }; };
		2B8E079EE4E4AC9AEF3406D0C84BF028 /* alpha_processing.c in Sources */ = {isa = PBXBuildFile; fileRef = EA1AFDBD04B34A20724BCCBDAACFBBCE /* alpha_processing.c */; settings = {COMPILER_FLAGS = "-D_THREAD_SAFE -fno-objc-arc"; }; };
		2C295C89949A8751FDD09F6B83DE4541 /* TextureSelectorController.swift in Sources */ = {isa = PBXBuildFile; fileRef = AD9224E7A890AACE0EC7BFE732E2B03D /* TextureSelectorController.swift */; };
		2CA7DBA2F734AB8E78F98AE1916FC7D4 /* SDWebImageDownloaderRequestModifier.m in Sources */ = {isa = PBXBuildFile; fileRef = 5FF6208A2B33B732DFC109C144F6633F /* SDWebImageDownloaderRequestModifier.m */; };
		2CD6F4A6511E65898C83E9B073930D77 /* PhotoOutputHandler.swift in Sources */ = {isa = PBXBuildFile; fileRef = B46ADDBB498F5EF6CE6630F1842F0C58 /* PhotoOutputHandler.swift */; };
		2D30248B1C802395A7779F05A8B23F4F /* random_utils.c in Sources */ = {isa = PBXBuildFile; fileRef = 52AD75A3A25FD9F89C37F9EA0B25B9E2 /* random_utils.c */; settings = {COMPILER_FLAGS = "-D_THREAD_SAFE -fno-objc-arc"; }; };
		2DDE75BC00D461A2D008C507E9C5D7E7 /* ColorPickerView.swift in Sources */ = {isa = PBXBuildFile; fileRef = 1D2D8F4EB0C01120F40AF3E897E8A75D /* ColorPickerView.swift */; };
		2E5102E62A0C2B7BC0F52E395D1E8A9B /* SDWebImageDownloaderOperation.h in Headers */ = {isa = PBXBuildFile; fileRef = 2F564CF7A4B5034832482C8B8DDBEDC5 /* SDWebImageDownloaderOperation.h */; settings = {ATTRIBUTES = (Project, ); }; };
		2EB542604DA2A4CF26DB4D27F6401857 /* NSButton+WebCache.m in Sources */ = {isa = PBXBuildFile; fileRef = F5DD6080D1EBF45670FC7360D94A1850 /* NSButton+WebCache.m */; };
		2F50DF93AB3ECF3C655401244BC5C9FF /* FilterCollectionView.swift in Sources */ = {isa = PBXBuildFile; fileRef = 5F58476E023605BA3BB9493F2488922D /* FilterCollectionView.swift */; };
		2FF8F393A30CB812EAFFD0FDB876D446 /* UIImage+Metadata.h in Headers */ = {isa = PBXBuildFile; fileRef = 98CCBE888BED6C3828C2B09DD2DC80AE /* UIImage+Metadata.h */; settings = {ATTRIBUTES = (Project, ); }; };
		313ADF408820880DB9DDB5A34C0E54D9 /* UIImage+Metadata.m in Sources */ = {isa = PBXBuildFile; fileRef = D06E155CF9D6D6E3E6ED8DBF275E68EB /* UIImage+Metadata.m */; };
		313CBA46A65B51E51B07697B610BFEE3 /* SDWebImageCacheSerializer.m in Sources */ = {isa = PBXBuildFile; fileRef = 31C7AFC370ED2C0500B9CF61C6018604 /* SDWebImageCacheSerializer.m */; };
		31CA3610DD45384913E39DBC79A5F791 /* alpha_processing_neon.c in Sources */ = {isa = PBXBuildFile; fileRef = BB4682DC8AFA5622F700184B4B68C189 /* alpha_processing_neon.c */; settings = {COMPILER_FLAGS = "-D_THREAD_SAFE -fno-objc-arc"; }; };
		31F0E61758F9460D994BDFD84EE39789 /* StickerCollectionController.swift in Sources */ = {isa = PBXBuildFile; fileRef = 8F3E538EF9541A86358066440FE50EC7 /* StickerCollectionController.swift */; };
		32DC1468ECCB50E33DC4E83A04F09F38 /* MediaClipsCollectionView.swift in Sources */ = {isa = PBXBuildFile; fileRef = 2EA37EE03F8C9BF11548C91E9DDD7C36 /* MediaClipsCollectionView.swift */; };
		32F6D4F0BDC4DB2F0BB61E1B11FDE1DD /* EditionMenuCollectionController.swift in Sources */ = {isa = PBXBuildFile; fileRef = 76A77C9ACC34511CC665A8D7EBCBB4B2 /* EditionMenuCollectionController.swift */; };
		3438FB3BDB05A69ED522268A5BFEB0A1 /* UIFont+Orangina.swift in Sources */ = {isa = PBXBuildFile; fileRef = 0D0E0FBD82BC7D5E1F7D3F736D98E5D5 /* UIFont+Orangina.swift */; };
		34B7B2D5CBC89E7E56F4159781C52047 /* SDWebImageWebPCoder.h in Headers */ = {isa = PBXBuildFile; fileRef = 8A104DDF77C5F91D5BEDEF0345EA5EC7 /* SDWebImageWebPCoder.h */; settings = {ATTRIBUTES = (Project, ); }; };
		34C374C69B67B3BAA180710D52418B28 /* UIImage+ForceDecode.m in Sources */ = {isa = PBXBuildFile; fileRef = 4DF93A3E998BD06BB1ACECD65927D83B /* UIImage+ForceDecode.m */; };
		34DDD66F1B3676AB9ED6CCA341ED478C /* upsampling_sse2.c in Sources */ = {isa = PBXBuildFile; fileRef = 45B6E7C793EBA368B54EF7D1A7C4C835 /* upsampling_sse2.c */; settings = {COMPILER_FLAGS = "-D_THREAD_SAFE -fno-objc-arc"; }; };
		34FEAE57EF6B3307A79F6DB6DF6F09D5 /* BlurImageOperation.swift in Sources */ = {isa = PBXBuildFile; fileRef = 009E989A915A478B7D53447ACB7436BE /* BlurImageOperation.swift */; };
		3514F8051A2A38865A17946EA57C4DCD /* ComposeNavigationBar.swift in Sources */ = {isa = PBXBuildFile; fileRef = 80BFFF5E53AE0E29FB98FB0AF8E5A5FC /* ComposeNavigationBar.swift */; };
		35E92B0AA88B664F88BCCB62C7417A3A /* alpha_dec.c in Sources */ = {isa = PBXBuildFile; fileRef = DFC59AF8A1FB4335ACE6318412105097 /* alpha_dec.c */; settings = {COMPILER_FLAGS = "-D_THREAD_SAFE -fno-objc-arc"; }; };
		360132308DCE00FC1D77E8D04FE1158C /* SDAnimatedImage.h in Headers */ = {isa = PBXBuildFile; fileRef = 5B4F6BF4FF6D408D24AC46B6A08FAF07 /* SDAnimatedImage.h */; settings = {ATTRIBUTES = (Project, ); }; };
		361F495CF8287F01EAC7F4CFDA00E655 /* SDWebImageCompat.m in Sources */ = {isa = PBXBuildFile; fileRef = E51B9C7F100E55677EFF56C06FB7E2D3 /* SDWebImageCompat.m */; };
		369346102F7367544278A086DA25545C /* ClosedRange+Clamp.swift in Sources */ = {isa = PBXBuildFile; fileRef = A4A2D8A1186538674845B274D8DBFE22 /* ClosedRange+Clamp.swift */; };
		372A3F0175F54BFCA37A2EEC8596E3DD /* ImageLoaderProvider.swift in Sources */ = {isa = PBXBuildFile; fileRef = 2A5C9E215F0F05BFC71AF6F5D9315793 /* ImageLoaderProvider.swift */; };
		3789A5513F10C77E37E4CA3EB98873BC /* CameraSegmentHandler.swift in Sources */ = {isa = PBXBuildFile; fileRef = 881840C901E75880673964DE5EE8F904 /* CameraSegmentHandler.swift */; };
		3881E10F7E4C8B0B65F8A08E32B73DA3 /* UIView+Utils.swift in Sources */ = {isa = PBXBuildFile; fileRef = 59667922C2A44BB8DBA89F18A81F9E65 /* UIView+Utils.swift */; };
		393032E66D02B8285AEC63466AEFAC42 /* StatusBarStyleDefining.swift in Sources */ = {isa = PBXBuildFile; fileRef = C654CF1963A9E4D7DF95C2AF363A7CB9 /* StatusBarStyleDefining.swift */; };
		393FF28F14889900F3FBCC750B360266 /* SDImageCacheDefine.m in Sources */ = {isa = PBXBuildFile; fileRef = 1C57DB0CE17EDCFB02558C30ABDA4390 /* SDImageCacheDefine.m */; };
		39C607217A18770B93F1581986C8DC16 /* SDWebImage-dummy.m in Sources */ = {isa = PBXBuildFile; fileRef = 2B0C4357F53396D8FC5881F18080B584 /* SDWebImage-dummy.m */; };
		3AA06E01319AE9BC7C95DDAF0187F565 /* tree_dec.c in Sources */ = {isa = PBXBuildFile; fileRef = 56FFA30183F182277D154B9F3EB5C9DB /* tree_dec.c */; settings = {COMPILER_FLAGS = "-D_THREAD_SAFE -fno-objc-arc"; }; };
		3B42D5D302CEC6DE3035D97571DCA23B /* vp8_dec.h in Headers */ = {isa = PBXBuildFile; fileRef = E0ADF2B458BE0BBA3B6FC5427F63C7B9 /* vp8_dec.h */; settings = {ATTRIBUTES = (Project, ); }; };
		3B5828916823C00F09CF524E819FC6A8 /* dec_clip_tables.c in Sources */ = {isa = PBXBuildFile; fileRef = CA867DF895243C36DF9DDC2D7372EBAF /* dec_clip_tables.c */; settings = {COMPILER_FLAGS = "-D_THREAD_SAFE -fno-objc-arc"; }; };
		3C1ED65C2FC063A5BE30C97B762001AB /* SDWeakProxy.m in Sources */ = {isa = PBXBuildFile; fileRef = CA8976B40CEEE2499431D2E400D922A0 /* SDWeakProxy.m */; };
		3C9182339B2DCA75687283EF3D05AE35 /* ImagePerformanceLogging.swift in Sources */ = {isa = PBXBuildFile; fileRef = 6B6F53C4C5CE7D4957DF477E7071A91B /* ImagePerformanceLogging.swift */; };
		3D42F58C295A3C2990D786A3576E1BBE /* anim_encode.c in Sources */ = {isa = PBXBuildFile; fileRef = 3A42466E8787A05854BF483A71834898 /* anim_encode.c */; settings = {COMPILER_FLAGS = "-D_THREAD_SAFE -fno-objc-arc"; }; };
		3EA74581E4F813329E047EF9D272B49D /* ReachabilityObserver.swift in Sources */ = {isa = PBXBuildFile; fileRef = 353FA578793F9CFE71144569112B3B22 /* ReachabilityObserver.swift */; };
		3F2187F7434145CBBF409EDAAED144FF /* ModeSelectorAndShootController.swift in Sources */ = {isa = PBXBuildFile; fileRef = A7603CEAC4AACE4D5DFCE0990B6BC2DB /* ModeSelectorAndShootController.swift */; };
		3F390DB54D8C498803B0F91C9624E5DA /* AppColorSource.swift in Sources */ = {isa = PBXBuildFile; fileRef = 5B73D47EBB955E30C4C8EE7D3178B8F5 /* AppColorSource.swift */; };
		3F83BA7A695A27E51BA2005730E85E29 /* DrawingController.swift in Sources */ = {isa = PBXBuildFile; fileRef = F8FCA7F413510DAE4C13926BA5C72762 /* DrawingController.swift */; };
		3F97B3E794FA4FC117E0650A75FF6C09 /* ColorThief.swift in Sources */ = {isa = PBXBuildFile; fileRef = 4E4E5185292C49F25ACDB6B67301B21A /* ColorThief.swift */; };
		3FB3E96F6B338B0D873BE0808CED481F /* ColorSelectorView.swift in Sources */ = {isa = PBXBuildFile; fileRef = CF4BDE7288832FCEB068A8D3FA41192F /* ColorSelectorView.swift */; };
		3FB5602513EF2ABEF1B884827853A5CC /* dec_mips_dsp_r2.c in Sources */ = {isa = PBXBuildFile; fileRef = 8AAB7F6090F864F938FF97A9EC0F7A7B /* dec_mips_dsp_r2.c */; settings = {COMPILER_FLAGS = "-D_THREAD_SAFE -fno-objc-arc"; }; };
		40720F79E0D184F21A628CC938D79CC9 /* NSButton+WebCache.h in Headers */ = {isa = PBXBuildFile; fileRef = 384F64F3222861A2286A7111E00BCAF4 /* NSButton+WebCache.h */; settings = {ATTRIBUTES = (Project, ); }; };
		40ED40066D1FB307CC0D63D5CDB6F203 /* CGPoint+Operators.swift in Sources */ = {isa = PBXBuildFile; fileRef = 5CD2C32CC59EF928066B012F7C0AB637 /* CGPoint+Operators.swift */; };
		40F6A9FC6EF548B758E5F506A10F8A9B /* GLError.swift in Sources */ = {isa = PBXBuildFile; fileRef = 47FDAB7AF6A68C6009D84123E54D69B5 /* GLError.swift */; };
		4127E22BA8164377F537CCBDBDA01B6B /* ColorDrop.swift in Sources */ = {isa = PBXBuildFile; fileRef = 1718F4889DA82BCE2B8866CB4528D079 /* ColorDrop.swift */; };
		415D33013E9789101271BF03F302E326 /* AVAssetTrack+transform.swift in Sources */ = {isa = PBXBuildFile; fileRef = 7313934ED0C976BC15527DA2C93F411A /* AVAssetTrack+transform.swift */; };
		4189DEFDECA62DB59A6800C09C0CEC93 /* rescaler_msa.c in Sources */ = {isa = PBXBuildFile; fileRef = F94BAF20744042986B11B270C4EA1298 /* rescaler_msa.c */; settings = {COMPILER_FLAGS = "-D_THREAD_SAFE -fno-objc-arc"; }; };
		41E8468F6E7687E9D184D104B2F781BF /* CameraPreviewViewController.swift in Sources */ = {isa = PBXBuildFile; fileRef = 94417A77A830ED27FC2A7F19E0DABB9B /* CameraPreviewViewController.swift */; };
		421561D67E8A21739D7F4B8C8DFDC747 /* UIViewController+Orientation.swift in Sources */ = {isa = PBXBuildFile; fileRef = 04B60630FF13CB3F2FFD94D887E2EDAC /* UIViewController+Orientation.swift */; };
		429902B4BD3815B65BDE42096B6EC2FD /* SDImageLoadersManager.m in Sources */ = {isa = PBXBuildFile; fileRef = A2797053FDC4EDAFD24719EE296EB396 /* SDImageLoadersManager.m */; };
		42C208553742A32B23ADFD9C89640AA2 /* SDImageIOAnimatedCoderInternal.h in Headers */ = {isa = PBXBuildFile; fileRef = BD9E2178B7708FF4879CD9E7DE5D8810 /* SDImageIOAnimatedCoderInternal.h */; settings = {ATTRIBUTES = (Project, ); }; };
		43F0EAF4E5647AF52A7083CF22D5E496 /* PostOptionsConstants.swift in Sources */ = {isa = PBXBuildFile; fileRef = BB3C1B54A314EE1F48A94B9F81A340E1 /* PostOptionsConstants.swift */; };
		448B70C26B44A6A2696F6D239FCB25F2 /* ViewTransformations.swift in Sources */ = {isa = PBXBuildFile; fileRef = 7A2D951D5BE3000FDA623F0E853FF6C1 /* ViewTransformations.swift */; };
		44AF41DB3691B87159257F378778EDA0 /* ImageLoader.swift in Sources */ = {isa = PBXBuildFile; fileRef = 330E46BD37EBD4599199DFF173F2055F /* ImageLoader.swift */; };
		44AF59B4D93D80B75ABC62938F873E4E /* VideoCompositor.swift in Sources */ = {isa = PBXBuildFile; fileRef = 67F64E90E68F54CC0570AB79B3AB8820 /* VideoCompositor.swift */; };
		4510332BC709E924161E6DC2F195C0A6 /* SDDisplayLink.m in Sources */ = {isa = PBXBuildFile; fileRef = 218D9361EAA74C18B8274881D3FBEBA0 /* SDDisplayLink.m */; };
		455BF47E595C79F04FA18E479A101F63 /* StickerMenuController.swift in Sources */ = {isa = PBXBuildFile; fileRef = 6731E4077057398437082F8E80CEC103 /* StickerMenuController.swift */; };
		455EAE52CDC10AFEB2240E52FD87EF8F /* enc_mips32.c in Sources */ = {isa = PBXBuildFile; fileRef = EBE367B526E0AAE6E73A300B8EDC3BC3 /* enc_mips32.c */; settings = {COMPILER_FLAGS = "-D_THREAD_SAFE -fno-objc-arc"; }; };
		4570C81F336608263003D5D24C78D55E /* HapticFeedbackGenerating.swift in Sources */ = {isa = PBXBuildFile; fileRef = 23CCD078DF1B7D86A43CE2D99E4686AB /* HapticFeedbackGenerating.swift */; };
		464F9EB226911E2EA4494926A706632E /* CameraInputController.swift in Sources */ = {isa = PBXBuildFile; fileRef = 499DFBA48D4803ABFDB0399B808A22B7 /* CameraInputController.swift */; };
		473A926360398006B30F262E58E852A2 /* EditionOption.swift in Sources */ = {isa = PBXBuildFile; fileRef = 14BCB59F10BA7BA000674D0DBC9D687C /* EditionOption.swift */; };
		47F2BDA1C87E4C28E444FD5C3EBDFF9F /* EditorFilterView.swift in Sources */ = {isa = PBXBuildFile; fileRef = 2B9D42C3A45AD6C383393C42E5609408 /* EditorFilterView.swift */; };
		4855AADFEFFDB73C5B8DA047E98D0BD3 /* StylableTextView.swift in Sources */ = {isa = PBXBuildFile; fileRef = 90AC54EE6C87FCF8E16BBC6E9E386B2F /* StylableTextView.swift */; };
		4856040E18056EE19A5A40FC883F6107 /* FilterItem.swift in Sources */ = {isa = PBXBuildFile; fileRef = 345DA4D1233DB6E7758F1832006D9B12 /* FilterItem.swift */; };
		485CB0E43F7570E0F9141AD8C76BC775 /* quant_enc.c in Sources */ = {isa = PBXBuildFile; fileRef = 8BED1850464650F4364EC700501AB818 /* quant_enc.c */; settings = {COMPILER_FLAGS = "-D_THREAD_SAFE -fno-objc-arc"; }; };
		48E1A9B5FFAF89CFBA86521350F3659E /* ShootButtonView.swift in Sources */ = {isa = PBXBuildFile; fileRef = 919960E867F9FB28B2BD0422931889F9 /* ShootButtonView.swift */; };
		499BD61CE84E4748DCD5B81FCEB8B6B5 /* OptionsController.swift in Sources */ = {isa = PBXBuildFile; fileRef = F73730A255151B82B1DFD323C8B55A93 /* OptionsController.swift */; };
		499CD78E05A56C88539F684BCDA06E33 /* frame_enc.c in Sources */ = {isa = PBXBuildFile; fileRef = 6103315B49D12299EE0E7830D5376ED6 /* frame_enc.c */; settings = {COMPILER_FLAGS = "-D_THREAD_SAFE -fno-objc-arc"; }; };
		4A4E3CA21F5735CADD5F392C4E8FADFC /* filters_utils.c in Sources */ = {isa = PBXBuildFile; fileRef = 095685D3F006D357A3DD40D822C8E8A4 /* filters_utils.c */; settings = {COMPILER_FLAGS = "-D_THREAD_SAFE -fno-objc-arc"; }; };
		4C008E6BA7110D517DC133717B41218C /* TagsViewAnimationCoordinator.swift in Sources */ = {isa = PBXBuildFile; fileRef = D89383CDE1AA1943163B8AEE6A9B3355 /* TagsViewAnimationCoordinator.swift */; };
		4C1E99BB47ACE9D72499B5A640C568FE /* SDWebImageDefine.h in Headers */ = {isa = PBXBuildFile; fileRef = 3204C726F6E54A1FD7BA08D9A4006487 /* SDWebImageDefine.h */; settings = {ATTRIBUTES = (Project, ); }; };
		4C4B343311B271E54D92DC66FD34B2F0 /* idec_dec.c in Sources */ = {isa = PBXBuildFile; fileRef = 4D3A406C5E74B1AE0D60B2D5962E9551 /* idec_dec.c */; settings = {COMPILER_FLAGS = "-D_THREAD_SAFE -fno-objc-arc"; }; };
		4C6D39E235C8E5EF1B70A8113C817E1F /* SDImageCacheDefine.h in Headers */ = {isa = PBXBuildFile; fileRef = 0B55793A337029743D0DD0F391905DDB /* SDImageCacheDefine.h */; settings = {ATTRIBUTES = (Project, ); }; };
		4C73244B39B7E4F4AF32BAA160066E88 /* libwebp-umbrella.h in Headers */ = {isa = PBXBuildFile; fileRef = 584838C8EB7A8CF6902DBC2D87985D9D /* libwebp-umbrella.h */; settings = {ATTRIBUTES = (Project, ); }; };
		4CCB8C811868CE25C6C0494C3FEF09F9 /* UIFont+Utils.swift in Sources */ = {isa = PBXBuildFile; fileRef = D1740D6FCCBDE43BF580931D4CB7435F /* UIFont+Utils.swift */; };
		4CD91B7474989CCDDF021C493FB1F2ED /* token_enc.c in Sources */ = {isa = PBXBuildFile; fileRef = 57D83A17D0E39130B84917678BE439CA /* token_enc.c */; settings = {COMPILER_FLAGS = "-D_THREAD_SAFE -fno-objc-arc"; }; };
		4D7F45BE8493A04855E722B5CDEF1B2C /* UIImage+MultiFormat.m in Sources */ = {isa = PBXBuildFile; fileRef = 9A6B648B3DCD5D8769FD2B5834707E7A /* UIImage+MultiFormat.m */; };
		4E75685A15D1BDA80139B4A5C2B202BF /* picture_psnr_enc.c in Sources */ = {isa = PBXBuildFile; fileRef = C4F42F4CB487923A5BE629388BC918BE /* picture_psnr_enc.c */; settings = {COMPILER_FLAGS = "-D_THREAD_SAFE -fno-objc-arc"; }; };
		4E88610FA33E615C8DBF499FC9A589AD /* RaveFilter.swift in Sources */ = {isa = PBXBuildFile; fileRef = 4043564F17E02F1DEE88D52FBCD23FE6 /* RaveFilter.swift */; };
		4EF59708A8F57FA67384E99B101BCC3B /* buffer_dec.c in Sources */ = {isa = PBXBuildFile; fileRef = 8BA1350A6430977A25E99B598CBE5010 /* buffer_dec.c */; settings = {COMPILER_FLAGS = "-D_THREAD_SAFE -fno-objc-arc"; }; };
		4F1999C6233E28A16D3772F770F4C08F /* NSDate+Offset.swift in Sources */ = {isa = PBXBuildFile; fileRef = 20CFF2CFD03B9C29465CF3E205DD6221 /* NSDate+Offset.swift */; };
		4F7117EA24E608B856A03755C082F60E /* SDAsyncBlockOperation.h in Headers */ = {isa = PBXBuildFile; fileRef = D7AD01BA080DC240396F8BB76A97EA73 /* SDAsyncBlockOperation.h */; settings = {ATTRIBUTES = (Project, ); }; };
		4F829D42619052B91CE7B07248F345B1 /* IgnoreBackgroundTouchesStackView.swift in Sources */ = {isa = PBXBuildFile; fileRef = 8220CDA2E2E9361268E048CDF62B7FE9 /* IgnoreBackgroundTouchesStackView.swift */; };
		5017500B6491EB442374F245F19979C1 /* analysis_enc.c in Sources */ = {isa = PBXBuildFile; fileRef = D59154F927C4C24738ACDC734BAE1D9F /* analysis_enc.c */; settings = {COMPILER_FLAGS = "-D_THREAD_SAFE -fno-objc-arc"; }; };
		50544CC39838135DDBF0047A180E97F4 /* FBSnapshotTestCasePlatform.h in Headers */ = {isa = PBXBuildFile; fileRef = F588FAA9D82C224A741132FE780FA5AE /* FBSnapshotTestCasePlatform.h */; settings = {ATTRIBUTES = (Project, ); }; };
		50678C2340044169DC2CD9CA5CD4A8D9 /* StickerTypeCollectionView.swift in Sources */ = {isa = PBXBuildFile; fileRef = DBF384CAEBEF2F4B8B1BAA670EDA6B60 /* StickerTypeCollectionView.swift */; };
		51625C325774711D7EF896CB1F5A82D1 /* MediaClipsCollectionCell.swift in Sources */ = {isa = PBXBuildFile; fileRef = 0C4EB43073E2E44B70EDA2E8A0AA24D2 /* MediaClipsCollectionCell.swift */; };
		5164D11BF31C8A1815F581C6E4DE60B1 /* NSImage+Compatibility.m in Sources */ = {isa = PBXBuildFile; fileRef = BC3615BEAC0F8133B3C75B24145EBA20 /* NSImage+Compatibility.m */; };
		516B46CBE69F0AF561228158E44746D7 /* quant_levels_dec_utils.h in Headers */ = {isa = PBXBuildFile; fileRef = ADDB8DAF8B26FED8445132BCEE4B14DA /* quant_levels_dec_utils.h */; settings = {ATTRIBUTES = (Project, ); }; };
		51F0EC40F49449FABCCAFD01B8EE7126 /* backward_references_cost_enc.c in Sources */ = {isa = PBXBuildFile; fileRef = 644C9DFB24FDCCB7FB37FE933D40BE1D /* backward_references_cost_enc.c */; settings = {COMPILER_FLAGS = "-D_THREAD_SAFE -fno-objc-arc"; }; };
		52A4F739732139D096B81388C4087F61 /* muxinternal.c in Sources */ = {isa = PBXBuildFile; fileRef = 197F741FB5ECDCD24DD0E2B31CC76516 /* muxinternal.c */; settings = {COMPILER_FLAGS = "-D_THREAD_SAFE -fno-objc-arc"; }; };
		5307AC018A4B73F43F2C2F2F17806990 /* KanvasCameraImages.swift in Sources */ = {isa = PBXBuildFile; fileRef = 2BA3A7EF9BE414B8C52F4871A9084584 /* KanvasCameraImages.swift */; };
		531CAB6944FF6BD669E7BAF2A2883A10 /* huffman_utils.c in Sources */ = {isa = PBXBuildFile; fileRef = CD0AA837CFA7A5E03211B3A0E7F74DE8 /* huffman_utils.c */; settings = {COMPILER_FLAGS = "-D_THREAD_SAFE -fno-objc-arc"; }; };
		534566B555379F2D0DFBB98AB1AA6AE8 /* UIGestureRecognizer+Active.swift in Sources */ = {isa = PBXBuildFile; fileRef = 34F90715EA8E9CAA0664DF0C01582092 /* UIGestureRecognizer+Active.swift */; };
		5412607D0F649FA5D77352AD31ED6EF1 /* libwebp-dummy.m in Sources */ = {isa = PBXBuildFile; fileRef = FDA2ABE23975C19FDC44FBC15B77E89F /* libwebp-dummy.m */; };
		547FA5C1D951624C7957D65DE3D61D65 /* quant_levels_dec_utils.c in Sources */ = {isa = PBXBuildFile; fileRef = EA493A5931CF8997654B8D4D300DD9CB /* quant_levels_dec_utils.c */; settings = {COMPILER_FLAGS = "-D_THREAD_SAFE -fno-objc-arc"; }; };
		54D003E9866943AE55F824718C5ADA89 /* decode.h in Headers */ = {isa = PBXBuildFile; fileRef = D44C5EDCBCC74B662AB03DCD21A35A1B /* decode.h */; settings = {ATTRIBUTES = (Project, ); }; };
		54EE48DF6EDF52D893B48E64EC888126 /* Reachability.h in Headers */ = {isa = PBXBuildFile; fileRef = BE52BA40544CBAD0A476E93653677A2C /* Reachability.h */; settings = {ATTRIBUTES = (Project, ); }; };
		5541F3CA8F5CF058F7363B1ED8909D90 /* SDImageCodersManager.m in Sources */ = {isa = PBXBuildFile; fileRef = 2390E8D2BECF8C705973266274578619 /* SDImageCodersManager.m */; };
		55C2CF7E7F0B35DB26DAA85473443A50 /* common_dec.h in Headers */ = {isa = PBXBuildFile; fileRef = 4418427BB1D61DE442DEBE15E932F0B7 /* common_dec.h */; settings = {ATTRIBUTES = (Project, ); }; };
		5603BDF64C4F346BF00BE31ADB96FFB6 /* TagsView.swift in Sources */ = {isa = PBXBuildFile; fileRef = B01EE05B0D9DDAAF48F85B61C6F55576 /* TagsView.swift */; };
		5693A08347C5CFEBCEBAA2AED5FADEE1 /* FBSnapshotTestCasePlatform.m in Sources */ = {isa = PBXBuildFile; fileRef = 9A4E349C2A0AA090CEC340159D6CEF73 /* FBSnapshotTestCasePlatform.m */; };
		56B3B5F26053C3713B3CE93B9B657D3B /* SharedUI-dummy.m in Sources */ = {isa = PBXBuildFile; fileRef = 745F0B812D1A2EBACC6BADFBB906BC7F /* SharedUI-dummy.m */; };
		57AF4FCF381E26A69632CF96E726AAF1 /* NSBezierPath+RoundedCorners.h in Headers */ = {isa = PBXBuildFile; fileRef = 0108B879E4921CCB7783207B99E00C71 /* NSBezierPath+RoundedCorners.h */; settings = {ATTRIBUTES = (Project, ); }; };
		57D4D64672C73C2FC3649FF82ABABC9E /* Rendering.swift in Sources */ = {isa = PBXBuildFile; fileRef = 6E4B45A1189BBC0563EC1CF0F92DEE4C /* Rendering.swift */; };
		57F8878CCA3A89A9FB794E9721178CD4 /* SDGraphicsImageRenderer.m in Sources */ = {isa = PBXBuildFile; fileRef = 1E02CA1AAFB5BFDA577CBA3EE22F68EF /* SDGraphicsImageRenderer.m */; };
		580BBCCA945C2305E4A38554B003EA77 /* EMInterferenceFilter.swift in Sources */ = {isa = PBXBuildFile; fileRef = 22C988DC141FA2849BF1F8EF6C839CD9 /* EMInterferenceFilter.swift */; };
		5929A61719AA93AF67C62593EF3BBFD7 /* CameraRecordingProtocol.swift in Sources */ = {isa = PBXBuildFile; fileRef = 615A599A5F96D7883F672A7E6B512DC2 /* CameraRecordingProtocol.swift */; };
		599E022191740284FBFEA3CDEA376862 /* PixelateImageOperation.swift in Sources */ = {isa = PBXBuildFile; fileRef = 84E8C1EBE81D8D41D2D93961DD4E9A11 /* PixelateImageOperation.swift */; };
		59EE32D2F79DF903A44B38639C690011 /* SDFileAttributeHelper.h in Headers */ = {isa = PBXBuildFile; fileRef = F5B76929156B5E7A15A1E165971ED66F /* SDFileAttributeHelper.h */; settings = {ATTRIBUTES = (Project, ); }; };
		5AD4000415001EAE4E7357EF81C22E58 /* MediaClipsEditorViewController.swift in Sources */ = {isa = PBXBuildFile; fileRef = 2F2276B25ED3DD5FE5AE6072F987B04F /* MediaClipsEditorViewController.swift */; };
		5AEAA19544E8CC9457A9499321D220B9 /* lossless_sse2.c in Sources */ = {isa = PBXBuildFile; fileRef = 33D3E328E22BB4E6B893CA7EF5AB1A33 /* lossless_sse2.c */; settings = {COMPILER_FLAGS = "-D_THREAD_SAFE -fno-objc-arc"; }; };
		5BC17D8F6A2B87FAD70698C188D7EC94 /* huffman_utils.h in Headers */ = {isa = PBXBuildFile; fileRef = 543ECDA8599A5AB8DC2DC250B5867CB3 /* huffman_utils.h */; settings = {ATTRIBUTES = (Project, ); }; };
		5C646424CB3FE9647553F61637C58BC6 /* SDDiskCache.m in Sources */ = {isa = PBXBuildFile; fileRef = C53852E31AE37A08FA12B4396646C07A /* SDDiskCache.m */; };
		5C8D1D076D8C277348F03CFE8851BF95 /* AVAsset+Utils.swift in Sources */ = {isa = PBXBuildFile; fileRef = 4F8CE3F52BEDC9F8BD2FF9ECCC887D70 /* AVAsset+Utils.swift */; };
		5CD5DEECDBDB5639BA0F4A91271E3627 /* SDImageIOAnimatedCoder.m in Sources */ = {isa = PBXBuildFile; fileRef = 8D20215839D306561BED77381805933D /* SDImageIOAnimatedCoder.m */; };
		5D69574EABABFB0382BA0E545ACD7BB2 /* near_lossless_enc.c in Sources */ = {isa = PBXBuildFile; fileRef = A452686A95DD9CF8AAE1F09F43EF1E60 /* near_lossless_enc.c */; settings = {COMPILER_FLAGS = "-D_THREAD_SAFE -fno-objc-arc"; }; };
		5DD33724781888017FBDDDD71C1CE81D /* filters_msa.c in Sources */ = {isa = PBXBuildFile; fileRef = B70F2FC8E25D5CFE44D45DFEB4632D73 /* filters_msa.c */; settings = {COMPILER_FLAGS = "-D_THREAD_SAFE -fno-objc-arc"; }; };
		5DE092A62FB07F0F574B81A3D042FCAF /* UIImage+GIF.h in Headers */ = {isa = PBXBuildFile; fileRef = BB3529C7B4FAA9F8AF7231864C4A3A96 /* UIImage+GIF.h */; settings = {ATTRIBUTES = (Project, ); }; };
		5E6342C26CF4E9C4F1FC417149203F56 /* HashCodeBuilder.swift in Sources */ = {isa = PBXBuildFile; fileRef = C4172FE205B46728E04DA5594077EB1A /* HashCodeBuilder.swift */; };
		5EE0C140FBD6D039200876E7BAE02A41 /* UIImage+Transform.m in Sources */ = {isa = PBXBuildFile; fileRef = A362D76E6CED900A4DF150D3EA0E3C55 /* UIImage+Transform.m */; };
		5FA31FB937C18756418DF8F617828602 /* ReachabilityObserving.swift in Sources */ = {isa = PBXBuildFile; fileRef = EB57BF4E4E5C3FCBC6270877BF1B67E9 /* ReachabilityObserving.swift */; };
		5FF3255EEC60645305BC778C9C5F392F /* OpenGLShaders in Resources */ = {isa = PBXBuildFile; fileRef = C7CD558B7C6E82406A23D31995CA5B41 /* OpenGLShaders */; };
		602297397EF978E2A3CCFC0F94DC8910 /* TMUserInterfaceIdiom.swift in Sources */ = {isa = PBXBuildFile; fileRef = 3B496F095F55FA668681DBE410AB08EE /* TMUserInterfaceIdiom.swift */; };
		6029F7D811E8406E82C312E338515503 /* types.h in Headers */ = {isa = PBXBuildFile; fileRef = E966F98DA7545FF7BA1CC38EE02F743A /* types.h */; settings = {ATTRIBUTES = (Project, ); }; };
		60B15DCB1548966C0405E16F14DC9715 /* UIImage+ExtendedCacheData.h in Headers */ = {isa = PBXBuildFile; fileRef = A17F0169C898B35C7E2BBF078FF9C224 /* UIImage+ExtendedCacheData.h */; settings = {ATTRIBUTES = (Project, ); }; };
		60ECE90B985A9886B5289958D1490E11 /* FilterFactory.swift in Sources */ = {isa = PBXBuildFile; fileRef = 55E47C3CCA41ACD0FB1F80E9503CC5B1 /* FilterFactory.swift */; };
		617EA95B445F895A742DAD596DF59C26 /* UIImage+GIF.m in Sources */ = {isa = PBXBuildFile; fileRef = D03E2E4F32EC70F92B2CB323E6A9FBF9 /* UIImage+GIF.m */; };
		618AAE2296E670E1FE5F59BF9599959D /* quant.h in Headers */ = {isa = PBXBuildFile; fileRef = 983C87F7CFB7ACA87AB846C3C9F30486 /* quant.h */; settings = {ATTRIBUTES = (Project, ); }; };
		61E73CE8D355C3B872E57FD8D7C60629 /* filters_sse2.c in Sources */ = {isa = PBXBuildFile; fileRef = F0EF6666D53171D31CAE55DD494ED907 /* filters_sse2.c */; settings = {COMPILER_FLAGS = "-D_THREAD_SAFE -fno-objc-arc"; }; };
		623F1AEA151D4CD482BCFCA6C85FDD6D /* yuv_sse41.c in Sources */ = {isa = PBXBuildFile; fileRef = 1D3D97190BB651B09CF585B6FB8B3787 /* yuv_sse41.c */; settings = {COMPILER_FLAGS = "-D_THREAD_SAFE -fno-objc-arc"; }; };
		62F73F74B1DFCBF6294C3E90B2266C80 /* SDImageWebPCoder.h in Headers */ = {isa = PBXBuildFile; fileRef = 87EB0074E36D53976AE98B0CD8AFC402 /* SDImageWebPCoder.h */; settings = {ATTRIBUTES = (Project, ); }; };
		638B5739BE470EADB9E422CB35876F4B /* NSBezierPath+RoundedCorners.m in Sources */ = {isa = PBXBuildFile; fileRef = D81018B2D5DB3839678F6D35E09C898D /* NSBezierPath+RoundedCorners.m */; };
		63E56EDB592FAA1E25DA9FA651029F3E /* SDImageCache.h in Headers */ = {isa = PBXBuildFile; fileRef = 6A8875FD4750CC22BAF43625DCF6A512 /* SDImageCache.h */; settings = {ATTRIBUTES = (Project, ); }; };
		6456C4C9FB7F525D501E4A536C30C9A7 /* SDDeviceHelper.m in Sources */ = {isa = PBXBuildFile; fileRef = CF1F0B99B0D7BEDCB14BABA2B227A685 /* SDDeviceHelper.m */; };
		6514DD7BB2227418F5F0D966CB214197 /* SDWeakProxy.h in Headers */ = {isa = PBXBuildFile; fileRef = F0C3129213BC0F1EE3699D11FD6239AE /* SDWeakProxy.h */; settings = {ATTRIBUTES = (Project, ); }; };
		654246A5EC676CAF887090308DBBBA9D /* cost_enc.c in Sources */ = {isa = PBXBuildFile; fileRef = A1EC882BBB21C4E8960829E90C74B633 /* cost_enc.c */; settings = {COMPILER_FLAGS = "-D_THREAD_SAFE -fno-objc-arc"; }; };
		65435ADBA21176AF6361834AC2EC407E /* SDWebImageDownloader.m in Sources */ = {isa = PBXBuildFile; fileRef = CFFAFD595800E2B51C64B3A65F7CB020 /* SDWebImageDownloader.m */; };
		654BA3E8BFDADC69B2C75B236013A660 /* BackgroundFillOperation.swift in Sources */ = {isa = PBXBuildFile; fileRef = E9FDFA7BE23128A34C6F4BB7711D8404 /* BackgroundFillOperation.swift */; };
		6575D3503321F4CC87B7B6309D3AAAE7 /* LegoFilter.swift in Sources */ = {isa = PBXBuildFile; fileRef = 292F372CC72FBECC5B7D7989E4412C8A /* LegoFilter.swift */; };
		65A5C707F428EA70792DDCE00C63FCB8 /* cost_mips_dsp_r2.c in Sources */ = {isa = PBXBuildFile; fileRef = 75BFF17E0CF94691ED1B24E9EAB53437 /* cost_mips_dsp_r2.c */; settings = {COMPILER_FLAGS = "-D_THREAD_SAFE -fno-objc-arc"; }; };
		65D7C480CFA87DFF5BE8F6565D2D9AF8 /* cost_neon.c in Sources */ = {isa = PBXBuildFile; fileRef = 95C9AA1F7C4334AC2BC62C10DEDBA5EF /* cost_neon.c */; settings = {COMPILER_FLAGS = "-D_THREAD_SAFE -fno-objc-arc"; }; };
		6769BE53FA12E9A511B3E12CD2795A71 /* SDImageAPNGCoder.m in Sources */ = {isa = PBXBuildFile; fileRef = 5C61ABC58997C848448E3789159381B1 /* SDImageAPNGCoder.m */; };
		677F30235A217F9B5ACB4A244D2B91D4 /* StickerType.swift in Sources */ = {isa = PBXBuildFile; fileRef = 621F2337EC216AFB8291D5D941F63E16 /* StickerType.swift */; };
		679A510CCB32F6F787CB2737B63353A4 /* SDWebImageDownloaderConfig.h in Headers */ = {isa = PBXBuildFile; fileRef = B3A544D34A11FA2D04B565683883D602 /* SDWebImageDownloaderConfig.h */; settings = {ATTRIBUTES = (Project, ); }; };
		684527AD4FA9B1246D3038DBA06AF252 /* Texture.swift in Sources */ = {isa = PBXBuildFile; fileRef = 0E9630EE3311FDD55FDB847786352B63 /* Texture.swift */; };
		6867991B8A5ADEC82759B0C74049F52B /* SDImageGraphics.h in Headers */ = {isa = PBXBuildFile; fileRef = A9F561E5CB0B44DCC3C8B425270BDA80 /* SDImageGraphics.h */; settings = {ATTRIBUTES = (Project, ); }; };
		694E427CDE4A1F3BA33D011C80296800 /* SDWebImageManager.h in Headers */ = {isa = PBXBuildFile; fileRef = 6AB08C89A4B393EDC4E9F5712D4C2564 /* SDWebImageManager.h */; settings = {ATTRIBUTES = (Project, ); }; };
		695A23B190E339DDBE465BDE256C2EF8 /* quant_levels_utils.h in Headers */ = {isa = PBXBuildFile; fileRef = 45CC2502D69AB0A8E02A81FFF9FCD65B /* quant_levels_utils.h */; settings = {ATTRIBUTES = (Project, ); }; };
		696181AF46E4C75194A6C3330E4399FD /* dec.c in Sources */ = {isa = PBXBuildFile; fileRef = BAE5B311A6511E14F3FBB809778720D5 /* dec.c */; settings = {COMPILER_FLAGS = "-D_THREAD_SAFE -fno-objc-arc"; }; };
		69C3BDDBFDC0D285A1C45B21629F489A /* CameraView.swift in Sources */ = {isa = PBXBuildFile; fileRef = 6602CD3EEC78C99A22D611ADEB85553E /* CameraView.swift */; };
		6A1FD1F26E01A4639A64C10AA16749CC /* StaggeredGridLayout.swift in Sources */ = {isa = PBXBuildFile; fileRef = DEEE2E30854EFAAC57F4377DDC58AB01 /* StaggeredGridLayout.swift */; };
		6A772DB36099386BC60C86266FF04C67 /* MediaDrawerController.swift in Sources */ = {isa = PBXBuildFile; fileRef = 7BFE1B563418B343856B1BEBA9326B4D /* MediaDrawerController.swift */; };
		6B01D73BF72399610DA77D1D95A7A784 /* NumTypes+Conversion.swift in Sources */ = {isa = PBXBuildFile; fileRef = 6C38125C154BE29352F60B6656406968 /* NumTypes+Conversion.swift */; };
		6BF9E56AC953FDA87CA1A68325B9A964 /* CameraFilterCollectionCell.swift in Sources */ = {isa = PBXBuildFile; fileRef = 311611285381BC111A88B5E017264014 /* CameraFilterCollectionCell.swift */; };
		6C2AE6CE2183EE3012528A32B4940AF3 /* SDWebImageError.m in Sources */ = {isa = PBXBuildFile; fileRef = 6C7D17D1D517789797621DE24C17FC84 /* SDWebImageError.m */; };
		6C3F1BABFC53E28074FED22E6DFC451B /* mux_types.h in Headers */ = {isa = PBXBuildFile; fileRef = 96450FA1FE1E8EAE5C903DB409160C47 /* mux_types.h */; settings = {ATTRIBUTES = (Project, ); }; };
		6C4987A23B8830450348E2D5D15642D6 /* SDWebImageImageLoader.swift in Sources */ = {isa = PBXBuildFile; fileRef = 40A5B3F19BDB6F7D04AF93B3E496389D /* SDWebImageImageLoader.swift */; };
		6D40316FABBD0FB98BDA3C903BD2488C /* EditorFilterCollectionCell.swift in Sources */ = {isa = PBXBuildFile; fileRef = 16D5E433F10F05D1D8A87068E97EE49C /* EditorFilterCollectionCell.swift */; };
		6D6746F925B57DA1D82756A9F2675620 /* SDAnimatedImageView+WebCache.h in Headers */ = {isa = PBXBuildFile; fileRef = 6DA29BAC8BF548260D21A96157012B47 /* SDAnimatedImageView+WebCache.h */; settings = {ATTRIBUTES = (Project, ); }; };
		6DDB5249D54C035B5142F4B8C5076B6A /* VideoOutputHandler.swift in Sources */ = {isa = PBXBuildFile; fileRef = E19E91AB6EF293A078E66F0124DF7D0D /* VideoOutputHandler.swift */; };
		6E824E0DBAEE78015F849A4715DF40B7 /* SDAnimatedImageView.m in Sources */ = {isa = PBXBuildFile; fileRef = DC8E4394216AC6ABCE256D1F49F502E5 /* SDAnimatedImageView.m */; };
		6E92B9D6593D02A974A3FA3CA054DF4D /* Dictionary+Additions.swift in Sources */ = {isa = PBXBuildFile; fileRef = FC2D68604E18C9F490EE9069C64AEBF7 /* Dictionary+Additions.swift */; };
		6EB21024A868242076B1537DDB65B191 /* bit_writer_utils.c in Sources */ = {isa = PBXBuildFile; fileRef = 23B4C56A7855EA1A15EB09CF0D86FC58 /* bit_writer_utils.c */; settings = {COMPILER_FLAGS = "-D_THREAD_SAFE -fno-objc-arc"; }; };
		6ED1CF8ACA463BFC22A32B03EC089AD4 /* SuggestedTagsDataSource.swift in Sources */ = {isa = PBXBuildFile; fileRef = 4291D880A5144A66DFB5C0CD4BAA7C38 /* SuggestedTagsDataSource.swift */; };
		6FE233DB8E7B773AC90DA547C7AB7976 /* rescaler_neon.c in Sources */ = {isa = PBXBuildFile; fileRef = 09E381C85BB6D78C184133C38E8B8D09 /* rescaler_neon.c */; settings = {COMPILER_FLAGS = "-D_THREAD_SAFE -fno-objc-arc"; }; };
		7070D9563B652BEEBC4DD2E73B9B88F7 /* lossless_mips_dsp_r2.c in Sources */ = {isa = PBXBuildFile; fileRef = C37687947B1A6DB79BC8231425CE8D1A /* lossless_mips_dsp_r2.c */; settings = {COMPILER_FLAGS = "-D_THREAD_SAFE -fno-objc-arc"; }; };
		7093C6C851DEAAF0D336258BADEAEFF1 /* CALayer+Color.swift in Sources */ = {isa = PBXBuildFile; fileRef = C6FB198160A93FA4F39675521E46462A /* CALayer+Color.swift */; };
		709F7FA064529D416EE56E42585B16D8 /* alpha_enc.c in Sources */ = {isa = PBXBuildFile; fileRef = D2EA18211B7B9FC26E5845C69D1FADC8 /* alpha_enc.c */; settings = {COMPILER_FLAGS = "-D_THREAD_SAFE -fno-objc-arc"; }; };
		7132F0DD3800F838EAD9D490E9FC4BA6 /* SDWebImageWebPCoder-dummy.m in Sources */ = {isa = PBXBuildFile; fileRef = EED3BD1EA65E546C56D15C3379DEF883 /* SDWebImageWebPCoder-dummy.m */; };
		72A3686BDFECF634C3A1C4C0E43318BE /* UIImageView+HighlightedWebCache.h in Headers */ = {isa = PBXBuildFile; fileRef = 855D824236E587D0BB135CE1E710A042 /* UIImageView+HighlightedWebCache.h */; settings = {ATTRIBUTES = (Project, ); }; };
		72BB59658CD7D344C18528550A853202 /* random_utils.h in Headers */ = {isa = PBXBuildFile; fileRef = 2681E01832AE2EDA05EB801F53C51E6A /* random_utils.h */; settings = {ATTRIBUTES = (Project, ); }; };
		742438E11463A93233BBA4D13D416088 /* MediaClip.swift in Sources */ = {isa = PBXBuildFile; fileRef = E659445013F76A1ECBD48C485B0AC2B5 /* MediaClip.swift */; };
		744B383EF8FEE09A396C8860CA866D22 /* CGSize+Utils.swift in Sources */ = {isa = PBXBuildFile; fileRef = 5EED1906B8B42FBC9DA913B145959646 /* CGSize+Utils.swift */; };
		75C5A7AA960791D4C52F1B4D621CAEA7 /* SDWebImageCacheSerializer.h in Headers */ = {isa = PBXBuildFile; fileRef = 3ECFED328AC4D2E79F517E5FF5169D30 /* SDWebImageCacheSerializer.h */; settings = {ATTRIBUTES = (Project, ); }; };
		75CAA40729DFAB6990F984BE72D7478D /* KanvasCameraTimes.swift in Sources */ = {isa = PBXBuildFile; fileRef = 34936877CBA4C2D31D8B2305B20F9D56 /* KanvasCameraTimes.swift */; };
		761985F7C747B4B60374BDE022A0696A /* EditorView.swift in Sources */ = {isa = PBXBuildFile; fileRef = 581C67E84FEC87595BA9B648CF5F3CB9 /* EditorView.swift */; };
		76684E811A8A5F9091C0EDD7039E9D93 /* rescaler_mips_dsp_r2.c in Sources */ = {isa = PBXBuildFile; fileRef = E13AC2A9B65E8F6AE070390E5D4D99E1 /* rescaler_mips_dsp_r2.c */; settings = {COMPILER_FLAGS = "-D_THREAD_SAFE -fno-objc-arc"; }; };
		767B8E9A3AD0A6330D6264735E5D5CB5 /* RGBFilter.swift in Sources */ = {isa = PBXBuildFile; fileRef = 3DA84B18530AEA2D9384B18E7675EB07 /* RGBFilter.swift */; };
		768812278028100F63BF43811A0E0846 /* CameraPermissionsViewController.swift in Sources */ = {isa = PBXBuildFile; fileRef = 7CAF677E7DFC78E8F8D5024E3C4EB43F /* CameraPermissionsViewController.swift */; };
		7688D5E76FDA80CB4DA26E7686F0DC8A /* utils.h in Headers */ = {isa = PBXBuildFile; fileRef = 9BF9E6FBC53FB7E47E40F849F346655C /* utils.h */; settings = {ATTRIBUTES = (Project, ); }; };
		771BDAB223C512D4F596035D298B529B /* predictor_enc.c in Sources */ = {isa = PBXBuildFile; fileRef = 6F630426EE550B8E662A9A4C0B01BD32 /* predictor_enc.c */; settings = {COMPILER_FLAGS = "-D_THREAD_SAFE -fno-objc-arc"; }; };
		77963FF7EE2C6BF810466A85D700811E /* FBSnapshotTestController.m in Sources */ = {isa = PBXBuildFile; fileRef = B843775F5B1404A13A5A4E95D250D837 /* FBSnapshotTestController.m */; };
		77E23E5D7909E44C026D7C6241A0D2A8 /* EditorFilterController.swift in Sources */ = {isa = PBXBuildFile; fileRef = 22D2E0343CF38208EF1A79DB7237673A /* EditorFilterController.swift */; };
		7807F7E5B36565D1B299CC9D01EB3142 /* SDImageCoderHelper.m in Sources */ = {isa = PBXBuildFile; fileRef = 80A5CE76347CEBB53BECCFCC39C6381D /* SDImageCoderHelper.m */; };
		7814BD56B5911538C1DA02199FA0C4FD /* UIImage+MemoryCacheCost.m in Sources */ = {isa = PBXBuildFile; fileRef = 2C9FBC8827D8E37569924370FCD19823 /* UIImage+MemoryCacheCost.m */; };
		792465A3B42A9AAD13B18EFBBC31CBBA /* UIViewController+Load.swift in Sources */ = {isa = PBXBuildFile; fileRef = 3EC12618791DB8A15C49BD6BB19995BB /* UIViewController+Load.swift */; };
		79309CA0B5E111D00B5A5D45A32C8A56 /* SDImageCache.m in Sources */ = {isa = PBXBuildFile; fileRef = 8BB6544EE61D4A7C63C160F9216B6056 /* SDImageCache.m */; };
		7932FDE8A811F489BC0311AA2F2B062B /* KanvasQuickBlogSelectorCoordinating.swift in Sources */ = {isa = PBXBuildFile; fileRef = 892659B2817C2DD8E79DF428D7C293D9 /* KanvasQuickBlogSelectorCoordinating.swift */; };
		797BD02D9DAD575C341ACBAE9BA2E070 /* UIButton+WebCache.h in Headers */ = {isa = PBXBuildFile; fileRef = CDAE5196BF8AA63C1B2ED5760AE04764 /* UIButton+WebCache.h */; settings = {ATTRIBUTES = (Project, ); }; };
		79821B7C20BC760E0332870A37C4B960 /* ssim.c in Sources */ = {isa = PBXBuildFile; fileRef = 911985EF8D4354160564A03AD795AD21 /* ssim.c */; settings = {COMPILER_FLAGS = "-D_THREAD_SAFE -fno-objc-arc"; }; };
		79A2AD4818EAC76153CCEBA51850F314 /* CALayer+CGImage.swift in Sources */ = {isa = PBXBuildFile; fileRef = C6DA57700D9CA9C1BB32CAE5D6AB43E5 /* CALayer+CGImage.swift */; };
		79FBA75E7966269F9763CF0DADA8CB47 /* GLKMatrix4+Unsafe.swift in Sources */ = {isa = PBXBuildFile; fileRef = 0073C7CF8F4F28A2C989CAF2C5682109 /* GLKMatrix4+Unsafe.swift */; };
		7A4343B6C0D45FE5E37B0503DAC6AE96 /* muxedit.c in Sources */ = {isa = PBXBuildFile; fileRef = EA923913E4C37ED7F324BA891DD99CB3 /* muxedit.c */; settings = {COMPILER_FLAGS = "-D_THREAD_SAFE -fno-objc-arc"; }; };
		7A70915F805E372FE1D327212FCEB0EA /* SDWebImageDownloaderDecryptor.h in Headers */ = {isa = PBXBuildFile; fileRef = D4DC6F5BC723E7B71E282714AC68C625 /* SDWebImageDownloaderDecryptor.h */; settings = {ATTRIBUTES = (Project, ); }; };
		7A8E3EEA5081C257F472A9ABAFB1788A /* SDWebImage.h in Headers */ = {isa = PBXBuildFile; fileRef = EF2A40CC91E75AA7930261FFEB74EF59 /* SDWebImage.h */; settings = {ATTRIBUTES = (Project, ); }; };
		7ACC18223C420B352978A9BC2488F1D6 /* DrawerTabBarController.swift in Sources */ = {isa = PBXBuildFile; fileRef = 28EF07F27821952A4B38CD6497D2D9AE /* DrawerTabBarController.swift */; };
		7B27356D88A1987ED1CA884A12E7FC84 /* ImageLoader-dummy.m in Sources */ = {isa = PBXBuildFile; fileRef = 73E3560CABC8C4E14E7DFF95759E5F11 /* ImageLoader-dummy.m */; };
		7BAD5A2299AF0DE60B5176593441A651 /* DrawerController.swift in Sources */ = {isa = PBXBuildFile; fileRef = 7A53A5FDCF1D8E8C389E19F36E386F85 /* DrawerController.swift */; };
		7C3BD0D3ABCF92C07206AA02191B9DB5 /* ScrollHandler.swift in Sources */ = {isa = PBXBuildFile; fileRef = D675AA802BA2FCBE56DCEDB46B5560E4 /* ScrollHandler.swift */; };
		7C8C29C3A63BD601E88CF1FF9F534DBF /* msa_macro.h in Headers */ = {isa = PBXBuildFile; fileRef = 597476E1EC0BCF5782BB847CAF467650 /* msa_macro.h */; settings = {ATTRIBUTES = (Project, ); }; };
		7D5A50B3676C1945497CB25C056D9CE8 /* ExtendedButton.swift in Sources */ = {isa = PBXBuildFile; fileRef = C4EF8C26B472961B9EF6B1AC60A1AC2B /* ExtendedButton.swift */; };
		7DA62D417E17919E6FB07FAB4B34EE78 /* FilterCollectionCell.swift in Sources */ = {isa = PBXBuildFile; fileRef = 08DF20D965F84AC774A14F4C84322580 /* FilterCollectionCell.swift */; };
		7FFD3E848B13655E6D8CFE529C00DD06 /* KanvasCameraStrings.swift in Sources */ = {isa = PBXBuildFile; fileRef = 7426D96554792717B4D18192CB830C57 /* KanvasCameraStrings.swift */; };
		804389A8646BF094EE38B3F4E57D7DEA /* filter_enc.c in Sources */ = {isa = PBXBuildFile; fileRef = 3503C780FB93E94BB900EFC3FA6F4040 /* filter_enc.c */; settings = {COMPILER_FLAGS = "-D_THREAD_SAFE -fno-objc-arc"; }; };
		804C56F3935A2C84433D0386C143CE65 /* silence.aac in Resources */ = {isa = PBXBuildFile; fileRef = C24287D8482BB16718DEADCF22D66AD1 /* silence.aac */; };
		8060EB04F5AAEE76B7CC8B96E38671AD /* demux.c in Sources */ = {isa = PBXBuildFile; fileRef = 355271E3AFD00F46A4974A8D91486574 /* demux.c */; settings = {COMPILER_FLAGS = "-D_THREAD_SAFE -fno-objc-arc"; }; };
		811FF25FA12F34E50C52880E745A4E0A /* ModeSelectorAndShootView.swift in Sources */ = {isa = PBXBuildFile; fileRef = 68AE1606BBF1BAA1B6C8BFC03D997AE8 /* ModeSelectorAndShootView.swift */; };
		8130EC3DD998AE0E93400FC4C8372B3B /* HorizontalCollectionLayout.swift in Sources */ = {isa = PBXBuildFile; fileRef = ED59D082A596D960D946B98B102C62AC /* HorizontalCollectionLayout.swift */; };
		81E7F2A72A7496451D662742F2BBD785 /* StickerCollectionView.swift in Sources */ = {isa = PBXBuildFile; fileRef = 02CC865BF211C6408628DAAEF1B462DD /* StickerCollectionView.swift */; };
		820D91D471D9A4116AABCAEB1D240B4F /* SDWebImageTransition.m in Sources */ = {isa = PBXBuildFile; fileRef = 212B253F6E0D6C7D27CEB87F531C9E53 /* SDWebImageTransition.m */; };
		825DED6E1C303247672D8BF819EAD431 /* Pods-KanvasCameraExample-dummy.m in Sources */ = {isa = PBXBuildFile; fileRef = 1CEE4C47043FCDD185056E0AEB2F3CBA /* Pods-KanvasCameraExample-dummy.m */; };
		82CE79A9A9CCBE1191653EADB3465F65 /* SDWebImageCacheKeyFilter.m in Sources */ = {isa = PBXBuildFile; fileRef = E7D68008B0BECC8FC111C63DB816A737 /* SDWebImageCacheKeyFilter.m */; };
		84422C6A3F50F9896F568463E281050A /* RoundedTexture.swift in Sources */ = {isa = PBXBuildFile; fileRef = 03D364835C33ED399F5ADE3B2C5E5581 /* RoundedTexture.swift */; };
		845DBACF7528C0B7248728687D4AF44D /* SDImageCacheConfig.m in Sources */ = {isa = PBXBuildFile; fileRef = 5B99DD95F275C74BE8829C84B850A489 /* SDImageCacheConfig.m */; };
		8468BEBEEA0A720D822DB2CC46A08A20 /* SDImageIOAnimatedCoder.h in Headers */ = {isa = PBXBuildFile; fileRef = 0C344401CEA96622886FF45F8C585F3F /* SDImageIOAnimatedCoder.h */; settings = {ATTRIBUTES = (Project, ); }; };
		84C9AF3FD34BA02337F9E3E8E59EF182 /* Array+Move.swift in Sources */ = {isa = PBXBuildFile; fileRef = DBFA7E10619550EB0959C6BD4F1FEA50 /* Array+Move.swift */; };
		8556D0F1D872721387425EA20A1E30E2 /* cost_mips32.c in Sources */ = {isa = PBXBuildFile; fileRef = 1934F6B1D275CE2D7B408A9F0A28874A /* cost_mips32.c */; settings = {COMPILER_FLAGS = "-D_THREAD_SAFE -fno-objc-arc"; }; };
		85F8B194C3C3D0197BA11CB1DC5A4872 /* StickerMenuView.swift in Sources */ = {isa = PBXBuildFile; fileRef = 2D88E68E53446651E9C7CAE2DF6914C2 /* StickerMenuView.swift */; };
		86F528F34D8F87126E9A78BDE097F64D /* histogram_enc.c in Sources */ = {isa = PBXBuildFile; fileRef = 4F971E9A26DC30B7311BFCA0378E629E /* histogram_enc.c */; settings = {COMPILER_FLAGS = "-D_THREAD_SAFE -fno-objc-arc"; }; };
		86F52E9DAFD861C58F9057AEA5958485 /* SDImageGIFCoder.h in Headers */ = {isa = PBXBuildFile; fileRef = CC9DE7FADC3DFB08EE0E729248FA6ADC /* SDImageGIFCoder.h */; settings = {ATTRIBUTES = (Project, ); }; };
		86F90FD88BC4CFF914A5DD7AD1161BBF /* ColorPickerController.swift in Sources */ = {isa = PBXBuildFile; fileRef = 7365E3961484FD04B94C43D398A012CA /* ColorPickerController.swift */; };
		87B4434A923B5495D36A739218CF6D02 /* SDFileAttributeHelper.m in Sources */ = {isa = PBXBuildFile; fileRef = F908C2887178E40742DE608DDECEB6A5 /* SDFileAttributeHelper.m */; };
		87D6F8413A7B375C836E57CCAD550A7F /* SwiftSupport.swift in Sources */ = {isa = PBXBuildFile; fileRef = 43D83C1C1BD2CF0375B6AFEB0EA87157 /* SwiftSupport.swift */; };
		881C827B1B0250ED7F7117AAB15719CD /* MediaClipsEditorView.swift in Sources */ = {isa = PBXBuildFile; fileRef = B33F4872F4B5AF22ECB55212C04C0214 /* MediaClipsEditorView.swift */; };
		8873556799234E39FF80278F0FA2CEF1 /* MediaPlayer.swift in Sources */ = {isa = PBXBuildFile; fileRef = F500E363E140541FB51764EC889915B0 /* MediaPlayer.swift */; };
		88BE0FA9D74B233EBC11EB33D388D209 /* String+UTF16Substring.swift in Sources */ = {isa = PBXBuildFile; fileRef = 3087121CCE8088ECCB9584A394F0EB88 /* String+UTF16Substring.swift */; };
		88E29B44101F455C5ADDB387CCD94C77 /* anim_decode.c in Sources */ = {isa = PBXBuildFile; fileRef = DE5881ECE5DB0461060A2737A5E4494D /* anim_decode.c */; settings = {COMPILER_FLAGS = "-D_THREAD_SAFE -fno-objc-arc"; }; };
		89E22FD102216CF71CB845F5DDE384A9 /* SDImageFrame.h in Headers */ = {isa = PBXBuildFile; fileRef = 918ED6BCAF65E8D7504FBBD8CEBB3AF0 /* SDImageFrame.h */; settings = {ATTRIBUTES = (Project, ); }; };
		8A0822A4957737ED50E9B58957AF0A6C /* TagsOptionsModel.swift in Sources */ = {isa = PBXBuildFile; fileRef = 1E6837B748092BE3B43B9E00246E87F2 /* TagsOptionsModel.swift */; };
		8A907C2F76EB809A2BD956CEACDCBC3B /* ToonFilter.swift in Sources */ = {isa = PBXBuildFile; fileRef = 1A20902121C43C1FDC84D628FF1694E3 /* ToonFilter.swift */; };
		8B458EB1CC0CA9061F0DDA0B80973CC2 /* webp_enc.c in Sources */ = {isa = PBXBuildFile; fileRef = BEDDFD91A7F75931BCA242C1B9BC75A6 /* webp_enc.c */; settings = {COMPILER_FLAGS = "-D_THREAD_SAFE -fno-objc-arc"; }; };
		8B46BF367BA5D79786437098FC529A90 /* SDWebImageOperation.h in Headers */ = {isa = PBXBuildFile; fileRef = FE918F308869FA7B3D11D9B0F72CE1DF /* SDWebImageOperation.h */; settings = {ATTRIBUTES = (Project, ); }; };
		8B7B612FD5EDE026E079FC1C41811BB4 /* FilteredInputViewController.swift in Sources */ = {isa = PBXBuildFile; fileRef = BD0B28CF433371E948581725AFADDEF1 /* FilteredInputViewController.swift */; };
		8BB828DD61C6B760BAAF9D29E45D8D73 /* rescaler_utils.h in Headers */ = {isa = PBXBuildFile; fileRef = 2C9CE44A99A69D06CA33E3DEF6607A5C /* rescaler_utils.h */; settings = {ATTRIBUTES = (Project, ); }; };
		8C0B5EBDF83DDC66A416370F936B9A00 /* UIApplication+StrictKeyWindow.h in Headers */ = {isa = PBXBuildFile; fileRef = 5E028EFD120A2C9F90997418663149C7 /* UIApplication+StrictKeyWindow.h */; settings = {ATTRIBUTES = (Project, ); }; };
		8C66BFC45D38A77BF5FD5164886F2C54 /* huffman_encode_utils.h in Headers */ = {isa = PBXBuildFile; fileRef = FF557FFA0BEC388A7CD2E97616FB2E14 /* huffman_encode_utils.h */; settings = {ATTRIBUTES = (Project, ); }; };
		8D71A7B61E1CCF430F6B21523F83BFA8 /* SDImageTransformer.m in Sources */ = {isa = PBXBuildFile; fileRef = 382E3C6398D072C055D953E8B9114F11 /* SDImageTransformer.m */; };
		8DA421B4C90F3A67B8401E3924FE601F /* alpha_processing_mips_dsp_r2.c in Sources */ = {isa = PBXBuildFile; fileRef = CDCBF642CC00B3075D16FD8AF21AFBBF /* alpha_processing_mips_dsp_r2.c */; settings = {COMPILER_FLAGS = "-D_THREAD_SAFE -fno-objc-arc"; }; };
		8E0E8105DD33B995BE838CB3249FB3BD /* NavigationBarStyleDefining.swift in Sources */ = {isa = PBXBuildFile; fileRef = 20A9241C4799FF96FD89491004B3ACB1 /* NavigationBarStyleDefining.swift */; };
		8E387754E67DAD99B0110BC66E562D26 /* SDImageCoder.h in Headers */ = {isa = PBXBuildFile; fileRef = 9E73124A39C92469812EDD8FED023567 /* SDImageCoder.h */; settings = {ATTRIBUTES = (Project, ); }; };
		8F8D9F73CE762E1313B429668FD7CBFB /* EditionMenuCollectionCell.swift in Sources */ = {isa = PBXBuildFile; fileRef = CF597CC438C97C86553FC28785FD5B72 /* EditionMenuCollectionCell.swift */; };
		8FEA5567EE8F0D4AC45B2BB9E0D66D9C /* ImageType.swift in Sources */ = {isa = PBXBuildFile; fileRef = 20624676187CF3AC9029EDDF19F8AC39 /* ImageType.swift */; };
		903BB848335054291F4FE3125F234678 /* UIImage+SDAnimatedImage.swift in Sources */ = {isa = PBXBuildFile; fileRef = 0EE733A03690A28D811D7AAFC372D70B /* UIImage+SDAnimatedImage.swift */; };
		906B35E451349D29945E3C24E4BB4BCC /* Reachability.m in Sources */ = {isa = PBXBuildFile; fileRef = D310F67A1C73366D31000E43960E7BAA /* Reachability.m */; };
		909437A84C8641925B21D328819C25A6 /* ColorCollectionCell.swift in Sources */ = {isa = PBXBuildFile; fileRef = 77A11E6938025F5E55CFCFD3652FBCF0 /* ColorCollectionCell.swift */; };
		90A5FA4E0D1FC8A2647C0A0C186BC5FB /* SDMemoryCache.m in Sources */ = {isa = PBXBuildFile; fileRef = 4A339EA710076AAEC76EA0CD3A00C3A9 /* SDMemoryCache.m */; };
		90F4EFE4E54AA174AEAB22F01C4F0ED9 /* lossless_enc_mips32.c in Sources */ = {isa = PBXBuildFile; fileRef = 155F57CF41C3FBBA4788196427921D51 /* lossless_enc_mips32.c */; settings = {COMPILER_FLAGS = "-D_THREAD_SAFE -fno-objc-arc"; }; };
		910132DC47837C442E5D88647DEFDC43 /* SDImageCachesManager.h in Headers */ = {isa = PBXBuildFile; fileRef = 259FC5896B691BE9453AD7C41854FBC3 /* SDImageCachesManager.h */; settings = {ATTRIBUTES = (Project, ); }; };
		911DE730AE43801358CFFCDC0AFC0FF3 /* CALayer+Shadows.swift in Sources */ = {isa = PBXBuildFile; fileRef = D3E364FC0AC0CCE0AA40C8F4B8AF98EF /* CALayer+Shadows.swift */; };
		9182B94A402FF8037003E36F6F38CA29 /* DrawerTabBarCell.swift in Sources */ = {isa = PBXBuildFile; fileRef = F775C354FBD562CBBD4DD7D84E7AC596 /* DrawerTabBarCell.swift */; };
		918869627137C88560F6D46B8385C6C3 /* lossless_enc_sse41.c in Sources */ = {isa = PBXBuildFile; fileRef = 64F79BE3487AAF4AD397742EC3B17A08 /* lossless_enc_sse41.c */; settings = {COMPILER_FLAGS = "-D_THREAD_SAFE -fno-objc-arc"; }; };
		91E1049407E055B2A4DC55510F818F21 /* upsampling_msa.c in Sources */ = {isa = PBXBuildFile; fileRef = ECE2B7CA97FB0A7FA4DD8A27E5F2BF6A /* upsampling_msa.c */; settings = {COMPILER_FLAGS = "-D_THREAD_SAFE -fno-objc-arc"; }; };
		91F9100F8C9C97F23A6A51CE839823AC /* HorizontalCollectionView.swift in Sources */ = {isa = PBXBuildFile; fileRef = B10A9BE39F1FE322F8AC6C5ACB98720D /* HorizontalCollectionView.swift */; };
		921622E5260712B920A3872F01FB7CC9 /* ImageOperation.swift in Sources */ = {isa = PBXBuildFile; fileRef = 6D0D5D670502C88DD42B54E7289AA9C5 /* ImageOperation.swift */; };
		92280CFB36B4C70E7CE918791D6367E8 /* EditorViewController.swift in Sources */ = {isa = PBXBuildFile; fileRef = 14798918D74F22D3CAF641665A571CF2 /* EditorViewController.swift */; };
		92F8F748638D653889E1ABC943CFD6A0 /* HapticFeedbackGenerator.swift in Sources */ = {isa = PBXBuildFile; fileRef = 7036CC36B246D265148518E5F6EACB30 /* HapticFeedbackGenerator.swift */; };
		92FEDFF743764DB9D5B94544F1AFBF9B /* thread_utils.c in Sources */ = {isa = PBXBuildFile; fileRef = A0243489F351AED614672FC8DEBD9BBD /* thread_utils.c */; settings = {COMPILER_FLAGS = "-D_THREAD_SAFE -fno-objc-arc"; }; };
		93040BBEFD97017713FE07A7F170CC95 /* UIView+WebCache.h in Headers */ = {isa = PBXBuildFile; fileRef = F5431B652D02D167701927005F296F41 /* UIView+WebCache.h */; settings = {ATTRIBUTES = (Project, ); }; };
		93D28FECC34AB35F1A0B91F7046A408C /* SDImageAssetManager.h in Headers */ = {isa = PBXBuildFile; fileRef = 1EC1535C1D8F35424CFAE232ABB95AB1 /* SDImageAssetManager.h */; settings = {ATTRIBUTES = (Project, ); }; };
		945907A2F2191CFB3E5C37A4AA13619A /* SDAnimatedImage+Data.swift in Sources */ = {isa = PBXBuildFile; fileRef = 2A560DFECEB83DE0EC05213103DD4664 /* SDAnimatedImage+Data.swift */; };
		947C9757FCB537D3F3CA4C6622D92DA8 /* SDAnimatedImagePlayer.m in Sources */ = {isa = PBXBuildFile; fileRef = D7E5F794AE1D4BA2CDD3F863D2F59232 /* SDAnimatedImagePlayer.m */; };
		949FF9F9CD20EE688E810801653F2F47 /* SliderView.swift in Sources */ = {isa = PBXBuildFile; fileRef = BE90C716E81D10696458D60DDA1EB437 /* SliderView.swift */; };
		94D0372302B0533D700C75888125F9BE /* huffman_encode_utils.c in Sources */ = {isa = PBXBuildFile; fileRef = 055728ECDF769AED5054EA1A6052ABE7 /* huffman_encode_utils.c */; settings = {COMPILER_FLAGS = "-D_THREAD_SAFE -fno-objc-arc"; }; };
		9616999C744663BE228F31401689303B /* ssim_sse2.c in Sources */ = {isa = PBXBuildFile; fileRef = 18C1805D414919062F8C797CFBF2E842 /* ssim_sse2.c */; settings = {COMPILER_FLAGS = "-D_THREAD_SAFE -fno-objc-arc"; }; };
		974945B3BAB75089AC54851D7CF520D8 /* SDWebImageOptionsProcessor.h in Headers */ = {isa = PBXBuildFile; fileRef = DA616CDF404F3A9FC13F5D13CFC340A6 /* SDWebImageOptionsProcessor.h */; settings = {ATTRIBUTES = (Project, ); }; };
		97960C8E95729D42D04A626C63B10D5D /* SDImageHEICCoder.m in Sources */ = {isa = PBXBuildFile; fileRef = F81645CBAC323DEB57AC1A7AE3E004D7 /* SDImageHEICCoder.m */; };
		97CDC08D8A1C5B3E98C85B216C6B82D1 /* vp8i_dec.h in Headers */ = {isa = PBXBuildFile; fileRef = FFE3A6EA452CBAD965D5163ED7A2337C /* vp8i_dec.h */; settings = {ATTRIBUTES = (Project, ); }; };
		97D30FE48F87816507E5F4ADEDF30257 /* SDWebImageDownloaderResponseModifier.m in Sources */ = {isa = PBXBuildFile; fileRef = AC9F2378F76FCF1835FA332D32DFFC85 /* SDWebImageDownloaderResponseModifier.m */; };
		97DC094ED841147F4281085756B99E77 /* SDWebImageIndicator.h in Headers */ = {isa = PBXBuildFile; fileRef = CC7895575E1A19B380C2AB130B2CEC39 /* SDWebImageIndicator.h */; settings = {ATTRIBUTES = (Project, ); }; };
		97FAFCE573786F4FD4ED5B28C9BA5F90 /* ImagePreviewController.swift in Sources */ = {isa = PBXBuildFile; fileRef = 36F44228D41305DC8F02423CAA60D573 /* ImagePreviewController.swift */; };
		981D64F0C61CD1C2D60C803BD217A448 /* lossless_enc_msa.c in Sources */ = {isa = PBXBuildFile; fileRef = 0AE39BC88209CA6747DA13A8E3250CC8 /* lossless_enc_msa.c */; settings = {COMPILER_FLAGS = "-D_THREAD_SAFE -fno-objc-arc"; }; };
		989A51C5C1949E69AA48B3FCA056A158 /* AVURLAsset+Thumbnail.swift in Sources */ = {isa = PBXBuildFile; fileRef = 6C83D089A9512F14E73C3433272D36F7 /* AVURLAsset+Thumbnail.swift */; };
		98C9B986FBC39F7D6503A3760977D0DB /* SDAssociatedObject.m in Sources */ = {isa = PBXBuildFile; fileRef = A8B2AA308665CB4560730B4B75A99870 /* SDAssociatedObject.m */; };
		995A9DE8190D7C957079ABA31931B396 /* UIButton+WebCache.m in Sources */ = {isa = PBXBuildFile; fileRef = 4ADAC8B0F719F104E94762515043DF70 /* UIButton+WebCache.m */; };
		99AA7CFA42CCDF746677B222B9868DC4 /* SDmetamacros.h in Headers */ = {isa = PBXBuildFile; fileRef = E2326A77F7D0316E8BA8CB11D51DB896 /* SDmetamacros.h */; settings = {ATTRIBUTES = (Project, ); }; };
		99B5E9E9DE5A31EAECBA62BC6F9BD5DB /* AppColorScheme.swift in Sources */ = {isa = PBXBuildFile; fileRef = BDFFDB2F16419AC2FAAB3C6B6A44A8E7 /* AppColorScheme.swift */; };
		99C6232C4469B1E656FE4BA41ED9ACAD /* UIView+Image.swift in Sources */ = {isa = PBXBuildFile; fileRef = DA060B79909CDD2B92B794C568F5FB6D /* UIView+Image.swift */; };
		9AA115F9D8B875355FA39DDBC1537F9D /* UIFont+Fonts.swift in Sources */ = {isa = PBXBuildFile; fileRef = 394F890090063D56546D7D0D4191671B /* UIFont+Fonts.swift */; };
		9B56FD575D0CCEA8E06A787ECD3890E3 /* yuv_mips_dsp_r2.c in Sources */ = {isa = PBXBuildFile; fileRef = 35C784A7FEE6609DB37B7FE4BF27982F /* yuv_mips_dsp_r2.c */; settings = {COMPILER_FLAGS = "-D_THREAD_SAFE -fno-objc-arc"; }; };
		9B634B7832CACDBF0D0DE3C612455EE8 /* ImagePoolFilter.swift in Sources */ = {isa = PBXBuildFile; fileRef = 49020B207ACBF0E2470B5DE2A9677B30 /* ImagePoolFilter.swift */; };
		9C0E3D03E3DC534ABA227A6B31ACBC5E /* rescaler_mips32.c in Sources */ = {isa = PBXBuildFile; fileRef = F671AC4249C1E295772C72966CA1B954 /* rescaler_mips32.c */; settings = {COMPILER_FLAGS = "-D_THREAD_SAFE -fno-objc-arc"; }; };
		9C242A9F9FD071EB0A041D7C47C8405D /* SDWebImageTransition.h in Headers */ = {isa = PBXBuildFile; fileRef = 6D05AD909AAB244733E25EC23132B987 /* SDWebImageTransition.h */; settings = {ATTRIBUTES = (Project, ); }; };
		9D6F3362694A34F75F874ACF91BB5C7B /* UIColor+Lerp.swift in Sources */ = {isa = PBXBuildFile; fileRef = 303197D2CDCEBC32644C1979B61FB44A /* UIColor+Lerp.swift */; };
		9E74C05A70B30B3F5887380990B4FC88 /* UIImage+Camera.swift in Sources */ = {isa = PBXBuildFile; fileRef = D8BCEB1E4B65A9D488A4ABAC8B45B6B3 /* UIImage+Camera.swift */; };
		9F156F0A441E572E5BECB5412521FC87 /* CGRect+Center.swift in Sources */ = {isa = PBXBuildFile; fileRef = F44F90FA3FDAC9637D8127A9727F0443 /* CGRect+Center.swift */; };
		9F5561D9372CD254A5B857A60FCB675B /* EditionMenuCollectionView.swift in Sources */ = {isa = PBXBuildFile; fileRef = CADD8E1505F33DAFD46FD238D597E3B9 /* EditionMenuCollectionView.swift */; };
		9F67E1A57C1022AB864E6EE8E9BF511F /* CircularImageView.swift in Sources */ = {isa = PBXBuildFile; fileRef = 33DBA00AA922682E8CEFDC67F883A273 /* CircularImageView.swift */; };
		9FBC286BC7FD8F95E6A567DFA667A46C /* demux.h in Headers */ = {isa = PBXBuildFile; fileRef = 87498E68AE9C2B5A1AEABA24AA2C6C61 /* demux.h */; settings = {ATTRIBUTES = (Project, ); }; };
		9FD48E0CCB93C83246C130F6A0D80257 /* FilterProtocol.swift in Sources */ = {isa = PBXBuildFile; fileRef = CAF8B8EC8EB5A5DCFA83F6C329B1F618 /* FilterProtocol.swift */; };
		A041DCACBEEA830EEB06B912D96782E0 /* KanvasCamera-umbrella.h in Headers */ = {isa = PBXBuildFile; fileRef = 0ABC2DC5DB5F7FD13BE404AA80A84B2E /* KanvasCamera-umbrella.h */; settings = {ATTRIBUTES = (Project, ); }; };
		A0E0BFEC9C71E7CD8475908B099E74AF /* enc_neon.c in Sources */ = {isa = PBXBuildFile; fileRef = BB4868028CA72968142CB39675B700F6 /* enc_neon.c */; settings = {COMPILER_FLAGS = "-D_THREAD_SAFE -fno-objc-arc"; }; };
		A0FE3B90B74E5A9A4F8618D89D3733B5 /* Utils-umbrella.h in Headers */ = {isa = PBXBuildFile; fileRef = AA639B951CF412BAC1EBFC8CAA275140 /* Utils-umbrella.h */; settings = {ATTRIBUTES = (Project, ); }; };
		A1D521C8FAE8AA93A9CF307924E403BE /* format_constants.h in Headers */ = {isa = PBXBuildFile; fileRef = A7A5C4C4D00E8A65A59DEE34E2F17D5E /* format_constants.h */; settings = {ATTRIBUTES = (Project, ); }; };
		A1DE7E49F8052979C516CCBFAA6F3EBB /* FilterSettingsView.swift in Sources */ = {isa = PBXBuildFile; fileRef = 9A76F860C49D7DE49F1717BEA61D3206 /* FilterSettingsView.swift */; };
		A244088CB78B927664E5D72FA636195D /* CameraOption.swift in Sources */ = {isa = PBXBuildFile; fileRef = 81C2EEC177125354EEA3E9533C19B44F /* CameraOption.swift */; };
		A29994A082D71265CA77F7A52456EA20 /* AppUIChangedListener.swift in Sources */ = {isa = PBXBuildFile; fileRef = CFCA3F15CACD66FA7394898DDEF6708F /* AppUIChangedListener.swift */; };
		A2C06C34F782B329D71FFE4C32FFE971 /* MediaExporter.swift in Sources */ = {isa = PBXBuildFile; fileRef = AACBE547E637E283EF7EF7E09FFC2B56 /* MediaExporter.swift */; };
		A2C3DB0C76D64336036840ED48587CFA /* Cancelable.swift in Sources */ = {isa = PBXBuildFile; fileRef = 44EFB04E271CBA70641028C6E652174E /* Cancelable.swift */; };
		A34466226E3D50BD1265756796D0DD71 /* config_enc.c in Sources */ = {isa = PBXBuildFile; fileRef = CD438F479D0A6179C74CE7AB05F70A37 /* config_enc.c */; settings = {COMPILER_FLAGS = "-D_THREAD_SAFE -fno-objc-arc"; }; };
		A39850F1C2EDECF0B304B88F31066E62 /* rescaler_sse2.c in Sources */ = {isa = PBXBuildFile; fileRef = 32E8DB467D165639A9BAAA2F7337CF8A /* rescaler_sse2.c */; settings = {COMPILER_FLAGS = "-D_THREAD_SAFE -fno-objc-arc"; }; };
		A3ABFFF35CD77259C92EA62444050681 /* neon.h in Headers */ = {isa = PBXBuildFile; fileRef = 40C044B80EEBBCFF3066D31EABC202CB /* neon.h */; settings = {ATTRIBUTES = (Project, ); }; };
		A3C45218A2A69E9E35BE961AEC763C1B /* Filter.swift in Sources */ = {isa = PBXBuildFile; fileRef = 8A8E2C6D943D074D7991EF94AC8DAF4B /* Filter.swift */; };
		A40C4F92B5930FEB25E1D4395F491B67 /* PlasmaFilter.swift in Sources */ = {isa = PBXBuildFile; fileRef = CCF40ADA1950F33AB1718D0C8F78BA5E /* PlasmaFilter.swift */; };
		A457A948F248D2A52CD05F067B0C1367 /* UIImage+Compare.m in Sources */ = {isa = PBXBuildFile; fileRef = 6D35CB7BE26B185DBBFB1B4E7430A647 /* UIImage+Compare.m */; };
		A4ABAEFE969DB6D6451DDEC8186BA64F /* SDWebImageDownloaderOperation.m in Sources */ = {isa = PBXBuildFile; fileRef = F2253CB8C737206F0921CAFB810516BC /* SDWebImageDownloaderOperation.m */; };
		A54C39BF2449FCC88913B519194EEFAE /* picture_rescale_enc.c in Sources */ = {isa = PBXBuildFile; fileRef = 9BB34B96A87A5B5940F749D9DD8C1895 /* picture_rescale_enc.c */; settings = {COMPILER_FLAGS = "-D_THREAD_SAFE -fno-objc-arc"; }; };
		A5C2E4CD95686964ACC8B39D3E698714 /* picture_csp_enc.c in Sources */ = {isa = PBXBuildFile; fileRef = 234F6A6F01095A225EC8C563404CA163 /* picture_csp_enc.c */; settings = {COMPILER_FLAGS = "-D_THREAD_SAFE -fno-objc-arc"; }; };
		A5C3001B7B7F99B252355E96600C2FFB /* vp8_dec.c in Sources */ = {isa = PBXBuildFile; fileRef = E1B6FAA92460FEBCB998565BB15A23B9 /* vp8_dec.c */; settings = {COMPILER_FLAGS = "-D_THREAD_SAFE -fno-objc-arc"; }; };
		A62E70EDE2B0240840A5F76632C736F3 /* SDImageCacheConfig.h in Headers */ = {isa = PBXBuildFile; fileRef = 96C60981107D32D39D37CB9305606891 /* SDImageCacheConfig.h */; settings = {ATTRIBUTES = (Project, ); }; };
		A6C5BCFB50E250183ABD2CE73C21FEAA /* lossless_msa.c in Sources */ = {isa = PBXBuildFile; fileRef = 95636A787B3FD666C4CE3EB0C33E6FC3 /* lossless_msa.c */; settings = {COMPILER_FLAGS = "-D_THREAD_SAFE -fno-objc-arc"; }; };
		A7597C3954DA9A46DB54910F4E2AC139 /* StrokeSelectorView.swift in Sources */ = {isa = PBXBuildFile; fileRef = 6979B99B94E3A0592FE7165A6839A8BA /* StrokeSelectorView.swift */; };
		A75F0270E05938F60018534996E02141 /* SDImageWebPCoder.m in Sources */ = {isa = PBXBuildFile; fileRef = 81D2E3DE6746F68304DE337C5F4BF361 /* SDImageWebPCoder.m */; };
		A7B92265AE0C9429BBDA250A34BF9859 /* SDAnimatedImagePlayer.h in Headers */ = {isa = PBXBuildFile; fileRef = 9D1B70C0767AF68031EF7ADF6F253C67 /* SDAnimatedImagePlayer.h */; settings = {ATTRIBUTES = (Project, ); }; };
		A82CCAD5B8AE9A28523046016F202020 /* alpha_processing_sse41.c in Sources */ = {isa = PBXBuildFile; fileRef = 03EF4776F8F0FBD121C7191F51184789 /* alpha_processing_sse41.c */; settings = {COMPILER_FLAGS = "-D_THREAD_SAFE -fno-objc-arc"; }; };
		A992DB6428C2C818988621F492E2F8F4 /* Marker.swift in Sources */ = {isa = PBXBuildFile; fileRef = F830F0DF36C114907F001E8B4B977509 /* Marker.swift */; };
		AA0AC65F7A72C123A97642C8F2DE05A9 /* AppColorPalette.swift in Sources */ = {isa = PBXBuildFile; fileRef = 65374338913D1436C96A828064B431A0 /* AppColorPalette.swift */; };
		AA10D121A622DE522B20382F806868AA /* enc_sse2.c in Sources */ = {isa = PBXBuildFile; fileRef = 6046EAFE87D015357840C011B1BC3AA4 /* enc_sse2.c */; settings = {COMPILER_FLAGS = "-D_THREAD_SAFE -fno-objc-arc"; }; };
		AA1729720165E8E7632E1043B80CD1B8 /* OptionView.swift in Sources */ = {isa = PBXBuildFile; fileRef = EF5533CB1B4B3CB39F42EFBD1878F034 /* OptionView.swift */; };
		AACCAE069AAF8D09E598EC2566B01C05 /* SDImageHEICCoderInternal.h in Headers */ = {isa = PBXBuildFile; fileRef = C3A3954755D9A1270CDB546CE3897362 /* SDImageHEICCoderInternal.h */; settings = {ATTRIBUTES = (Project, ); }; };
		AB1EB0F49F9D517F78C8AC603B2A7B6B /* upsampling_neon.c in Sources */ = {isa = PBXBuildFile; fileRef = 4840B80F1A08D2916E80577EF37CC129 /* upsampling_neon.c */; settings = {COMPILER_FLAGS = "-D_THREAD_SAFE -fno-objc-arc"; }; };
		AB3570007412B510F78B81D1A83E7FC9 /* FBSnapshotTestCase-umbrella.h in Headers */ = {isa = PBXBuildFile; fileRef = CEEEBF9EA00108093D26593E0BA3A348 /* FBSnapshotTestCase-umbrella.h */; settings = {ATTRIBUTES = (Project, ); }; };
		AB3DAF426B5E59DFFD4D77F3D222A110 /* UIImage+WebP.m in Sources */ = {isa = PBXBuildFile; fileRef = 69CF9F04FAB2E7A3E0AF121556A40290 /* UIImage+WebP.m */; };
		ABF3B53D316D14D6417222BB125765E5 /* SDImageLoader.h in Headers */ = {isa = PBXBuildFile; fileRef = FDEC32114E74B514B425D8183C068E2A /* SDImageLoader.h */; settings = {ATTRIBUTES = (Project, ); }; };
		AC315F0AA7776863E4DAF0E17D587B1B /* UIImageView+WebCache.h in Headers */ = {isa = PBXBuildFile; fileRef = 32EC7999DB1A72C649CC93AF5083CC00 /* UIImageView+WebCache.h */; settings = {ATTRIBUTES = (Project, ); }; };
		AC3AA83F98598DE85907207BAC7FB9FF /* TumblrTheme-umbrella.h in Headers */ = {isa = PBXBuildFile; fileRef = 5FB7E60D1685E9D9504E7673CC2C2BBE /* TumblrTheme-umbrella.h */; settings = {ATTRIBUTES = (Project, ); }; };
		AC4B34C44438E1C88A3AED4A8F2F6BD2 /* Sticker.swift in Sources */ = {isa = PBXBuildFile; fileRef = 829E211496EB547DCC4BD20FC68460BD /* Sticker.swift */; };
		ACB988ADDF81EBBA4C1E72F6B8C47888 /* BlogImageCacheManager.swift in Sources */ = {isa = PBXBuildFile; fileRef = 6A1D27B917983CD4C6340CE84257D87E /* BlogImageCacheManager.swift */; };
		ACCFE4E918FBB5436346691EC4D57542 /* TMPageViewController.swift in Sources */ = {isa = PBXBuildFile; fileRef = 71ECF14FF0D7DE70B212F5FB3DD0F4DA /* TMPageViewController.swift */; };
		AD925A799EF5FC9C687AC40C0DB947DC /* rescaler.c in Sources */ = {isa = PBXBuildFile; fileRef = F97AED05AF4474A53CBB66789A61F6EB /* rescaler.c */; settings = {COMPILER_FLAGS = "-D_THREAD_SAFE -fno-objc-arc"; }; };
		ADA54CB2DF1411780E2CF75D6B373560 /* Array+Object.swift in Sources */ = {isa = PBXBuildFile; fileRef = 4BEBA464A790CAEE723B4DC4AAC05D0E /* Array+Object.swift */; };
		ADEDC5022F9B960ABE9E18BBC7BB6A33 /* SDImageIOCoder.m in Sources */ = {isa = PBXBuildFile; fileRef = 812F1B8721F24DD648CBE06EFC1B91A0 /* SDImageIOCoder.m */; };
		AE39D60E99F1AF199F19E221B60AD1B8 /* SDDisplayLink.h in Headers */ = {isa = PBXBuildFile; fileRef = ECEB5BCBFEB2A017C85E46EDCA1E8CD9 /* SDDisplayLink.h */; settings = {ATTRIBUTES = (Project, ); }; };
		AE705B6196C755860A827385416EC4B3 /* SDWebImageError.h in Headers */ = {isa = PBXBuildFile; fileRef = 0916561D23E1FD3F13C2BB3401198AE6 /* SDWebImageError.h */; settings = {ATTRIBUTES = (Project, ); }; };
		AE7C4E62D2A74DC953609B0E9CE4BC3B /* TrashView.swift in Sources */ = {isa = PBXBuildFile; fileRef = E1914AD7777F616B8113E43B652289A6 /* TrashView.swift */; };
		B03355288DF371ED52226D06ADA5A667 /* SDImageCachesManagerOperation.h in Headers */ = {isa = PBXBuildFile; fileRef = 7928EBC71F8DCCFD043C5EEA810B7E1F /* SDImageCachesManagerOperation.h */; settings = {ATTRIBUTES = (Project, ); }; };
		B12D6071486F766DD4EA1A7230A57FBC /* Assets.xcassets in Resources */ = {isa = PBXBuildFile; fileRef = 925DE5223E631DA8F064C8C8293594A2 /* Assets.xcassets */; };
		B17EE3ECBDCBE238914387FCFDF9520B /* MediaClipsCollectionController.swift in Sources */ = {isa = PBXBuildFile; fileRef = 4D61222325ACE16D9D08217A9184798B /* MediaClipsCollectionController.swift */; };
		B1FFE9B3DEF4A919F21414C64D740086 /* UIUpdate.swift in Sources */ = {isa = PBXBuildFile; fileRef = C555995986D200DE7D24A638E97BE49A /* UIUpdate.swift */; };
		B21C15354A0A06A947787C12AC3FF1A4 /* SDWebImageIndicator.m in Sources */ = {isa = PBXBuildFile; fileRef = D6551B1F4C7F2F6B877D5BC60EF9E675 /* SDWebImageIndicator.m */; };
		B2B8D0AC41D695EB60A5238454183F12 /* AlphaBlendFilter.swift in Sources */ = {isa = PBXBuildFile; fileRef = 32BB93E9A409EECDCBBBF2021ED7A52A /* AlphaBlendFilter.swift */; };
		B2CFF99DD1499664AEDA1209A74C6528 /* SDMemoryCache.h in Headers */ = {isa = PBXBuildFile; fileRef = 7719AE84A0F05EAF5B767AC3D4EA467E /* SDMemoryCache.h */; settings = {ATTRIBUTES = (Project, ); }; };
		B3644639AA722FD6F46AC009D8480A99 /* SDWebImageDefine.m in Sources */ = {isa = PBXBuildFile; fileRef = DD77658AD6A35096531BF71EC93685AE /* SDWebImageDefine.m */; };
		B37ABCA67637DFA25C700C40B569BD16 /* UIFont+TumblrTheme.swift in Sources */ = {isa = PBXBuildFile; fileRef = D40E40FD891530C87E2DBA3C9CDE7334 /* UIFont+TumblrTheme.swift */; };
		B41FDDD347125F193A6AAF9ADA8E7FAF /* DrawerTabBarOption.swift in Sources */ = {isa = PBXBuildFile; fileRef = 79201DAD15852297EADB74541F8D2C75 /* DrawerTabBarOption.swift */; };
		B43CB534846E95941459665E007A0FFB /* ColorCollectionController.swift in Sources */ = {isa = PBXBuildFile; fileRef = 53B41CA6ECD4F8B1772BC6F4FC3B7A25 /* ColorCollectionController.swift */; };
		B4420B10934E5919A5DF820E65703C7A /* lossless_common.h in Headers */ = {isa = PBXBuildFile; fileRef = E097034CC5E7594BE93F7B29F205B83D /* lossless_common.h */; settings = {ATTRIBUTES = (Project, ); }; };
		B5C0E348BD7E7CC7824BF132F60698B8 /* UIImage+MultiFormat.h in Headers */ = {isa = PBXBuildFile; fileRef = C6BDF5B1281A551542ED7B9157919D4D /* UIImage+MultiFormat.h */; settings = {ATTRIBUTES = (Project, ); }; };
		B5EB7512E746A42E527B87DFBC019DC1 /* AvatarClearingHelper.swift in Sources */ = {isa = PBXBuildFile; fileRef = CCB7E96567C293A70C66BC754CECC9B7 /* AvatarClearingHelper.swift */; };
		B6A30A77BDA96409E136C53137F569F3 /* UIImage+ExtendedCacheData.m in Sources */ = {isa = PBXBuildFile; fileRef = 0BF3826671B8CB1EE869BEFADE2D69C4 /* UIImage+ExtendedCacheData.m */; };
		B744C91B64C179A9A9680911C2F5D1EA /* SDImageLoader.m in Sources */ = {isa = PBXBuildFile; fileRef = 4D63047C8846189C6DA9A2FFCA3D8A02 /* SDImageLoader.m */; };
		B7C74EBAE429AB3CE51E77CE81CCD26E /* UIImage+SharedUIAssets.swift in Sources */ = {isa = PBXBuildFile; fileRef = D415B6D7E7DA8ECEF3A497507D4EAD46 /* UIImage+SharedUIAssets.swift */; };
		B898E306645B5D22470EE52D57E080F5 /* SuggestedTagsView.swift in Sources */ = {isa = PBXBuildFile; fileRef = 26740FC68BEAE560222B8DE6205CF10A /* SuggestedTagsView.swift */; };
		B8ADA30C051A2790FE88BE07CBFFF592 /* UIImage+Diff.m in Sources */ = {isa = PBXBuildFile; fileRef = 46DB8B3C32AD262D226D034BD4A62B7A /* UIImage+Diff.m */; };
		BAF022D8EC746918FA0328B9608A2968 /* UIColor+HexString.m in Sources */ = {isa = PBXBuildFile; fileRef = 25BA46823FA3457CF31143F85BED41FA /* UIColor+HexString.m */; };
		BB59DEF4A557EF7B5F4AF2C9789CBF1D /* GifVideoOutputHandler.swift in Sources */ = {isa = PBXBuildFile; fileRef = E5624C95BB56DD5B3ED9D35595974E5D /* GifVideoOutputHandler.swift */; };
		BBBC666E3A7BC3C3139EE84D59C86233 /* MediaPlayerController.swift in Sources */ = {isa = PBXBuildFile; fileRef = 7553FB6FEBA378BD5FE5A4C8FAA6165A /* MediaPlayerController.swift */; };
		BC11C8E5B72F9D72269A0B479E94FFCF /* lossless_enc_sse2.c in Sources */ = {isa = PBXBuildFile; fileRef = C6A26C72E1CB1559EE221506E7581198 /* lossless_enc_sse2.c */; settings = {COMPILER_FLAGS = "-D_THREAD_SAFE -fno-objc-arc"; }; };
		BC2BFD7A953282702E5AEE8F5CF5D7C3 /* SDWebImageDownloaderConfig.m in Sources */ = {isa = PBXBuildFile; fileRef = 64D7135A57DD56C1AB91884A19CBAE4A /* SDWebImageDownloaderConfig.m */; };
		BCF79B54B36FF763943BA98739B1F7AA /* UIImageView+HighlightedWebCache.m in Sources */ = {isa = PBXBuildFile; fileRef = E79BF95B28D72D973FA0086641D8765D /* UIImageView+HighlightedWebCache.m */; };
		BD88BCBF2670D6825D69FE836DEB55D0 /* StylableImageView.swift in Sources */ = {isa = PBXBuildFile; fileRef = 341A51AF64D5BE1F01C6D2AFD7584D93 /* StylableImageView.swift */; };
		BE49B2F1492FD20AF1E72BE86943A43F /* SDAnimatedImage.m in Sources */ = {isa = PBXBuildFile; fileRef = 77DEBC5AE0B16DE75EF40D09DF757C86 /* SDAnimatedImage.m */; };
		BEA4100C55B3AD93A38B35FFBF351C85 /* CameraController.swift in Sources */ = {isa = PBXBuildFile; fileRef = 8CF4A9684AC8F9606E770BF5DE779BEC /* CameraController.swift */; };
		BF2DFAAC47DDC481AE98CE9109075E09 /* NSData+ImageContentType.m in Sources */ = {isa = PBXBuildFile; fileRef = F28410C4B95D91FF532965A8D4745A42 /* NSData+ImageContentType.m */; };
		BF6988E0DFEFAF01F6FD7874B4B4C0E8 /* yuv_mips32.c in Sources */ = {isa = PBXBuildFile; fileRef = 39287ABDDF684533914320C610C48421 /* yuv_mips32.c */; settings = {COMPILER_FLAGS = "-D_THREAD_SAFE -fno-objc-arc"; }; };
		BFEB5E723C99B717845E9B46ED9E8458 /* vp8li_enc.h in Headers */ = {isa = PBXBuildFile; fileRef = 6EC75366F74642DB13DA1E327784B0B0 /* vp8li_enc.h */; settings = {ATTRIBUTES = (Project, ); }; };
		C0185E9939F31B6C1A282371D0F3C215 /* color_cache_utils.h in Headers */ = {isa = PBXBuildFile; fileRef = 449B00CC2182E39C51DF48CD499D27A6 /* color_cache_utils.h */; settings = {ATTRIBUTES = (Project, ); }; };
		C034ED84D557BBE6768C3524A18834AF /* UIImage+Transform.h in Headers */ = {isa = PBXBuildFile; fileRef = F51C8576593EA1A78485C80D7D23E882 /* UIImage+Transform.h */; settings = {ATTRIBUTES = (Project, ); }; };
		C0DA51317FC3B043EA30020A9FB9C547 /* enc_msa.c in Sources */ = {isa = PBXBuildFile; fileRef = 1E9ECF432E1932ED9354C9A44E7A959E /* enc_msa.c */; settings = {COMPILER_FLAGS = "-D_THREAD_SAFE -fno-objc-arc"; }; };
		C10D730329510C66F83DC7E9DAC04A6E /* MovableView.swift in Sources */ = {isa = PBXBuildFile; fileRef = 442307259AD59471DE258300E0B4DE02 /* MovableView.swift */; };
		C1556AC0560703E7FFCCBBC9AEB6A142 /* SDImageCodersManager.h in Headers */ = {isa = PBXBuildFile; fileRef = EB7A44D7B67F4ADDC4CEF21F2DAD6FBE /* SDImageCodersManager.h */; settings = {ATTRIBUTES = (Project, ); }; };
		C227FD1C858148327AD6CF45F9BC35E4 /* UIImage+Diff.h in Headers */ = {isa = PBXBuildFile; fileRef = AA9D12E61304DBBB834DC68F4B58CEA3 /* UIImage+Diff.h */; settings = {ATTRIBUTES = (Project, ); }; };
		C2A63EB3A665AFE63965E58195B4FDDA /* GLPixelBufferView.swift in Sources */ = {isa = PBXBuildFile; fileRef = E868341890483AF5C622896693492B94 /* GLPixelBufferView.swift */; };
		C2FD0B0C39F2BF01FDA40E8F1BC5D472 /* yuv_sse2.c in Sources */ = {isa = PBXBuildFile; fileRef = BC96AA2861D6562E1193DC930CF12F56 /* yuv_sse2.c */; settings = {COMPILER_FLAGS = "-D_THREAD_SAFE -fno-objc-arc"; }; };
		C323C1728ABD54F11787E6198E856C28 /* EasyTipView.swift in Sources */ = {isa = PBXBuildFile; fileRef = CFCF5C99EEB9F9F6002936E2A8ED4E18 /* EasyTipView.swift */; };
		C32E00D6A00EB8C53E934CEC28B3FA65 /* enc_sse41.c in Sources */ = {isa = PBXBuildFile; fileRef = A35DF3B06B70BD04936AEB939C303373 /* enc_sse41.c */; settings = {COMPILER_FLAGS = "-D_THREAD_SAFE -fno-objc-arc"; }; };
		C337046DB65685BE327658FAB1C3CF32 /* Reachability-dummy.m in Sources */ = {isa = PBXBuildFile; fileRef = 10B1FB3C7A012DDB08500D9389F3BFA7 /* Reachability-dummy.m */; };
		C3CA256CC5C3308862AFF3218B47B684 /* UIImage+Compare.h in Headers */ = {isa = PBXBuildFile; fileRef = 1E77228A7E19EC9FCF982067F6C9F091 /* UIImage+Compare.h */; settings = {ATTRIBUTES = (Project, ); }; };
		C4436CB0D9DD86996A500D2599DA6AA4 /* UIImage+WebP.h in Headers */ = {isa = PBXBuildFile; fileRef = B14690770BA4D7DBE999C3527917243D /* UIImage+WebP.h */; settings = {ATTRIBUTES = (Project, ); }; };
		C4632ABC9A8E1BCA955619CDB27DDC2E /* LightLeaksFilter.swift in Sources */ = {isa = PBXBuildFile; fileRef = 832ACFDC9EF7C0DF032DA1074EC9BC06 /* LightLeaksFilter.swift */; };
		C4944AEDF3F3F03BC8D2B475A6CC0483 /* UIImage+MemoryCacheCost.h in Headers */ = {isa = PBXBuildFile; fileRef = 08692D97CE18A98C208592FFCC609A5F /* UIImage+MemoryCacheCost.h */; settings = {ATTRIBUTES = (Project, ); }; };
		C515434D77119F3F70F861CB2BB1AA78 /* quant_dec.c in Sources */ = {isa = PBXBuildFile; fileRef = 089144BD9926E0F2FE6023FCAD3E89B1 /* quant_dec.c */; settings = {COMPILER_FLAGS = "-D_THREAD_SAFE -fno-objc-arc"; }; };
		C5503532D6B7E640CC93DA4C87C79691 /* NSLayoutConstraint+Utils.swift in Sources */ = {isa = PBXBuildFile; fileRef = 4F9625AC5523519BF50AB199DB60EAF2 /* NSLayoutConstraint+Utils.swift */; };
		C59051F93DD7A10071D5FBE41F691EAD /* UIImage+ForceDecode.h in Headers */ = {isa = PBXBuildFile; fileRef = E27F7F05BFCD380FD6766AFCF5883EAE /* UIImage+ForceDecode.h */; settings = {ATTRIBUTES = (Project, ); }; };
		C5C6A658E754B316F5FB75933C46BE8B /* webpi_dec.h in Headers */ = {isa = PBXBuildFile; fileRef = C03A5EDA3CA59C77C62F18180595E627 /* webpi_dec.h */; settings = {ATTRIBUTES = (Project, ); }; };
		C60C5FC686906D5AF1E3B473FC6CD9F3 /* NSImage+Compatibility.h in Headers */ = {isa = PBXBuildFile; fileRef = EBB3C12052F0E8E8B97A00DF5F13CFEA /* NSImage+Compatibility.h */; settings = {ATTRIBUTES = (Project, ); }; };
		C6DDC8482348A4E9B78F066A417E97B2 /* StickerTypeCollectionCell.swift in Sources */ = {isa = PBXBuildFile; fileRef = C4D46806EBAE597AC5996B274337F186 /* StickerTypeCollectionCell.swift */; };
		C75148912C5F10643610A5B1BADC4E85 /* GrayscaleFilter.swift in Sources */ = {isa = PBXBuildFile; fileRef = 21D355D98F638910356FF29A922F369C /* GrayscaleFilter.swift */; };
		C847B666F32AB377F8C1E94B6F1DD400 /* MockImageLoader.swift in Sources */ = {isa = PBXBuildFile; fileRef = C42CA9EF7C3A39CDCB3000E56A025DFC /* MockImageLoader.swift */; };
		C8788A51D6E436BD4BF5699FF15BFFCA /* SDWebImageDownloaderRequestModifier.h in Headers */ = {isa = PBXBuildFile; fileRef = F3CD2A7B6C986C5A0E85F82277D73FB5 /* SDWebImageDownloaderRequestModifier.h */; settings = {ATTRIBUTES = (Project, ); }; };
		C8B9A3EA330A366D4D130D8D04A62B01 /* SDImageFrame.m in Sources */ = {isa = PBXBuildFile; fileRef = 784C3D5A7EF1C19935761E830AFAB21D /* SDImageFrame.m */; };
		C9178D8CB685E83A5D6C7ED969CC9539 /* thread_utils.h in Headers */ = {isa = PBXBuildFile; fileRef = EB24071CA82DC6D89922B89022EAA660 /* thread_utils.h */; settings = {ATTRIBUTES = (Project, ); }; };
		C968A96324EB2DE2A3985D5263B0ECB1 /* SDAnimatedImageRep.h in Headers */ = {isa = PBXBuildFile; fileRef = 0B2F7344BC4BF460B328A00D71A94AC6 /* SDAnimatedImageRep.h */; settings = {ATTRIBUTES = (Project, ); }; };
		C9BC9B64D37265190B8248D8CA933B39 /* StrokeSelectorController.swift in Sources */ = {isa = PBXBuildFile; fileRef = A67B63D0929CD51286464B99803FB459 /* StrokeSelectorController.swift */; };
		C9E94B63693C4645F628F94C6FAB152F /* vp8l_dec.c in Sources */ = {isa = PBXBuildFile; fileRef = 26DCCC5005589A6D0217B61DF30F6B79 /* vp8l_dec.c */; settings = {COMPILER_FLAGS = "-D_THREAD_SAFE -fno-objc-arc"; }; };
		C9EA785291BF01F4A3B49CFB2C41DDF3 /* SDDeviceHelper.h in Headers */ = {isa = PBXBuildFile; fileRef = 729671CD9DDE6E3782DDD1E58EE9D993 /* SDDeviceHelper.h */; settings = {ATTRIBUTES = (Project, ); }; };
		CA97FC9A5E4E410572882EB7F821B9CE /* Device.swift in Sources */ = {isa = PBXBuildFile; fileRef = D1F996C445A564F4EC8DF6823266298B /* Device.swift */; };
		CAE1FB30FBE63FE745C4B493A62F92AF /* cost.c in Sources */ = {isa = PBXBuildFile; fileRef = C472695D06ADFCDCBBE7DE8D6F3C603D /* cost.c */; settings = {COMPILER_FLAGS = "-D_THREAD_SAFE -fno-objc-arc"; }; };
		CAE6C6C135EA69BF44838227C378763A /* backward_references_enc.h in Headers */ = {isa = PBXBuildFile; fileRef = 330399C4385908229645BAE0D5B0855C /* backward_references_enc.h */; settings = {ATTRIBUTES = (Project, ); }; };
		CAEAE722894C5C5E26D68DEDC8E2E392 /* bit_writer_utils.h in Headers */ = {isa = PBXBuildFile; fileRef = 6AF2044F083E0A9945E023DA864BDB5B /* bit_writer_utils.h */; settings = {ATTRIBUTES = (Project, ); }; };
		CBD39660A2AEA338F8D2CE18BEBECEF9 /* UIImage+Snapshot.m in Sources */ = {isa = PBXBuildFile; fileRef = D67D76049620A6B4D478FD0C9241D51D /* UIImage+Snapshot.m */; };
		CC5D843DB477ACD7092DBBEF7C9FA110 /* UIView+Layout.swift in Sources */ = {isa = PBXBuildFile; fileRef = 0EC581634E92833C21334215B3C4FA6C /* UIView+Layout.swift */; };
		CCF0585CE3645ACB1F0FD4F9ABD3B481 /* UIImage+FlipLeftMirrored.swift in Sources */ = {isa = PBXBuildFile; fileRef = 87B97FAA1E4BCADF57EDF6596C8E5174 /* UIImage+FlipLeftMirrored.swift */; };
		CD175825AD847A00989103D38FB3A5AF /* OptionsStackView.swift in Sources */ = {isa = PBXBuildFile; fileRef = 802A2EEA02EC537294EA37E8E21B95B8 /* OptionsStackView.swift */; };
		CDC876D0AD3019157B5FC244E34D2688 /* CameraInputOutput.swift in Sources */ = {isa = PBXBuildFile; fileRef = 285FD35C83D058B496B3E4F537ECFF26 /* CameraInputOutput.swift */; };
		CE293C00E83B9851AAF7094D441DD715 /* UIView+Shadows.swift in Sources */ = {isa = PBXBuildFile; fileRef = 1E4484BC72C76452E3826FEC3E7D43EA /* UIView+Shadows.swift */; };
		CF68E4A0421B2D575EA4160AB4AC270B /* TextureSelectorView.swift in Sources */ = {isa = PBXBuildFile; fileRef = A96EDFD5658679AEFF7962C7A2843A34 /* TextureSelectorView.swift */; };
		CF74B25B3B4038E9D9E6D653EE35BD6E /* ConicalGradientLayer.swift in Sources */ = {isa = PBXBuildFile; fileRef = A3CA67516DD1EB1B6A8E7CC46FF97B55 /* ConicalGradientLayer.swift */; };
		CF94EB4B4C050448DD9B99E54D229D9D /* MirrorFourFilter.swift in Sources */ = {isa = PBXBuildFile; fileRef = 2A481FD9E483F942CA94D7034B591D28 /* MirrorFourFilter.swift */; };
		D02956371D312DADB02AABBA30A8D3DE /* filters_mips_dsp_r2.c in Sources */ = {isa = PBXBuildFile; fileRef = 6C774472519040078AD2F50D8FF064F6 /* filters_mips_dsp_r2.c */; settings = {COMPILER_FLAGS = "-D_THREAD_SAFE -fno-objc-arc"; }; };
		D0ABE514937BD41F1EDF6C130A6CEFAB /* common_sse41.h in Headers */ = {isa = PBXBuildFile; fileRef = EACF78C2419AD69DF9475EF5350E9644 /* common_sse41.h */; settings = {ATTRIBUTES = (Project, ); }; };
		D130F1912ED7A37A6859C96466155CC6 /* ModeButtonView.swift in Sources */ = {isa = PBXBuildFile; fileRef = DAB2FF842523B31491F4BFC8699A2E76 /* ModeButtonView.swift */; };
		D150DBAC8BCDD90C41709AB3804C3C69 /* StickerTypeCollectionController.swift in Sources */ = {isa = PBXBuildFile; fileRef = 10F78F8926282E6C9462B082B6B38918 /* StickerTypeCollectionController.swift */; };
		D1C165900E99A4114EEE3B4AAE007151 /* SDWebImageOptionsProcessor.m in Sources */ = {isa = PBXBuildFile; fileRef = 7599B807EEAF76AC625AD0EF2A63C61E /* SDWebImageOptionsProcessor.m */; };
		D222AA4F3F560FD6C0F357CC207B5049 /* mux.h in Headers */ = {isa = PBXBuildFile; fileRef = 70052E755082C37141EBFE5E5C4574CD /* mux.h */; settings = {ATTRIBUTES = (Project, ); }; };
		D28C21311B598AC18BE3EE3323BEAB22 /* Reachability-umbrella.h in Headers */ = {isa = PBXBuildFile; fileRef = 630B8998A5C69B937ECEEBCB0E155572 /* Reachability-umbrella.h */; settings = {ATTRIBUTES = (Project, ); }; };
		D2C3B72A42E55B6C48170E5DD73720ED /* dec_neon.c in Sources */ = {isa = PBXBuildFile; fileRef = DFE4C4D4D0C1844A74390175107CDEBE /* dec_neon.c */; settings = {COMPILER_FLAGS = "-D_THREAD_SAFE -fno-objc-arc"; }; };
		D2DCFD0B024DBB5C68CEC8BC53F56CE4 /* DimensionsHelper.swift in Sources */ = {isa = PBXBuildFile; fileRef = A874978AF6AC76E1AE1AFD291B6334E9 /* DimensionsHelper.swift */; };
		D3D542093CD817994ADB28357BD2C8ED /* ImageLoaderURLSessionMetricsDelegate.swift in Sources */ = {isa = PBXBuildFile; fileRef = 9CC5720018013172E73306FD7677914C /* ImageLoaderURLSessionMetricsDelegate.swift */; };
		D41D5F0CB63CA4D6C4D652D7B75A76AA /* Assets.xcassets in Resources */ = {isa = PBXBuildFile; fileRef = CC06639D7EDAFED10B09610A03EAA32A /* Assets.xcassets */; };
		D4A60AA1EEADEB64614630A93A255A2B /* filters_utils.h in Headers */ = {isa = PBXBuildFile; fileRef = DD479C85261827558E8142DA224911FA /* filters_utils.h */; settings = {ATTRIBUTES = (Project, ); }; };
		D55E5F4BC548B1F94D049D8EE8CE3717 /* io_dec.c in Sources */ = {isa = PBXBuildFile; fileRef = 35FAA27E04BC4AD46679D3A52565FFBB /* io_dec.c */; settings = {COMPILER_FLAGS = "-D_THREAD_SAFE -fno-objc-arc"; }; };
		D5FAA5ED25EAEE61F6476D63E0CA9894 /* FBSnapshotTestCase-dummy.m in Sources */ = {isa = PBXBuildFile; fileRef = 984B0B1D21B91E63D3431B5CB627E242 /* FBSnapshotTestCase-dummy.m */; };
		D607E281B6103D213C2295CE59CC6658 /* FBSnapshotTestCase.m in Sources */ = {isa = PBXBuildFile; fileRef = 1AD853C2CFD3199CA01CE86114C71AD6 /* FBSnapshotTestCase.m */; };
		D61AF4096D1E64C83C91AC3E343A454D /* ReachabilityDeterminer.swift in Sources */ = {isa = PBXBuildFile; fileRef = 334AA8F368E4B71C429B850312E48166 /* ReachabilityDeterminer.swift */; };
		D7D839209EE76229E322FCC9C07ED5D0 /* alpha_processing_sse2.c in Sources */ = {isa = PBXBuildFile; fileRef = 1EC521FC8E1766A609E38F91491EA7EA /* alpha_processing_sse2.c */; settings = {COMPILER_FLAGS = "-D_THREAD_SAFE -fno-objc-arc"; }; };
		D8030FFF85F7D55659AF13E56E9098E7 /* SDWebImage-umbrella.h in Headers */ = {isa = PBXBuildFile; fileRef = 0FE80FFAF70523D879F6C66408577505 /* SDWebImage-umbrella.h */; settings = {ATTRIBUTES = (Project, ); }; };
		D853451D288A17FF613656E757FD6908 /* encode.h in Headers */ = {isa = PBXBuildFile; fileRef = FDF9881EB619C1EB0C3FC6A26F4C7D48 /* encode.h */; settings = {ATTRIBUTES = (Project, ); }; };
		D8EE06CAF7E4CF2022F81BA70C555AB8 /* IndexPath+Order.swift in Sources */ = {isa = PBXBuildFile; fileRef = 895C02606C7BB0D987F567BC5F0074CC /* IndexPath+Order.swift */; };
		D9083C5E50730E97C6BA2AEA61407D5C /* CameraZoomHandler.swift in Sources */ = {isa = PBXBuildFile; fileRef = 2DC80A553989C50E83A168323DD45BB2 /* CameraZoomHandler.swift */; };
		D9A0B042F6D0B1EB2A06D822FC8AAFBB /* backward_references_enc.c in Sources */ = {isa = PBXBuildFile; fileRef = FA96F22F7015F81A087C5A5CEDEF9A5D /* backward_references_enc.c */; settings = {COMPILER_FLAGS = "-D_THREAD_SAFE -fno-objc-arc"; }; };
		DA2F8925DB709CC3E3D310A6446A1BA9 /* Pencil.swift in Sources */ = {isa = PBXBuildFile; fileRef = 7DEDF469170F07EE6EF1EB3D1490CDC2 /* Pencil.swift */; };
		DA951A1592D0044020222139E1996999 /* TimelineContaining.swift in Sources */ = {isa = PBXBuildFile; fileRef = 2312A1D83B9517C63DAB554652F68587 /* TimelineContaining.swift */; };
		DAE3216336C228B3AE78951B5E6F76AF /* dec_sse41.c in Sources */ = {isa = PBXBuildFile; fileRef = A8FA529CFDB0679A31CB7DD328BCB215 /* dec_sse41.c */; settings = {COMPILER_FLAGS = "-D_THREAD_SAFE -fno-objc-arc"; }; };
		DB0EA16BEA6C4A5EFC9F2BDA9D686DE9 /* UIImage+DominantColors.swift in Sources */ = {isa = PBXBuildFile; fileRef = 2F5433314F10D0C244E29F4D393AB0D8 /* UIImage+DominantColors.swift */; };
		DB8083BB3B3CED0C05EB3A412D0C4F58 /* FilmFilter.swift in Sources */ = {isa = PBXBuildFile; fileRef = 39BD791512602BBA9BCB31ED3D845D42 /* FilmFilter.swift */; };
		DBEB79EB1B34C16E22487DFDFDD4057E /* SDWebImagePrefetcher.h in Headers */ = {isa = PBXBuildFile; fileRef = 07884EBFDF4B1F412B545428BCC37A12 /* SDWebImagePrefetcher.h */; settings = {ATTRIBUTES = (Project, ); }; };
		DC89F7D13FEBEB0C2BFDD8DC4A368BF3 /* UIColor+SharedColors.swift in Sources */ = {isa = PBXBuildFile; fileRef = A333E8B5A74B1EC4F66E2E7945AC8AB2 /* UIColor+SharedColors.swift */; };
		DD8C9392F13CE5951A63C03D07AC3DCD /* MangaFilter.swift in Sources */ = {isa = PBXBuildFile; fileRef = CC84FB1AF659A281CBD4EDEB7DE7C6B3 /* MangaFilter.swift */; };
		DEA98D162B81357BF4504880E75BF846 /* Pods-KanvasCameraExampleTests-dummy.m in Sources */ = {isa = PBXBuildFile; fileRef = 76AE966E712D09165689018C294D7147 /* Pods-KanvasCameraExampleTests-dummy.m */; };
		DEC55993A49C73A9CB601DC81D5927E5 /* UIButton+Custom.swift in Sources */ = {isa = PBXBuildFile; fileRef = 2BE51B0AAB7A076ACA13C735DA4F5B2E /* UIButton+Custom.swift */; };
		DF1F9D72FF0DD87E2BA5F187381416B0 /* ToastPresentationStyle.swift in Sources */ = {isa = PBXBuildFile; fileRef = AFB3C30D02C32A44ED9F27AE3607F12C /* ToastPresentationStyle.swift */; };
		DFD299E5210E628AED977F8EFC55F5AE /* KanvasCamera-dummy.m in Sources */ = {isa = PBXBuildFile; fileRef = AC49DF63FF7E1FDAAFD43113BC6EA424 /* KanvasCamera-dummy.m */; };
		E09D89F1D97F4124AD034DEDD5D7B08A /* Dictionary+Copy.swift in Sources */ = {isa = PBXBuildFile; fileRef = BD8C0194F0929D5009B1D043CA55E168 /* Dictionary+Copy.swift */; };
		E0A11D608F7BBED24907F8EB867F647B /* FilterSettingsController.swift in Sources */ = {isa = PBXBuildFile; fileRef = 9E70F0FC1E23624A9784FF7DFB43C2DF /* FilterSettingsController.swift */; };
		E0AD7B8E7F2C2EC4BB2BC928C67314EB /* SDWebImageDownloader.h in Headers */ = {isa = PBXBuildFile; fileRef = 9FF39C60A4140CDEA4556B9AB7CAC0A8 /* SDWebImageDownloader.h */; settings = {ATTRIBUTES = (Project, ); }; };
		E0C2E5376904FE8B6D3ED75EA90C0A6C /* StickerCollectionCell.swift in Sources */ = {isa = PBXBuildFile; fileRef = AEBEB1ABDBBEFE4E6394B94D6FE63DCA /* StickerCollectionCell.swift */; };
		E1E82DDDE3C4E3B42702E3A7222082B4 /* SDAnimatedImageRep.m in Sources */ = {isa = PBXBuildFile; fileRef = 0C8484B45449604F2D3D2354068DA1E2 /* SDAnimatedImageRep.m */; };
		E21C73A7DCC38B4994E2FC964D771550 /* Sharpie.swift in Sources */ = {isa = PBXBuildFile; fileRef = FB56C23DC586955415D6D7649511B3EF /* Sharpie.swift */; };
		E477C9B2DD163143D5BDB62FB52D84C8 /* TumblrTheme-dummy.m in Sources */ = {isa = PBXBuildFile; fileRef = 42A8BE50A131676770F1DE91A7428945 /* TumblrTheme-dummy.m */; };
		E52AA05286C2C29EF1961DE8D985A611 /* TumblrMediaInfo.swift in Sources */ = {isa = PBXBuildFile; fileRef = 406E8136E40FB1D4476A1452C5155F1B /* TumblrMediaInfo.swift */; };
		E8A340D98B001D6873113DD9DE3B523C /* endian_inl_utils.h in Headers */ = {isa = PBXBuildFile; fileRef = 66B5A66E9196C461C29C327065299951 /* endian_inl_utils.h */; settings = {ATTRIBUTES = (Project, ); }; };
		E8B74C7927DC2D07C4441D8DC8064DC2 /* SDInternalMacros.h in Headers */ = {isa = PBXBuildFile; fileRef = 40D100B544A46C40452CF8C5F295E367 /* SDInternalMacros.h */; settings = {ATTRIBUTES = (Project, ); }; };
		E95D472FF3A037401293FD1161EDD3F0 /* TagsViewTagCell.swift in Sources */ = {isa = PBXBuildFile; fileRef = B73BCB6CD0B725845C5418B7BB8CD7BE /* TagsViewTagCell.swift */; };
		E9CBA3309D85F09CE3EE38E99574C60B /* UIView+WebCacheOperation.h in Headers */ = {isa = PBXBuildFile; fileRef = DB0B6D2103AAD2F70FCB47CD4E0C3A19 /* UIView+WebCacheOperation.h */; settings = {ATTRIBUTES = (Project, ); }; };
		EA1A400C369A1D4AEB081E951CAD487E /* NSBundle+Orangina.swift in Sources */ = {isa = PBXBuildFile; fileRef = F871881E211CC7FA50E004B050BD38F5 /* NSBundle+Orangina.swift */; };
		EA2A45D22A215030816120BF932C45BD /* CameraSettings.swift in Sources */ = {isa = PBXBuildFile; fileRef = C650E2FAA04537FDBF1C5A90C219AB4B /* CameraSettings.swift */; };
		EA32F1D439E66FCCCF31B101183630BE /* upsampling.c in Sources */ = {isa = PBXBuildFile; fileRef = 6105497F85D2559E64941CB0F1786765 /* upsampling.c */; settings = {COMPILER_FLAGS = "-D_THREAD_SAFE -fno-objc-arc"; }; };
		EA4BA9FA19F9E0D6945D5569C65FB6B4 /* iterator_enc.c in Sources */ = {isa = PBXBuildFile; fileRef = 34FC5F9480968C533A41ACD7CAD30977 /* iterator_enc.c */; settings = {COMPILER_FLAGS = "-D_THREAD_SAFE -fno-objc-arc"; }; };
		EABD5E4BB67C65E77CC1FB28E2C0279F /* SDImageGIFCoder.m in Sources */ = {isa = PBXBuildFile; fileRef = B0EC34383FA91593C0E49E4094D25C55 /* SDImageGIFCoder.m */; };
		EADAB6E91BF45557BC383468C96CE782 /* Renderer.swift in Sources */ = {isa = PBXBuildFile; fileRef = 2ADCA962346C6F984AE24CBB4AE37D0E /* Renderer.swift */; };
		EB3607E117BEE453CB2E2C98017F1920 /* EditorTextView.swift in Sources */ = {isa = PBXBuildFile; fileRef = 9124A3D3B2591A4D508506DDEEFDF217 /* EditorTextView.swift */; };
		EB5582BDDF9BA9D520B0D35B760DCFF7 /* RGBA.swift in Sources */ = {isa = PBXBuildFile; fileRef = 934E1820B725A818D0DD498E8ADEA2DA /* RGBA.swift */; };
		EBE3BAE3393ED82960A2E50B900BCEB4 /* lossless_enc.c in Sources */ = {isa = PBXBuildFile; fileRef = 8223D9AEE258C1A37A07A096111867A8 /* lossless_enc.c */; settings = {COMPILER_FLAGS = "-D_THREAD_SAFE -fno-objc-arc"; }; };
		ECA4D53089C5C81EC7B313505405EA84 /* UIColor+Adaptive.swift in Sources */ = {isa = PBXBuildFile; fileRef = C1CCB376A4D466E5D1799535EB952B31 /* UIColor+Adaptive.swift */; };
		ECBC1A6644EA2E438CF3D14A9BE4E69D /* CVPixelBuffer+copy.swift in Sources */ = {isa = PBXBuildFile; fileRef = F899B7FE06DD68FCE5E2BB911AEB7B93 /* CVPixelBuffer+copy.swift */; };
		ED659FFB113AFCC34FC8C2DB6B9274BE /* dec_sse2.c in Sources */ = {isa = PBXBuildFile; fileRef = C61B54FA3C5663DF49DBF53A3C56C2A6 /* dec_sse2.c */; settings = {COMPILER_FLAGS = "-D_THREAD_SAFE -fno-objc-arc"; }; };
		EDD3FD49B9AD7F407E40E02551A1442B /* SDImageTransformer.h in Headers */ = {isa = PBXBuildFile; fileRef = 9F1A85754FBEDC2CF76768143DAAD576 /* SDImageTransformer.h */; settings = {ATTRIBUTES = (Project, ); }; };
		EE1BFB44C346188708FCAB793091D622 /* MMCQ.swift in Sources */ = {isa = PBXBuildFile; fileRef = FA527EF20F47A41041E4BC9930F8D9A0 /* MMCQ.swift */; };
		EE92058CF2C2BE749F7F589F65A8486B /* TagsViewCollectionViewLayout.swift in Sources */ = {isa = PBXBuildFile; fileRef = 658A0804ACCFF358B5D639F894C31520 /* TagsViewCollectionViewLayout.swift */; };
		EF11769E3FA018F8AFD90C6D65E61D50 /* ChromaFilter.swift in Sources */ = {isa = PBXBuildFile; fileRef = EB849E05D8DED9687F3CCECF75949A40 /* ChromaFilter.swift */; };
		EFA45E70CD6224C8B68738ED9E97CA21 /* FBSnapshotTestController.h in Headers */ = {isa = PBXBuildFile; fileRef = 20C68D705381CDD46A8D63171050EE99 /* FBSnapshotTestController.h */; settings = {ATTRIBUTES = (Project, ); }; };
		F15688F18F65394425F6C1FC19069743 /* SDImageCachesManagerOperation.m in Sources */ = {isa = PBXBuildFile; fileRef = 47C91A0921EB960228E066F30E31B0A6 /* SDImageCachesManagerOperation.m */; };
		F22989E78C8D097EEFE08F2C1C4BAB7E /* ExtendedStackView.swift in Sources */ = {isa = PBXBuildFile; fileRef = 21BD2FB89BF453C1FF70C16F26F604F2 /* ExtendedStackView.swift */; };
		F2C38A7EEA52E83FF49C7692C2BABE08 /* SharedUI-umbrella.h in Headers */ = {isa = PBXBuildFile; fileRef = 87A508F48747753D2B31B26CF6C96387 /* SharedUI-umbrella.h */; settings = {ATTRIBUTES = (Project, ); }; };
		F33B9E606DE2D83939F17A8BA129BB28 /* ImageLoader-umbrella.h in Headers */ = {isa = PBXBuildFile; fileRef = 2904A00DB965662FC8CD667EBF8E53EB /* ImageLoader-umbrella.h */; settings = {ATTRIBUTES = (Project, ); }; };
		F34816B5661A608FFA3753E6AA9EFC77 /* picture_tools_enc.c in Sources */ = {isa = PBXBuildFile; fileRef = 5A87F8737E0F346A20DB3C219AAFDD2A /* picture_tools_enc.c */; settings = {COMPILER_FLAGS = "-D_THREAD_SAFE -fno-objc-arc"; }; };
		F3B336D84FA461191F3DC0A155F6688D /* TagsViewController.swift in Sources */ = {isa = PBXBuildFile; fileRef = 428500F1C2941AC3E61711E1A8FA17E2 /* TagsViewController.swift */; };
		F469D41BE9482924643C98A9C8C49D61 /* UIColor+Util.swift in Sources */ = {isa = PBXBuildFile; fileRef = DFD0B619DEDF61C47859B4D93B15569B /* UIColor+Util.swift */; };
		F47BD8FA031C650485618DDCDEE6FD14 /* CameraFilterCollectionController.swift in Sources */ = {isa = PBXBuildFile; fileRef = 24C5110C33A0F1CB5BEEAE625C7C5417 /* CameraFilterCollectionController.swift */; };
		F49311530E6B0869FC0F72499BC9D907 /* bit_reader_utils.c in Sources */ = {isa = PBXBuildFile; fileRef = F929E21F185B15F6BF827D195D929335 /* bit_reader_utils.c */; settings = {COMPILER_FLAGS = "-D_THREAD_SAFE -fno-objc-arc"; }; };
		F499C21F68AAE6430066B692F3AACB2C /* DrawerTabBarView.swift in Sources */ = {isa = PBXBuildFile; fileRef = E2EC080699989E592FEBEF55A354D947 /* DrawerTabBarView.swift */; };
		F49E11524DDC4D8C3E6FC2B64759B86E /* KanvasUIImagePickerViewController.swift in Sources */ = {isa = PBXBuildFile; fileRef = 49D845F6080555EFA9972B63AAFC1258 /* KanvasUIImagePickerViewController.swift */; };
		F5FA606F0D7761E417B6CF8C8E12FFF9 /* vp8i_enc.h in Headers */ = {isa = PBXBuildFile; fileRef = 1A07B65A866C0F0503D79D325D59ABD4 /* vp8i_enc.h */; settings = {ATTRIBUTES = (Project, ); }; };
		F6EF8EA309560FA181BF0C4CFBEA83EC /* frame_dec.c in Sources */ = {isa = PBXBuildFile; fileRef = 4C9A9D866ECDBE4DC7CFFD6B5DE7098B /* frame_dec.c */; settings = {COMPILER_FLAGS = "-D_THREAD_SAFE -fno-objc-arc"; }; };
		F725A4264CB6B573F07B10800523B722 /* upsampling_sse41.c in Sources */ = {isa = PBXBuildFile; fileRef = E14023A76C7F8CC896D040CAFC1D5319 /* upsampling_sse41.c */; settings = {COMPILER_FLAGS = "-D_THREAD_SAFE -fno-objc-arc"; }; };
		F80E7F7A0FD2F82F42562B8A51E26AFF /* yuv_neon.c in Sources */ = {isa = PBXBuildFile; fileRef = 753DC105A446C390E2860AE4DA82EC27 /* yuv_neon.c */; settings = {COMPILER_FLAGS = "-D_THREAD_SAFE -fno-objc-arc"; }; };
		F876F054886227B059B0778C6C1A0A83 /* UIImage+Snapshot.h in Headers */ = {isa = PBXBuildFile; fileRef = 5008AC3FFAF6C924BDADB53F7500EEE1 /* UIImage+Snapshot.h */; settings = {ATTRIBUTES = (Project, ); }; };
		F8AD5FC8FF1D79256DF1E19817B8DAFE /* UIView+WebCacheOperation.m in Sources */ = {isa = PBXBuildFile; fileRef = B407F2EE1DEBDE71E5D2EE24B2C42633 /* UIView+WebCacheOperation.m */; };
		F8AEEC4A6CC46800604AC49C5482D299 /* utils.c in Sources */ = {isa = PBXBuildFile; fileRef = F29D64D4BFCB0FF28971BED71E1FC618 /* utils.c */; settings = {COMPILER_FLAGS = "-D_THREAD_SAFE -fno-objc-arc"; }; };
		F945C307D8EECE7C1ED233479A1D0F5E /* MediaPickerButtonView.swift in Sources */ = {isa = PBXBuildFile; fileRef = 8BABD1BD657E44AAE2955E5F4DA7A2F1 /* MediaPickerButtonView.swift */; };
		F95753F4BD5B42EA800156D155693918 /* SDImageHEICCoder.h in Headers */ = {isa = PBXBuildFile; fileRef = 0981FC48AF5E416520A02FB17EC06BC8 /* SDImageHEICCoder.h */; settings = {ATTRIBUTES = (Project, ); }; };
		FA13CA8E07C9C34A3BAA5BF336694E9D /* MediaDrawerView.swift in Sources */ = {isa = PBXBuildFile; fileRef = 82B79EDF5668E8B073D433F04AF90E0B /* MediaDrawerView.swift */; };
		FA31D077F4B0EE963344E4A57E25C7FF /* bit_reader_inl_utils.h in Headers */ = {isa = PBXBuildFile; fileRef = D5D37201B66208725A0B7E21C2A2655F /* bit_reader_inl_utils.h */; settings = {ATTRIBUTES = (Project, ); }; };
		FA39FFF05BD0D6DF904A53C844BA5B49 /* TagsViewEditCell.swift in Sources */ = {isa = PBXBuildFile; fileRef = 03E8ACCB67EEC07D1228F5FFE8B9EC1F /* TagsViewEditCell.swift */; };
		FB05D0240A1BD28DDD4ABECCD90060B5 /* FilterType.swift in Sources */ = {isa = PBXBuildFile; fileRef = 88D722CB7FC43B63377F1C698EBDC179 /* FilterType.swift */; };
		FC2EF4FD1D437AF2875F24BB18F31867 /* SDWebImageManager.m in Sources */ = {isa = PBXBuildFile; fileRef = 6A0A8314A3E0345BFE19A7B050903A1A /* SDWebImageManager.m */; };
		FC35776679766715931F35BA40AE8F42 /* FilterCollectionInnerCell.swift in Sources */ = {isa = PBXBuildFile; fileRef = 80F11358F841F5E7EFE604CCB8B9A939 /* FilterCollectionInnerCell.swift */; };
		FD178BE909CB4ABFFE4F1D48D464B4E6 /* CVPixelBuffer+sampleBuffer.swift in Sources */ = {isa = PBXBuildFile; fileRef = 47E4221F78ED674A7AA7EE09841B88B3 /* CVPixelBuffer+sampleBuffer.swift */; };
		FE39758FA1A80C0A48B4E4CD3B6F7ABE /* MovableViewCanvas.swift in Sources */ = {isa = PBXBuildFile; fileRef = 6A63429C8AFCEE1B5E9CC4362E254EA6 /* MovableViewCanvas.swift */; };
		FE676C92FB4E881E38BA28741F89102A /* UIView+AutoLayout.swift in Sources */ = {isa = PBXBuildFile; fileRef = AD0AA6B0789CD960F93BF437563007E7 /* UIView+AutoLayout.swift */; };
		FEC19A8DBEE60520378739DD38D7F7DF /* enc_mips_dsp_r2.c in Sources */ = {isa = PBXBuildFile; fileRef = 3B0A7445DCB09FF1386FADA30045D311 /* enc_mips_dsp_r2.c */; settings = {COMPILER_FLAGS = "-D_THREAD_SAFE -fno-objc-arc"; }; };
		FF754EBC50E0A1644388BB605E48D870 /* Array+Convenience.swift in Sources */ = {isa = PBXBuildFile; fileRef = CDEE2EF27BDF97AD4AA2386E61BD9863 /* Array+Convenience.swift */; };
		FFFAC4219832F82C313097D6EE81674E /* UICollectionView+Cells.swift in Sources */ = {isa = PBXBuildFile; fileRef = 8699148C67F40C0F1DC7F427AFAE72BA /* UICollectionView+Cells.swift */; };
=======
		0061EDF95F8BD13F256F0C1934EA0D00 /* SDDiskCache.m in Sources */ = {isa = PBXBuildFile; fileRef = 367AFFEA4AB33D23D8975195C26FB6CC /* SDDiskCache.m */; };
		00979B339A1AFBE16181A9E07A43AD68 /* ColorPickerViewController.swift in Sources */ = {isa = PBXBuildFile; fileRef = 0E431A7F84A43E2DC67951828E823410 /* ColorPickerViewController.swift */; };
		01A3994A2FCC03355C0B00CC106EAE2B /* animi.h in Headers */ = {isa = PBXBuildFile; fileRef = 778991820E6D6258752240AB105ACD04 /* animi.h */; settings = {ATTRIBUTES = (Project, ); }; };
		01C083D9888511CF68F5DD0330A8E9C3 /* cost_sse2.c in Sources */ = {isa = PBXBuildFile; fileRef = 6071907B46104901002B36D01C1AECFD /* cost_sse2.c */; settings = {COMPILER_FLAGS = "-D_THREAD_SAFE -fno-objc-arc"; }; };
		0231370B85AEE76ED82931162F7A2DB3 /* NSDate+Orangina.swift in Sources */ = {isa = PBXBuildFile; fileRef = 8D5F5ECF0E99B1982D5A7D4BC9308EBD /* NSDate+Orangina.swift */; };
		028C6F27781A6A4F73730C21DAAEF15A /* KanvasCameraColors.swift in Sources */ = {isa = PBXBuildFile; fileRef = F53143317DC5BAA1AD26480F87FE7448 /* KanvasCameraColors.swift */; };
		031C42713867D30E555667CFF0AF52FC /* vp8l_enc.c in Sources */ = {isa = PBXBuildFile; fileRef = 0F813EF854A476A3784DAA484D4F7DEB /* vp8l_enc.c */; settings = {COMPILER_FLAGS = "-D_THREAD_SAFE -fno-objc-arc"; }; };
		032FE03C01E9C94CD20A2E538A5632E6 /* IgnoreTouchesCollectionView.swift in Sources */ = {isa = PBXBuildFile; fileRef = E120E0ADC3BA0B6419DE847ACBC3D9C8 /* IgnoreTouchesCollectionView.swift */; };
		0342AF4F19B38421DB341F1282FC3A36 /* NSImage+Compatibility.h in Headers */ = {isa = PBXBuildFile; fileRef = E67602C53FA6C8BAD09A30D880F85ECA /* NSImage+Compatibility.h */; settings = {ATTRIBUTES = (Project, ); }; };
		03C48CD36352C7D76DF5C821AA39F967 /* SDWebImageError.m in Sources */ = {isa = PBXBuildFile; fileRef = 84D4F35810E67C3DFFAEF02F19DA616E /* SDWebImageError.m */; };
		046924771FEC06955FFC220AF05F68A3 /* muxi.h in Headers */ = {isa = PBXBuildFile; fileRef = C922EF374D7D8BDDF7C0CB8726A14867 /* muxi.h */; settings = {ATTRIBUTES = (Project, ); }; };
		04A12C242F47E040232B8BBA0DAD470C /* CancelationToken.swift in Sources */ = {isa = PBXBuildFile; fileRef = EF742192FD24C4ED4311C4DE6F3CC00A /* CancelationToken.swift */; };
		05D8CA108169883E3073C748D451B137 /* UIFont+ComposeFonts.swift in Sources */ = {isa = PBXBuildFile; fileRef = A619A39F25E3A3A94724091573D1EAE1 /* UIFont+ComposeFonts.swift */; };
		061C460D6D5D5973554DCB741C6B014E /* lossless.h in Headers */ = {isa = PBXBuildFile; fileRef = 35F46CD57A87EAF47172BBBDAC5661B1 /* lossless.h */; settings = {ATTRIBUTES = (Project, ); }; };
		069FF634C2918B4E65DB6925F06464FA /* lossless.c in Sources */ = {isa = PBXBuildFile; fileRef = 59FFA004D3C32DCC3E64357B8D7A4F16 /* lossless.c */; settings = {COMPILER_FLAGS = "-D_THREAD_SAFE -fno-objc-arc"; }; };
		073CF8E2C5763C21130151FBB6D14F16 /* SDWebImageCompat.h in Headers */ = {isa = PBXBuildFile; fileRef = 788EFBA570F6A4B8F6322D6AA753A1BE /* SDWebImageCompat.h */; settings = {ATTRIBUTES = (Project, ); }; };
		07F42A05E937888620CCBB0ADC327E88 /* SDWebImageCacheKeyFilter.h in Headers */ = {isa = PBXBuildFile; fileRef = C36A8F8F098474F49440FB43A61DE2CA /* SDWebImageCacheKeyFilter.h */; settings = {ATTRIBUTES = (Project, ); }; };
		08F5A72CA13F4F0760D81AD20FF268FA /* UIImage+PixelBuffer.swift in Sources */ = {isa = PBXBuildFile; fileRef = 515B771B36AD7DEF8E2182373D99D97C /* UIImage+PixelBuffer.swift */; };
		096A3DA770052B3F2B21BE9666364AB7 /* MainTextView.swift in Sources */ = {isa = PBXBuildFile; fileRef = B959029EFD13486D63507BB636643C27 /* MainTextView.swift */; };
		0978FEF1E925744EEAF7E76217BF4A86 /* FBSnapshotTestCase.h in Headers */ = {isa = PBXBuildFile; fileRef = 696CA34C9A36097E3BCAEB59735D1BD4 /* FBSnapshotTestCase.h */; settings = {ATTRIBUTES = (Project, ); }; };
		0A04DA903596B6711BDF448C7D22980E /* enc.c in Sources */ = {isa = PBXBuildFile; fileRef = 963257DA6CC0B3D53F421627EEFD7591 /* enc.c */; settings = {COMPILER_FLAGS = "-D_THREAD_SAFE -fno-objc-arc"; }; };
		0A1EE178F0F03CA4EFE6B08DBD54706D /* ContentTypeDetector.swift in Sources */ = {isa = PBXBuildFile; fileRef = 81B4C35C5DE8A8ECCF7D3BEC84E32068 /* ContentTypeDetector.swift */; };
		0A7A4320F96EFB5E08B6FD42C98E8047 /* SDWebImageDownloaderResponseModifier.m in Sources */ = {isa = PBXBuildFile; fileRef = F71BF16F2D25DB21D938CE5C8A43B512 /* SDWebImageDownloaderResponseModifier.m */; };
		0AFC5F5690CF6AC49596AF5EBAF7A7FF /* UIFont+PostFonts.swift in Sources */ = {isa = PBXBuildFile; fileRef = 339B8896E8F38B5B21E1EA5D7C5F0346 /* UIFont+PostFonts.swift */; };
		0B07C2616173FF66C3A6E3B58ED0DD8D /* SDImageAssetManager.m in Sources */ = {isa = PBXBuildFile; fileRef = 60172C71DDE45627952EBC2287EF25D4 /* SDImageAssetManager.m */; };
		0B41C8DF4B189EED32B70EE8F1556B80 /* CameraInputControllerDelegate.swift in Sources */ = {isa = PBXBuildFile; fileRef = 35CCCFAD501D83F388F4E1C73B3C13DA /* CameraInputControllerDelegate.swift */; };
		0BAA65F246E350984D32F21BDD3D5DE4 /* GLUtilities.swift in Sources */ = {isa = PBXBuildFile; fileRef = A9EEAD2147CDA9C5EAC275DBB44F0F1A /* GLUtilities.swift */; };
		0BB9B2AA7EBE66CEE4337ABDAD766BE8 /* EditorTextController.swift in Sources */ = {isa = PBXBuildFile; fileRef = E0F0B4D55872EFC3BE9EE1E6E64BF8DE /* EditorTextController.swift */; };
		0C5CBA33A4D4CD62B2A314BBF09831FA /* SDWebImageDownloaderRequestModifier.m in Sources */ = {isa = PBXBuildFile; fileRef = 732FC26A5BA628024E5518C9935CFD6D /* SDWebImageDownloaderRequestModifier.m */; };
		0C6ACEB9446DCB8A26B74B3A72074D80 /* bit_reader_utils.h in Headers */ = {isa = PBXBuildFile; fileRef = 2495FA93E8A43040C5FE23D323AAA856 /* bit_reader_utils.h */; settings = {ATTRIBUTES = (Project, ); }; };
		0C75E9C7DA4D42341EE035D551A8BAFD /* lossless_neon.c in Sources */ = {isa = PBXBuildFile; fileRef = 4E3888DD9779259ADDA54BCBCE9ED3AE /* lossless_neon.c */; settings = {COMPILER_FLAGS = "-D_THREAD_SAFE -fno-objc-arc"; }; };
		0C9CA82EB63D8C4BA761A48FC8FBDE5B /* SDMemoryCache.m in Sources */ = {isa = PBXBuildFile; fileRef = CF2845564E9130BB90574030C9718267 /* SDMemoryCache.m */; };
		0CD9D79127038F4C8A7C9493B3DA9D31 /* cpu.c in Sources */ = {isa = PBXBuildFile; fileRef = EED5B4F55EDFB4DC1F4816DC93611A10 /* cpu.c */; settings = {COMPILER_FLAGS = "-D_THREAD_SAFE -fno-objc-arc"; }; };
		0D1BE71D9AC11FC26C628C36489AB618 /* SDDeviceHelper.m in Sources */ = {isa = PBXBuildFile; fileRef = CDE39D563462439AAFD936C99CF83903 /* SDDeviceHelper.m */; };
		0DD57CD2D62081E9FF1CBA91F0E0C506 /* picture_enc.c in Sources */ = {isa = PBXBuildFile; fileRef = 47E1317E0BF17966880F21E6D86A0092 /* picture_enc.c */; settings = {COMPILER_FLAGS = "-D_THREAD_SAFE -fno-objc-arc"; }; };
		0E10914BA46B7C0B2021F5C925943BA5 /* DrawerView.swift in Sources */ = {isa = PBXBuildFile; fileRef = 86D96CA3651CEF96149CE3522EC9989C /* DrawerView.swift */; };
		0EBD47A44CCA0C3E69174571C6B55A94 /* lossless_enc_neon.c in Sources */ = {isa = PBXBuildFile; fileRef = E79EB498A14198A2F996FA67561EDB18 /* lossless_enc_neon.c */; settings = {COMPILER_FLAGS = "-D_THREAD_SAFE -fno-objc-arc"; }; };
		0EC20964A2208F1816835725F26C076A /* SDAnimatedImagePlayer.h in Headers */ = {isa = PBXBuildFile; fileRef = F174BA2280833701FF34065F6A574079 /* SDAnimatedImagePlayer.h */; settings = {ATTRIBUTES = (Project, ); }; };
		0F651FDD855AF0CFC10C93C8944C6D1D /* ImageRequestAuthHeaderProvider.swift in Sources */ = {isa = PBXBuildFile; fileRef = 2A8A9ABD6BB85B276B4CB50EA8D16E33 /* ImageRequestAuthHeaderProvider.swift */; };
		105FABFA1A928C5F4CAC45B60FE9FC27 /* UIImage+Effects.swift in Sources */ = {isa = PBXBuildFile; fileRef = C522A03AAFCC9381FDCA69884059843F /* UIImage+Effects.swift */; };
		117654DC5B0DC6709F379596823EDAE6 /* SDImageCachesManager.h in Headers */ = {isa = PBXBuildFile; fileRef = 1CBEB115D3ABE43FF6A7DD08DDE02A39 /* SDImageCachesManager.h */; settings = {ATTRIBUTES = (Project, ); }; };
		121D6ECDFC85A8453A079C4CB31974A2 /* SDMemoryCache.h in Headers */ = {isa = PBXBuildFile; fileRef = ECDC5F4E6EAAC597D58D137A80EEC733 /* SDMemoryCache.h */; settings = {ATTRIBUTES = (Project, ); }; };
		13040320ABCFF86B8EDF1B4B8A929419 /* CameraPreviewView.swift in Sources */ = {isa = PBXBuildFile; fileRef = EC00A6643C0BEBF3EB4955EF44FBCC79 /* CameraPreviewView.swift */; };
		1362660E711F8B31C8A56C9CCF9744FE /* filters.c in Sources */ = {isa = PBXBuildFile; fileRef = 91051A380C00BDEA25F34AA37C38ED34 /* filters.c */; settings = {COMPILER_FLAGS = "-D_THREAD_SAFE -fno-objc-arc"; }; };
		13720580EE9AB31E238D48B5E7F1D586 /* ColorSelectorController.swift in Sources */ = {isa = PBXBuildFile; fileRef = ED3E5B81575E1474DE4AB0A4F5943805 /* ColorSelectorController.swift */; };
		13B6993A9F4CEAA0FC7042499D57B49E /* upsampling_mips_dsp_r2.c in Sources */ = {isa = PBXBuildFile; fileRef = 07CC8DEC4CE3209BEC16F838FEFDD373 /* upsampling_mips_dsp_r2.c */; settings = {COMPILER_FLAGS = "-D_THREAD_SAFE -fno-objc-arc"; }; };
		142C8D31C175DE63FA556647B3F1AC29 /* EditorFilterCollectionController.swift in Sources */ = {isa = PBXBuildFile; fileRef = A4A08E2E696F0F2C901E747FAC31E944 /* EditorFilterCollectionController.swift */; };
		148D513DA6FAD4AB597319601E7EB54D /* DrawerPanRecognizer.swift in Sources */ = {isa = PBXBuildFile; fileRef = 98116DDECAB229BFB38012BCF3F605BF /* DrawerPanRecognizer.swift */; };
		14E02E7F6F1CB788F9FDA977EFB9225D /* color_cache_utils.c in Sources */ = {isa = PBXBuildFile; fileRef = F8CB4AB3A32DC38A0416245760728C88 /* color_cache_utils.c */; settings = {COMPILER_FLAGS = "-D_THREAD_SAFE -fno-objc-arc"; }; };
		14FAE5972C1E9EC338B9EE6FBCDC5618 /* SDAnimatedImageView.h in Headers */ = {isa = PBXBuildFile; fileRef = ED28870E71B10BC30DD66033112E4317 /* SDAnimatedImageView.h */; settings = {ATTRIBUTES = (Project, ); }; };
		1507D3559E9D20B631C41B7A9DFF1754 /* KanvasCameraAnalyticsProvider.swift in Sources */ = {isa = PBXBuildFile; fileRef = F58F37A8EFEC34A48B19722CFD708853 /* KanvasCameraAnalyticsProvider.swift */; };
		1530AFDC604349424262D936C916FE33 /* ShowModalFromTopAnimator.swift in Sources */ = {isa = PBXBuildFile; fileRef = A2996E25841ACB5FB57847CCE92F3282 /* ShowModalFromTopAnimator.swift */; };
		15422B4E794030C13175912AF2E05BAE /* filters_neon.c in Sources */ = {isa = PBXBuildFile; fileRef = 1C0D001E5975BAC835874E2632885F79 /* filters_neon.c */; settings = {COMPILER_FLAGS = "-D_THREAD_SAFE -fno-objc-arc"; }; };
		1567BE96F106E87114FA459D7E0B9B1B /* DrawingView.swift in Sources */ = {isa = PBXBuildFile; fileRef = 37CC1938283E2B9692A7B13B69651343 /* DrawingView.swift */; };
		15846BEB3BA57FAE3330298B958CBABA /* lossless_enc_mips_dsp_r2.c in Sources */ = {isa = PBXBuildFile; fileRef = DCA12BA6707701C4F36A3389DE99424F /* lossless_enc_mips_dsp_r2.c */; settings = {COMPILER_FLAGS = "-D_THREAD_SAFE -fno-objc-arc"; }; };
		159D0D89480C40EA53912F8A47244603 /* dec_mips32.c in Sources */ = {isa = PBXBuildFile; fileRef = 2985C79CC2955399CFE878AEE63E493E /* dec_mips32.c */; settings = {COMPILER_FLAGS = "-D_THREAD_SAFE -fno-objc-arc"; }; };
		1620E3171FE748F76D7EA797999ABD07 /* SDDisplayLink.m in Sources */ = {isa = PBXBuildFile; fileRef = 00638D63B3F500045BEBF140290F4F9B /* SDDisplayLink.m */; };
		17B2BE3933C8FA0EA208E3F12997CA08 /* UIView+Snaphot.swift in Sources */ = {isa = PBXBuildFile; fileRef = BE6A2F9F0268EF4F084A29F46F3A62A7 /* UIView+Snaphot.swift */; };
		18FF03608199FB46163CE9D8042D6A59 /* GroupFilter.swift in Sources */ = {isa = PBXBuildFile; fileRef = 992846F5EADEECA4B4EEF4B62B17D75F /* GroupFilter.swift */; };
		192A7DB5263E1235523A5C0A69BC0715 /* PostOptionsTagsDelegate.swift in Sources */ = {isa = PBXBuildFile; fileRef = 7E36B3C9F94298F31B3AB165B0523DE5 /* PostOptionsTagsDelegate.swift */; };
		192B211EE963F61127D2B646981C3BF4 /* PostFormKeyboardTracker.swift in Sources */ = {isa = PBXBuildFile; fileRef = B880CA28F208742598D35993E27E2D25 /* PostFormKeyboardTracker.swift */; };
		19543A16FECBB9E12D8A109BC263C07A /* ColorCollectionView.swift in Sources */ = {isa = PBXBuildFile; fileRef = AB1F6DFF355A6FEA8C7D5AE1C9CC18DC /* ColorCollectionView.swift */; };
		196DD9BC7BE377B9EA537D68B8C9500C /* LoadingIndicatorView.swift in Sources */ = {isa = PBXBuildFile; fileRef = 251A89FCD4E0B1BAA1FC9AAFB1C453F0 /* LoadingIndicatorView.swift */; };
		1978FF7E1388BC265CCBCFCF714F9CA5 /* ImageLoaderError.swift in Sources */ = {isa = PBXBuildFile; fileRef = 3036D2A7F14E4355051B173488AAE810 /* ImageLoaderError.swift */; };
		19F37CC50E23DE48D4345923514B8F98 /* UIApplication+StrictKeyWindow.m in Sources */ = {isa = PBXBuildFile; fileRef = A1350387008E53CF7F2F5C5AA4A46F94 /* UIApplication+StrictKeyWindow.m */; };
		1A29BA18C365A9C1D432C0F1DCE1D17F /* SDImageLoader.h in Headers */ = {isa = PBXBuildFile; fileRef = AF95FDC1308A495F99939F760FD4F252 /* SDImageLoader.h */; settings = {ATTRIBUTES = (Project, ); }; };
		1B3EF683E1EC8698B17533C365105A32 /* cost_enc.h in Headers */ = {isa = PBXBuildFile; fileRef = D59174FF1D8566E9A3E506DF7634B844 /* cost_enc.h */; settings = {ATTRIBUTES = (Project, ); }; };
		1B98AD5469A013722C7018899B2868C5 /* yuv.c in Sources */ = {isa = PBXBuildFile; fileRef = 3FD1AB9AA0B679D336B65E3EF45342CF /* yuv.c */; settings = {COMPILER_FLAGS = "-D_THREAD_SAFE -fno-objc-arc"; }; };
		1BD69A49162A8B6AC6049269DD763526 /* Shader.swift in Sources */ = {isa = PBXBuildFile; fileRef = 41F43104F7A302DFF9644FDB082B5B1B /* Shader.swift */; };
		1C355D345F09B633B0119F41CE3C5087 /* String+HexColor.swift in Sources */ = {isa = PBXBuildFile; fileRef = E8C3D632CB29384430AFED743373D7A5 /* String+HexColor.swift */; };
		1C7003A077B27E1110951FBF7C4B8579 /* muxread.c in Sources */ = {isa = PBXBuildFile; fileRef = 42CDF3BC681567CADAE0C02049A5AA8F /* muxread.c */; settings = {COMPILER_FLAGS = "-D_THREAD_SAFE -fno-objc-arc"; }; };
		1CBD92F0D448A0551059EDDB2011B54E /* UIButton+WebCache.m in Sources */ = {isa = PBXBuildFile; fileRef = C11DE63678A05A9F4CED759FE02C4449 /* UIButton+WebCache.m */; };
		1D5867FA95F0677F15B1744F2A75F36D /* StickerProvider.swift in Sources */ = {isa = PBXBuildFile; fileRef = 5F7EF80E740BD089494C5A948B2AD373 /* StickerProvider.swift */; };
		1DBF5D058793987160505C1450CA1BDC /* SDImageCoderHelper.m in Sources */ = {isa = PBXBuildFile; fileRef = CD49B2E4F3414298BBA18AE164394657 /* SDImageCoderHelper.m */; };
		1DF5AE5D5B42839318CF266E95DBD6C3 /* syntax_enc.c in Sources */ = {isa = PBXBuildFile; fileRef = B897FF67BF68F9CB7F2B9D69C4E2EF71 /* syntax_enc.c */; settings = {COMPILER_FLAGS = "-D_THREAD_SAFE -fno-objc-arc"; }; };
		1E005BF2A0F20BE6D76AD2C6E502F055 /* TextOptions.swift in Sources */ = {isa = PBXBuildFile; fileRef = 80DD6E691856122762A5AA0A99CF5A45 /* TextOptions.swift */; };
		1F0B475C5B53B63ED59CAC9FBC67D42A /* dec_msa.c in Sources */ = {isa = PBXBuildFile; fileRef = 8367A38A96B7F572A7A1EDB427FEC8A5 /* dec_msa.c */; settings = {COMPILER_FLAGS = "-D_THREAD_SAFE -fno-objc-arc"; }; };
		1F498EA513B52BD82DAD46F3E9572E84 /* vp8li_dec.h in Headers */ = {isa = PBXBuildFile; fileRef = 53D0CA82F3EB9BCE2E33BA1E4FF1F69D /* vp8li_dec.h */; settings = {ATTRIBUTES = (Project, ); }; };
		1F560B770C438A9A76D8E769B5482F6F /* NSFileManager+Orangina.swift in Sources */ = {isa = PBXBuildFile; fileRef = E2902EA879F2879B18284E36148CC80D /* NSFileManager+Orangina.swift */; };
		1F64ACD48AF1FCCD735FCE05AEE10B7C /* Utils-dummy.m in Sources */ = {isa = PBXBuildFile; fileRef = 2292CA76BB0F61597711B8CADC4740C7 /* Utils-dummy.m */; };
		2094FE3412DA204AF20239CEFF6BA416 /* Array+Rotate.swift in Sources */ = {isa = PBXBuildFile; fileRef = EF6D2D1D3FA51FEE0B55B62734E15F3E /* Array+Rotate.swift */; };
		21C1492BC8E3A337F7CD4D860890A6BE /* UIColor+Hex.swift in Sources */ = {isa = PBXBuildFile; fileRef = 626738B076E1B76C1F486052E38DCE05 /* UIColor+Hex.swift */; };
		21CCB3ABF71135D02AD482BD5B1FEFDB /* SDImageIOCoder.h in Headers */ = {isa = PBXBuildFile; fileRef = 7CC6B7AAFC000F4CA0FE305A634C8B8E /* SDImageIOCoder.h */; settings = {ATTRIBUTES = (Project, ); }; };
		21F077E5762918F80311E69CF1B26E26 /* histogram_enc.h in Headers */ = {isa = PBXBuildFile; fileRef = 9BE12E42EFF7248DD49CC40B5E3B48CE /* histogram_enc.h */; settings = {ATTRIBUTES = (Project, ); }; };
		222665A9D3003151362388B3EA60576E /* SDWebImageIndicator.m in Sources */ = {isa = PBXBuildFile; fileRef = 0847A27ADCBC0E8EA5686CE9C7BB511D /* SDWebImageIndicator.m */; };
		227745A52B971B1224791815AA714A7D /* IgnoreTouchesView.swift in Sources */ = {isa = PBXBuildFile; fileRef = 7FC1F9A3F6F070DC20568D58E4527C3E /* IgnoreTouchesView.swift */; };
		22B34C347E9F0D54AF32BBEE590AC04B /* Array+Safety.swift in Sources */ = {isa = PBXBuildFile; fileRef = 195F220C81F116F86801A2FC5B0D62F1 /* Array+Safety.swift */; };
		22C7FE63366BC0DB18B6A343FDFBB485 /* mips_macro.h in Headers */ = {isa = PBXBuildFile; fileRef = 066272CB1B168BD661A849376225CE02 /* mips_macro.h */; settings = {ATTRIBUTES = (Project, ); }; };
		22EBD9F6C6F193949278A953C43EB461 /* NSURL+Media.swift in Sources */ = {isa = PBXBuildFile; fileRef = 0B5C86F8E5D2B55ACCB441E6AD0E3B51 /* NSURL+Media.swift */; };
		22FBD148C638667458ACA40DE20D5F3F /* Queue.swift in Sources */ = {isa = PBXBuildFile; fileRef = 4FD8C8EBC355BADE512E74D8E7F23FAF /* Queue.swift */; };
		23982539C23F61523FB36D529762FBF2 /* rescaler_utils.c in Sources */ = {isa = PBXBuildFile; fileRef = D9B1C5A807A04358431F4FF4AECB7177 /* rescaler_utils.c */; settings = {COMPILER_FLAGS = "-D_THREAD_SAFE -fno-objc-arc"; }; };
		23DABF7D16B59A03614707D3B6841569 /* ImageURLChooser.swift in Sources */ = {isa = PBXBuildFile; fileRef = 42253E485174D6C39EF6B68A0600426D /* ImageURLChooser.swift */; };
		23E6E3AF84C6FEC2AE2EDA2611AC08A7 /* TumblrThemeFontFamily.swift in Sources */ = {isa = PBXBuildFile; fileRef = CD1A78AEF277C9C589E9157E8DCE25DD /* TumblrThemeFontFamily.swift */; };
		240AB1D86BFCF401F78FCC8C6E663CD5 /* SDWebImageIndicator.h in Headers */ = {isa = PBXBuildFile; fileRef = 7551CF92A2F5BA4A890265845E2B7740 /* SDWebImageIndicator.h */; settings = {ATTRIBUTES = (Project, ); }; };
		241349110DB9042B81FB6D38EF5F3D1A /* CameraRecorder.swift in Sources */ = {isa = PBXBuildFile; fileRef = C5604A8222861CBD3B2D60A453CB5A3B /* CameraRecorder.swift */; };
		242D0E9B8DB6A20A41092F0B8605C5B1 /* UIImageView+WebCache.h in Headers */ = {isa = PBXBuildFile; fileRef = 7097096A5AE343CF73B1E4FF7E8E1D28 /* UIImageView+WebCache.h */; settings = {ATTRIBUTES = (Project, ); }; };
		24480A49D51929287CA1F62D28485D5C /* tree_enc.c in Sources */ = {isa = PBXBuildFile; fileRef = A5934061A1059DE3F9DF1CF82127125B /* tree_enc.c */; settings = {COMPILER_FLAGS = "-D_THREAD_SAFE -fno-objc-arc"; }; };
		245F803C21481882E44193B43749D934 /* DrawingCanvas.swift in Sources */ = {isa = PBXBuildFile; fileRef = 87EC1BC15B80A84F4401D2A0DB025925 /* DrawingCanvas.swift */; };
		252DDD2FE2AE595588C53DB2CA9967D0 /* yuv.h in Headers */ = {isa = PBXBuildFile; fileRef = EC83FE5B237FD71332174D5F1BAB2A23 /* yuv.h */; settings = {ATTRIBUTES = (Project, ); }; };
		253DC85C9DFE07360835C9E541724987 /* UIImage+Metadata.m in Sources */ = {isa = PBXBuildFile; fileRef = 9DC6EB4DE71A71DD140A0344CD9BA2A1 /* UIImage+Metadata.m */; };
		2606090C0B5703879FAF36BCC076D9EE /* alphai_dec.h in Headers */ = {isa = PBXBuildFile; fileRef = B0F3A78A92AA5D59218955E0C92E9C0A /* alphai_dec.h */; settings = {ATTRIBUTES = (Project, ); }; };
		26070E95DA2B0787B66025945503A534 /* SDWebImageDownloaderOperation.m in Sources */ = {isa = PBXBuildFile; fileRef = 67172D5B2BA24F0FECDEE1CD6CD5550B /* SDWebImageDownloaderOperation.m */; };
		267CFAE283E84960896B1BED40B558C8 /* webp_dec.c in Sources */ = {isa = PBXBuildFile; fileRef = C39B71FD2B68CDA16497C976938BD9CE /* webp_dec.c */; settings = {COMPILER_FLAGS = "-D_THREAD_SAFE -fno-objc-arc"; }; };
		26D93581D5AA5EFACCC4AACB8CAE7682 /* Pods-KanvasCameraExample-umbrella.h in Headers */ = {isa = PBXBuildFile; fileRef = 0A2ED504050EBC35435013D97D72E3D9 /* Pods-KanvasCameraExample-umbrella.h */; settings = {ATTRIBUTES = (Project, ); }; };
		283D0E019E24C68227BC9177F8E0F20C /* Pods-KanvasCameraExampleTests-umbrella.h in Headers */ = {isa = PBXBuildFile; fileRef = BFC144A03ECB6FA4586B6644643EBB58 /* Pods-KanvasCameraExampleTests-umbrella.h */; settings = {ATTRIBUTES = (Project, ); }; };
		2875B21502C6ECE91C79FB9AF5EEFA49 /* Synchronized.swift in Sources */ = {isa = PBXBuildFile; fileRef = 49E5CB6DA65BE198B2799AAE45DA2BE5 /* Synchronized.swift */; };
		2A2D42E7A455674D1B420DA39F9CCEC8 /* EditTagsView.swift in Sources */ = {isa = PBXBuildFile; fileRef = A405495F63C9902655E329E7C3EE13F3 /* EditTagsView.swift */; };
		2A3969AF756A4F0C3761E4FA2D9F56B5 /* SuggestedTagView.swift in Sources */ = {isa = PBXBuildFile; fileRef = 482558EEF1C3B2DCEEF558843F8A4B54 /* SuggestedTagView.swift */; };
		2A53C2E1A0CB1B6FE2B86F97EED200F0 /* SDImageCodersManager.m in Sources */ = {isa = PBXBuildFile; fileRef = 0578B89FFD1646206D67560506742DE0 /* SDImageCodersManager.m */; };
		2A670E806C6A8CE9784D5B5D0BC647D0 /* MirrorTwoFilter.swift in Sources */ = {isa = PBXBuildFile; fileRef = ED3BBBB1DE8D189447B58CE462BE7972 /* MirrorTwoFilter.swift */; };
		2AA4FBCB6BE40B71E79DD789FAAFD25B /* common_sse2.h in Headers */ = {isa = PBXBuildFile; fileRef = C31CBA6A114407727E8936ECBC634895 /* common_sse2.h */; settings = {ATTRIBUTES = (Project, ); }; };
		2AC092EED9D20D04258B1F88D09880FD /* dsp.h in Headers */ = {isa = PBXBuildFile; fileRef = CED0104EEA81DFD0D98629791DA2A10E /* dsp.h */; settings = {ATTRIBUTES = (Project, ); }; };
		2B87D38CAE571A1B7435958E2BBAAFD3 /* quant_levels_utils.c in Sources */ = {isa = PBXBuildFile; fileRef = 5D095738ADAED222A61F1DDA35C84B74 /* quant_levels_utils.c */; settings = {COMPILER_FLAGS = "-D_THREAD_SAFE -fno-objc-arc"; }; };
		2B8E079EE4E4AC9AEF3406D0C84BF028 /* alpha_processing.c in Sources */ = {isa = PBXBuildFile; fileRef = 4082C0D1387E89C408B52C1B7FD1CBBA /* alpha_processing.c */; settings = {COMPILER_FLAGS = "-D_THREAD_SAFE -fno-objc-arc"; }; };
		2C295C89949A8751FDD09F6B83DE4541 /* TextureSelectorController.swift in Sources */ = {isa = PBXBuildFile; fileRef = E3E2782C396B6A20B5644309C9AF6652 /* TextureSelectorController.swift */; };
		2CD6F4A6511E65898C83E9B073930D77 /* PhotoOutputHandler.swift in Sources */ = {isa = PBXBuildFile; fileRef = 968DE2B1B8D7466342AC79FC43AB2ED4 /* PhotoOutputHandler.swift */; };
		2D30248B1C802395A7779F05A8B23F4F /* random_utils.c in Sources */ = {isa = PBXBuildFile; fileRef = 23811595F686CFC7D78879ED57EA5E5A /* random_utils.c */; settings = {COMPILER_FLAGS = "-D_THREAD_SAFE -fno-objc-arc"; }; };
		2DDE75BC00D461A2D008C507E9C5D7E7 /* ColorPickerView.swift in Sources */ = {isa = PBXBuildFile; fileRef = 3E88D9CED815BC51A94D2AF9AAEB74D7 /* ColorPickerView.swift */; };
		2E36E8C35029F19A38422C8948178040 /* SDWebImageDownloaderResponseModifier.h in Headers */ = {isa = PBXBuildFile; fileRef = 153C5CF7F8DEA06183F9A11AF2E97BA0 /* SDWebImageDownloaderResponseModifier.h */; settings = {ATTRIBUTES = (Project, ); }; };
		2F50DF93AB3ECF3C655401244BC5C9FF /* FilterCollectionView.swift in Sources */ = {isa = PBXBuildFile; fileRef = 9D0E21F9F42ABC9C4D79472397DA4F84 /* FilterCollectionView.swift */; };
		2FE7AEE15F366659F1637C85FE707B55 /* SDWebImageDownloaderOperation.h in Headers */ = {isa = PBXBuildFile; fileRef = 951E0879F292EBAD7CDCCAC3E845DA6F /* SDWebImageDownloaderOperation.h */; settings = {ATTRIBUTES = (Project, ); }; };
		307E2F8E0887357C2E9AE0A5CA9CA70C /* UIColor+SDHexString.h in Headers */ = {isa = PBXBuildFile; fileRef = 3A918F9E36AF334C3C5DA7B174459917 /* UIColor+SDHexString.h */; settings = {ATTRIBUTES = (Project, ); }; };
		31CA3610DD45384913E39DBC79A5F791 /* alpha_processing_neon.c in Sources */ = {isa = PBXBuildFile; fileRef = 6118E038E324B425D69143EFC04010C8 /* alpha_processing_neon.c */; settings = {COMPILER_FLAGS = "-D_THREAD_SAFE -fno-objc-arc"; }; };
		31F0E61758F9460D994BDFD84EE39789 /* StickerCollectionController.swift in Sources */ = {isa = PBXBuildFile; fileRef = 352EE783CFE5CC53F6EA5716F8C8A658 /* StickerCollectionController.swift */; };
		32DC1468ECCB50E33DC4E83A04F09F38 /* MediaClipsCollectionView.swift in Sources */ = {isa = PBXBuildFile; fileRef = DF6F62240270E0EE35173907DC8EA791 /* MediaClipsCollectionView.swift */; };
		32F6D4F0BDC4DB2F0BB61E1B11FDE1DD /* EditionMenuCollectionController.swift in Sources */ = {isa = PBXBuildFile; fileRef = 67AE16AF539E1DE2A2269D4FE39144EA /* EditionMenuCollectionController.swift */; };
		3438FB3BDB05A69ED522268A5BFEB0A1 /* UIFont+Orangina.swift in Sources */ = {isa = PBXBuildFile; fileRef = C143A77F9405CB6A2A4FBA8F4DA70D4C /* UIFont+Orangina.swift */; };
		34B7B2D5CBC89E7E56F4159781C52047 /* SDWebImageWebPCoder.h in Headers */ = {isa = PBXBuildFile; fileRef = 7577847FB80D6C714C3E467DB5356494 /* SDWebImageWebPCoder.h */; settings = {ATTRIBUTES = (Project, ); }; };
		34DDD66F1B3676AB9ED6CCA341ED478C /* upsampling_sse2.c in Sources */ = {isa = PBXBuildFile; fileRef = B3C1BBEB6DA2B71A383246FA53219340 /* upsampling_sse2.c */; settings = {COMPILER_FLAGS = "-D_THREAD_SAFE -fno-objc-arc"; }; };
		34FEAE57EF6B3307A79F6DB6DF6F09D5 /* BlurImageOperation.swift in Sources */ = {isa = PBXBuildFile; fileRef = 4A621AA1556D1A9EC928933B668B4781 /* BlurImageOperation.swift */; };
		3514F8051A2A38865A17946EA57C4DCD /* ComposeNavigationBar.swift in Sources */ = {isa = PBXBuildFile; fileRef = EA464DAB42DF147F3152F385E2B6B8A8 /* ComposeNavigationBar.swift */; };
		35E92B0AA88B664F88BCCB62C7417A3A /* alpha_dec.c in Sources */ = {isa = PBXBuildFile; fileRef = 3E03569FF46EAC94F603E845AF8B1574 /* alpha_dec.c */; settings = {COMPILER_FLAGS = "-D_THREAD_SAFE -fno-objc-arc"; }; };
		368BE1F9AE6B66A45E49591DC72963C3 /* SDWebImageDownloaderRequestModifier.h in Headers */ = {isa = PBXBuildFile; fileRef = 768103899653BEBE17C6E8FE94D08AC0 /* SDWebImageDownloaderRequestModifier.h */; settings = {ATTRIBUTES = (Project, ); }; };
		369346102F7367544278A086DA25545C /* ClosedRange+Clamp.swift in Sources */ = {isa = PBXBuildFile; fileRef = 4BDDD3747882662D0EB30519C59AFFF4 /* ClosedRange+Clamp.swift */; };
		36FE2D378B4A6704C8BDA9775BBEAF70 /* SDWebImageDownloader.m in Sources */ = {isa = PBXBuildFile; fileRef = 3C29F4409ED13D40586840A304698C66 /* SDWebImageDownloader.m */; };
		372A3F0175F54BFCA37A2EEC8596E3DD /* ImageLoaderProvider.swift in Sources */ = {isa = PBXBuildFile; fileRef = 9546837147FE490501B2BECBF4357F28 /* ImageLoaderProvider.swift */; };
		3789A5513F10C77E37E4CA3EB98873BC /* CameraSegmentHandler.swift in Sources */ = {isa = PBXBuildFile; fileRef = 09621325066002C4CB0B4B966E95F5D4 /* CameraSegmentHandler.swift */; };
		3881E10F7E4C8B0B65F8A08E32B73DA3 /* UIView+Utils.swift in Sources */ = {isa = PBXBuildFile; fileRef = BB8B382FFBDED48B5F0310F69CB06555 /* UIView+Utils.swift */; };
		388A4845D45AA7D907A4AD89F2A05C83 /* SDWebImageTransition.m in Sources */ = {isa = PBXBuildFile; fileRef = A178A425C050AEAF8BD4B867E186D5D0 /* SDWebImageTransition.m */; };
		393032E66D02B8285AEC63466AEFAC42 /* StatusBarStyleDefining.swift in Sources */ = {isa = PBXBuildFile; fileRef = 61CCF687AD19B78C76CEB8134B65128B /* StatusBarStyleDefining.swift */; };
		3A69B2D03067F4E25849A40EB340B83D /* SDWeakProxy.m in Sources */ = {isa = PBXBuildFile; fileRef = 02459B085AF136F9D3FA5E34C65B34E5 /* SDWeakProxy.m */; };
		3AA06E01319AE9BC7C95DDAF0187F565 /* tree_dec.c in Sources */ = {isa = PBXBuildFile; fileRef = 96DD158AB6CF26DA8E0A1E218D5E0831 /* tree_dec.c */; settings = {COMPILER_FLAGS = "-D_THREAD_SAFE -fno-objc-arc"; }; };
		3B42D5D302CEC6DE3035D97571DCA23B /* vp8_dec.h in Headers */ = {isa = PBXBuildFile; fileRef = C208146E7105704D440D8D415FFF223D /* vp8_dec.h */; settings = {ATTRIBUTES = (Project, ); }; };
		3B5828916823C00F09CF524E819FC6A8 /* dec_clip_tables.c in Sources */ = {isa = PBXBuildFile; fileRef = C77A4E7BECB21DBE2983D76D0A3AD1CC /* dec_clip_tables.c */; settings = {COMPILER_FLAGS = "-D_THREAD_SAFE -fno-objc-arc"; }; };
		3C9182339B2DCA75687283EF3D05AE35 /* ImagePerformanceLogging.swift in Sources */ = {isa = PBXBuildFile; fileRef = 584E73D6EB4729464B5E3FD5CB29825E /* ImagePerformanceLogging.swift */; };
		3D42F58C295A3C2990D786A3576E1BBE /* anim_encode.c in Sources */ = {isa = PBXBuildFile; fileRef = 0CAF0C9942759AD1B5A256597D9AAFE0 /* anim_encode.c */; settings = {COMPILER_FLAGS = "-D_THREAD_SAFE -fno-objc-arc"; }; };
		3D98748658ED687639F1B5974AF97275 /* SDDisplayLink.h in Headers */ = {isa = PBXBuildFile; fileRef = 9FC9E50D8A0552DCD879F14666EE370A /* SDDisplayLink.h */; settings = {ATTRIBUTES = (Project, ); }; };
		3EA74581E4F813329E047EF9D272B49D /* ReachabilityObserver.swift in Sources */ = {isa = PBXBuildFile; fileRef = 2E94DE447B9A9AC4DA7210801C04002B /* ReachabilityObserver.swift */; };
		3F2187F7434145CBBF409EDAAED144FF /* ModeSelectorAndShootController.swift in Sources */ = {isa = PBXBuildFile; fileRef = 8C9E46CAE4BDD2EDD1D9D7BB4ECCC30F /* ModeSelectorAndShootController.swift */; };
		3F390DB54D8C498803B0F91C9624E5DA /* AppColorSource.swift in Sources */ = {isa = PBXBuildFile; fileRef = 71BA6A2B7AE903155D2543B7B292DCFC /* AppColorSource.swift */; };
		3F83BA7A695A27E51BA2005730E85E29 /* DrawingController.swift in Sources */ = {isa = PBXBuildFile; fileRef = F15D8FD5DDF869D14AE14B82B9B840CF /* DrawingController.swift */; };
		3F97B3E794FA4FC117E0650A75FF6C09 /* ColorThief.swift in Sources */ = {isa = PBXBuildFile; fileRef = F28D2D3EDB14491BE3D84BE18757FF29 /* ColorThief.swift */; };
		3FB3E96F6B338B0D873BE0808CED481F /* ColorSelectorView.swift in Sources */ = {isa = PBXBuildFile; fileRef = 43641D47A539F004DACECF9598AECB9B /* ColorSelectorView.swift */; };
		3FB5602513EF2ABEF1B884827853A5CC /* dec_mips_dsp_r2.c in Sources */ = {isa = PBXBuildFile; fileRef = 42D5FC075506B80ACA4CE9A698C893B4 /* dec_mips_dsp_r2.c */; settings = {COMPILER_FLAGS = "-D_THREAD_SAFE -fno-objc-arc"; }; };
		40952AD55DAC8F33E68D276F1F27597B /* UIImageView+HighlightedWebCache.m in Sources */ = {isa = PBXBuildFile; fileRef = C1A2D78E41D5E47E3645FE01C04F70C8 /* UIImageView+HighlightedWebCache.m */; };
		40ED40066D1FB307CC0D63D5CDB6F203 /* CGPoint+Operators.swift in Sources */ = {isa = PBXBuildFile; fileRef = 427F8E90A9D14D8D7348233E3711F9E7 /* CGPoint+Operators.swift */; };
		40F6A9FC6EF548B758E5F506A10F8A9B /* GLError.swift in Sources */ = {isa = PBXBuildFile; fileRef = 2777FF846FB540FB2F7E87970695CC84 /* GLError.swift */; };
		4127E22BA8164377F537CCBDBDA01B6B /* ColorDrop.swift in Sources */ = {isa = PBXBuildFile; fileRef = F5D4272C167D78C8B024937220F14D7F /* ColorDrop.swift */; };
		415D33013E9789101271BF03F302E326 /* AVAssetTrack+transform.swift in Sources */ = {isa = PBXBuildFile; fileRef = 5E2880B896A875B161AD79D76F5FA76A /* AVAssetTrack+transform.swift */; };
		4189DEFDECA62DB59A6800C09C0CEC93 /* rescaler_msa.c in Sources */ = {isa = PBXBuildFile; fileRef = A7D8E4C7FE97D85EA2EAA6AE585578F8 /* rescaler_msa.c */; settings = {COMPILER_FLAGS = "-D_THREAD_SAFE -fno-objc-arc"; }; };
		41E8468F6E7687E9D184D104B2F781BF /* CameraPreviewViewController.swift in Sources */ = {isa = PBXBuildFile; fileRef = A89DB1421C4FAE21E3B618DEC1EE946D /* CameraPreviewViewController.swift */; };
		421561D67E8A21739D7F4B8C8DFDC747 /* UIViewController+Orientation.swift in Sources */ = {isa = PBXBuildFile; fileRef = AD218552653B4A9A7ACEF8497E1A5980 /* UIViewController+Orientation.swift */; };
		43F0EAF4E5647AF52A7083CF22D5E496 /* PostOptionsConstants.swift in Sources */ = {isa = PBXBuildFile; fileRef = 37A017D908900C622886635B1DC10615 /* PostOptionsConstants.swift */; };
		448B70C26B44A6A2696F6D239FCB25F2 /* ViewTransformations.swift in Sources */ = {isa = PBXBuildFile; fileRef = 72B377A433E5FEA2BBF7DD56771CAA7A /* ViewTransformations.swift */; };
		44AF41DB3691B87159257F378778EDA0 /* ImageLoader.swift in Sources */ = {isa = PBXBuildFile; fileRef = 03A222206EDECC76BFA8C00700CD62AD /* ImageLoader.swift */; };
		44AF59B4D93D80B75ABC62938F873E4E /* VideoCompositor.swift in Sources */ = {isa = PBXBuildFile; fileRef = DA736E42F9C2C006A72746275E73B50E /* VideoCompositor.swift */; };
		455BF47E595C79F04FA18E479A101F63 /* StickerMenuController.swift in Sources */ = {isa = PBXBuildFile; fileRef = 40ADFAA5D1C182C1C965A8BECFDD0575 /* StickerMenuController.swift */; };
		455EAE52CDC10AFEB2240E52FD87EF8F /* enc_mips32.c in Sources */ = {isa = PBXBuildFile; fileRef = BAC6B735FC5D4EAB93C02ED4EFC53754 /* enc_mips32.c */; settings = {COMPILER_FLAGS = "-D_THREAD_SAFE -fno-objc-arc"; }; };
		4570C81F336608263003D5D24C78D55E /* HapticFeedbackGenerating.swift in Sources */ = {isa = PBXBuildFile; fileRef = 5A690F1034E0D1ACBAF68216E97AD7D0 /* HapticFeedbackGenerating.swift */; };
		45F10D49349CF67C493467D614006B82 /* SDImageLoadersManager.m in Sources */ = {isa = PBXBuildFile; fileRef = 2CAE7DD17AFABCC37B07E6BC1BECE65A /* SDImageLoadersManager.m */; };
		464F9EB226911E2EA4494926A706632E /* CameraInputController.swift in Sources */ = {isa = PBXBuildFile; fileRef = 0DEDBFC021B9C5F466FE3DE86773B2D0 /* CameraInputController.swift */; };
		473A926360398006B30F262E58E852A2 /* EditionOption.swift in Sources */ = {isa = PBXBuildFile; fileRef = 26DA6D548DCBF303BF14CC4C06C9ED4D /* EditionOption.swift */; };
		47D8291E11DF4D002DC8F3C98F3F0F52 /* NSImage+Compatibility.m in Sources */ = {isa = PBXBuildFile; fileRef = D552785EA2F0247BAE1C0A8AB89B6DC9 /* NSImage+Compatibility.m */; };
		47F2BDA1C87E4C28E444FD5C3EBDFF9F /* EditorFilterView.swift in Sources */ = {isa = PBXBuildFile; fileRef = D3952EC8D29FC9FF156337240B4886B4 /* EditorFilterView.swift */; };
		4855AADFEFFDB73C5B8DA047E98D0BD3 /* StylableTextView.swift in Sources */ = {isa = PBXBuildFile; fileRef = 42B13D8DC51C97A5208CAA4524C35AF4 /* StylableTextView.swift */; };
		4856040E18056EE19A5A40FC883F6107 /* FilterItem.swift in Sources */ = {isa = PBXBuildFile; fileRef = 5394D3F97E03DB99A12233B59B976263 /* FilterItem.swift */; };
		485CB0E43F7570E0F9141AD8C76BC775 /* quant_enc.c in Sources */ = {isa = PBXBuildFile; fileRef = E80B59175D8A7EB27119E6690F642910 /* quant_enc.c */; settings = {COMPILER_FLAGS = "-D_THREAD_SAFE -fno-objc-arc"; }; };
		48E1A9B5FFAF89CFBA86521350F3659E /* ShootButtonView.swift in Sources */ = {isa = PBXBuildFile; fileRef = D6E08ADC788FEE94FF9323920F281755 /* ShootButtonView.swift */; };
		4922EB6AE3EF651AE7A505B687F347AB /* SDmetamacros.h in Headers */ = {isa = PBXBuildFile; fileRef = B2E0FF52EB0342F80D0A07A8FB71F117 /* SDmetamacros.h */; settings = {ATTRIBUTES = (Project, ); }; };
		499BD61CE84E4748DCD5B81FCEB8B6B5 /* OptionsController.swift in Sources */ = {isa = PBXBuildFile; fileRef = D5CC09ACEE0FB0FF3D1B542A1CD1E9EA /* OptionsController.swift */; };
		499CD78E05A56C88539F684BCDA06E33 /* frame_enc.c in Sources */ = {isa = PBXBuildFile; fileRef = 8CA1A264ACE3F30B087AE1847892004E /* frame_enc.c */; settings = {COMPILER_FLAGS = "-D_THREAD_SAFE -fno-objc-arc"; }; };
		4A4E3CA21F5735CADD5F392C4E8FADFC /* filters_utils.c in Sources */ = {isa = PBXBuildFile; fileRef = E8B0831C22BBAE19AFA47C79C16133BD /* filters_utils.c */; settings = {COMPILER_FLAGS = "-D_THREAD_SAFE -fno-objc-arc"; }; };
		4B72EC3DB67D281B344FF87B267AA15F /* SDWebImageTransition.h in Headers */ = {isa = PBXBuildFile; fileRef = EC554F79EE647CFC3C7052A404CA9BB8 /* SDWebImageTransition.h */; settings = {ATTRIBUTES = (Project, ); }; };
		4C008E6BA7110D517DC133717B41218C /* TagsViewAnimationCoordinator.swift in Sources */ = {isa = PBXBuildFile; fileRef = 2DD826805C7C0FA0989FA705DFFDDBD7 /* TagsViewAnimationCoordinator.swift */; };
		4C1C779539F7306001A99B07B03717C9 /* SDWebImageOptionsProcessor.h in Headers */ = {isa = PBXBuildFile; fileRef = 6CA5CE77F086B7826922F16FD13F066A /* SDWebImageOptionsProcessor.h */; settings = {ATTRIBUTES = (Project, ); }; };
		4C4B343311B271E54D92DC66FD34B2F0 /* idec_dec.c in Sources */ = {isa = PBXBuildFile; fileRef = 76E4DD2109CCAE3ACF0AB5FD085E5729 /* idec_dec.c */; settings = {COMPILER_FLAGS = "-D_THREAD_SAFE -fno-objc-arc"; }; };
		4C73244B39B7E4F4AF32BAA160066E88 /* libwebp-umbrella.h in Headers */ = {isa = PBXBuildFile; fileRef = A545290650474207C9545E00E420D21F /* libwebp-umbrella.h */; settings = {ATTRIBUTES = (Project, ); }; };
		4CCB8C811868CE25C6C0494C3FEF09F9 /* UIFont+Utils.swift in Sources */ = {isa = PBXBuildFile; fileRef = DDC7D84A409A5645A27D5371D94F94C5 /* UIFont+Utils.swift */; };
		4CD91B7474989CCDDF021C493FB1F2ED /* token_enc.c in Sources */ = {isa = PBXBuildFile; fileRef = 9A6E05C220620DCAB72D9B98EEA05BAF /* token_enc.c */; settings = {COMPILER_FLAGS = "-D_THREAD_SAFE -fno-objc-arc"; }; };
		4E75685A15D1BDA80139B4A5C2B202BF /* picture_psnr_enc.c in Sources */ = {isa = PBXBuildFile; fileRef = 516706702688190F20A46972D2508938 /* picture_psnr_enc.c */; settings = {COMPILER_FLAGS = "-D_THREAD_SAFE -fno-objc-arc"; }; };
		4E88610FA33E615C8DBF499FC9A589AD /* RaveFilter.swift in Sources */ = {isa = PBXBuildFile; fileRef = 63A16823F6D3663C1E56CD8D907E2216 /* RaveFilter.swift */; };
		4EE5F1A40D43B6370170756D212244EA /* NSData+ImageContentType.m in Sources */ = {isa = PBXBuildFile; fileRef = 783BBDF319A3C9F4B92CC68CD83800BA /* NSData+ImageContentType.m */; };
		4EF59708A8F57FA67384E99B101BCC3B /* buffer_dec.c in Sources */ = {isa = PBXBuildFile; fileRef = 93F38653276C161FBCDC82CD11410B2A /* buffer_dec.c */; settings = {COMPILER_FLAGS = "-D_THREAD_SAFE -fno-objc-arc"; }; };
		4F1999C6233E28A16D3772F770F4C08F /* NSDate+Offset.swift in Sources */ = {isa = PBXBuildFile; fileRef = 3ECCCC62A10E52DE290A02A0687BBBBB /* NSDate+Offset.swift */; };
		4F8110093C01BFEA83659901F62F444C /* SDWebImageManager.h in Headers */ = {isa = PBXBuildFile; fileRef = 39FF7AE60E72AC04EB2F4A8427DD412F /* SDWebImageManager.h */; settings = {ATTRIBUTES = (Project, ); }; };
		4F829D42619052B91CE7B07248F345B1 /* IgnoreBackgroundTouchesStackView.swift in Sources */ = {isa = PBXBuildFile; fileRef = C684ADCB6A0DE9F92FEBAEE49CBE85E3 /* IgnoreBackgroundTouchesStackView.swift */; };
		4F9C495349D7A569E9C831AE462C565C /* SDImageFrame.h in Headers */ = {isa = PBXBuildFile; fileRef = 1F010AAB0A94011D1B0D47034EC82DDB /* SDImageFrame.h */; settings = {ATTRIBUTES = (Project, ); }; };
		5017500B6491EB442374F245F19979C1 /* analysis_enc.c in Sources */ = {isa = PBXBuildFile; fileRef = A815E4EA17194B32D183B7F99AB56E67 /* analysis_enc.c */; settings = {COMPILER_FLAGS = "-D_THREAD_SAFE -fno-objc-arc"; }; };
		50544CC39838135DDBF0047A180E97F4 /* FBSnapshotTestCasePlatform.h in Headers */ = {isa = PBXBuildFile; fileRef = 21FD581B58403F324C8B1306A5757680 /* FBSnapshotTestCasePlatform.h */; settings = {ATTRIBUTES = (Project, ); }; };
		50678C2340044169DC2CD9CA5CD4A8D9 /* StickerTypeCollectionView.swift in Sources */ = {isa = PBXBuildFile; fileRef = 3C3A16E4BB2062D9DC6A08B72D302018 /* StickerTypeCollectionView.swift */; };
		51625C325774711D7EF896CB1F5A82D1 /* MediaClipsCollectionCell.swift in Sources */ = {isa = PBXBuildFile; fileRef = 437AF6FAB8C569DE7A2E228D85E92F29 /* MediaClipsCollectionCell.swift */; };
		516B46CBE69F0AF561228158E44746D7 /* quant_levels_dec_utils.h in Headers */ = {isa = PBXBuildFile; fileRef = A2DBF14437B9A3BEC27BB08B5C64A830 /* quant_levels_dec_utils.h */; settings = {ATTRIBUTES = (Project, ); }; };
		51F0EC40F49449FABCCAFD01B8EE7126 /* backward_references_cost_enc.c in Sources */ = {isa = PBXBuildFile; fileRef = 58FDB26B931673E4725F5331B9C6BA0C /* backward_references_cost_enc.c */; settings = {COMPILER_FLAGS = "-D_THREAD_SAFE -fno-objc-arc"; }; };
		52A4F739732139D096B81388C4087F61 /* muxinternal.c in Sources */ = {isa = PBXBuildFile; fileRef = 484C8809AADD45C7F4454BB3766C2ABF /* muxinternal.c */; settings = {COMPILER_FLAGS = "-D_THREAD_SAFE -fno-objc-arc"; }; };
		5307AC018A4B73F43F2C2F2F17806990 /* KanvasCameraImages.swift in Sources */ = {isa = PBXBuildFile; fileRef = AE81F494C3B54D487F03A49F836396B5 /* KanvasCameraImages.swift */; };
		531CAB6944FF6BD669E7BAF2A2883A10 /* huffman_utils.c in Sources */ = {isa = PBXBuildFile; fileRef = 93FBB9C7E8808726469772137E669A04 /* huffman_utils.c */; settings = {COMPILER_FLAGS = "-D_THREAD_SAFE -fno-objc-arc"; }; };
		534566B555379F2D0DFBB98AB1AA6AE8 /* UIGestureRecognizer+Active.swift in Sources */ = {isa = PBXBuildFile; fileRef = 2EE556CC5254EBDE00EFB16CFE4157DF /* UIGestureRecognizer+Active.swift */; };
		53DB67DB8ADE317401F8B9E73EBEDFCB /* SDAssociatedObject.m in Sources */ = {isa = PBXBuildFile; fileRef = B88C378B237631A161D6C32AFCCCB669 /* SDAssociatedObject.m */; };
		5412607D0F649FA5D77352AD31ED6EF1 /* libwebp-dummy.m in Sources */ = {isa = PBXBuildFile; fileRef = 8E0CC7D2EB1E1151C96E87B6AB3794F1 /* libwebp-dummy.m */; };
		547FA5C1D951624C7957D65DE3D61D65 /* quant_levels_dec_utils.c in Sources */ = {isa = PBXBuildFile; fileRef = 675AD31A39A633EC07472AF525A0D371 /* quant_levels_dec_utils.c */; settings = {COMPILER_FLAGS = "-D_THREAD_SAFE -fno-objc-arc"; }; };
		54D003E9866943AE55F824718C5ADA89 /* decode.h in Headers */ = {isa = PBXBuildFile; fileRef = 74EA8A69D0F558F277530B83A54E6DDD /* decode.h */; settings = {ATTRIBUTES = (Project, ); }; };
		54EE48DF6EDF52D893B48E64EC888126 /* Reachability.h in Headers */ = {isa = PBXBuildFile; fileRef = 5EBEBC7D20CA840EF3A91AE1F4340629 /* Reachability.h */; settings = {ATTRIBUTES = (Project, ); }; };
		55C2CF7E7F0B35DB26DAA85473443A50 /* common_dec.h in Headers */ = {isa = PBXBuildFile; fileRef = 67C1355186CCE347DA6D15BA95C911FF /* common_dec.h */; settings = {ATTRIBUTES = (Project, ); }; };
		5603BDF64C4F346BF00BE31ADB96FFB6 /* TagsView.swift in Sources */ = {isa = PBXBuildFile; fileRef = 88756B8D3192A114EBB6DB963CE069D7 /* TagsView.swift */; };
		5693A08347C5CFEBCEBAA2AED5FADEE1 /* FBSnapshotTestCasePlatform.m in Sources */ = {isa = PBXBuildFile; fileRef = 58B14F0D24FD5A6E466692D2B4FEAE8B /* FBSnapshotTestCasePlatform.m */; };
		56B3B5F26053C3713B3CE93B9B657D3B /* SharedUI-dummy.m in Sources */ = {isa = PBXBuildFile; fileRef = 4634B9D0AFC505805D842D11D11FA260 /* SharedUI-dummy.m */; };
		56D50CB747B429C4F9086DE6902F4757 /* SDWebImageOptionsProcessor.m in Sources */ = {isa = PBXBuildFile; fileRef = 6E267724781CA7CF7C53FE76E1481B42 /* SDWebImageOptionsProcessor.m */; };
		57D4D64672C73C2FC3649FF82ABABC9E /* Rendering.swift in Sources */ = {isa = PBXBuildFile; fileRef = D370A7963716DBE42DCC10B48550CD85 /* Rendering.swift */; };
		57F4469F8D20C87EEB1237F2958CD386 /* SDWebImageDownloaderConfig.h in Headers */ = {isa = PBXBuildFile; fileRef = D1AF246771E3C34733EC941AAB0A216D /* SDWebImageDownloaderConfig.h */; settings = {ATTRIBUTES = (Project, ); }; };
		580BBCCA945C2305E4A38554B003EA77 /* EMInterferenceFilter.swift in Sources */ = {isa = PBXBuildFile; fileRef = E829C091CB6203B5207311854F84B64B /* EMInterferenceFilter.swift */; };
		58E9E6C5AB59D4DC33848BB0AD9FE6A2 /* UIView+WebCacheOperation.m in Sources */ = {isa = PBXBuildFile; fileRef = 32FE13DF37680CB9C6450054DD890889 /* UIView+WebCacheOperation.m */; };
		5929A61719AA93AF67C62593EF3BBFD7 /* CameraRecordingProtocol.swift in Sources */ = {isa = PBXBuildFile; fileRef = A13EF03FE0BF886D18D0971B67F466DF /* CameraRecordingProtocol.swift */; };
		599E022191740284FBFEA3CDEA376862 /* PixelateImageOperation.swift in Sources */ = {isa = PBXBuildFile; fileRef = 917ABFC1D31F8E205749C658EAA5DDEF /* PixelateImageOperation.swift */; };
		5AD4000415001EAE4E7357EF81C22E58 /* MediaClipsEditorViewController.swift in Sources */ = {isa = PBXBuildFile; fileRef = 49749CA439804257205869C97C643852 /* MediaClipsEditorViewController.swift */; };
		5AEAA19544E8CC9457A9499321D220B9 /* lossless_sse2.c in Sources */ = {isa = PBXBuildFile; fileRef = E41EF4C0B6F002D42BFD7A63A4FCBC5A /* lossless_sse2.c */; settings = {COMPILER_FLAGS = "-D_THREAD_SAFE -fno-objc-arc"; }; };
		5BC17D8F6A2B87FAD70698C188D7EC94 /* huffman_utils.h in Headers */ = {isa = PBXBuildFile; fileRef = 3854B248A18090BD5A694B3BF974C1B2 /* huffman_utils.h */; settings = {ATTRIBUTES = (Project, ); }; };
		5BC706C361F00B81001D73542E01755B /* SDWebImageCacheSerializer.m in Sources */ = {isa = PBXBuildFile; fileRef = C65B8D4A3870EA987FC8463BFBA6CDAF /* SDWebImageCacheSerializer.m */; };
		5C8D1D076D8C277348F03CFE8851BF95 /* AVAsset+Utils.swift in Sources */ = {isa = PBXBuildFile; fileRef = 46007E226E37C0D4BCC7841415E07EBA /* AVAsset+Utils.swift */; };
		5CC7B28CE2FC2CAD77E264C5A483CC58 /* SDAsyncBlockOperation.m in Sources */ = {isa = PBXBuildFile; fileRef = E3449DD873416A984AD960A5B37DEEFC /* SDAsyncBlockOperation.m */; };
		5D67827D0EF28014E091EF8FA1E035F7 /* UIImage+ForceDecode.m in Sources */ = {isa = PBXBuildFile; fileRef = 2F2D0948AD18840D8E953E06FBE9D7E6 /* UIImage+ForceDecode.m */; };
		5D69574EABABFB0382BA0E545ACD7BB2 /* near_lossless_enc.c in Sources */ = {isa = PBXBuildFile; fileRef = 1036F69D3908A04D3B8C37D5B3F9DAB9 /* near_lossless_enc.c */; settings = {COMPILER_FLAGS = "-D_THREAD_SAFE -fno-objc-arc"; }; };
		5D99C3DE35E577775066CA33BE38DFC8 /* SDWebImageDefine.h in Headers */ = {isa = PBXBuildFile; fileRef = 97F8366F1B6185BB3ADB54ED818E660A /* SDWebImageDefine.h */; settings = {ATTRIBUTES = (Project, ); }; };
		5DD33724781888017FBDDDD71C1CE81D /* filters_msa.c in Sources */ = {isa = PBXBuildFile; fileRef = E6E9EFAF0709204726673DFD235CB800 /* filters_msa.c */; settings = {COMPILER_FLAGS = "-D_THREAD_SAFE -fno-objc-arc"; }; };
		5E6342C26CF4E9C4F1FC417149203F56 /* HashCodeBuilder.swift in Sources */ = {isa = PBXBuildFile; fileRef = F9519C109505675F99754D292AD613C2 /* HashCodeBuilder.swift */; };
		5EDF0CF30FBF149B0FC1E7B57FB3D236 /* SDImageHEICCoder.h in Headers */ = {isa = PBXBuildFile; fileRef = 68E4BF5A682FA99AEE7D99D7B3A444B9 /* SDImageHEICCoder.h */; settings = {ATTRIBUTES = (Project, ); }; };
		5FA31FB937C18756418DF8F617828602 /* ReachabilityObserving.swift in Sources */ = {isa = PBXBuildFile; fileRef = A6D73B161ADE202F19DB0E101BF2CA67 /* ReachabilityObserving.swift */; };
		5FF3255EEC60645305BC778C9C5F392F /* OpenGLShaders in Resources */ = {isa = PBXBuildFile; fileRef = CE2586B829BE0D2757BEA84F475A235F /* OpenGLShaders */; };
		602297397EF978E2A3CCFC0F94DC8910 /* TMUserInterfaceIdiom.swift in Sources */ = {isa = PBXBuildFile; fileRef = 1153DA4827665211D2533ACC628F5512 /* TMUserInterfaceIdiom.swift */; };
		6029F7D811E8406E82C312E338515503 /* types.h in Headers */ = {isa = PBXBuildFile; fileRef = 522D468D3D3A20C962B57DD471FD14AF /* types.h */; settings = {ATTRIBUTES = (Project, ); }; };
		60C2EFB1240142C9B7EDA7D644AF249B /* NSBezierPath+SDRoundedCorners.m in Sources */ = {isa = PBXBuildFile; fileRef = 963EFEFBAE0907B7A92FABA262A4A2FF /* NSBezierPath+SDRoundedCorners.m */; };
		60ECE90B985A9886B5289958D1490E11 /* FilterFactory.swift in Sources */ = {isa = PBXBuildFile; fileRef = A6F2383FE7E055E9C13CC6DCE394E781 /* FilterFactory.swift */; };
		60FB1C1B198AE2431CB242B3BF645D1A /* SDWebImagePrefetcher.h in Headers */ = {isa = PBXBuildFile; fileRef = 1A118F435B0C1D8112380A677F644A7E /* SDWebImagePrefetcher.h */; settings = {ATTRIBUTES = (Project, ); }; };
		6182B2085AC63186D30CF4EBE039AC2E /* NSData+ImageContentType.h in Headers */ = {isa = PBXBuildFile; fileRef = D7EF4006490A50131D5E55F3906B9F02 /* NSData+ImageContentType.h */; settings = {ATTRIBUTES = (Project, ); }; };
		618AAE2296E670E1FE5F59BF9599959D /* quant.h in Headers */ = {isa = PBXBuildFile; fileRef = 7FD26E72B369D96C833100380B45508E /* quant.h */; settings = {ATTRIBUTES = (Project, ); }; };
		61E73CE8D355C3B872E57FD8D7C60629 /* filters_sse2.c in Sources */ = {isa = PBXBuildFile; fileRef = DA6BC8EE83E9743B36E3A5E26BA94B93 /* filters_sse2.c */; settings = {COMPILER_FLAGS = "-D_THREAD_SAFE -fno-objc-arc"; }; };
		623F1AEA151D4CD482BCFCA6C85FDD6D /* yuv_sse41.c in Sources */ = {isa = PBXBuildFile; fileRef = 436568E04B97B0EF68EFFF4D724247E0 /* yuv_sse41.c */; settings = {COMPILER_FLAGS = "-D_THREAD_SAFE -fno-objc-arc"; }; };
		62F73F74B1DFCBF6294C3E90B2266C80 /* SDImageWebPCoder.h in Headers */ = {isa = PBXBuildFile; fileRef = ED0BB54F9076AC0308B63DCB32F3A532 /* SDImageWebPCoder.h */; settings = {ATTRIBUTES = (Project, ); }; };
		654246A5EC676CAF887090308DBBBA9D /* cost_enc.c in Sources */ = {isa = PBXBuildFile; fileRef = 92FDA287D7D91D4FF1B6CADEC26B6737 /* cost_enc.c */; settings = {COMPILER_FLAGS = "-D_THREAD_SAFE -fno-objc-arc"; }; };
		654BA3E8BFDADC69B2C75B236013A660 /* BackgroundFillOperation.swift in Sources */ = {isa = PBXBuildFile; fileRef = 12984D5B668D1588C03E28216B9F952C /* BackgroundFillOperation.swift */; };
		6575D3503321F4CC87B7B6309D3AAAE7 /* LegoFilter.swift in Sources */ = {isa = PBXBuildFile; fileRef = ED0735E380C0F538BEB51F5E1FECCF12 /* LegoFilter.swift */; };
		65A5C707F428EA70792DDCE00C63FCB8 /* cost_mips_dsp_r2.c in Sources */ = {isa = PBXBuildFile; fileRef = B99ACE584FBE46A6503C4C91BC1EA779 /* cost_mips_dsp_r2.c */; settings = {COMPILER_FLAGS = "-D_THREAD_SAFE -fno-objc-arc"; }; };
		65D7C480CFA87DFF5BE8F6565D2D9AF8 /* cost_neon.c in Sources */ = {isa = PBXBuildFile; fileRef = 9CAC712CA3DE9CE54ED827165B9F7F27 /* cost_neon.c */; settings = {COMPILER_FLAGS = "-D_THREAD_SAFE -fno-objc-arc"; }; };
		677F30235A217F9B5ACB4A244D2B91D4 /* StickerType.swift in Sources */ = {isa = PBXBuildFile; fileRef = 85D6D0CAC6F5DBCA21A996FF0B042D6D /* StickerType.swift */; };
		67FB86B5A828570E868D952747DF1FC4 /* UIImage+MultiFormat.m in Sources */ = {isa = PBXBuildFile; fileRef = EF5DD9A6AECC0DC24035A38BC7FB91CA /* UIImage+MultiFormat.m */; };
		68046EAA01E24C22B2ED0C77D2FD1206 /* SDImageCoder.h in Headers */ = {isa = PBXBuildFile; fileRef = 9F4A58BD27C2CE9FA91549D97FE803C7 /* SDImageCoder.h */; settings = {ATTRIBUTES = (Project, ); }; };
		684527AD4FA9B1246D3038DBA06AF252 /* Texture.swift in Sources */ = {isa = PBXBuildFile; fileRef = E237C2CADDB999EE1B2320FED1338BB7 /* Texture.swift */; };
		695A23B190E339DDBE465BDE256C2EF8 /* quant_levels_utils.h in Headers */ = {isa = PBXBuildFile; fileRef = D1699FC551ACC1D3EC7DF49317A4CDF3 /* quant_levels_utils.h */; settings = {ATTRIBUTES = (Project, ); }; };
		696181AF46E4C75194A6C3330E4399FD /* dec.c in Sources */ = {isa = PBXBuildFile; fileRef = F3C2937CF7F3DFE327FB865A76C69852 /* dec.c */; settings = {COMPILER_FLAGS = "-D_THREAD_SAFE -fno-objc-arc"; }; };
		69C3BDDBFDC0D285A1C45B21629F489A /* CameraView.swift in Sources */ = {isa = PBXBuildFile; fileRef = 7CBC9BB108B63F00C9D6EF3A168F4F7B /* CameraView.swift */; };
		6A1FD1F26E01A4639A64C10AA16749CC /* StaggeredGridLayout.swift in Sources */ = {isa = PBXBuildFile; fileRef = 6C8453D8215C530EF50E61C024760F48 /* StaggeredGridLayout.swift */; };
		6A772DB36099386BC60C86266FF04C67 /* MediaDrawerController.swift in Sources */ = {isa = PBXBuildFile; fileRef = B24FB4D20D0894B83938F42854CF1998 /* MediaDrawerController.swift */; };
		6AFD0A0A996C5AC374639F8FCF27E368 /* SDImageGraphics.m in Sources */ = {isa = PBXBuildFile; fileRef = 1C3FDB716FCE194D51DEC964CB8F1FAC /* SDImageGraphics.m */; };
		6B01D73BF72399610DA77D1D95A7A784 /* NumTypes+Conversion.swift in Sources */ = {isa = PBXBuildFile; fileRef = 54DE436FF6E664276DEAD668A293CC97 /* NumTypes+Conversion.swift */; };
		6BC683EBBD4CAD6099D0D417FAF11F97 /* UIButton+WebCache.h in Headers */ = {isa = PBXBuildFile; fileRef = 783E0D0F14D5005CE41537A48686756C /* UIButton+WebCache.h */; settings = {ATTRIBUTES = (Project, ); }; };
		6BF9E56AC953FDA87CA1A68325B9A964 /* CameraFilterCollectionCell.swift in Sources */ = {isa = PBXBuildFile; fileRef = 86B4335A5E9C4AAA1DC69F9B15BE69A9 /* CameraFilterCollectionCell.swift */; };
		6C3F1BABFC53E28074FED22E6DFC451B /* mux_types.h in Headers */ = {isa = PBXBuildFile; fileRef = 7B94186DD57A40A492DEB3C38E9141B7 /* mux_types.h */; settings = {ATTRIBUTES = (Project, ); }; };
		6C4987A23B8830450348E2D5D15642D6 /* SDWebImageImageLoader.swift in Sources */ = {isa = PBXBuildFile; fileRef = 0BD75E3B4762FFFB38EA309DBAA67B6B /* SDWebImageImageLoader.swift */; };
		6D40316FABBD0FB98BDA3C903BD2488C /* EditorFilterCollectionCell.swift in Sources */ = {isa = PBXBuildFile; fileRef = AAEFA19608CDE21DA2C42A6E713765A7 /* EditorFilterCollectionCell.swift */; };
		6D5CC7E789DFA39728151C9C66505D77 /* UIImageView+HighlightedWebCache.h in Headers */ = {isa = PBXBuildFile; fileRef = 26177012A8EF212BCCFBE2CB084DDCEB /* UIImageView+HighlightedWebCache.h */; settings = {ATTRIBUTES = (Project, ); }; };
		6D5D20111D167749D7BC40EC2DCF1738 /* SDImageAPNGCoder.m in Sources */ = {isa = PBXBuildFile; fileRef = 8D82F3E165C58B4A7ED8197266EED969 /* SDImageAPNGCoder.m */; };
		6DDB5249D54C035B5142F4B8C5076B6A /* VideoOutputHandler.swift in Sources */ = {isa = PBXBuildFile; fileRef = F6B200E8179062A0AF8E14600A91512E /* VideoOutputHandler.swift */; };
		6E92B9D6593D02A974A3FA3CA054DF4D /* Dictionary+Additions.swift in Sources */ = {isa = PBXBuildFile; fileRef = 8618F72424137D74F8C4A252937F34A6 /* Dictionary+Additions.swift */; };
		6EB21024A868242076B1537DDB65B191 /* bit_writer_utils.c in Sources */ = {isa = PBXBuildFile; fileRef = 4EC1701989F0DA7B482F168FAB5924F9 /* bit_writer_utils.c */; settings = {COMPILER_FLAGS = "-D_THREAD_SAFE -fno-objc-arc"; }; };
		6ED1CF8ACA463BFC22A32B03EC089AD4 /* SuggestedTagsDataSource.swift in Sources */ = {isa = PBXBuildFile; fileRef = D07C751F024E66E231384A90F66DECC0 /* SuggestedTagsDataSource.swift */; };
		6FE233DB8E7B773AC90DA547C7AB7976 /* rescaler_neon.c in Sources */ = {isa = PBXBuildFile; fileRef = 58486FC03005E9758C41F0460AE2B065 /* rescaler_neon.c */; settings = {COMPILER_FLAGS = "-D_THREAD_SAFE -fno-objc-arc"; }; };
		700A8F9AEFB0FA70A07647850BA968DC /* SDImageAssetManager.h in Headers */ = {isa = PBXBuildFile; fileRef = B87A97E6540694C144156A52532B2F52 /* SDImageAssetManager.h */; settings = {ATTRIBUTES = (Project, ); }; };
		7070D9563B652BEEBC4DD2E73B9B88F7 /* lossless_mips_dsp_r2.c in Sources */ = {isa = PBXBuildFile; fileRef = F07A65AB76D1B77DB550591B60D07FE2 /* lossless_mips_dsp_r2.c */; settings = {COMPILER_FLAGS = "-D_THREAD_SAFE -fno-objc-arc"; }; };
		7093C6C851DEAAF0D336258BADEAEFF1 /* CALayer+Color.swift in Sources */ = {isa = PBXBuildFile; fileRef = 8955CBC399CA5A10DDFD448191CDC9A0 /* CALayer+Color.swift */; };
		709F7FA064529D416EE56E42585B16D8 /* alpha_enc.c in Sources */ = {isa = PBXBuildFile; fileRef = 3D819A83E6C1F83E3AEDFE24E4748BDE /* alpha_enc.c */; settings = {COMPILER_FLAGS = "-D_THREAD_SAFE -fno-objc-arc"; }; };
		7132F0DD3800F838EAD9D490E9FC4BA6 /* SDWebImageWebPCoder-dummy.m in Sources */ = {isa = PBXBuildFile; fileRef = DE82CAE752CA18F8C30874D7C9DF16E3 /* SDWebImageWebPCoder-dummy.m */; };
		726B89D44663ED0A0F380AE24EF8D816 /* SDWebImagePrefetcher.m in Sources */ = {isa = PBXBuildFile; fileRef = CBC19962F5406A73F1F32FC90114A288 /* SDWebImagePrefetcher.m */; };
		72BB59658CD7D344C18528550A853202 /* random_utils.h in Headers */ = {isa = PBXBuildFile; fileRef = 41E910B9AECC646D5BBB24DA034AFF56 /* random_utils.h */; settings = {ATTRIBUTES = (Project, ); }; };
		73C1CA5944ECA3AF719C46AE652C4801 /* NSButton+WebCache.m in Sources */ = {isa = PBXBuildFile; fileRef = DDAE7386957EAD2EBDE3D33AB96312B5 /* NSButton+WebCache.m */; };
		73D7BF2033F76591BDCBA2A098FC93FE /* SDImageCoderHelper.h in Headers */ = {isa = PBXBuildFile; fileRef = AD16D10FB89F7C0FF05C3CC7A7765E63 /* SDImageCoderHelper.h */; settings = {ATTRIBUTES = (Project, ); }; };
		742438E11463A93233BBA4D13D416088 /* MediaClip.swift in Sources */ = {isa = PBXBuildFile; fileRef = 1C0DE050C64C99CC4283B698170BC21B /* MediaClip.swift */; };
		744B383EF8FEE09A396C8860CA866D22 /* CGSize+Utils.swift in Sources */ = {isa = PBXBuildFile; fileRef = 8DC62426BB346B87F9F252CE2C80A91B /* CGSize+Utils.swift */; };
		75CAA40729DFAB6990F984BE72D7478D /* KanvasCameraTimes.swift in Sources */ = {isa = PBXBuildFile; fileRef = BA4BB19686CEBE16B9E5F8A5BFC52401 /* KanvasCameraTimes.swift */; };
		761985F7C747B4B60374BDE022A0696A /* EditorView.swift in Sources */ = {isa = PBXBuildFile; fileRef = 6CB5E3FBB6A3DAA49E55A9511FBF8D0E /* EditorView.swift */; };
		76684E811A8A5F9091C0EDD7039E9D93 /* rescaler_mips_dsp_r2.c in Sources */ = {isa = PBXBuildFile; fileRef = D1369E253C496C2B7CB349951FCE56D8 /* rescaler_mips_dsp_r2.c */; settings = {COMPILER_FLAGS = "-D_THREAD_SAFE -fno-objc-arc"; }; };
		767B8E9A3AD0A6330D6264735E5D5CB5 /* RGBFilter.swift in Sources */ = {isa = PBXBuildFile; fileRef = 23375E58E8679664C2A4159FEBD69244 /* RGBFilter.swift */; };
		768812278028100F63BF43811A0E0846 /* CameraPermissionsViewController.swift in Sources */ = {isa = PBXBuildFile; fileRef = 7C949DAAC67A321FC4EAE6DA04A649AB /* CameraPermissionsViewController.swift */; };
		7688D5E76FDA80CB4DA26E7686F0DC8A /* utils.h in Headers */ = {isa = PBXBuildFile; fileRef = 5402B734B057DEA3DE228B6863B124D8 /* utils.h */; settings = {ATTRIBUTES = (Project, ); }; };
		76A6B4925F89F66A34B6DD0F9B01A198 /* UIImage+GIF.h in Headers */ = {isa = PBXBuildFile; fileRef = 41990351E9A2E899A42F0037B5389983 /* UIImage+GIF.h */; settings = {ATTRIBUTES = (Project, ); }; };
		771BDAB223C512D4F596035D298B529B /* predictor_enc.c in Sources */ = {isa = PBXBuildFile; fileRef = D16EDB85E4B79B5F7424CA1C352437CA /* predictor_enc.c */; settings = {COMPILER_FLAGS = "-D_THREAD_SAFE -fno-objc-arc"; }; };
		77963FF7EE2C6BF810466A85D700811E /* FBSnapshotTestController.m in Sources */ = {isa = PBXBuildFile; fileRef = A43CF9AF7AC9B0701E5E8B84F3E7EAA3 /* FBSnapshotTestController.m */; };
		77E23E5D7909E44C026D7C6241A0D2A8 /* EditorFilterController.swift in Sources */ = {isa = PBXBuildFile; fileRef = FE239C86A3EF6B2FA750ED0D095846FF /* EditorFilterController.swift */; };
		792465A3B42A9AAD13B18EFBBC31CBBA /* UIViewController+Load.swift in Sources */ = {isa = PBXBuildFile; fileRef = 76A21532207667C062432F925452F454 /* UIViewController+Load.swift */; };
		7932FDE8A811F489BC0311AA2F2B062B /* KanvasQuickBlogSelectorCoordinating.swift in Sources */ = {isa = PBXBuildFile; fileRef = CDDB8E8BF1C30E1E66CD2AF7B86C81A8 /* KanvasQuickBlogSelectorCoordinating.swift */; };
		79821B7C20BC760E0332870A37C4B960 /* ssim.c in Sources */ = {isa = PBXBuildFile; fileRef = C1FB0CFD6D926BFCA11D3EE0E29BC3FC /* ssim.c */; settings = {COMPILER_FLAGS = "-D_THREAD_SAFE -fno-objc-arc"; }; };
		79A2AD4818EAC76153CCEBA51850F314 /* CALayer+CGImage.swift in Sources */ = {isa = PBXBuildFile; fileRef = 66482CFE2D82B12257F932335A6BB882 /* CALayer+CGImage.swift */; };
		79FBA75E7966269F9763CF0DADA8CB47 /* GLKMatrix4+Unsafe.swift in Sources */ = {isa = PBXBuildFile; fileRef = BA9AFFA1ED1022B36BE8167F79EBED6D /* GLKMatrix4+Unsafe.swift */; };
		7A4343B6C0D45FE5E37B0503DAC6AE96 /* muxedit.c in Sources */ = {isa = PBXBuildFile; fileRef = CFF389E7832B26B6A4DDBA4E8836A170 /* muxedit.c */; settings = {COMPILER_FLAGS = "-D_THREAD_SAFE -fno-objc-arc"; }; };
		7ACC18223C420B352978A9BC2488F1D6 /* DrawerTabBarController.swift in Sources */ = {isa = PBXBuildFile; fileRef = 8F9427700FC3A424016B1F2D88E5AB31 /* DrawerTabBarController.swift */; };
		7B27356D88A1987ED1CA884A12E7FC84 /* ImageLoader-dummy.m in Sources */ = {isa = PBXBuildFile; fileRef = 159583158B70A2AF83ED84F7412414C0 /* ImageLoader-dummy.m */; };
		7BAD5A2299AF0DE60B5176593441A651 /* DrawerController.swift in Sources */ = {isa = PBXBuildFile; fileRef = 5192B3CB70CFEB37E7C720FFBAE5D4C6 /* DrawerController.swift */; };
		7C34649C9AAA059880A16702705CBCB8 /* SDImageFrame.m in Sources */ = {isa = PBXBuildFile; fileRef = BE836C2A8328571838BFDCAE4B1A3291 /* SDImageFrame.m */; };
		7C3BD0D3ABCF92C07206AA02191B9DB5 /* ScrollHandler.swift in Sources */ = {isa = PBXBuildFile; fileRef = 2C97D602A2F40AA2F3317661EEC352D4 /* ScrollHandler.swift */; };
		7C8C29C3A63BD601E88CF1FF9F534DBF /* msa_macro.h in Headers */ = {isa = PBXBuildFile; fileRef = C7C6EC4BACF1905FC611236BE536A087 /* msa_macro.h */; settings = {ATTRIBUTES = (Project, ); }; };
		7D5A50B3676C1945497CB25C056D9CE8 /* ExtendedButton.swift in Sources */ = {isa = PBXBuildFile; fileRef = 7E402073427F1396347960C78910175E /* ExtendedButton.swift */; };
		7DA62D417E17919E6FB07FAB4B34EE78 /* FilterCollectionCell.swift in Sources */ = {isa = PBXBuildFile; fileRef = 15EA4159C509F5200D117B182998C47C /* FilterCollectionCell.swift */; };
		7F56788B58E43D39D1642C9135DDBCF6 /* SDAssociatedObject.h in Headers */ = {isa = PBXBuildFile; fileRef = DD496DA60D83C8881C39CEC81719EC54 /* SDAssociatedObject.h */; settings = {ATTRIBUTES = (Project, ); }; };
		7FE942E8C1DB64B98DD08D5668F5CC54 /* SDGraphicsImageRenderer.m in Sources */ = {isa = PBXBuildFile; fileRef = C830FDDF9BAD11A391DF672D74161CB9 /* SDGraphicsImageRenderer.m */; };
		7FFD3E848B13655E6D8CFE529C00DD06 /* KanvasCameraStrings.swift in Sources */ = {isa = PBXBuildFile; fileRef = EF31616612710F0B889B2D2790CD20F9 /* KanvasCameraStrings.swift */; };
		804389A8646BF094EE38B3F4E57D7DEA /* filter_enc.c in Sources */ = {isa = PBXBuildFile; fileRef = 5E7E4810D578E6B9057BB19AA256F5E6 /* filter_enc.c */; settings = {COMPILER_FLAGS = "-D_THREAD_SAFE -fno-objc-arc"; }; };
		804C56F3935A2C84433D0386C143CE65 /* silence.aac in Resources */ = {isa = PBXBuildFile; fileRef = D4E2EA88189195E08468F1890F696097 /* silence.aac */; };
		8060EB04F5AAEE76B7CC8B96E38671AD /* demux.c in Sources */ = {isa = PBXBuildFile; fileRef = DF6B055F74EA4E5D6D20EA0346B98C31 /* demux.c */; settings = {COMPILER_FLAGS = "-D_THREAD_SAFE -fno-objc-arc"; }; };
		811FF25FA12F34E50C52880E745A4E0A /* ModeSelectorAndShootView.swift in Sources */ = {isa = PBXBuildFile; fileRef = 76AB03CBD6F29F23906CB45F72463CD1 /* ModeSelectorAndShootView.swift */; };
		8130EC3DD998AE0E93400FC4C8372B3B /* HorizontalCollectionLayout.swift in Sources */ = {isa = PBXBuildFile; fileRef = D2571C01BB9A76DFB472402766B5D0FD /* HorizontalCollectionLayout.swift */; };
		81E7F2A72A7496451D662742F2BBD785 /* StickerCollectionView.swift in Sources */ = {isa = PBXBuildFile; fileRef = F0EA4318AF750DA12FB8293F01A4EFA6 /* StickerCollectionView.swift */; };
		82220DFF3E846F3420ABEC15C26324BC /* SDWebImageCacheSerializer.h in Headers */ = {isa = PBXBuildFile; fileRef = D6EFAF22DE53ADA42AFE77616353408B /* SDWebImageCacheSerializer.h */; settings = {ATTRIBUTES = (Project, ); }; };
		825DED6E1C303247672D8BF819EAD431 /* Pods-KanvasCameraExample-dummy.m in Sources */ = {isa = PBXBuildFile; fileRef = 1CEE4C47043FCDD185056E0AEB2F3CBA /* Pods-KanvasCameraExample-dummy.m */; };
		8281160F263BB05F1F2034BBD7CE1632 /* UIImage+GIF.m in Sources */ = {isa = PBXBuildFile; fileRef = 198555C14D9DAF069A92A66A24FE5D86 /* UIImage+GIF.m */; };
		84422C6A3F50F9896F568463E281050A /* RoundedTexture.swift in Sources */ = {isa = PBXBuildFile; fileRef = 288CAB1AD4972B628FB834802A14B14B /* RoundedTexture.swift */; };
		84C9AF3FD34BA02337F9E3E8E59EF182 /* Array+Move.swift in Sources */ = {isa = PBXBuildFile; fileRef = 49DE4AC322F2C21C94CBBD69B0B70CC2 /* Array+Move.swift */; };
		8556D0F1D872721387425EA20A1E30E2 /* cost_mips32.c in Sources */ = {isa = PBXBuildFile; fileRef = A7ABB70C40E4DCEF3E515C1F6C6C153E /* cost_mips32.c */; settings = {COMPILER_FLAGS = "-D_THREAD_SAFE -fno-objc-arc"; }; };
		85A4AB14F0E8432C6DFB7C719950A7B4 /* SDImageGIFCoder.h in Headers */ = {isa = PBXBuildFile; fileRef = 5F5E456C8EA1150139ADEADB88F88592 /* SDImageGIFCoder.h */; settings = {ATTRIBUTES = (Project, ); }; };
		85C6D54FF0B000D88B0CD7FAC36B82F8 /* UIImage+ForceDecode.h in Headers */ = {isa = PBXBuildFile; fileRef = 7A0C25423AAD33BE33658E0384B2CE28 /* UIImage+ForceDecode.h */; settings = {ATTRIBUTES = (Project, ); }; };
		85F8B194C3C3D0197BA11CB1DC5A4872 /* StickerMenuView.swift in Sources */ = {isa = PBXBuildFile; fileRef = C1D0C46C1A185E9E79200D0AF4962F65 /* StickerMenuView.swift */; };
		861095721BB49EA8F1EED48732245CCB /* NSBezierPath+SDRoundedCorners.h in Headers */ = {isa = PBXBuildFile; fileRef = 942445748489943A755451DFA2AACEED /* NSBezierPath+SDRoundedCorners.h */; settings = {ATTRIBUTES = (Project, ); }; };
		86F528F34D8F87126E9A78BDE097F64D /* histogram_enc.c in Sources */ = {isa = PBXBuildFile; fileRef = B2F8BF6A3D0B3B7AC3657F6EB53DF291 /* histogram_enc.c */; settings = {COMPILER_FLAGS = "-D_THREAD_SAFE -fno-objc-arc"; }; };
		86F90FD88BC4CFF914A5DD7AD1161BBF /* ColorPickerController.swift in Sources */ = {isa = PBXBuildFile; fileRef = 3507565180D3B6782D520CCBCA63CD74 /* ColorPickerController.swift */; };
		87157113B4B6944AF55F11A8BB42B6F0 /* SDImageHEICCoderInternal.h in Headers */ = {isa = PBXBuildFile; fileRef = 1E7B147AF1D68E4BA2ACDA386F7AF225 /* SDImageHEICCoderInternal.h */; settings = {ATTRIBUTES = (Project, ); }; };
		87D6F8413A7B375C836E57CCAD550A7F /* SwiftSupport.swift in Sources */ = {isa = PBXBuildFile; fileRef = C8A16F67A03AC4373E06807443820B14 /* SwiftSupport.swift */; };
		881C827B1B0250ED7F7117AAB15719CD /* MediaClipsEditorView.swift in Sources */ = {isa = PBXBuildFile; fileRef = 1BD3EA4D9E21C544075E7FE01A3FCFA2 /* MediaClipsEditorView.swift */; };
		8873556799234E39FF80278F0FA2CEF1 /* MediaPlayer.swift in Sources */ = {isa = PBXBuildFile; fileRef = 85E594835C1198F28F190B4BC7E8AD2E /* MediaPlayer.swift */; };
		887C33FDFC35147FB767BF0EE90058AA /* UIImageView+WebCache.m in Sources */ = {isa = PBXBuildFile; fileRef = 2D2BB2CF0C02686BA7C110ED2C50042F /* UIImageView+WebCache.m */; };
		88BE0FA9D74B233EBC11EB33D388D209 /* String+UTF16Substring.swift in Sources */ = {isa = PBXBuildFile; fileRef = 9D8E1A461BAEADCFE0ACD6230CE154E5 /* String+UTF16Substring.swift */; };
		88E29B44101F455C5ADDB387CCD94C77 /* anim_decode.c in Sources */ = {isa = PBXBuildFile; fileRef = 48E920574085A8328F91928BDD587858 /* anim_decode.c */; settings = {COMPILER_FLAGS = "-D_THREAD_SAFE -fno-objc-arc"; }; };
		89BF6D73E3CAA28723D5EAE8D44C5DD3 /* UIColor+SDHexString.m in Sources */ = {isa = PBXBuildFile; fileRef = 04FC0C3C81C3F84616A16DF5DDA69E5C /* UIColor+SDHexString.m */; };
		8A0822A4957737ED50E9B58957AF0A6C /* TagsOptionsModel.swift in Sources */ = {isa = PBXBuildFile; fileRef = 392BB8C25B2F32DA6D17051AC1F71C5A /* TagsOptionsModel.swift */; };
		8A907C2F76EB809A2BD956CEACDCBC3B /* ToonFilter.swift in Sources */ = {isa = PBXBuildFile; fileRef = 19424181C34986C983D37343450EB5EF /* ToonFilter.swift */; };
		8B13C4A2CC3EA265A0FECC942724DDD6 /* SDImageCodersManager.h in Headers */ = {isa = PBXBuildFile; fileRef = 70C44A8AF4156B913EAB6B852CFECEF4 /* SDImageCodersManager.h */; settings = {ATTRIBUTES = (Project, ); }; };
		8B458EB1CC0CA9061F0DDA0B80973CC2 /* webp_enc.c in Sources */ = {isa = PBXBuildFile; fileRef = D1110692426B7BEB4D8616A36A8EB0FE /* webp_enc.c */; settings = {COMPILER_FLAGS = "-D_THREAD_SAFE -fno-objc-arc"; }; };
		8B7B612FD5EDE026E079FC1C41811BB4 /* FilteredInputViewController.swift in Sources */ = {isa = PBXBuildFile; fileRef = CAA11F4D1A3AD04E99298A17CF181AD3 /* FilteredInputViewController.swift */; };
		8BB828DD61C6B760BAAF9D29E45D8D73 /* rescaler_utils.h in Headers */ = {isa = PBXBuildFile; fileRef = A8CE7EBE06F57B5930D25D960796D8B3 /* rescaler_utils.h */; settings = {ATTRIBUTES = (Project, ); }; };
		8C0B5EBDF83DDC66A416370F936B9A00 /* UIApplication+StrictKeyWindow.h in Headers */ = {isa = PBXBuildFile; fileRef = A12001FC5C8ADB65DFD03E371508F6BB /* UIApplication+StrictKeyWindow.h */; settings = {ATTRIBUTES = (Project, ); }; };
		8C66BFC45D38A77BF5FD5164886F2C54 /* huffman_encode_utils.h in Headers */ = {isa = PBXBuildFile; fileRef = C11FDBCCDAE28A392B934525C298F2BD /* huffman_encode_utils.h */; settings = {ATTRIBUTES = (Project, ); }; };
		8C72F9EDC450B2665798AB97E7932620 /* SDImageCoder.m in Sources */ = {isa = PBXBuildFile; fileRef = 047B4CD216CB6A1D494CC01DB61A4B45 /* SDImageCoder.m */; };
		8D79665902B275A9319FE60760E1E497 /* SDImageCache.m in Sources */ = {isa = PBXBuildFile; fileRef = D577ABCA0796F558A314079B6F066270 /* SDImageCache.m */; };
		8DA421B4C90F3A67B8401E3924FE601F /* alpha_processing_mips_dsp_r2.c in Sources */ = {isa = PBXBuildFile; fileRef = E2C62307120C3DA042A165D182376582 /* alpha_processing_mips_dsp_r2.c */; settings = {COMPILER_FLAGS = "-D_THREAD_SAFE -fno-objc-arc"; }; };
		8E0E8105DD33B995BE838CB3249FB3BD /* NavigationBarStyleDefining.swift in Sources */ = {isa = PBXBuildFile; fileRef = 2AA0E164EE6747DB6D36656730267C1B /* NavigationBarStyleDefining.swift */; };
		8F8D9F73CE762E1313B429668FD7CBFB /* EditionMenuCollectionCell.swift in Sources */ = {isa = PBXBuildFile; fileRef = DE371DA309AF1DCA949CC21E9E858872 /* EditionMenuCollectionCell.swift */; };
		8FEA5567EE8F0D4AC45B2BB9E0D66D9C /* ImageType.swift in Sources */ = {isa = PBXBuildFile; fileRef = 79ED5FC94C0B73AE37A69820218192CA /* ImageType.swift */; };
		903BB848335054291F4FE3125F234678 /* UIImage+SDAnimatedImage.swift in Sources */ = {isa = PBXBuildFile; fileRef = 50E60E22E92570F2A06D0486B273D4AE /* UIImage+SDAnimatedImage.swift */; };
		906B35E451349D29945E3C24E4BB4BCC /* Reachability.m in Sources */ = {isa = PBXBuildFile; fileRef = 505D758734C940ACC73CE8733240AC87 /* Reachability.m */; };
		909437A84C8641925B21D328819C25A6 /* ColorCollectionCell.swift in Sources */ = {isa = PBXBuildFile; fileRef = 6BDA66778474987DDA1526A5F691641B /* ColorCollectionCell.swift */; };
		90F4EFE4E54AA174AEAB22F01C4F0ED9 /* lossless_enc_mips32.c in Sources */ = {isa = PBXBuildFile; fileRef = A421DA0849CA9F305E46DA0202CBE1F1 /* lossless_enc_mips32.c */; settings = {COMPILER_FLAGS = "-D_THREAD_SAFE -fno-objc-arc"; }; };
		911DE730AE43801358CFFCDC0AFC0FF3 /* CALayer+Shadows.swift in Sources */ = {isa = PBXBuildFile; fileRef = 48087380F24E61F92997C8107369E5C1 /* CALayer+Shadows.swift */; };
		9182B94A402FF8037003E36F6F38CA29 /* DrawerTabBarCell.swift in Sources */ = {isa = PBXBuildFile; fileRef = B872DC62FD7AE338B0BD8ED1E7EEDFC8 /* DrawerTabBarCell.swift */; };
		918869627137C88560F6D46B8385C6C3 /* lossless_enc_sse41.c in Sources */ = {isa = PBXBuildFile; fileRef = AA184B6A901103D44E955EC5C6A2FEFE /* lossless_enc_sse41.c */; settings = {COMPILER_FLAGS = "-D_THREAD_SAFE -fno-objc-arc"; }; };
		91E1049407E055B2A4DC55510F818F21 /* upsampling_msa.c in Sources */ = {isa = PBXBuildFile; fileRef = 145C7FA740D2BC9A59565F5BE13790C9 /* upsampling_msa.c */; settings = {COMPILER_FLAGS = "-D_THREAD_SAFE -fno-objc-arc"; }; };
		91F9100F8C9C97F23A6A51CE839823AC /* HorizontalCollectionView.swift in Sources */ = {isa = PBXBuildFile; fileRef = E75ED1B21AA42CC8FC1153A2B14D107E /* HorizontalCollectionView.swift */; };
		921622E5260712B920A3872F01FB7CC9 /* ImageOperation.swift in Sources */ = {isa = PBXBuildFile; fileRef = DA7039722B7F9B75B08FAB3E8938AC13 /* ImageOperation.swift */; };
		92280CFB36B4C70E7CE918791D6367E8 /* EditorViewController.swift in Sources */ = {isa = PBXBuildFile; fileRef = 9BE654FFDAD67502533578F6AA13F10B /* EditorViewController.swift */; };
		92F8F748638D653889E1ABC943CFD6A0 /* HapticFeedbackGenerator.swift in Sources */ = {isa = PBXBuildFile; fileRef = C89F34CDD149DF3995826765A0F71BE9 /* HapticFeedbackGenerator.swift */; };
		92FEDFF743764DB9D5B94544F1AFBF9B /* thread_utils.c in Sources */ = {isa = PBXBuildFile; fileRef = AC41A230B010CAE10565F1BE80CAC4DD /* thread_utils.c */; settings = {COMPILER_FLAGS = "-D_THREAD_SAFE -fno-objc-arc"; }; };
		945907A2F2191CFB3E5C37A4AA13619A /* SDAnimatedImage+Data.swift in Sources */ = {isa = PBXBuildFile; fileRef = 21501BAA3864A111F6A8D27801F15174 /* SDAnimatedImage+Data.swift */; };
		949FF9F9CD20EE688E810801653F2F47 /* SliderView.swift in Sources */ = {isa = PBXBuildFile; fileRef = 675E83A67021F757AAF0803A215B1E5A /* SliderView.swift */; };
		94A8BC70F277BC8B1C6C5FF1FA19D6CC /* SDImageCacheDefine.h in Headers */ = {isa = PBXBuildFile; fileRef = AA143277A3065DCCB9952ACB39E8DC50 /* SDImageCacheDefine.h */; settings = {ATTRIBUTES = (Project, ); }; };
		94D0372302B0533D700C75888125F9BE /* huffman_encode_utils.c in Sources */ = {isa = PBXBuildFile; fileRef = 6F09DFE4EA83B4BD9E9F68FFCAFF7ABA /* huffman_encode_utils.c */; settings = {COMPILER_FLAGS = "-D_THREAD_SAFE -fno-objc-arc"; }; };
		94FF1A3AE36E33FC665CB8E2E31E1C68 /* SDInternalMacros.h in Headers */ = {isa = PBXBuildFile; fileRef = E11E757407CD52B792E9260877B7995E /* SDInternalMacros.h */; settings = {ATTRIBUTES = (Project, ); }; };
		9616999C744663BE228F31401689303B /* ssim_sse2.c in Sources */ = {isa = PBXBuildFile; fileRef = 1C1B67B4DA7B27723F5B32C99D774173 /* ssim_sse2.c */; settings = {COMPILER_FLAGS = "-D_THREAD_SAFE -fno-objc-arc"; }; };
		97B064936B6B35D8DBD4FF8B1FEC435C /* SDWebImageDefine.m in Sources */ = {isa = PBXBuildFile; fileRef = CE7DD6EFEB1F5E465B44126ABFF8182C /* SDWebImageDefine.m */; };
		97CDC08D8A1C5B3E98C85B216C6B82D1 /* vp8i_dec.h in Headers */ = {isa = PBXBuildFile; fileRef = 91987AD0693B99C5E4C980FE490FA638 /* vp8i_dec.h */; settings = {ATTRIBUTES = (Project, ); }; };
		97FAFCE573786F4FD4ED5B28C9BA5F90 /* ImagePreviewController.swift in Sources */ = {isa = PBXBuildFile; fileRef = 9B45E6BDBB910F1C910114E1BD10E853 /* ImagePreviewController.swift */; };
		98027A3ED20EBC440750D7A83EE025F5 /* SDWebImageDownloaderConfig.m in Sources */ = {isa = PBXBuildFile; fileRef = 0C72CFF186E098B237637F22CCE122DD /* SDWebImageDownloaderConfig.m */; };
		981D64F0C61CD1C2D60C803BD217A448 /* lossless_enc_msa.c in Sources */ = {isa = PBXBuildFile; fileRef = 7E233546D6218330C4F7B6084C5F09B7 /* lossless_enc_msa.c */; settings = {COMPILER_FLAGS = "-D_THREAD_SAFE -fno-objc-arc"; }; };
		988CE0E06F4D442848815837C952E235 /* SDAnimatedImagePlayer.m in Sources */ = {isa = PBXBuildFile; fileRef = 5BC744B90C4048736B51BBF9CE9DA610 /* SDAnimatedImagePlayer.m */; };
		989A51C5C1949E69AA48B3FCA056A158 /* AVURLAsset+Thumbnail.swift in Sources */ = {isa = PBXBuildFile; fileRef = FF533703DD4F1660B0586374136342A0 /* AVURLAsset+Thumbnail.swift */; };
		99B5E9E9DE5A31EAECBA62BC6F9BD5DB /* AppColorScheme.swift in Sources */ = {isa = PBXBuildFile; fileRef = 2DAA415BF11F10A40C57BD4C446C25D0 /* AppColorScheme.swift */; };
		99C6232C4469B1E656FE4BA41ED9ACAD /* UIView+Image.swift in Sources */ = {isa = PBXBuildFile; fileRef = D772D48A7915A8F710CE2F116DB28201 /* UIView+Image.swift */; };
		99DD220226491F1D6CA19174A2D659D2 /* SDImageCacheDefine.m in Sources */ = {isa = PBXBuildFile; fileRef = D31FC22A306423FD86ED5C44DAAEE002 /* SDImageCacheDefine.m */; };
		9AA115F9D8B875355FA39DDBC1537F9D /* UIFont+Fonts.swift in Sources */ = {isa = PBXBuildFile; fileRef = 835631FD61835E6A5DA5FFA43E59C0F4 /* UIFont+Fonts.swift */; };
		9B56FD575D0CCEA8E06A787ECD3890E3 /* yuv_mips_dsp_r2.c in Sources */ = {isa = PBXBuildFile; fileRef = 2F9CD58487E30EC5518FCD8DDF7DE2FB /* yuv_mips_dsp_r2.c */; settings = {COMPILER_FLAGS = "-D_THREAD_SAFE -fno-objc-arc"; }; };
		9B634B7832CACDBF0D0DE3C612455EE8 /* ImagePoolFilter.swift in Sources */ = {isa = PBXBuildFile; fileRef = 770C6BD6822D40FB2F713486C39E9301 /* ImagePoolFilter.swift */; };
		9C0E3D03E3DC534ABA227A6B31ACBC5E /* rescaler_mips32.c in Sources */ = {isa = PBXBuildFile; fileRef = 415BAB844B2EF84F429D1A6B0D06DCE4 /* rescaler_mips32.c */; settings = {COMPILER_FLAGS = "-D_THREAD_SAFE -fno-objc-arc"; }; };
		9C4012B8FF9BB7970A3666E761F4C8CC /* SDImageLoader.m in Sources */ = {isa = PBXBuildFile; fileRef = ADEC4329B63664A28B03FCC4036EBCEC /* SDImageLoader.m */; };
		9D6F3362694A34F75F874ACF91BB5C7B /* UIColor+Lerp.swift in Sources */ = {isa = PBXBuildFile; fileRef = FCA461500040095241C61706DB96F6A7 /* UIColor+Lerp.swift */; };
		9E2398B4F5945CED530119CDAAF5CBD5 /* UIView+WebCache.m in Sources */ = {isa = PBXBuildFile; fileRef = 7758BBA9169FF9178D1A23DC06FB2D82 /* UIView+WebCache.m */; };
		9E49E315F5A8CC199D2DF055FBB465F6 /* UIImage+Transform.m in Sources */ = {isa = PBXBuildFile; fileRef = E10C97110044399577DB79D75E879DB1 /* UIImage+Transform.m */; };
		9E74C05A70B30B3F5887380990B4FC88 /* UIImage+Camera.swift in Sources */ = {isa = PBXBuildFile; fileRef = F04D88F0D4FE83F1F7600E215392A12F /* UIImage+Camera.swift */; };
		9F156F0A441E572E5BECB5412521FC87 /* CGRect+Center.swift in Sources */ = {isa = PBXBuildFile; fileRef = 1DA269565E8633A41F70163E0CCB6B3E /* CGRect+Center.swift */; };
		9F5561D9372CD254A5B857A60FCB675B /* EditionMenuCollectionView.swift in Sources */ = {isa = PBXBuildFile; fileRef = 5D13CE51D4821FEC6E1CEF528806E0B2 /* EditionMenuCollectionView.swift */; };
		9F67E1A57C1022AB864E6EE8E9BF511F /* CircularImageView.swift in Sources */ = {isa = PBXBuildFile; fileRef = 1F2EF8FFEC9BC9854D38264A13597751 /* CircularImageView.swift */; };
		9FBC286BC7FD8F95E6A567DFA667A46C /* demux.h in Headers */ = {isa = PBXBuildFile; fileRef = 377F0C7E7387F6294DFE97A84D7C5005 /* demux.h */; settings = {ATTRIBUTES = (Project, ); }; };
		9FD48E0CCB93C83246C130F6A0D80257 /* FilterProtocol.swift in Sources */ = {isa = PBXBuildFile; fileRef = 1840E01545CC47D830A01D5E4529BA1E /* FilterProtocol.swift */; };
		A041DCACBEEA830EEB06B912D96782E0 /* KanvasCamera-umbrella.h in Headers */ = {isa = PBXBuildFile; fileRef = 4B6ECC5E2CB8AC6E7FD1225F65D1AE9B /* KanvasCamera-umbrella.h */; settings = {ATTRIBUTES = (Project, ); }; };
		A0E0BFEC9C71E7CD8475908B099E74AF /* enc_neon.c in Sources */ = {isa = PBXBuildFile; fileRef = 532028914DF1FF2424FE60D88061D48E /* enc_neon.c */; settings = {COMPILER_FLAGS = "-D_THREAD_SAFE -fno-objc-arc"; }; };
		A0FE3B90B74E5A9A4F8618D89D3733B5 /* Utils-umbrella.h in Headers */ = {isa = PBXBuildFile; fileRef = 24932BEDA24A2E4922EEB2B0B347B046 /* Utils-umbrella.h */; settings = {ATTRIBUTES = (Project, ); }; };
		A1D521C8FAE8AA93A9CF307924E403BE /* format_constants.h in Headers */ = {isa = PBXBuildFile; fileRef = 7856E919CFA053446BF8858F1EDB803C /* format_constants.h */; settings = {ATTRIBUTES = (Project, ); }; };
		A1DE7E49F8052979C516CCBFAA6F3EBB /* FilterSettingsView.swift in Sources */ = {isa = PBXBuildFile; fileRef = F4AF92A760D1F4FCC0C0E2F674A7186A /* FilterSettingsView.swift */; };
		A244088CB78B927664E5D72FA636195D /* CameraOption.swift in Sources */ = {isa = PBXBuildFile; fileRef = 83926BF37C5F4C1478D224A2075137BF /* CameraOption.swift */; };
		A251BF3360A9E2A362BC0E0D98971F19 /* SDImageGraphics.h in Headers */ = {isa = PBXBuildFile; fileRef = C65B1065667F023BC72E9017FB977E1A /* SDImageGraphics.h */; settings = {ATTRIBUTES = (Project, ); }; };
		A29994A082D71265CA77F7A52456EA20 /* AppUIChangedListener.swift in Sources */ = {isa = PBXBuildFile; fileRef = DD070760691D093E871C8B70B1809FD8 /* AppUIChangedListener.swift */; };
		A2C06C34F782B329D71FFE4C32FFE971 /* MediaExporter.swift in Sources */ = {isa = PBXBuildFile; fileRef = 4DDC8BEBFADCD4C66EEBB6E76D7700AF /* MediaExporter.swift */; };
		A2C3DB0C76D64336036840ED48587CFA /* Cancelable.swift in Sources */ = {isa = PBXBuildFile; fileRef = A80B3519D4613602F140E21402228A23 /* Cancelable.swift */; };
		A34466226E3D50BD1265756796D0DD71 /* config_enc.c in Sources */ = {isa = PBXBuildFile; fileRef = D5CC1190009A335C925CB27BBE85DE38 /* config_enc.c */; settings = {COMPILER_FLAGS = "-D_THREAD_SAFE -fno-objc-arc"; }; };
		A378C46CD752916D2971AC1CC2995BE8 /* SDImageLoadersManager.h in Headers */ = {isa = PBXBuildFile; fileRef = DD86937C5F9BC151E3473AFEA131510F /* SDImageLoadersManager.h */; settings = {ATTRIBUTES = (Project, ); }; };
		A39850F1C2EDECF0B304B88F31066E62 /* rescaler_sse2.c in Sources */ = {isa = PBXBuildFile; fileRef = F3301280B3E8A4078790CACDAD2ED325 /* rescaler_sse2.c */; settings = {COMPILER_FLAGS = "-D_THREAD_SAFE -fno-objc-arc"; }; };
		A3ABFFF35CD77259C92EA62444050681 /* neon.h in Headers */ = {isa = PBXBuildFile; fileRef = C3492B2D4930532B49E312A3898AB899 /* neon.h */; settings = {ATTRIBUTES = (Project, ); }; };
		A3AD47B0AE7519DB4712E44887CD34DA /* SDImageCacheConfig.m in Sources */ = {isa = PBXBuildFile; fileRef = 43B28C9C8B7CBFFCA29B4AC52C47E2BE /* SDImageCacheConfig.m */; };
		A3C45218A2A69E9E35BE961AEC763C1B /* Filter.swift in Sources */ = {isa = PBXBuildFile; fileRef = 2FC56E7968162DB46084066A79CB93AE /* Filter.swift */; };
		A40C4F92B5930FEB25E1D4395F491B67 /* PlasmaFilter.swift in Sources */ = {isa = PBXBuildFile; fileRef = A36D02699C878ABE623C4533C7FDA8AA /* PlasmaFilter.swift */; };
		A457A948F248D2A52CD05F067B0C1367 /* UIImage+Compare.m in Sources */ = {isa = PBXBuildFile; fileRef = 6596C362305E3F1F618A495AB98EA6DE /* UIImage+Compare.m */; };
		A54C39BF2449FCC88913B519194EEFAE /* picture_rescale_enc.c in Sources */ = {isa = PBXBuildFile; fileRef = 82174F5E0ACCDE9FC593C4CCE440AD58 /* picture_rescale_enc.c */; settings = {COMPILER_FLAGS = "-D_THREAD_SAFE -fno-objc-arc"; }; };
		A5A6BC0FB4734ACB964192BA1D0E2EC5 /* SDImageGIFCoder.m in Sources */ = {isa = PBXBuildFile; fileRef = 01D975FB79082576FA2B2979AFFBA8A9 /* SDImageGIFCoder.m */; };
		A5C2E4CD95686964ACC8B39D3E698714 /* picture_csp_enc.c in Sources */ = {isa = PBXBuildFile; fileRef = 23CC7791CA6F829D2695405C62A4FFDF /* picture_csp_enc.c */; settings = {COMPILER_FLAGS = "-D_THREAD_SAFE -fno-objc-arc"; }; };
		A5C3001B7B7F99B252355E96600C2FFB /* vp8_dec.c in Sources */ = {isa = PBXBuildFile; fileRef = E8BE14F86608D1ADFD775A449C36427A /* vp8_dec.c */; settings = {COMPILER_FLAGS = "-D_THREAD_SAFE -fno-objc-arc"; }; };
		A6C5BCFB50E250183ABD2CE73C21FEAA /* lossless_msa.c in Sources */ = {isa = PBXBuildFile; fileRef = 0DC9EE27D1B2917BB9A82F76F4365720 /* lossless_msa.c */; settings = {COMPILER_FLAGS = "-D_THREAD_SAFE -fno-objc-arc"; }; };
		A7597C3954DA9A46DB54910F4E2AC139 /* StrokeSelectorView.swift in Sources */ = {isa = PBXBuildFile; fileRef = E589B30ECF8BE85682D5A10110B4BA51 /* StrokeSelectorView.swift */; };
		A75F0270E05938F60018534996E02141 /* SDImageWebPCoder.m in Sources */ = {isa = PBXBuildFile; fileRef = 0BB266792D3562AD49E5F9ADF19809A8 /* SDImageWebPCoder.m */; };
		A7BBAC578E0FC3FA6CD42B4CDE6DF640 /* SDWebImage-umbrella.h in Headers */ = {isa = PBXBuildFile; fileRef = CAE837FC4D9402F0D1AE4BBADD4004F7 /* SDWebImage-umbrella.h */; settings = {ATTRIBUTES = (Project, ); }; };
		A82CCAD5B8AE9A28523046016F202020 /* alpha_processing_sse41.c in Sources */ = {isa = PBXBuildFile; fileRef = F8FF8DF48E6139117EF73E48E4B04D85 /* alpha_processing_sse41.c */; settings = {COMPILER_FLAGS = "-D_THREAD_SAFE -fno-objc-arc"; }; };
		A992DB6428C2C818988621F492E2F8F4 /* Marker.swift in Sources */ = {isa = PBXBuildFile; fileRef = 8C0F5125F0B68C3F9D4C587DC02E1C85 /* Marker.swift */; };
		AA0AC65F7A72C123A97642C8F2DE05A9 /* AppColorPalette.swift in Sources */ = {isa = PBXBuildFile; fileRef = 3D9D5C12044EE284E2420F852FF66912 /* AppColorPalette.swift */; };
		AA10D121A622DE522B20382F806868AA /* enc_sse2.c in Sources */ = {isa = PBXBuildFile; fileRef = E9A67D9DF613A36CD137C62E988542EB /* enc_sse2.c */; settings = {COMPILER_FLAGS = "-D_THREAD_SAFE -fno-objc-arc"; }; };
		AA1729720165E8E7632E1043B80CD1B8 /* OptionView.swift in Sources */ = {isa = PBXBuildFile; fileRef = CE4B4A34A4E8135BF71124947B3E7CC6 /* OptionView.swift */; };
		AB1EB0F49F9D517F78C8AC603B2A7B6B /* upsampling_neon.c in Sources */ = {isa = PBXBuildFile; fileRef = C6AEC2253D16C9533A0151471116BFF0 /* upsampling_neon.c */; settings = {COMPILER_FLAGS = "-D_THREAD_SAFE -fno-objc-arc"; }; };
		AB3570007412B510F78B81D1A83E7FC9 /* FBSnapshotTestCase-umbrella.h in Headers */ = {isa = PBXBuildFile; fileRef = 6557CF6BCA309A20CB7959D421ADF712 /* FBSnapshotTestCase-umbrella.h */; settings = {ATTRIBUTES = (Project, ); }; };
		AB3DAF426B5E59DFFD4D77F3D222A110 /* UIImage+WebP.m in Sources */ = {isa = PBXBuildFile; fileRef = 077D018A22523C922C9B606BFA52D0B7 /* UIImage+WebP.m */; };
		ABABE14E78E7E181445A8E1E698CFF40 /* SDWebImageError.h in Headers */ = {isa = PBXBuildFile; fileRef = A8DEB85D8BDFFF715E155269818ECECB /* SDWebImageError.h */; settings = {ATTRIBUTES = (Project, ); }; };
		AC3AA83F98598DE85907207BAC7FB9FF /* TumblrTheme-umbrella.h in Headers */ = {isa = PBXBuildFile; fileRef = F40672414C2380EBED6C4A1AC6E9B5F2 /* TumblrTheme-umbrella.h */; settings = {ATTRIBUTES = (Project, ); }; };
		AC4B34C44438E1C88A3AED4A8F2F6BD2 /* Sticker.swift in Sources */ = {isa = PBXBuildFile; fileRef = 7DD336505D47C28C85ECFA97C522B1B6 /* Sticker.swift */; };
		ACB988ADDF81EBBA4C1E72F6B8C47888 /* BlogImageCacheManager.swift in Sources */ = {isa = PBXBuildFile; fileRef = AA9E929859A5000E35ECF1FC466BC342 /* BlogImageCacheManager.swift */; };
		ACCFE4E918FBB5436346691EC4D57542 /* TMPageViewController.swift in Sources */ = {isa = PBXBuildFile; fileRef = 7DAA05668227131E7800CADDE27E47C7 /* TMPageViewController.swift */; };
		AD925A799EF5FC9C687AC40C0DB947DC /* rescaler.c in Sources */ = {isa = PBXBuildFile; fileRef = 6AD1EEBE445729FA40EAE6165D562252 /* rescaler.c */; settings = {COMPILER_FLAGS = "-D_THREAD_SAFE -fno-objc-arc"; }; };
		ADA54CB2DF1411780E2CF75D6B373560 /* Array+Object.swift in Sources */ = {isa = PBXBuildFile; fileRef = 9DB89CC4B2C046D5258FA3A92BBF8612 /* Array+Object.swift */; };
		AE7C4E62D2A74DC953609B0E9CE4BC3B /* TrashView.swift in Sources */ = {isa = PBXBuildFile; fileRef = E0DB488F8BB9C389CEC0D35A0A545C73 /* TrashView.swift */; };
		AF1D7F75A432355B826DBBEA01C570A6 /* SDAnimatedImageView+WebCache.h in Headers */ = {isa = PBXBuildFile; fileRef = 016D5AEC25CF32B8AC9D10BE96B6DCA9 /* SDAnimatedImageView+WebCache.h */; settings = {ATTRIBUTES = (Project, ); }; };
		B12D6071486F766DD4EA1A7230A57FBC /* Assets.xcassets in Resources */ = {isa = PBXBuildFile; fileRef = 381914FEAE762603AC4DBB8B6006E808 /* Assets.xcassets */; };
		B154000FADDD2E81CA1C25FBCDB2FFF8 /* SDAnimatedImageRep.m in Sources */ = {isa = PBXBuildFile; fileRef = 0D0124F95DC33D36BDA5A10FDFFB6AFB /* SDAnimatedImageRep.m */; };
		B17EE3ECBDCBE238914387FCFDF9520B /* MediaClipsCollectionController.swift in Sources */ = {isa = PBXBuildFile; fileRef = D55B54BD6A3836078349D6CD2BCAD5FB /* MediaClipsCollectionController.swift */; };
		B1FFE9B3DEF4A919F21414C64D740086 /* UIUpdate.swift in Sources */ = {isa = PBXBuildFile; fileRef = 92170D63ABEA7EECAA6CA3A28B7776A4 /* UIUpdate.swift */; };
		B2B8D0AC41D695EB60A5238454183F12 /* AlphaBlendFilter.swift in Sources */ = {isa = PBXBuildFile; fileRef = 1DB16325EA8A766B27BC088D21B1AADA /* AlphaBlendFilter.swift */; };
		B3676424DBAA47957E458754CF4D8DCC /* SDAsyncBlockOperation.h in Headers */ = {isa = PBXBuildFile; fileRef = 6FB582989F2DD7FE449482F70C46F406 /* SDAsyncBlockOperation.h */; settings = {ATTRIBUTES = (Project, ); }; };
		B37ABCA67637DFA25C700C40B569BD16 /* UIFont+TumblrTheme.swift in Sources */ = {isa = PBXBuildFile; fileRef = 9B2D1B001912F3C05586CCFBEE281451 /* UIFont+TumblrTheme.swift */; };
		B41FDDD347125F193A6AAF9ADA8E7FAF /* DrawerTabBarOption.swift in Sources */ = {isa = PBXBuildFile; fileRef = 24DE48729CF814017D3B0E075DB83F93 /* DrawerTabBarOption.swift */; };
		B43CB534846E95941459665E007A0FFB /* ColorCollectionController.swift in Sources */ = {isa = PBXBuildFile; fileRef = 436211A9D9E276C4A19C7FABB298AA20 /* ColorCollectionController.swift */; };
		B4420B10934E5919A5DF820E65703C7A /* lossless_common.h in Headers */ = {isa = PBXBuildFile; fileRef = 7382582212E0768E31B2474B0104B098 /* lossless_common.h */; settings = {ATTRIBUTES = (Project, ); }; };
		B5B47D4098429A325AA0DDEEE80C6431 /* SDImageIOAnimatedCoderInternal.h in Headers */ = {isa = PBXBuildFile; fileRef = 72F8C0FEDD0F93AE41B346E5A4E17D5E /* SDImageIOAnimatedCoderInternal.h */; settings = {ATTRIBUTES = (Project, ); }; };
		B5EB7512E746A42E527B87DFBC019DC1 /* AvatarClearingHelper.swift in Sources */ = {isa = PBXBuildFile; fileRef = 1946A5AF83BC55C574BD9DCD0338FCD6 /* AvatarClearingHelper.swift */; };
		B6C645F4A5C446665DD098BF44F34443 /* SDAnimatedImage.m in Sources */ = {isa = PBXBuildFile; fileRef = BA1D5367299F68DBDB7EED33FBD12A80 /* SDAnimatedImage.m */; };
		B7C74EBAE429AB3CE51E77CE81CCD26E /* UIImage+SharedUIAssets.swift in Sources */ = {isa = PBXBuildFile; fileRef = 00540C70237C06C1BED104146BFFA826 /* UIImage+SharedUIAssets.swift */; };
		B7DFDB149AFF2301096C46948FB90D68 /* SDImageHEICCoder.m in Sources */ = {isa = PBXBuildFile; fileRef = 1A9C3FE9EA1B2C74D3E3BAACF3125D83 /* SDImageHEICCoder.m */; };
		B898E306645B5D22470EE52D57E080F5 /* SuggestedTagsView.swift in Sources */ = {isa = PBXBuildFile; fileRef = FDFBA080508BAAE7D8E90EF58C6BBF4A /* SuggestedTagsView.swift */; };
		B8ADA30C051A2790FE88BE07CBFFF592 /* UIImage+Diff.m in Sources */ = {isa = PBXBuildFile; fileRef = 02C15DEDB6187AC4E355C89AB3F3253A /* UIImage+Diff.m */; };
		BB19202ED296E97C3EC12496E0675876 /* SDImageIOAnimatedCoder.h in Headers */ = {isa = PBXBuildFile; fileRef = 4D17173CB07CA5432D410F7E9CE349D0 /* SDImageIOAnimatedCoder.h */; settings = {ATTRIBUTES = (Project, ); }; };
		BB59DEF4A557EF7B5F4AF2C9789CBF1D /* GifVideoOutputHandler.swift in Sources */ = {isa = PBXBuildFile; fileRef = 36B9DDC497C5DCBE6BA4CBF81AC5CB0B /* GifVideoOutputHandler.swift */; };
		BBBC666E3A7BC3C3139EE84D59C86233 /* MediaPlayerController.swift in Sources */ = {isa = PBXBuildFile; fileRef = 6EA2E6A41776A0624B0CA0CA0050E42D /* MediaPlayerController.swift */; };
		BC11C8E5B72F9D72269A0B479E94FFCF /* lossless_enc_sse2.c in Sources */ = {isa = PBXBuildFile; fileRef = 3066F6657A91973C57A831571F2E70AB /* lossless_enc_sse2.c */; settings = {COMPILER_FLAGS = "-D_THREAD_SAFE -fno-objc-arc"; }; };
		BD88BCBF2670D6825D69FE836DEB55D0 /* StylableImageView.swift in Sources */ = {isa = PBXBuildFile; fileRef = 0F95559B20F2D16C966A4E13A3659F79 /* StylableImageView.swift */; };
		BEA4100C55B3AD93A38B35FFBF351C85 /* CameraController.swift in Sources */ = {isa = PBXBuildFile; fileRef = 9BFB441597A4E7568E0EA7E147F0F400 /* CameraController.swift */; };
		BED954136D95DBD92FB31D1B89A6A9F0 /* SDWebImageDownloaderDecryptor.h in Headers */ = {isa = PBXBuildFile; fileRef = 83B6578AC7120AACCB1AB1792824F2DC /* SDWebImageDownloaderDecryptor.h */; settings = {ATTRIBUTES = (Project, ); }; };
		BF6988E0DFEFAF01F6FD7874B4B4C0E8 /* yuv_mips32.c in Sources */ = {isa = PBXBuildFile; fileRef = 7648E3EC5E8EC5907F5D666FC054E367 /* yuv_mips32.c */; settings = {COMPILER_FLAGS = "-D_THREAD_SAFE -fno-objc-arc"; }; };
		BFEB5E723C99B717845E9B46ED9E8458 /* vp8li_enc.h in Headers */ = {isa = PBXBuildFile; fileRef = DC0F7874D8310A030274B5800C15D71E /* vp8li_enc.h */; settings = {ATTRIBUTES = (Project, ); }; };
		C0185E9939F31B6C1A282371D0F3C215 /* color_cache_utils.h in Headers */ = {isa = PBXBuildFile; fileRef = 994916435F9792A7B09B1F6D462C4334 /* color_cache_utils.h */; settings = {ATTRIBUTES = (Project, ); }; };
		C0DA51317FC3B043EA30020A9FB9C547 /* enc_msa.c in Sources */ = {isa = PBXBuildFile; fileRef = 892445235FC02AC4712A7A25D6DF6A1E /* enc_msa.c */; settings = {COMPILER_FLAGS = "-D_THREAD_SAFE -fno-objc-arc"; }; };
		C0FCE3F429764A4169C0F69365C19897 /* SDImageCachesManagerOperation.h in Headers */ = {isa = PBXBuildFile; fileRef = E30181A306D7DC0E9D7E410F70E853DE /* SDImageCachesManagerOperation.h */; settings = {ATTRIBUTES = (Project, ); }; };
		C10D730329510C66F83DC7E9DAC04A6E /* MovableView.swift in Sources */ = {isa = PBXBuildFile; fileRef = 0561D09322CAABA530B55078DDA103DB /* MovableView.swift */; };
		C1BC4250780423F19BDC9947D3AD8A62 /* UIImage+MemoryCacheCost.h in Headers */ = {isa = PBXBuildFile; fileRef = 2CAB5B755FFC392DAEDFFD68D5B0FF46 /* UIImage+MemoryCacheCost.h */; settings = {ATTRIBUTES = (Project, ); }; };
		C227FD1C858148327AD6CF45F9BC35E4 /* UIImage+Diff.h in Headers */ = {isa = PBXBuildFile; fileRef = 4FEB6B449152CEFF044774BCC2A94DB3 /* UIImage+Diff.h */; settings = {ATTRIBUTES = (Project, ); }; };
		C2A63EB3A665AFE63965E58195B4FDDA /* GLPixelBufferView.swift in Sources */ = {isa = PBXBuildFile; fileRef = 4B228B80629CD8A1D237AB2E6A7AE080 /* GLPixelBufferView.swift */; };
		C2FD0B0C39F2BF01FDA40E8F1BC5D472 /* yuv_sse2.c in Sources */ = {isa = PBXBuildFile; fileRef = E0300F25DC6C281DE10965B85E441E6C /* yuv_sse2.c */; settings = {COMPILER_FLAGS = "-D_THREAD_SAFE -fno-objc-arc"; }; };
		C323C1728ABD54F11787E6198E856C28 /* EasyTipView.swift in Sources */ = {isa = PBXBuildFile; fileRef = 59360F3B8B5C85097859911285F30204 /* EasyTipView.swift */; };
		C32E00D6A00EB8C53E934CEC28B3FA65 /* enc_sse41.c in Sources */ = {isa = PBXBuildFile; fileRef = 81AE10AD52D3E20F2AD5DF6408DD2C74 /* enc_sse41.c */; settings = {COMPILER_FLAGS = "-D_THREAD_SAFE -fno-objc-arc"; }; };
		C337046DB65685BE327658FAB1C3CF32 /* Reachability-dummy.m in Sources */ = {isa = PBXBuildFile; fileRef = 3CF4DADC3FC1505729017CF50D8158AA /* Reachability-dummy.m */; };
		C3CA256CC5C3308862AFF3218B47B684 /* UIImage+Compare.h in Headers */ = {isa = PBXBuildFile; fileRef = 0D2BB6439ADB8596B9239022AD7A3C31 /* UIImage+Compare.h */; settings = {ATTRIBUTES = (Project, ); }; };
		C4436CB0D9DD86996A500D2599DA6AA4 /* UIImage+WebP.h in Headers */ = {isa = PBXBuildFile; fileRef = 7A3CEB5225D72526CC8F4B68C0162A1E /* UIImage+WebP.h */; settings = {ATTRIBUTES = (Project, ); }; };
		C4632ABC9A8E1BCA955619CDB27DDC2E /* LightLeaksFilter.swift in Sources */ = {isa = PBXBuildFile; fileRef = F5171805472D8D2F849D07FB534F59D0 /* LightLeaksFilter.swift */; };
		C515434D77119F3F70F861CB2BB1AA78 /* quant_dec.c in Sources */ = {isa = PBXBuildFile; fileRef = 803E69A95F7B95BC672978360FE4D3A4 /* quant_dec.c */; settings = {COMPILER_FLAGS = "-D_THREAD_SAFE -fno-objc-arc"; }; };
		C5503532D6B7E640CC93DA4C87C79691 /* NSLayoutConstraint+Utils.swift in Sources */ = {isa = PBXBuildFile; fileRef = 7D5D9B443BD097CB4862B8B338E8F022 /* NSLayoutConstraint+Utils.swift */; };
		C5C6A658E754B316F5FB75933C46BE8B /* webpi_dec.h in Headers */ = {isa = PBXBuildFile; fileRef = CAC6A57DA4CFED4D7A4477AD5D39582B /* webpi_dec.h */; settings = {ATTRIBUTES = (Project, ); }; };
		C6DDC8482348A4E9B78F066A417E97B2 /* StickerTypeCollectionCell.swift in Sources */ = {isa = PBXBuildFile; fileRef = 0AE4620019D6FA06BFC99679F2EC7774 /* StickerTypeCollectionCell.swift */; };
		C7373DB36FA7E4177283FEFA9A05AE0C /* SDAnimatedImageRep.h in Headers */ = {isa = PBXBuildFile; fileRef = 8FEC617B50B83476698179F39E785C2B /* SDAnimatedImageRep.h */; settings = {ATTRIBUTES = (Project, ); }; };
		C75148912C5F10643610A5B1BADC4E85 /* GrayscaleFilter.swift in Sources */ = {isa = PBXBuildFile; fileRef = A31FB106ACA3084D19598AD7052BBEBE /* GrayscaleFilter.swift */; };
		C847B666F32AB377F8C1E94B6F1DD400 /* MockImageLoader.swift in Sources */ = {isa = PBXBuildFile; fileRef = F11BAB2120BC52613C61DE1297082A45 /* MockImageLoader.swift */; };
		C9178D8CB685E83A5D6C7ED969CC9539 /* thread_utils.h in Headers */ = {isa = PBXBuildFile; fileRef = DF23DD51B8FC0025899867057618D1F0 /* thread_utils.h */; settings = {ATTRIBUTES = (Project, ); }; };
		C9BC9B64D37265190B8248D8CA933B39 /* StrokeSelectorController.swift in Sources */ = {isa = PBXBuildFile; fileRef = 39EF920681C22D28CFB866CC60205CEB /* StrokeSelectorController.swift */; };
		C9E94B63693C4645F628F94C6FAB152F /* vp8l_dec.c in Sources */ = {isa = PBXBuildFile; fileRef = 4676F26F535482FBA9B1E88536C301D6 /* vp8l_dec.c */; settings = {COMPILER_FLAGS = "-D_THREAD_SAFE -fno-objc-arc"; }; };
		CA97FC9A5E4E410572882EB7F821B9CE /* Device.swift in Sources */ = {isa = PBXBuildFile; fileRef = 53723A048F8ACC62999CF994484C105D /* Device.swift */; };
		CACB34B83CF01D82D80BF36F62694DC6 /* SDWebImageDownloaderDecryptor.m in Sources */ = {isa = PBXBuildFile; fileRef = AC9D682E665D0B55BA6424C7AD1C1182 /* SDWebImageDownloaderDecryptor.m */; };
		CAE1FB30FBE63FE745C4B493A62F92AF /* cost.c in Sources */ = {isa = PBXBuildFile; fileRef = DA4E5F35C22F1F019D340E3BE2648DCB /* cost.c */; settings = {COMPILER_FLAGS = "-D_THREAD_SAFE -fno-objc-arc"; }; };
		CAE6C6C135EA69BF44838227C378763A /* backward_references_enc.h in Headers */ = {isa = PBXBuildFile; fileRef = A079913E9667CBBAFC3BC76BDB61FAF3 /* backward_references_enc.h */; settings = {ATTRIBUTES = (Project, ); }; };
		CAEAE722894C5C5E26D68DEDC8E2E392 /* bit_writer_utils.h in Headers */ = {isa = PBXBuildFile; fileRef = 1552134485302B52DA79F2D062E4B9DE /* bit_writer_utils.h */; settings = {ATTRIBUTES = (Project, ); }; };
		CBBA65641DEC4FA9182558F15DC4D260 /* UIImage+Transform.h in Headers */ = {isa = PBXBuildFile; fileRef = C65922FAD2CA7B2911A3360F85943827 /* UIImage+Transform.h */; settings = {ATTRIBUTES = (Project, ); }; };
		CBD39660A2AEA338F8D2CE18BEBECEF9 /* UIImage+Snapshot.m in Sources */ = {isa = PBXBuildFile; fileRef = DB3FD9758D72404262F71BED156F9B6E /* UIImage+Snapshot.m */; };
		CC5D843DB477ACD7092DBBEF7C9FA110 /* UIView+Layout.swift in Sources */ = {isa = PBXBuildFile; fileRef = FD013E51EB1B001BADBD7D5D96FE023F /* UIView+Layout.swift */; };
		CCF0585CE3645ACB1F0FD4F9ABD3B481 /* UIImage+FlipLeftMirrored.swift in Sources */ = {isa = PBXBuildFile; fileRef = 6E9526FFF3BFE121622CDF8813D4D2FC /* UIImage+FlipLeftMirrored.swift */; };
		CD175825AD847A00989103D38FB3A5AF /* OptionsStackView.swift in Sources */ = {isa = PBXBuildFile; fileRef = 928264DE02300C07D15050C51C158B57 /* OptionsStackView.swift */; };
		CDC876D0AD3019157B5FC244E34D2688 /* CameraInputOutput.swift in Sources */ = {isa = PBXBuildFile; fileRef = 6E68CC10803AA72F17ABF179D5620C91 /* CameraInputOutput.swift */; };
		CE17814BA3166755BD214234F659D6CD /* SDInternalMacros.m in Sources */ = {isa = PBXBuildFile; fileRef = 63C7C31F057D2C67619ADD20825167BA /* SDInternalMacros.m */; };
		CE293C00E83B9851AAF7094D441DD715 /* UIView+Shadows.swift in Sources */ = {isa = PBXBuildFile; fileRef = D69D7B9FE6A69D2914C535D3CA767C1A /* UIView+Shadows.swift */; };
		CF68E4A0421B2D575EA4160AB4AC270B /* TextureSelectorView.swift in Sources */ = {isa = PBXBuildFile; fileRef = 3FDFE81E4C05DBC2F032362F7917A8E5 /* TextureSelectorView.swift */; };
		CF74B25B3B4038E9D9E6D653EE35BD6E /* ConicalGradientLayer.swift in Sources */ = {isa = PBXBuildFile; fileRef = 15D6607DB874CE4F0B9E946CFE5F4F51 /* ConicalGradientLayer.swift */; };
		CF94EB4B4C050448DD9B99E54D229D9D /* MirrorFourFilter.swift in Sources */ = {isa = PBXBuildFile; fileRef = 868D6E72D631447FC23F9ACD3403F8AC /* MirrorFourFilter.swift */; };
		D02956371D312DADB02AABBA30A8D3DE /* filters_mips_dsp_r2.c in Sources */ = {isa = PBXBuildFile; fileRef = 158D2DFE50EE7B10008098223AC5ED67 /* filters_mips_dsp_r2.c */; settings = {COMPILER_FLAGS = "-D_THREAD_SAFE -fno-objc-arc"; }; };
		D0ABE514937BD41F1EDF6C130A6CEFAB /* common_sse41.h in Headers */ = {isa = PBXBuildFile; fileRef = 8B6FAA795B03E1E3AC361503A170BDF7 /* common_sse41.h */; settings = {ATTRIBUTES = (Project, ); }; };
		D0D92E8BBB9901012C9AB1DCFC6906B9 /* SDAnimatedImageView+WebCache.m in Sources */ = {isa = PBXBuildFile; fileRef = 0582765AB40995461D2D991FE49B6ABE /* SDAnimatedImageView+WebCache.m */; };
		D130F1912ED7A37A6859C96466155CC6 /* ModeButtonView.swift in Sources */ = {isa = PBXBuildFile; fileRef = 0C7030DC125DB5F18051D57E983CEACF /* ModeButtonView.swift */; };
		D150DBAC8BCDD90C41709AB3804C3C69 /* StickerTypeCollectionController.swift in Sources */ = {isa = PBXBuildFile; fileRef = 6FFC223151E1A7D60E0ED7625740F97B /* StickerTypeCollectionController.swift */; };
		D222AA4F3F560FD6C0F357CC207B5049 /* mux.h in Headers */ = {isa = PBXBuildFile; fileRef = 7E11E2B5FFEDBDA5C0E0C9156044B76E /* mux.h */; settings = {ATTRIBUTES = (Project, ); }; };
		D28C21311B598AC18BE3EE3323BEAB22 /* Reachability-umbrella.h in Headers */ = {isa = PBXBuildFile; fileRef = 663FCFE92FDE56BCF66D2555819D05B3 /* Reachability-umbrella.h */; settings = {ATTRIBUTES = (Project, ); }; };
		D2C3B72A42E55B6C48170E5DD73720ED /* dec_neon.c in Sources */ = {isa = PBXBuildFile; fileRef = BEBB8FBB3EC4E6899ECD7D91CF423D53 /* dec_neon.c */; settings = {COMPILER_FLAGS = "-D_THREAD_SAFE -fno-objc-arc"; }; };
		D2DCFD0B024DBB5C68CEC8BC53F56CE4 /* DimensionsHelper.swift in Sources */ = {isa = PBXBuildFile; fileRef = 2BA3DEAD581FA90BA21A2DC8940F7E92 /* DimensionsHelper.swift */; };
		D3CAEAC6955355837F5E723225CEB968 /* SDImageCachesManager.m in Sources */ = {isa = PBXBuildFile; fileRef = 57B74D8B598DF59E1B28662533CA117D /* SDImageCachesManager.m */; };
		D3D542093CD817994ADB28357BD2C8ED /* ImageLoaderURLSessionMetricsDelegate.swift in Sources */ = {isa = PBXBuildFile; fileRef = 605A12FE8D798B8CB1350584AB65E6D3 /* ImageLoaderURLSessionMetricsDelegate.swift */; };
		D41D5F0CB63CA4D6C4D652D7B75A76AA /* Assets.xcassets in Resources */ = {isa = PBXBuildFile; fileRef = E475578B5C3F8AD58D54CD7F8E840628 /* Assets.xcassets */; };
		D447AB78FCFBBFC105C6321190B635B3 /* SDWebImageOperation.h in Headers */ = {isa = PBXBuildFile; fileRef = 5CFD4F5D7C971F400CD09DEF49769B98 /* SDWebImageOperation.h */; settings = {ATTRIBUTES = (Project, ); }; };
		D4A60AA1EEADEB64614630A93A255A2B /* filters_utils.h in Headers */ = {isa = PBXBuildFile; fileRef = 97C9036ED1CAB414AC0058837DFA474C /* filters_utils.h */; settings = {ATTRIBUTES = (Project, ); }; };
		D55E5F4BC548B1F94D049D8EE8CE3717 /* io_dec.c in Sources */ = {isa = PBXBuildFile; fileRef = AF6DB2F9DC552AB0471D58FEC61BB119 /* io_dec.c */; settings = {COMPILER_FLAGS = "-D_THREAD_SAFE -fno-objc-arc"; }; };
		D564A699D065954E4948D7E571F459A9 /* UIView+WebCacheOperation.h in Headers */ = {isa = PBXBuildFile; fileRef = 0BDFAB9CEBA78D24759C135C352C5692 /* UIView+WebCacheOperation.h */; settings = {ATTRIBUTES = (Project, ); }; };
		D5FAA5ED25EAEE61F6476D63E0CA9894 /* FBSnapshotTestCase-dummy.m in Sources */ = {isa = PBXBuildFile; fileRef = 8953A0BC71A27CF1EFB495DBA5C1CEF0 /* FBSnapshotTestCase-dummy.m */; };
		D607E281B6103D213C2295CE59CC6658 /* FBSnapshotTestCase.m in Sources */ = {isa = PBXBuildFile; fileRef = F7C3DA98AC102CA722D567D8200C2176 /* FBSnapshotTestCase.m */; };
		D61AF4096D1E64C83C91AC3E343A454D /* ReachabilityDeterminer.swift in Sources */ = {isa = PBXBuildFile; fileRef = 41A047AD4338241EC205EE1577A24734 /* ReachabilityDeterminer.swift */; };
		D7D839209EE76229E322FCC9C07ED5D0 /* alpha_processing_sse2.c in Sources */ = {isa = PBXBuildFile; fileRef = 50B093CA289DABE830013673136B64FD /* alpha_processing_sse2.c */; settings = {COMPILER_FLAGS = "-D_THREAD_SAFE -fno-objc-arc"; }; };
		D853451D288A17FF613656E757FD6908 /* encode.h in Headers */ = {isa = PBXBuildFile; fileRef = 67A2FB675F7958CBAC190C9757A4B723 /* encode.h */; settings = {ATTRIBUTES = (Project, ); }; };
		D8EE06CAF7E4CF2022F81BA70C555AB8 /* IndexPath+Order.swift in Sources */ = {isa = PBXBuildFile; fileRef = 02CF561F1B8E4F100D67889B62EBEA2E /* IndexPath+Order.swift */; };
		D9083C5E50730E97C6BA2AEA61407D5C /* CameraZoomHandler.swift in Sources */ = {isa = PBXBuildFile; fileRef = F02A428CEDF48AE0172C26CDBD4E3368 /* CameraZoomHandler.swift */; };
		D9A0B042F6D0B1EB2A06D822FC8AAFBB /* backward_references_enc.c in Sources */ = {isa = PBXBuildFile; fileRef = 16AE5471B645D0577474054799FE692B /* backward_references_enc.c */; settings = {COMPILER_FLAGS = "-D_THREAD_SAFE -fno-objc-arc"; }; };
		DA2F8925DB709CC3E3D310A6446A1BA9 /* Pencil.swift in Sources */ = {isa = PBXBuildFile; fileRef = B10E35A94E5D6D84169CF74FA4582C05 /* Pencil.swift */; };
		DA6579D9425A7E89622E51345B887E62 /* SDWebImageManager.m in Sources */ = {isa = PBXBuildFile; fileRef = 0B53D4FF14F9C2243104E4026D58A335 /* SDWebImageManager.m */; };
		DA951A1592D0044020222139E1996999 /* TimelineContaining.swift in Sources */ = {isa = PBXBuildFile; fileRef = D972805B1332A07385D28C661F7A5252 /* TimelineContaining.swift */; };
		DAE3216336C228B3AE78951B5E6F76AF /* dec_sse41.c in Sources */ = {isa = PBXBuildFile; fileRef = 292A4614A5443B0D0A9B31421127B9DC /* dec_sse41.c */; settings = {COMPILER_FLAGS = "-D_THREAD_SAFE -fno-objc-arc"; }; };
		DB0EA16BEA6C4A5EFC9F2BDA9D686DE9 /* UIImage+DominantColors.swift in Sources */ = {isa = PBXBuildFile; fileRef = 2186509F9CFFB234ACCAE86D4F2AD8C0 /* UIImage+DominantColors.swift */; };
		DB8083BB3B3CED0C05EB3A412D0C4F58 /* FilmFilter.swift in Sources */ = {isa = PBXBuildFile; fileRef = FDE332DB37627ED8CB10AD4BB67BA2DB /* FilmFilter.swift */; };
		DC7E31B78E30BE5FA00DB04944A7A593 /* SDImageCache.h in Headers */ = {isa = PBXBuildFile; fileRef = 151FB7B88C77335AE6EC01220FD1B140 /* SDImageCache.h */; settings = {ATTRIBUTES = (Project, ); }; };
		DC89F7D13FEBEB0C2BFDD8DC4A368BF3 /* UIColor+SharedColors.swift in Sources */ = {isa = PBXBuildFile; fileRef = 7BB1699C4DDE542F20DBAC87D9A860CF /* UIColor+SharedColors.swift */; };
		DD8C9392F13CE5951A63C03D07AC3DCD /* MangaFilter.swift in Sources */ = {isa = PBXBuildFile; fileRef = 07C7FEBFC9F7A85DDA61D556A0EABF0D /* MangaFilter.swift */; };
		DEA98D162B81357BF4504880E75BF846 /* Pods-KanvasCameraExampleTests-dummy.m in Sources */ = {isa = PBXBuildFile; fileRef = 76AE966E712D09165689018C294D7147 /* Pods-KanvasCameraExampleTests-dummy.m */; };
		DEC55993A49C73A9CB601DC81D5927E5 /* UIButton+Custom.swift in Sources */ = {isa = PBXBuildFile; fileRef = E2AE8B064ED7C967179019A8D22FDC55 /* UIButton+Custom.swift */; };
		DF02671C2108C3001F269D4E1F44DD79 /* SDWeakProxy.h in Headers */ = {isa = PBXBuildFile; fileRef = 3FADC24DE06C5FB384747D5268C0E45E /* SDWeakProxy.h */; settings = {ATTRIBUTES = (Project, ); }; };
		DF1F9D72FF0DD87E2BA5F187381416B0 /* ToastPresentationStyle.swift in Sources */ = {isa = PBXBuildFile; fileRef = 75B273FFE1A954ABA3FF8CD8B2C5754B /* ToastPresentationStyle.swift */; };
		DFD299E5210E628AED977F8EFC55F5AE /* KanvasCamera-dummy.m in Sources */ = {isa = PBXBuildFile; fileRef = ABE33258E7109566D7C4EA9B70A3353A /* KanvasCamera-dummy.m */; };
		E09D89F1D97F4124AD034DEDD5D7B08A /* Dictionary+Copy.swift in Sources */ = {isa = PBXBuildFile; fileRef = 380BD62D7A5ED4161373ABFDB03E7921 /* Dictionary+Copy.swift */; };
		E0A0FA78854F03BDB6CE9C9F149A8F21 /* NSButton+WebCache.h in Headers */ = {isa = PBXBuildFile; fileRef = 74C1BA66A9957B2BC383BE05F45564D8 /* NSButton+WebCache.h */; settings = {ATTRIBUTES = (Project, ); }; };
		E0A11D608F7BBED24907F8EB867F647B /* FilterSettingsController.swift in Sources */ = {isa = PBXBuildFile; fileRef = 960466A134FE99D6D69C215975C53D04 /* FilterSettingsController.swift */; };
		E0C2E5376904FE8B6D3ED75EA90C0A6C /* StickerCollectionCell.swift in Sources */ = {isa = PBXBuildFile; fileRef = 9E30F60120AE9B9B398331357FB66C5F /* StickerCollectionCell.swift */; };
		E0D7889F3CAAA8737BFFA00006DEDF13 /* UIImage+Metadata.h in Headers */ = {isa = PBXBuildFile; fileRef = EFB5105E7EEC6864A51857365A98687B /* UIImage+Metadata.h */; settings = {ATTRIBUTES = (Project, ); }; };
		E1BA38696E19C3A22380D016E334EFA2 /* SDWebImage.h in Headers */ = {isa = PBXBuildFile; fileRef = 484AC0342F382EBA0683F063CB7C1259 /* SDWebImage.h */; settings = {ATTRIBUTES = (Project, ); }; };
		E21C73A7DCC38B4994E2FC964D771550 /* Sharpie.swift in Sources */ = {isa = PBXBuildFile; fileRef = 40C68EC86CB86D29877C0D848808EB72 /* Sharpie.swift */; };
		E29A47FFF11500704F6835E6B6BB8C71 /* SDImageCacheConfig.h in Headers */ = {isa = PBXBuildFile; fileRef = 7EF0AE8F1FC4059442174AA840EF7EFD /* SDImageCacheConfig.h */; settings = {ATTRIBUTES = (Project, ); }; };
		E2D482248F3100F5819286004C8A6D77 /* SDDeviceHelper.h in Headers */ = {isa = PBXBuildFile; fileRef = 6BFE0A49D186DB1E32362A9F26B4616E /* SDDeviceHelper.h */; settings = {ATTRIBUTES = (Project, ); }; };
		E477C9B2DD163143D5BDB62FB52D84C8 /* TumblrTheme-dummy.m in Sources */ = {isa = PBXBuildFile; fileRef = 06AA68782245620B7D7600B8B95D9E9A /* TumblrTheme-dummy.m */; };
		E52AA05286C2C29EF1961DE8D985A611 /* TumblrMediaInfo.swift in Sources */ = {isa = PBXBuildFile; fileRef = 99CBADE17AF92B3E49B0A1973465F3B5 /* TumblrMediaInfo.swift */; };
		E7EC9690754C491187E185EE95202D6A /* SDImageCachesManagerOperation.m in Sources */ = {isa = PBXBuildFile; fileRef = 4FC280DD522ECB16D32FA746CC6DFD8E /* SDImageCachesManagerOperation.m */; };
		E8A340D98B001D6873113DD9DE3B523C /* endian_inl_utils.h in Headers */ = {isa = PBXBuildFile; fileRef = 9ABE19A071EB8F0574C9CC109BF76663 /* endian_inl_utils.h */; settings = {ATTRIBUTES = (Project, ); }; };
		E8E65DBFA1A9AAEF51DFE509E94E19EA /* UIImage+MemoryCacheCost.m in Sources */ = {isa = PBXBuildFile; fileRef = DED62E73B13BCFA169013C4C893909DD /* UIImage+MemoryCacheCost.m */; };
		E917A1F27C4DE816E3227DA7039178E8 /* UIImage+ExtendedCacheData.h in Headers */ = {isa = PBXBuildFile; fileRef = 85B2C0D7CC006A8AAF947CE28D017A1E /* UIImage+ExtendedCacheData.h */; settings = {ATTRIBUTES = (Project, ); }; };
		E958AA0BBF954C471FF24B6CAD010E5F /* UIImage+MultiFormat.h in Headers */ = {isa = PBXBuildFile; fileRef = 3E12E6104D6C3EBAA1522783EC1F33D2 /* UIImage+MultiFormat.h */; settings = {ATTRIBUTES = (Project, ); }; };
		E95D472FF3A037401293FD1161EDD3F0 /* TagsViewTagCell.swift in Sources */ = {isa = PBXBuildFile; fileRef = 6AB1577DB22EE40F2E572196A9736829 /* TagsViewTagCell.swift */; };
		EA03946322DDB026F07377BB49D9AC18 /* SDGraphicsImageRenderer.h in Headers */ = {isa = PBXBuildFile; fileRef = 20CADC2677C4C421F81D5DD346EAA2A1 /* SDGraphicsImageRenderer.h */; settings = {ATTRIBUTES = (Project, ); }; };
		EA1A400C369A1D4AEB081E951CAD487E /* NSBundle+Orangina.swift in Sources */ = {isa = PBXBuildFile; fileRef = 678D7ECE011EA271B69837CBB6BA0DF9 /* NSBundle+Orangina.swift */; };
		EA2A45D22A215030816120BF932C45BD /* CameraSettings.swift in Sources */ = {isa = PBXBuildFile; fileRef = A2E955C347A8EBB4B202A204B0A04BEA /* CameraSettings.swift */; };
		EA32F1D439E66FCCCF31B101183630BE /* upsampling.c in Sources */ = {isa = PBXBuildFile; fileRef = 6641387D861BD68C2B75D61FEA56E606 /* upsampling.c */; settings = {COMPILER_FLAGS = "-D_THREAD_SAFE -fno-objc-arc"; }; };
		EA4BA9FA19F9E0D6945D5569C65FB6B4 /* iterator_enc.c in Sources */ = {isa = PBXBuildFile; fileRef = DD82AD66F11185CD66E2F48FF33FCBE7 /* iterator_enc.c */; settings = {COMPILER_FLAGS = "-D_THREAD_SAFE -fno-objc-arc"; }; };
		EADAB6E91BF45557BC383468C96CE782 /* Renderer.swift in Sources */ = {isa = PBXBuildFile; fileRef = B3C6572F9F328E7783D4ED9225200BDA /* Renderer.swift */; };
		EB3607E117BEE453CB2E2C98017F1920 /* EditorTextView.swift in Sources */ = {isa = PBXBuildFile; fileRef = 521B863617B9382ECC068B0A99149BBC /* EditorTextView.swift */; };
		EB5582BDDF9BA9D520B0D35B760DCFF7 /* RGBA.swift in Sources */ = {isa = PBXBuildFile; fileRef = 599A292D0C05A4F20F5EBCF0CFE7054C /* RGBA.swift */; };
		EBE3BAE3393ED82960A2E50B900BCEB4 /* lossless_enc.c in Sources */ = {isa = PBXBuildFile; fileRef = A851A8C6C48574F06725DA6B74214E61 /* lossless_enc.c */; settings = {COMPILER_FLAGS = "-D_THREAD_SAFE -fno-objc-arc"; }; };
		EC35CDE850A5ECE641096E167380A57C /* UIImage+ExtendedCacheData.m in Sources */ = {isa = PBXBuildFile; fileRef = CF0DEC00990D285141AD1A9932A17E41 /* UIImage+ExtendedCacheData.m */; };
		ECA4D53089C5C81EC7B313505405EA84 /* UIColor+Adaptive.swift in Sources */ = {isa = PBXBuildFile; fileRef = D435B3A3D2EE59052C85960B71968EFC /* UIColor+Adaptive.swift */; };
		ECBC1A6644EA2E438CF3D14A9BE4E69D /* CVPixelBuffer+copy.swift in Sources */ = {isa = PBXBuildFile; fileRef = 95E5B7DC900262A993E0E0F724DECCD9 /* CVPixelBuffer+copy.swift */; };
		ECBDC4CBA1E59782962120B06AC546E4 /* SDImageIOCoder.m in Sources */ = {isa = PBXBuildFile; fileRef = 56C20DD6D84ACA2EE40CF263CE69BAA9 /* SDImageIOCoder.m */; };
		ED659FFB113AFCC34FC8C2DB6B9274BE /* dec_sse2.c in Sources */ = {isa = PBXBuildFile; fileRef = C666819D66333D754C29FD3940122943 /* dec_sse2.c */; settings = {COMPILER_FLAGS = "-D_THREAD_SAFE -fno-objc-arc"; }; };
		EE1BFB44C346188708FCAB793091D622 /* MMCQ.swift in Sources */ = {isa = PBXBuildFile; fileRef = FCDC17C3B58EFCC287C381950A491781 /* MMCQ.swift */; };
		EE92058CF2C2BE749F7F589F65A8486B /* TagsViewCollectionViewLayout.swift in Sources */ = {isa = PBXBuildFile; fileRef = C7C3FF2111C63B16AB2B9E592B37DAA6 /* TagsViewCollectionViewLayout.swift */; };
		EF093C21C31273F480B3CA0A0617D038 /* SDWebImageCacheKeyFilter.m in Sources */ = {isa = PBXBuildFile; fileRef = 0BD11733B2CF909DCF5F03E2FCBE9322 /* SDWebImageCacheKeyFilter.m */; };
		EF11769E3FA018F8AFD90C6D65E61D50 /* ChromaFilter.swift in Sources */ = {isa = PBXBuildFile; fileRef = 8BBAF998220C7D6AFC8DD275182ADFB4 /* ChromaFilter.swift */; };
		EFA45E70CD6224C8B68738ED9E97CA21 /* FBSnapshotTestController.h in Headers */ = {isa = PBXBuildFile; fileRef = D3FADC2563BEEE2CEFE76163F3C4F4AE /* FBSnapshotTestController.h */; settings = {ATTRIBUTES = (Project, ); }; };
		F0176A5831E8E294EAC95E34542EFA77 /* SDDiskCache.h in Headers */ = {isa = PBXBuildFile; fileRef = 234543BE0AAFA461107566ADCBB722D5 /* SDDiskCache.h */; settings = {ATTRIBUTES = (Project, ); }; };
		F0FB2DA0231731C111F60C4B4E6FC264 /* SDImageIOAnimatedCoder.m in Sources */ = {isa = PBXBuildFile; fileRef = 484052CC1CC7F0354A789A2C24FD3859 /* SDImageIOAnimatedCoder.m */; };
		F22989E78C8D097EEFE08F2C1C4BAB7E /* ExtendedStackView.swift in Sources */ = {isa = PBXBuildFile; fileRef = B6A296C9EB3FA95817E314ABFE054214 /* ExtendedStackView.swift */; };
		F247ED26858A417D4432CC9CD5873EA6 /* SDImageAPNGCoder.h in Headers */ = {isa = PBXBuildFile; fileRef = 51EC0E58C78FB07884A63CF745D8C84A /* SDImageAPNGCoder.h */; settings = {ATTRIBUTES = (Project, ); }; };
		F2C38A7EEA52E83FF49C7692C2BABE08 /* SharedUI-umbrella.h in Headers */ = {isa = PBXBuildFile; fileRef = 93B24D269C1C58DB390B92CB3C2681F2 /* SharedUI-umbrella.h */; settings = {ATTRIBUTES = (Project, ); }; };
		F33B9E606DE2D83939F17A8BA129BB28 /* ImageLoader-umbrella.h in Headers */ = {isa = PBXBuildFile; fileRef = 1E62877E0FA7FA2FC81E67546EA5885F /* ImageLoader-umbrella.h */; settings = {ATTRIBUTES = (Project, ); }; };
		F34816B5661A608FFA3753E6AA9EFC77 /* picture_tools_enc.c in Sources */ = {isa = PBXBuildFile; fileRef = 75B2EB1E8143ACF2EC7823AE8F96DD84 /* picture_tools_enc.c */; settings = {COMPILER_FLAGS = "-D_THREAD_SAFE -fno-objc-arc"; }; };
		F37082A0F75D801F722255B52608805E /* SDFileAttributeHelper.h in Headers */ = {isa = PBXBuildFile; fileRef = 9BE5BDC382E3D2A903114DE07CD0092C /* SDFileAttributeHelper.h */; settings = {ATTRIBUTES = (Project, ); }; };
		F3B336D84FA461191F3DC0A155F6688D /* TagsViewController.swift in Sources */ = {isa = PBXBuildFile; fileRef = 7CF8FD532DD8F39EF15178D6DAE77421 /* TagsViewController.swift */; };
		F469D41BE9482924643C98A9C8C49D61 /* UIColor+Util.swift in Sources */ = {isa = PBXBuildFile; fileRef = C10EFA8CB88BFCEA7D701C547A50F845 /* UIColor+Util.swift */; };
		F47BD8FA031C650485618DDCDEE6FD14 /* CameraFilterCollectionController.swift in Sources */ = {isa = PBXBuildFile; fileRef = AD9E8F1383F10D4271307A1C12FD9CDA /* CameraFilterCollectionController.swift */; };
		F49311530E6B0869FC0F72499BC9D907 /* bit_reader_utils.c in Sources */ = {isa = PBXBuildFile; fileRef = 78D0961C1693A438D587814E816CF379 /* bit_reader_utils.c */; settings = {COMPILER_FLAGS = "-D_THREAD_SAFE -fno-objc-arc"; }; };
		F499C21F68AAE6430066B692F3AACB2C /* DrawerTabBarView.swift in Sources */ = {isa = PBXBuildFile; fileRef = DB8E826E6B1602E907D21CA8A3EE6061 /* DrawerTabBarView.swift */; };
		F49E11524DDC4D8C3E6FC2B64759B86E /* KanvasUIImagePickerViewController.swift in Sources */ = {isa = PBXBuildFile; fileRef = D1ABF31969976141374404B7FA1E76D5 /* KanvasUIImagePickerViewController.swift */; };
		F5FA606F0D7761E417B6CF8C8E12FFF9 /* vp8i_enc.h in Headers */ = {isa = PBXBuildFile; fileRef = 67085526A80D861ED3399D87233391CD /* vp8i_enc.h */; settings = {ATTRIBUTES = (Project, ); }; };
		F6CAB181F9AF2E3FA411C28D1CBABB9C /* SDFileAttributeHelper.m in Sources */ = {isa = PBXBuildFile; fileRef = 9172B309086BC9AE8FEB3F57B6CBDD87 /* SDFileAttributeHelper.m */; };
		F6EF8EA309560FA181BF0C4CFBEA83EC /* frame_dec.c in Sources */ = {isa = PBXBuildFile; fileRef = 68F937030C0C90C9296AF7F5376DE6FB /* frame_dec.c */; settings = {COMPILER_FLAGS = "-D_THREAD_SAFE -fno-objc-arc"; }; };
		F70E2E3A921334A682EA7A6DC7C57290 /* SDWebImageDownloader.h in Headers */ = {isa = PBXBuildFile; fileRef = F1AAAB56266252EDBBC32A8779835CE5 /* SDWebImageDownloader.h */; settings = {ATTRIBUTES = (Project, ); }; };
		F725A4264CB6B573F07B10800523B722 /* upsampling_sse41.c in Sources */ = {isa = PBXBuildFile; fileRef = B711A8BFCA4D41E11CAAEA2185853220 /* upsampling_sse41.c */; settings = {COMPILER_FLAGS = "-D_THREAD_SAFE -fno-objc-arc"; }; };
		F80E7F7A0FD2F82F42562B8A51E26AFF /* yuv_neon.c in Sources */ = {isa = PBXBuildFile; fileRef = 32D887F50AFB19C71559C57F6E140773 /* yuv_neon.c */; settings = {COMPILER_FLAGS = "-D_THREAD_SAFE -fno-objc-arc"; }; };
		F876F054886227B059B0778C6C1A0A83 /* UIImage+Snapshot.h in Headers */ = {isa = PBXBuildFile; fileRef = E67A0FB32D1FF48603C8C1A8AC8497DD /* UIImage+Snapshot.h */; settings = {ATTRIBUTES = (Project, ); }; };
		F8AEEC4A6CC46800604AC49C5482D299 /* utils.c in Sources */ = {isa = PBXBuildFile; fileRef = C8FD8A3AD158B99079BAC8CF522E6BDB /* utils.c */; settings = {COMPILER_FLAGS = "-D_THREAD_SAFE -fno-objc-arc"; }; };
		F945C307D8EECE7C1ED233479A1D0F5E /* MediaPickerButtonView.swift in Sources */ = {isa = PBXBuildFile; fileRef = 1522F09F2D467EA0738505656AAB2E1D /* MediaPickerButtonView.swift */; };
		FA13CA8E07C9C34A3BAA5BF336694E9D /* MediaDrawerView.swift in Sources */ = {isa = PBXBuildFile; fileRef = C8C3C13AEF0D02FD4FAA982B03C3D4EF /* MediaDrawerView.swift */; };
		FA31D077F4B0EE963344E4A57E25C7FF /* bit_reader_inl_utils.h in Headers */ = {isa = PBXBuildFile; fileRef = 23B01BF3780828738C4966734A26B5D0 /* bit_reader_inl_utils.h */; settings = {ATTRIBUTES = (Project, ); }; };
		FA39FFF05BD0D6DF904A53C844BA5B49 /* TagsViewEditCell.swift in Sources */ = {isa = PBXBuildFile; fileRef = C255BD70ED09D42D3FF0968508AF2256 /* TagsViewEditCell.swift */; };
		FB05D0240A1BD28DDD4ABECCD90060B5 /* FilterType.swift in Sources */ = {isa = PBXBuildFile; fileRef = 4BF907DD602CFB5DD96900BFDE68E984 /* FilterType.swift */; };
		FC35776679766715931F35BA40AE8F42 /* FilterCollectionInnerCell.swift in Sources */ = {isa = PBXBuildFile; fileRef = 47DC887082007C2BAB072CE3E053B73D /* FilterCollectionInnerCell.swift */; };
		FCFD2CF63A23A6BE870C704E5196DFA9 /* SDImageTransformer.h in Headers */ = {isa = PBXBuildFile; fileRef = 3C0764B6B5140527211C1DD87BD55E88 /* SDImageTransformer.h */; settings = {ATTRIBUTES = (Project, ); }; };
		FD178BE909CB4ABFFE4F1D48D464B4E6 /* CVPixelBuffer+sampleBuffer.swift in Sources */ = {isa = PBXBuildFile; fileRef = 24709202265E9AAB8155900990CF510F /* CVPixelBuffer+sampleBuffer.swift */; };
		FD4362CFF79A80F3CD225B0A28244397 /* SDWebImage-dummy.m in Sources */ = {isa = PBXBuildFile; fileRef = F65CC994570DBEF6C05BBDB507EF3FB6 /* SDWebImage-dummy.m */; };
		FDDB41B83EE5FC96867824AB67CD51A8 /* SDAnimatedImageView.m in Sources */ = {isa = PBXBuildFile; fileRef = B8798F063652343B430B7FF468C8F761 /* SDAnimatedImageView.m */; };
		FE39758FA1A80C0A48B4E4CD3B6F7ABE /* MovableViewCanvas.swift in Sources */ = {isa = PBXBuildFile; fileRef = 733CEB76D91899A236FBA3DD91B8E8DA /* MovableViewCanvas.swift */; };
		FE61F135AF922D6F387A4C8AC4392987 /* SDImageTransformer.m in Sources */ = {isa = PBXBuildFile; fileRef = 1B3BA982CAE3E97D8F907FE81F6C2763 /* SDImageTransformer.m */; };
		FE676C92FB4E881E38BA28741F89102A /* UIView+AutoLayout.swift in Sources */ = {isa = PBXBuildFile; fileRef = D14440258CD54E9EF11BF21938616F09 /* UIView+AutoLayout.swift */; };
		FEC19A8DBEE60520378739DD38D7F7DF /* enc_mips_dsp_r2.c in Sources */ = {isa = PBXBuildFile; fileRef = E20893A3BD97CF55D1B61737BAEEDF65 /* enc_mips_dsp_r2.c */; settings = {COMPILER_FLAGS = "-D_THREAD_SAFE -fno-objc-arc"; }; };
		FF5756A53B5C23BDE93F0DF084DC45F5 /* SDAnimatedImage.h in Headers */ = {isa = PBXBuildFile; fileRef = D3702FAB61994D5061D67715D2E37A06 /* SDAnimatedImage.h */; settings = {ATTRIBUTES = (Project, ); }; };
		FF754EBC50E0A1644388BB605E48D870 /* Array+Convenience.swift in Sources */ = {isa = PBXBuildFile; fileRef = 40F7CBA8E7DBA6DDB55AE23487FDFCAA /* Array+Convenience.swift */; };
		FFB43AF6B2C2A3FA44278C5B176E7EDD /* SDWebImageCompat.m in Sources */ = {isa = PBXBuildFile; fileRef = 28D92C89C0509A1BE9AE8F8373C0ABAF /* SDWebImageCompat.m */; };
		FFEDC395952C9BA3CE78555CBC99A003 /* UIView+WebCache.h in Headers */ = {isa = PBXBuildFile; fileRef = D6E62B281FE9E6B4AE99BA6CFCD94571 /* UIView+WebCache.h */; settings = {ATTRIBUTES = (Project, ); }; };
		FFFAC4219832F82C313097D6EE81674E /* UICollectionView+Cells.swift in Sources */ = {isa = PBXBuildFile; fileRef = 34AAE65FA7180054B40BA44F02D8CAA6 /* UICollectionView+Cells.swift */; };
>>>>>>> faefed1c
/* End PBXBuildFile section */

/* Begin PBXContainerItemProxy section */
		04FCB7CFE290F2188A3C252FEEE29228 /* PBXContainerItemProxy */ = {
			isa = PBXContainerItemProxy;
			containerPortal = BFDFE7DC352907FC980B868725387E98 /* Project object */;
			proxyType = 1;
			remoteGlobalIDString = 3847153A6E5EEFB86565BA840768F429;
			remoteInfo = SDWebImage;
		};
		111DD22F99715163CDEFAD748DE3E413 /* PBXContainerItemProxy */ = {
			isa = PBXContainerItemProxy;
			containerPortal = BFDFE7DC352907FC980B868725387E98 /* Project object */;
			proxyType = 1;
			remoteGlobalIDString = 5A8AA14BB4E2075C7AF275F5A37A8613;
			remoteInfo = SharedUI;
		};
		1AD3BDC52E3ED5CF1C5084FFB7F85787 /* PBXContainerItemProxy */ = {
			isa = PBXContainerItemProxy;
			containerPortal = BFDFE7DC352907FC980B868725387E98 /* Project object */;
			proxyType = 1;
			remoteGlobalIDString = 47D2E85A78C25869BB13521D8561A638;
			remoteInfo = libwebp;
		};
		1CF00926055CDEAE79C0B7F957EA9445 /* PBXContainerItemProxy */ = {
			isa = PBXContainerItemProxy;
			containerPortal = BFDFE7DC352907FC980B868725387E98 /* Project object */;
			proxyType = 1;
			remoteGlobalIDString = 3847153A6E5EEFB86565BA840768F429;
			remoteInfo = SDWebImage;
		};
		1FFD23C08E7045BDDCE840F79B949D16 /* PBXContainerItemProxy */ = {
			isa = PBXContainerItemProxy;
			containerPortal = BFDFE7DC352907FC980B868725387E98 /* Project object */;
			proxyType = 1;
			remoteGlobalIDString = 5A8AA14BB4E2075C7AF275F5A37A8613;
			remoteInfo = SharedUI;
		};
		2DF76B2DC7EE87EB9308BEA8AF2EBD26 /* PBXContainerItemProxy */ = {
			isa = PBXContainerItemProxy;
			containerPortal = BFDFE7DC352907FC980B868725387E98 /* Project object */;
			proxyType = 1;
			remoteGlobalIDString = 11D700ED871C048F7FBF2B0F542B770E;
			remoteInfo = "SharedUI-SharedUI";
		};
		415BB4D6BD9DDAD603F0688BF1EBEB5B /* PBXContainerItemProxy */ = {
			isa = PBXContainerItemProxy;
			containerPortal = BFDFE7DC352907FC980B868725387E98 /* Project object */;
			proxyType = 1;
			remoteGlobalIDString = 269D828BFEDDD2E14A9BC55D5D392757;
			remoteInfo = ImageLoader;
		};
		439AC0F080CC2A0B17FB91B1A787716A /* PBXContainerItemProxy */ = {
			isa = PBXContainerItemProxy;
			containerPortal = BFDFE7DC352907FC980B868725387E98 /* Project object */;
			proxyType = 1;
			remoteGlobalIDString = 5E1C9C4892FA8FEB28F32737904729A4;
			remoteInfo = Utils;
		};
		49A05C739F58E2245B490C0A8F0E0CD2 /* PBXContainerItemProxy */ = {
			isa = PBXContainerItemProxy;
			containerPortal = BFDFE7DC352907FC980B868725387E98 /* Project object */;
			proxyType = 1;
			remoteGlobalIDString = 63A66EDDAEF8A5521205B4F823F1D6AB;
			remoteInfo = "KanvasCamera-KanvasCamera";
		};
		6A369067289DA4FE4493BC7FDB5DC949 /* PBXContainerItemProxy */ = {
			isa = PBXContainerItemProxy;
			containerPortal = BFDFE7DC352907FC980B868725387E98 /* Project object */;
			proxyType = 1;
			remoteGlobalIDString = CAA047C0F5E4106F3904E8497FA17F97;
			remoteInfo = Reachability;
		};
		72FD7FBD0583062DE8C993A787C34C1E /* PBXContainerItemProxy */ = {
			isa = PBXContainerItemProxy;
			containerPortal = BFDFE7DC352907FC980B868725387E98 /* Project object */;
			proxyType = 1;
			remoteGlobalIDString = EEA7BBCE1AEABC4574550F0FCA071779;
			remoteInfo = KanvasCamera;
		};
		7FC65029F18386E92235C7F2771EFDD1 /* PBXContainerItemProxy */ = {
			isa = PBXContainerItemProxy;
			containerPortal = BFDFE7DC352907FC980B868725387E98 /* Project object */;
			proxyType = 1;
			remoteGlobalIDString = 47D2E85A78C25869BB13521D8561A638;
			remoteInfo = libwebp;
		};
		81D722FF516DBFC74B5C296718988E96 /* PBXContainerItemProxy */ = {
			isa = PBXContainerItemProxy;
			containerPortal = BFDFE7DC352907FC980B868725387E98 /* Project object */;
			proxyType = 1;
			remoteGlobalIDString = 1953860EA9853AA2BC8022B242F08512;
			remoteInfo = SDWebImageWebPCoder;
		};
		94E46928ED20BC8272D7D338056FD7B7 /* PBXContainerItemProxy */ = {
			isa = PBXContainerItemProxy;
			containerPortal = BFDFE7DC352907FC980B868725387E98 /* Project object */;
			proxyType = 1;
			remoteGlobalIDString = 5E1C9C4892FA8FEB28F32737904729A4;
			remoteInfo = Utils;
		};
		A020B5523C80617EE25996C7F58F5D30 /* PBXContainerItemProxy */ = {
			isa = PBXContainerItemProxy;
			containerPortal = BFDFE7DC352907FC980B868725387E98 /* Project object */;
			proxyType = 1;
			remoteGlobalIDString = 5E1C9C4892FA8FEB28F32737904729A4;
			remoteInfo = Utils;
		};
		B8D71F0AC17EAC45469B536EB7EBD968 /* PBXContainerItemProxy */ = {
			isa = PBXContainerItemProxy;
			containerPortal = BFDFE7DC352907FC980B868725387E98 /* Project object */;
			proxyType = 1;
			remoteGlobalIDString = 97690FB9AA16497E774B413B7C6B9506;
			remoteInfo = TumblrTheme;
		};
		CA457709313CDE58EB3BBD52C91B7058 /* PBXContainerItemProxy */ = {
			isa = PBXContainerItemProxy;
			containerPortal = BFDFE7DC352907FC980B868725387E98 /* Project object */;
			proxyType = 1;
			remoteGlobalIDString = 97690FB9AA16497E774B413B7C6B9506;
			remoteInfo = TumblrTheme;
		};
		D402636334C2BD28BB0616B6771C1CFD /* PBXContainerItemProxy */ = {
			isa = PBXContainerItemProxy;
			containerPortal = BFDFE7DC352907FC980B868725387E98 /* Project object */;
			proxyType = 1;
			remoteGlobalIDString = 97690FB9AA16497E774B413B7C6B9506;
			remoteInfo = TumblrTheme;
		};
		D4C77C595E737C57960991A93825C94A /* PBXContainerItemProxy */ = {
			isa = PBXContainerItemProxy;
			containerPortal = BFDFE7DC352907FC980B868725387E98 /* Project object */;
			proxyType = 1;
			remoteGlobalIDString = 1953860EA9853AA2BC8022B242F08512;
			remoteInfo = SDWebImageWebPCoder;
		};
		DDBD836560144B4E467F325CADD13EDD /* PBXContainerItemProxy */ = {
			isa = PBXContainerItemProxy;
			containerPortal = BFDFE7DC352907FC980B868725387E98 /* Project object */;
			proxyType = 1;
			remoteGlobalIDString = BDB175D784A4B1E7FCB709777D7A6ADF;
			remoteInfo = "Pods-KanvasCameraExample";
		};
		DE4C3836B35282D8E6A5BCCADEB08DAC /* PBXContainerItemProxy */ = {
			isa = PBXContainerItemProxy;
			containerPortal = BFDFE7DC352907FC980B868725387E98 /* Project object */;
			proxyType = 1;
			remoteGlobalIDString = 98A98149697C80CEF8D5772791E92E66;
			remoteInfo = FBSnapshotTestCase;
		};
		F176DE8C7CA9DEEF138F1471EACDFE62 /* PBXContainerItemProxy */ = {
			isa = PBXContainerItemProxy;
			containerPortal = BFDFE7DC352907FC980B868725387E98 /* Project object */;
			proxyType = 1;
			remoteGlobalIDString = 269D828BFEDDD2E14A9BC55D5D392757;
			remoteInfo = ImageLoader;
		};
		F2677C1FE0F93E2FD2DA84DF39AD21A5 /* PBXContainerItemProxy */ = {
			isa = PBXContainerItemProxy;
			containerPortal = BFDFE7DC352907FC980B868725387E98 /* Project object */;
			proxyType = 1;
			remoteGlobalIDString = 3847153A6E5EEFB86565BA840768F429;
			remoteInfo = SDWebImage;
		};
		F2DB200EF0122E32731633451F17EB06 /* PBXContainerItemProxy */ = {
			isa = PBXContainerItemProxy;
			containerPortal = BFDFE7DC352907FC980B868725387E98 /* Project object */;
			proxyType = 1;
			remoteGlobalIDString = CAA047C0F5E4106F3904E8497FA17F97;
			remoteInfo = Reachability;
		};
/* End PBXContainerItemProxy section */

/* Begin PBXFileReference section */
<<<<<<< HEAD
		0073C7CF8F4F28A2C989CAF2C5682109 /* GLKMatrix4+Unsafe.swift */ = {isa = PBXFileReference; includeInIndex = 1; lastKnownFileType = sourcecode.swift; path = "GLKMatrix4+Unsafe.swift"; sourceTree = "<group>"; };
		009E989A915A478B7D53447ACB7436BE /* BlurImageOperation.swift */ = {isa = PBXFileReference; includeInIndex = 1; lastKnownFileType = sourcecode.swift; path = BlurImageOperation.swift; sourceTree = "<group>"; };
		0108B879E4921CCB7783207B99E00C71 /* NSBezierPath+RoundedCorners.h */ = {isa = PBXFileReference; includeInIndex = 1; lastKnownFileType = sourcecode.c.h; name = "NSBezierPath+RoundedCorners.h"; path = "SDWebImage/Private/NSBezierPath+RoundedCorners.h"; sourceTree = "<group>"; };
		02CC865BF211C6408628DAAEF1B462DD /* StickerCollectionView.swift */ = {isa = PBXFileReference; includeInIndex = 1; lastKnownFileType = sourcecode.swift; path = StickerCollectionView.swift; sourceTree = "<group>"; };
		03D364835C33ED399F5ADE3B2C5E5581 /* RoundedTexture.swift */ = {isa = PBXFileReference; includeInIndex = 1; lastKnownFileType = sourcecode.swift; path = RoundedTexture.swift; sourceTree = "<group>"; };
		03E8ACCB67EEC07D1228F5FFE8B9EC1F /* TagsViewEditCell.swift */ = {isa = PBXFileReference; includeInIndex = 1; lastKnownFileType = sourcecode.swift; path = TagsViewEditCell.swift; sourceTree = "<group>"; };
		03EF4776F8F0FBD121C7191F51184789 /* alpha_processing_sse41.c */ = {isa = PBXFileReference; includeInIndex = 1; name = alpha_processing_sse41.c; path = src/dsp/alpha_processing_sse41.c; sourceTree = "<group>"; };
		04B60630FF13CB3F2FFD94D887E2EDAC /* UIViewController+Orientation.swift */ = {isa = PBXFileReference; includeInIndex = 1; lastKnownFileType = sourcecode.swift; name = "UIViewController+Orientation.swift"; path = "Source/UIViewController+Orientation.swift"; sourceTree = "<group>"; };
		055728ECDF769AED5054EA1A6052ABE7 /* huffman_encode_utils.c */ = {isa = PBXFileReference; includeInIndex = 1; name = huffman_encode_utils.c; path = src/utils/huffman_encode_utils.c; sourceTree = "<group>"; };
		059056DDF303837CFA63025F4531F2AE /* SDWebImageWebPCoder.modulemap */ = {isa = PBXFileReference; includeInIndex = 1; lastKnownFileType = sourcecode.module; path = SDWebImageWebPCoder.modulemap; sourceTree = "<group>"; };
		06274EE61C08105DB55954FF617F3A44 /* Shader.swift */ = {isa = PBXFileReference; includeInIndex = 1; lastKnownFileType = sourcecode.swift; path = Shader.swift; sourceTree = "<group>"; };
		06CBAE1B0A806307ABFC19BA244BB26F /* ContentTypeDetector.swift */ = {isa = PBXFileReference; includeInIndex = 1; lastKnownFileType = sourcecode.swift; name = ContentTypeDetector.swift; path = Source/ContentTypeDetector.swift; sourceTree = "<group>"; };
		07884EBFDF4B1F412B545428BCC37A12 /* SDWebImagePrefetcher.h */ = {isa = PBXFileReference; includeInIndex = 1; lastKnownFileType = sourcecode.c.h; name = SDWebImagePrefetcher.h; path = SDWebImage/Core/SDWebImagePrefetcher.h; sourceTree = "<group>"; };
		08692D97CE18A98C208592FFCC609A5F /* UIImage+MemoryCacheCost.h */ = {isa = PBXFileReference; includeInIndex = 1; lastKnownFileType = sourcecode.c.h; name = "UIImage+MemoryCacheCost.h"; path = "SDWebImage/Core/UIImage+MemoryCacheCost.h"; sourceTree = "<group>"; };
		089144BD9926E0F2FE6023FCAD3E89B1 /* quant_dec.c */ = {isa = PBXFileReference; includeInIndex = 1; name = quant_dec.c; path = src/dec/quant_dec.c; sourceTree = "<group>"; };
		08DF20D965F84AC774A14F4C84322580 /* FilterCollectionCell.swift */ = {isa = PBXFileReference; includeInIndex = 1; lastKnownFileType = sourcecode.swift; path = FilterCollectionCell.swift; sourceTree = "<group>"; };
		0916561D23E1FD3F13C2BB3401198AE6 /* SDWebImageError.h */ = {isa = PBXFileReference; includeInIndex = 1; lastKnownFileType = sourcecode.c.h; name = SDWebImageError.h; path = SDWebImage/Core/SDWebImageError.h; sourceTree = "<group>"; };
		095685D3F006D357A3DD40D822C8E8A4 /* filters_utils.c */ = {isa = PBXFileReference; includeInIndex = 1; name = filters_utils.c; path = src/utils/filters_utils.c; sourceTree = "<group>"; };
		0981FC48AF5E416520A02FB17EC06BC8 /* SDImageHEICCoder.h */ = {isa = PBXFileReference; includeInIndex = 1; lastKnownFileType = sourcecode.c.h; name = SDImageHEICCoder.h; path = SDWebImage/Core/SDImageHEICCoder.h; sourceTree = "<group>"; };
		09C18680EB89CBF07B365D4E15BEDE58 /* lossless_enc_mips_dsp_r2.c */ = {isa = PBXFileReference; includeInIndex = 1; name = lossless_enc_mips_dsp_r2.c; path = src/dsp/lossless_enc_mips_dsp_r2.c; sourceTree = "<group>"; };
		09E381C85BB6D78C184133C38E8B8D09 /* rescaler_neon.c */ = {isa = PBXFileReference; includeInIndex = 1; name = rescaler_neon.c; path = src/dsp/rescaler_neon.c; sourceTree = "<group>"; };
		0A2ED504050EBC35435013D97D72E3D9 /* Pods-KanvasCameraExample-umbrella.h */ = {isa = PBXFileReference; includeInIndex = 1; lastKnownFileType = sourcecode.c.h; path = "Pods-KanvasCameraExample-umbrella.h"; sourceTree = "<group>"; };
		0A966F8CC02AF6C9C4D66DDF06B58364 /* libPods-KanvasCameraExample.a */ = {isa = PBXFileReference; explicitFileType = archive.ar; includeInIndex = 0; name = "libPods-KanvasCameraExample.a"; path = "libPods-KanvasCameraExample.a"; sourceTree = BUILT_PRODUCTS_DIR; };
		0ABC2DC5DB5F7FD13BE404AA80A84B2E /* KanvasCamera-umbrella.h */ = {isa = PBXFileReference; includeInIndex = 1; lastKnownFileType = sourcecode.c.h; path = "KanvasCamera-umbrella.h"; sourceTree = "<group>"; };
		0AE39BC88209CA6747DA13A8E3250CC8 /* lossless_enc_msa.c */ = {isa = PBXFileReference; includeInIndex = 1; name = lossless_enc_msa.c; path = src/dsp/lossless_enc_msa.c; sourceTree = "<group>"; };
		0B2F7344BC4BF460B328A00D71A94AC6 /* SDAnimatedImageRep.h */ = {isa = PBXFileReference; includeInIndex = 1; lastKnownFileType = sourcecode.c.h; name = SDAnimatedImageRep.h; path = SDWebImage/Core/SDAnimatedImageRep.h; sourceTree = "<group>"; };
		0B55793A337029743D0DD0F391905DDB /* SDImageCacheDefine.h */ = {isa = PBXFileReference; includeInIndex = 1; lastKnownFileType = sourcecode.c.h; name = SDImageCacheDefine.h; path = SDWebImage/Core/SDImageCacheDefine.h; sourceTree = "<group>"; };
		0BF3826671B8CB1EE869BEFADE2D69C4 /* UIImage+ExtendedCacheData.m */ = {isa = PBXFileReference; includeInIndex = 1; lastKnownFileType = sourcecode.c.objc; name = "UIImage+ExtendedCacheData.m"; path = "SDWebImage/Core/UIImage+ExtendedCacheData.m"; sourceTree = "<group>"; };
		0C344401CEA96622886FF45F8C585F3F /* SDImageIOAnimatedCoder.h */ = {isa = PBXFileReference; includeInIndex = 1; lastKnownFileType = sourcecode.c.h; name = SDImageIOAnimatedCoder.h; path = SDWebImage/Core/SDImageIOAnimatedCoder.h; sourceTree = "<group>"; };
		0C4EB43073E2E44B70EDA2E8A0AA24D2 /* MediaClipsCollectionCell.swift */ = {isa = PBXFileReference; includeInIndex = 1; lastKnownFileType = sourcecode.swift; path = MediaClipsCollectionCell.swift; sourceTree = "<group>"; };
		0C8484B45449604F2D3D2354068DA1E2 /* SDAnimatedImageRep.m */ = {isa = PBXFileReference; includeInIndex = 1; lastKnownFileType = sourcecode.c.objc; name = SDAnimatedImageRep.m; path = SDWebImage/Core/SDAnimatedImageRep.m; sourceTree = "<group>"; };
		0D0E0FBD82BC7D5E1F7D3F736D98E5D5 /* UIFont+Orangina.swift */ = {isa = PBXFileReference; includeInIndex = 1; lastKnownFileType = sourcecode.swift; name = "UIFont+Orangina.swift"; path = "Source/UIFont+Orangina.swift"; sourceTree = "<group>"; };
		0DAE6361CDC622195378A68D486386AF /* libwebp.release.xcconfig */ = {isa = PBXFileReference; includeInIndex = 1; lastKnownFileType = text.xcconfig; path = libwebp.release.xcconfig; sourceTree = "<group>"; };
		0DBC2718DA812341FFB80EBA4386523A /* quant_levels_utils.c */ = {isa = PBXFileReference; includeInIndex = 1; name = quant_levels_utils.c; path = src/utils/quant_levels_utils.c; sourceTree = "<group>"; };
		0E0A0B7445346A292A9EA1A19FD0043D /* filters_neon.c */ = {isa = PBXFileReference; includeInIndex = 1; name = filters_neon.c; path = src/dsp/filters_neon.c; sourceTree = "<group>"; };
		0E9630EE3311FDD55FDB847786352B63 /* Texture.swift */ = {isa = PBXFileReference; includeInIndex = 1; lastKnownFileType = sourcecode.swift; path = Texture.swift; sourceTree = "<group>"; };
		0EC581634E92833C21334215B3C4FA6C /* UIView+Layout.swift */ = {isa = PBXFileReference; includeInIndex = 1; lastKnownFileType = sourcecode.swift; path = "UIView+Layout.swift"; sourceTree = "<group>"; };
		0EE733A03690A28D811D7AAFC372D70B /* UIImage+SDAnimatedImage.swift */ = {isa = PBXFileReference; includeInIndex = 1; lastKnownFileType = sourcecode.swift; name = "UIImage+SDAnimatedImage.swift"; path = "Classes/UIImage+SDAnimatedImage.swift"; sourceTree = "<group>"; };
		0EEC66F26CEA9C1FB22DED4A8E40BA32 /* ShowModalFromTopAnimator.swift */ = {isa = PBXFileReference; includeInIndex = 1; lastKnownFileType = sourcecode.swift; name = ShowModalFromTopAnimator.swift; path = Source/ShowModalFromTopAnimator.swift; sourceTree = "<group>"; };
		0FE80FFAF70523D879F6C66408577505 /* SDWebImage-umbrella.h */ = {isa = PBXFileReference; includeInIndex = 1; lastKnownFileType = sourcecode.c.h; path = "SDWebImage-umbrella.h"; sourceTree = "<group>"; };
		10B1FB3C7A012DDB08500D9389F3BFA7 /* Reachability-dummy.m */ = {isa = PBXFileReference; includeInIndex = 1; lastKnownFileType = sourcecode.c.objc; path = "Reachability-dummy.m"; sourceTree = "<group>"; };
		10F78F8926282E6C9462B082B6B38918 /* StickerTypeCollectionController.swift */ = {isa = PBXFileReference; includeInIndex = 1; lastKnownFileType = sourcecode.swift; path = StickerTypeCollectionController.swift; sourceTree = "<group>"; };
		1287A8E36FD628F853EB791EE3D5A771 /* libwebp-prefix.pch */ = {isa = PBXFileReference; includeInIndex = 1; lastKnownFileType = sourcecode.c.h; path = "libwebp-prefix.pch"; sourceTree = "<group>"; };
		12AB162C2DDF2B4EE4C7897E38139F20 /* UIView+WebCache.m */ = {isa = PBXFileReference; includeInIndex = 1; lastKnownFileType = sourcecode.c.objc; name = "UIView+WebCache.m"; path = "SDWebImage/Core/UIView+WebCache.m"; sourceTree = "<group>"; };
		145D3ACD637AD8A399A118005E40E060 /* UIImage+PixelBuffer.swift */ = {isa = PBXFileReference; includeInIndex = 1; lastKnownFileType = sourcecode.swift; path = "UIImage+PixelBuffer.swift"; sourceTree = "<group>"; };
		14798918D74F22D3CAF641665A571CF2 /* EditorViewController.swift */ = {isa = PBXFileReference; includeInIndex = 1; lastKnownFileType = sourcecode.swift; path = EditorViewController.swift; sourceTree = "<group>"; };
		14BCB59F10BA7BA000674D0DBC9D687C /* EditionOption.swift */ = {isa = PBXFileReference; includeInIndex = 1; lastKnownFileType = sourcecode.swift; path = EditionOption.swift; sourceTree = "<group>"; };
		155F57CF41C3FBBA4788196427921D51 /* lossless_enc_mips32.c */ = {isa = PBXFileReference; includeInIndex = 1; name = lossless_enc_mips32.c; path = src/dsp/lossless_enc_mips32.c; sourceTree = "<group>"; };
		16D5E433F10F05D1D8A87068E97EE49C /* EditorFilterCollectionCell.swift */ = {isa = PBXFileReference; includeInIndex = 1; lastKnownFileType = sourcecode.swift; path = EditorFilterCollectionCell.swift; sourceTree = "<group>"; };
		1718F4889DA82BCE2B8866CB4528D079 /* ColorDrop.swift */ = {isa = PBXFileReference; includeInIndex = 1; lastKnownFileType = sourcecode.swift; path = ColorDrop.swift; sourceTree = "<group>"; };
		178B26FD648301CF2ACD1AF92B6A9FDA /* ColorCollectionView.swift */ = {isa = PBXFileReference; includeInIndex = 1; lastKnownFileType = sourcecode.swift; path = ColorCollectionView.swift; sourceTree = "<group>"; };
		1824F3A2DC7D49D374CD97004D11C7D3 /* FBSnapshotTestCase.h */ = {isa = PBXFileReference; includeInIndex = 1; lastKnownFileType = sourcecode.c.h; name = FBSnapshotTestCase.h; path = FBSnapshotTestCase/FBSnapshotTestCase.h; sourceTree = "<group>"; };
		18C1805D414919062F8C797CFBF2E842 /* ssim_sse2.c */ = {isa = PBXFileReference; includeInIndex = 1; name = ssim_sse2.c; path = src/dsp/ssim_sse2.c; sourceTree = "<group>"; };
		190C045EF3BA2E3928B14FA753CA3FA3 /* filters.c */ = {isa = PBXFileReference; includeInIndex = 1; name = filters.c; path = src/dsp/filters.c; sourceTree = "<group>"; };
		1934F6B1D275CE2D7B408A9F0A28874A /* cost_mips32.c */ = {isa = PBXFileReference; includeInIndex = 1; name = cost_mips32.c; path = src/dsp/cost_mips32.c; sourceTree = "<group>"; };
		197F741FB5ECDCD24DD0E2B31CC76516 /* muxinternal.c */ = {isa = PBXFileReference; includeInIndex = 1; name = muxinternal.c; path = src/mux/muxinternal.c; sourceTree = "<group>"; };
		1A07B65A866C0F0503D79D325D59ABD4 /* vp8i_enc.h */ = {isa = PBXFileReference; includeInIndex = 1; lastKnownFileType = sourcecode.c.h; name = vp8i_enc.h; path = src/enc/vp8i_enc.h; sourceTree = "<group>"; };
		1A20902121C43C1FDC84D628FF1694E3 /* ToonFilter.swift */ = {isa = PBXFileReference; includeInIndex = 1; lastKnownFileType = sourcecode.swift; path = ToonFilter.swift; sourceTree = "<group>"; };
		1AC48F8FB6E8951202C5F5295ED404EC /* TumblrTheme.release.xcconfig */ = {isa = PBXFileReference; includeInIndex = 1; lastKnownFileType = text.xcconfig; path = TumblrTheme.release.xcconfig; sourceTree = "<group>"; };
		1AD853C2CFD3199CA01CE86114C71AD6 /* FBSnapshotTestCase.m */ = {isa = PBXFileReference; includeInIndex = 1; lastKnownFileType = sourcecode.c.objc; name = FBSnapshotTestCase.m; path = FBSnapshotTestCase/FBSnapshotTestCase.m; sourceTree = "<group>"; };
		1AE48348073DD5D617CFFF5D42371EA2 /* IgnoreTouchesView.swift */ = {isa = PBXFileReference; includeInIndex = 1; lastKnownFileType = sourcecode.swift; path = IgnoreTouchesView.swift; sourceTree = "<group>"; };
		1C57DB0CE17EDCFB02558C30ABDA4390 /* SDImageCacheDefine.m */ = {isa = PBXFileReference; includeInIndex = 1; lastKnownFileType = sourcecode.c.objc; name = SDImageCacheDefine.m; path = SDWebImage/Core/SDImageCacheDefine.m; sourceTree = "<group>"; };
		1CBD5573A350013157B11C2C141B8D98 /* SDWebImageDownloaderResponseModifier.h */ = {isa = PBXFileReference; includeInIndex = 1; lastKnownFileType = sourcecode.c.h; name = SDWebImageDownloaderResponseModifier.h; path = SDWebImage/Core/SDWebImageDownloaderResponseModifier.h; sourceTree = "<group>"; };
		1CEAE137ACF3CAC0EA362E3FBAE05B74 /* SDAnimatedImageView.h */ = {isa = PBXFileReference; includeInIndex = 1; lastKnownFileType = sourcecode.c.h; name = SDAnimatedImageView.h; path = SDWebImage/Core/SDAnimatedImageView.h; sourceTree = "<group>"; };
=======
		00540C70237C06C1BED104146BFFA826 /* UIImage+SharedUIAssets.swift */ = {isa = PBXFileReference; includeInIndex = 1; lastKnownFileType = sourcecode.swift; name = "UIImage+SharedUIAssets.swift"; path = "Source/UIImage+SharedUIAssets.swift"; sourceTree = "<group>"; };
		00638D63B3F500045BEBF140290F4F9B /* SDDisplayLink.m */ = {isa = PBXFileReference; includeInIndex = 1; lastKnownFileType = sourcecode.c.objc; name = SDDisplayLink.m; path = SDWebImage/Private/SDDisplayLink.m; sourceTree = "<group>"; };
		016D5AEC25CF32B8AC9D10BE96B6DCA9 /* SDAnimatedImageView+WebCache.h */ = {isa = PBXFileReference; includeInIndex = 1; lastKnownFileType = sourcecode.c.h; name = "SDAnimatedImageView+WebCache.h"; path = "SDWebImage/Core/SDAnimatedImageView+WebCache.h"; sourceTree = "<group>"; };
		01D975FB79082576FA2B2979AFFBA8A9 /* SDImageGIFCoder.m */ = {isa = PBXFileReference; includeInIndex = 1; lastKnownFileType = sourcecode.c.objc; name = SDImageGIFCoder.m; path = SDWebImage/Core/SDImageGIFCoder.m; sourceTree = "<group>"; };
		02459B085AF136F9D3FA5E34C65B34E5 /* SDWeakProxy.m */ = {isa = PBXFileReference; includeInIndex = 1; lastKnownFileType = sourcecode.c.objc; name = SDWeakProxy.m; path = SDWebImage/Private/SDWeakProxy.m; sourceTree = "<group>"; };
		02C15DEDB6187AC4E355C89AB3F3253A /* UIImage+Diff.m */ = {isa = PBXFileReference; includeInIndex = 1; lastKnownFileType = sourcecode.c.objc; name = "UIImage+Diff.m"; path = "FBSnapshotTestCase/Categories/UIImage+Diff.m"; sourceTree = "<group>"; };
		02CF561F1B8E4F100D67889B62EBEA2E /* IndexPath+Order.swift */ = {isa = PBXFileReference; includeInIndex = 1; lastKnownFileType = sourcecode.swift; path = "IndexPath+Order.swift"; sourceTree = "<group>"; };
		03A222206EDECC76BFA8C00700CD62AD /* ImageLoader.swift */ = {isa = PBXFileReference; includeInIndex = 1; lastKnownFileType = sourcecode.swift; name = ImageLoader.swift; path = Classes/ImageLoader.swift; sourceTree = "<group>"; };
		047B4CD216CB6A1D494CC01DB61A4B45 /* SDImageCoder.m */ = {isa = PBXFileReference; includeInIndex = 1; lastKnownFileType = sourcecode.c.objc; name = SDImageCoder.m; path = SDWebImage/Core/SDImageCoder.m; sourceTree = "<group>"; };
		04FC0C3C81C3F84616A16DF5DDA69E5C /* UIColor+SDHexString.m */ = {isa = PBXFileReference; includeInIndex = 1; lastKnownFileType = sourcecode.c.objc; name = "UIColor+SDHexString.m"; path = "SDWebImage/Private/UIColor+SDHexString.m"; sourceTree = "<group>"; };
		0561D09322CAABA530B55078DDA103DB /* MovableView.swift */ = {isa = PBXFileReference; includeInIndex = 1; lastKnownFileType = sourcecode.swift; path = MovableView.swift; sourceTree = "<group>"; };
		0578B89FFD1646206D67560506742DE0 /* SDImageCodersManager.m */ = {isa = PBXFileReference; includeInIndex = 1; lastKnownFileType = sourcecode.c.objc; name = SDImageCodersManager.m; path = SDWebImage/Core/SDImageCodersManager.m; sourceTree = "<group>"; };
		0582765AB40995461D2D991FE49B6ABE /* SDAnimatedImageView+WebCache.m */ = {isa = PBXFileReference; includeInIndex = 1; lastKnownFileType = sourcecode.c.objc; name = "SDAnimatedImageView+WebCache.m"; path = "SDWebImage/Core/SDAnimatedImageView+WebCache.m"; sourceTree = "<group>"; };
		066272CB1B168BD661A849376225CE02 /* mips_macro.h */ = {isa = PBXFileReference; includeInIndex = 1; lastKnownFileType = sourcecode.c.h; name = mips_macro.h; path = src/dsp/mips_macro.h; sourceTree = "<group>"; };
		06AA68782245620B7D7600B8B95D9E9A /* TumblrTheme-dummy.m */ = {isa = PBXFileReference; includeInIndex = 1; lastKnownFileType = sourcecode.c.objc; path = "TumblrTheme-dummy.m"; sourceTree = "<group>"; };
		077D018A22523C922C9B606BFA52D0B7 /* UIImage+WebP.m */ = {isa = PBXFileReference; includeInIndex = 1; lastKnownFileType = sourcecode.c.objc; name = "UIImage+WebP.m"; path = "SDWebImageWebPCoder/Classes/UIImage+WebP.m"; sourceTree = "<group>"; };
		07C7FEBFC9F7A85DDA61D556A0EABF0D /* MangaFilter.swift */ = {isa = PBXFileReference; includeInIndex = 1; lastKnownFileType = sourcecode.swift; path = MangaFilter.swift; sourceTree = "<group>"; };
		07CC8DEC4CE3209BEC16F838FEFDD373 /* upsampling_mips_dsp_r2.c */ = {isa = PBXFileReference; includeInIndex = 1; name = upsampling_mips_dsp_r2.c; path = src/dsp/upsampling_mips_dsp_r2.c; sourceTree = "<group>"; };
		0847A27ADCBC0E8EA5686CE9C7BB511D /* SDWebImageIndicator.m */ = {isa = PBXFileReference; includeInIndex = 1; lastKnownFileType = sourcecode.c.objc; name = SDWebImageIndicator.m; path = SDWebImage/Core/SDWebImageIndicator.m; sourceTree = "<group>"; };
		09621325066002C4CB0B4B966E95F5D4 /* CameraSegmentHandler.swift */ = {isa = PBXFileReference; includeInIndex = 1; lastKnownFileType = sourcecode.swift; path = CameraSegmentHandler.swift; sourceTree = "<group>"; };
		0A2D76516B732D51114B6AC68AF88CA1 /* KanvasCamera.xcconfig */ = {isa = PBXFileReference; includeInIndex = 1; lastKnownFileType = text.xcconfig; path = KanvasCamera.xcconfig; sourceTree = "<group>"; };
		0A2ED504050EBC35435013D97D72E3D9 /* Pods-KanvasCameraExample-umbrella.h */ = {isa = PBXFileReference; includeInIndex = 1; lastKnownFileType = sourcecode.c.h; path = "Pods-KanvasCameraExample-umbrella.h"; sourceTree = "<group>"; };
		0A966F8CC02AF6C9C4D66DDF06B58364 /* libPods-KanvasCameraExample.a */ = {isa = PBXFileReference; explicitFileType = archive.ar; includeInIndex = 0; name = "libPods-KanvasCameraExample.a"; path = "libPods-KanvasCameraExample.a"; sourceTree = BUILT_PRODUCTS_DIR; };
		0AE4620019D6FA06BFC99679F2EC7774 /* StickerTypeCollectionCell.swift */ = {isa = PBXFileReference; includeInIndex = 1; lastKnownFileType = sourcecode.swift; path = StickerTypeCollectionCell.swift; sourceTree = "<group>"; };
		0B53D4FF14F9C2243104E4026D58A335 /* SDWebImageManager.m */ = {isa = PBXFileReference; includeInIndex = 1; lastKnownFileType = sourcecode.c.objc; name = SDWebImageManager.m; path = SDWebImage/Core/SDWebImageManager.m; sourceTree = "<group>"; };
		0B5C86F8E5D2B55ACCB441E6AD0E3B51 /* NSURL+Media.swift */ = {isa = PBXFileReference; includeInIndex = 1; lastKnownFileType = sourcecode.swift; path = "NSURL+Media.swift"; sourceTree = "<group>"; };
		0BB266792D3562AD49E5F9ADF19809A8 /* SDImageWebPCoder.m */ = {isa = PBXFileReference; includeInIndex = 1; lastKnownFileType = sourcecode.c.objc; name = SDImageWebPCoder.m; path = SDWebImageWebPCoder/Classes/SDImageWebPCoder.m; sourceTree = "<group>"; };
		0BD11733B2CF909DCF5F03E2FCBE9322 /* SDWebImageCacheKeyFilter.m */ = {isa = PBXFileReference; includeInIndex = 1; lastKnownFileType = sourcecode.c.objc; name = SDWebImageCacheKeyFilter.m; path = SDWebImage/Core/SDWebImageCacheKeyFilter.m; sourceTree = "<group>"; };
		0BD75E3B4762FFFB38EA309DBAA67B6B /* SDWebImageImageLoader.swift */ = {isa = PBXFileReference; includeInIndex = 1; lastKnownFileType = sourcecode.swift; name = SDWebImageImageLoader.swift; path = Classes/SDWebImageImageLoader.swift; sourceTree = "<group>"; };
		0BDFAB9CEBA78D24759C135C352C5692 /* UIView+WebCacheOperation.h */ = {isa = PBXFileReference; includeInIndex = 1; lastKnownFileType = sourcecode.c.h; name = "UIView+WebCacheOperation.h"; path = "SDWebImage/Core/UIView+WebCacheOperation.h"; sourceTree = "<group>"; };
		0C7030DC125DB5F18051D57E983CEACF /* ModeButtonView.swift */ = {isa = PBXFileReference; includeInIndex = 1; lastKnownFileType = sourcecode.swift; path = ModeButtonView.swift; sourceTree = "<group>"; };
		0C72CFF186E098B237637F22CCE122DD /* SDWebImageDownloaderConfig.m */ = {isa = PBXFileReference; includeInIndex = 1; lastKnownFileType = sourcecode.c.objc; name = SDWebImageDownloaderConfig.m; path = SDWebImage/Core/SDWebImageDownloaderConfig.m; sourceTree = "<group>"; };
		0CAF0C9942759AD1B5A256597D9AAFE0 /* anim_encode.c */ = {isa = PBXFileReference; includeInIndex = 1; name = anim_encode.c; path = src/mux/anim_encode.c; sourceTree = "<group>"; };
		0CB4FF97D1966E9DCE101AC69EDDAD11 /* Reachability.xcconfig */ = {isa = PBXFileReference; includeInIndex = 1; lastKnownFileType = text.xcconfig; path = Reachability.xcconfig; sourceTree = "<group>"; };
		0D0124F95DC33D36BDA5A10FDFFB6AFB /* SDAnimatedImageRep.m */ = {isa = PBXFileReference; includeInIndex = 1; lastKnownFileType = sourcecode.c.objc; name = SDAnimatedImageRep.m; path = SDWebImage/Core/SDAnimatedImageRep.m; sourceTree = "<group>"; };
		0D2BB6439ADB8596B9239022AD7A3C31 /* UIImage+Compare.h */ = {isa = PBXFileReference; includeInIndex = 1; lastKnownFileType = sourcecode.c.h; name = "UIImage+Compare.h"; path = "FBSnapshotTestCase/Categories/UIImage+Compare.h"; sourceTree = "<group>"; };
		0DC9EE27D1B2917BB9A82F76F4365720 /* lossless_msa.c */ = {isa = PBXFileReference; includeInIndex = 1; name = lossless_msa.c; path = src/dsp/lossless_msa.c; sourceTree = "<group>"; };
		0DEDBFC021B9C5F466FE3DE86773B2D0 /* CameraInputController.swift */ = {isa = PBXFileReference; includeInIndex = 1; lastKnownFileType = sourcecode.swift; path = CameraInputController.swift; sourceTree = "<group>"; };
		0E431A7F84A43E2DC67951828E823410 /* ColorPickerViewController.swift */ = {isa = PBXFileReference; includeInIndex = 1; lastKnownFileType = sourcecode.swift; name = ColorPickerViewController.swift; path = Source/ColorPickerViewController.swift; sourceTree = "<group>"; };
		0E65318D2EA283FF8468C9F8CC861DD3 /* README.md */ = {isa = PBXFileReference; includeInIndex = 1; path = README.md; sourceTree = "<group>"; };
		0F813EF854A476A3784DAA484D4F7DEB /* vp8l_enc.c */ = {isa = PBXFileReference; includeInIndex = 1; name = vp8l_enc.c; path = src/enc/vp8l_enc.c; sourceTree = "<group>"; };
		0F95559B20F2D16C966A4E13A3659F79 /* StylableImageView.swift */ = {isa = PBXFileReference; includeInIndex = 1; lastKnownFileType = sourcecode.swift; path = StylableImageView.swift; sourceTree = "<group>"; };
		1036F69D3908A04D3B8C37D5B3F9DAB9 /* near_lossless_enc.c */ = {isa = PBXFileReference; includeInIndex = 1; name = near_lossless_enc.c; path = src/enc/near_lossless_enc.c; sourceTree = "<group>"; };
		1153DA4827665211D2533ACC628F5512 /* TMUserInterfaceIdiom.swift */ = {isa = PBXFileReference; includeInIndex = 1; lastKnownFileType = sourcecode.swift; name = TMUserInterfaceIdiom.swift; path = Source/TMUserInterfaceIdiom.swift; sourceTree = "<group>"; };
		12984D5B668D1588C03E28216B9F952C /* BackgroundFillOperation.swift */ = {isa = PBXFileReference; includeInIndex = 1; lastKnownFileType = sourcecode.swift; path = BackgroundFillOperation.swift; sourceTree = "<group>"; };
		145C7FA740D2BC9A59565F5BE13790C9 /* upsampling_msa.c */ = {isa = PBXFileReference; includeInIndex = 1; name = upsampling_msa.c; path = src/dsp/upsampling_msa.c; sourceTree = "<group>"; };
		151FB7B88C77335AE6EC01220FD1B140 /* SDImageCache.h */ = {isa = PBXFileReference; includeInIndex = 1; lastKnownFileType = sourcecode.c.h; name = SDImageCache.h; path = SDWebImage/Core/SDImageCache.h; sourceTree = "<group>"; };
		1522F09F2D467EA0738505656AAB2E1D /* MediaPickerButtonView.swift */ = {isa = PBXFileReference; includeInIndex = 1; lastKnownFileType = sourcecode.swift; path = MediaPickerButtonView.swift; sourceTree = "<group>"; };
		153C5CF7F8DEA06183F9A11AF2E97BA0 /* SDWebImageDownloaderResponseModifier.h */ = {isa = PBXFileReference; includeInIndex = 1; lastKnownFileType = sourcecode.c.h; name = SDWebImageDownloaderResponseModifier.h; path = SDWebImage/Core/SDWebImageDownloaderResponseModifier.h; sourceTree = "<group>"; };
		1552134485302B52DA79F2D062E4B9DE /* bit_writer_utils.h */ = {isa = PBXFileReference; includeInIndex = 1; lastKnownFileType = sourcecode.c.h; name = bit_writer_utils.h; path = src/utils/bit_writer_utils.h; sourceTree = "<group>"; };
		158D2DFE50EE7B10008098223AC5ED67 /* filters_mips_dsp_r2.c */ = {isa = PBXFileReference; includeInIndex = 1; name = filters_mips_dsp_r2.c; path = src/dsp/filters_mips_dsp_r2.c; sourceTree = "<group>"; };
		159583158B70A2AF83ED84F7412414C0 /* ImageLoader-dummy.m */ = {isa = PBXFileReference; includeInIndex = 1; lastKnownFileType = sourcecode.c.objc; path = "ImageLoader-dummy.m"; sourceTree = "<group>"; };
		15D6607DB874CE4F0B9E946CFE5F4F51 /* ConicalGradientLayer.swift */ = {isa = PBXFileReference; includeInIndex = 1; lastKnownFileType = sourcecode.swift; path = ConicalGradientLayer.swift; sourceTree = "<group>"; };
		15EA4159C509F5200D117B182998C47C /* FilterCollectionCell.swift */ = {isa = PBXFileReference; includeInIndex = 1; lastKnownFileType = sourcecode.swift; path = FilterCollectionCell.swift; sourceTree = "<group>"; };
		16AE5471B645D0577474054799FE692B /* backward_references_enc.c */ = {isa = PBXFileReference; includeInIndex = 1; name = backward_references_enc.c; path = src/enc/backward_references_enc.c; sourceTree = "<group>"; };
		178E5543C847B933501A59684DA5022F /* ImageLoader.modulemap */ = {isa = PBXFileReference; includeInIndex = 1; lastKnownFileType = sourcecode.module; path = ImageLoader.modulemap; sourceTree = "<group>"; };
		1840E01545CC47D830A01D5E4529BA1E /* FilterProtocol.swift */ = {isa = PBXFileReference; includeInIndex = 1; lastKnownFileType = sourcecode.swift; path = FilterProtocol.swift; sourceTree = "<group>"; };
		19424181C34986C983D37343450EB5EF /* ToonFilter.swift */ = {isa = PBXFileReference; includeInIndex = 1; lastKnownFileType = sourcecode.swift; path = ToonFilter.swift; sourceTree = "<group>"; };
		1946A5AF83BC55C574BD9DCD0338FCD6 /* AvatarClearingHelper.swift */ = {isa = PBXFileReference; includeInIndex = 1; lastKnownFileType = sourcecode.swift; name = AvatarClearingHelper.swift; path = Classes/AvatarClearingHelper.swift; sourceTree = "<group>"; };
		195F220C81F116F86801A2FC5B0D62F1 /* Array+Safety.swift */ = {isa = PBXFileReference; includeInIndex = 1; lastKnownFileType = sourcecode.swift; name = "Array+Safety.swift"; path = "Source/Array+Safety.swift"; sourceTree = "<group>"; };
		198555C14D9DAF069A92A66A24FE5D86 /* UIImage+GIF.m */ = {isa = PBXFileReference; includeInIndex = 1; lastKnownFileType = sourcecode.c.objc; name = "UIImage+GIF.m"; path = "SDWebImage/Core/UIImage+GIF.m"; sourceTree = "<group>"; };
		1A118F435B0C1D8112380A677F644A7E /* SDWebImagePrefetcher.h */ = {isa = PBXFileReference; includeInIndex = 1; lastKnownFileType = sourcecode.c.h; name = SDWebImagePrefetcher.h; path = SDWebImage/Core/SDWebImagePrefetcher.h; sourceTree = "<group>"; };
		1A9C3FE9EA1B2C74D3E3BAACF3125D83 /* SDImageHEICCoder.m */ = {isa = PBXFileReference; includeInIndex = 1; lastKnownFileType = sourcecode.c.objc; name = SDImageHEICCoder.m; path = SDWebImage/Core/SDImageHEICCoder.m; sourceTree = "<group>"; };
		1B3BA982CAE3E97D8F907FE81F6C2763 /* SDImageTransformer.m */ = {isa = PBXFileReference; includeInIndex = 1; lastKnownFileType = sourcecode.c.objc; name = SDImageTransformer.m; path = SDWebImage/Core/SDImageTransformer.m; sourceTree = "<group>"; };
		1BD3EA4D9E21C544075E7FE01A3FCFA2 /* MediaClipsEditorView.swift */ = {isa = PBXFileReference; includeInIndex = 1; lastKnownFileType = sourcecode.swift; path = MediaClipsEditorView.swift; sourceTree = "<group>"; };
		1C0D001E5975BAC835874E2632885F79 /* filters_neon.c */ = {isa = PBXFileReference; includeInIndex = 1; name = filters_neon.c; path = src/dsp/filters_neon.c; sourceTree = "<group>"; };
		1C0DE050C64C99CC4283B698170BC21B /* MediaClip.swift */ = {isa = PBXFileReference; includeInIndex = 1; lastKnownFileType = sourcecode.swift; path = MediaClip.swift; sourceTree = "<group>"; };
		1C1B67B4DA7B27723F5B32C99D774173 /* ssim_sse2.c */ = {isa = PBXFileReference; includeInIndex = 1; name = ssim_sse2.c; path = src/dsp/ssim_sse2.c; sourceTree = "<group>"; };
		1C3FDB716FCE194D51DEC964CB8F1FAC /* SDImageGraphics.m */ = {isa = PBXFileReference; includeInIndex = 1; lastKnownFileType = sourcecode.c.objc; name = SDImageGraphics.m; path = SDWebImage/Core/SDImageGraphics.m; sourceTree = "<group>"; };
		1CBEB115D3ABE43FF6A7DD08DDE02A39 /* SDImageCachesManager.h */ = {isa = PBXFileReference; includeInIndex = 1; lastKnownFileType = sourcecode.c.h; name = SDImageCachesManager.h; path = SDWebImage/Core/SDImageCachesManager.h; sourceTree = "<group>"; };
>>>>>>> faefed1c
		1CEE4C47043FCDD185056E0AEB2F3CBA /* Pods-KanvasCameraExample-dummy.m */ = {isa = PBXFileReference; includeInIndex = 1; lastKnownFileType = sourcecode.c.objc; path = "Pods-KanvasCameraExample-dummy.m"; sourceTree = "<group>"; };
		1D2D8F4EB0C01120F40AF3E897E8A75D /* ColorPickerView.swift */ = {isa = PBXFileReference; includeInIndex = 1; lastKnownFileType = sourcecode.swift; path = ColorPickerView.swift; sourceTree = "<group>"; };
		1D34AC70D2BEE3FC569FF876B1E9E088 /* cost_enc.h */ = {isa = PBXFileReference; includeInIndex = 1; lastKnownFileType = sourcecode.c.h; name = cost_enc.h; path = src/enc/cost_enc.h; sourceTree = "<group>"; };
		1D3D97190BB651B09CF585B6FB8B3787 /* yuv_sse41.c */ = {isa = PBXFileReference; includeInIndex = 1; name = yuv_sse41.c; path = src/dsp/yuv_sse41.c; sourceTree = "<group>"; };
		1DF61DA1F9AC397EF265A9EC75BF3AE1 /* libSharedUI.a */ = {isa = PBXFileReference; explicitFileType = archive.ar; includeInIndex = 0; name = libSharedUI.a; path = libSharedUI.a; sourceTree = BUILT_PRODUCTS_DIR; };
<<<<<<< HEAD
		1E02CA1AAFB5BFDA577CBA3EE22F68EF /* SDGraphicsImageRenderer.m */ = {isa = PBXFileReference; includeInIndex = 1; lastKnownFileType = sourcecode.c.objc; name = SDGraphicsImageRenderer.m; path = SDWebImage/Core/SDGraphicsImageRenderer.m; sourceTree = "<group>"; };
		1E4484BC72C76452E3826FEC3E7D43EA /* UIView+Shadows.swift */ = {isa = PBXFileReference; includeInIndex = 1; lastKnownFileType = sourcecode.swift; name = "UIView+Shadows.swift"; path = "Source/UIView+Shadows.swift"; sourceTree = "<group>"; };
		1E6837B748092BE3B43B9E00246E87F2 /* TagsOptionsModel.swift */ = {isa = PBXFileReference; includeInIndex = 1; lastKnownFileType = sourcecode.swift; path = TagsOptionsModel.swift; sourceTree = "<group>"; };
		1E77228A7E19EC9FCF982067F6C9F091 /* UIImage+Compare.h */ = {isa = PBXFileReference; includeInIndex = 1; lastKnownFileType = sourcecode.c.h; name = "UIImage+Compare.h"; path = "FBSnapshotTestCase/Categories/UIImage+Compare.h"; sourceTree = "<group>"; };
		1E9ECF432E1932ED9354C9A44E7A959E /* enc_msa.c */ = {isa = PBXFileReference; includeInIndex = 1; name = enc_msa.c; path = src/dsp/enc_msa.c; sourceTree = "<group>"; };
		1EB0184E55F852ED8165F3AAA5B3DC56 /* ImageLoader.release.xcconfig */ = {isa = PBXFileReference; includeInIndex = 1; lastKnownFileType = text.xcconfig; path = ImageLoader.release.xcconfig; sourceTree = "<group>"; };
		1EC1535C1D8F35424CFAE232ABB95AB1 /* SDImageAssetManager.h */ = {isa = PBXFileReference; includeInIndex = 1; lastKnownFileType = sourcecode.c.h; name = SDImageAssetManager.h; path = SDWebImage/Private/SDImageAssetManager.h; sourceTree = "<group>"; };
		1EC521FC8E1766A609E38F91491EA7EA /* alpha_processing_sse2.c */ = {isa = PBXFileReference; includeInIndex = 1; name = alpha_processing_sse2.c; path = src/dsp/alpha_processing_sse2.c; sourceTree = "<group>"; };
		20624676187CF3AC9029EDDF19F8AC39 /* ImageType.swift */ = {isa = PBXFileReference; includeInIndex = 1; lastKnownFileType = sourcecode.swift; name = ImageType.swift; path = Classes/ImageType.swift; sourceTree = "<group>"; };
		20A9241C4799FF96FD89491004B3ACB1 /* NavigationBarStyleDefining.swift */ = {isa = PBXFileReference; includeInIndex = 1; lastKnownFileType = sourcecode.swift; name = NavigationBarStyleDefining.swift; path = Source/NavigationBarStyleDefining.swift; sourceTree = "<group>"; };
		20C68D705381CDD46A8D63171050EE99 /* FBSnapshotTestController.h */ = {isa = PBXFileReference; includeInIndex = 1; lastKnownFileType = sourcecode.c.h; name = FBSnapshotTestController.h; path = FBSnapshotTestCase/FBSnapshotTestController.h; sourceTree = "<group>"; };
		20CFF2CFD03B9C29465CF3E205DD6221 /* NSDate+Offset.swift */ = {isa = PBXFileReference; includeInIndex = 1; lastKnownFileType = sourcecode.swift; name = "NSDate+Offset.swift"; path = "Source/NSDate+Offset.swift"; sourceTree = "<group>"; };
		212B253F6E0D6C7D27CEB87F531C9E53 /* SDWebImageTransition.m */ = {isa = PBXFileReference; includeInIndex = 1; lastKnownFileType = sourcecode.c.objc; name = SDWebImageTransition.m; path = SDWebImage/Core/SDWebImageTransition.m; sourceTree = "<group>"; };
		218D9361EAA74C18B8274881D3FBEBA0 /* SDDisplayLink.m */ = {isa = PBXFileReference; includeInIndex = 1; lastKnownFileType = sourcecode.c.objc; name = SDDisplayLink.m; path = SDWebImage/Private/SDDisplayLink.m; sourceTree = "<group>"; };
		21BD2FB89BF453C1FF70C16F26F604F2 /* ExtendedStackView.swift */ = {isa = PBXFileReference; includeInIndex = 1; lastKnownFileType = sourcecode.swift; path = ExtendedStackView.swift; sourceTree = "<group>"; };
		21D355D98F638910356FF29A922F369C /* GrayscaleFilter.swift */ = {isa = PBXFileReference; includeInIndex = 1; lastKnownFileType = sourcecode.swift; path = GrayscaleFilter.swift; sourceTree = "<group>"; };
		22C988DC141FA2849BF1F8EF6C839CD9 /* EMInterferenceFilter.swift */ = {isa = PBXFileReference; includeInIndex = 1; lastKnownFileType = sourcecode.swift; path = EMInterferenceFilter.swift; sourceTree = "<group>"; };
		22D2E0343CF38208EF1A79DB7237673A /* EditorFilterController.swift */ = {isa = PBXFileReference; includeInIndex = 1; lastKnownFileType = sourcecode.swift; path = EditorFilterController.swift; sourceTree = "<group>"; };
		2312A1D83B9517C63DAB554652F68587 /* TimelineContaining.swift */ = {isa = PBXFileReference; includeInIndex = 1; lastKnownFileType = sourcecode.swift; name = TimelineContaining.swift; path = Source/TimelineContaining.swift; sourceTree = "<group>"; };
		234F6A6F01095A225EC8C563404CA163 /* picture_csp_enc.c */ = {isa = PBXFileReference; includeInIndex = 1; name = picture_csp_enc.c; path = src/enc/picture_csp_enc.c; sourceTree = "<group>"; };
		23783BCF47F402AA10EB8DB8578A5B0A /* ImageLoader.modulemap */ = {isa = PBXFileReference; includeInIndex = 1; lastKnownFileType = sourcecode.module; path = ImageLoader.modulemap; sourceTree = "<group>"; };
		2383078A6D28DE6A15E11489708BA4FD /* libPods-KanvasCameraExampleTests.a */ = {isa = PBXFileReference; explicitFileType = archive.ar; includeInIndex = 0; name = "libPods-KanvasCameraExampleTests.a"; path = "libPods-KanvasCameraExampleTests.a"; sourceTree = BUILT_PRODUCTS_DIR; };
		2390E8D2BECF8C705973266274578619 /* SDImageCodersManager.m */ = {isa = PBXFileReference; includeInIndex = 1; lastKnownFileType = sourcecode.c.objc; name = SDImageCodersManager.m; path = SDWebImage/Core/SDImageCodersManager.m; sourceTree = "<group>"; };
		23B4C56A7855EA1A15EB09CF0D86FC58 /* bit_writer_utils.c */ = {isa = PBXFileReference; includeInIndex = 1; name = bit_writer_utils.c; path = src/utils/bit_writer_utils.c; sourceTree = "<group>"; };
		23CCD078DF1B7D86A43CE2D99E4686AB /* HapticFeedbackGenerating.swift */ = {isa = PBXFileReference; includeInIndex = 1; lastKnownFileType = sourcecode.swift; name = HapticFeedbackGenerating.swift; path = Source/HapticFeedbackGenerating.swift; sourceTree = "<group>"; };
		2463956BFB13012DA298C88A284F78F5 /* LoadingIndicatorView.swift */ = {isa = PBXFileReference; includeInIndex = 1; lastKnownFileType = sourcecode.swift; path = LoadingIndicatorView.swift; sourceTree = "<group>"; };
		24C5110C33A0F1CB5BEEAE625C7C5417 /* CameraFilterCollectionController.swift */ = {isa = PBXFileReference; includeInIndex = 1; lastKnownFileType = sourcecode.swift; path = CameraFilterCollectionController.swift; sourceTree = "<group>"; };
		259FC5896B691BE9453AD7C41854FBC3 /* SDImageCachesManager.h */ = {isa = PBXFileReference; includeInIndex = 1; lastKnownFileType = sourcecode.c.h; name = SDImageCachesManager.h; path = SDWebImage/Core/SDImageCachesManager.h; sourceTree = "<group>"; };
		25BA46823FA3457CF31143F85BED41FA /* UIColor+HexString.m */ = {isa = PBXFileReference; includeInIndex = 1; lastKnownFileType = sourcecode.c.objc; name = "UIColor+HexString.m"; path = "SDWebImage/Private/UIColor+HexString.m"; sourceTree = "<group>"; };
		26740FC68BEAE560222B8DE6205CF10A /* SuggestedTagsView.swift */ = {isa = PBXFileReference; includeInIndex = 1; lastKnownFileType = sourcecode.swift; path = SuggestedTagsView.swift; sourceTree = "<group>"; };
		2681E01832AE2EDA05EB801F53C51E6A /* random_utils.h */ = {isa = PBXFileReference; includeInIndex = 1; lastKnownFileType = sourcecode.c.h; name = random_utils.h; path = src/utils/random_utils.h; sourceTree = "<group>"; };
		2695B9E607CEB5707923B1A3F60BA944 /* KanvasCameraAnalyticsProvider.swift */ = {isa = PBXFileReference; includeInIndex = 1; lastKnownFileType = sourcecode.swift; path = KanvasCameraAnalyticsProvider.swift; sourceTree = "<group>"; };
		26DCCC5005589A6D0217B61DF30F6B79 /* vp8l_dec.c */ = {isa = PBXFileReference; includeInIndex = 1; name = vp8l_dec.c; path = src/dec/vp8l_dec.c; sourceTree = "<group>"; };
		285FD35C83D058B496B3E4F537ECFF26 /* CameraInputOutput.swift */ = {isa = PBXFileReference; includeInIndex = 1; lastKnownFileType = sourcecode.swift; path = CameraInputOutput.swift; sourceTree = "<group>"; };
		28EF07F27821952A4B38CD6497D2D9AE /* DrawerTabBarController.swift */ = {isa = PBXFileReference; includeInIndex = 1; lastKnownFileType = sourcecode.swift; path = DrawerTabBarController.swift; sourceTree = "<group>"; };
		2904A00DB965662FC8CD667EBF8E53EB /* ImageLoader-umbrella.h */ = {isa = PBXFileReference; includeInIndex = 1; lastKnownFileType = sourcecode.c.h; path = "ImageLoader-umbrella.h"; sourceTree = "<group>"; };
		292F372CC72FBECC5B7D7989E4412C8A /* LegoFilter.swift */ = {isa = PBXFileReference; includeInIndex = 1; lastKnownFileType = sourcecode.swift; path = LegoFilter.swift; sourceTree = "<group>"; };
		2962D2CACA3C6A25D923286AE5D8E19E /* Pods-KanvasCameraExampleTests.modulemap */ = {isa = PBXFileReference; includeInIndex = 1; lastKnownFileType = sourcecode.module; path = "Pods-KanvasCameraExampleTests.modulemap"; sourceTree = "<group>"; };
		2A481FD9E483F942CA94D7034B591D28 /* MirrorFourFilter.swift */ = {isa = PBXFileReference; includeInIndex = 1; lastKnownFileType = sourcecode.swift; path = MirrorFourFilter.swift; sourceTree = "<group>"; };
		2A5131166CEE337139C92679ACB554A8 /* ImageLoader-prefix.pch */ = {isa = PBXFileReference; includeInIndex = 1; lastKnownFileType = sourcecode.c.h; path = "ImageLoader-prefix.pch"; sourceTree = "<group>"; };
		2A560DFECEB83DE0EC05213103DD4664 /* SDAnimatedImage+Data.swift */ = {isa = PBXFileReference; includeInIndex = 1; lastKnownFileType = sourcecode.swift; name = "SDAnimatedImage+Data.swift"; path = "Classes/SDAnimatedImage+Data.swift"; sourceTree = "<group>"; };
		2A5C9E215F0F05BFC71AF6F5D9315793 /* ImageLoaderProvider.swift */ = {isa = PBXFileReference; includeInIndex = 1; lastKnownFileType = sourcecode.swift; name = ImageLoaderProvider.swift; path = Classes/ImageLoaderProvider.swift; sourceTree = "<group>"; };
		2ADCA962346C6F984AE24CBB4AE37D0E /* Renderer.swift */ = {isa = PBXFileReference; includeInIndex = 1; lastKnownFileType = sourcecode.swift; path = Renderer.swift; sourceTree = "<group>"; };
		2B0C4357F53396D8FC5881F18080B584 /* SDWebImage-dummy.m */ = {isa = PBXFileReference; includeInIndex = 1; lastKnownFileType = sourcecode.c.objc; path = "SDWebImage-dummy.m"; sourceTree = "<group>"; };
		2B9D42C3A45AD6C383393C42E5609408 /* EditorFilterView.swift */ = {isa = PBXFileReference; includeInIndex = 1; lastKnownFileType = sourcecode.swift; path = EditorFilterView.swift; sourceTree = "<group>"; };
		2BA3A7EF9BE414B8C52F4871A9084584 /* KanvasCameraImages.swift */ = {isa = PBXFileReference; includeInIndex = 1; lastKnownFileType = sourcecode.swift; path = KanvasCameraImages.swift; sourceTree = "<group>"; };
		2BE51B0AAB7A076ACA13C735DA4F5B2E /* UIButton+Custom.swift */ = {isa = PBXFileReference; includeInIndex = 1; lastKnownFileType = sourcecode.swift; name = "UIButton+Custom.swift"; path = "Source/UIButton+Custom.swift"; sourceTree = "<group>"; };
		2C9CE44A99A69D06CA33E3DEF6607A5C /* rescaler_utils.h */ = {isa = PBXFileReference; includeInIndex = 1; lastKnownFileType = sourcecode.c.h; name = rescaler_utils.h; path = src/utils/rescaler_utils.h; sourceTree = "<group>"; };
		2C9FBC8827D8E37569924370FCD19823 /* UIImage+MemoryCacheCost.m */ = {isa = PBXFileReference; includeInIndex = 1; lastKnownFileType = sourcecode.c.objc; name = "UIImage+MemoryCacheCost.m"; path = "SDWebImage/Core/UIImage+MemoryCacheCost.m"; sourceTree = "<group>"; };
		2CB1F0F39CE3D7B07C8ED9EFE1C90C6E /* TumblrThemeFontFamily.swift */ = {isa = PBXFileReference; includeInIndex = 1; lastKnownFileType = sourcecode.swift; name = TumblrThemeFontFamily.swift; path = Source/TumblrThemeFontFamily.swift; sourceTree = "<group>"; };
		2D88E68E53446651E9C7CAE2DF6914C2 /* StickerMenuView.swift */ = {isa = PBXFileReference; includeInIndex = 1; lastKnownFileType = sourcecode.swift; path = StickerMenuView.swift; sourceTree = "<group>"; };
		2DC80A553989C50E83A168323DD45BB2 /* CameraZoomHandler.swift */ = {isa = PBXFileReference; includeInIndex = 1; lastKnownFileType = sourcecode.swift; path = CameraZoomHandler.swift; sourceTree = "<group>"; };
		2DFAF3C145EC508BB1C3C58D272FE180 /* yuv.c */ = {isa = PBXFileReference; includeInIndex = 1; name = yuv.c; path = src/dsp/yuv.c; sourceTree = "<group>"; };
		2EA37EE03F8C9BF11548C91E9DDD7C36 /* MediaClipsCollectionView.swift */ = {isa = PBXFileReference; includeInIndex = 1; lastKnownFileType = sourcecode.swift; path = MediaClipsCollectionView.swift; sourceTree = "<group>"; };
		2ECAFB33B3C190956FAB22BA3C0E1568 /* String+HexColor.swift */ = {isa = PBXFileReference; includeInIndex = 1; lastKnownFileType = sourcecode.swift; name = "String+HexColor.swift"; path = "Source/String+HexColor.swift"; sourceTree = "<group>"; };
		2EEFB46CCCB2D2D38940C87A6B85C7E3 /* alphai_dec.h */ = {isa = PBXFileReference; includeInIndex = 1; lastKnownFileType = sourcecode.c.h; name = alphai_dec.h; path = src/dec/alphai_dec.h; sourceTree = "<group>"; };
		2EF7BBB1CAA4B73818967CB95B8268B3 /* UIColor+HexString.h */ = {isa = PBXFileReference; includeInIndex = 1; lastKnownFileType = sourcecode.c.h; name = "UIColor+HexString.h"; path = "SDWebImage/Private/UIColor+HexString.h"; sourceTree = "<group>"; };
		2F2276B25ED3DD5FE5AE6072F987B04F /* MediaClipsEditorViewController.swift */ = {isa = PBXFileReference; includeInIndex = 1; lastKnownFileType = sourcecode.swift; path = MediaClipsEditorViewController.swift; sourceTree = "<group>"; };
		2F5433314F10D0C244E29F4D393AB0D8 /* UIImage+DominantColors.swift */ = {isa = PBXFileReference; includeInIndex = 1; lastKnownFileType = sourcecode.swift; path = "UIImage+DominantColors.swift"; sourceTree = "<group>"; };
		2F564CF7A4B5034832482C8B8DDBEDC5 /* SDWebImageDownloaderOperation.h */ = {isa = PBXFileReference; includeInIndex = 1; lastKnownFileType = sourcecode.c.h; name = SDWebImageDownloaderOperation.h; path = SDWebImage/Core/SDWebImageDownloaderOperation.h; sourceTree = "<group>"; };
		2FC14114F550E20F96E392C80A3B7C41 /* EditorFilterCollectionController.swift */ = {isa = PBXFileReference; includeInIndex = 1; lastKnownFileType = sourcecode.swift; path = EditorFilterCollectionController.swift; sourceTree = "<group>"; };
		303197D2CDCEBC32644C1979B61FB44A /* UIColor+Lerp.swift */ = {isa = PBXFileReference; includeInIndex = 1; lastKnownFileType = sourcecode.swift; path = "UIColor+Lerp.swift"; sourceTree = "<group>"; };
		3087121CCE8088ECCB9584A394F0EB88 /* String+UTF16Substring.swift */ = {isa = PBXFileReference; includeInIndex = 1; lastKnownFileType = sourcecode.swift; path = "String+UTF16Substring.swift"; sourceTree = "<group>"; };
		30FEBAEFB574B05039531F6326199C4D /* NSDate+Orangina.swift */ = {isa = PBXFileReference; includeInIndex = 1; lastKnownFileType = sourcecode.swift; name = "NSDate+Orangina.swift"; path = "Source/NSDate+Orangina.swift"; sourceTree = "<group>"; };
		311611285381BC111A88B5E017264014 /* CameraFilterCollectionCell.swift */ = {isa = PBXFileReference; includeInIndex = 1; lastKnownFileType = sourcecode.swift; path = CameraFilterCollectionCell.swift; sourceTree = "<group>"; };
		31C7AFC370ED2C0500B9CF61C6018604 /* SDWebImageCacheSerializer.m */ = {isa = PBXFileReference; includeInIndex = 1; lastKnownFileType = sourcecode.c.objc; name = SDWebImageCacheSerializer.m; path = SDWebImage/Core/SDWebImageCacheSerializer.m; sourceTree = "<group>"; };
		3204C726F6E54A1FD7BA08D9A4006487 /* SDWebImageDefine.h */ = {isa = PBXFileReference; includeInIndex = 1; lastKnownFileType = sourcecode.c.h; name = SDWebImageDefine.h; path = SDWebImage/Core/SDWebImageDefine.h; sourceTree = "<group>"; };
		32BB93E9A409EECDCBBBF2021ED7A52A /* AlphaBlendFilter.swift */ = {isa = PBXFileReference; includeInIndex = 1; lastKnownFileType = sourcecode.swift; path = AlphaBlendFilter.swift; sourceTree = "<group>"; };
		32E8DB467D165639A9BAAA2F7337CF8A /* rescaler_sse2.c */ = {isa = PBXFileReference; includeInIndex = 1; name = rescaler_sse2.c; path = src/dsp/rescaler_sse2.c; sourceTree = "<group>"; };
		32EC7999DB1A72C649CC93AF5083CC00 /* UIImageView+WebCache.h */ = {isa = PBXFileReference; includeInIndex = 1; lastKnownFileType = sourcecode.c.h; name = "UIImageView+WebCache.h"; path = "SDWebImage/Core/UIImageView+WebCache.h"; sourceTree = "<group>"; };
		330399C4385908229645BAE0D5B0855C /* backward_references_enc.h */ = {isa = PBXFileReference; includeInIndex = 1; lastKnownFileType = sourcecode.c.h; name = backward_references_enc.h; path = src/enc/backward_references_enc.h; sourceTree = "<group>"; };
		330E46BD37EBD4599199DFF173F2055F /* ImageLoader.swift */ = {isa = PBXFileReference; includeInIndex = 1; lastKnownFileType = sourcecode.swift; name = ImageLoader.swift; path = Classes/ImageLoader.swift; sourceTree = "<group>"; };
		334AA8F368E4B71C429B850312E48166 /* ReachabilityDeterminer.swift */ = {isa = PBXFileReference; includeInIndex = 1; lastKnownFileType = sourcecode.swift; name = ReachabilityDeterminer.swift; path = Source/ReachabilityDeterminer.swift; sourceTree = "<group>"; };
		33D3E328E22BB4E6B893CA7EF5AB1A33 /* lossless_sse2.c */ = {isa = PBXFileReference; includeInIndex = 1; name = lossless_sse2.c; path = src/dsp/lossless_sse2.c; sourceTree = "<group>"; };
		33DBA00AA922682E8CEFDC67F883A273 /* CircularImageView.swift */ = {isa = PBXFileReference; includeInIndex = 1; lastKnownFileType = sourcecode.swift; path = CircularImageView.swift; sourceTree = "<group>"; };
		341A51AF64D5BE1F01C6D2AFD7584D93 /* StylableImageView.swift */ = {isa = PBXFileReference; includeInIndex = 1; lastKnownFileType = sourcecode.swift; path = StylableImageView.swift; sourceTree = "<group>"; };
		343BD2BF8B9702A1D98E960A1E213693 /* dsp.h */ = {isa = PBXFileReference; includeInIndex = 1; lastKnownFileType = sourcecode.c.h; name = dsp.h; path = src/dsp/dsp.h; sourceTree = "<group>"; };
		345DA4D1233DB6E7758F1832006D9B12 /* FilterItem.swift */ = {isa = PBXFileReference; includeInIndex = 1; lastKnownFileType = sourcecode.swift; path = FilterItem.swift; sourceTree = "<group>"; };
		348478F3E836421ABA683E41EC9A0855 /* webp_dec.c */ = {isa = PBXFileReference; includeInIndex = 1; name = webp_dec.c; path = src/dec/webp_dec.c; sourceTree = "<group>"; };
		34936877CBA4C2D31D8B2305B20F9D56 /* KanvasCameraTimes.swift */ = {isa = PBXFileReference; includeInIndex = 1; lastKnownFileType = sourcecode.swift; path = KanvasCameraTimes.swift; sourceTree = "<group>"; };
		34F90715EA8E9CAA0664DF0C01582092 /* UIGestureRecognizer+Active.swift */ = {isa = PBXFileReference; includeInIndex = 1; lastKnownFileType = sourcecode.swift; path = "UIGestureRecognizer+Active.swift"; sourceTree = "<group>"; };
		34FC5F9480968C533A41ACD7CAD30977 /* iterator_enc.c */ = {isa = PBXFileReference; includeInIndex = 1; name = iterator_enc.c; path = src/enc/iterator_enc.c; sourceTree = "<group>"; };
		3503C780FB93E94BB900EFC3FA6F4040 /* filter_enc.c */ = {isa = PBXFileReference; includeInIndex = 1; name = filter_enc.c; path = src/enc/filter_enc.c; sourceTree = "<group>"; };
		353FA578793F9CFE71144569112B3B22 /* ReachabilityObserver.swift */ = {isa = PBXFileReference; includeInIndex = 1; lastKnownFileType = sourcecode.swift; name = ReachabilityObserver.swift; path = Source/ReachabilityObserver.swift; sourceTree = "<group>"; };
		355271E3AFD00F46A4974A8D91486574 /* demux.c */ = {isa = PBXFileReference; includeInIndex = 1; name = demux.c; path = src/demux/demux.c; sourceTree = "<group>"; };
		35C784A7FEE6609DB37B7FE4BF27982F /* yuv_mips_dsp_r2.c */ = {isa = PBXFileReference; includeInIndex = 1; name = yuv_mips_dsp_r2.c; path = src/dsp/yuv_mips_dsp_r2.c; sourceTree = "<group>"; };
		35FAA27E04BC4AD46679D3A52565FFBB /* io_dec.c */ = {isa = PBXFileReference; includeInIndex = 1; name = io_dec.c; path = src/dec/io_dec.c; sourceTree = "<group>"; };
		3658ABD97764AB8631AFCAA95484B33B /* SDWebImagePrefetcher.m */ = {isa = PBXFileReference; includeInIndex = 1; lastKnownFileType = sourcecode.c.objc; name = SDWebImagePrefetcher.m; path = SDWebImage/Core/SDWebImagePrefetcher.m; sourceTree = "<group>"; };
		36F44228D41305DC8F02423CAA60D573 /* ImagePreviewController.swift */ = {isa = PBXFileReference; includeInIndex = 1; lastKnownFileType = sourcecode.swift; path = ImagePreviewController.swift; sourceTree = "<group>"; };
		37A50B3E9B92A7749032DEDFE6B45165 /* Utils.release.xcconfig */ = {isa = PBXFileReference; includeInIndex = 1; lastKnownFileType = text.xcconfig; path = Utils.release.xcconfig; sourceTree = "<group>"; };
		3819D576B1FBE0B1DB9AE9EFDDF669C4 /* cpu.c */ = {isa = PBXFileReference; includeInIndex = 1; name = cpu.c; path = src/dsp/cpu.c; sourceTree = "<group>"; };
		382E3C6398D072C055D953E8B9114F11 /* SDImageTransformer.m */ = {isa = PBXFileReference; includeInIndex = 1; lastKnownFileType = sourcecode.c.objc; name = SDImageTransformer.m; path = SDWebImage/Core/SDImageTransformer.m; sourceTree = "<group>"; };
		3838F9F988E1A06E8E3A2EF7714EEAB3 /* Utils.modulemap */ = {isa = PBXFileReference; includeInIndex = 1; lastKnownFileType = sourcecode.module; path = Utils.modulemap; sourceTree = "<group>"; };
		384F64F3222861A2286A7111E00BCAF4 /* NSButton+WebCache.h */ = {isa = PBXFileReference; includeInIndex = 1; lastKnownFileType = sourcecode.c.h; name = "NSButton+WebCache.h"; path = "SDWebImage/Core/NSButton+WebCache.h"; sourceTree = "<group>"; };
		39287ABDDF684533914320C610C48421 /* yuv_mips32.c */ = {isa = PBXFileReference; includeInIndex = 1; name = yuv_mips32.c; path = src/dsp/yuv_mips32.c; sourceTree = "<group>"; };
		394F890090063D56546D7D0D4191671B /* UIFont+Fonts.swift */ = {isa = PBXFileReference; includeInIndex = 1; lastKnownFileType = sourcecode.swift; path = "UIFont+Fonts.swift"; sourceTree = "<group>"; };
		39AD5DFD47DCFD855838BFF9872D8D3D /* CameraPreviewView.swift */ = {isa = PBXFileReference; includeInIndex = 1; lastKnownFileType = sourcecode.swift; path = CameraPreviewView.swift; sourceTree = "<group>"; };
		39BD791512602BBA9BCB31ED3D845D42 /* FilmFilter.swift */ = {isa = PBXFileReference; includeInIndex = 1; lastKnownFileType = sourcecode.swift; path = FilmFilter.swift; sourceTree = "<group>"; };
		3A42466E8787A05854BF483A71834898 /* anim_encode.c */ = {isa = PBXFileReference; includeInIndex = 1; name = anim_encode.c; path = src/mux/anim_encode.c; sourceTree = "<group>"; };
		3ACF4FF6A314C74A927D422005221CCB /* Queue.swift */ = {isa = PBXFileReference; includeInIndex = 1; lastKnownFileType = sourcecode.swift; path = Queue.swift; sourceTree = "<group>"; };
		3B0A7445DCB09FF1386FADA30045D311 /* enc_mips_dsp_r2.c */ = {isa = PBXFileReference; includeInIndex = 1; name = enc_mips_dsp_r2.c; path = src/dsp/enc_mips_dsp_r2.c; sourceTree = "<group>"; };
		3B496F095F55FA668681DBE410AB08EE /* TMUserInterfaceIdiom.swift */ = {isa = PBXFileReference; includeInIndex = 1; lastKnownFileType = sourcecode.swift; name = TMUserInterfaceIdiom.swift; path = Source/TMUserInterfaceIdiom.swift; sourceTree = "<group>"; };
		3CA7286266118F2114D28E07BB6820E0 /* libwebp.debug.xcconfig */ = {isa = PBXFileReference; includeInIndex = 1; lastKnownFileType = text.xcconfig; path = libwebp.debug.xcconfig; sourceTree = "<group>"; };
		3CD2FED03F94BC1F8AE7860CBE677BAF /* SDAssociatedObject.h */ = {isa = PBXFileReference; includeInIndex = 1; lastKnownFileType = sourcecode.c.h; name = SDAssociatedObject.h; path = SDWebImage/Private/SDAssociatedObject.h; sourceTree = "<group>"; };
		3DA84B18530AEA2D9384B18E7675EB07 /* RGBFilter.swift */ = {isa = PBXFileReference; includeInIndex = 1; lastKnownFileType = sourcecode.swift; path = RGBFilter.swift; sourceTree = "<group>"; };
		3EC12618791DB8A15C49BD6BB19995BB /* UIViewController+Load.swift */ = {isa = PBXFileReference; includeInIndex = 1; lastKnownFileType = sourcecode.swift; path = "UIViewController+Load.swift"; sourceTree = "<group>"; };
		3ECFED328AC4D2E79F517E5FF5169D30 /* SDWebImageCacheSerializer.h */ = {isa = PBXFileReference; includeInIndex = 1; lastKnownFileType = sourcecode.c.h; name = SDWebImageCacheSerializer.h; path = SDWebImage/Core/SDWebImageCacheSerializer.h; sourceTree = "<group>"; };
		3EF0838ADD3295D6CD9D5899BF06BAEF /* TumblrTheme.debug.xcconfig */ = {isa = PBXFileReference; includeInIndex = 1; lastKnownFileType = text.xcconfig; path = TumblrTheme.debug.xcconfig; sourceTree = "<group>"; };
		400FF55D0451E7A8F33A3D0D3E11C1B9 /* libReachability.a */ = {isa = PBXFileReference; explicitFileType = archive.ar; includeInIndex = 0; name = libReachability.a; path = libReachability.a; sourceTree = BUILT_PRODUCTS_DIR; };
		4043564F17E02F1DEE88D52FBCD23FE6 /* RaveFilter.swift */ = {isa = PBXFileReference; includeInIndex = 1; lastKnownFileType = sourcecode.swift; path = RaveFilter.swift; sourceTree = "<group>"; };
		406E8136E40FB1D4476A1452C5155F1B /* TumblrMediaInfo.swift */ = {isa = PBXFileReference; includeInIndex = 1; lastKnownFileType = sourcecode.swift; name = TumblrMediaInfo.swift; path = Source/TumblrMediaInfo.swift; sourceTree = "<group>"; };
		40A5B3F19BDB6F7D04AF93B3E496389D /* SDWebImageImageLoader.swift */ = {isa = PBXFileReference; includeInIndex = 1; lastKnownFileType = sourcecode.swift; name = SDWebImageImageLoader.swift; path = Classes/SDWebImageImageLoader.swift; sourceTree = "<group>"; };
		40C044B80EEBBCFF3066D31EABC202CB /* neon.h */ = {isa = PBXFileReference; includeInIndex = 1; lastKnownFileType = sourcecode.c.h; name = neon.h; path = src/dsp/neon.h; sourceTree = "<group>"; };
		40D100B544A46C40452CF8C5F295E367 /* SDInternalMacros.h */ = {isa = PBXFileReference; includeInIndex = 1; lastKnownFileType = sourcecode.c.h; name = SDInternalMacros.h; path = SDWebImage/Private/SDInternalMacros.h; sourceTree = "<group>"; };
		41761DABEFE45A257FA298C21ED07FB3 /* SDImageCoderHelper.h */ = {isa = PBXFileReference; includeInIndex = 1; lastKnownFileType = sourcecode.c.h; name = SDImageCoderHelper.h; path = SDWebImage/Core/SDImageCoderHelper.h; sourceTree = "<group>"; };
		42614E2E380FF0E2D1E4A758BCFB7424 /* lossless.h */ = {isa = PBXFileReference; includeInIndex = 1; lastKnownFileType = sourcecode.c.h; name = lossless.h; path = src/dsp/lossless.h; sourceTree = "<group>"; };
		428500F1C2941AC3E61711E1A8FA17E2 /* TagsViewController.swift */ = {isa = PBXFileReference; includeInIndex = 1; lastKnownFileType = sourcecode.swift; path = TagsViewController.swift; sourceTree = "<group>"; };
		4291D880A5144A66DFB5C0CD4BAA7C38 /* SuggestedTagsDataSource.swift */ = {isa = PBXFileReference; includeInIndex = 1; lastKnownFileType = sourcecode.swift; path = SuggestedTagsDataSource.swift; sourceTree = "<group>"; };
		42A8BE50A131676770F1DE91A7428945 /* TumblrTheme-dummy.m */ = {isa = PBXFileReference; includeInIndex = 1; lastKnownFileType = sourcecode.c.objc; path = "TumblrTheme-dummy.m"; sourceTree = "<group>"; };
		43D83C1C1BD2CF0375B6AFEB0EA87157 /* SwiftSupport.swift */ = {isa = PBXFileReference; includeInIndex = 1; lastKnownFileType = sourcecode.swift; name = SwiftSupport.swift; path = FBSnapshotTestCase/SwiftSupport.swift; sourceTree = "<group>"; };
		4418427BB1D61DE442DEBE15E932F0B7 /* common_dec.h */ = {isa = PBXFileReference; includeInIndex = 1; lastKnownFileType = sourcecode.c.h; name = common_dec.h; path = src/dec/common_dec.h; sourceTree = "<group>"; };
		442307259AD59471DE258300E0B4DE02 /* MovableView.swift */ = {isa = PBXFileReference; includeInIndex = 1; lastKnownFileType = sourcecode.swift; path = MovableView.swift; sourceTree = "<group>"; };
		449B00CC2182E39C51DF48CD499D27A6 /* color_cache_utils.h */ = {isa = PBXFileReference; includeInIndex = 1; lastKnownFileType = sourcecode.c.h; name = color_cache_utils.h; path = src/utils/color_cache_utils.h; sourceTree = "<group>"; };
		44EFB04E271CBA70641028C6E652174E /* Cancelable.swift */ = {isa = PBXFileReference; includeInIndex = 1; lastKnownFileType = sourcecode.swift; name = Cancelable.swift; path = Classes/Cancelable.swift; sourceTree = "<group>"; };
		45B6E7C793EBA368B54EF7D1A7C4C835 /* upsampling_sse2.c */ = {isa = PBXFileReference; includeInIndex = 1; name = upsampling_sse2.c; path = src/dsp/upsampling_sse2.c; sourceTree = "<group>"; };
		45CC2502D69AB0A8E02A81FFF9FCD65B /* quant_levels_utils.h */ = {isa = PBXFileReference; includeInIndex = 1; lastKnownFileType = sourcecode.c.h; name = quant_levels_utils.h; path = src/utils/quant_levels_utils.h; sourceTree = "<group>"; };
		45DD5AD717C77B9E1F48D29621A1A03E /* ColorPickerViewController.swift */ = {isa = PBXFileReference; includeInIndex = 1; lastKnownFileType = sourcecode.swift; name = ColorPickerViewController.swift; path = Source/ColorPickerViewController.swift; sourceTree = "<group>"; };
		4656F2B1DF342AA541245854B038804E /* upsampling_mips_dsp_r2.c */ = {isa = PBXFileReference; includeInIndex = 1; name = upsampling_mips_dsp_r2.c; path = src/dsp/upsampling_mips_dsp_r2.c; sourceTree = "<group>"; };
		46DB8B3C32AD262D226D034BD4A62B7A /* UIImage+Diff.m */ = {isa = PBXFileReference; includeInIndex = 1; lastKnownFileType = sourcecode.c.objc; name = "UIImage+Diff.m"; path = "FBSnapshotTestCase/Categories/UIImage+Diff.m"; sourceTree = "<group>"; };
		4789206E020A4BAD6D766C65C0A0D17F /* Utils-dummy.m */ = {isa = PBXFileReference; includeInIndex = 1; lastKnownFileType = sourcecode.c.objc; path = "Utils-dummy.m"; sourceTree = "<group>"; };
		47C91A0921EB960228E066F30E31B0A6 /* SDImageCachesManagerOperation.m */ = {isa = PBXFileReference; includeInIndex = 1; lastKnownFileType = sourcecode.c.objc; name = SDImageCachesManagerOperation.m; path = SDWebImage/Private/SDImageCachesManagerOperation.m; sourceTree = "<group>"; };
		47E4221F78ED674A7AA7EE09841B88B3 /* CVPixelBuffer+sampleBuffer.swift */ = {isa = PBXFileReference; includeInIndex = 1; lastKnownFileType = sourcecode.swift; path = "CVPixelBuffer+sampleBuffer.swift"; sourceTree = "<group>"; };
		47F1490AA36A0E4B58C5674FF8B3BB79 /* SDImageIOCoder.h */ = {isa = PBXFileReference; includeInIndex = 1; lastKnownFileType = sourcecode.c.h; name = SDImageIOCoder.h; path = SDWebImage/Core/SDImageIOCoder.h; sourceTree = "<group>"; };
		47FDAB7AF6A68C6009D84123E54D69B5 /* GLError.swift */ = {isa = PBXFileReference; includeInIndex = 1; lastKnownFileType = sourcecode.swift; path = GLError.swift; sourceTree = "<group>"; };
		4840B80F1A08D2916E80577EF37CC129 /* upsampling_neon.c */ = {isa = PBXFileReference; includeInIndex = 1; name = upsampling_neon.c; path = src/dsp/upsampling_neon.c; sourceTree = "<group>"; };
		49020B207ACBF0E2470B5DE2A9677B30 /* ImagePoolFilter.swift */ = {isa = PBXFileReference; includeInIndex = 1; lastKnownFileType = sourcecode.swift; path = ImagePoolFilter.swift; sourceTree = "<group>"; };
		499DFBA48D4803ABFDB0399B808A22B7 /* CameraInputController.swift */ = {isa = PBXFileReference; includeInIndex = 1; lastKnownFileType = sourcecode.swift; path = CameraInputController.swift; sourceTree = "<group>"; };
		49D845F6080555EFA9972B63AAFC1258 /* KanvasUIImagePickerViewController.swift */ = {isa = PBXFileReference; includeInIndex = 1; lastKnownFileType = sourcecode.swift; path = KanvasUIImagePickerViewController.swift; sourceTree = "<group>"; };
		4A339EA710076AAEC76EA0CD3A00C3A9 /* SDMemoryCache.m */ = {isa = PBXFileReference; includeInIndex = 1; lastKnownFileType = sourcecode.c.objc; name = SDMemoryCache.m; path = SDWebImage/Core/SDMemoryCache.m; sourceTree = "<group>"; };
		4ADAC8B0F719F104E94762515043DF70 /* UIButton+WebCache.m */ = {isa = PBXFileReference; includeInIndex = 1; lastKnownFileType = sourcecode.c.objc; name = "UIButton+WebCache.m"; path = "SDWebImage/Core/UIButton+WebCache.m"; sourceTree = "<group>"; };
		4B58393C8725A7F672DE99510CDD4B4D /* common_sse2.h */ = {isa = PBXFileReference; includeInIndex = 1; lastKnownFileType = sourcecode.c.h; name = common_sse2.h; path = src/dsp/common_sse2.h; sourceTree = "<group>"; };
		4B8709AF3D8B72C4B290674FBD150EAD /* SDImageAPNGCoder.h */ = {isa = PBXFileReference; includeInIndex = 1; lastKnownFileType = sourcecode.c.h; name = SDImageAPNGCoder.h; path = SDWebImage/Core/SDImageAPNGCoder.h; sourceTree = "<group>"; };
		4BEBA464A790CAEE723B4DC4AAC05D0E /* Array+Object.swift */ = {isa = PBXFileReference; includeInIndex = 1; lastKnownFileType = sourcecode.swift; path = "Array+Object.swift"; sourceTree = "<group>"; };
		4C9A9D866ECDBE4DC7CFFD6B5DE7098B /* frame_dec.c */ = {isa = PBXFileReference; includeInIndex = 1; name = frame_dec.c; path = src/dec/frame_dec.c; sourceTree = "<group>"; };
		4D3A406C5E74B1AE0D60B2D5962E9551 /* idec_dec.c */ = {isa = PBXFileReference; includeInIndex = 1; name = idec_dec.c; path = src/dec/idec_dec.c; sourceTree = "<group>"; };
		4D61222325ACE16D9D08217A9184798B /* MediaClipsCollectionController.swift */ = {isa = PBXFileReference; includeInIndex = 1; lastKnownFileType = sourcecode.swift; path = MediaClipsCollectionController.swift; sourceTree = "<group>"; };
		4D63047C8846189C6DA9A2FFCA3D8A02 /* SDImageLoader.m */ = {isa = PBXFileReference; includeInIndex = 1; lastKnownFileType = sourcecode.c.objc; name = SDImageLoader.m; path = SDWebImage/Core/SDImageLoader.m; sourceTree = "<group>"; };
		4DF93A3E998BD06BB1ACECD65927D83B /* UIImage+ForceDecode.m */ = {isa = PBXFileReference; includeInIndex = 1; lastKnownFileType = sourcecode.c.objc; name = "UIImage+ForceDecode.m"; path = "SDWebImage/Core/UIImage+ForceDecode.m"; sourceTree = "<group>"; };
		4E4659BA6832BF2F68AF54147EFE4D3E /* SDImageCachesManager.m */ = {isa = PBXFileReference; includeInIndex = 1; lastKnownFileType = sourcecode.c.objc; name = SDImageCachesManager.m; path = SDWebImage/Core/SDImageCachesManager.m; sourceTree = "<group>"; };
		4E4E5185292C49F25ACDB6B67301B21A /* ColorThief.swift */ = {isa = PBXFileReference; includeInIndex = 1; lastKnownFileType = sourcecode.swift; path = ColorThief.swift; sourceTree = "<group>"; };
		4EC8592395F8D1293077547F789232BA /* ImageLoaderError.swift */ = {isa = PBXFileReference; includeInIndex = 1; lastKnownFileType = sourcecode.swift; name = ImageLoaderError.swift; path = Classes/ImageLoaderError.swift; sourceTree = "<group>"; };
		4ECD58881A2FF9F0C2FF1F6A79DF0134 /* NSFileManager+Orangina.swift */ = {isa = PBXFileReference; includeInIndex = 1; lastKnownFileType = sourcecode.swift; name = "NSFileManager+Orangina.swift"; path = "Source/NSFileManager+Orangina.swift"; sourceTree = "<group>"; };
		4F8CE3F52BEDC9F8BD2FF9ECCC887D70 /* AVAsset+Utils.swift */ = {isa = PBXFileReference; includeInIndex = 1; lastKnownFileType = sourcecode.swift; name = "AVAsset+Utils.swift"; path = "Source/AVAsset+Utils.swift"; sourceTree = "<group>"; };
		4F9625AC5523519BF50AB199DB60EAF2 /* NSLayoutConstraint+Utils.swift */ = {isa = PBXFileReference; includeInIndex = 1; lastKnownFileType = sourcecode.swift; name = "NSLayoutConstraint+Utils.swift"; path = "Source/NSLayoutConstraint+Utils.swift"; sourceTree = "<group>"; };
		4F971E9A26DC30B7311BFCA0378E629E /* histogram_enc.c */ = {isa = PBXFileReference; includeInIndex = 1; name = histogram_enc.c; path = src/enc/histogram_enc.c; sourceTree = "<group>"; };
		5008AC3FFAF6C924BDADB53F7500EEE1 /* UIImage+Snapshot.h */ = {isa = PBXFileReference; includeInIndex = 1; lastKnownFileType = sourcecode.c.h; name = "UIImage+Snapshot.h"; path = "FBSnapshotTestCase/Categories/UIImage+Snapshot.h"; sourceTree = "<group>"; };
		50F9C8D30B5A2C76260060B7E993F24A /* SDImageLoadersManager.h */ = {isa = PBXFileReference; includeInIndex = 1; lastKnownFileType = sourcecode.c.h; name = SDImageLoadersManager.h; path = SDWebImage/Core/SDImageLoadersManager.h; sourceTree = "<group>"; };
		5172D2A16DE0755A78E95B9DDCBC614E /* KanvasCamera.bundle */ = {isa = PBXFileReference; explicitFileType = wrapper.cfbundle; includeInIndex = 0; name = KanvasCamera.bundle; path = "KanvasCamera-KanvasCamera.bundle"; sourceTree = BUILT_PRODUCTS_DIR; };
		523EAA3534E69A5993A08C61D8EBAC58 /* color_cache_utils.c */ = {isa = PBXFileReference; includeInIndex = 1; name = color_cache_utils.c; path = src/utils/color_cache_utils.c; sourceTree = "<group>"; };
		52AD75A3A25FD9F89C37F9EA0B25B9E2 /* random_utils.c */ = {isa = PBXFileReference; includeInIndex = 1; name = random_utils.c; path = src/utils/random_utils.c; sourceTree = "<group>"; };
		5335E62A47CF2DAB289BA87AFAA7E85E /* FBSnapshotTestCase-prefix.pch */ = {isa = PBXFileReference; includeInIndex = 1; lastKnownFileType = sourcecode.c.h; path = "FBSnapshotTestCase-prefix.pch"; sourceTree = "<group>"; };
		53B41CA6ECD4F8B1772BC6F4FC3B7A25 /* ColorCollectionController.swift */ = {isa = PBXFileReference; includeInIndex = 1; lastKnownFileType = sourcecode.swift; path = ColorCollectionController.swift; sourceTree = "<group>"; };
		543ECDA8599A5AB8DC2DC250B5867CB3 /* huffman_utils.h */ = {isa = PBXFileReference; includeInIndex = 1; lastKnownFileType = sourcecode.c.h; name = huffman_utils.h; path = src/utils/huffman_utils.h; sourceTree = "<group>"; };
		55605E9724CD33EA32A8772F071176B7 /* SDImageCoder.m */ = {isa = PBXFileReference; includeInIndex = 1; lastKnownFileType = sourcecode.c.objc; name = SDImageCoder.m; path = SDWebImage/Core/SDImageCoder.m; sourceTree = "<group>"; };
		55C8591104A2CFE35AAE0E475C3482D9 /* EditTagsView.swift */ = {isa = PBXFileReference; includeInIndex = 1; lastKnownFileType = sourcecode.swift; path = EditTagsView.swift; sourceTree = "<group>"; };
		55E47C3CCA41ACD0FB1F80E9503CC5B1 /* FilterFactory.swift */ = {isa = PBXFileReference; includeInIndex = 1; lastKnownFileType = sourcecode.swift; path = FilterFactory.swift; sourceTree = "<group>"; };
		56FFA30183F182277D154B9F3EB5C9DB /* tree_dec.c */ = {isa = PBXFileReference; includeInIndex = 1; name = tree_dec.c; path = src/dec/tree_dec.c; sourceTree = "<group>"; };
		573DA3488A541E286988927C85812A97 /* Reachability.modulemap */ = {isa = PBXFileReference; includeInIndex = 1; lastKnownFileType = sourcecode.module; path = Reachability.modulemap; sourceTree = "<group>"; };
		578BD62042A5E97910D27D02A09CEF9E /* ImageLoader.debug.xcconfig */ = {isa = PBXFileReference; includeInIndex = 1; lastKnownFileType = text.xcconfig; path = ImageLoader.debug.xcconfig; sourceTree = "<group>"; };
		57D83A17D0E39130B84917678BE439CA /* token_enc.c */ = {isa = PBXFileReference; includeInIndex = 1; name = token_enc.c; path = src/enc/token_enc.c; sourceTree = "<group>"; };
		58076539D4E3FB899AA891A976364B4F /* DrawingCanvas.swift */ = {isa = PBXFileReference; includeInIndex = 1; lastKnownFileType = sourcecode.swift; path = DrawingCanvas.swift; sourceTree = "<group>"; };
		581C67E84FEC87595BA9B648CF5F3CB9 /* EditorView.swift */ = {isa = PBXFileReference; includeInIndex = 1; lastKnownFileType = sourcecode.swift; path = EditorView.swift; sourceTree = "<group>"; };
		584838C8EB7A8CF6902DBC2D87985D9D /* libwebp-umbrella.h */ = {isa = PBXFileReference; includeInIndex = 1; lastKnownFileType = sourcecode.c.h; path = "libwebp-umbrella.h"; sourceTree = "<group>"; };
		59667922C2A44BB8DBA89F18A81F9E65 /* UIView+Utils.swift */ = {isa = PBXFileReference; includeInIndex = 1; lastKnownFileType = sourcecode.swift; name = "UIView+Utils.swift"; path = "Source/UIView+Utils.swift"; sourceTree = "<group>"; };
		597476E1EC0BCF5782BB847CAF467650 /* msa_macro.h */ = {isa = PBXFileReference; includeInIndex = 1; lastKnownFileType = sourcecode.c.h; name = msa_macro.h; path = src/dsp/msa_macro.h; sourceTree = "<group>"; };
		59E25692037A4266570EEB101F0EF5A0 /* EditorTextController.swift */ = {isa = PBXFileReference; includeInIndex = 1; lastKnownFileType = sourcecode.swift; path = EditorTextController.swift; sourceTree = "<group>"; };
		5A87F8737E0F346A20DB3C219AAFDD2A /* picture_tools_enc.c */ = {isa = PBXFileReference; includeInIndex = 1; name = picture_tools_enc.c; path = src/enc/picture_tools_enc.c; sourceTree = "<group>"; };
		5B4F6BF4FF6D408D24AC46B6A08FAF07 /* SDAnimatedImage.h */ = {isa = PBXFileReference; includeInIndex = 1; lastKnownFileType = sourcecode.c.h; name = SDAnimatedImage.h; path = SDWebImage/Core/SDAnimatedImage.h; sourceTree = "<group>"; };
		5B737EF75791B03FEEE52BCF98B373BD /* Pods-KanvasCameraExample-acknowledgements.markdown */ = {isa = PBXFileReference; includeInIndex = 1; lastKnownFileType = text; path = "Pods-KanvasCameraExample-acknowledgements.markdown"; sourceTree = "<group>"; };
		5B73D47EBB955E30C4C8EE7D3178B8F5 /* AppColorSource.swift */ = {isa = PBXFileReference; includeInIndex = 1; lastKnownFileType = sourcecode.swift; name = AppColorSource.swift; path = Source/AppColorSource.swift; sourceTree = "<group>"; };
		5B93053595F66B9E47DF164A3918EA27 /* SDWebImage-prefix.pch */ = {isa = PBXFileReference; includeInIndex = 1; lastKnownFileType = sourcecode.c.h; path = "SDWebImage-prefix.pch"; sourceTree = "<group>"; };
		5B99DD95F275C74BE8829C84B850A489 /* SDImageCacheConfig.m */ = {isa = PBXFileReference; includeInIndex = 1; lastKnownFileType = sourcecode.c.objc; name = SDImageCacheConfig.m; path = SDWebImage/Core/SDImageCacheConfig.m; sourceTree = "<group>"; };
		5C4F31330DFA99D699E4BDC8C3573D73 /* libFBSnapshotTestCase.a */ = {isa = PBXFileReference; explicitFileType = archive.ar; includeInIndex = 0; name = libFBSnapshotTestCase.a; path = libFBSnapshotTestCase.a; sourceTree = BUILT_PRODUCTS_DIR; };
		5C61ABC58997C848448E3789159381B1 /* SDImageAPNGCoder.m */ = {isa = PBXFileReference; includeInIndex = 1; lastKnownFileType = sourcecode.c.objc; name = SDImageAPNGCoder.m; path = SDWebImage/Core/SDImageAPNGCoder.m; sourceTree = "<group>"; };
		5CD2C32CC59EF928066B012F7C0AB637 /* CGPoint+Operators.swift */ = {isa = PBXFileReference; includeInIndex = 1; lastKnownFileType = sourcecode.swift; path = "CGPoint+Operators.swift"; sourceTree = "<group>"; };
		5CE0F0BCEE91571C41734EED2D2A59FF /* Reachability.debug.xcconfig */ = {isa = PBXFileReference; includeInIndex = 1; lastKnownFileType = text.xcconfig; path = Reachability.debug.xcconfig; sourceTree = "<group>"; };
		5D450FDD0460F89FDBBA541A517530E1 /* TumblrTheme.podspec */ = {isa = PBXFileReference; explicitFileType = text.script.ruby; includeInIndex = 1; indentWidth = 2; lastKnownFileType = text; path = TumblrTheme.podspec; sourceTree = "<group>"; tabWidth = 2; xcLanguageSpecificationIdentifier = xcode.lang.ruby; };
		5E028EFD120A2C9F90997418663149C7 /* UIApplication+StrictKeyWindow.h */ = {isa = PBXFileReference; includeInIndex = 1; lastKnownFileType = sourcecode.c.h; name = "UIApplication+StrictKeyWindow.h"; path = "FBSnapshotTestCase/Categories/UIApplication+StrictKeyWindow.h"; sourceTree = "<group>"; };
		5E4674603A5D5B9215FFA0F8E69F8B71 /* liblibwebp.a */ = {isa = PBXFileReference; explicitFileType = archive.ar; includeInIndex = 0; name = liblibwebp.a; path = liblibwebp.a; sourceTree = BUILT_PRODUCTS_DIR; };
		5EED1906B8B42FBC9DA913B145959646 /* CGSize+Utils.swift */ = {isa = PBXFileReference; includeInIndex = 1; lastKnownFileType = sourcecode.swift; name = "CGSize+Utils.swift"; path = "Source/CGSize+Utils.swift"; sourceTree = "<group>"; };
		5F38C66F88A7C1050A1B14A85A05E19B /* PostFormKeyboardTracker.swift */ = {isa = PBXFileReference; includeInIndex = 1; lastKnownFileType = sourcecode.swift; name = PostFormKeyboardTracker.swift; path = Source/PostFormKeyboardTracker.swift; sourceTree = "<group>"; };
		5F58476E023605BA3BB9493F2488922D /* FilterCollectionView.swift */ = {isa = PBXFileReference; includeInIndex = 1; lastKnownFileType = sourcecode.swift; path = FilterCollectionView.swift; sourceTree = "<group>"; };
		5FABF373786738DEB15F23AA2840215F /* GLUtilities.swift */ = {isa = PBXFileReference; includeInIndex = 1; lastKnownFileType = sourcecode.swift; path = GLUtilities.swift; sourceTree = "<group>"; };
		5FB7E60D1685E9D9504E7673CC2C2BBE /* TumblrTheme-umbrella.h */ = {isa = PBXFileReference; includeInIndex = 1; lastKnownFileType = sourcecode.c.h; path = "TumblrTheme-umbrella.h"; sourceTree = "<group>"; };
		5FF6208A2B33B732DFC109C144F6633F /* SDWebImageDownloaderRequestModifier.m */ = {isa = PBXFileReference; includeInIndex = 1; lastKnownFileType = sourcecode.c.objc; name = SDWebImageDownloaderRequestModifier.m; path = SDWebImage/Core/SDWebImageDownloaderRequestModifier.m; sourceTree = "<group>"; };
		6046EAFE87D015357840C011B1BC3AA4 /* enc_sse2.c */ = {isa = PBXFileReference; includeInIndex = 1; name = enc_sse2.c; path = src/dsp/enc_sse2.c; sourceTree = "<group>"; };
		6103315B49D12299EE0E7830D5376ED6 /* frame_enc.c */ = {isa = PBXFileReference; includeInIndex = 1; name = frame_enc.c; path = src/enc/frame_enc.c; sourceTree = "<group>"; };
		6105497F85D2559E64941CB0F1786765 /* upsampling.c */ = {isa = PBXFileReference; includeInIndex = 1; name = upsampling.c; path = src/dsp/upsampling.c; sourceTree = "<group>"; };
		615A599A5F96D7883F672A7E6B512DC2 /* CameraRecordingProtocol.swift */ = {isa = PBXFileReference; includeInIndex = 1; lastKnownFileType = sourcecode.swift; path = CameraRecordingProtocol.swift; sourceTree = "<group>"; };
		615B23346F91BCEDFF38DFA49AD039C8 /* IgnoreTouchesCollectionView.swift */ = {isa = PBXFileReference; includeInIndex = 1; lastKnownFileType = sourcecode.swift; path = IgnoreTouchesCollectionView.swift; sourceTree = "<group>"; };
		616F0289E72A034368B0D31DA1BA0621 /* SDGraphicsImageRenderer.h */ = {isa = PBXFileReference; includeInIndex = 1; lastKnownFileType = sourcecode.c.h; name = SDGraphicsImageRenderer.h; path = SDWebImage/Core/SDGraphicsImageRenderer.h; sourceTree = "<group>"; };
		621F2337EC216AFB8291D5D941F63E16 /* StickerType.swift */ = {isa = PBXFileReference; includeInIndex = 1; lastKnownFileType = sourcecode.swift; path = StickerType.swift; sourceTree = "<group>"; };
		62707D64B5DB586E01C60343BC59398C /* dec_msa.c */ = {isa = PBXFileReference; includeInIndex = 1; name = dec_msa.c; path = src/dsp/dec_msa.c; sourceTree = "<group>"; };
		62DFEB5D95857A0CA5F292E8C5C0A6F7 /* SDDiskCache.h */ = {isa = PBXFileReference; includeInIndex = 1; lastKnownFileType = sourcecode.c.h; name = SDDiskCache.h; path = SDWebImage/Core/SDDiskCache.h; sourceTree = "<group>"; };
		630B8998A5C69B937ECEEBCB0E155572 /* Reachability-umbrella.h */ = {isa = PBXFileReference; includeInIndex = 1; lastKnownFileType = sourcecode.c.h; path = "Reachability-umbrella.h"; sourceTree = "<group>"; };
		644C9DFB24FDCCB7FB37FE933D40BE1D /* backward_references_cost_enc.c */ = {isa = PBXFileReference; includeInIndex = 1; name = backward_references_cost_enc.c; path = src/enc/backward_references_cost_enc.c; sourceTree = "<group>"; };
		646EAE66E0D51FDC4BC435290FA3E019 /* UIImageView+WebCache.m */ = {isa = PBXFileReference; includeInIndex = 1; lastKnownFileType = sourcecode.c.objc; name = "UIImageView+WebCache.m"; path = "SDWebImage/Core/UIImageView+WebCache.m"; sourceTree = "<group>"; };
		647A554441B29BCEEB8A85DC331B870D /* SharedUI.modulemap */ = {isa = PBXFileReference; includeInIndex = 1; lastKnownFileType = sourcecode.module; path = SharedUI.modulemap; sourceTree = "<group>"; };
		64D7135A57DD56C1AB91884A19CBAE4A /* SDWebImageDownloaderConfig.m */ = {isa = PBXFileReference; includeInIndex = 1; lastKnownFileType = sourcecode.c.objc; name = SDWebImageDownloaderConfig.m; path = SDWebImage/Core/SDWebImageDownloaderConfig.m; sourceTree = "<group>"; };
		64F79BE3487AAF4AD397742EC3B17A08 /* lossless_enc_sse41.c */ = {isa = PBXFileReference; includeInIndex = 1; name = lossless_enc_sse41.c; path = src/dsp/lossless_enc_sse41.c; sourceTree = "<group>"; };
		65374338913D1436C96A828064B431A0 /* AppColorPalette.swift */ = {isa = PBXFileReference; includeInIndex = 1; lastKnownFileType = sourcecode.swift; name = AppColorPalette.swift; path = Source/AppColorPalette.swift; sourceTree = "<group>"; };
		658A0804ACCFF358B5D639F894C31520 /* TagsViewCollectionViewLayout.swift */ = {isa = PBXFileReference; includeInIndex = 1; lastKnownFileType = sourcecode.swift; path = TagsViewCollectionViewLayout.swift; sourceTree = "<group>"; };
		6602CD3EEC78C99A22D611ADEB85553E /* CameraView.swift */ = {isa = PBXFileReference; includeInIndex = 1; lastKnownFileType = sourcecode.swift; path = CameraView.swift; sourceTree = "<group>"; };
		66B5A66E9196C461C29C327065299951 /* endian_inl_utils.h */ = {isa = PBXFileReference; includeInIndex = 1; lastKnownFileType = sourcecode.c.h; name = endian_inl_utils.h; path = src/utils/endian_inl_utils.h; sourceTree = "<group>"; };
		6731E4077057398437082F8E80CEC103 /* StickerMenuController.swift */ = {isa = PBXFileReference; includeInIndex = 1; lastKnownFileType = sourcecode.swift; path = StickerMenuController.swift; sourceTree = "<group>"; };
		67C24EE8371548CAF2F2F882458B10B9 /* SuggestedTagView.swift */ = {isa = PBXFileReference; includeInIndex = 1; lastKnownFileType = sourcecode.swift; path = SuggestedTagView.swift; sourceTree = "<group>"; };
		67F64E90E68F54CC0570AB79B3AB8820 /* VideoCompositor.swift */ = {isa = PBXFileReference; includeInIndex = 1; lastKnownFileType = sourcecode.swift; path = VideoCompositor.swift; sourceTree = "<group>"; };
		68AE1606BBF1BAA1B6C8BFC03D997AE8 /* ModeSelectorAndShootView.swift */ = {isa = PBXFileReference; includeInIndex = 1; lastKnownFileType = sourcecode.swift; path = ModeSelectorAndShootView.swift; sourceTree = "<group>"; };
		6957ED5A4202E25C151F1EE4410E96DE /* muxi.h */ = {isa = PBXFileReference; includeInIndex = 1; lastKnownFileType = sourcecode.c.h; name = muxi.h; path = src/mux/muxi.h; sourceTree = "<group>"; };
		6979B99B94E3A0592FE7165A6839A8BA /* StrokeSelectorView.swift */ = {isa = PBXFileReference; includeInIndex = 1; lastKnownFileType = sourcecode.swift; path = StrokeSelectorView.swift; sourceTree = "<group>"; };
		69CF9F04FAB2E7A3E0AF121556A40290 /* UIImage+WebP.m */ = {isa = PBXFileReference; includeInIndex = 1; lastKnownFileType = sourcecode.c.objc; name = "UIImage+WebP.m"; path = "SDWebImageWebPCoder/Classes/UIImage+WebP.m"; sourceTree = "<group>"; };
		6A0A8314A3E0345BFE19A7B050903A1A /* SDWebImageManager.m */ = {isa = PBXFileReference; includeInIndex = 1; lastKnownFileType = sourcecode.c.objc; name = SDWebImageManager.m; path = SDWebImage/Core/SDWebImageManager.m; sourceTree = "<group>"; };
		6A1D27B917983CD4C6340CE84257D87E /* BlogImageCacheManager.swift */ = {isa = PBXFileReference; includeInIndex = 1; lastKnownFileType = sourcecode.swift; name = BlogImageCacheManager.swift; path = Classes/BlogImageCacheManager.swift; sourceTree = "<group>"; };
		6A410CFAC71F2E836A62E6D54FB48BF2 /* KanvasCamera.release.xcconfig */ = {isa = PBXFileReference; includeInIndex = 1; lastKnownFileType = text.xcconfig; path = KanvasCamera.release.xcconfig; sourceTree = "<group>"; };
		6A4303F46DB9F159DEDE98B8D1B3DABB /* SDWebImage.modulemap */ = {isa = PBXFileReference; includeInIndex = 1; lastKnownFileType = sourcecode.module; path = SDWebImage.modulemap; sourceTree = "<group>"; };
		6A63429C8AFCEE1B5E9CC4362E254EA6 /* MovableViewCanvas.swift */ = {isa = PBXFileReference; includeInIndex = 1; lastKnownFileType = sourcecode.swift; path = MovableViewCanvas.swift; sourceTree = "<group>"; };
		6A8875FD4750CC22BAF43625DCF6A512 /* SDImageCache.h */ = {isa = PBXFileReference; includeInIndex = 1; lastKnownFileType = sourcecode.c.h; name = SDImageCache.h; path = SDWebImage/Core/SDImageCache.h; sourceTree = "<group>"; };
		6AB08C89A4B393EDC4E9F5712D4C2564 /* SDWebImageManager.h */ = {isa = PBXFileReference; includeInIndex = 1; lastKnownFileType = sourcecode.c.h; name = SDWebImageManager.h; path = SDWebImage/Core/SDWebImageManager.h; sourceTree = "<group>"; };
		6AEE255D80D4ECE7A21FA56E53FCE7B1 /* ImageRequestAuthHeaderProvider.swift */ = {isa = PBXFileReference; includeInIndex = 1; lastKnownFileType = sourcecode.swift; name = ImageRequestAuthHeaderProvider.swift; path = Classes/ImageRequestAuthHeaderProvider.swift; sourceTree = "<group>"; };
		6AF2044F083E0A9945E023DA864BDB5B /* bit_writer_utils.h */ = {isa = PBXFileReference; includeInIndex = 1; lastKnownFileType = sourcecode.c.h; name = bit_writer_utils.h; path = src/utils/bit_writer_utils.h; sourceTree = "<group>"; };
		6B021E6E4313D7010362B8C66F9B8BED /* Reachability.release.xcconfig */ = {isa = PBXFileReference; includeInIndex = 1; lastKnownFileType = text.xcconfig; path = Reachability.release.xcconfig; sourceTree = "<group>"; };
		6B6F53C4C5CE7D4957DF477E7071A91B /* ImagePerformanceLogging.swift */ = {isa = PBXFileReference; includeInIndex = 1; lastKnownFileType = sourcecode.swift; name = ImagePerformanceLogging.swift; path = Classes/ImagePerformanceLogging.swift; sourceTree = "<group>"; };
		6BBFBB05AFBE74A1050707BFBF520DAA /* SDImageAssetManager.m */ = {isa = PBXFileReference; includeInIndex = 1; lastKnownFileType = sourcecode.c.objc; name = SDImageAssetManager.m; path = SDWebImage/Private/SDImageAssetManager.m; sourceTree = "<group>"; };
		6C38125C154BE29352F60B6656406968 /* NumTypes+Conversion.swift */ = {isa = PBXFileReference; includeInIndex = 1; lastKnownFileType = sourcecode.swift; path = "NumTypes+Conversion.swift"; sourceTree = "<group>"; };
		6C56B07E5DBB8DA7D7A86AC700D777AF /* TumblrTheme.modulemap */ = {isa = PBXFileReference; includeInIndex = 1; lastKnownFileType = sourcecode.module; path = TumblrTheme.modulemap; sourceTree = "<group>"; };
		6C774472519040078AD2F50D8FF064F6 /* filters_mips_dsp_r2.c */ = {isa = PBXFileReference; includeInIndex = 1; name = filters_mips_dsp_r2.c; path = src/dsp/filters_mips_dsp_r2.c; sourceTree = "<group>"; };
		6C7D17D1D517789797621DE24C17FC84 /* SDWebImageError.m */ = {isa = PBXFileReference; includeInIndex = 1; lastKnownFileType = sourcecode.c.objc; name = SDWebImageError.m; path = SDWebImage/Core/SDWebImageError.m; sourceTree = "<group>"; };
		6C83D089A9512F14E73C3433272D36F7 /* AVURLAsset+Thumbnail.swift */ = {isa = PBXFileReference; includeInIndex = 1; lastKnownFileType = sourcecode.swift; path = "AVURLAsset+Thumbnail.swift"; sourceTree = "<group>"; };
		6D05AD909AAB244733E25EC23132B987 /* SDWebImageTransition.h */ = {isa = PBXFileReference; includeInIndex = 1; lastKnownFileType = sourcecode.c.h; name = SDWebImageTransition.h; path = SDWebImage/Core/SDWebImageTransition.h; sourceTree = "<group>"; };
		6D0D5D670502C88DD42B54E7289AA9C5 /* ImageOperation.swift */ = {isa = PBXFileReference; includeInIndex = 1; lastKnownFileType = sourcecode.swift; path = ImageOperation.swift; sourceTree = "<group>"; };
		6D243D8AF6CB9DF1F49C54B72FEBAB5A /* lossless.c */ = {isa = PBXFileReference; includeInIndex = 1; name = lossless.c; path = src/dsp/lossless.c; sourceTree = "<group>"; };
		6D35CB7BE26B185DBBFB1B4E7430A647 /* UIImage+Compare.m */ = {isa = PBXFileReference; includeInIndex = 1; lastKnownFileType = sourcecode.c.objc; name = "UIImage+Compare.m"; path = "FBSnapshotTestCase/Categories/UIImage+Compare.m"; sourceTree = "<group>"; };
		6DA29BAC8BF548260D21A96157012B47 /* SDAnimatedImageView+WebCache.h */ = {isa = PBXFileReference; includeInIndex = 1; lastKnownFileType = sourcecode.c.h; name = "SDAnimatedImageView+WebCache.h"; path = "SDWebImage/Core/SDAnimatedImageView+WebCache.h"; sourceTree = "<group>"; };
		6E4B45A1189BBC0563EC1CF0F92DEE4C /* Rendering.swift */ = {isa = PBXFileReference; includeInIndex = 1; lastKnownFileType = sourcecode.swift; path = Rendering.swift; sourceTree = "<group>"; };
		6EC75366F74642DB13DA1E327784B0B0 /* vp8li_enc.h */ = {isa = PBXFileReference; includeInIndex = 1; lastKnownFileType = sourcecode.c.h; name = vp8li_enc.h; path = src/enc/vp8li_enc.h; sourceTree = "<group>"; };
		6F630426EE550B8E662A9A4C0B01BD32 /* predictor_enc.c */ = {isa = PBXFileReference; includeInIndex = 1; name = predictor_enc.c; path = src/enc/predictor_enc.c; sourceTree = "<group>"; };
		70052E755082C37141EBFE5E5C4574CD /* mux.h */ = {isa = PBXFileReference; includeInIndex = 1; lastKnownFileType = sourcecode.c.h; name = mux.h; path = src/webp/mux.h; sourceTree = "<group>"; };
		7036CC36B246D265148518E5F6EACB30 /* HapticFeedbackGenerator.swift */ = {isa = PBXFileReference; includeInIndex = 1; lastKnownFileType = sourcecode.swift; name = HapticFeedbackGenerator.swift; path = Source/HapticFeedbackGenerator.swift; sourceTree = "<group>"; };
		7053D1B5D28863D7590BBC8E85047316 /* picture_enc.c */ = {isa = PBXFileReference; includeInIndex = 1; name = picture_enc.c; path = src/enc/picture_enc.c; sourceTree = "<group>"; };
		71ECF14FF0D7DE70B212F5FB3DD0F4DA /* TMPageViewController.swift */ = {isa = PBXFileReference; includeInIndex = 1; lastKnownFileType = sourcecode.swift; name = TMPageViewController.swift; path = Source/TMPageViewController.swift; sourceTree = "<group>"; };
		729671CD9DDE6E3782DDD1E58EE9D993 /* SDDeviceHelper.h */ = {isa = PBXFileReference; includeInIndex = 1; lastKnownFileType = sourcecode.c.h; name = SDDeviceHelper.h; path = SDWebImage/Private/SDDeviceHelper.h; sourceTree = "<group>"; };
		72BC6172444BC8896A7DD17D385D81BE /* Pods-KanvasCameraExampleTests.release.xcconfig */ = {isa = PBXFileReference; includeInIndex = 1; lastKnownFileType = text.xcconfig; path = "Pods-KanvasCameraExampleTests.release.xcconfig"; sourceTree = "<group>"; };
		7313934ED0C976BC15527DA2C93F411A /* AVAssetTrack+transform.swift */ = {isa = PBXFileReference; includeInIndex = 1; lastKnownFileType = sourcecode.swift; path = "AVAssetTrack+transform.swift"; sourceTree = "<group>"; };
		73559C7C0ECA09AB6F73A2B3AA7F0613 /* SDWebImageWebPCoder.release.xcconfig */ = {isa = PBXFileReference; includeInIndex = 1; lastKnownFileType = text.xcconfig; path = SDWebImageWebPCoder.release.xcconfig; sourceTree = "<group>"; };
		7365E3961484FD04B94C43D398A012CA /* ColorPickerController.swift */ = {isa = PBXFileReference; includeInIndex = 1; lastKnownFileType = sourcecode.swift; path = ColorPickerController.swift; sourceTree = "<group>"; };
		73E3560CABC8C4E14E7DFF95759E5F11 /* ImageLoader-dummy.m */ = {isa = PBXFileReference; includeInIndex = 1; lastKnownFileType = sourcecode.c.objc; path = "ImageLoader-dummy.m"; sourceTree = "<group>"; };
		7426D96554792717B4D18192CB830C57 /* KanvasCameraStrings.swift */ = {isa = PBXFileReference; includeInIndex = 1; lastKnownFileType = sourcecode.swift; path = KanvasCameraStrings.swift; sourceTree = "<group>"; };
		745F0B812D1A2EBACC6BADFBB906BC7F /* SharedUI-dummy.m */ = {isa = PBXFileReference; includeInIndex = 1; lastKnownFileType = sourcecode.c.objc; path = "SharedUI-dummy.m"; sourceTree = "<group>"; };
		753DC105A446C390E2860AE4DA82EC27 /* yuv_neon.c */ = {isa = PBXFileReference; includeInIndex = 1; name = yuv_neon.c; path = src/dsp/yuv_neon.c; sourceTree = "<group>"; };
		7553FB6FEBA378BD5FE5A4C8FAA6165A /* MediaPlayerController.swift */ = {isa = PBXFileReference; includeInIndex = 1; lastKnownFileType = sourcecode.swift; path = MediaPlayerController.swift; sourceTree = "<group>"; };
		756BDDD32BB2518BE01BE22626B46339 /* histogram_enc.h */ = {isa = PBXFileReference; includeInIndex = 1; lastKnownFileType = sourcecode.c.h; name = histogram_enc.h; path = src/enc/histogram_enc.h; sourceTree = "<group>"; };
		7599B807EEAF76AC625AD0EF2A63C61E /* SDWebImageOptionsProcessor.m */ = {isa = PBXFileReference; includeInIndex = 1; lastKnownFileType = sourcecode.c.objc; name = SDWebImageOptionsProcessor.m; path = SDWebImage/Core/SDWebImageOptionsProcessor.m; sourceTree = "<group>"; };
		75BFF17E0CF94691ED1B24E9EAB53437 /* cost_mips_dsp_r2.c */ = {isa = PBXFileReference; includeInIndex = 1; name = cost_mips_dsp_r2.c; path = src/dsp/cost_mips_dsp_r2.c; sourceTree = "<group>"; };
		761C64B59BF11A7BB666209EEA5D9F14 /* Utils.debug.xcconfig */ = {isa = PBXFileReference; includeInIndex = 1; lastKnownFileType = text.xcconfig; path = Utils.debug.xcconfig; sourceTree = "<group>"; };
		7624BC906DB07891FF18A1E31A6C8107 /* Array+Rotate.swift */ = {isa = PBXFileReference; includeInIndex = 1; lastKnownFileType = sourcecode.swift; path = "Array+Rotate.swift"; sourceTree = "<group>"; };
		76A77C9ACC34511CC665A8D7EBCBB4B2 /* EditionMenuCollectionController.swift */ = {isa = PBXFileReference; includeInIndex = 1; lastKnownFileType = sourcecode.swift; path = EditionMenuCollectionController.swift; sourceTree = "<group>"; };
		76AE966E712D09165689018C294D7147 /* Pods-KanvasCameraExampleTests-dummy.m */ = {isa = PBXFileReference; includeInIndex = 1; lastKnownFileType = sourcecode.c.objc; path = "Pods-KanvasCameraExampleTests-dummy.m"; sourceTree = "<group>"; };
		7719AE84A0F05EAF5B767AC3D4EA467E /* SDMemoryCache.h */ = {isa = PBXFileReference; includeInIndex = 1; lastKnownFileType = sourcecode.c.h; name = SDMemoryCache.h; path = SDWebImage/Core/SDMemoryCache.h; sourceTree = "<group>"; };
		77A11E6938025F5E55CFCFD3652FBCF0 /* ColorCollectionCell.swift */ = {isa = PBXFileReference; includeInIndex = 1; lastKnownFileType = sourcecode.swift; path = ColorCollectionCell.swift; sourceTree = "<group>"; };
		77DEBC5AE0B16DE75EF40D09DF757C86 /* SDAnimatedImage.m */ = {isa = PBXFileReference; includeInIndex = 1; lastKnownFileType = sourcecode.c.objc; name = SDAnimatedImage.m; path = SDWebImage/Core/SDAnimatedImage.m; sourceTree = "<group>"; };
		784C3D5A7EF1C19935761E830AFAB21D /* SDImageFrame.m */ = {isa = PBXFileReference; includeInIndex = 1; lastKnownFileType = sourcecode.c.objc; name = SDImageFrame.m; path = SDWebImage/Core/SDImageFrame.m; sourceTree = "<group>"; };
		78510590A0B547A62001C9C1B54D7522 /* MainTextView.swift */ = {isa = PBXFileReference; includeInIndex = 1; lastKnownFileType = sourcecode.swift; path = MainTextView.swift; sourceTree = "<group>"; };
		79201DAD15852297EADB74541F8D2C75 /* DrawerTabBarOption.swift */ = {isa = PBXFileReference; includeInIndex = 1; lastKnownFileType = sourcecode.swift; path = DrawerTabBarOption.swift; sourceTree = "<group>"; };
		7928EBC71F8DCCFD043C5EEA810B7E1F /* SDImageCachesManagerOperation.h */ = {isa = PBXFileReference; includeInIndex = 1; lastKnownFileType = sourcecode.c.h; name = SDImageCachesManagerOperation.h; path = SDWebImage/Private/SDImageCachesManagerOperation.h; sourceTree = "<group>"; };
		7A21164C0612B9E7FDCA28216C46D0DC /* rescaler_utils.c */ = {isa = PBXFileReference; includeInIndex = 1; name = rescaler_utils.c; path = src/utils/rescaler_utils.c; sourceTree = "<group>"; };
		7A2D951D5BE3000FDA623F0E853FF6C1 /* ViewTransformations.swift */ = {isa = PBXFileReference; includeInIndex = 1; lastKnownFileType = sourcecode.swift; path = ViewTransformations.swift; sourceTree = "<group>"; };
		7A53A5FDCF1D8E8C389E19F36E386F85 /* DrawerController.swift */ = {isa = PBXFileReference; includeInIndex = 1; lastKnownFileType = sourcecode.swift; path = DrawerController.swift; sourceTree = "<group>"; };
		7B2C495C50D7D70665E6F609953B8796 /* UIFont+PostFonts.swift */ = {isa = PBXFileReference; includeInIndex = 1; lastKnownFileType = sourcecode.swift; name = "UIFont+PostFonts.swift"; path = "Source/UIFont+PostFonts.swift"; sourceTree = "<group>"; };
		7BFE1B563418B343856B1BEBA9326B4D /* MediaDrawerController.swift */ = {isa = PBXFileReference; includeInIndex = 1; lastKnownFileType = sourcecode.swift; path = MediaDrawerController.swift; sourceTree = "<group>"; };
		7CAF677E7DFC78E8F8D5024E3C4EB43F /* CameraPermissionsViewController.swift */ = {isa = PBXFileReference; includeInIndex = 1; lastKnownFileType = sourcecode.swift; path = CameraPermissionsViewController.swift; sourceTree = "<group>"; };
		7DEDF469170F07EE6EF1EB3D1490CDC2 /* Pencil.swift */ = {isa = PBXFileReference; includeInIndex = 1; lastKnownFileType = sourcecode.swift; path = Pencil.swift; sourceTree = "<group>"; };
		7E3EC6F0ABCA2B4CA4D483787468A8B2 /* CameraRecorder.swift */ = {isa = PBXFileReference; includeInIndex = 1; lastKnownFileType = sourcecode.swift; path = CameraRecorder.swift; sourceTree = "<group>"; };
		7E487752E0646B4311E94CECC62D53F9 /* vp8l_enc.c */ = {isa = PBXFileReference; includeInIndex = 1; name = vp8l_enc.c; path = src/enc/vp8l_enc.c; sourceTree = "<group>"; };
		7F97A76D905DB402F27038E9EF3FE5C7 /* README.md */ = {isa = PBXFileReference; includeInIndex = 1; path = README.md; sourceTree = "<group>"; };
		802A2EEA02EC537294EA37E8E21B95B8 /* OptionsStackView.swift */ = {isa = PBXFileReference; includeInIndex = 1; lastKnownFileType = sourcecode.swift; path = OptionsStackView.swift; sourceTree = "<group>"; };
		80A5CE76347CEBB53BECCFCC39C6381D /* SDImageCoderHelper.m */ = {isa = PBXFileReference; includeInIndex = 1; lastKnownFileType = sourcecode.c.objc; name = SDImageCoderHelper.m; path = SDWebImage/Core/SDImageCoderHelper.m; sourceTree = "<group>"; };
		80BFFF5E53AE0E29FB98FB0AF8E5A5FC /* ComposeNavigationBar.swift */ = {isa = PBXFileReference; includeInIndex = 1; lastKnownFileType = sourcecode.swift; name = ComposeNavigationBar.swift; path = Source/ComposeNavigationBar.swift; sourceTree = "<group>"; };
		80F11358F841F5E7EFE604CCB8B9A939 /* FilterCollectionInnerCell.swift */ = {isa = PBXFileReference; includeInIndex = 1; lastKnownFileType = sourcecode.swift; path = FilterCollectionInnerCell.swift; sourceTree = "<group>"; };
		812F1B8721F24DD648CBE06EFC1B91A0 /* SDImageIOCoder.m */ = {isa = PBXFileReference; includeInIndex = 1; lastKnownFileType = sourcecode.c.objc; name = SDImageIOCoder.m; path = SDWebImage/Core/SDImageIOCoder.m; sourceTree = "<group>"; };
		815FF43053890BEB6C6D4180ADCDDCEC /* ResourceBundle-SharedUI-SharedUI-Info.plist */ = {isa = PBXFileReference; includeInIndex = 1; lastKnownFileType = text.plist.xml; path = "ResourceBundle-SharedUI-SharedUI-Info.plist"; sourceTree = "<group>"; };
		8168F6C0B8A8FA1C28AA6DEA4894FF7F /* UIView+Snaphot.swift */ = {isa = PBXFileReference; includeInIndex = 1; lastKnownFileType = sourcecode.swift; name = "UIView+Snaphot.swift"; path = "Source/UIView+Snaphot.swift"; sourceTree = "<group>"; };
		81C2EEC177125354EEA3E9533C19B44F /* CameraOption.swift */ = {isa = PBXFileReference; includeInIndex = 1; lastKnownFileType = sourcecode.swift; path = CameraOption.swift; sourceTree = "<group>"; };
		81D2E3DE6746F68304DE337C5F4BF361 /* SDImageWebPCoder.m */ = {isa = PBXFileReference; includeInIndex = 1; lastKnownFileType = sourcecode.c.objc; name = SDImageWebPCoder.m; path = SDWebImageWebPCoder/Classes/SDImageWebPCoder.m; sourceTree = "<group>"; };
		8220CDA2E2E9361268E048CDF62B7FE9 /* IgnoreBackgroundTouchesStackView.swift */ = {isa = PBXFileReference; includeInIndex = 1; lastKnownFileType = sourcecode.swift; path = IgnoreBackgroundTouchesStackView.swift; sourceTree = "<group>"; };
		8223D9AEE258C1A37A07A096111867A8 /* lossless_enc.c */ = {isa = PBXFileReference; includeInIndex = 1; name = lossless_enc.c; path = src/dsp/lossless_enc.c; sourceTree = "<group>"; };
		829E211496EB547DCC4BD20FC68460BD /* Sticker.swift */ = {isa = PBXFileReference; includeInIndex = 1; lastKnownFileType = sourcecode.swift; path = Sticker.swift; sourceTree = "<group>"; };
		82B79EDF5668E8B073D433F04AF90E0B /* MediaDrawerView.swift */ = {isa = PBXFileReference; includeInIndex = 1; lastKnownFileType = sourcecode.swift; path = MediaDrawerView.swift; sourceTree = "<group>"; };
		832ACFDC9EF7C0DF032DA1074EC9BC06 /* LightLeaksFilter.swift */ = {isa = PBXFileReference; includeInIndex = 1; lastKnownFileType = sourcecode.swift; path = LightLeaksFilter.swift; sourceTree = "<group>"; };
		849F6EA3A3DFB585F4BAEECD1B971EF0 /* ImageURLChooser.swift */ = {isa = PBXFileReference; includeInIndex = 1; lastKnownFileType = sourcecode.swift; name = ImageURLChooser.swift; path = Classes/ImageURLChooser.swift; sourceTree = "<group>"; };
		84E8C1EBE81D8D41D2D93961DD4E9A11 /* PixelateImageOperation.swift */ = {isa = PBXFileReference; includeInIndex = 1; lastKnownFileType = sourcecode.swift; path = PixelateImageOperation.swift; sourceTree = "<group>"; };
		855D824236E587D0BB135CE1E710A042 /* UIImageView+HighlightedWebCache.h */ = {isa = PBXFileReference; includeInIndex = 1; lastKnownFileType = sourcecode.c.h; name = "UIImageView+HighlightedWebCache.h"; path = "SDWebImage/Core/UIImageView+HighlightedWebCache.h"; sourceTree = "<group>"; };
		8699148C67F40C0F1DC7F427AFAE72BA /* UICollectionView+Cells.swift */ = {isa = PBXFileReference; includeInIndex = 1; lastKnownFileType = sourcecode.swift; path = "UICollectionView+Cells.swift"; sourceTree = "<group>"; };
		87498E68AE9C2B5A1AEABA24AA2C6C61 /* demux.h */ = {isa = PBXFileReference; includeInIndex = 1; lastKnownFileType = sourcecode.c.h; name = demux.h; path = src/webp/demux.h; sourceTree = "<group>"; };
		87A508F48747753D2B31B26CF6C96387 /* SharedUI-umbrella.h */ = {isa = PBXFileReference; includeInIndex = 1; lastKnownFileType = sourcecode.c.h; path = "SharedUI-umbrella.h"; sourceTree = "<group>"; };
		87B97FAA1E4BCADF57EDF6596C8E5174 /* UIImage+FlipLeftMirrored.swift */ = {isa = PBXFileReference; includeInIndex = 1; lastKnownFileType = sourcecode.swift; path = "UIImage+FlipLeftMirrored.swift"; sourceTree = "<group>"; };
		87EB0074E36D53976AE98B0CD8AFC402 /* SDImageWebPCoder.h */ = {isa = PBXFileReference; includeInIndex = 1; lastKnownFileType = sourcecode.c.h; name = SDImageWebPCoder.h; path = SDWebImageWebPCoder/Classes/SDImageWebPCoder.h; sourceTree = "<group>"; };
=======
		1E62877E0FA7FA2FC81E67546EA5885F /* ImageLoader-umbrella.h */ = {isa = PBXFileReference; includeInIndex = 1; lastKnownFileType = sourcecode.c.h; path = "ImageLoader-umbrella.h"; sourceTree = "<group>"; };
		1E7B147AF1D68E4BA2ACDA386F7AF225 /* SDImageHEICCoderInternal.h */ = {isa = PBXFileReference; includeInIndex = 1; lastKnownFileType = sourcecode.c.h; name = SDImageHEICCoderInternal.h; path = SDWebImage/Private/SDImageHEICCoderInternal.h; sourceTree = "<group>"; };
		1F010AAB0A94011D1B0D47034EC82DDB /* SDImageFrame.h */ = {isa = PBXFileReference; includeInIndex = 1; lastKnownFileType = sourcecode.c.h; name = SDImageFrame.h; path = SDWebImage/Core/SDImageFrame.h; sourceTree = "<group>"; };
		1F2EF8FFEC9BC9854D38264A13597751 /* CircularImageView.swift */ = {isa = PBXFileReference; includeInIndex = 1; lastKnownFileType = sourcecode.swift; path = CircularImageView.swift; sourceTree = "<group>"; };
		20CADC2677C4C421F81D5DD346EAA2A1 /* SDGraphicsImageRenderer.h */ = {isa = PBXFileReference; includeInIndex = 1; lastKnownFileType = sourcecode.c.h; name = SDGraphicsImageRenderer.h; path = SDWebImage/Core/SDGraphicsImageRenderer.h; sourceTree = "<group>"; };
		21501BAA3864A111F6A8D27801F15174 /* SDAnimatedImage+Data.swift */ = {isa = PBXFileReference; includeInIndex = 1; lastKnownFileType = sourcecode.swift; name = "SDAnimatedImage+Data.swift"; path = "Classes/SDAnimatedImage+Data.swift"; sourceTree = "<group>"; };
		2186509F9CFFB234ACCAE86D4F2AD8C0 /* UIImage+DominantColors.swift */ = {isa = PBXFileReference; includeInIndex = 1; lastKnownFileType = sourcecode.swift; path = "UIImage+DominantColors.swift"; sourceTree = "<group>"; };
		21FD581B58403F324C8B1306A5757680 /* FBSnapshotTestCasePlatform.h */ = {isa = PBXFileReference; includeInIndex = 1; lastKnownFileType = sourcecode.c.h; name = FBSnapshotTestCasePlatform.h; path = FBSnapshotTestCase/FBSnapshotTestCasePlatform.h; sourceTree = "<group>"; };
		2292CA76BB0F61597711B8CADC4740C7 /* Utils-dummy.m */ = {isa = PBXFileReference; includeInIndex = 1; lastKnownFileType = sourcecode.c.objc; path = "Utils-dummy.m"; sourceTree = "<group>"; };
		23375E58E8679664C2A4159FEBD69244 /* RGBFilter.swift */ = {isa = PBXFileReference; includeInIndex = 1; lastKnownFileType = sourcecode.swift; path = RGBFilter.swift; sourceTree = "<group>"; };
		234543BE0AAFA461107566ADCBB722D5 /* SDDiskCache.h */ = {isa = PBXFileReference; includeInIndex = 1; lastKnownFileType = sourcecode.c.h; name = SDDiskCache.h; path = SDWebImage/Core/SDDiskCache.h; sourceTree = "<group>"; };
		23811595F686CFC7D78879ED57EA5E5A /* random_utils.c */ = {isa = PBXFileReference; includeInIndex = 1; name = random_utils.c; path = src/utils/random_utils.c; sourceTree = "<group>"; };
		2383078A6D28DE6A15E11489708BA4FD /* libPods-KanvasCameraExampleTests.a */ = {isa = PBXFileReference; explicitFileType = archive.ar; includeInIndex = 0; name = "libPods-KanvasCameraExampleTests.a"; path = "libPods-KanvasCameraExampleTests.a"; sourceTree = BUILT_PRODUCTS_DIR; };
		23B01BF3780828738C4966734A26B5D0 /* bit_reader_inl_utils.h */ = {isa = PBXFileReference; includeInIndex = 1; lastKnownFileType = sourcecode.c.h; name = bit_reader_inl_utils.h; path = src/utils/bit_reader_inl_utils.h; sourceTree = "<group>"; };
		23CC7791CA6F829D2695405C62A4FFDF /* picture_csp_enc.c */ = {isa = PBXFileReference; includeInIndex = 1; name = picture_csp_enc.c; path = src/enc/picture_csp_enc.c; sourceTree = "<group>"; };
		24709202265E9AAB8155900990CF510F /* CVPixelBuffer+sampleBuffer.swift */ = {isa = PBXFileReference; includeInIndex = 1; lastKnownFileType = sourcecode.swift; path = "CVPixelBuffer+sampleBuffer.swift"; sourceTree = "<group>"; };
		24932BEDA24A2E4922EEB2B0B347B046 /* Utils-umbrella.h */ = {isa = PBXFileReference; includeInIndex = 1; lastKnownFileType = sourcecode.c.h; path = "Utils-umbrella.h"; sourceTree = "<group>"; };
		2495FA93E8A43040C5FE23D323AAA856 /* bit_reader_utils.h */ = {isa = PBXFileReference; includeInIndex = 1; lastKnownFileType = sourcecode.c.h; name = bit_reader_utils.h; path = src/utils/bit_reader_utils.h; sourceTree = "<group>"; };
		24DE48729CF814017D3B0E075DB83F93 /* DrawerTabBarOption.swift */ = {isa = PBXFileReference; includeInIndex = 1; lastKnownFileType = sourcecode.swift; path = DrawerTabBarOption.swift; sourceTree = "<group>"; };
		251A89FCD4E0B1BAA1FC9AAFB1C453F0 /* LoadingIndicatorView.swift */ = {isa = PBXFileReference; includeInIndex = 1; lastKnownFileType = sourcecode.swift; path = LoadingIndicatorView.swift; sourceTree = "<group>"; };
		26177012A8EF212BCCFBE2CB084DDCEB /* UIImageView+HighlightedWebCache.h */ = {isa = PBXFileReference; includeInIndex = 1; lastKnownFileType = sourcecode.c.h; name = "UIImageView+HighlightedWebCache.h"; path = "SDWebImage/Core/UIImageView+HighlightedWebCache.h"; sourceTree = "<group>"; };
		26DA6D548DCBF303BF14CC4C06C9ED4D /* EditionOption.swift */ = {isa = PBXFileReference; includeInIndex = 1; lastKnownFileType = sourcecode.swift; path = EditionOption.swift; sourceTree = "<group>"; };
		2777FF846FB540FB2F7E87970695CC84 /* GLError.swift */ = {isa = PBXFileReference; includeInIndex = 1; lastKnownFileType = sourcecode.swift; path = GLError.swift; sourceTree = "<group>"; };
		288CAB1AD4972B628FB834802A14B14B /* RoundedTexture.swift */ = {isa = PBXFileReference; includeInIndex = 1; lastKnownFileType = sourcecode.swift; path = RoundedTexture.swift; sourceTree = "<group>"; };
		28D92C89C0509A1BE9AE8F8373C0ABAF /* SDWebImageCompat.m */ = {isa = PBXFileReference; includeInIndex = 1; lastKnownFileType = sourcecode.c.objc; name = SDWebImageCompat.m; path = SDWebImage/Core/SDWebImageCompat.m; sourceTree = "<group>"; };
		292A4614A5443B0D0A9B31421127B9DC /* dec_sse41.c */ = {isa = PBXFileReference; includeInIndex = 1; name = dec_sse41.c; path = src/dsp/dec_sse41.c; sourceTree = "<group>"; };
		2962D2CACA3C6A25D923286AE5D8E19E /* Pods-KanvasCameraExampleTests.modulemap */ = {isa = PBXFileReference; includeInIndex = 1; lastKnownFileType = sourcecode.module; path = "Pods-KanvasCameraExampleTests.modulemap"; sourceTree = "<group>"; };
		2985C79CC2955399CFE878AEE63E493E /* dec_mips32.c */ = {isa = PBXFileReference; includeInIndex = 1; name = dec_mips32.c; path = src/dsp/dec_mips32.c; sourceTree = "<group>"; };
		2A8A9ABD6BB85B276B4CB50EA8D16E33 /* ImageRequestAuthHeaderProvider.swift */ = {isa = PBXFileReference; includeInIndex = 1; lastKnownFileType = sourcecode.swift; name = ImageRequestAuthHeaderProvider.swift; path = Classes/ImageRequestAuthHeaderProvider.swift; sourceTree = "<group>"; };
		2AA0E164EE6747DB6D36656730267C1B /* NavigationBarStyleDefining.swift */ = {isa = PBXFileReference; includeInIndex = 1; lastKnownFileType = sourcecode.swift; name = NavigationBarStyleDefining.swift; path = Source/NavigationBarStyleDefining.swift; sourceTree = "<group>"; };
		2BA3DEAD581FA90BA21A2DC8940F7E92 /* DimensionsHelper.swift */ = {isa = PBXFileReference; includeInIndex = 1; lastKnownFileType = sourcecode.swift; path = DimensionsHelper.swift; sourceTree = "<group>"; };
		2C97D602A2F40AA2F3317661EEC352D4 /* ScrollHandler.swift */ = {isa = PBXFileReference; includeInIndex = 1; lastKnownFileType = sourcecode.swift; path = ScrollHandler.swift; sourceTree = "<group>"; };
		2CAB5B755FFC392DAEDFFD68D5B0FF46 /* UIImage+MemoryCacheCost.h */ = {isa = PBXFileReference; includeInIndex = 1; lastKnownFileType = sourcecode.c.h; name = "UIImage+MemoryCacheCost.h"; path = "SDWebImage/Core/UIImage+MemoryCacheCost.h"; sourceTree = "<group>"; };
		2CAE7DD17AFABCC37B07E6BC1BECE65A /* SDImageLoadersManager.m */ = {isa = PBXFileReference; includeInIndex = 1; lastKnownFileType = sourcecode.c.objc; name = SDImageLoadersManager.m; path = SDWebImage/Core/SDImageLoadersManager.m; sourceTree = "<group>"; };
		2D2BB2CF0C02686BA7C110ED2C50042F /* UIImageView+WebCache.m */ = {isa = PBXFileReference; includeInIndex = 1; lastKnownFileType = sourcecode.c.objc; name = "UIImageView+WebCache.m"; path = "SDWebImage/Core/UIImageView+WebCache.m"; sourceTree = "<group>"; };
		2DAA415BF11F10A40C57BD4C446C25D0 /* AppColorScheme.swift */ = {isa = PBXFileReference; includeInIndex = 1; lastKnownFileType = sourcecode.swift; name = AppColorScheme.swift; path = Source/AppColorScheme.swift; sourceTree = "<group>"; };
		2DD826805C7C0FA0989FA705DFFDDBD7 /* TagsViewAnimationCoordinator.swift */ = {isa = PBXFileReference; includeInIndex = 1; lastKnownFileType = sourcecode.swift; path = TagsViewAnimationCoordinator.swift; sourceTree = "<group>"; };
		2E94DE447B9A9AC4DA7210801C04002B /* ReachabilityObserver.swift */ = {isa = PBXFileReference; includeInIndex = 1; lastKnownFileType = sourcecode.swift; name = ReachabilityObserver.swift; path = Source/ReachabilityObserver.swift; sourceTree = "<group>"; };
		2EE556CC5254EBDE00EFB16CFE4157DF /* UIGestureRecognizer+Active.swift */ = {isa = PBXFileReference; includeInIndex = 1; lastKnownFileType = sourcecode.swift; path = "UIGestureRecognizer+Active.swift"; sourceTree = "<group>"; };
		2F2D0948AD18840D8E953E06FBE9D7E6 /* UIImage+ForceDecode.m */ = {isa = PBXFileReference; includeInIndex = 1; lastKnownFileType = sourcecode.c.objc; name = "UIImage+ForceDecode.m"; path = "SDWebImage/Core/UIImage+ForceDecode.m"; sourceTree = "<group>"; };
		2F9CD58487E30EC5518FCD8DDF7DE2FB /* yuv_mips_dsp_r2.c */ = {isa = PBXFileReference; includeInIndex = 1; name = yuv_mips_dsp_r2.c; path = src/dsp/yuv_mips_dsp_r2.c; sourceTree = "<group>"; };
		2FC56E7968162DB46084066A79CB93AE /* Filter.swift */ = {isa = PBXFileReference; includeInIndex = 1; lastKnownFileType = sourcecode.swift; path = Filter.swift; sourceTree = "<group>"; };
		3036D2A7F14E4355051B173488AAE810 /* ImageLoaderError.swift */ = {isa = PBXFileReference; includeInIndex = 1; lastKnownFileType = sourcecode.swift; name = ImageLoaderError.swift; path = Classes/ImageLoaderError.swift; sourceTree = "<group>"; };
		3066F6657A91973C57A831571F2E70AB /* lossless_enc_sse2.c */ = {isa = PBXFileReference; includeInIndex = 1; name = lossless_enc_sse2.c; path = src/dsp/lossless_enc_sse2.c; sourceTree = "<group>"; };
		32848668533C67E7A7033832E47A3061 /* Utils.xcconfig */ = {isa = PBXFileReference; includeInIndex = 1; lastKnownFileType = text.xcconfig; path = Utils.xcconfig; sourceTree = "<group>"; };
		32D887F50AFB19C71559C57F6E140773 /* yuv_neon.c */ = {isa = PBXFileReference; includeInIndex = 1; name = yuv_neon.c; path = src/dsp/yuv_neon.c; sourceTree = "<group>"; };
		32FE13DF37680CB9C6450054DD890889 /* UIView+WebCacheOperation.m */ = {isa = PBXFileReference; includeInIndex = 1; lastKnownFileType = sourcecode.c.objc; name = "UIView+WebCacheOperation.m"; path = "SDWebImage/Core/UIView+WebCacheOperation.m"; sourceTree = "<group>"; };
		339B8896E8F38B5B21E1EA5D7C5F0346 /* UIFont+PostFonts.swift */ = {isa = PBXFileReference; includeInIndex = 1; lastKnownFileType = sourcecode.swift; name = "UIFont+PostFonts.swift"; path = "Source/UIFont+PostFonts.swift"; sourceTree = "<group>"; };
		34AAE65FA7180054B40BA44F02D8CAA6 /* UICollectionView+Cells.swift */ = {isa = PBXFileReference; includeInIndex = 1; lastKnownFileType = sourcecode.swift; path = "UICollectionView+Cells.swift"; sourceTree = "<group>"; };
		3507565180D3B6782D520CCBCA63CD74 /* ColorPickerController.swift */ = {isa = PBXFileReference; includeInIndex = 1; lastKnownFileType = sourcecode.swift; path = ColorPickerController.swift; sourceTree = "<group>"; };
		352EE783CFE5CC53F6EA5716F8C8A658 /* StickerCollectionController.swift */ = {isa = PBXFileReference; includeInIndex = 1; lastKnownFileType = sourcecode.swift; path = StickerCollectionController.swift; sourceTree = "<group>"; };
		35CCCFAD501D83F388F4E1C73B3C13DA /* CameraInputControllerDelegate.swift */ = {isa = PBXFileReference; includeInIndex = 1; lastKnownFileType = sourcecode.swift; path = CameraInputControllerDelegate.swift; sourceTree = "<group>"; };
		35F46CD57A87EAF47172BBBDAC5661B1 /* lossless.h */ = {isa = PBXFileReference; includeInIndex = 1; lastKnownFileType = sourcecode.c.h; name = lossless.h; path = src/dsp/lossless.h; sourceTree = "<group>"; };
		367AFFEA4AB33D23D8975195C26FB6CC /* SDDiskCache.m */ = {isa = PBXFileReference; includeInIndex = 1; lastKnownFileType = sourcecode.c.objc; name = SDDiskCache.m; path = SDWebImage/Core/SDDiskCache.m; sourceTree = "<group>"; };
		36B9DDC497C5DCBE6BA4CBF81AC5CB0B /* GifVideoOutputHandler.swift */ = {isa = PBXFileReference; includeInIndex = 1; lastKnownFileType = sourcecode.swift; path = GifVideoOutputHandler.swift; sourceTree = "<group>"; };
		377F0C7E7387F6294DFE97A84D7C5005 /* demux.h */ = {isa = PBXFileReference; includeInIndex = 1; lastKnownFileType = sourcecode.c.h; name = demux.h; path = src/webp/demux.h; sourceTree = "<group>"; };
		37A017D908900C622886635B1DC10615 /* PostOptionsConstants.swift */ = {isa = PBXFileReference; includeInIndex = 1; lastKnownFileType = sourcecode.swift; path = PostOptionsConstants.swift; sourceTree = "<group>"; };
		37CC1938283E2B9692A7B13B69651343 /* DrawingView.swift */ = {isa = PBXFileReference; includeInIndex = 1; lastKnownFileType = sourcecode.swift; path = DrawingView.swift; sourceTree = "<group>"; };
		380BD62D7A5ED4161373ABFDB03E7921 /* Dictionary+Copy.swift */ = {isa = PBXFileReference; includeInIndex = 1; lastKnownFileType = sourcecode.swift; name = "Dictionary+Copy.swift"; path = "Source/Dictionary+Copy.swift"; sourceTree = "<group>"; };
		381914FEAE762603AC4DBB8B6006E808 /* Assets.xcassets */ = {isa = PBXFileReference; includeInIndex = 1; lastKnownFileType = folder.assetcatalog; name = Assets.xcassets; path = Resources/Assets.xcassets; sourceTree = "<group>"; };
		3854B248A18090BD5A694B3BF974C1B2 /* huffman_utils.h */ = {isa = PBXFileReference; includeInIndex = 1; lastKnownFileType = sourcecode.c.h; name = huffman_utils.h; path = src/utils/huffman_utils.h; sourceTree = "<group>"; };
		392BB8C25B2F32DA6D17051AC1F71C5A /* TagsOptionsModel.swift */ = {isa = PBXFileReference; includeInIndex = 1; lastKnownFileType = sourcecode.swift; path = TagsOptionsModel.swift; sourceTree = "<group>"; };
		39EF920681C22D28CFB866CC60205CEB /* StrokeSelectorController.swift */ = {isa = PBXFileReference; includeInIndex = 1; lastKnownFileType = sourcecode.swift; path = StrokeSelectorController.swift; sourceTree = "<group>"; };
		39FF7AE60E72AC04EB2F4A8427DD412F /* SDWebImageManager.h */ = {isa = PBXFileReference; includeInIndex = 1; lastKnownFileType = sourcecode.c.h; name = SDWebImageManager.h; path = SDWebImage/Core/SDWebImageManager.h; sourceTree = "<group>"; };
		3A918F9E36AF334C3C5DA7B174459917 /* UIColor+SDHexString.h */ = {isa = PBXFileReference; includeInIndex = 1; lastKnownFileType = sourcecode.c.h; name = "UIColor+SDHexString.h"; path = "SDWebImage/Private/UIColor+SDHexString.h"; sourceTree = "<group>"; };
		3C0764B6B5140527211C1DD87BD55E88 /* SDImageTransformer.h */ = {isa = PBXFileReference; includeInIndex = 1; lastKnownFileType = sourcecode.c.h; name = SDImageTransformer.h; path = SDWebImage/Core/SDImageTransformer.h; sourceTree = "<group>"; };
		3C29F4409ED13D40586840A304698C66 /* SDWebImageDownloader.m */ = {isa = PBXFileReference; includeInIndex = 1; lastKnownFileType = sourcecode.c.objc; name = SDWebImageDownloader.m; path = SDWebImage/Core/SDWebImageDownloader.m; sourceTree = "<group>"; };
		3C3A16E4BB2062D9DC6A08B72D302018 /* StickerTypeCollectionView.swift */ = {isa = PBXFileReference; includeInIndex = 1; lastKnownFileType = sourcecode.swift; path = StickerTypeCollectionView.swift; sourceTree = "<group>"; };
		3CAA5639F16E20657983059056E5A253 /* SharedUI.xcconfig */ = {isa = PBXFileReference; includeInIndex = 1; lastKnownFileType = text.xcconfig; path = SharedUI.xcconfig; sourceTree = "<group>"; };
		3CF4DADC3FC1505729017CF50D8158AA /* Reachability-dummy.m */ = {isa = PBXFileReference; includeInIndex = 1; lastKnownFileType = sourcecode.c.objc; path = "Reachability-dummy.m"; sourceTree = "<group>"; };
		3D819A83E6C1F83E3AEDFE24E4748BDE /* alpha_enc.c */ = {isa = PBXFileReference; includeInIndex = 1; name = alpha_enc.c; path = src/enc/alpha_enc.c; sourceTree = "<group>"; };
		3D9D5C12044EE284E2420F852FF66912 /* AppColorPalette.swift */ = {isa = PBXFileReference; includeInIndex = 1; lastKnownFileType = sourcecode.swift; name = AppColorPalette.swift; path = Source/AppColorPalette.swift; sourceTree = "<group>"; };
		3E03569FF46EAC94F603E845AF8B1574 /* alpha_dec.c */ = {isa = PBXFileReference; includeInIndex = 1; name = alpha_dec.c; path = src/dec/alpha_dec.c; sourceTree = "<group>"; };
		3E12E6104D6C3EBAA1522783EC1F33D2 /* UIImage+MultiFormat.h */ = {isa = PBXFileReference; includeInIndex = 1; lastKnownFileType = sourcecode.c.h; name = "UIImage+MultiFormat.h"; path = "SDWebImage/Core/UIImage+MultiFormat.h"; sourceTree = "<group>"; };
		3E88D9CED815BC51A94D2AF9AAEB74D7 /* ColorPickerView.swift */ = {isa = PBXFileReference; includeInIndex = 1; lastKnownFileType = sourcecode.swift; path = ColorPickerView.swift; sourceTree = "<group>"; };
		3ECCCC62A10E52DE290A02A0687BBBBB /* NSDate+Offset.swift */ = {isa = PBXFileReference; includeInIndex = 1; lastKnownFileType = sourcecode.swift; name = "NSDate+Offset.swift"; path = "Source/NSDate+Offset.swift"; sourceTree = "<group>"; };
		3FADC24DE06C5FB384747D5268C0E45E /* SDWeakProxy.h */ = {isa = PBXFileReference; includeInIndex = 1; lastKnownFileType = sourcecode.c.h; name = SDWeakProxy.h; path = SDWebImage/Private/SDWeakProxy.h; sourceTree = "<group>"; };
		3FD1AB9AA0B679D336B65E3EF45342CF /* yuv.c */ = {isa = PBXFileReference; includeInIndex = 1; name = yuv.c; path = src/dsp/yuv.c; sourceTree = "<group>"; };
		3FDFE81E4C05DBC2F032362F7917A8E5 /* TextureSelectorView.swift */ = {isa = PBXFileReference; includeInIndex = 1; lastKnownFileType = sourcecode.swift; path = TextureSelectorView.swift; sourceTree = "<group>"; };
		400FF55D0451E7A8F33A3D0D3E11C1B9 /* libReachability.a */ = {isa = PBXFileReference; explicitFileType = archive.ar; includeInIndex = 0; name = libReachability.a; path = libReachability.a; sourceTree = BUILT_PRODUCTS_DIR; };
		4082C0D1387E89C408B52C1B7FD1CBBA /* alpha_processing.c */ = {isa = PBXFileReference; includeInIndex = 1; name = alpha_processing.c; path = src/dsp/alpha_processing.c; sourceTree = "<group>"; };
		40ADFAA5D1C182C1C965A8BECFDD0575 /* StickerMenuController.swift */ = {isa = PBXFileReference; includeInIndex = 1; lastKnownFileType = sourcecode.swift; path = StickerMenuController.swift; sourceTree = "<group>"; };
		40C68EC86CB86D29877C0D848808EB72 /* Sharpie.swift */ = {isa = PBXFileReference; includeInIndex = 1; lastKnownFileType = sourcecode.swift; path = Sharpie.swift; sourceTree = "<group>"; };
		40F7CBA8E7DBA6DDB55AE23487FDFCAA /* Array+Convenience.swift */ = {isa = PBXFileReference; includeInIndex = 1; lastKnownFileType = sourcecode.swift; name = "Array+Convenience.swift"; path = "Source/Array+Convenience.swift"; sourceTree = "<group>"; };
		415BAB844B2EF84F429D1A6B0D06DCE4 /* rescaler_mips32.c */ = {isa = PBXFileReference; includeInIndex = 1; name = rescaler_mips32.c; path = src/dsp/rescaler_mips32.c; sourceTree = "<group>"; };
		41990351E9A2E899A42F0037B5389983 /* UIImage+GIF.h */ = {isa = PBXFileReference; includeInIndex = 1; lastKnownFileType = sourcecode.c.h; name = "UIImage+GIF.h"; path = "SDWebImage/Core/UIImage+GIF.h"; sourceTree = "<group>"; };
		41A047AD4338241EC205EE1577A24734 /* ReachabilityDeterminer.swift */ = {isa = PBXFileReference; includeInIndex = 1; lastKnownFileType = sourcecode.swift; name = ReachabilityDeterminer.swift; path = Source/ReachabilityDeterminer.swift; sourceTree = "<group>"; };
		41E910B9AECC646D5BBB24DA034AFF56 /* random_utils.h */ = {isa = PBXFileReference; includeInIndex = 1; lastKnownFileType = sourcecode.c.h; name = random_utils.h; path = src/utils/random_utils.h; sourceTree = "<group>"; };
		41F43104F7A302DFF9644FDB082B5B1B /* Shader.swift */ = {isa = PBXFileReference; includeInIndex = 1; lastKnownFileType = sourcecode.swift; path = Shader.swift; sourceTree = "<group>"; };
		42253E485174D6C39EF6B68A0600426D /* ImageURLChooser.swift */ = {isa = PBXFileReference; includeInIndex = 1; lastKnownFileType = sourcecode.swift; name = ImageURLChooser.swift; path = Classes/ImageURLChooser.swift; sourceTree = "<group>"; };
		427F8E90A9D14D8D7348233E3711F9E7 /* CGPoint+Operators.swift */ = {isa = PBXFileReference; includeInIndex = 1; lastKnownFileType = sourcecode.swift; path = "CGPoint+Operators.swift"; sourceTree = "<group>"; };
		42B13D8DC51C97A5208CAA4524C35AF4 /* StylableTextView.swift */ = {isa = PBXFileReference; includeInIndex = 1; lastKnownFileType = sourcecode.swift; path = StylableTextView.swift; sourceTree = "<group>"; };
		42CDF3BC681567CADAE0C02049A5AA8F /* muxread.c */ = {isa = PBXFileReference; includeInIndex = 1; name = muxread.c; path = src/mux/muxread.c; sourceTree = "<group>"; };
		42D5FC075506B80ACA4CE9A698C893B4 /* dec_mips_dsp_r2.c */ = {isa = PBXFileReference; includeInIndex = 1; name = dec_mips_dsp_r2.c; path = src/dsp/dec_mips_dsp_r2.c; sourceTree = "<group>"; };
		436211A9D9E276C4A19C7FABB298AA20 /* ColorCollectionController.swift */ = {isa = PBXFileReference; includeInIndex = 1; lastKnownFileType = sourcecode.swift; path = ColorCollectionController.swift; sourceTree = "<group>"; };
		43641D47A539F004DACECF9598AECB9B /* ColorSelectorView.swift */ = {isa = PBXFileReference; includeInIndex = 1; lastKnownFileType = sourcecode.swift; path = ColorSelectorView.swift; sourceTree = "<group>"; };
		436568E04B97B0EF68EFFF4D724247E0 /* yuv_sse41.c */ = {isa = PBXFileReference; includeInIndex = 1; name = yuv_sse41.c; path = src/dsp/yuv_sse41.c; sourceTree = "<group>"; };
		437AF6FAB8C569DE7A2E228D85E92F29 /* MediaClipsCollectionCell.swift */ = {isa = PBXFileReference; includeInIndex = 1; lastKnownFileType = sourcecode.swift; path = MediaClipsCollectionCell.swift; sourceTree = "<group>"; };
		43B28C9C8B7CBFFCA29B4AC52C47E2BE /* SDImageCacheConfig.m */ = {isa = PBXFileReference; includeInIndex = 1; lastKnownFileType = sourcecode.c.objc; name = SDImageCacheConfig.m; path = SDWebImage/Core/SDImageCacheConfig.m; sourceTree = "<group>"; };
		46007E226E37C0D4BCC7841415E07EBA /* AVAsset+Utils.swift */ = {isa = PBXFileReference; includeInIndex = 1; lastKnownFileType = sourcecode.swift; name = "AVAsset+Utils.swift"; path = "Source/AVAsset+Utils.swift"; sourceTree = "<group>"; };
		4634B9D0AFC505805D842D11D11FA260 /* SharedUI-dummy.m */ = {isa = PBXFileReference; includeInIndex = 1; lastKnownFileType = sourcecode.c.objc; path = "SharedUI-dummy.m"; sourceTree = "<group>"; };
		4676F26F535482FBA9B1E88536C301D6 /* vp8l_dec.c */ = {isa = PBXFileReference; includeInIndex = 1; name = vp8l_dec.c; path = src/dec/vp8l_dec.c; sourceTree = "<group>"; };
		47DC887082007C2BAB072CE3E053B73D /* FilterCollectionInnerCell.swift */ = {isa = PBXFileReference; includeInIndex = 1; lastKnownFileType = sourcecode.swift; path = FilterCollectionInnerCell.swift; sourceTree = "<group>"; };
		47E1317E0BF17966880F21E6D86A0092 /* picture_enc.c */ = {isa = PBXFileReference; includeInIndex = 1; name = picture_enc.c; path = src/enc/picture_enc.c; sourceTree = "<group>"; };
		48087380F24E61F92997C8107369E5C1 /* CALayer+Shadows.swift */ = {isa = PBXFileReference; includeInIndex = 1; lastKnownFileType = sourcecode.swift; path = "CALayer+Shadows.swift"; sourceTree = "<group>"; };
		482558EEF1C3B2DCEEF558843F8A4B54 /* SuggestedTagView.swift */ = {isa = PBXFileReference; includeInIndex = 1; lastKnownFileType = sourcecode.swift; path = SuggestedTagView.swift; sourceTree = "<group>"; };
		484052CC1CC7F0354A789A2C24FD3859 /* SDImageIOAnimatedCoder.m */ = {isa = PBXFileReference; includeInIndex = 1; lastKnownFileType = sourcecode.c.objc; name = SDImageIOAnimatedCoder.m; path = SDWebImage/Core/SDImageIOAnimatedCoder.m; sourceTree = "<group>"; };
		484AC0342F382EBA0683F063CB7C1259 /* SDWebImage.h */ = {isa = PBXFileReference; includeInIndex = 1; lastKnownFileType = sourcecode.c.h; name = SDWebImage.h; path = WebImage/SDWebImage.h; sourceTree = "<group>"; };
		484C8809AADD45C7F4454BB3766C2ABF /* muxinternal.c */ = {isa = PBXFileReference; includeInIndex = 1; name = muxinternal.c; path = src/mux/muxinternal.c; sourceTree = "<group>"; };
		48E920574085A8328F91928BDD587858 /* anim_decode.c */ = {isa = PBXFileReference; includeInIndex = 1; name = anim_decode.c; path = src/demux/anim_decode.c; sourceTree = "<group>"; };
		49749CA439804257205869C97C643852 /* MediaClipsEditorViewController.swift */ = {isa = PBXFileReference; includeInIndex = 1; lastKnownFileType = sourcecode.swift; path = MediaClipsEditorViewController.swift; sourceTree = "<group>"; };
		49C66A2A51A5F55560080C1A439C2E15 /* KanvasCamera-prefix.pch */ = {isa = PBXFileReference; includeInIndex = 1; lastKnownFileType = sourcecode.c.h; path = "KanvasCamera-prefix.pch"; sourceTree = "<group>"; };
		49DE4AC322F2C21C94CBBD69B0B70CC2 /* Array+Move.swift */ = {isa = PBXFileReference; includeInIndex = 1; lastKnownFileType = sourcecode.swift; path = "Array+Move.swift"; sourceTree = "<group>"; };
		49E5CB6DA65BE198B2799AAE45DA2BE5 /* Synchronized.swift */ = {isa = PBXFileReference; includeInIndex = 1; lastKnownFileType = sourcecode.swift; path = Synchronized.swift; sourceTree = "<group>"; };
		4A621AA1556D1A9EC928933B668B4781 /* BlurImageOperation.swift */ = {isa = PBXFileReference; includeInIndex = 1; lastKnownFileType = sourcecode.swift; path = BlurImageOperation.swift; sourceTree = "<group>"; };
		4B228B80629CD8A1D237AB2E6A7AE080 /* GLPixelBufferView.swift */ = {isa = PBXFileReference; includeInIndex = 1; lastKnownFileType = sourcecode.swift; path = GLPixelBufferView.swift; sourceTree = "<group>"; };
		4B6ECC5E2CB8AC6E7FD1225F65D1AE9B /* KanvasCamera-umbrella.h */ = {isa = PBXFileReference; includeInIndex = 1; lastKnownFileType = sourcecode.c.h; path = "KanvasCamera-umbrella.h"; sourceTree = "<group>"; };
		4BDDD3747882662D0EB30519C59AFFF4 /* ClosedRange+Clamp.swift */ = {isa = PBXFileReference; includeInIndex = 1; lastKnownFileType = sourcecode.swift; path = "ClosedRange+Clamp.swift"; sourceTree = "<group>"; };
		4BF907DD602CFB5DD96900BFDE68E984 /* FilterType.swift */ = {isa = PBXFileReference; includeInIndex = 1; lastKnownFileType = sourcecode.swift; path = FilterType.swift; sourceTree = "<group>"; };
		4D17173CB07CA5432D410F7E9CE349D0 /* SDImageIOAnimatedCoder.h */ = {isa = PBXFileReference; includeInIndex = 1; lastKnownFileType = sourcecode.c.h; name = SDImageIOAnimatedCoder.h; path = SDWebImage/Core/SDImageIOAnimatedCoder.h; sourceTree = "<group>"; };
		4D9059BFBDF4F66C8006273D58533FB6 /* SDWebImage.xcconfig */ = {isa = PBXFileReference; includeInIndex = 1; lastKnownFileType = text.xcconfig; path = SDWebImage.xcconfig; sourceTree = "<group>"; };
		4DDC8BEBFADCD4C66EEBB6E76D7700AF /* MediaExporter.swift */ = {isa = PBXFileReference; includeInIndex = 1; lastKnownFileType = sourcecode.swift; path = MediaExporter.swift; sourceTree = "<group>"; };
		4E3888DD9779259ADDA54BCBCE9ED3AE /* lossless_neon.c */ = {isa = PBXFileReference; includeInIndex = 1; name = lossless_neon.c; path = src/dsp/lossless_neon.c; sourceTree = "<group>"; };
		4EC1701989F0DA7B482F168FAB5924F9 /* bit_writer_utils.c */ = {isa = PBXFileReference; includeInIndex = 1; name = bit_writer_utils.c; path = src/utils/bit_writer_utils.c; sourceTree = "<group>"; };
		4FC280DD522ECB16D32FA746CC6DFD8E /* SDImageCachesManagerOperation.m */ = {isa = PBXFileReference; includeInIndex = 1; lastKnownFileType = sourcecode.c.objc; name = SDImageCachesManagerOperation.m; path = SDWebImage/Private/SDImageCachesManagerOperation.m; sourceTree = "<group>"; };
		4FD8C8EBC355BADE512E74D8E7F23FAF /* Queue.swift */ = {isa = PBXFileReference; includeInIndex = 1; lastKnownFileType = sourcecode.swift; path = Queue.swift; sourceTree = "<group>"; };
		4FEB6B449152CEFF044774BCC2A94DB3 /* UIImage+Diff.h */ = {isa = PBXFileReference; includeInIndex = 1; lastKnownFileType = sourcecode.c.h; name = "UIImage+Diff.h"; path = "FBSnapshotTestCase/Categories/UIImage+Diff.h"; sourceTree = "<group>"; };
		505D758734C940ACC73CE8733240AC87 /* Reachability.m */ = {isa = PBXFileReference; includeInIndex = 1; lastKnownFileType = sourcecode.c.objc; path = Reachability.m; sourceTree = "<group>"; };
		50B093CA289DABE830013673136B64FD /* alpha_processing_sse2.c */ = {isa = PBXFileReference; includeInIndex = 1; name = alpha_processing_sse2.c; path = src/dsp/alpha_processing_sse2.c; sourceTree = "<group>"; };
		50E60E22E92570F2A06D0486B273D4AE /* UIImage+SDAnimatedImage.swift */ = {isa = PBXFileReference; includeInIndex = 1; lastKnownFileType = sourcecode.swift; name = "UIImage+SDAnimatedImage.swift"; path = "Classes/UIImage+SDAnimatedImage.swift"; sourceTree = "<group>"; };
		515B771B36AD7DEF8E2182373D99D97C /* UIImage+PixelBuffer.swift */ = {isa = PBXFileReference; includeInIndex = 1; lastKnownFileType = sourcecode.swift; path = "UIImage+PixelBuffer.swift"; sourceTree = "<group>"; };
		516706702688190F20A46972D2508938 /* picture_psnr_enc.c */ = {isa = PBXFileReference; includeInIndex = 1; name = picture_psnr_enc.c; path = src/enc/picture_psnr_enc.c; sourceTree = "<group>"; };
		5172D2A16DE0755A78E95B9DDCBC614E /* KanvasCamera.bundle */ = {isa = PBXFileReference; explicitFileType = wrapper.cfbundle; includeInIndex = 0; name = KanvasCamera.bundle; path = "KanvasCamera-KanvasCamera.bundle"; sourceTree = BUILT_PRODUCTS_DIR; };
		5192B3CB70CFEB37E7C720FFBAE5D4C6 /* DrawerController.swift */ = {isa = PBXFileReference; includeInIndex = 1; lastKnownFileType = sourcecode.swift; path = DrawerController.swift; sourceTree = "<group>"; };
		51EC0E58C78FB07884A63CF745D8C84A /* SDImageAPNGCoder.h */ = {isa = PBXFileReference; includeInIndex = 1; lastKnownFileType = sourcecode.c.h; name = SDImageAPNGCoder.h; path = SDWebImage/Core/SDImageAPNGCoder.h; sourceTree = "<group>"; };
		521B863617B9382ECC068B0A99149BBC /* EditorTextView.swift */ = {isa = PBXFileReference; includeInIndex = 1; lastKnownFileType = sourcecode.swift; path = EditorTextView.swift; sourceTree = "<group>"; };
		522D468D3D3A20C962B57DD471FD14AF /* types.h */ = {isa = PBXFileReference; includeInIndex = 1; lastKnownFileType = sourcecode.c.h; name = types.h; path = src/webp/types.h; sourceTree = "<group>"; };
		532028914DF1FF2424FE60D88061D48E /* enc_neon.c */ = {isa = PBXFileReference; includeInIndex = 1; name = enc_neon.c; path = src/dsp/enc_neon.c; sourceTree = "<group>"; };
		53723A048F8ACC62999CF994484C105D /* Device.swift */ = {isa = PBXFileReference; includeInIndex = 1; lastKnownFileType = sourcecode.swift; path = Device.swift; sourceTree = "<group>"; };
		5394D3F97E03DB99A12233B59B976263 /* FilterItem.swift */ = {isa = PBXFileReference; includeInIndex = 1; lastKnownFileType = sourcecode.swift; path = FilterItem.swift; sourceTree = "<group>"; };
		53D0CA82F3EB9BCE2E33BA1E4FF1F69D /* vp8li_dec.h */ = {isa = PBXFileReference; includeInIndex = 1; lastKnownFileType = sourcecode.c.h; name = vp8li_dec.h; path = src/dec/vp8li_dec.h; sourceTree = "<group>"; };
		5402B734B057DEA3DE228B6863B124D8 /* utils.h */ = {isa = PBXFileReference; includeInIndex = 1; lastKnownFileType = sourcecode.c.h; name = utils.h; path = src/utils/utils.h; sourceTree = "<group>"; };
		54DE436FF6E664276DEAD668A293CC97 /* NumTypes+Conversion.swift */ = {isa = PBXFileReference; includeInIndex = 1; lastKnownFileType = sourcecode.swift; path = "NumTypes+Conversion.swift"; sourceTree = "<group>"; };
		554C2E5C9528DF2C4E566FCC6B6E8446 /* libwebp-prefix.pch */ = {isa = PBXFileReference; includeInIndex = 1; lastKnownFileType = sourcecode.c.h; path = "libwebp-prefix.pch"; sourceTree = "<group>"; };
		56C20DD6D84ACA2EE40CF263CE69BAA9 /* SDImageIOCoder.m */ = {isa = PBXFileReference; includeInIndex = 1; lastKnownFileType = sourcecode.c.objc; name = SDImageIOCoder.m; path = SDWebImage/Core/SDImageIOCoder.m; sourceTree = "<group>"; };
		57B74D8B598DF59E1B28662533CA117D /* SDImageCachesManager.m */ = {isa = PBXFileReference; includeInIndex = 1; lastKnownFileType = sourcecode.c.objc; name = SDImageCachesManager.m; path = SDWebImage/Core/SDImageCachesManager.m; sourceTree = "<group>"; };
		58486FC03005E9758C41F0460AE2B065 /* rescaler_neon.c */ = {isa = PBXFileReference; includeInIndex = 1; name = rescaler_neon.c; path = src/dsp/rescaler_neon.c; sourceTree = "<group>"; };
		584E73D6EB4729464B5E3FD5CB29825E /* ImagePerformanceLogging.swift */ = {isa = PBXFileReference; includeInIndex = 1; lastKnownFileType = sourcecode.swift; name = ImagePerformanceLogging.swift; path = Classes/ImagePerformanceLogging.swift; sourceTree = "<group>"; };
		58B14F0D24FD5A6E466692D2B4FEAE8B /* FBSnapshotTestCasePlatform.m */ = {isa = PBXFileReference; includeInIndex = 1; lastKnownFileType = sourcecode.c.objc; name = FBSnapshotTestCasePlatform.m; path = FBSnapshotTestCase/FBSnapshotTestCasePlatform.m; sourceTree = "<group>"; };
		58FDB26B931673E4725F5331B9C6BA0C /* backward_references_cost_enc.c */ = {isa = PBXFileReference; includeInIndex = 1; name = backward_references_cost_enc.c; path = src/enc/backward_references_cost_enc.c; sourceTree = "<group>"; };
		59360F3B8B5C85097859911285F30204 /* EasyTipView.swift */ = {isa = PBXFileReference; includeInIndex = 1; lastKnownFileType = sourcecode.swift; name = EasyTipView.swift; path = Source/EasyTipView.swift; sourceTree = "<group>"; };
		599A292D0C05A4F20F5EBCF0CFE7054C /* RGBA.swift */ = {isa = PBXFileReference; includeInIndex = 1; lastKnownFileType = sourcecode.swift; path = RGBA.swift; sourceTree = "<group>"; };
		59FFA004D3C32DCC3E64357B8D7A4F16 /* lossless.c */ = {isa = PBXFileReference; includeInIndex = 1; name = lossless.c; path = src/dsp/lossless.c; sourceTree = "<group>"; };
		5A690F1034E0D1ACBAF68216E97AD7D0 /* HapticFeedbackGenerating.swift */ = {isa = PBXFileReference; includeInIndex = 1; lastKnownFileType = sourcecode.swift; name = HapticFeedbackGenerating.swift; path = Source/HapticFeedbackGenerating.swift; sourceTree = "<group>"; };
		5B737EF75791B03FEEE52BCF98B373BD /* Pods-KanvasCameraExample-acknowledgements.markdown */ = {isa = PBXFileReference; includeInIndex = 1; lastKnownFileType = text; path = "Pods-KanvasCameraExample-acknowledgements.markdown"; sourceTree = "<group>"; };
		5BC744B90C4048736B51BBF9CE9DA610 /* SDAnimatedImagePlayer.m */ = {isa = PBXFileReference; includeInIndex = 1; lastKnownFileType = sourcecode.c.objc; name = SDAnimatedImagePlayer.m; path = SDWebImage/Core/SDAnimatedImagePlayer.m; sourceTree = "<group>"; };
		5C4F31330DFA99D699E4BDC8C3573D73 /* libFBSnapshotTestCase.a */ = {isa = PBXFileReference; explicitFileType = archive.ar; includeInIndex = 0; name = libFBSnapshotTestCase.a; path = libFBSnapshotTestCase.a; sourceTree = BUILT_PRODUCTS_DIR; };
		5C9DC03ED76DCD165D9C25A30E9C5061 /* TumblrTheme.modulemap */ = {isa = PBXFileReference; includeInIndex = 1; lastKnownFileType = sourcecode.module; path = TumblrTheme.modulemap; sourceTree = "<group>"; };
		5CFD4F5D7C971F400CD09DEF49769B98 /* SDWebImageOperation.h */ = {isa = PBXFileReference; includeInIndex = 1; lastKnownFileType = sourcecode.c.h; name = SDWebImageOperation.h; path = SDWebImage/Core/SDWebImageOperation.h; sourceTree = "<group>"; };
		5D095738ADAED222A61F1DDA35C84B74 /* quant_levels_utils.c */ = {isa = PBXFileReference; includeInIndex = 1; name = quant_levels_utils.c; path = src/utils/quant_levels_utils.c; sourceTree = "<group>"; };
		5D13CE51D4821FEC6E1CEF528806E0B2 /* EditionMenuCollectionView.swift */ = {isa = PBXFileReference; includeInIndex = 1; lastKnownFileType = sourcecode.swift; path = EditionMenuCollectionView.swift; sourceTree = "<group>"; };
		5E2880B896A875B161AD79D76F5FA76A /* AVAssetTrack+transform.swift */ = {isa = PBXFileReference; includeInIndex = 1; lastKnownFileType = sourcecode.swift; path = "AVAssetTrack+transform.swift"; sourceTree = "<group>"; };
		5E4674603A5D5B9215FFA0F8E69F8B71 /* liblibwebp.a */ = {isa = PBXFileReference; explicitFileType = archive.ar; includeInIndex = 0; name = liblibwebp.a; path = liblibwebp.a; sourceTree = BUILT_PRODUCTS_DIR; };
		5E7E4810D578E6B9057BB19AA256F5E6 /* filter_enc.c */ = {isa = PBXFileReference; includeInIndex = 1; name = filter_enc.c; path = src/enc/filter_enc.c; sourceTree = "<group>"; };
		5EBEBC7D20CA840EF3A91AE1F4340629 /* Reachability.h */ = {isa = PBXFileReference; includeInIndex = 1; lastKnownFileType = sourcecode.c.h; path = Reachability.h; sourceTree = "<group>"; };
		5F5E456C8EA1150139ADEADB88F88592 /* SDImageGIFCoder.h */ = {isa = PBXFileReference; includeInIndex = 1; lastKnownFileType = sourcecode.c.h; name = SDImageGIFCoder.h; path = SDWebImage/Core/SDImageGIFCoder.h; sourceTree = "<group>"; };
		5F7EF80E740BD089494C5A948B2AD373 /* StickerProvider.swift */ = {isa = PBXFileReference; includeInIndex = 1; lastKnownFileType = sourcecode.swift; path = StickerProvider.swift; sourceTree = "<group>"; };
		60172C71DDE45627952EBC2287EF25D4 /* SDImageAssetManager.m */ = {isa = PBXFileReference; includeInIndex = 1; lastKnownFileType = sourcecode.c.objc; name = SDImageAssetManager.m; path = SDWebImage/Private/SDImageAssetManager.m; sourceTree = "<group>"; };
		605A12FE8D798B8CB1350584AB65E6D3 /* ImageLoaderURLSessionMetricsDelegate.swift */ = {isa = PBXFileReference; includeInIndex = 1; lastKnownFileType = sourcecode.swift; name = ImageLoaderURLSessionMetricsDelegate.swift; path = Classes/ImageLoaderURLSessionMetricsDelegate.swift; sourceTree = "<group>"; };
		6071907B46104901002B36D01C1AECFD /* cost_sse2.c */ = {isa = PBXFileReference; includeInIndex = 1; name = cost_sse2.c; path = src/dsp/cost_sse2.c; sourceTree = "<group>"; };
		6118E038E324B425D69143EFC04010C8 /* alpha_processing_neon.c */ = {isa = PBXFileReference; includeInIndex = 1; name = alpha_processing_neon.c; path = src/dsp/alpha_processing_neon.c; sourceTree = "<group>"; };
		61CCF687AD19B78C76CEB8134B65128B /* StatusBarStyleDefining.swift */ = {isa = PBXFileReference; includeInIndex = 1; lastKnownFileType = sourcecode.swift; name = StatusBarStyleDefining.swift; path = Source/StatusBarStyleDefining.swift; sourceTree = "<group>"; };
		626738B076E1B76C1F486052E38DCE05 /* UIColor+Hex.swift */ = {isa = PBXFileReference; includeInIndex = 1; lastKnownFileType = sourcecode.swift; name = "UIColor+Hex.swift"; path = "Source/UIColor+Hex.swift"; sourceTree = "<group>"; };
		62CB4633D2DB177A8CEBA35FCA755B4C /* ResourceBundle-SharedUI-SharedUI-Info.plist */ = {isa = PBXFileReference; includeInIndex = 1; lastKnownFileType = text.plist.xml; path = "ResourceBundle-SharedUI-SharedUI-Info.plist"; sourceTree = "<group>"; };
		63A16823F6D3663C1E56CD8D907E2216 /* RaveFilter.swift */ = {isa = PBXFileReference; includeInIndex = 1; lastKnownFileType = sourcecode.swift; path = RaveFilter.swift; sourceTree = "<group>"; };
		63C7C31F057D2C67619ADD20825167BA /* SDInternalMacros.m */ = {isa = PBXFileReference; includeInIndex = 1; lastKnownFileType = sourcecode.c.objc; name = SDInternalMacros.m; path = SDWebImage/Private/SDInternalMacros.m; sourceTree = "<group>"; };
		6557CF6BCA309A20CB7959D421ADF712 /* FBSnapshotTestCase-umbrella.h */ = {isa = PBXFileReference; includeInIndex = 1; lastKnownFileType = sourcecode.c.h; path = "FBSnapshotTestCase-umbrella.h"; sourceTree = "<group>"; };
		6596C362305E3F1F618A495AB98EA6DE /* UIImage+Compare.m */ = {isa = PBXFileReference; includeInIndex = 1; lastKnownFileType = sourcecode.c.objc; name = "UIImage+Compare.m"; path = "FBSnapshotTestCase/Categories/UIImage+Compare.m"; sourceTree = "<group>"; };
		663FCFE92FDE56BCF66D2555819D05B3 /* Reachability-umbrella.h */ = {isa = PBXFileReference; includeInIndex = 1; lastKnownFileType = sourcecode.c.h; path = "Reachability-umbrella.h"; sourceTree = "<group>"; };
		6641387D861BD68C2B75D61FEA56E606 /* upsampling.c */ = {isa = PBXFileReference; includeInIndex = 1; name = upsampling.c; path = src/dsp/upsampling.c; sourceTree = "<group>"; };
		66482CFE2D82B12257F932335A6BB882 /* CALayer+CGImage.swift */ = {isa = PBXFileReference; includeInIndex = 1; lastKnownFileType = sourcecode.swift; path = "CALayer+CGImage.swift"; sourceTree = "<group>"; };
		67085526A80D861ED3399D87233391CD /* vp8i_enc.h */ = {isa = PBXFileReference; includeInIndex = 1; lastKnownFileType = sourcecode.c.h; name = vp8i_enc.h; path = src/enc/vp8i_enc.h; sourceTree = "<group>"; };
		67172D5B2BA24F0FECDEE1CD6CD5550B /* SDWebImageDownloaderOperation.m */ = {isa = PBXFileReference; includeInIndex = 1; lastKnownFileType = sourcecode.c.objc; name = SDWebImageDownloaderOperation.m; path = SDWebImage/Core/SDWebImageDownloaderOperation.m; sourceTree = "<group>"; };
		675AD31A39A633EC07472AF525A0D371 /* quant_levels_dec_utils.c */ = {isa = PBXFileReference; includeInIndex = 1; name = quant_levels_dec_utils.c; path = src/utils/quant_levels_dec_utils.c; sourceTree = "<group>"; };
		675E83A67021F757AAF0803A215B1E5A /* SliderView.swift */ = {isa = PBXFileReference; includeInIndex = 1; lastKnownFileType = sourcecode.swift; path = SliderView.swift; sourceTree = "<group>"; };
		678D7ECE011EA271B69837CBB6BA0DF9 /* NSBundle+Orangina.swift */ = {isa = PBXFileReference; includeInIndex = 1; lastKnownFileType = sourcecode.swift; name = "NSBundle+Orangina.swift"; path = "Source/NSBundle+Orangina.swift"; sourceTree = "<group>"; };
		67A2FB675F7958CBAC190C9757A4B723 /* encode.h */ = {isa = PBXFileReference; includeInIndex = 1; lastKnownFileType = sourcecode.c.h; name = encode.h; path = src/webp/encode.h; sourceTree = "<group>"; };
		67AE16AF539E1DE2A2269D4FE39144EA /* EditionMenuCollectionController.swift */ = {isa = PBXFileReference; includeInIndex = 1; lastKnownFileType = sourcecode.swift; path = EditionMenuCollectionController.swift; sourceTree = "<group>"; };
		67C1355186CCE347DA6D15BA95C911FF /* common_dec.h */ = {isa = PBXFileReference; includeInIndex = 1; lastKnownFileType = sourcecode.c.h; name = common_dec.h; path = src/dec/common_dec.h; sourceTree = "<group>"; };
		68E4BF5A682FA99AEE7D99D7B3A444B9 /* SDImageHEICCoder.h */ = {isa = PBXFileReference; includeInIndex = 1; lastKnownFileType = sourcecode.c.h; name = SDImageHEICCoder.h; path = SDWebImage/Core/SDImageHEICCoder.h; sourceTree = "<group>"; };
		68F937030C0C90C9296AF7F5376DE6FB /* frame_dec.c */ = {isa = PBXFileReference; includeInIndex = 1; name = frame_dec.c; path = src/dec/frame_dec.c; sourceTree = "<group>"; };
		696CA34C9A36097E3BCAEB59735D1BD4 /* FBSnapshotTestCase.h */ = {isa = PBXFileReference; includeInIndex = 1; lastKnownFileType = sourcecode.c.h; name = FBSnapshotTestCase.h; path = FBSnapshotTestCase/FBSnapshotTestCase.h; sourceTree = "<group>"; };
		6AB1577DB22EE40F2E572196A9736829 /* TagsViewTagCell.swift */ = {isa = PBXFileReference; includeInIndex = 1; lastKnownFileType = sourcecode.swift; path = TagsViewTagCell.swift; sourceTree = "<group>"; };
		6AD1EEBE445729FA40EAE6165D562252 /* rescaler.c */ = {isa = PBXFileReference; includeInIndex = 1; name = rescaler.c; path = src/dsp/rescaler.c; sourceTree = "<group>"; };
		6BDA66778474987DDA1526A5F691641B /* ColorCollectionCell.swift */ = {isa = PBXFileReference; includeInIndex = 1; lastKnownFileType = sourcecode.swift; path = ColorCollectionCell.swift; sourceTree = "<group>"; };
		6BFE0A49D186DB1E32362A9F26B4616E /* SDDeviceHelper.h */ = {isa = PBXFileReference; includeInIndex = 1; lastKnownFileType = sourcecode.c.h; name = SDDeviceHelper.h; path = SDWebImage/Private/SDDeviceHelper.h; sourceTree = "<group>"; };
		6C8453D8215C530EF50E61C024760F48 /* StaggeredGridLayout.swift */ = {isa = PBXFileReference; includeInIndex = 1; lastKnownFileType = sourcecode.swift; path = StaggeredGridLayout.swift; sourceTree = "<group>"; };
		6CA5CE77F086B7826922F16FD13F066A /* SDWebImageOptionsProcessor.h */ = {isa = PBXFileReference; includeInIndex = 1; lastKnownFileType = sourcecode.c.h; name = SDWebImageOptionsProcessor.h; path = SDWebImage/Core/SDWebImageOptionsProcessor.h; sourceTree = "<group>"; };
		6CB5E3FBB6A3DAA49E55A9511FBF8D0E /* EditorView.swift */ = {isa = PBXFileReference; includeInIndex = 1; lastKnownFileType = sourcecode.swift; path = EditorView.swift; sourceTree = "<group>"; };
		6E267724781CA7CF7C53FE76E1481B42 /* SDWebImageOptionsProcessor.m */ = {isa = PBXFileReference; includeInIndex = 1; lastKnownFileType = sourcecode.c.objc; name = SDWebImageOptionsProcessor.m; path = SDWebImage/Core/SDWebImageOptionsProcessor.m; sourceTree = "<group>"; };
		6E4F3437FF1C0730FCE56AF4665AD293 /* Reachability.modulemap */ = {isa = PBXFileReference; includeInIndex = 1; lastKnownFileType = sourcecode.module; path = Reachability.modulemap; sourceTree = "<group>"; };
		6E68CC10803AA72F17ABF179D5620C91 /* CameraInputOutput.swift */ = {isa = PBXFileReference; includeInIndex = 1; lastKnownFileType = sourcecode.swift; path = CameraInputOutput.swift; sourceTree = "<group>"; };
		6E9526FFF3BFE121622CDF8813D4D2FC /* UIImage+FlipLeftMirrored.swift */ = {isa = PBXFileReference; includeInIndex = 1; lastKnownFileType = sourcecode.swift; path = "UIImage+FlipLeftMirrored.swift"; sourceTree = "<group>"; };
		6EA2E6A41776A0624B0CA0CA0050E42D /* MediaPlayerController.swift */ = {isa = PBXFileReference; includeInIndex = 1; lastKnownFileType = sourcecode.swift; path = MediaPlayerController.swift; sourceTree = "<group>"; };
		6F09DFE4EA83B4BD9E9F68FFCAFF7ABA /* huffman_encode_utils.c */ = {isa = PBXFileReference; includeInIndex = 1; name = huffman_encode_utils.c; path = src/utils/huffman_encode_utils.c; sourceTree = "<group>"; };
		6FB582989F2DD7FE449482F70C46F406 /* SDAsyncBlockOperation.h */ = {isa = PBXFileReference; includeInIndex = 1; lastKnownFileType = sourcecode.c.h; name = SDAsyncBlockOperation.h; path = SDWebImage/Private/SDAsyncBlockOperation.h; sourceTree = "<group>"; };
		6FFC223151E1A7D60E0ED7625740F97B /* StickerTypeCollectionController.swift */ = {isa = PBXFileReference; includeInIndex = 1; lastKnownFileType = sourcecode.swift; path = StickerTypeCollectionController.swift; sourceTree = "<group>"; };
		70657B877878CDE6E604A6089B59A047 /* libwebp.modulemap */ = {isa = PBXFileReference; includeInIndex = 1; lastKnownFileType = sourcecode.module; path = libwebp.modulemap; sourceTree = "<group>"; };
		7097096A5AE343CF73B1E4FF7E8E1D28 /* UIImageView+WebCache.h */ = {isa = PBXFileReference; includeInIndex = 1; lastKnownFileType = sourcecode.c.h; name = "UIImageView+WebCache.h"; path = "SDWebImage/Core/UIImageView+WebCache.h"; sourceTree = "<group>"; };
		70C44A8AF4156B913EAB6B852CFECEF4 /* SDImageCodersManager.h */ = {isa = PBXFileReference; includeInIndex = 1; lastKnownFileType = sourcecode.c.h; name = SDImageCodersManager.h; path = SDWebImage/Core/SDImageCodersManager.h; sourceTree = "<group>"; };
		71BA6A2B7AE903155D2543B7B292DCFC /* AppColorSource.swift */ = {isa = PBXFileReference; includeInIndex = 1; lastKnownFileType = sourcecode.swift; name = AppColorSource.swift; path = Source/AppColorSource.swift; sourceTree = "<group>"; };
		72B377A433E5FEA2BBF7DD56771CAA7A /* ViewTransformations.swift */ = {isa = PBXFileReference; includeInIndex = 1; lastKnownFileType = sourcecode.swift; path = ViewTransformations.swift; sourceTree = "<group>"; };
		72BC6172444BC8896A7DD17D385D81BE /* Pods-KanvasCameraExampleTests.release.xcconfig */ = {isa = PBXFileReference; includeInIndex = 1; lastKnownFileType = text.xcconfig; path = "Pods-KanvasCameraExampleTests.release.xcconfig"; sourceTree = "<group>"; };
		72F8C0FEDD0F93AE41B346E5A4E17D5E /* SDImageIOAnimatedCoderInternal.h */ = {isa = PBXFileReference; includeInIndex = 1; lastKnownFileType = sourcecode.c.h; name = SDImageIOAnimatedCoderInternal.h; path = SDWebImage/Private/SDImageIOAnimatedCoderInternal.h; sourceTree = "<group>"; };
		732FC26A5BA628024E5518C9935CFD6D /* SDWebImageDownloaderRequestModifier.m */ = {isa = PBXFileReference; includeInIndex = 1; lastKnownFileType = sourcecode.c.objc; name = SDWebImageDownloaderRequestModifier.m; path = SDWebImage/Core/SDWebImageDownloaderRequestModifier.m; sourceTree = "<group>"; };
		733CEB76D91899A236FBA3DD91B8E8DA /* MovableViewCanvas.swift */ = {isa = PBXFileReference; includeInIndex = 1; lastKnownFileType = sourcecode.swift; path = MovableViewCanvas.swift; sourceTree = "<group>"; };
		7382582212E0768E31B2474B0104B098 /* lossless_common.h */ = {isa = PBXFileReference; includeInIndex = 1; lastKnownFileType = sourcecode.c.h; name = lossless_common.h; path = src/dsp/lossless_common.h; sourceTree = "<group>"; };
		74C1BA66A9957B2BC383BE05F45564D8 /* NSButton+WebCache.h */ = {isa = PBXFileReference; includeInIndex = 1; lastKnownFileType = sourcecode.c.h; name = "NSButton+WebCache.h"; path = "SDWebImage/Core/NSButton+WebCache.h"; sourceTree = "<group>"; };
		74EA8A69D0F558F277530B83A54E6DDD /* decode.h */ = {isa = PBXFileReference; includeInIndex = 1; lastKnownFileType = sourcecode.c.h; name = decode.h; path = src/webp/decode.h; sourceTree = "<group>"; };
		7551CF92A2F5BA4A890265845E2B7740 /* SDWebImageIndicator.h */ = {isa = PBXFileReference; includeInIndex = 1; lastKnownFileType = sourcecode.c.h; name = SDWebImageIndicator.h; path = SDWebImage/Core/SDWebImageIndicator.h; sourceTree = "<group>"; };
		7577847FB80D6C714C3E467DB5356494 /* SDWebImageWebPCoder.h */ = {isa = PBXFileReference; includeInIndex = 1; lastKnownFileType = sourcecode.c.h; name = SDWebImageWebPCoder.h; path = SDWebImageWebPCoder/Module/SDWebImageWebPCoder.h; sourceTree = "<group>"; };
		75B273FFE1A954ABA3FF8CD8B2C5754B /* ToastPresentationStyle.swift */ = {isa = PBXFileReference; includeInIndex = 1; lastKnownFileType = sourcecode.swift; name = ToastPresentationStyle.swift; path = Source/ToastPresentationStyle.swift; sourceTree = "<group>"; };
		75B2EB1E8143ACF2EC7823AE8F96DD84 /* picture_tools_enc.c */ = {isa = PBXFileReference; includeInIndex = 1; name = picture_tools_enc.c; path = src/enc/picture_tools_enc.c; sourceTree = "<group>"; };
		7648E3EC5E8EC5907F5D666FC054E367 /* yuv_mips32.c */ = {isa = PBXFileReference; includeInIndex = 1; name = yuv_mips32.c; path = src/dsp/yuv_mips32.c; sourceTree = "<group>"; };
		768103899653BEBE17C6E8FE94D08AC0 /* SDWebImageDownloaderRequestModifier.h */ = {isa = PBXFileReference; includeInIndex = 1; lastKnownFileType = sourcecode.c.h; name = SDWebImageDownloaderRequestModifier.h; path = SDWebImage/Core/SDWebImageDownloaderRequestModifier.h; sourceTree = "<group>"; };
		76A21532207667C062432F925452F454 /* UIViewController+Load.swift */ = {isa = PBXFileReference; includeInIndex = 1; lastKnownFileType = sourcecode.swift; path = "UIViewController+Load.swift"; sourceTree = "<group>"; };
		76AB03CBD6F29F23906CB45F72463CD1 /* ModeSelectorAndShootView.swift */ = {isa = PBXFileReference; includeInIndex = 1; lastKnownFileType = sourcecode.swift; path = ModeSelectorAndShootView.swift; sourceTree = "<group>"; };
		76AE966E712D09165689018C294D7147 /* Pods-KanvasCameraExampleTests-dummy.m */ = {isa = PBXFileReference; includeInIndex = 1; lastKnownFileType = sourcecode.c.objc; path = "Pods-KanvasCameraExampleTests-dummy.m"; sourceTree = "<group>"; };
		76E4DD2109CCAE3ACF0AB5FD085E5729 /* idec_dec.c */ = {isa = PBXFileReference; includeInIndex = 1; name = idec_dec.c; path = src/dec/idec_dec.c; sourceTree = "<group>"; };
		770C6BD6822D40FB2F713486C39E9301 /* ImagePoolFilter.swift */ = {isa = PBXFileReference; includeInIndex = 1; lastKnownFileType = sourcecode.swift; path = ImagePoolFilter.swift; sourceTree = "<group>"; };
		7758BBA9169FF9178D1A23DC06FB2D82 /* UIView+WebCache.m */ = {isa = PBXFileReference; includeInIndex = 1; lastKnownFileType = sourcecode.c.objc; name = "UIView+WebCache.m"; path = "SDWebImage/Core/UIView+WebCache.m"; sourceTree = "<group>"; };
		778991820E6D6258752240AB105ACD04 /* animi.h */ = {isa = PBXFileReference; includeInIndex = 1; lastKnownFileType = sourcecode.c.h; name = animi.h; path = src/mux/animi.h; sourceTree = "<group>"; };
		783BBDF319A3C9F4B92CC68CD83800BA /* NSData+ImageContentType.m */ = {isa = PBXFileReference; includeInIndex = 1; lastKnownFileType = sourcecode.c.objc; name = "NSData+ImageContentType.m"; path = "SDWebImage/Core/NSData+ImageContentType.m"; sourceTree = "<group>"; };
		783E0D0F14D5005CE41537A48686756C /* UIButton+WebCache.h */ = {isa = PBXFileReference; includeInIndex = 1; lastKnownFileType = sourcecode.c.h; name = "UIButton+WebCache.h"; path = "SDWebImage/Core/UIButton+WebCache.h"; sourceTree = "<group>"; };
		7856E919CFA053446BF8858F1EDB803C /* format_constants.h */ = {isa = PBXFileReference; includeInIndex = 1; lastKnownFileType = sourcecode.c.h; name = format_constants.h; path = src/webp/format_constants.h; sourceTree = "<group>"; };
		788EFBA570F6A4B8F6322D6AA753A1BE /* SDWebImageCompat.h */ = {isa = PBXFileReference; includeInIndex = 1; lastKnownFileType = sourcecode.c.h; name = SDWebImageCompat.h; path = SDWebImage/Core/SDWebImageCompat.h; sourceTree = "<group>"; };
		78D0961C1693A438D587814E816CF379 /* bit_reader_utils.c */ = {isa = PBXFileReference; includeInIndex = 1; name = bit_reader_utils.c; path = src/utils/bit_reader_utils.c; sourceTree = "<group>"; };
		79935239014BE38F280A5BA340893419 /* Utils-prefix.pch */ = {isa = PBXFileReference; includeInIndex = 1; lastKnownFileType = sourcecode.c.h; path = "Utils-prefix.pch"; sourceTree = "<group>"; };
		79ED5FC94C0B73AE37A69820218192CA /* ImageType.swift */ = {isa = PBXFileReference; includeInIndex = 1; lastKnownFileType = sourcecode.swift; name = ImageType.swift; path = Classes/ImageType.swift; sourceTree = "<group>"; };
		7A0C25423AAD33BE33658E0384B2CE28 /* UIImage+ForceDecode.h */ = {isa = PBXFileReference; includeInIndex = 1; lastKnownFileType = sourcecode.c.h; name = "UIImage+ForceDecode.h"; path = "SDWebImage/Core/UIImage+ForceDecode.h"; sourceTree = "<group>"; };
		7A3CEB5225D72526CC8F4B68C0162A1E /* UIImage+WebP.h */ = {isa = PBXFileReference; includeInIndex = 1; lastKnownFileType = sourcecode.c.h; name = "UIImage+WebP.h"; path = "SDWebImageWebPCoder/Classes/UIImage+WebP.h"; sourceTree = "<group>"; };
		7AF71D25D26271392DF142A0370A7CC3 /* SDWebImage-prefix.pch */ = {isa = PBXFileReference; includeInIndex = 1; lastKnownFileType = sourcecode.c.h; path = "SDWebImage-prefix.pch"; sourceTree = "<group>"; };
		7B94186DD57A40A492DEB3C38E9141B7 /* mux_types.h */ = {isa = PBXFileReference; includeInIndex = 1; lastKnownFileType = sourcecode.c.h; name = mux_types.h; path = src/webp/mux_types.h; sourceTree = "<group>"; };
		7BB1699C4DDE542F20DBAC87D9A860CF /* UIColor+SharedColors.swift */ = {isa = PBXFileReference; includeInIndex = 1; lastKnownFileType = sourcecode.swift; name = "UIColor+SharedColors.swift"; path = "Source/UIColor+SharedColors.swift"; sourceTree = "<group>"; };
		7C949DAAC67A321FC4EAE6DA04A649AB /* CameraPermissionsViewController.swift */ = {isa = PBXFileReference; includeInIndex = 1; lastKnownFileType = sourcecode.swift; path = CameraPermissionsViewController.swift; sourceTree = "<group>"; };
		7CBC9BB108B63F00C9D6EF3A168F4F7B /* CameraView.swift */ = {isa = PBXFileReference; includeInIndex = 1; lastKnownFileType = sourcecode.swift; path = CameraView.swift; sourceTree = "<group>"; };
		7CC6B7AAFC000F4CA0FE305A634C8B8E /* SDImageIOCoder.h */ = {isa = PBXFileReference; includeInIndex = 1; lastKnownFileType = sourcecode.c.h; name = SDImageIOCoder.h; path = SDWebImage/Core/SDImageIOCoder.h; sourceTree = "<group>"; };
		7CF8FD532DD8F39EF15178D6DAE77421 /* TagsViewController.swift */ = {isa = PBXFileReference; includeInIndex = 1; lastKnownFileType = sourcecode.swift; path = TagsViewController.swift; sourceTree = "<group>"; };
		7D5D9B443BD097CB4862B8B338E8F022 /* NSLayoutConstraint+Utils.swift */ = {isa = PBXFileReference; includeInIndex = 1; lastKnownFileType = sourcecode.swift; name = "NSLayoutConstraint+Utils.swift"; path = "Source/NSLayoutConstraint+Utils.swift"; sourceTree = "<group>"; };
		7DAA05668227131E7800CADDE27E47C7 /* TMPageViewController.swift */ = {isa = PBXFileReference; includeInIndex = 1; lastKnownFileType = sourcecode.swift; name = TMPageViewController.swift; path = Source/TMPageViewController.swift; sourceTree = "<group>"; };
		7DD336505D47C28C85ECFA97C522B1B6 /* Sticker.swift */ = {isa = PBXFileReference; includeInIndex = 1; lastKnownFileType = sourcecode.swift; path = Sticker.swift; sourceTree = "<group>"; };
		7E11E2B5FFEDBDA5C0E0C9156044B76E /* mux.h */ = {isa = PBXFileReference; includeInIndex = 1; lastKnownFileType = sourcecode.c.h; name = mux.h; path = src/webp/mux.h; sourceTree = "<group>"; };
		7E233546D6218330C4F7B6084C5F09B7 /* lossless_enc_msa.c */ = {isa = PBXFileReference; includeInIndex = 1; name = lossless_enc_msa.c; path = src/dsp/lossless_enc_msa.c; sourceTree = "<group>"; };
		7E36B3C9F94298F31B3AB165B0523DE5 /* PostOptionsTagsDelegate.swift */ = {isa = PBXFileReference; includeInIndex = 1; lastKnownFileType = sourcecode.swift; path = PostOptionsTagsDelegate.swift; sourceTree = "<group>"; };
		7E402073427F1396347960C78910175E /* ExtendedButton.swift */ = {isa = PBXFileReference; includeInIndex = 1; lastKnownFileType = sourcecode.swift; path = ExtendedButton.swift; sourceTree = "<group>"; };
		7EF0AE8F1FC4059442174AA840EF7EFD /* SDImageCacheConfig.h */ = {isa = PBXFileReference; includeInIndex = 1; lastKnownFileType = sourcecode.c.h; name = SDImageCacheConfig.h; path = SDWebImage/Core/SDImageCacheConfig.h; sourceTree = "<group>"; };
		7F4965C0306285FB84FF29AC791CAE97 /* Utils.modulemap */ = {isa = PBXFileReference; includeInIndex = 1; lastKnownFileType = sourcecode.module; path = Utils.modulemap; sourceTree = "<group>"; };
		7FC1F9A3F6F070DC20568D58E4527C3E /* IgnoreTouchesView.swift */ = {isa = PBXFileReference; includeInIndex = 1; lastKnownFileType = sourcecode.swift; path = IgnoreTouchesView.swift; sourceTree = "<group>"; };
		7FD26E72B369D96C833100380B45508E /* quant.h */ = {isa = PBXFileReference; includeInIndex = 1; lastKnownFileType = sourcecode.c.h; name = quant.h; path = src/dsp/quant.h; sourceTree = "<group>"; };
		803E69A95F7B95BC672978360FE4D3A4 /* quant_dec.c */ = {isa = PBXFileReference; includeInIndex = 1; name = quant_dec.c; path = src/dec/quant_dec.c; sourceTree = "<group>"; };
		80DD6E691856122762A5AA0A99CF5A45 /* TextOptions.swift */ = {isa = PBXFileReference; includeInIndex = 1; lastKnownFileType = sourcecode.swift; path = TextOptions.swift; sourceTree = "<group>"; };
		8107D82F6079B9E43D41E05430B07987 /* FBSnapshotTestCase.modulemap */ = {isa = PBXFileReference; includeInIndex = 1; lastKnownFileType = sourcecode.module; path = FBSnapshotTestCase.modulemap; sourceTree = "<group>"; };
		81AE10AD52D3E20F2AD5DF6408DD2C74 /* enc_sse41.c */ = {isa = PBXFileReference; includeInIndex = 1; name = enc_sse41.c; path = src/dsp/enc_sse41.c; sourceTree = "<group>"; };
		81B4C35C5DE8A8ECCF7D3BEC84E32068 /* ContentTypeDetector.swift */ = {isa = PBXFileReference; includeInIndex = 1; lastKnownFileType = sourcecode.swift; name = ContentTypeDetector.swift; path = Source/ContentTypeDetector.swift; sourceTree = "<group>"; };
		82174F5E0ACCDE9FC593C4CCE440AD58 /* picture_rescale_enc.c */ = {isa = PBXFileReference; includeInIndex = 1; name = picture_rescale_enc.c; path = src/enc/picture_rescale_enc.c; sourceTree = "<group>"; };
		835631FD61835E6A5DA5FFA43E59C0F4 /* UIFont+Fonts.swift */ = {isa = PBXFileReference; includeInIndex = 1; lastKnownFileType = sourcecode.swift; path = "UIFont+Fonts.swift"; sourceTree = "<group>"; };
		8367A38A96B7F572A7A1EDB427FEC8A5 /* dec_msa.c */ = {isa = PBXFileReference; includeInIndex = 1; name = dec_msa.c; path = src/dsp/dec_msa.c; sourceTree = "<group>"; };
		83926BF37C5F4C1478D224A2075137BF /* CameraOption.swift */ = {isa = PBXFileReference; includeInIndex = 1; lastKnownFileType = sourcecode.swift; path = CameraOption.swift; sourceTree = "<group>"; };
		83B6578AC7120AACCB1AB1792824F2DC /* SDWebImageDownloaderDecryptor.h */ = {isa = PBXFileReference; includeInIndex = 1; lastKnownFileType = sourcecode.c.h; name = SDWebImageDownloaderDecryptor.h; path = SDWebImage/Core/SDWebImageDownloaderDecryptor.h; sourceTree = "<group>"; };
		84D4F35810E67C3DFFAEF02F19DA616E /* SDWebImageError.m */ = {isa = PBXFileReference; includeInIndex = 1; lastKnownFileType = sourcecode.c.objc; name = SDWebImageError.m; path = SDWebImage/Core/SDWebImageError.m; sourceTree = "<group>"; };
		85B2C0D7CC006A8AAF947CE28D017A1E /* UIImage+ExtendedCacheData.h */ = {isa = PBXFileReference; includeInIndex = 1; lastKnownFileType = sourcecode.c.h; name = "UIImage+ExtendedCacheData.h"; path = "SDWebImage/Core/UIImage+ExtendedCacheData.h"; sourceTree = "<group>"; };
		85D6D0CAC6F5DBCA21A996FF0B042D6D /* StickerType.swift */ = {isa = PBXFileReference; includeInIndex = 1; lastKnownFileType = sourcecode.swift; path = StickerType.swift; sourceTree = "<group>"; };
		85E594835C1198F28F190B4BC7E8AD2E /* MediaPlayer.swift */ = {isa = PBXFileReference; includeInIndex = 1; lastKnownFileType = sourcecode.swift; path = MediaPlayer.swift; sourceTree = "<group>"; };
		8618F72424137D74F8C4A252937F34A6 /* Dictionary+Additions.swift */ = {isa = PBXFileReference; includeInIndex = 1; lastKnownFileType = sourcecode.swift; name = "Dictionary+Additions.swift"; path = "Source/Dictionary+Additions.swift"; sourceTree = "<group>"; };
		868D6E72D631447FC23F9ACD3403F8AC /* MirrorFourFilter.swift */ = {isa = PBXFileReference; includeInIndex = 1; lastKnownFileType = sourcecode.swift; path = MirrorFourFilter.swift; sourceTree = "<group>"; };
		86B4335A5E9C4AAA1DC69F9B15BE69A9 /* CameraFilterCollectionCell.swift */ = {isa = PBXFileReference; includeInIndex = 1; lastKnownFileType = sourcecode.swift; path = CameraFilterCollectionCell.swift; sourceTree = "<group>"; };
		86D96CA3651CEF96149CE3522EC9989C /* DrawerView.swift */ = {isa = PBXFileReference; includeInIndex = 1; lastKnownFileType = sourcecode.swift; path = DrawerView.swift; sourceTree = "<group>"; };
		87EC1BC15B80A84F4401D2A0DB025925 /* DrawingCanvas.swift */ = {isa = PBXFileReference; includeInIndex = 1; lastKnownFileType = sourcecode.swift; path = DrawingCanvas.swift; sourceTree = "<group>"; };
>>>>>>> faefed1c
		87F968DFDAC351BDE68AB0020E3B5812 /* Pods-KanvasCameraExample.debug.xcconfig */ = {isa = PBXFileReference; includeInIndex = 1; lastKnownFileType = text.xcconfig; path = "Pods-KanvasCameraExample.debug.xcconfig"; sourceTree = "<group>"; };
		881840C901E75880673964DE5EE8F904 /* CameraSegmentHandler.swift */ = {isa = PBXFileReference; includeInIndex = 1; lastKnownFileType = sourcecode.swift; path = CameraSegmentHandler.swift; sourceTree = "<group>"; };
		883D5C2478445418A8A8C78C85721110 /* SDAsyncBlockOperation.m */ = {isa = PBXFileReference; includeInIndex = 1; lastKnownFileType = sourcecode.c.objc; name = SDAsyncBlockOperation.m; path = SDWebImage/Private/SDAsyncBlockOperation.m; sourceTree = "<group>"; };
		888D1107ADA0E7FEBD72F2B681538E93 /* Pods-KanvasCameraExampleTests.debug.xcconfig */ = {isa = PBXFileReference; includeInIndex = 1; lastKnownFileType = text.xcconfig; path = "Pods-KanvasCameraExampleTests.debug.xcconfig"; sourceTree = "<group>"; };
<<<<<<< HEAD
		88D722CB7FC43B63377F1C698EBDC179 /* FilterType.swift */ = {isa = PBXFileReference; includeInIndex = 1; lastKnownFileType = sourcecode.swift; path = FilterType.swift; sourceTree = "<group>"; };
		892659B2817C2DD8E79DF428D7C293D9 /* KanvasQuickBlogSelectorCoordinating.swift */ = {isa = PBXFileReference; includeInIndex = 1; lastKnownFileType = sourcecode.swift; path = KanvasQuickBlogSelectorCoordinating.swift; sourceTree = "<group>"; };
		8928CA9177260A46C894F8BF29FA9139 /* Utils.podspec */ = {isa = PBXFileReference; explicitFileType = text.script.ruby; includeInIndex = 1; indentWidth = 2; lastKnownFileType = text; path = Utils.podspec; sourceTree = "<group>"; tabWidth = 2; xcLanguageSpecificationIdentifier = xcode.lang.ruby; };
		895C02606C7BB0D987F567BC5F0074CC /* IndexPath+Order.swift */ = {isa = PBXFileReference; includeInIndex = 1; lastKnownFileType = sourcecode.swift; path = "IndexPath+Order.swift"; sourceTree = "<group>"; };
		8A104DDF77C5F91D5BEDEF0345EA5EC7 /* SDWebImageWebPCoder.h */ = {isa = PBXFileReference; includeInIndex = 1; lastKnownFileType = sourcecode.c.h; name = SDWebImageWebPCoder.h; path = SDWebImageWebPCoder/Module/SDWebImageWebPCoder.h; sourceTree = "<group>"; };
		8A228F963CC9F56777C747E06F648344 /* libTumblrTheme.a */ = {isa = PBXFileReference; explicitFileType = archive.ar; includeInIndex = 0; name = libTumblrTheme.a; path = libTumblrTheme.a; sourceTree = BUILT_PRODUCTS_DIR; };
		8A8E2C6D943D074D7991EF94AC8DAF4B /* Filter.swift */ = {isa = PBXFileReference; includeInIndex = 1; lastKnownFileType = sourcecode.swift; path = Filter.swift; sourceTree = "<group>"; };
		8AAB7F6090F864F938FF97A9EC0F7A7B /* dec_mips_dsp_r2.c */ = {isa = PBXFileReference; includeInIndex = 1; name = dec_mips_dsp_r2.c; path = src/dsp/dec_mips_dsp_r2.c; sourceTree = "<group>"; };
		8BA1350A6430977A25E99B598CBE5010 /* buffer_dec.c */ = {isa = PBXFileReference; includeInIndex = 1; name = buffer_dec.c; path = src/dec/buffer_dec.c; sourceTree = "<group>"; };
		8BABD1BD657E44AAE2955E5F4DA7A2F1 /* MediaPickerButtonView.swift */ = {isa = PBXFileReference; includeInIndex = 1; lastKnownFileType = sourcecode.swift; path = MediaPickerButtonView.swift; sourceTree = "<group>"; };
		8BB6544EE61D4A7C63C160F9216B6056 /* SDImageCache.m */ = {isa = PBXFileReference; includeInIndex = 1; lastKnownFileType = sourcecode.c.objc; name = SDImageCache.m; path = SDWebImage/Core/SDImageCache.m; sourceTree = "<group>"; };
		8BED1850464650F4364EC700501AB818 /* quant_enc.c */ = {isa = PBXFileReference; includeInIndex = 1; name = quant_enc.c; path = src/enc/quant_enc.c; sourceTree = "<group>"; };
		8C42D89DC50F9DCFE1700DEF6DFD2DA9 /* libwebp.modulemap */ = {isa = PBXFileReference; includeInIndex = 1; lastKnownFileType = sourcecode.module; path = libwebp.modulemap; sourceTree = "<group>"; };
		8CF4A9684AC8F9606E770BF5DE779BEC /* CameraController.swift */ = {isa = PBXFileReference; includeInIndex = 1; lastKnownFileType = sourcecode.swift; path = CameraController.swift; sourceTree = "<group>"; };
		8D20215839D306561BED77381805933D /* SDImageIOAnimatedCoder.m */ = {isa = PBXFileReference; includeInIndex = 1; lastKnownFileType = sourcecode.c.objc; name = SDImageIOAnimatedCoder.m; path = SDWebImage/Core/SDImageIOAnimatedCoder.m; sourceTree = "<group>"; };
		8F3E538EF9541A86358066440FE50EC7 /* StickerCollectionController.swift */ = {isa = PBXFileReference; includeInIndex = 1; lastKnownFileType = sourcecode.swift; path = StickerCollectionController.swift; sourceTree = "<group>"; };
		90AC54EE6C87FCF8E16BBC6E9E386B2F /* StylableTextView.swift */ = {isa = PBXFileReference; includeInIndex = 1; lastKnownFileType = sourcecode.swift; path = StylableTextView.swift; sourceTree = "<group>"; };
		911985EF8D4354160564A03AD795AD21 /* ssim.c */ = {isa = PBXFileReference; includeInIndex = 1; name = ssim.c; path = src/dsp/ssim.c; sourceTree = "<group>"; };
		9124A3D3B2591A4D508506DDEEFDF217 /* EditorTextView.swift */ = {isa = PBXFileReference; includeInIndex = 1; lastKnownFileType = sourcecode.swift; path = EditorTextView.swift; sourceTree = "<group>"; };
		918ED6BCAF65E8D7504FBBD8CEBB3AF0 /* SDImageFrame.h */ = {isa = PBXFileReference; includeInIndex = 1; lastKnownFileType = sourcecode.c.h; name = SDImageFrame.h; path = SDWebImage/Core/SDImageFrame.h; sourceTree = "<group>"; };
		919960E867F9FB28B2BD0422931889F9 /* ShootButtonView.swift */ = {isa = PBXFileReference; includeInIndex = 1; lastKnownFileType = sourcecode.swift; path = ShootButtonView.swift; sourceTree = "<group>"; };
		925DE5223E631DA8F064C8C8293594A2 /* Assets.xcassets */ = {isa = PBXFileReference; includeInIndex = 1; lastKnownFileType = folder.assetcatalog; name = Assets.xcassets; path = Resources/Assets.xcassets; sourceTree = "<group>"; };
		934E1820B725A818D0DD498E8ADEA2DA /* RGBA.swift */ = {isa = PBXFileReference; includeInIndex = 1; lastKnownFileType = sourcecode.swift; path = RGBA.swift; sourceTree = "<group>"; };
		935D2F905708343A676F470470E602C4 /* DrawerPanRecognizer.swift */ = {isa = PBXFileReference; includeInIndex = 1; lastKnownFileType = sourcecode.swift; path = DrawerPanRecognizer.swift; sourceTree = "<group>"; };
		94417A77A830ED27FC2A7F19E0DABB9B /* CameraPreviewViewController.swift */ = {isa = PBXFileReference; includeInIndex = 1; lastKnownFileType = sourcecode.swift; path = CameraPreviewViewController.swift; sourceTree = "<group>"; };
		945327AB5A1722D63CDCEA632A5AA1ED /* CancelationToken.swift */ = {isa = PBXFileReference; includeInIndex = 1; lastKnownFileType = sourcecode.swift; name = CancelationToken.swift; path = Classes/CancelationToken.swift; sourceTree = "<group>"; };
		95636A787B3FD666C4CE3EB0C33E6FC3 /* lossless_msa.c */ = {isa = PBXFileReference; includeInIndex = 1; name = lossless_msa.c; path = src/dsp/lossless_msa.c; sourceTree = "<group>"; };
		95C9AA1F7C4334AC2BC62C10DEDBA5EF /* cost_neon.c */ = {isa = PBXFileReference; includeInIndex = 1; name = cost_neon.c; path = src/dsp/cost_neon.c; sourceTree = "<group>"; };
		96450FA1FE1E8EAE5C903DB409160C47 /* mux_types.h */ = {isa = PBXFileReference; includeInIndex = 1; lastKnownFileType = sourcecode.c.h; name = mux_types.h; path = src/webp/mux_types.h; sourceTree = "<group>"; };
		96C60981107D32D39D37CB9305606891 /* SDImageCacheConfig.h */ = {isa = PBXFileReference; includeInIndex = 1; lastKnownFileType = sourcecode.c.h; name = SDImageCacheConfig.h; path = SDWebImage/Core/SDImageCacheConfig.h; sourceTree = "<group>"; };
		9831168340B63F19B1956AF98D1535F7 /* libKanvasCamera.a */ = {isa = PBXFileReference; explicitFileType = archive.ar; includeInIndex = 0; name = libKanvasCamera.a; path = libKanvasCamera.a; sourceTree = BUILT_PRODUCTS_DIR; };
		983C87F7CFB7ACA87AB846C3C9F30486 /* quant.h */ = {isa = PBXFileReference; includeInIndex = 1; lastKnownFileType = sourcecode.c.h; name = quant.h; path = src/dsp/quant.h; sourceTree = "<group>"; };
		984B0B1D21B91E63D3431B5CB627E242 /* FBSnapshotTestCase-dummy.m */ = {isa = PBXFileReference; includeInIndex = 1; lastKnownFileType = sourcecode.c.objc; path = "FBSnapshotTestCase-dummy.m"; sourceTree = "<group>"; };
		9896D0D8B01DE7A6D981D902CA643BCA /* CameraInputControllerDelegate.swift */ = {isa = PBXFileReference; includeInIndex = 1; lastKnownFileType = sourcecode.swift; path = CameraInputControllerDelegate.swift; sourceTree = "<group>"; };
		98CCBE888BED6C3828C2B09DD2DC80AE /* UIImage+Metadata.h */ = {isa = PBXFileReference; includeInIndex = 1; lastKnownFileType = sourcecode.c.h; name = "UIImage+Metadata.h"; path = "SDWebImage/Core/UIImage+Metadata.h"; sourceTree = "<group>"; };
		9A4E349C2A0AA090CEC340159D6CEF73 /* FBSnapshotTestCasePlatform.m */ = {isa = PBXFileReference; includeInIndex = 1; lastKnownFileType = sourcecode.c.objc; name = FBSnapshotTestCasePlatform.m; path = FBSnapshotTestCase/FBSnapshotTestCasePlatform.m; sourceTree = "<group>"; };
		9A6B648B3DCD5D8769FD2B5834707E7A /* UIImage+MultiFormat.m */ = {isa = PBXFileReference; includeInIndex = 1; lastKnownFileType = sourcecode.c.objc; name = "UIImage+MultiFormat.m"; path = "SDWebImage/Core/UIImage+MultiFormat.m"; sourceTree = "<group>"; };
		9A76F860C49D7DE49F1717BEA61D3206 /* FilterSettingsView.swift */ = {isa = PBXFileReference; includeInIndex = 1; lastKnownFileType = sourcecode.swift; path = FilterSettingsView.swift; sourceTree = "<group>"; };
		9B517E6A0870BABE91142F564727845B /* FBSnapshotTestCase.release.xcconfig */ = {isa = PBXFileReference; includeInIndex = 1; lastKnownFileType = text.xcconfig; path = FBSnapshotTestCase.release.xcconfig; sourceTree = "<group>"; };
		9BB34B96A87A5B5940F749D9DD8C1895 /* picture_rescale_enc.c */ = {isa = PBXFileReference; includeInIndex = 1; name = picture_rescale_enc.c; path = src/enc/picture_rescale_enc.c; sourceTree = "<group>"; };
		9BF9E6FBC53FB7E47E40F849F346655C /* utils.h */ = {isa = PBXFileReference; includeInIndex = 1; lastKnownFileType = sourcecode.c.h; name = utils.h; path = src/utils/utils.h; sourceTree = "<group>"; };
		9CC5720018013172E73306FD7677914C /* ImageLoaderURLSessionMetricsDelegate.swift */ = {isa = PBXFileReference; includeInIndex = 1; lastKnownFileType = sourcecode.swift; name = ImageLoaderURLSessionMetricsDelegate.swift; path = Classes/ImageLoaderURLSessionMetricsDelegate.swift; sourceTree = "<group>"; };
		9D1B70C0767AF68031EF7ADF6F253C67 /* SDAnimatedImagePlayer.h */ = {isa = PBXFileReference; includeInIndex = 1; lastKnownFileType = sourcecode.c.h; name = SDAnimatedImagePlayer.h; path = SDWebImage/Core/SDAnimatedImagePlayer.h; sourceTree = "<group>"; };
		9D940727FF8FB9C785EB98E56350EF41 /* Podfile */ = {isa = PBXFileReference; explicitFileType = text.script.ruby; includeInIndex = 1; indentWidth = 2; lastKnownFileType = text; name = Podfile; path = ../Podfile; sourceTree = SOURCE_ROOT; tabWidth = 2; xcLanguageSpecificationIdentifier = xcode.lang.ruby; };
		9E70F0FC1E23624A9784FF7DFB43C2DF /* FilterSettingsController.swift */ = {isa = PBXFileReference; includeInIndex = 1; lastKnownFileType = sourcecode.swift; path = FilterSettingsController.swift; sourceTree = "<group>"; };
		9E73124A39C92469812EDD8FED023567 /* SDImageCoder.h */ = {isa = PBXFileReference; includeInIndex = 1; lastKnownFileType = sourcecode.c.h; name = SDImageCoder.h; path = SDWebImage/Core/SDImageCoder.h; sourceTree = "<group>"; };
		9F1A85754FBEDC2CF76768143DAAD576 /* SDImageTransformer.h */ = {isa = PBXFileReference; includeInIndex = 1; lastKnownFileType = sourcecode.c.h; name = SDImageTransformer.h; path = SDWebImage/Core/SDImageTransformer.h; sourceTree = "<group>"; };
		9FF39C60A4140CDEA4556B9AB7CAC0A8 /* SDWebImageDownloader.h */ = {isa = PBXFileReference; includeInIndex = 1; lastKnownFileType = sourcecode.c.h; name = SDWebImageDownloader.h; path = SDWebImage/Core/SDWebImageDownloader.h; sourceTree = "<group>"; };
		A0243489F351AED614672FC8DEBD9BBD /* thread_utils.c */ = {isa = PBXFileReference; includeInIndex = 1; name = thread_utils.c; path = src/utils/thread_utils.c; sourceTree = "<group>"; };
		A13EC794C186D728AAA202FDAEADCA87 /* Reachability-prefix.pch */ = {isa = PBXFileReference; includeInIndex = 1; lastKnownFileType = sourcecode.c.h; path = "Reachability-prefix.pch"; sourceTree = "<group>"; };
		A17F0169C898B35C7E2BBF078FF9C224 /* UIImage+ExtendedCacheData.h */ = {isa = PBXFileReference; includeInIndex = 1; lastKnownFileType = sourcecode.c.h; name = "UIImage+ExtendedCacheData.h"; path = "SDWebImage/Core/UIImage+ExtendedCacheData.h"; sourceTree = "<group>"; };
		A1EC882BBB21C4E8960829E90C74B633 /* cost_enc.c */ = {isa = PBXFileReference; includeInIndex = 1; name = cost_enc.c; path = src/enc/cost_enc.c; sourceTree = "<group>"; };
		A2797053FDC4EDAFD24719EE296EB396 /* SDImageLoadersManager.m */ = {isa = PBXFileReference; includeInIndex = 1; lastKnownFileType = sourcecode.c.objc; name = SDImageLoadersManager.m; path = SDWebImage/Core/SDImageLoadersManager.m; sourceTree = "<group>"; };
		A29F7A670B6A8B37EF8F7049CCD007B8 /* StickerProvider.swift */ = {isa = PBXFileReference; includeInIndex = 1; lastKnownFileType = sourcecode.swift; path = StickerProvider.swift; sourceTree = "<group>"; };
		A333E8B5A74B1EC4F66E2E7945AC8AB2 /* UIColor+SharedColors.swift */ = {isa = PBXFileReference; includeInIndex = 1; lastKnownFileType = sourcecode.swift; name = "UIColor+SharedColors.swift"; path = "Source/UIColor+SharedColors.swift"; sourceTree = "<group>"; };
		A35DF3B06B70BD04936AEB939C303373 /* enc_sse41.c */ = {isa = PBXFileReference; includeInIndex = 1; name = enc_sse41.c; path = src/dsp/enc_sse41.c; sourceTree = "<group>"; };
		A362D76E6CED900A4DF150D3EA0E3C55 /* UIImage+Transform.m */ = {isa = PBXFileReference; includeInIndex = 1; lastKnownFileType = sourcecode.c.objc; name = "UIImage+Transform.m"; path = "SDWebImage/Core/UIImage+Transform.m"; sourceTree = "<group>"; };
		A3AD68A6E3AC1DFDBCD173CCA7EE713E /* UIImage+Effects.swift */ = {isa = PBXFileReference; includeInIndex = 1; lastKnownFileType = sourcecode.swift; name = "UIImage+Effects.swift"; path = "Classes/UIImage+Effects.swift"; sourceTree = "<group>"; };
		A3CA67516DD1EB1B6A8E7CC46FF97B55 /* ConicalGradientLayer.swift */ = {isa = PBXFileReference; includeInIndex = 1; lastKnownFileType = sourcecode.swift; path = ConicalGradientLayer.swift; sourceTree = "<group>"; };
		A452686A95DD9CF8AAE1F09F43EF1E60 /* near_lossless_enc.c */ = {isa = PBXFileReference; includeInIndex = 1; name = near_lossless_enc.c; path = src/enc/near_lossless_enc.c; sourceTree = "<group>"; };
=======
		892445235FC02AC4712A7A25D6DF6A1E /* enc_msa.c */ = {isa = PBXFileReference; includeInIndex = 1; name = enc_msa.c; path = src/dsp/enc_msa.c; sourceTree = "<group>"; };
		8953A0BC71A27CF1EFB495DBA5C1CEF0 /* FBSnapshotTestCase-dummy.m */ = {isa = PBXFileReference; includeInIndex = 1; lastKnownFileType = sourcecode.c.objc; path = "FBSnapshotTestCase-dummy.m"; sourceTree = "<group>"; };
		8955CBC399CA5A10DDFD448191CDC9A0 /* CALayer+Color.swift */ = {isa = PBXFileReference; includeInIndex = 1; lastKnownFileType = sourcecode.swift; path = "CALayer+Color.swift"; sourceTree = "<group>"; };
		8A228F963CC9F56777C747E06F648344 /* libTumblrTheme.a */ = {isa = PBXFileReference; explicitFileType = archive.ar; includeInIndex = 0; name = libTumblrTheme.a; path = libTumblrTheme.a; sourceTree = BUILT_PRODUCTS_DIR; };
		8B6FAA795B03E1E3AC361503A170BDF7 /* common_sse41.h */ = {isa = PBXFileReference; includeInIndex = 1; lastKnownFileType = sourcecode.c.h; name = common_sse41.h; path = src/dsp/common_sse41.h; sourceTree = "<group>"; };
		8BBAF998220C7D6AFC8DD275182ADFB4 /* ChromaFilter.swift */ = {isa = PBXFileReference; includeInIndex = 1; lastKnownFileType = sourcecode.swift; path = ChromaFilter.swift; sourceTree = "<group>"; };
		8C0F5125F0B68C3F9D4C587DC02E1C85 /* Marker.swift */ = {isa = PBXFileReference; includeInIndex = 1; lastKnownFileType = sourcecode.swift; path = Marker.swift; sourceTree = "<group>"; };
		8C9E46CAE4BDD2EDD1D9D7BB4ECCC30F /* ModeSelectorAndShootController.swift */ = {isa = PBXFileReference; includeInIndex = 1; lastKnownFileType = sourcecode.swift; path = ModeSelectorAndShootController.swift; sourceTree = "<group>"; };
		8CA1A264ACE3F30B087AE1847892004E /* frame_enc.c */ = {isa = PBXFileReference; includeInIndex = 1; name = frame_enc.c; path = src/enc/frame_enc.c; sourceTree = "<group>"; };
		8CA1DA15848A1E41FD115B470DDC016B /* KanvasCamera.modulemap */ = {isa = PBXFileReference; includeInIndex = 1; lastKnownFileType = sourcecode.module; path = KanvasCamera.modulemap; sourceTree = "<group>"; };
		8D5F5ECF0E99B1982D5A7D4BC9308EBD /* NSDate+Orangina.swift */ = {isa = PBXFileReference; includeInIndex = 1; lastKnownFileType = sourcecode.swift; name = "NSDate+Orangina.swift"; path = "Source/NSDate+Orangina.swift"; sourceTree = "<group>"; };
		8D82F3E165C58B4A7ED8197266EED969 /* SDImageAPNGCoder.m */ = {isa = PBXFileReference; includeInIndex = 1; lastKnownFileType = sourcecode.c.objc; name = SDImageAPNGCoder.m; path = SDWebImage/Core/SDImageAPNGCoder.m; sourceTree = "<group>"; };
		8DC62426BB346B87F9F252CE2C80A91B /* CGSize+Utils.swift */ = {isa = PBXFileReference; includeInIndex = 1; lastKnownFileType = sourcecode.swift; name = "CGSize+Utils.swift"; path = "Source/CGSize+Utils.swift"; sourceTree = "<group>"; };
		8E0CC7D2EB1E1151C96E87B6AB3794F1 /* libwebp-dummy.m */ = {isa = PBXFileReference; includeInIndex = 1; lastKnownFileType = sourcecode.c.objc; path = "libwebp-dummy.m"; sourceTree = "<group>"; };
		8F9427700FC3A424016B1F2D88E5AB31 /* DrawerTabBarController.swift */ = {isa = PBXFileReference; includeInIndex = 1; lastKnownFileType = sourcecode.swift; path = DrawerTabBarController.swift; sourceTree = "<group>"; };
		8FEC617B50B83476698179F39E785C2B /* SDAnimatedImageRep.h */ = {isa = PBXFileReference; includeInIndex = 1; lastKnownFileType = sourcecode.c.h; name = SDAnimatedImageRep.h; path = SDWebImage/Core/SDAnimatedImageRep.h; sourceTree = "<group>"; };
		91051A380C00BDEA25F34AA37C38ED34 /* filters.c */ = {isa = PBXFileReference; includeInIndex = 1; name = filters.c; path = src/dsp/filters.c; sourceTree = "<group>"; };
		9172B309086BC9AE8FEB3F57B6CBDD87 /* SDFileAttributeHelper.m */ = {isa = PBXFileReference; includeInIndex = 1; lastKnownFileType = sourcecode.c.objc; name = SDFileAttributeHelper.m; path = SDWebImage/Private/SDFileAttributeHelper.m; sourceTree = "<group>"; };
		917ABFC1D31F8E205749C658EAA5DDEF /* PixelateImageOperation.swift */ = {isa = PBXFileReference; includeInIndex = 1; lastKnownFileType = sourcecode.swift; path = PixelateImageOperation.swift; sourceTree = "<group>"; };
		91987AD0693B99C5E4C980FE490FA638 /* vp8i_dec.h */ = {isa = PBXFileReference; includeInIndex = 1; lastKnownFileType = sourcecode.c.h; name = vp8i_dec.h; path = src/dec/vp8i_dec.h; sourceTree = "<group>"; };
		92170D63ABEA7EECAA6CA3A28B7776A4 /* UIUpdate.swift */ = {isa = PBXFileReference; includeInIndex = 1; lastKnownFileType = sourcecode.swift; path = UIUpdate.swift; sourceTree = "<group>"; };
		928264DE02300C07D15050C51C158B57 /* OptionsStackView.swift */ = {isa = PBXFileReference; includeInIndex = 1; lastKnownFileType = sourcecode.swift; path = OptionsStackView.swift; sourceTree = "<group>"; };
		92FDA287D7D91D4FF1B6CADEC26B6737 /* cost_enc.c */ = {isa = PBXFileReference; includeInIndex = 1; name = cost_enc.c; path = src/enc/cost_enc.c; sourceTree = "<group>"; };
		9314D1405977E6D5CE8DBA20E8513EC2 /* TumblrTheme-prefix.pch */ = {isa = PBXFileReference; includeInIndex = 1; lastKnownFileType = sourcecode.c.h; path = "TumblrTheme-prefix.pch"; sourceTree = "<group>"; };
		93B24D269C1C58DB390B92CB3C2681F2 /* SharedUI-umbrella.h */ = {isa = PBXFileReference; includeInIndex = 1; lastKnownFileType = sourcecode.c.h; path = "SharedUI-umbrella.h"; sourceTree = "<group>"; };
		93F38653276C161FBCDC82CD11410B2A /* buffer_dec.c */ = {isa = PBXFileReference; includeInIndex = 1; name = buffer_dec.c; path = src/dec/buffer_dec.c; sourceTree = "<group>"; };
		93FBB9C7E8808726469772137E669A04 /* huffman_utils.c */ = {isa = PBXFileReference; includeInIndex = 1; name = huffman_utils.c; path = src/utils/huffman_utils.c; sourceTree = "<group>"; };
		942445748489943A755451DFA2AACEED /* NSBezierPath+SDRoundedCorners.h */ = {isa = PBXFileReference; includeInIndex = 1; lastKnownFileType = sourcecode.c.h; name = "NSBezierPath+SDRoundedCorners.h"; path = "SDWebImage/Private/NSBezierPath+SDRoundedCorners.h"; sourceTree = "<group>"; };
		951E0879F292EBAD7CDCCAC3E845DA6F /* SDWebImageDownloaderOperation.h */ = {isa = PBXFileReference; includeInIndex = 1; lastKnownFileType = sourcecode.c.h; name = SDWebImageDownloaderOperation.h; path = SDWebImage/Core/SDWebImageDownloaderOperation.h; sourceTree = "<group>"; };
		9546837147FE490501B2BECBF4357F28 /* ImageLoaderProvider.swift */ = {isa = PBXFileReference; includeInIndex = 1; lastKnownFileType = sourcecode.swift; name = ImageLoaderProvider.swift; path = Classes/ImageLoaderProvider.swift; sourceTree = "<group>"; };
		95E5B7DC900262A993E0E0F724DECCD9 /* CVPixelBuffer+copy.swift */ = {isa = PBXFileReference; includeInIndex = 1; lastKnownFileType = sourcecode.swift; path = "CVPixelBuffer+copy.swift"; sourceTree = "<group>"; };
		960466A134FE99D6D69C215975C53D04 /* FilterSettingsController.swift */ = {isa = PBXFileReference; includeInIndex = 1; lastKnownFileType = sourcecode.swift; path = FilterSettingsController.swift; sourceTree = "<group>"; };
		963257DA6CC0B3D53F421627EEFD7591 /* enc.c */ = {isa = PBXFileReference; includeInIndex = 1; name = enc.c; path = src/dsp/enc.c; sourceTree = "<group>"; };
		963EFEFBAE0907B7A92FABA262A4A2FF /* NSBezierPath+SDRoundedCorners.m */ = {isa = PBXFileReference; includeInIndex = 1; lastKnownFileType = sourcecode.c.objc; name = "NSBezierPath+SDRoundedCorners.m"; path = "SDWebImage/Private/NSBezierPath+SDRoundedCorners.m"; sourceTree = "<group>"; };
		968DE2B1B8D7466342AC79FC43AB2ED4 /* PhotoOutputHandler.swift */ = {isa = PBXFileReference; includeInIndex = 1; lastKnownFileType = sourcecode.swift; path = PhotoOutputHandler.swift; sourceTree = "<group>"; };
		96DD158AB6CF26DA8E0A1E218D5E0831 /* tree_dec.c */ = {isa = PBXFileReference; includeInIndex = 1; name = tree_dec.c; path = src/dec/tree_dec.c; sourceTree = "<group>"; };
		97C9036ED1CAB414AC0058837DFA474C /* filters_utils.h */ = {isa = PBXFileReference; includeInIndex = 1; lastKnownFileType = sourcecode.c.h; name = filters_utils.h; path = src/utils/filters_utils.h; sourceTree = "<group>"; };
		97F8366F1B6185BB3ADB54ED818E660A /* SDWebImageDefine.h */ = {isa = PBXFileReference; includeInIndex = 1; lastKnownFileType = sourcecode.c.h; name = SDWebImageDefine.h; path = SDWebImage/Core/SDWebImageDefine.h; sourceTree = "<group>"; };
		98116DDECAB229BFB38012BCF3F605BF /* DrawerPanRecognizer.swift */ = {isa = PBXFileReference; includeInIndex = 1; lastKnownFileType = sourcecode.swift; path = DrawerPanRecognizer.swift; sourceTree = "<group>"; };
		9831168340B63F19B1956AF98D1535F7 /* libKanvasCamera.a */ = {isa = PBXFileReference; explicitFileType = archive.ar; includeInIndex = 0; name = libKanvasCamera.a; path = libKanvasCamera.a; sourceTree = BUILT_PRODUCTS_DIR; };
		992846F5EADEECA4B4EEF4B62B17D75F /* GroupFilter.swift */ = {isa = PBXFileReference; includeInIndex = 1; lastKnownFileType = sourcecode.swift; path = GroupFilter.swift; sourceTree = "<group>"; };
		994916435F9792A7B09B1F6D462C4334 /* color_cache_utils.h */ = {isa = PBXFileReference; includeInIndex = 1; lastKnownFileType = sourcecode.c.h; name = color_cache_utils.h; path = src/utils/color_cache_utils.h; sourceTree = "<group>"; };
		99CBADE17AF92B3E49B0A1973465F3B5 /* TumblrMediaInfo.swift */ = {isa = PBXFileReference; includeInIndex = 1; lastKnownFileType = sourcecode.swift; name = TumblrMediaInfo.swift; path = Source/TumblrMediaInfo.swift; sourceTree = "<group>"; };
		9A6E05C220620DCAB72D9B98EEA05BAF /* token_enc.c */ = {isa = PBXFileReference; includeInIndex = 1; name = token_enc.c; path = src/enc/token_enc.c; sourceTree = "<group>"; };
		9ABE19A071EB8F0574C9CC109BF76663 /* endian_inl_utils.h */ = {isa = PBXFileReference; includeInIndex = 1; lastKnownFileType = sourcecode.c.h; name = endian_inl_utils.h; path = src/utils/endian_inl_utils.h; sourceTree = "<group>"; };
		9B2D1B001912F3C05586CCFBEE281451 /* UIFont+TumblrTheme.swift */ = {isa = PBXFileReference; includeInIndex = 1; lastKnownFileType = sourcecode.swift; name = "UIFont+TumblrTheme.swift"; path = "Source/UIFont+TumblrTheme.swift"; sourceTree = "<group>"; };
		9B45E6BDBB910F1C910114E1BD10E853 /* ImagePreviewController.swift */ = {isa = PBXFileReference; includeInIndex = 1; lastKnownFileType = sourcecode.swift; path = ImagePreviewController.swift; sourceTree = "<group>"; };
		9BD48966CA4396159AD26F5F8E2003CF /* TumblrTheme.xcconfig */ = {isa = PBXFileReference; includeInIndex = 1; lastKnownFileType = text.xcconfig; path = TumblrTheme.xcconfig; sourceTree = "<group>"; };
		9BE12E42EFF7248DD49CC40B5E3B48CE /* histogram_enc.h */ = {isa = PBXFileReference; includeInIndex = 1; lastKnownFileType = sourcecode.c.h; name = histogram_enc.h; path = src/enc/histogram_enc.h; sourceTree = "<group>"; };
		9BE5BDC382E3D2A903114DE07CD0092C /* SDFileAttributeHelper.h */ = {isa = PBXFileReference; includeInIndex = 1; lastKnownFileType = sourcecode.c.h; name = SDFileAttributeHelper.h; path = SDWebImage/Private/SDFileAttributeHelper.h; sourceTree = "<group>"; };
		9BE654FFDAD67502533578F6AA13F10B /* EditorViewController.swift */ = {isa = PBXFileReference; includeInIndex = 1; lastKnownFileType = sourcecode.swift; path = EditorViewController.swift; sourceTree = "<group>"; };
		9BFB441597A4E7568E0EA7E147F0F400 /* CameraController.swift */ = {isa = PBXFileReference; includeInIndex = 1; lastKnownFileType = sourcecode.swift; path = CameraController.swift; sourceTree = "<group>"; };
		9CAC712CA3DE9CE54ED827165B9F7F27 /* cost_neon.c */ = {isa = PBXFileReference; includeInIndex = 1; name = cost_neon.c; path = src/dsp/cost_neon.c; sourceTree = "<group>"; };
		9D0E21F9F42ABC9C4D79472397DA4F84 /* FilterCollectionView.swift */ = {isa = PBXFileReference; includeInIndex = 1; lastKnownFileType = sourcecode.swift; path = FilterCollectionView.swift; sourceTree = "<group>"; };
		9D8E1A461BAEADCFE0ACD6230CE154E5 /* String+UTF16Substring.swift */ = {isa = PBXFileReference; includeInIndex = 1; lastKnownFileType = sourcecode.swift; path = "String+UTF16Substring.swift"; sourceTree = "<group>"; };
		9D940727FF8FB9C785EB98E56350EF41 /* Podfile */ = {isa = PBXFileReference; explicitFileType = text.script.ruby; includeInIndex = 1; indentWidth = 2; lastKnownFileType = text; name = Podfile; path = ../Podfile; sourceTree = SOURCE_ROOT; tabWidth = 2; xcLanguageSpecificationIdentifier = xcode.lang.ruby; };
		9DB89CC4B2C046D5258FA3A92BBF8612 /* Array+Object.swift */ = {isa = PBXFileReference; includeInIndex = 1; lastKnownFileType = sourcecode.swift; path = "Array+Object.swift"; sourceTree = "<group>"; };
		9DC6EB4DE71A71DD140A0344CD9BA2A1 /* UIImage+Metadata.m */ = {isa = PBXFileReference; includeInIndex = 1; lastKnownFileType = sourcecode.c.objc; name = "UIImage+Metadata.m"; path = "SDWebImage/Core/UIImage+Metadata.m"; sourceTree = "<group>"; };
		9E30F60120AE9B9B398331357FB66C5F /* StickerCollectionCell.swift */ = {isa = PBXFileReference; includeInIndex = 1; lastKnownFileType = sourcecode.swift; path = StickerCollectionCell.swift; sourceTree = "<group>"; };
		9F4A58BD27C2CE9FA91549D97FE803C7 /* SDImageCoder.h */ = {isa = PBXFileReference; includeInIndex = 1; lastKnownFileType = sourcecode.c.h; name = SDImageCoder.h; path = SDWebImage/Core/SDImageCoder.h; sourceTree = "<group>"; };
		9FC9E50D8A0552DCD879F14666EE370A /* SDDisplayLink.h */ = {isa = PBXFileReference; includeInIndex = 1; lastKnownFileType = sourcecode.c.h; name = SDDisplayLink.h; path = SDWebImage/Private/SDDisplayLink.h; sourceTree = "<group>"; };
		A079913E9667CBBAFC3BC76BDB61FAF3 /* backward_references_enc.h */ = {isa = PBXFileReference; includeInIndex = 1; lastKnownFileType = sourcecode.c.h; name = backward_references_enc.h; path = src/enc/backward_references_enc.h; sourceTree = "<group>"; };
		A12001FC5C8ADB65DFD03E371508F6BB /* UIApplication+StrictKeyWindow.h */ = {isa = PBXFileReference; includeInIndex = 1; lastKnownFileType = sourcecode.c.h; name = "UIApplication+StrictKeyWindow.h"; path = "FBSnapshotTestCase/Categories/UIApplication+StrictKeyWindow.h"; sourceTree = "<group>"; };
		A1350387008E53CF7F2F5C5AA4A46F94 /* UIApplication+StrictKeyWindow.m */ = {isa = PBXFileReference; includeInIndex = 1; lastKnownFileType = sourcecode.c.objc; name = "UIApplication+StrictKeyWindow.m"; path = "FBSnapshotTestCase/Categories/UIApplication+StrictKeyWindow.m"; sourceTree = "<group>"; };
		A13EF03FE0BF886D18D0971B67F466DF /* CameraRecordingProtocol.swift */ = {isa = PBXFileReference; includeInIndex = 1; lastKnownFileType = sourcecode.swift; path = CameraRecordingProtocol.swift; sourceTree = "<group>"; };
		A156D5D7121414BA22E8992D0BC215F1 /* FBSnapshotTestCase-prefix.pch */ = {isa = PBXFileReference; includeInIndex = 1; lastKnownFileType = sourcecode.c.h; path = "FBSnapshotTestCase-prefix.pch"; sourceTree = "<group>"; };
		A178A425C050AEAF8BD4B867E186D5D0 /* SDWebImageTransition.m */ = {isa = PBXFileReference; includeInIndex = 1; lastKnownFileType = sourcecode.c.objc; name = SDWebImageTransition.m; path = SDWebImage/Core/SDWebImageTransition.m; sourceTree = "<group>"; };
		A2996E25841ACB5FB57847CCE92F3282 /* ShowModalFromTopAnimator.swift */ = {isa = PBXFileReference; includeInIndex = 1; lastKnownFileType = sourcecode.swift; name = ShowModalFromTopAnimator.swift; path = Source/ShowModalFromTopAnimator.swift; sourceTree = "<group>"; };
		A2DBF14437B9A3BEC27BB08B5C64A830 /* quant_levels_dec_utils.h */ = {isa = PBXFileReference; includeInIndex = 1; lastKnownFileType = sourcecode.c.h; name = quant_levels_dec_utils.h; path = src/utils/quant_levels_dec_utils.h; sourceTree = "<group>"; };
		A2E955C347A8EBB4B202A204B0A04BEA /* CameraSettings.swift */ = {isa = PBXFileReference; includeInIndex = 1; lastKnownFileType = sourcecode.swift; path = CameraSettings.swift; sourceTree = "<group>"; };
		A31FB106ACA3084D19598AD7052BBEBE /* GrayscaleFilter.swift */ = {isa = PBXFileReference; includeInIndex = 1; lastKnownFileType = sourcecode.swift; path = GrayscaleFilter.swift; sourceTree = "<group>"; };
		A36D02699C878ABE623C4533C7FDA8AA /* PlasmaFilter.swift */ = {isa = PBXFileReference; includeInIndex = 1; lastKnownFileType = sourcecode.swift; path = PlasmaFilter.swift; sourceTree = "<group>"; };
		A405495F63C9902655E329E7C3EE13F3 /* EditTagsView.swift */ = {isa = PBXFileReference; includeInIndex = 1; lastKnownFileType = sourcecode.swift; path = EditTagsView.swift; sourceTree = "<group>"; };
		A421DA0849CA9F305E46DA0202CBE1F1 /* lossless_enc_mips32.c */ = {isa = PBXFileReference; includeInIndex = 1; name = lossless_enc_mips32.c; path = src/dsp/lossless_enc_mips32.c; sourceTree = "<group>"; };
		A43CF9AF7AC9B0701E5E8B84F3E7EAA3 /* FBSnapshotTestController.m */ = {isa = PBXFileReference; includeInIndex = 1; lastKnownFileType = sourcecode.c.objc; name = FBSnapshotTestController.m; path = FBSnapshotTestCase/FBSnapshotTestController.m; sourceTree = "<group>"; };
>>>>>>> faefed1c
		A487E0CD825D8CCA727D36A85FAD1431 /* libImageLoader.a */ = {isa = PBXFileReference; explicitFileType = archive.ar; includeInIndex = 0; name = libImageLoader.a; path = libImageLoader.a; sourceTree = BUILT_PRODUCTS_DIR; };
		A4A2D8A1186538674845B274D8DBFE22 /* ClosedRange+Clamp.swift */ = {isa = PBXFileReference; includeInIndex = 1; lastKnownFileType = sourcecode.swift; path = "ClosedRange+Clamp.swift"; sourceTree = "<group>"; };
		A4C72A689D5AF8ED5331CA65CC4D1741 /* Pods-KanvasCameraExampleTests-acknowledgements.plist */ = {isa = PBXFileReference; includeInIndex = 1; lastKnownFileType = text.plist.xml; path = "Pods-KanvasCameraExampleTests-acknowledgements.plist"; sourceTree = "<group>"; };
		A573ED1BAAC5EEC68D6AFA48BD54C79D /* Pods-KanvasCameraExample.release.xcconfig */ = {isa = PBXFileReference; includeInIndex = 1; lastKnownFileType = text.xcconfig; path = "Pods-KanvasCameraExample.release.xcconfig"; sourceTree = "<group>"; };
<<<<<<< HEAD
		A67B63D0929CD51286464B99803FB459 /* StrokeSelectorController.swift */ = {isa = PBXFileReference; includeInIndex = 1; lastKnownFileType = sourcecode.swift; path = StrokeSelectorController.swift; sourceTree = "<group>"; };
		A6CA40F45D4FCCC4238C1380C1D35694 /* lossless_neon.c */ = {isa = PBXFileReference; includeInIndex = 1; name = lossless_neon.c; path = src/dsp/lossless_neon.c; sourceTree = "<group>"; };
		A7603CEAC4AACE4D5DFCE0990B6BC2DB /* ModeSelectorAndShootController.swift */ = {isa = PBXFileReference; includeInIndex = 1; lastKnownFileType = sourcecode.swift; path = ModeSelectorAndShootController.swift; sourceTree = "<group>"; };
		A7A5C4C4D00E8A65A59DEE34E2F17D5E /* format_constants.h */ = {isa = PBXFileReference; includeInIndex = 1; lastKnownFileType = sourcecode.c.h; name = format_constants.h; path = src/webp/format_constants.h; sourceTree = "<group>"; };
		A874978AF6AC76E1AE1AFD291B6334E9 /* DimensionsHelper.swift */ = {isa = PBXFileReference; includeInIndex = 1; lastKnownFileType = sourcecode.swift; path = DimensionsHelper.swift; sourceTree = "<group>"; };
		A8B2AA308665CB4560730B4B75A99870 /* SDAssociatedObject.m */ = {isa = PBXFileReference; includeInIndex = 1; lastKnownFileType = sourcecode.c.objc; name = SDAssociatedObject.m; path = SDWebImage/Private/SDAssociatedObject.m; sourceTree = "<group>"; };
		A8FA529CFDB0679A31CB7DD328BCB215 /* dec_sse41.c */ = {isa = PBXFileReference; includeInIndex = 1; name = dec_sse41.c; path = src/dsp/dec_sse41.c; sourceTree = "<group>"; };
		A96EDFD5658679AEFF7962C7A2843A34 /* TextureSelectorView.swift */ = {isa = PBXFileReference; includeInIndex = 1; lastKnownFileType = sourcecode.swift; path = TextureSelectorView.swift; sourceTree = "<group>"; };
		A9F561E5CB0B44DCC3C8B425270BDA80 /* SDImageGraphics.h */ = {isa = PBXFileReference; includeInIndex = 1; lastKnownFileType = sourcecode.c.h; name = SDImageGraphics.h; path = SDWebImage/Core/SDImageGraphics.h; sourceTree = "<group>"; };
		AA639B951CF412BAC1EBFC8CAA275140 /* Utils-umbrella.h */ = {isa = PBXFileReference; includeInIndex = 1; lastKnownFileType = sourcecode.c.h; path = "Utils-umbrella.h"; sourceTree = "<group>"; };
		AA9D12E61304DBBB834DC68F4B58CEA3 /* UIImage+Diff.h */ = {isa = PBXFileReference; includeInIndex = 1; lastKnownFileType = sourcecode.c.h; name = "UIImage+Diff.h"; path = "FBSnapshotTestCase/Categories/UIImage+Diff.h"; sourceTree = "<group>"; };
		AACBE547E637E283EF7EF7E09FFC2B56 /* MediaExporter.swift */ = {isa = PBXFileReference; includeInIndex = 1; lastKnownFileType = sourcecode.swift; path = MediaExporter.swift; sourceTree = "<group>"; };
		AC49DF63FF7E1FDAAFD43113BC6EA424 /* KanvasCamera-dummy.m */ = {isa = PBXFileReference; includeInIndex = 1; lastKnownFileType = sourcecode.c.objc; path = "KanvasCamera-dummy.m"; sourceTree = "<group>"; };
		AC9F2378F76FCF1835FA332D32DFFC85 /* SDWebImageDownloaderResponseModifier.m */ = {isa = PBXFileReference; includeInIndex = 1; lastKnownFileType = sourcecode.c.objc; name = SDWebImageDownloaderResponseModifier.m; path = SDWebImage/Core/SDWebImageDownloaderResponseModifier.m; sourceTree = "<group>"; };
		AD0AA6B0789CD960F93BF437563007E7 /* UIView+AutoLayout.swift */ = {isa = PBXFileReference; includeInIndex = 1; lastKnownFileType = sourcecode.swift; name = "UIView+AutoLayout.swift"; path = "Source/UIView+AutoLayout.swift"; sourceTree = "<group>"; };
		AD9224E7A890AACE0EC7BFE732E2B03D /* TextureSelectorController.swift */ = {isa = PBXFileReference; includeInIndex = 1; lastKnownFileType = sourcecode.swift; path = TextureSelectorController.swift; sourceTree = "<group>"; };
		ADDB8DAF8B26FED8445132BCEE4B14DA /* quant_levels_dec_utils.h */ = {isa = PBXFileReference; includeInIndex = 1; lastKnownFileType = sourcecode.c.h; name = quant_levels_dec_utils.h; path = src/utils/quant_levels_dec_utils.h; sourceTree = "<group>"; };
		AEBEB1ABDBBEFE4E6394B94D6FE63DCA /* StickerCollectionCell.swift */ = {isa = PBXFileReference; includeInIndex = 1; lastKnownFileType = sourcecode.swift; path = StickerCollectionCell.swift; sourceTree = "<group>"; };
		AFB3C30D02C32A44ED9F27AE3607F12C /* ToastPresentationStyle.swift */ = {isa = PBXFileReference; includeInIndex = 1; lastKnownFileType = sourcecode.swift; name = ToastPresentationStyle.swift; path = Source/ToastPresentationStyle.swift; sourceTree = "<group>"; };
		B01EE05B0D9DDAAF48F85B61C6F55576 /* TagsView.swift */ = {isa = PBXFileReference; includeInIndex = 1; lastKnownFileType = sourcecode.swift; path = TagsView.swift; sourceTree = "<group>"; };
		B0B214D775196BA7CA8E17E53048A493 /* libSDWebImage.a */ = {isa = PBXFileReference; explicitFileType = archive.ar; includeInIndex = 0; name = libSDWebImage.a; path = libSDWebImage.a; sourceTree = BUILT_PRODUCTS_DIR; };
		B0EC34383FA91593C0E49E4094D25C55 /* SDImageGIFCoder.m */ = {isa = PBXFileReference; includeInIndex = 1; lastKnownFileType = sourcecode.c.objc; name = SDImageGIFCoder.m; path = SDWebImage/Core/SDImageGIFCoder.m; sourceTree = "<group>"; };
		B10A9BE39F1FE322F8AC6C5ACB98720D /* HorizontalCollectionView.swift */ = {isa = PBXFileReference; includeInIndex = 1; lastKnownFileType = sourcecode.swift; path = HorizontalCollectionView.swift; sourceTree = "<group>"; };
		B11510771FA1E7D097C0F0ACC7E4D5ED /* yuv.h */ = {isa = PBXFileReference; includeInIndex = 1; lastKnownFileType = sourcecode.c.h; name = yuv.h; path = src/dsp/yuv.h; sourceTree = "<group>"; };
		B14690770BA4D7DBE999C3527917243D /* UIImage+WebP.h */ = {isa = PBXFileReference; includeInIndex = 1; lastKnownFileType = sourcecode.c.h; name = "UIImage+WebP.h"; path = "SDWebImageWebPCoder/Classes/UIImage+WebP.h"; sourceTree = "<group>"; };
		B29A2ACA7E2F6BE40E0000BA1A497CB8 /* Utils-prefix.pch */ = {isa = PBXFileReference; includeInIndex = 1; lastKnownFileType = sourcecode.c.h; path = "Utils-prefix.pch"; sourceTree = "<group>"; };
		B321C73955714AFB57F9DB8F1090071D /* libUtils.a */ = {isa = PBXFileReference; explicitFileType = archive.ar; includeInIndex = 0; name = libUtils.a; path = libUtils.a; sourceTree = BUILT_PRODUCTS_DIR; };
		B33F4872F4B5AF22ECB55212C04C0214 /* MediaClipsEditorView.swift */ = {isa = PBXFileReference; includeInIndex = 1; lastKnownFileType = sourcecode.swift; path = MediaClipsEditorView.swift; sourceTree = "<group>"; };
		B3A544D34A11FA2D04B565683883D602 /* SDWebImageDownloaderConfig.h */ = {isa = PBXFileReference; includeInIndex = 1; lastKnownFileType = sourcecode.c.h; name = SDWebImageDownloaderConfig.h; path = SDWebImage/Core/SDWebImageDownloaderConfig.h; sourceTree = "<group>"; };
		B407F2EE1DEBDE71E5D2EE24B2C42633 /* UIView+WebCacheOperation.m */ = {isa = PBXFileReference; includeInIndex = 1; lastKnownFileType = sourcecode.c.objc; name = "UIView+WebCacheOperation.m"; path = "SDWebImage/Core/UIView+WebCacheOperation.m"; sourceTree = "<group>"; };
		B4227AD9AB326D2CB667687C2B1FC164 /* PostOptionsTagsDelegate.swift */ = {isa = PBXFileReference; includeInIndex = 1; lastKnownFileType = sourcecode.swift; path = PostOptionsTagsDelegate.swift; sourceTree = "<group>"; };
		B46ADDBB498F5EF6CE6630F1842F0C58 /* PhotoOutputHandler.swift */ = {isa = PBXFileReference; includeInIndex = 1; lastKnownFileType = sourcecode.swift; path = PhotoOutputHandler.swift; sourceTree = "<group>"; };
		B613A442CFAC1115DFAAA8F7666EBACD /* NSData+ImageContentType.h */ = {isa = PBXFileReference; includeInIndex = 1; lastKnownFileType = sourcecode.c.h; name = "NSData+ImageContentType.h"; path = "SDWebImage/Core/NSData+ImageContentType.h"; sourceTree = "<group>"; };
		B70F2FC8E25D5CFE44D45DFEB4632D73 /* filters_msa.c */ = {isa = PBXFileReference; includeInIndex = 1; name = filters_msa.c; path = src/dsp/filters_msa.c; sourceTree = "<group>"; };
		B719A4A6D90A9BCE602B1C6EB5CE5C0E /* TextOptions.swift */ = {isa = PBXFileReference; includeInIndex = 1; lastKnownFileType = sourcecode.swift; path = TextOptions.swift; sourceTree = "<group>"; };
		B73BCB6CD0B725845C5418B7BB8CD7BE /* TagsViewTagCell.swift */ = {isa = PBXFileReference; includeInIndex = 1; lastKnownFileType = sourcecode.swift; path = TagsViewTagCell.swift; sourceTree = "<group>"; };
		B750B36A1C4A17CBA8F07910FCBDB242 /* UIFont+ComposeFonts.swift */ = {isa = PBXFileReference; includeInIndex = 1; lastKnownFileType = sourcecode.swift; name = "UIFont+ComposeFonts.swift"; path = "Source/UIFont+ComposeFonts.swift"; sourceTree = "<group>"; };
		B843775F5B1404A13A5A4E95D250D837 /* FBSnapshotTestController.m */ = {isa = PBXFileReference; includeInIndex = 1; lastKnownFileType = sourcecode.c.objc; name = FBSnapshotTestController.m; path = FBSnapshotTestCase/FBSnapshotTestController.m; sourceTree = "<group>"; };
		B8A6E4081A3F076B25A63E379FACEBEE /* animi.h */ = {isa = PBXFileReference; includeInIndex = 1; lastKnownFileType = sourcecode.c.h; name = animi.h; path = src/mux/animi.h; sourceTree = "<group>"; };
		BAE5B311A6511E14F3FBB809778720D5 /* dec.c */ = {isa = PBXFileReference; includeInIndex = 1; name = dec.c; path = src/dsp/dec.c; sourceTree = "<group>"; };
		BB3529C7B4FAA9F8AF7231864C4A3A96 /* UIImage+GIF.h */ = {isa = PBXFileReference; includeInIndex = 1; lastKnownFileType = sourcecode.c.h; name = "UIImage+GIF.h"; path = "SDWebImage/Core/UIImage+GIF.h"; sourceTree = "<group>"; };
		BB3C1B54A314EE1F48A94B9F81A340E1 /* PostOptionsConstants.swift */ = {isa = PBXFileReference; includeInIndex = 1; lastKnownFileType = sourcecode.swift; path = PostOptionsConstants.swift; sourceTree = "<group>"; };
		BB4682DC8AFA5622F700184B4B68C189 /* alpha_processing_neon.c */ = {isa = PBXFileReference; includeInIndex = 1; name = alpha_processing_neon.c; path = src/dsp/alpha_processing_neon.c; sourceTree = "<group>"; };
		BB4868028CA72968142CB39675B700F6 /* enc_neon.c */ = {isa = PBXFileReference; includeInIndex = 1; name = enc_neon.c; path = src/dsp/enc_neon.c; sourceTree = "<group>"; };
		BC3615BEAC0F8133B3C75B24145EBA20 /* NSImage+Compatibility.m */ = {isa = PBXFileReference; includeInIndex = 1; lastKnownFileType = sourcecode.c.objc; name = "NSImage+Compatibility.m"; path = "SDWebImage/Core/NSImage+Compatibility.m"; sourceTree = "<group>"; };
		BC96AA2861D6562E1193DC930CF12F56 /* yuv_sse2.c */ = {isa = PBXFileReference; includeInIndex = 1; name = yuv_sse2.c; path = src/dsp/yuv_sse2.c; sourceTree = "<group>"; };
		BCC23B60DBCAC5AC296A62FD1D049DCD /* Pods-KanvasCameraExample.modulemap */ = {isa = PBXFileReference; includeInIndex = 1; lastKnownFileType = sourcecode.module; path = "Pods-KanvasCameraExample.modulemap"; sourceTree = "<group>"; };
		BD0B28CF433371E948581725AFADDEF1 /* FilteredInputViewController.swift */ = {isa = PBXFileReference; includeInIndex = 1; lastKnownFileType = sourcecode.swift; path = FilteredInputViewController.swift; sourceTree = "<group>"; };
		BD8C0194F0929D5009B1D043CA55E168 /* Dictionary+Copy.swift */ = {isa = PBXFileReference; includeInIndex = 1; lastKnownFileType = sourcecode.swift; name = "Dictionary+Copy.swift"; path = "Source/Dictionary+Copy.swift"; sourceTree = "<group>"; };
		BD9E2178B7708FF4879CD9E7DE5D8810 /* SDImageIOAnimatedCoderInternal.h */ = {isa = PBXFileReference; includeInIndex = 1; lastKnownFileType = sourcecode.c.h; name = SDImageIOAnimatedCoderInternal.h; path = SDWebImage/Private/SDImageIOAnimatedCoderInternal.h; sourceTree = "<group>"; };
		BDFFDB2F16419AC2FAAB3C6B6A44A8E7 /* AppColorScheme.swift */ = {isa = PBXFileReference; includeInIndex = 1; lastKnownFileType = sourcecode.swift; name = AppColorScheme.swift; path = Source/AppColorScheme.swift; sourceTree = "<group>"; };
		BE52BA40544CBAD0A476E93653677A2C /* Reachability.h */ = {isa = PBXFileReference; includeInIndex = 1; lastKnownFileType = sourcecode.c.h; path = Reachability.h; sourceTree = "<group>"; };
		BE90C716E81D10696458D60DDA1EB437 /* SliderView.swift */ = {isa = PBXFileReference; includeInIndex = 1; lastKnownFileType = sourcecode.swift; path = SliderView.swift; sourceTree = "<group>"; };
		BEDDFD91A7F75931BCA242C1B9BC75A6 /* webp_enc.c */ = {isa = PBXFileReference; includeInIndex = 1; name = webp_enc.c; path = src/enc/webp_enc.c; sourceTree = "<group>"; };
		BFC144A03ECB6FA4586B6644643EBB58 /* Pods-KanvasCameraExampleTests-umbrella.h */ = {isa = PBXFileReference; includeInIndex = 1; lastKnownFileType = sourcecode.c.h; path = "Pods-KanvasCameraExampleTests-umbrella.h"; sourceTree = "<group>"; };
		C03A5EDA3CA59C77C62F18180595E627 /* webpi_dec.h */ = {isa = PBXFileReference; includeInIndex = 1; lastKnownFileType = sourcecode.c.h; name = webpi_dec.h; path = src/dec/webpi_dec.h; sourceTree = "<group>"; };
		C1CCB376A4D466E5D1799535EB952B31 /* UIColor+Adaptive.swift */ = {isa = PBXFileReference; includeInIndex = 1; lastKnownFileType = sourcecode.swift; name = "UIColor+Adaptive.swift"; path = "Source/UIColor+Adaptive.swift"; sourceTree = "<group>"; };
		C24287D8482BB16718DEADCF22D66AD1 /* silence.aac */ = {isa = PBXFileReference; includeInIndex = 1; name = silence.aac; path = Resources/silence.aac; sourceTree = "<group>"; };
		C29AA7B5AD5284F50CB652AE20F2A0B0 /* ResourceBundle-KanvasCamera-KanvasCamera-Info.plist */ = {isa = PBXFileReference; includeInIndex = 1; lastKnownFileType = text.plist.xml; path = "ResourceBundle-KanvasCamera-KanvasCamera-Info.plist"; sourceTree = "<group>"; };
		C337EFDB55E597D83E95CEAF8959390B /* KanvasCamera.modulemap */ = {isa = PBXFileReference; includeInIndex = 1; lastKnownFileType = sourcecode.module; path = KanvasCamera.modulemap; sourceTree = "<group>"; };
		C37687947B1A6DB79BC8231425CE8D1A /* lossless_mips_dsp_r2.c */ = {isa = PBXFileReference; includeInIndex = 1; name = lossless_mips_dsp_r2.c; path = src/dsp/lossless_mips_dsp_r2.c; sourceTree = "<group>"; };
		C38081118E5D736FF565BC7BFBCF53ED /* KanvasCamera.podspec.json */ = {isa = PBXFileReference; includeInIndex = 1; path = KanvasCamera.podspec.json; sourceTree = "<group>"; };
		C3A3954755D9A1270CDB546CE3897362 /* SDImageHEICCoderInternal.h */ = {isa = PBXFileReference; includeInIndex = 1; lastKnownFileType = sourcecode.c.h; name = SDImageHEICCoderInternal.h; path = SDWebImage/Private/SDImageHEICCoderInternal.h; sourceTree = "<group>"; };
		C3EAEDBA0F2C2A38D7CC36BAF437BA67 /* SDWebImageWebPCoder.debug.xcconfig */ = {isa = PBXFileReference; includeInIndex = 1; lastKnownFileType = text.xcconfig; path = SDWebImageWebPCoder.debug.xcconfig; sourceTree = "<group>"; };
		C4172FE205B46728E04DA5594077EB1A /* HashCodeBuilder.swift */ = {isa = PBXFileReference; includeInIndex = 1; lastKnownFileType = sourcecode.swift; name = HashCodeBuilder.swift; path = Source/HashCodeBuilder.swift; sourceTree = "<group>"; };
		C42CA9EF7C3A39CDCB3000E56A025DFC /* MockImageLoader.swift */ = {isa = PBXFileReference; includeInIndex = 1; lastKnownFileType = sourcecode.swift; name = MockImageLoader.swift; path = Classes/MockImageLoader.swift; sourceTree = "<group>"; };
		C472695D06ADFCDCBBE7DE8D6F3C603D /* cost.c */ = {isa = PBXFileReference; includeInIndex = 1; name = cost.c; path = src/dsp/cost.c; sourceTree = "<group>"; };
		C496F8F15089F73286F58D85ABDE963C /* SDWebImage.release.xcconfig */ = {isa = PBXFileReference; includeInIndex = 1; lastKnownFileType = text.xcconfig; path = SDWebImage.release.xcconfig; sourceTree = "<group>"; };
		C4D46806EBAE597AC5996B274337F186 /* StickerTypeCollectionCell.swift */ = {isa = PBXFileReference; includeInIndex = 1; lastKnownFileType = sourcecode.swift; path = StickerTypeCollectionCell.swift; sourceTree = "<group>"; };
		C4EF8C26B472961B9EF6B1AC60A1AC2B /* ExtendedButton.swift */ = {isa = PBXFileReference; includeInIndex = 1; lastKnownFileType = sourcecode.swift; path = ExtendedButton.swift; sourceTree = "<group>"; };
		C4F42F4CB487923A5BE629388BC918BE /* picture_psnr_enc.c */ = {isa = PBXFileReference; includeInIndex = 1; name = picture_psnr_enc.c; path = src/enc/picture_psnr_enc.c; sourceTree = "<group>"; };
		C516D4EF141EF7DFF1F668412DDC72B0 /* Array+Safety.swift */ = {isa = PBXFileReference; includeInIndex = 1; lastKnownFileType = sourcecode.swift; name = "Array+Safety.swift"; path = "Source/Array+Safety.swift"; sourceTree = "<group>"; };
		C53852E31AE37A08FA12B4396646C07A /* SDDiskCache.m */ = {isa = PBXFileReference; includeInIndex = 1; lastKnownFileType = sourcecode.c.objc; name = SDDiskCache.m; path = SDWebImage/Core/SDDiskCache.m; sourceTree = "<group>"; };
		C555995986D200DE7D24A638E97BE49A /* UIUpdate.swift */ = {isa = PBXFileReference; includeInIndex = 1; lastKnownFileType = sourcecode.swift; path = UIUpdate.swift; sourceTree = "<group>"; };
		C56223D4CE22AC8824C983F780E832CF /* Synchronized.swift */ = {isa = PBXFileReference; includeInIndex = 1; lastKnownFileType = sourcecode.swift; path = Synchronized.swift; sourceTree = "<group>"; };
		C5B614946C9FFFDE1ACD629E8C27CA13 /* SDWebImageCacheKeyFilter.h */ = {isa = PBXFileReference; includeInIndex = 1; lastKnownFileType = sourcecode.c.h; name = SDWebImageCacheKeyFilter.h; path = SDWebImage/Core/SDWebImageCacheKeyFilter.h; sourceTree = "<group>"; };
		C61B54FA3C5663DF49DBF53A3C56C2A6 /* dec_sse2.c */ = {isa = PBXFileReference; includeInIndex = 1; name = dec_sse2.c; path = src/dsp/dec_sse2.c; sourceTree = "<group>"; };
		C650E2FAA04537FDBF1C5A90C219AB4B /* CameraSettings.swift */ = {isa = PBXFileReference; includeInIndex = 1; lastKnownFileType = sourcecode.swift; path = CameraSettings.swift; sourceTree = "<group>"; };
		C654CF1963A9E4D7DF95C2AF363A7CB9 /* StatusBarStyleDefining.swift */ = {isa = PBXFileReference; includeInIndex = 1; lastKnownFileType = sourcecode.swift; name = StatusBarStyleDefining.swift; path = Source/StatusBarStyleDefining.swift; sourceTree = "<group>"; };
		C6A26C72E1CB1559EE221506E7581198 /* lossless_enc_sse2.c */ = {isa = PBXFileReference; includeInIndex = 1; name = lossless_enc_sse2.c; path = src/dsp/lossless_enc_sse2.c; sourceTree = "<group>"; };
		C6BDF5B1281A551542ED7B9157919D4D /* UIImage+MultiFormat.h */ = {isa = PBXFileReference; includeInIndex = 1; lastKnownFileType = sourcecode.c.h; name = "UIImage+MultiFormat.h"; path = "SDWebImage/Core/UIImage+MultiFormat.h"; sourceTree = "<group>"; };
		C6DA57700D9CA9C1BB32CAE5D6AB43E5 /* CALayer+CGImage.swift */ = {isa = PBXFileReference; includeInIndex = 1; lastKnownFileType = sourcecode.swift; path = "CALayer+CGImage.swift"; sourceTree = "<group>"; };
		C6F6466732D62D9047DB394F869DE6B5 /* FBSnapshotTestCase.modulemap */ = {isa = PBXFileReference; includeInIndex = 1; lastKnownFileType = sourcecode.module; path = FBSnapshotTestCase.modulemap; sourceTree = "<group>"; };
		C6FB198160A93FA4F39675521E46462A /* CALayer+Color.swift */ = {isa = PBXFileReference; includeInIndex = 1; lastKnownFileType = sourcecode.swift; path = "CALayer+Color.swift"; sourceTree = "<group>"; };
		C7CD558B7C6E82406A23D31995CA5B41 /* OpenGLShaders */ = {isa = PBXFileReference; includeInIndex = 1; name = OpenGLShaders; path = Resources/OpenGLShaders; sourceTree = "<group>"; };
		C869EC08FB845761CB3734B6226A9D9B /* ColorSelectorController.swift */ = {isa = PBXFileReference; includeInIndex = 1; lastKnownFileType = sourcecode.swift; path = ColorSelectorController.swift; sourceTree = "<group>"; };
		C95F037EBFCEA99332D3B0B3931637E6 /* Pods-KanvasCameraExample-resources.sh */ = {isa = PBXFileReference; includeInIndex = 1; lastKnownFileType = text.script.sh; path = "Pods-KanvasCameraExample-resources.sh"; sourceTree = "<group>"; };
		CA0D3B6857415715D88937D71471C226 /* UIApplication+StrictKeyWindow.m */ = {isa = PBXFileReference; includeInIndex = 1; lastKnownFileType = sourcecode.c.objc; name = "UIApplication+StrictKeyWindow.m"; path = "FBSnapshotTestCase/Categories/UIApplication+StrictKeyWindow.m"; sourceTree = "<group>"; };
		CA867DF895243C36DF9DDC2D7372EBAF /* dec_clip_tables.c */ = {isa = PBXFileReference; includeInIndex = 1; name = dec_clip_tables.c; path = src/dsp/dec_clip_tables.c; sourceTree = "<group>"; };
		CA8976B40CEEE2499431D2E400D922A0 /* SDWeakProxy.m */ = {isa = PBXFileReference; includeInIndex = 1; lastKnownFileType = sourcecode.c.objc; name = SDWeakProxy.m; path = SDWebImage/Private/SDWeakProxy.m; sourceTree = "<group>"; };
		CADD8E1505F33DAFD46FD238D597E3B9 /* EditionMenuCollectionView.swift */ = {isa = PBXFileReference; includeInIndex = 1; lastKnownFileType = sourcecode.swift; path = EditionMenuCollectionView.swift; sourceTree = "<group>"; };
		CAF8B8EC8EB5A5DCFA83F6C329B1F618 /* FilterProtocol.swift */ = {isa = PBXFileReference; includeInIndex = 1; lastKnownFileType = sourcecode.swift; path = FilterProtocol.swift; sourceTree = "<group>"; };
		CB2FCEF84203BA725EE8E4DCCAC1565B /* TumblrTheme-prefix.pch */ = {isa = PBXFileReference; includeInIndex = 1; lastKnownFileType = sourcecode.c.h; path = "TumblrTheme-prefix.pch"; sourceTree = "<group>"; };
		CC06639D7EDAFED10B09610A03EAA32A /* Assets.xcassets */ = {isa = PBXFileReference; includeInIndex = 1; lastKnownFileType = folder.assetcatalog; name = Assets.xcassets; path = Resources/Assets.xcassets; sourceTree = "<group>"; };
		CC5EDDF1BDF008EB1E9CB9AF042DBE10 /* SDWebImageDownloaderDecryptor.m */ = {isa = PBXFileReference; includeInIndex = 1; lastKnownFileType = sourcecode.c.objc; name = SDWebImageDownloaderDecryptor.m; path = SDWebImage/Core/SDWebImageDownloaderDecryptor.m; sourceTree = "<group>"; };
		CC7895575E1A19B380C2AB130B2CEC39 /* SDWebImageIndicator.h */ = {isa = PBXFileReference; includeInIndex = 1; lastKnownFileType = sourcecode.c.h; name = SDWebImageIndicator.h; path = SDWebImage/Core/SDWebImageIndicator.h; sourceTree = "<group>"; };
		CC84FB1AF659A281CBD4EDEB7DE7C6B3 /* MangaFilter.swift */ = {isa = PBXFileReference; includeInIndex = 1; lastKnownFileType = sourcecode.swift; path = MangaFilter.swift; sourceTree = "<group>"; };
		CC9DE7FADC3DFB08EE0E729248FA6ADC /* SDImageGIFCoder.h */ = {isa = PBXFileReference; includeInIndex = 1; lastKnownFileType = sourcecode.c.h; name = SDImageGIFCoder.h; path = SDWebImage/Core/SDImageGIFCoder.h; sourceTree = "<group>"; };
		CCB7E96567C293A70C66BC754CECC9B7 /* AvatarClearingHelper.swift */ = {isa = PBXFileReference; includeInIndex = 1; lastKnownFileType = sourcecode.swift; name = AvatarClearingHelper.swift; path = Classes/AvatarClearingHelper.swift; sourceTree = "<group>"; };
		CCF40ADA1950F33AB1718D0C8F78BA5E /* PlasmaFilter.swift */ = {isa = PBXFileReference; includeInIndex = 1; lastKnownFileType = sourcecode.swift; path = PlasmaFilter.swift; sourceTree = "<group>"; };
		CD0AA837CFA7A5E03211B3A0E7F74DE8 /* huffman_utils.c */ = {isa = PBXFileReference; includeInIndex = 1; name = huffman_utils.c; path = src/utils/huffman_utils.c; sourceTree = "<group>"; };
		CD438F479D0A6179C74CE7AB05F70A37 /* config_enc.c */ = {isa = PBXFileReference; includeInIndex = 1; name = config_enc.c; path = src/enc/config_enc.c; sourceTree = "<group>"; };
		CDAE5196BF8AA63C1B2ED5760AE04764 /* UIButton+WebCache.h */ = {isa = PBXFileReference; includeInIndex = 1; lastKnownFileType = sourcecode.c.h; name = "UIButton+WebCache.h"; path = "SDWebImage/Core/UIButton+WebCache.h"; sourceTree = "<group>"; };
		CDCBF642CC00B3075D16FD8AF21AFBBF /* alpha_processing_mips_dsp_r2.c */ = {isa = PBXFileReference; includeInIndex = 1; name = alpha_processing_mips_dsp_r2.c; path = src/dsp/alpha_processing_mips_dsp_r2.c; sourceTree = "<group>"; };
		CDEE2EF27BDF97AD4AA2386E61BD9863 /* Array+Convenience.swift */ = {isa = PBXFileReference; includeInIndex = 1; lastKnownFileType = sourcecode.swift; name = "Array+Convenience.swift"; path = "Source/Array+Convenience.swift"; sourceTree = "<group>"; };
		CEEEBF9EA00108093D26593E0BA3A348 /* FBSnapshotTestCase-umbrella.h */ = {isa = PBXFileReference; includeInIndex = 1; lastKnownFileType = sourcecode.c.h; path = "FBSnapshotTestCase-umbrella.h"; sourceTree = "<group>"; };
		CF1F0B99B0D7BEDCB14BABA2B227A685 /* SDDeviceHelper.m */ = {isa = PBXFileReference; includeInIndex = 1; lastKnownFileType = sourcecode.c.objc; name = SDDeviceHelper.m; path = SDWebImage/Private/SDDeviceHelper.m; sourceTree = "<group>"; };
		CF4BDE7288832FCEB068A8D3FA41192F /* ColorSelectorView.swift */ = {isa = PBXFileReference; includeInIndex = 1; lastKnownFileType = sourcecode.swift; path = ColorSelectorView.swift; sourceTree = "<group>"; };
		CF597CC438C97C86553FC28785FD5B72 /* EditionMenuCollectionCell.swift */ = {isa = PBXFileReference; includeInIndex = 1; lastKnownFileType = sourcecode.swift; path = EditionMenuCollectionCell.swift; sourceTree = "<group>"; };
		CFCA3F15CACD66FA7394898DDEF6708F /* AppUIChangedListener.swift */ = {isa = PBXFileReference; includeInIndex = 1; lastKnownFileType = sourcecode.swift; name = AppUIChangedListener.swift; path = Source/AppUIChangedListener.swift; sourceTree = "<group>"; };
		CFCF5C99EEB9F9F6002936E2A8ED4E18 /* EasyTipView.swift */ = {isa = PBXFileReference; includeInIndex = 1; lastKnownFileType = sourcecode.swift; name = EasyTipView.swift; path = Source/EasyTipView.swift; sourceTree = "<group>"; };
		CFDE33047255F32FDED2389648DC623D /* DrawerView.swift */ = {isa = PBXFileReference; includeInIndex = 1; lastKnownFileType = sourcecode.swift; path = DrawerView.swift; sourceTree = "<group>"; };
		CFFAFD595800E2B51C64B3A65F7CB020 /* SDWebImageDownloader.m */ = {isa = PBXFileReference; includeInIndex = 1; lastKnownFileType = sourcecode.c.objc; name = SDWebImageDownloader.m; path = SDWebImage/Core/SDWebImageDownloader.m; sourceTree = "<group>"; };
		D03E2E4F32EC70F92B2CB323E6A9FBF9 /* UIImage+GIF.m */ = {isa = PBXFileReference; includeInIndex = 1; lastKnownFileType = sourcecode.c.objc; name = "UIImage+GIF.m"; path = "SDWebImage/Core/UIImage+GIF.m"; sourceTree = "<group>"; };
		D06E155CF9D6D6E3E6ED8DBF275E68EB /* UIImage+Metadata.m */ = {isa = PBXFileReference; includeInIndex = 1; lastKnownFileType = sourcecode.c.objc; name = "UIImage+Metadata.m"; path = "SDWebImage/Core/UIImage+Metadata.m"; sourceTree = "<group>"; };
		D0A7D1A9CB847356C7121DC3EE330CB4 /* FBSnapshotTestCase.debug.xcconfig */ = {isa = PBXFileReference; includeInIndex = 1; lastKnownFileType = text.xcconfig; path = FBSnapshotTestCase.debug.xcconfig; sourceTree = "<group>"; };
		D0D9FFBCBB5515B43E8495FFC1D99321 /* vp8li_dec.h */ = {isa = PBXFileReference; includeInIndex = 1; lastKnownFileType = sourcecode.c.h; name = vp8li_dec.h; path = src/dec/vp8li_dec.h; sourceTree = "<group>"; };
		D1740D6FCCBDE43BF580931D4CB7435F /* UIFont+Utils.swift */ = {isa = PBXFileReference; includeInIndex = 1; lastKnownFileType = sourcecode.swift; path = "UIFont+Utils.swift"; sourceTree = "<group>"; };
		D1C7F24DC12DA2649125906F7F05095F /* muxread.c */ = {isa = PBXFileReference; includeInIndex = 1; name = muxread.c; path = src/mux/muxread.c; sourceTree = "<group>"; };
		D1F996C445A564F4EC8DF6823266298B /* Device.swift */ = {isa = PBXFileReference; includeInIndex = 1; lastKnownFileType = sourcecode.swift; path = Device.swift; sourceTree = "<group>"; };
		D2EA18211B7B9FC26E5845C69D1FADC8 /* alpha_enc.c */ = {isa = PBXFileReference; includeInIndex = 1; name = alpha_enc.c; path = src/enc/alpha_enc.c; sourceTree = "<group>"; };
		D30234201F9DA8D6FB0B5DAC59508AAA /* DrawingView.swift */ = {isa = PBXFileReference; includeInIndex = 1; lastKnownFileType = sourcecode.swift; path = DrawingView.swift; sourceTree = "<group>"; };
		D310F67A1C73366D31000E43960E7BAA /* Reachability.m */ = {isa = PBXFileReference; includeInIndex = 1; lastKnownFileType = sourcecode.c.objc; path = Reachability.m; sourceTree = "<group>"; };
		D3BCC1232CE410CAB68F144C0C45030E /* cost_sse2.c */ = {isa = PBXFileReference; includeInIndex = 1; name = cost_sse2.c; path = src/dsp/cost_sse2.c; sourceTree = "<group>"; };
		D3E364FC0AC0CCE0AA40C8F4B8AF98EF /* CALayer+Shadows.swift */ = {isa = PBXFileReference; includeInIndex = 1; lastKnownFileType = sourcecode.swift; path = "CALayer+Shadows.swift"; sourceTree = "<group>"; };
		D40E40FD891530C87E2DBA3C9CDE7334 /* UIFont+TumblrTheme.swift */ = {isa = PBXFileReference; includeInIndex = 1; lastKnownFileType = sourcecode.swift; name = "UIFont+TumblrTheme.swift"; path = "Source/UIFont+TumblrTheme.swift"; sourceTree = "<group>"; };
		D415B6D7E7DA8ECEF3A497507D4EAD46 /* UIImage+SharedUIAssets.swift */ = {isa = PBXFileReference; includeInIndex = 1; lastKnownFileType = sourcecode.swift; name = "UIImage+SharedUIAssets.swift"; path = "Source/UIImage+SharedUIAssets.swift"; sourceTree = "<group>"; };
		D44C5EDCBCC74B662AB03DCD21A35A1B /* decode.h */ = {isa = PBXFileReference; includeInIndex = 1; lastKnownFileType = sourcecode.c.h; name = decode.h; path = src/webp/decode.h; sourceTree = "<group>"; };
		D48D4CE33DE5C1779458542AA94243D8 /* NSURL+Media.swift */ = {isa = PBXFileReference; includeInIndex = 1; lastKnownFileType = sourcecode.swift; path = "NSURL+Media.swift"; sourceTree = "<group>"; };
		D4DC6F5BC723E7B71E282714AC68C625 /* SDWebImageDownloaderDecryptor.h */ = {isa = PBXFileReference; includeInIndex = 1; lastKnownFileType = sourcecode.c.h; name = SDWebImageDownloaderDecryptor.h; path = SDWebImage/Core/SDWebImageDownloaderDecryptor.h; sourceTree = "<group>"; };
		D59154F927C4C24738ACDC734BAE1D9F /* analysis_enc.c */ = {isa = PBXFileReference; includeInIndex = 1; name = analysis_enc.c; path = src/enc/analysis_enc.c; sourceTree = "<group>"; };
		D5D37201B66208725A0B7E21C2A2655F /* bit_reader_inl_utils.h */ = {isa = PBXFileReference; includeInIndex = 1; lastKnownFileType = sourcecode.c.h; name = bit_reader_inl_utils.h; path = src/utils/bit_reader_inl_utils.h; sourceTree = "<group>"; };
		D64D94EE263A6F7919C58E6494D07DB1 /* SharedUI.release.xcconfig */ = {isa = PBXFileReference; includeInIndex = 1; lastKnownFileType = text.xcconfig; path = SharedUI.release.xcconfig; sourceTree = "<group>"; };
		D6551B1F4C7F2F6B877D5BC60EF9E675 /* SDWebImageIndicator.m */ = {isa = PBXFileReference; includeInIndex = 1; lastKnownFileType = sourcecode.c.objc; name = SDWebImageIndicator.m; path = SDWebImage/Core/SDWebImageIndicator.m; sourceTree = "<group>"; };
		D675AA802BA2FCBE56DCEDB46B5560E4 /* ScrollHandler.swift */ = {isa = PBXFileReference; includeInIndex = 1; lastKnownFileType = sourcecode.swift; path = ScrollHandler.swift; sourceTree = "<group>"; };
		D67D76049620A6B4D478FD0C9241D51D /* UIImage+Snapshot.m */ = {isa = PBXFileReference; includeInIndex = 1; lastKnownFileType = sourcecode.c.objc; name = "UIImage+Snapshot.m"; path = "FBSnapshotTestCase/Categories/UIImage+Snapshot.m"; sourceTree = "<group>"; };
		D7AD01BA080DC240396F8BB76A97EA73 /* SDAsyncBlockOperation.h */ = {isa = PBXFileReference; includeInIndex = 1; lastKnownFileType = sourcecode.c.h; name = SDAsyncBlockOperation.h; path = SDWebImage/Private/SDAsyncBlockOperation.h; sourceTree = "<group>"; };
		D7E5F794AE1D4BA2CDD3F863D2F59232 /* SDAnimatedImagePlayer.m */ = {isa = PBXFileReference; includeInIndex = 1; lastKnownFileType = sourcecode.c.objc; name = SDAnimatedImagePlayer.m; path = SDWebImage/Core/SDAnimatedImagePlayer.m; sourceTree = "<group>"; };
		D81018B2D5DB3839678F6D35E09C898D /* NSBezierPath+RoundedCorners.m */ = {isa = PBXFileReference; includeInIndex = 1; lastKnownFileType = sourcecode.c.objc; name = "NSBezierPath+RoundedCorners.m"; path = "SDWebImage/Private/NSBezierPath+RoundedCorners.m"; sourceTree = "<group>"; };
		D856BA4FF5E94B5DED520AA9B1AA8099 /* UIColor+Hex.swift */ = {isa = PBXFileReference; includeInIndex = 1; lastKnownFileType = sourcecode.swift; name = "UIColor+Hex.swift"; path = "Source/UIColor+Hex.swift"; sourceTree = "<group>"; };
		D868D2AE8AB0E0D6569583B4019D02E3 /* SDWebImage.debug.xcconfig */ = {isa = PBXFileReference; includeInIndex = 1; lastKnownFileType = text.xcconfig; path = SDWebImage.debug.xcconfig; sourceTree = "<group>"; };
		D87EEC820A33BD505C1A7E4E4A9EC6D9 /* Pods-KanvasCameraExampleTests-acknowledgements.markdown */ = {isa = PBXFileReference; includeInIndex = 1; lastKnownFileType = text; path = "Pods-KanvasCameraExampleTests-acknowledgements.markdown"; sourceTree = "<group>"; };
		D89383CDE1AA1943163B8AEE6A9B3355 /* TagsViewAnimationCoordinator.swift */ = {isa = PBXFileReference; includeInIndex = 1; lastKnownFileType = sourcecode.swift; path = TagsViewAnimationCoordinator.swift; sourceTree = "<group>"; };
		D8BCEB1E4B65A9D488A4ABAC8B45B6B3 /* UIImage+Camera.swift */ = {isa = PBXFileReference; includeInIndex = 1; lastKnownFileType = sourcecode.swift; path = "UIImage+Camera.swift"; sourceTree = "<group>"; };
		DA060B79909CDD2B92B794C568F5FB6D /* UIView+Image.swift */ = {isa = PBXFileReference; includeInIndex = 1; lastKnownFileType = sourcecode.swift; path = "UIView+Image.swift"; sourceTree = "<group>"; };
		DA240AC50622BB3186DECDC0290D521E /* SharedUI.bundle */ = {isa = PBXFileReference; explicitFileType = wrapper.cfbundle; includeInIndex = 0; name = SharedUI.bundle; path = "SharedUI-SharedUI.bundle"; sourceTree = BUILT_PRODUCTS_DIR; };
		DA616CDF404F3A9FC13F5D13CFC340A6 /* SDWebImageOptionsProcessor.h */ = {isa = PBXFileReference; includeInIndex = 1; lastKnownFileType = sourcecode.c.h; name = SDWebImageOptionsProcessor.h; path = SDWebImage/Core/SDWebImageOptionsProcessor.h; sourceTree = "<group>"; };
		DAB2FF842523B31491F4BFC8699A2E76 /* ModeButtonView.swift */ = {isa = PBXFileReference; includeInIndex = 1; lastKnownFileType = sourcecode.swift; path = ModeButtonView.swift; sourceTree = "<group>"; };
		DB0B6D2103AAD2F70FCB47CD4E0C3A19 /* UIView+WebCacheOperation.h */ = {isa = PBXFileReference; includeInIndex = 1; lastKnownFileType = sourcecode.c.h; name = "UIView+WebCacheOperation.h"; path = "SDWebImage/Core/UIView+WebCacheOperation.h"; sourceTree = "<group>"; };
		DBF384CAEBEF2F4B8B1BAA670EDA6B60 /* StickerTypeCollectionView.swift */ = {isa = PBXFileReference; includeInIndex = 1; lastKnownFileType = sourcecode.swift; path = StickerTypeCollectionView.swift; sourceTree = "<group>"; };
		DBFA7E10619550EB0959C6BD4F1FEA50 /* Array+Move.swift */ = {isa = PBXFileReference; includeInIndex = 1; lastKnownFileType = sourcecode.swift; path = "Array+Move.swift"; sourceTree = "<group>"; };
		DC8E4394216AC6ABCE256D1F49F502E5 /* SDAnimatedImageView.m */ = {isa = PBXFileReference; includeInIndex = 1; lastKnownFileType = sourcecode.c.objc; name = SDAnimatedImageView.m; path = SDWebImage/Core/SDAnimatedImageView.m; sourceTree = "<group>"; };
		DD479C85261827558E8142DA224911FA /* filters_utils.h */ = {isa = PBXFileReference; includeInIndex = 1; lastKnownFileType = sourcecode.c.h; name = filters_utils.h; path = src/utils/filters_utils.h; sourceTree = "<group>"; };
		DD77658AD6A35096531BF71EC93685AE /* SDWebImageDefine.m */ = {isa = PBXFileReference; includeInIndex = 1; lastKnownFileType = sourcecode.c.objc; name = SDWebImageDefine.m; path = SDWebImage/Core/SDWebImageDefine.m; sourceTree = "<group>"; };
		DE5881ECE5DB0461060A2737A5E4494D /* anim_decode.c */ = {isa = PBXFileReference; includeInIndex = 1; name = anim_decode.c; path = src/demux/anim_decode.c; sourceTree = "<group>"; };
		DEDE02A9616621AAE70EB314E0BECE60 /* SDImageGraphics.m */ = {isa = PBXFileReference; includeInIndex = 1; lastKnownFileType = sourcecode.c.objc; name = SDImageGraphics.m; path = SDWebImage/Core/SDImageGraphics.m; sourceTree = "<group>"; };
		DEEC843BC6E6AAA9AB6522853476D901 /* SharedUI-prefix.pch */ = {isa = PBXFileReference; includeInIndex = 1; lastKnownFileType = sourcecode.c.h; path = "SharedUI-prefix.pch"; sourceTree = "<group>"; };
		DEEE2E30854EFAAC57F4377DDC58AB01 /* StaggeredGridLayout.swift */ = {isa = PBXFileReference; includeInIndex = 1; lastKnownFileType = sourcecode.swift; path = StaggeredGridLayout.swift; sourceTree = "<group>"; };
		DF12F1FA0CB114E1834A26F18552EFF1 /* ImageLoader.podspec */ = {isa = PBXFileReference; explicitFileType = text.script.ruby; includeInIndex = 1; indentWidth = 2; lastKnownFileType = text; path = ImageLoader.podspec; sourceTree = "<group>"; tabWidth = 2; xcLanguageSpecificationIdentifier = xcode.lang.ruby; };
		DFC59AF8A1FB4335ACE6318412105097 /* alpha_dec.c */ = {isa = PBXFileReference; includeInIndex = 1; name = alpha_dec.c; path = src/dec/alpha_dec.c; sourceTree = "<group>"; };
		DFD0B619DEDF61C47859B4D93B15569B /* UIColor+Util.swift */ = {isa = PBXFileReference; includeInIndex = 1; lastKnownFileType = sourcecode.swift; name = "UIColor+Util.swift"; path = "Source/UIColor+Util.swift"; sourceTree = "<group>"; };
		DFE4C4D4D0C1844A74390175107CDEBE /* dec_neon.c */ = {isa = PBXFileReference; includeInIndex = 1; name = dec_neon.c; path = src/dsp/dec_neon.c; sourceTree = "<group>"; };
		E06AD1231F5D7B2ABC1B94E5112A5BE2 /* Pods-KanvasCameraExample-acknowledgements.plist */ = {isa = PBXFileReference; includeInIndex = 1; lastKnownFileType = text.plist.xml; path = "Pods-KanvasCameraExample-acknowledgements.plist"; sourceTree = "<group>"; };
		E097034CC5E7594BE93F7B29F205B83D /* lossless_common.h */ = {isa = PBXFileReference; includeInIndex = 1; lastKnownFileType = sourcecode.c.h; name = lossless_common.h; path = src/dsp/lossless_common.h; sourceTree = "<group>"; };
		E0ADF2B458BE0BBA3B6FC5427F63C7B9 /* vp8_dec.h */ = {isa = PBXFileReference; includeInIndex = 1; lastKnownFileType = sourcecode.c.h; name = vp8_dec.h; path = src/dec/vp8_dec.h; sourceTree = "<group>"; };
		E0E079F8164CB0FAEB14C89C6CCD0AD1 /* SharedUI.podspec */ = {isa = PBXFileReference; explicitFileType = text.script.ruby; includeInIndex = 1; indentWidth = 2; lastKnownFileType = text; path = SharedUI.podspec; sourceTree = "<group>"; tabWidth = 2; xcLanguageSpecificationIdentifier = xcode.lang.ruby; };
		E13AC2A9B65E8F6AE070390E5D4D99E1 /* rescaler_mips_dsp_r2.c */ = {isa = PBXFileReference; includeInIndex = 1; name = rescaler_mips_dsp_r2.c; path = src/dsp/rescaler_mips_dsp_r2.c; sourceTree = "<group>"; };
		E14023A76C7F8CC896D040CAFC1D5319 /* upsampling_sse41.c */ = {isa = PBXFileReference; includeInIndex = 1; name = upsampling_sse41.c; path = src/dsp/upsampling_sse41.c; sourceTree = "<group>"; };
		E1914AD7777F616B8113E43B652289A6 /* TrashView.swift */ = {isa = PBXFileReference; includeInIndex = 1; lastKnownFileType = sourcecode.swift; path = TrashView.swift; sourceTree = "<group>"; };
		E19E91AB6EF293A078E66F0124DF7D0D /* VideoOutputHandler.swift */ = {isa = PBXFileReference; includeInIndex = 1; lastKnownFileType = sourcecode.swift; path = VideoOutputHandler.swift; sourceTree = "<group>"; };
		E1B6FAA92460FEBCB998565BB15A23B9 /* vp8_dec.c */ = {isa = PBXFileReference; includeInIndex = 1; name = vp8_dec.c; path = src/dec/vp8_dec.c; sourceTree = "<group>"; };
		E2326A77F7D0316E8BA8CB11D51DB896 /* SDmetamacros.h */ = {isa = PBXFileReference; includeInIndex = 1; lastKnownFileType = sourcecode.c.h; name = SDmetamacros.h; path = SDWebImage/Private/SDmetamacros.h; sourceTree = "<group>"; };
		E27F7F05BFCD380FD6766AFCF5883EAE /* UIImage+ForceDecode.h */ = {isa = PBXFileReference; includeInIndex = 1; lastKnownFileType = sourcecode.c.h; name = "UIImage+ForceDecode.h"; path = "SDWebImage/Core/UIImage+ForceDecode.h"; sourceTree = "<group>"; };
		E2EC080699989E592FEBEF55A354D947 /* DrawerTabBarView.swift */ = {isa = PBXFileReference; includeInIndex = 1; lastKnownFileType = sourcecode.swift; path = DrawerTabBarView.swift; sourceTree = "<group>"; };
		E37C16D60186266D71C206FF4683EC6D /* SDAnimatedImageView+WebCache.m */ = {isa = PBXFileReference; includeInIndex = 1; lastKnownFileType = sourcecode.c.objc; name = "SDAnimatedImageView+WebCache.m"; path = "SDWebImage/Core/SDAnimatedImageView+WebCache.m"; sourceTree = "<group>"; };
		E476FB3E9D8BBA471E186B6F12D3C526 /* SharedUI.debug.xcconfig */ = {isa = PBXFileReference; includeInIndex = 1; lastKnownFileType = text.xcconfig; path = SharedUI.debug.xcconfig; sourceTree = "<group>"; };
		E51B9C7F100E55677EFF56C06FB7E2D3 /* SDWebImageCompat.m */ = {isa = PBXFileReference; includeInIndex = 1; lastKnownFileType = sourcecode.c.objc; name = SDWebImageCompat.m; path = SDWebImage/Core/SDWebImageCompat.m; sourceTree = "<group>"; };
		E54800203CB833B26D2663EDF3D77C60 /* SDInternalMacros.m */ = {isa = PBXFileReference; includeInIndex = 1; lastKnownFileType = sourcecode.c.objc; name = SDInternalMacros.m; path = SDWebImage/Private/SDInternalMacros.m; sourceTree = "<group>"; };
		E5624C95BB56DD5B3ED9D35595974E5D /* GifVideoOutputHandler.swift */ = {isa = PBXFileReference; includeInIndex = 1; lastKnownFileType = sourcecode.swift; path = GifVideoOutputHandler.swift; sourceTree = "<group>"; };
		E659445013F76A1ECBD48C485B0AC2B5 /* MediaClip.swift */ = {isa = PBXFileReference; includeInIndex = 1; lastKnownFileType = sourcecode.swift; path = MediaClip.swift; sourceTree = "<group>"; };
		E76CF3898BEBF62CA4D85A1F0907005A /* GroupFilter.swift */ = {isa = PBXFileReference; includeInIndex = 1; lastKnownFileType = sourcecode.swift; path = GroupFilter.swift; sourceTree = "<group>"; };
		E79BF95B28D72D973FA0086641D8765D /* UIImageView+HighlightedWebCache.m */ = {isa = PBXFileReference; includeInIndex = 1; lastKnownFileType = sourcecode.c.objc; name = "UIImageView+HighlightedWebCache.m"; path = "SDWebImage/Core/UIImageView+HighlightedWebCache.m"; sourceTree = "<group>"; };
		E7A41530C359278D9F82BE9AF8BC14E6 /* KanvasCamera.debug.xcconfig */ = {isa = PBXFileReference; includeInIndex = 1; lastKnownFileType = text.xcconfig; path = KanvasCamera.debug.xcconfig; sourceTree = "<group>"; };
		E7D68008B0BECC8FC111C63DB816A737 /* SDWebImageCacheKeyFilter.m */ = {isa = PBXFileReference; includeInIndex = 1; lastKnownFileType = sourcecode.c.objc; name = SDWebImageCacheKeyFilter.m; path = SDWebImage/Core/SDWebImageCacheKeyFilter.m; sourceTree = "<group>"; };
		E868341890483AF5C622896693492B94 /* GLPixelBufferView.swift */ = {isa = PBXFileReference; includeInIndex = 1; lastKnownFileType = sourcecode.swift; path = GLPixelBufferView.swift; sourceTree = "<group>"; };
		E95F38DA2D863DBB7028F8F8CAA3F397 /* KanvasCameraColors.swift */ = {isa = PBXFileReference; includeInIndex = 1; lastKnownFileType = sourcecode.swift; path = KanvasCameraColors.swift; sourceTree = "<group>"; };
		E966F98DA7545FF7BA1CC38EE02F743A /* types.h */ = {isa = PBXFileReference; includeInIndex = 1; lastKnownFileType = sourcecode.c.h; name = types.h; path = src/webp/types.h; sourceTree = "<group>"; };
		E9FDFA7BE23128A34C6F4BB7711D8404 /* BackgroundFillOperation.swift */ = {isa = PBXFileReference; includeInIndex = 1; lastKnownFileType = sourcecode.swift; path = BackgroundFillOperation.swift; sourceTree = "<group>"; };
		EA1AFDBD04B34A20724BCCBDAACFBBCE /* alpha_processing.c */ = {isa = PBXFileReference; includeInIndex = 1; name = alpha_processing.c; path = src/dsp/alpha_processing.c; sourceTree = "<group>"; };
		EA493A5931CF8997654B8D4D300DD9CB /* quant_levels_dec_utils.c */ = {isa = PBXFileReference; includeInIndex = 1; name = quant_levels_dec_utils.c; path = src/utils/quant_levels_dec_utils.c; sourceTree = "<group>"; };
		EA923913E4C37ED7F324BA891DD99CB3 /* muxedit.c */ = {isa = PBXFileReference; includeInIndex = 1; name = muxedit.c; path = src/mux/muxedit.c; sourceTree = "<group>"; };
		EACF78C2419AD69DF9475EF5350E9644 /* common_sse41.h */ = {isa = PBXFileReference; includeInIndex = 1; lastKnownFileType = sourcecode.c.h; name = common_sse41.h; path = src/dsp/common_sse41.h; sourceTree = "<group>"; };
		EB24071CA82DC6D89922B89022EAA660 /* thread_utils.h */ = {isa = PBXFileReference; includeInIndex = 1; lastKnownFileType = sourcecode.c.h; name = thread_utils.h; path = src/utils/thread_utils.h; sourceTree = "<group>"; };
		EB4F73C14787B3C4C7B6C513CA1B7E64 /* KanvasCamera-prefix.pch */ = {isa = PBXFileReference; includeInIndex = 1; lastKnownFileType = sourcecode.c.h; path = "KanvasCamera-prefix.pch"; sourceTree = "<group>"; };
		EB57BF4E4E5C3FCBC6270877BF1B67E9 /* ReachabilityObserving.swift */ = {isa = PBXFileReference; includeInIndex = 1; lastKnownFileType = sourcecode.swift; name = ReachabilityObserving.swift; path = Source/ReachabilityObserving.swift; sourceTree = "<group>"; };
		EB7A44D7B67F4ADDC4CEF21F2DAD6FBE /* SDImageCodersManager.h */ = {isa = PBXFileReference; includeInIndex = 1; lastKnownFileType = sourcecode.c.h; name = SDImageCodersManager.h; path = SDWebImage/Core/SDImageCodersManager.h; sourceTree = "<group>"; };
		EB849E05D8DED9687F3CCECF75949A40 /* ChromaFilter.swift */ = {isa = PBXFileReference; includeInIndex = 1; lastKnownFileType = sourcecode.swift; path = ChromaFilter.swift; sourceTree = "<group>"; };
		EBB3C12052F0E8E8B97A00DF5F13CFEA /* NSImage+Compatibility.h */ = {isa = PBXFileReference; includeInIndex = 1; lastKnownFileType = sourcecode.c.h; name = "NSImage+Compatibility.h"; path = "SDWebImage/Core/NSImage+Compatibility.h"; sourceTree = "<group>"; };
		EBE367B526E0AAE6E73A300B8EDC3BC3 /* enc_mips32.c */ = {isa = PBXFileReference; includeInIndex = 1; name = enc_mips32.c; path = src/dsp/enc_mips32.c; sourceTree = "<group>"; };
		ECE2B7CA97FB0A7FA4DD8A27E5F2BF6A /* upsampling_msa.c */ = {isa = PBXFileReference; includeInIndex = 1; name = upsampling_msa.c; path = src/dsp/upsampling_msa.c; sourceTree = "<group>"; };
		ECEB5BCBFEB2A017C85E46EDCA1E8CD9 /* SDDisplayLink.h */ = {isa = PBXFileReference; includeInIndex = 1; lastKnownFileType = sourcecode.c.h; name = SDDisplayLink.h; path = SDWebImage/Private/SDDisplayLink.h; sourceTree = "<group>"; };
		ED3DE0B755050BBA1A0286B2CB058DA6 /* SDWebImageWebPCoder-prefix.pch */ = {isa = PBXFileReference; includeInIndex = 1; lastKnownFileType = sourcecode.c.h; path = "SDWebImageWebPCoder-prefix.pch"; sourceTree = "<group>"; };
		ED59D082A596D960D946B98B102C62AC /* HorizontalCollectionLayout.swift */ = {isa = PBXFileReference; includeInIndex = 1; lastKnownFileType = sourcecode.swift; path = HorizontalCollectionLayout.swift; sourceTree = "<group>"; };
		ED9D2326378AE835B65649D80852BA66 /* dec_mips32.c */ = {isa = PBXFileReference; includeInIndex = 1; name = dec_mips32.c; path = src/dsp/dec_mips32.c; sourceTree = "<group>"; };
		EDC629845F60CD645AE8AEC35DAD03FA /* mips_macro.h */ = {isa = PBXFileReference; includeInIndex = 1; lastKnownFileType = sourcecode.c.h; name = mips_macro.h; path = src/dsp/mips_macro.h; sourceTree = "<group>"; };
		EED3BD1EA65E546C56D15C3379DEF883 /* SDWebImageWebPCoder-dummy.m */ = {isa = PBXFileReference; includeInIndex = 1; lastKnownFileType = sourcecode.c.objc; path = "SDWebImageWebPCoder-dummy.m"; sourceTree = "<group>"; };
		EF19CBC9A80AE6E392F719ED82701CE3 /* MirrorTwoFilter.swift */ = {isa = PBXFileReference; includeInIndex = 1; lastKnownFileType = sourcecode.swift; path = MirrorTwoFilter.swift; sourceTree = "<group>"; };
		EF2A40CC91E75AA7930261FFEB74EF59 /* SDWebImage.h */ = {isa = PBXFileReference; includeInIndex = 1; lastKnownFileType = sourcecode.c.h; name = SDWebImage.h; path = WebImage/SDWebImage.h; sourceTree = "<group>"; };
		EF5533CB1B4B3CB39F42EFBD1878F034 /* OptionView.swift */ = {isa = PBXFileReference; includeInIndex = 1; lastKnownFileType = sourcecode.swift; path = OptionView.swift; sourceTree = "<group>"; };
		F0C3129213BC0F1EE3699D11FD6239AE /* SDWeakProxy.h */ = {isa = PBXFileReference; includeInIndex = 1; lastKnownFileType = sourcecode.c.h; name = SDWeakProxy.h; path = SDWebImage/Private/SDWeakProxy.h; sourceTree = "<group>"; };
		F0EF6666D53171D31CAE55DD494ED907 /* filters_sse2.c */ = {isa = PBXFileReference; includeInIndex = 1; name = filters_sse2.c; path = src/dsp/filters_sse2.c; sourceTree = "<group>"; };
		F2253CB8C737206F0921CAFB810516BC /* SDWebImageDownloaderOperation.m */ = {isa = PBXFileReference; includeInIndex = 1; lastKnownFileType = sourcecode.c.objc; name = SDWebImageDownloaderOperation.m; path = SDWebImage/Core/SDWebImageDownloaderOperation.m; sourceTree = "<group>"; };
		F28410C4B95D91FF532965A8D4745A42 /* NSData+ImageContentType.m */ = {isa = PBXFileReference; includeInIndex = 1; lastKnownFileType = sourcecode.c.objc; name = "NSData+ImageContentType.m"; path = "SDWebImage/Core/NSData+ImageContentType.m"; sourceTree = "<group>"; };
		F29D64D4BFCB0FF28971BED71E1FC618 /* utils.c */ = {isa = PBXFileReference; includeInIndex = 1; name = utils.c; path = src/utils/utils.c; sourceTree = "<group>"; };
		F3CD2A7B6C986C5A0E85F82277D73FB5 /* SDWebImageDownloaderRequestModifier.h */ = {isa = PBXFileReference; includeInIndex = 1; lastKnownFileType = sourcecode.c.h; name = SDWebImageDownloaderRequestModifier.h; path = SDWebImage/Core/SDWebImageDownloaderRequestModifier.h; sourceTree = "<group>"; };
		F44F90FA3FDAC9637D8127A9727F0443 /* CGRect+Center.swift */ = {isa = PBXFileReference; includeInIndex = 1; lastKnownFileType = sourcecode.swift; path = "CGRect+Center.swift"; sourceTree = "<group>"; };
		F500E363E140541FB51764EC889915B0 /* MediaPlayer.swift */ = {isa = PBXFileReference; includeInIndex = 1; lastKnownFileType = sourcecode.swift; path = MediaPlayer.swift; sourceTree = "<group>"; };
		F505EC959F780B5DEFFFECFB2401ACBA /* tree_enc.c */ = {isa = PBXFileReference; includeInIndex = 1; name = tree_enc.c; path = src/enc/tree_enc.c; sourceTree = "<group>"; };
		F51C8576593EA1A78485C80D7D23E882 /* UIImage+Transform.h */ = {isa = PBXFileReference; includeInIndex = 1; lastKnownFileType = sourcecode.c.h; name = "UIImage+Transform.h"; path = "SDWebImage/Core/UIImage+Transform.h"; sourceTree = "<group>"; };
		F5431B652D02D167701927005F296F41 /* UIView+WebCache.h */ = {isa = PBXFileReference; includeInIndex = 1; lastKnownFileType = sourcecode.c.h; name = "UIView+WebCache.h"; path = "SDWebImage/Core/UIView+WebCache.h"; sourceTree = "<group>"; };
		F588FAA9D82C224A741132FE780FA5AE /* FBSnapshotTestCasePlatform.h */ = {isa = PBXFileReference; includeInIndex = 1; lastKnownFileType = sourcecode.c.h; name = FBSnapshotTestCasePlatform.h; path = FBSnapshotTestCase/FBSnapshotTestCasePlatform.h; sourceTree = "<group>"; };
		F5B76929156B5E7A15A1E165971ED66F /* SDFileAttributeHelper.h */ = {isa = PBXFileReference; includeInIndex = 1; lastKnownFileType = sourcecode.c.h; name = SDFileAttributeHelper.h; path = SDWebImage/Private/SDFileAttributeHelper.h; sourceTree = "<group>"; };
		F5DD6080D1EBF45670FC7360D94A1850 /* NSButton+WebCache.m */ = {isa = PBXFileReference; includeInIndex = 1; lastKnownFileType = sourcecode.c.objc; name = "NSButton+WebCache.m"; path = "SDWebImage/Core/NSButton+WebCache.m"; sourceTree = "<group>"; };
		F671AC4249C1E295772C72966CA1B954 /* rescaler_mips32.c */ = {isa = PBXFileReference; includeInIndex = 1; name = rescaler_mips32.c; path = src/dsp/rescaler_mips32.c; sourceTree = "<group>"; };
		F7254A8C85A8F9982B68944F38720396 /* enc.c */ = {isa = PBXFileReference; includeInIndex = 1; name = enc.c; path = src/dsp/enc.c; sourceTree = "<group>"; };
		F73730A255151B82B1DFD323C8B55A93 /* OptionsController.swift */ = {isa = PBXFileReference; includeInIndex = 1; lastKnownFileType = sourcecode.swift; path = OptionsController.swift; sourceTree = "<group>"; };
		F775C354FBD562CBBD4DD7D84E7AC596 /* DrawerTabBarCell.swift */ = {isa = PBXFileReference; includeInIndex = 1; lastKnownFileType = sourcecode.swift; path = DrawerTabBarCell.swift; sourceTree = "<group>"; };
		F81645CBAC323DEB57AC1A7AE3E004D7 /* SDImageHEICCoder.m */ = {isa = PBXFileReference; includeInIndex = 1; lastKnownFileType = sourcecode.c.objc; name = SDImageHEICCoder.m; path = SDWebImage/Core/SDImageHEICCoder.m; sourceTree = "<group>"; };
		F830F0DF36C114907F001E8B4B977509 /* Marker.swift */ = {isa = PBXFileReference; includeInIndex = 1; lastKnownFileType = sourcecode.swift; path = Marker.swift; sourceTree = "<group>"; };
		F871881E211CC7FA50E004B050BD38F5 /* NSBundle+Orangina.swift */ = {isa = PBXFileReference; includeInIndex = 1; lastKnownFileType = sourcecode.swift; name = "NSBundle+Orangina.swift"; path = "Source/NSBundle+Orangina.swift"; sourceTree = "<group>"; };
		F899B7FE06DD68FCE5E2BB911AEB7B93 /* CVPixelBuffer+copy.swift */ = {isa = PBXFileReference; includeInIndex = 1; lastKnownFileType = sourcecode.swift; path = "CVPixelBuffer+copy.swift"; sourceTree = "<group>"; };
		F8FCA7F413510DAE4C13926BA5C72762 /* DrawingController.swift */ = {isa = PBXFileReference; includeInIndex = 1; lastKnownFileType = sourcecode.swift; path = DrawingController.swift; sourceTree = "<group>"; };
		F908C2887178E40742DE608DDECEB6A5 /* SDFileAttributeHelper.m */ = {isa = PBXFileReference; includeInIndex = 1; lastKnownFileType = sourcecode.c.objc; name = SDFileAttributeHelper.m; path = SDWebImage/Private/SDFileAttributeHelper.m; sourceTree = "<group>"; };
		F929E21F185B15F6BF827D195D929335 /* bit_reader_utils.c */ = {isa = PBXFileReference; includeInIndex = 1; name = bit_reader_utils.c; path = src/utils/bit_reader_utils.c; sourceTree = "<group>"; };
		F94BAF20744042986B11B270C4EA1298 /* rescaler_msa.c */ = {isa = PBXFileReference; includeInIndex = 1; name = rescaler_msa.c; path = src/dsp/rescaler_msa.c; sourceTree = "<group>"; };
		F97AED05AF4474A53CBB66789A61F6EB /* rescaler.c */ = {isa = PBXFileReference; includeInIndex = 1; name = rescaler.c; path = src/dsp/rescaler.c; sourceTree = "<group>"; };
		FA527EF20F47A41041E4BC9930F8D9A0 /* MMCQ.swift */ = {isa = PBXFileReference; includeInIndex = 1; lastKnownFileType = sourcecode.swift; path = MMCQ.swift; sourceTree = "<group>"; };
		FA96F22F7015F81A087C5A5CEDEF9A5D /* backward_references_enc.c */ = {isa = PBXFileReference; includeInIndex = 1; name = backward_references_enc.c; path = src/enc/backward_references_enc.c; sourceTree = "<group>"; };
		FB56C23DC586955415D6D7649511B3EF /* Sharpie.swift */ = {isa = PBXFileReference; includeInIndex = 1; lastKnownFileType = sourcecode.swift; path = Sharpie.swift; sourceTree = "<group>"; };
		FB6D660EDBA984E469E84429803A1BD5 /* SDWebImageCompat.h */ = {isa = PBXFileReference; includeInIndex = 1; lastKnownFileType = sourcecode.c.h; name = SDWebImageCompat.h; path = SDWebImage/Core/SDWebImageCompat.h; sourceTree = "<group>"; };
		FC2D68604E18C9F490EE9069C64AEBF7 /* Dictionary+Additions.swift */ = {isa = PBXFileReference; includeInIndex = 1; lastKnownFileType = sourcecode.swift; name = "Dictionary+Additions.swift"; path = "Source/Dictionary+Additions.swift"; sourceTree = "<group>"; };
		FC73A5B352EFE249446C8FE0D2D288F4 /* bit_reader_utils.h */ = {isa = PBXFileReference; includeInIndex = 1; lastKnownFileType = sourcecode.c.h; name = bit_reader_utils.h; path = src/utils/bit_reader_utils.h; sourceTree = "<group>"; };
		FC77E7179F1E4140374B3171EAB79E1A /* lossless_enc_neon.c */ = {isa = PBXFileReference; includeInIndex = 1; name = lossless_enc_neon.c; path = src/dsp/lossless_enc_neon.c; sourceTree = "<group>"; };
		FCF61D9B2B75054A9A3185DDC609B7FF /* libSDWebImageWebPCoder.a */ = {isa = PBXFileReference; explicitFileType = archive.ar; includeInIndex = 0; name = libSDWebImageWebPCoder.a; path = libSDWebImageWebPCoder.a; sourceTree = BUILT_PRODUCTS_DIR; };
		FDA2ABE23975C19FDC44FBC15B77E89F /* libwebp-dummy.m */ = {isa = PBXFileReference; includeInIndex = 1; lastKnownFileType = sourcecode.c.objc; path = "libwebp-dummy.m"; sourceTree = "<group>"; };
		FDEC32114E74B514B425D8183C068E2A /* SDImageLoader.h */ = {isa = PBXFileReference; includeInIndex = 1; lastKnownFileType = sourcecode.c.h; name = SDImageLoader.h; path = SDWebImage/Core/SDImageLoader.h; sourceTree = "<group>"; };
		FDF9881EB619C1EB0C3FC6A26F4C7D48 /* encode.h */ = {isa = PBXFileReference; includeInIndex = 1; lastKnownFileType = sourcecode.c.h; name = encode.h; path = src/webp/encode.h; sourceTree = "<group>"; };
		FE918F308869FA7B3D11D9B0F72CE1DF /* SDWebImageOperation.h */ = {isa = PBXFileReference; includeInIndex = 1; lastKnownFileType = sourcecode.c.h; name = SDWebImageOperation.h; path = SDWebImage/Core/SDWebImageOperation.h; sourceTree = "<group>"; };
		FF43EB9B75C785C2D7AACFFD3FC1615F /* syntax_enc.c */ = {isa = PBXFileReference; includeInIndex = 1; name = syntax_enc.c; path = src/enc/syntax_enc.c; sourceTree = "<group>"; };
		FF557FFA0BEC388A7CD2E97616FB2E14 /* huffman_encode_utils.h */ = {isa = PBXFileReference; includeInIndex = 1; lastKnownFileType = sourcecode.c.h; name = huffman_encode_utils.h; path = src/utils/huffman_encode_utils.h; sourceTree = "<group>"; };
		FFE3A6EA452CBAD965D5163ED7A2337C /* vp8i_dec.h */ = {isa = PBXFileReference; includeInIndex = 1; lastKnownFileType = sourcecode.c.h; name = vp8i_dec.h; path = src/dec/vp8i_dec.h; sourceTree = "<group>"; };
=======
		A5934061A1059DE3F9DF1CF82127125B /* tree_enc.c */ = {isa = PBXFileReference; includeInIndex = 1; name = tree_enc.c; path = src/enc/tree_enc.c; sourceTree = "<group>"; };
		A619A39F25E3A3A94724091573D1EAE1 /* UIFont+ComposeFonts.swift */ = {isa = PBXFileReference; includeInIndex = 1; lastKnownFileType = sourcecode.swift; name = "UIFont+ComposeFonts.swift"; path = "Source/UIFont+ComposeFonts.swift"; sourceTree = "<group>"; };
		A6D73B161ADE202F19DB0E101BF2CA67 /* ReachabilityObserving.swift */ = {isa = PBXFileReference; includeInIndex = 1; lastKnownFileType = sourcecode.swift; name = ReachabilityObserving.swift; path = Source/ReachabilityObserving.swift; sourceTree = "<group>"; };
		A6F2383FE7E055E9C13CC6DCE394E781 /* FilterFactory.swift */ = {isa = PBXFileReference; includeInIndex = 1; lastKnownFileType = sourcecode.swift; path = FilterFactory.swift; sourceTree = "<group>"; };
		A7ABB70C40E4DCEF3E515C1F6C6C153E /* cost_mips32.c */ = {isa = PBXFileReference; includeInIndex = 1; name = cost_mips32.c; path = src/dsp/cost_mips32.c; sourceTree = "<group>"; };
		A7D8E4C7FE97D85EA2EAA6AE585578F8 /* rescaler_msa.c */ = {isa = PBXFileReference; includeInIndex = 1; name = rescaler_msa.c; path = src/dsp/rescaler_msa.c; sourceTree = "<group>"; };
		A80B3519D4613602F140E21402228A23 /* Cancelable.swift */ = {isa = PBXFileReference; includeInIndex = 1; lastKnownFileType = sourcecode.swift; name = Cancelable.swift; path = Classes/Cancelable.swift; sourceTree = "<group>"; };
		A815E4EA17194B32D183B7F99AB56E67 /* analysis_enc.c */ = {isa = PBXFileReference; includeInIndex = 1; name = analysis_enc.c; path = src/enc/analysis_enc.c; sourceTree = "<group>"; };
		A851A8C6C48574F06725DA6B74214E61 /* lossless_enc.c */ = {isa = PBXFileReference; includeInIndex = 1; name = lossless_enc.c; path = src/dsp/lossless_enc.c; sourceTree = "<group>"; };
		A89DB1421C4FAE21E3B618DEC1EE946D /* CameraPreviewViewController.swift */ = {isa = PBXFileReference; includeInIndex = 1; lastKnownFileType = sourcecode.swift; path = CameraPreviewViewController.swift; sourceTree = "<group>"; };
		A8CE7EBE06F57B5930D25D960796D8B3 /* rescaler_utils.h */ = {isa = PBXFileReference; includeInIndex = 1; lastKnownFileType = sourcecode.c.h; name = rescaler_utils.h; path = src/utils/rescaler_utils.h; sourceTree = "<group>"; };
		A8DEB85D8BDFFF715E155269818ECECB /* SDWebImageError.h */ = {isa = PBXFileReference; includeInIndex = 1; lastKnownFileType = sourcecode.c.h; name = SDWebImageError.h; path = SDWebImage/Core/SDWebImageError.h; sourceTree = "<group>"; };
		A9EEAD2147CDA9C5EAC275DBB44F0F1A /* GLUtilities.swift */ = {isa = PBXFileReference; includeInIndex = 1; lastKnownFileType = sourcecode.swift; path = GLUtilities.swift; sourceTree = "<group>"; };
		AA143277A3065DCCB9952ACB39E8DC50 /* SDImageCacheDefine.h */ = {isa = PBXFileReference; includeInIndex = 1; lastKnownFileType = sourcecode.c.h; name = SDImageCacheDefine.h; path = SDWebImage/Core/SDImageCacheDefine.h; sourceTree = "<group>"; };
		AA184B6A901103D44E955EC5C6A2FEFE /* lossless_enc_sse41.c */ = {isa = PBXFileReference; includeInIndex = 1; name = lossless_enc_sse41.c; path = src/dsp/lossless_enc_sse41.c; sourceTree = "<group>"; };
		AA9E929859A5000E35ECF1FC466BC342 /* BlogImageCacheManager.swift */ = {isa = PBXFileReference; includeInIndex = 1; lastKnownFileType = sourcecode.swift; name = BlogImageCacheManager.swift; path = Classes/BlogImageCacheManager.swift; sourceTree = "<group>"; };
		AAEFA19608CDE21DA2C42A6E713765A7 /* EditorFilterCollectionCell.swift */ = {isa = PBXFileReference; includeInIndex = 1; lastKnownFileType = sourcecode.swift; path = EditorFilterCollectionCell.swift; sourceTree = "<group>"; };
		AB1A2979AF2334FB0B0B139F78B00014 /* ImageLoader-prefix.pch */ = {isa = PBXFileReference; includeInIndex = 1; lastKnownFileType = sourcecode.c.h; path = "ImageLoader-prefix.pch"; sourceTree = "<group>"; };
		AB1F6DFF355A6FEA8C7D5AE1C9CC18DC /* ColorCollectionView.swift */ = {isa = PBXFileReference; includeInIndex = 1; lastKnownFileType = sourcecode.swift; path = ColorCollectionView.swift; sourceTree = "<group>"; };
		ABE33258E7109566D7C4EA9B70A3353A /* KanvasCamera-dummy.m */ = {isa = PBXFileReference; includeInIndex = 1; lastKnownFileType = sourcecode.c.objc; path = "KanvasCamera-dummy.m"; sourceTree = "<group>"; };
		AC41A230B010CAE10565F1BE80CAC4DD /* thread_utils.c */ = {isa = PBXFileReference; includeInIndex = 1; name = thread_utils.c; path = src/utils/thread_utils.c; sourceTree = "<group>"; };
		AC9D682E665D0B55BA6424C7AD1C1182 /* SDWebImageDownloaderDecryptor.m */ = {isa = PBXFileReference; includeInIndex = 1; lastKnownFileType = sourcecode.c.objc; name = SDWebImageDownloaderDecryptor.m; path = SDWebImage/Core/SDWebImageDownloaderDecryptor.m; sourceTree = "<group>"; };
		AD16D10FB89F7C0FF05C3CC7A7765E63 /* SDImageCoderHelper.h */ = {isa = PBXFileReference; includeInIndex = 1; lastKnownFileType = sourcecode.c.h; name = SDImageCoderHelper.h; path = SDWebImage/Core/SDImageCoderHelper.h; sourceTree = "<group>"; };
		AD218552653B4A9A7ACEF8497E1A5980 /* UIViewController+Orientation.swift */ = {isa = PBXFileReference; includeInIndex = 1; lastKnownFileType = sourcecode.swift; name = "UIViewController+Orientation.swift"; path = "Source/UIViewController+Orientation.swift"; sourceTree = "<group>"; };
		AD9E8F1383F10D4271307A1C12FD9CDA /* CameraFilterCollectionController.swift */ = {isa = PBXFileReference; includeInIndex = 1; lastKnownFileType = sourcecode.swift; path = CameraFilterCollectionController.swift; sourceTree = "<group>"; };
		ADEC4329B63664A28B03FCC4036EBCEC /* SDImageLoader.m */ = {isa = PBXFileReference; includeInIndex = 1; lastKnownFileType = sourcecode.c.objc; name = SDImageLoader.m; path = SDWebImage/Core/SDImageLoader.m; sourceTree = "<group>"; };
		AE81F494C3B54D487F03A49F836396B5 /* KanvasCameraImages.swift */ = {isa = PBXFileReference; includeInIndex = 1; lastKnownFileType = sourcecode.swift; path = KanvasCameraImages.swift; sourceTree = "<group>"; };
		AF4CD86511826B84929E8BA8D60F2316 /* Utils.podspec */ = {isa = PBXFileReference; explicitFileType = text.script.ruby; includeInIndex = 1; indentWidth = 2; lastKnownFileType = text; path = Utils.podspec; sourceTree = "<group>"; tabWidth = 2; xcLanguageSpecificationIdentifier = xcode.lang.ruby; };
		AF6DB2F9DC552AB0471D58FEC61BB119 /* io_dec.c */ = {isa = PBXFileReference; includeInIndex = 1; name = io_dec.c; path = src/dec/io_dec.c; sourceTree = "<group>"; };
		AF95FDC1308A495F99939F760FD4F252 /* SDImageLoader.h */ = {isa = PBXFileReference; includeInIndex = 1; lastKnownFileType = sourcecode.c.h; name = SDImageLoader.h; path = SDWebImage/Core/SDImageLoader.h; sourceTree = "<group>"; };
		B0B214D775196BA7CA8E17E53048A493 /* libSDWebImage.a */ = {isa = PBXFileReference; explicitFileType = archive.ar; includeInIndex = 0; name = libSDWebImage.a; path = libSDWebImage.a; sourceTree = BUILT_PRODUCTS_DIR; };
		B0F3A78A92AA5D59218955E0C92E9C0A /* alphai_dec.h */ = {isa = PBXFileReference; includeInIndex = 1; lastKnownFileType = sourcecode.c.h; name = alphai_dec.h; path = src/dec/alphai_dec.h; sourceTree = "<group>"; };
		B10E35A94E5D6D84169CF74FA4582C05 /* Pencil.swift */ = {isa = PBXFileReference; includeInIndex = 1; lastKnownFileType = sourcecode.swift; path = Pencil.swift; sourceTree = "<group>"; };
		B24FB4D20D0894B83938F42854CF1998 /* MediaDrawerController.swift */ = {isa = PBXFileReference; includeInIndex = 1; lastKnownFileType = sourcecode.swift; path = MediaDrawerController.swift; sourceTree = "<group>"; };
		B2E0FF52EB0342F80D0A07A8FB71F117 /* SDmetamacros.h */ = {isa = PBXFileReference; includeInIndex = 1; lastKnownFileType = sourcecode.c.h; name = SDmetamacros.h; path = SDWebImage/Private/SDmetamacros.h; sourceTree = "<group>"; };
		B2F8BF6A3D0B3B7AC3657F6EB53DF291 /* histogram_enc.c */ = {isa = PBXFileReference; includeInIndex = 1; name = histogram_enc.c; path = src/enc/histogram_enc.c; sourceTree = "<group>"; };
		B321C73955714AFB57F9DB8F1090071D /* libUtils.a */ = {isa = PBXFileReference; explicitFileType = archive.ar; includeInIndex = 0; name = libUtils.a; path = libUtils.a; sourceTree = BUILT_PRODUCTS_DIR; };
		B3C1BBEB6DA2B71A383246FA53219340 /* upsampling_sse2.c */ = {isa = PBXFileReference; includeInIndex = 1; name = upsampling_sse2.c; path = src/dsp/upsampling_sse2.c; sourceTree = "<group>"; };
		B3C6572F9F328E7783D4ED9225200BDA /* Renderer.swift */ = {isa = PBXFileReference; includeInIndex = 1; lastKnownFileType = sourcecode.swift; path = Renderer.swift; sourceTree = "<group>"; };
		B6A296C9EB3FA95817E314ABFE054214 /* ExtendedStackView.swift */ = {isa = PBXFileReference; includeInIndex = 1; lastKnownFileType = sourcecode.swift; path = ExtendedStackView.swift; sourceTree = "<group>"; };
		B711A8BFCA4D41E11CAAEA2185853220 /* upsampling_sse41.c */ = {isa = PBXFileReference; includeInIndex = 1; name = upsampling_sse41.c; path = src/dsp/upsampling_sse41.c; sourceTree = "<group>"; };
		B872DC62FD7AE338B0BD8ED1E7EEDFC8 /* DrawerTabBarCell.swift */ = {isa = PBXFileReference; includeInIndex = 1; lastKnownFileType = sourcecode.swift; path = DrawerTabBarCell.swift; sourceTree = "<group>"; };
		B8798F063652343B430B7FF468C8F761 /* SDAnimatedImageView.m */ = {isa = PBXFileReference; includeInIndex = 1; lastKnownFileType = sourcecode.c.objc; name = SDAnimatedImageView.m; path = SDWebImage/Core/SDAnimatedImageView.m; sourceTree = "<group>"; };
		B87A97E6540694C144156A52532B2F52 /* SDImageAssetManager.h */ = {isa = PBXFileReference; includeInIndex = 1; lastKnownFileType = sourcecode.c.h; name = SDImageAssetManager.h; path = SDWebImage/Private/SDImageAssetManager.h; sourceTree = "<group>"; };
		B880CA28F208742598D35993E27E2D25 /* PostFormKeyboardTracker.swift */ = {isa = PBXFileReference; includeInIndex = 1; lastKnownFileType = sourcecode.swift; name = PostFormKeyboardTracker.swift; path = Source/PostFormKeyboardTracker.swift; sourceTree = "<group>"; };
		B88C378B237631A161D6C32AFCCCB669 /* SDAssociatedObject.m */ = {isa = PBXFileReference; includeInIndex = 1; lastKnownFileType = sourcecode.c.objc; name = SDAssociatedObject.m; path = SDWebImage/Private/SDAssociatedObject.m; sourceTree = "<group>"; };
		B897FF67BF68F9CB7F2B9D69C4E2EF71 /* syntax_enc.c */ = {isa = PBXFileReference; includeInIndex = 1; name = syntax_enc.c; path = src/enc/syntax_enc.c; sourceTree = "<group>"; };
		B959029EFD13486D63507BB636643C27 /* MainTextView.swift */ = {isa = PBXFileReference; includeInIndex = 1; lastKnownFileType = sourcecode.swift; path = MainTextView.swift; sourceTree = "<group>"; };
		B99ACE584FBE46A6503C4C91BC1EA779 /* cost_mips_dsp_r2.c */ = {isa = PBXFileReference; includeInIndex = 1; name = cost_mips_dsp_r2.c; path = src/dsp/cost_mips_dsp_r2.c; sourceTree = "<group>"; };
		BA1D5367299F68DBDB7EED33FBD12A80 /* SDAnimatedImage.m */ = {isa = PBXFileReference; includeInIndex = 1; lastKnownFileType = sourcecode.c.objc; name = SDAnimatedImage.m; path = SDWebImage/Core/SDAnimatedImage.m; sourceTree = "<group>"; };
		BA4BB19686CEBE16B9E5F8A5BFC52401 /* KanvasCameraTimes.swift */ = {isa = PBXFileReference; includeInIndex = 1; lastKnownFileType = sourcecode.swift; path = KanvasCameraTimes.swift; sourceTree = "<group>"; };
		BA9AFFA1ED1022B36BE8167F79EBED6D /* GLKMatrix4+Unsafe.swift */ = {isa = PBXFileReference; includeInIndex = 1; lastKnownFileType = sourcecode.swift; path = "GLKMatrix4+Unsafe.swift"; sourceTree = "<group>"; };
		BAC6B735FC5D4EAB93C02ED4EFC53754 /* enc_mips32.c */ = {isa = PBXFileReference; includeInIndex = 1; name = enc_mips32.c; path = src/dsp/enc_mips32.c; sourceTree = "<group>"; };
		BB8B382FFBDED48B5F0310F69CB06555 /* UIView+Utils.swift */ = {isa = PBXFileReference; includeInIndex = 1; lastKnownFileType = sourcecode.swift; name = "UIView+Utils.swift"; path = "Source/UIView+Utils.swift"; sourceTree = "<group>"; };
		BCC23B60DBCAC5AC296A62FD1D049DCD /* Pods-KanvasCameraExample.modulemap */ = {isa = PBXFileReference; includeInIndex = 1; lastKnownFileType = sourcecode.module; path = "Pods-KanvasCameraExample.modulemap"; sourceTree = "<group>"; };
		BE6A2F9F0268EF4F084A29F46F3A62A7 /* UIView+Snaphot.swift */ = {isa = PBXFileReference; includeInIndex = 1; lastKnownFileType = sourcecode.swift; name = "UIView+Snaphot.swift"; path = "Source/UIView+Snaphot.swift"; sourceTree = "<group>"; };
		BE836C2A8328571838BFDCAE4B1A3291 /* SDImageFrame.m */ = {isa = PBXFileReference; includeInIndex = 1; lastKnownFileType = sourcecode.c.objc; name = SDImageFrame.m; path = SDWebImage/Core/SDImageFrame.m; sourceTree = "<group>"; };
		BEBB8FBB3EC4E6899ECD7D91CF423D53 /* dec_neon.c */ = {isa = PBXFileReference; includeInIndex = 1; name = dec_neon.c; path = src/dsp/dec_neon.c; sourceTree = "<group>"; };
		BFC144A03ECB6FA4586B6644643EBB58 /* Pods-KanvasCameraExampleTests-umbrella.h */ = {isa = PBXFileReference; includeInIndex = 1; lastKnownFileType = sourcecode.c.h; path = "Pods-KanvasCameraExampleTests-umbrella.h"; sourceTree = "<group>"; };
		C10EFA8CB88BFCEA7D701C547A50F845 /* UIColor+Util.swift */ = {isa = PBXFileReference; includeInIndex = 1; lastKnownFileType = sourcecode.swift; name = "UIColor+Util.swift"; path = "Source/UIColor+Util.swift"; sourceTree = "<group>"; };
		C11DE63678A05A9F4CED759FE02C4449 /* UIButton+WebCache.m */ = {isa = PBXFileReference; includeInIndex = 1; lastKnownFileType = sourcecode.c.objc; name = "UIButton+WebCache.m"; path = "SDWebImage/Core/UIButton+WebCache.m"; sourceTree = "<group>"; };
		C11FDBCCDAE28A392B934525C298F2BD /* huffman_encode_utils.h */ = {isa = PBXFileReference; includeInIndex = 1; lastKnownFileType = sourcecode.c.h; name = huffman_encode_utils.h; path = src/utils/huffman_encode_utils.h; sourceTree = "<group>"; };
		C143A77F9405CB6A2A4FBA8F4DA70D4C /* UIFont+Orangina.swift */ = {isa = PBXFileReference; includeInIndex = 1; lastKnownFileType = sourcecode.swift; name = "UIFont+Orangina.swift"; path = "Source/UIFont+Orangina.swift"; sourceTree = "<group>"; };
		C1A2D78E41D5E47E3645FE01C04F70C8 /* UIImageView+HighlightedWebCache.m */ = {isa = PBXFileReference; includeInIndex = 1; lastKnownFileType = sourcecode.c.objc; name = "UIImageView+HighlightedWebCache.m"; path = "SDWebImage/Core/UIImageView+HighlightedWebCache.m"; sourceTree = "<group>"; };
		C1D0C46C1A185E9E79200D0AF4962F65 /* StickerMenuView.swift */ = {isa = PBXFileReference; includeInIndex = 1; lastKnownFileType = sourcecode.swift; path = StickerMenuView.swift; sourceTree = "<group>"; };
		C1FB0CFD6D926BFCA11D3EE0E29BC3FC /* ssim.c */ = {isa = PBXFileReference; includeInIndex = 1; name = ssim.c; path = src/dsp/ssim.c; sourceTree = "<group>"; };
		C208146E7105704D440D8D415FFF223D /* vp8_dec.h */ = {isa = PBXFileReference; includeInIndex = 1; lastKnownFileType = sourcecode.c.h; name = vp8_dec.h; path = src/dec/vp8_dec.h; sourceTree = "<group>"; };
		C255BD70ED09D42D3FF0968508AF2256 /* TagsViewEditCell.swift */ = {isa = PBXFileReference; includeInIndex = 1; lastKnownFileType = sourcecode.swift; path = TagsViewEditCell.swift; sourceTree = "<group>"; };
		C259169DF802B0E027B8C56933DFDA7B /* ResourceBundle-KanvasCamera-KanvasCamera-Info.plist */ = {isa = PBXFileReference; includeInIndex = 1; lastKnownFileType = text.plist.xml; path = "ResourceBundle-KanvasCamera-KanvasCamera-Info.plist"; sourceTree = "<group>"; };
		C31CBA6A114407727E8936ECBC634895 /* common_sse2.h */ = {isa = PBXFileReference; includeInIndex = 1; lastKnownFileType = sourcecode.c.h; name = common_sse2.h; path = src/dsp/common_sse2.h; sourceTree = "<group>"; };
		C3492B2D4930532B49E312A3898AB899 /* neon.h */ = {isa = PBXFileReference; includeInIndex = 1; lastKnownFileType = sourcecode.c.h; name = neon.h; path = src/dsp/neon.h; sourceTree = "<group>"; };
		C36A8F8F098474F49440FB43A61DE2CA /* SDWebImageCacheKeyFilter.h */ = {isa = PBXFileReference; includeInIndex = 1; lastKnownFileType = sourcecode.c.h; name = SDWebImageCacheKeyFilter.h; path = SDWebImage/Core/SDWebImageCacheKeyFilter.h; sourceTree = "<group>"; };
		C39B71FD2B68CDA16497C976938BD9CE /* webp_dec.c */ = {isa = PBXFileReference; includeInIndex = 1; name = webp_dec.c; path = src/dec/webp_dec.c; sourceTree = "<group>"; };
		C522A03AAFCC9381FDCA69884059843F /* UIImage+Effects.swift */ = {isa = PBXFileReference; includeInIndex = 1; lastKnownFileType = sourcecode.swift; name = "UIImage+Effects.swift"; path = "Classes/UIImage+Effects.swift"; sourceTree = "<group>"; };
		C5604A8222861CBD3B2D60A453CB5A3B /* CameraRecorder.swift */ = {isa = PBXFileReference; includeInIndex = 1; lastKnownFileType = sourcecode.swift; path = CameraRecorder.swift; sourceTree = "<group>"; };
		C65922FAD2CA7B2911A3360F85943827 /* UIImage+Transform.h */ = {isa = PBXFileReference; includeInIndex = 1; lastKnownFileType = sourcecode.c.h; name = "UIImage+Transform.h"; path = "SDWebImage/Core/UIImage+Transform.h"; sourceTree = "<group>"; };
		C65B1065667F023BC72E9017FB977E1A /* SDImageGraphics.h */ = {isa = PBXFileReference; includeInIndex = 1; lastKnownFileType = sourcecode.c.h; name = SDImageGraphics.h; path = SDWebImage/Core/SDImageGraphics.h; sourceTree = "<group>"; };
		C65B8D4A3870EA987FC8463BFBA6CDAF /* SDWebImageCacheSerializer.m */ = {isa = PBXFileReference; includeInIndex = 1; lastKnownFileType = sourcecode.c.objc; name = SDWebImageCacheSerializer.m; path = SDWebImage/Core/SDWebImageCacheSerializer.m; sourceTree = "<group>"; };
		C666819D66333D754C29FD3940122943 /* dec_sse2.c */ = {isa = PBXFileReference; includeInIndex = 1; name = dec_sse2.c; path = src/dsp/dec_sse2.c; sourceTree = "<group>"; };
		C684ADCB6A0DE9F92FEBAEE49CBE85E3 /* IgnoreBackgroundTouchesStackView.swift */ = {isa = PBXFileReference; includeInIndex = 1; lastKnownFileType = sourcecode.swift; path = IgnoreBackgroundTouchesStackView.swift; sourceTree = "<group>"; };
		C6AEC2253D16C9533A0151471116BFF0 /* upsampling_neon.c */ = {isa = PBXFileReference; includeInIndex = 1; name = upsampling_neon.c; path = src/dsp/upsampling_neon.c; sourceTree = "<group>"; };
		C77A4E7BECB21DBE2983D76D0A3AD1CC /* dec_clip_tables.c */ = {isa = PBXFileReference; includeInIndex = 1; name = dec_clip_tables.c; path = src/dsp/dec_clip_tables.c; sourceTree = "<group>"; };
		C7C3FF2111C63B16AB2B9E592B37DAA6 /* TagsViewCollectionViewLayout.swift */ = {isa = PBXFileReference; includeInIndex = 1; lastKnownFileType = sourcecode.swift; path = TagsViewCollectionViewLayout.swift; sourceTree = "<group>"; };
		C7C6EC4BACF1905FC611236BE536A087 /* msa_macro.h */ = {isa = PBXFileReference; includeInIndex = 1; lastKnownFileType = sourcecode.c.h; name = msa_macro.h; path = src/dsp/msa_macro.h; sourceTree = "<group>"; };
		C830FDDF9BAD11A391DF672D74161CB9 /* SDGraphicsImageRenderer.m */ = {isa = PBXFileReference; includeInIndex = 1; lastKnownFileType = sourcecode.c.objc; name = SDGraphicsImageRenderer.m; path = SDWebImage/Core/SDGraphicsImageRenderer.m; sourceTree = "<group>"; };
		C89F34CDD149DF3995826765A0F71BE9 /* HapticFeedbackGenerator.swift */ = {isa = PBXFileReference; includeInIndex = 1; lastKnownFileType = sourcecode.swift; name = HapticFeedbackGenerator.swift; path = Source/HapticFeedbackGenerator.swift; sourceTree = "<group>"; };
		C8A16F67A03AC4373E06807443820B14 /* SwiftSupport.swift */ = {isa = PBXFileReference; includeInIndex = 1; lastKnownFileType = sourcecode.swift; name = SwiftSupport.swift; path = FBSnapshotTestCase/SwiftSupport.swift; sourceTree = "<group>"; };
		C8C3C13AEF0D02FD4FAA982B03C3D4EF /* MediaDrawerView.swift */ = {isa = PBXFileReference; includeInIndex = 1; lastKnownFileType = sourcecode.swift; path = MediaDrawerView.swift; sourceTree = "<group>"; };
		C8FD8A3AD158B99079BAC8CF522E6BDB /* utils.c */ = {isa = PBXFileReference; includeInIndex = 1; name = utils.c; path = src/utils/utils.c; sourceTree = "<group>"; };
		C922EF374D7D8BDDF7C0CB8726A14867 /* muxi.h */ = {isa = PBXFileReference; includeInIndex = 1; lastKnownFileType = sourcecode.c.h; name = muxi.h; path = src/mux/muxi.h; sourceTree = "<group>"; };
		C95F037EBFCEA99332D3B0B3931637E6 /* Pods-KanvasCameraExample-resources.sh */ = {isa = PBXFileReference; includeInIndex = 1; lastKnownFileType = text.script.sh; path = "Pods-KanvasCameraExample-resources.sh"; sourceTree = "<group>"; };
		CAA11F4D1A3AD04E99298A17CF181AD3 /* FilteredInputViewController.swift */ = {isa = PBXFileReference; includeInIndex = 1; lastKnownFileType = sourcecode.swift; path = FilteredInputViewController.swift; sourceTree = "<group>"; };
		CAC6A57DA4CFED4D7A4477AD5D39582B /* webpi_dec.h */ = {isa = PBXFileReference; includeInIndex = 1; lastKnownFileType = sourcecode.c.h; name = webpi_dec.h; path = src/dec/webpi_dec.h; sourceTree = "<group>"; };
		CAE837FC4D9402F0D1AE4BBADD4004F7 /* SDWebImage-umbrella.h */ = {isa = PBXFileReference; includeInIndex = 1; lastKnownFileType = sourcecode.c.h; path = "SDWebImage-umbrella.h"; sourceTree = "<group>"; };
		CBC19962F5406A73F1F32FC90114A288 /* SDWebImagePrefetcher.m */ = {isa = PBXFileReference; includeInIndex = 1; lastKnownFileType = sourcecode.c.objc; name = SDWebImagePrefetcher.m; path = SDWebImage/Core/SDWebImagePrefetcher.m; sourceTree = "<group>"; };
		CD04F131A5A446BCA3B9DB23DC38A271 /* TumblrTheme.podspec */ = {isa = PBXFileReference; explicitFileType = text.script.ruby; includeInIndex = 1; indentWidth = 2; lastKnownFileType = text; path = TumblrTheme.podspec; sourceTree = "<group>"; tabWidth = 2; xcLanguageSpecificationIdentifier = xcode.lang.ruby; };
		CD1A78AEF277C9C589E9157E8DCE25DD /* TumblrThemeFontFamily.swift */ = {isa = PBXFileReference; includeInIndex = 1; lastKnownFileType = sourcecode.swift; name = TumblrThemeFontFamily.swift; path = Source/TumblrThemeFontFamily.swift; sourceTree = "<group>"; };
		CD49B2E4F3414298BBA18AE164394657 /* SDImageCoderHelper.m */ = {isa = PBXFileReference; includeInIndex = 1; lastKnownFileType = sourcecode.c.objc; name = SDImageCoderHelper.m; path = SDWebImage/Core/SDImageCoderHelper.m; sourceTree = "<group>"; };
		CDDB8E8BF1C30E1E66CD2AF7B86C81A8 /* KanvasQuickBlogSelectorCoordinating.swift */ = {isa = PBXFileReference; includeInIndex = 1; lastKnownFileType = sourcecode.swift; path = KanvasQuickBlogSelectorCoordinating.swift; sourceTree = "<group>"; };
		CDE39D563462439AAFD936C99CF83903 /* SDDeviceHelper.m */ = {isa = PBXFileReference; includeInIndex = 1; lastKnownFileType = sourcecode.c.objc; name = SDDeviceHelper.m; path = SDWebImage/Private/SDDeviceHelper.m; sourceTree = "<group>"; };
		CE2586B829BE0D2757BEA84F475A235F /* OpenGLShaders */ = {isa = PBXFileReference; includeInIndex = 1; name = OpenGLShaders; path = Resources/OpenGLShaders; sourceTree = "<group>"; };
		CE4B4A34A4E8135BF71124947B3E7CC6 /* OptionView.swift */ = {isa = PBXFileReference; includeInIndex = 1; lastKnownFileType = sourcecode.swift; path = OptionView.swift; sourceTree = "<group>"; };
		CE7DD6EFEB1F5E465B44126ABFF8182C /* SDWebImageDefine.m */ = {isa = PBXFileReference; includeInIndex = 1; lastKnownFileType = sourcecode.c.objc; name = SDWebImageDefine.m; path = SDWebImage/Core/SDWebImageDefine.m; sourceTree = "<group>"; };
		CED0104EEA81DFD0D98629791DA2A10E /* dsp.h */ = {isa = PBXFileReference; includeInIndex = 1; lastKnownFileType = sourcecode.c.h; name = dsp.h; path = src/dsp/dsp.h; sourceTree = "<group>"; };
		CF0DEC00990D285141AD1A9932A17E41 /* UIImage+ExtendedCacheData.m */ = {isa = PBXFileReference; includeInIndex = 1; lastKnownFileType = sourcecode.c.objc; name = "UIImage+ExtendedCacheData.m"; path = "SDWebImage/Core/UIImage+ExtendedCacheData.m"; sourceTree = "<group>"; };
		CF2845564E9130BB90574030C9718267 /* SDMemoryCache.m */ = {isa = PBXFileReference; includeInIndex = 1; lastKnownFileType = sourcecode.c.objc; name = SDMemoryCache.m; path = SDWebImage/Core/SDMemoryCache.m; sourceTree = "<group>"; };
		CFF389E7832B26B6A4DDBA4E8836A170 /* muxedit.c */ = {isa = PBXFileReference; includeInIndex = 1; name = muxedit.c; path = src/mux/muxedit.c; sourceTree = "<group>"; };
		D07C751F024E66E231384A90F66DECC0 /* SuggestedTagsDataSource.swift */ = {isa = PBXFileReference; includeInIndex = 1; lastKnownFileType = sourcecode.swift; path = SuggestedTagsDataSource.swift; sourceTree = "<group>"; };
		D1110692426B7BEB4D8616A36A8EB0FE /* webp_enc.c */ = {isa = PBXFileReference; includeInIndex = 1; name = webp_enc.c; path = src/enc/webp_enc.c; sourceTree = "<group>"; };
		D1369E253C496C2B7CB349951FCE56D8 /* rescaler_mips_dsp_r2.c */ = {isa = PBXFileReference; includeInIndex = 1; name = rescaler_mips_dsp_r2.c; path = src/dsp/rescaler_mips_dsp_r2.c; sourceTree = "<group>"; };
		D14440258CD54E9EF11BF21938616F09 /* UIView+AutoLayout.swift */ = {isa = PBXFileReference; includeInIndex = 1; lastKnownFileType = sourcecode.swift; name = "UIView+AutoLayout.swift"; path = "Source/UIView+AutoLayout.swift"; sourceTree = "<group>"; };
		D1699FC551ACC1D3EC7DF49317A4CDF3 /* quant_levels_utils.h */ = {isa = PBXFileReference; includeInIndex = 1; lastKnownFileType = sourcecode.c.h; name = quant_levels_utils.h; path = src/utils/quant_levels_utils.h; sourceTree = "<group>"; };
		D16EDB85E4B79B5F7424CA1C352437CA /* predictor_enc.c */ = {isa = PBXFileReference; includeInIndex = 1; name = predictor_enc.c; path = src/enc/predictor_enc.c; sourceTree = "<group>"; };
		D1ABF31969976141374404B7FA1E76D5 /* KanvasUIImagePickerViewController.swift */ = {isa = PBXFileReference; includeInIndex = 1; lastKnownFileType = sourcecode.swift; path = KanvasUIImagePickerViewController.swift; sourceTree = "<group>"; };
		D1AF246771E3C34733EC941AAB0A216D /* SDWebImageDownloaderConfig.h */ = {isa = PBXFileReference; includeInIndex = 1; lastKnownFileType = sourcecode.c.h; name = SDWebImageDownloaderConfig.h; path = SDWebImage/Core/SDWebImageDownloaderConfig.h; sourceTree = "<group>"; };
		D2571C01BB9A76DFB472402766B5D0FD /* HorizontalCollectionLayout.swift */ = {isa = PBXFileReference; includeInIndex = 1; lastKnownFileType = sourcecode.swift; path = HorizontalCollectionLayout.swift; sourceTree = "<group>"; };
		D31FC22A306423FD86ED5C44DAAEE002 /* SDImageCacheDefine.m */ = {isa = PBXFileReference; includeInIndex = 1; lastKnownFileType = sourcecode.c.objc; name = SDImageCacheDefine.m; path = SDWebImage/Core/SDImageCacheDefine.m; sourceTree = "<group>"; };
		D3702FAB61994D5061D67715D2E37A06 /* SDAnimatedImage.h */ = {isa = PBXFileReference; includeInIndex = 1; lastKnownFileType = sourcecode.c.h; name = SDAnimatedImage.h; path = SDWebImage/Core/SDAnimatedImage.h; sourceTree = "<group>"; };
		D370A7963716DBE42DCC10B48550CD85 /* Rendering.swift */ = {isa = PBXFileReference; includeInIndex = 1; lastKnownFileType = sourcecode.swift; path = Rendering.swift; sourceTree = "<group>"; };
		D3952EC8D29FC9FF156337240B4886B4 /* EditorFilterView.swift */ = {isa = PBXFileReference; includeInIndex = 1; lastKnownFileType = sourcecode.swift; path = EditorFilterView.swift; sourceTree = "<group>"; };
		D3FADC2563BEEE2CEFE76163F3C4F4AE /* FBSnapshotTestController.h */ = {isa = PBXFileReference; includeInIndex = 1; lastKnownFileType = sourcecode.c.h; name = FBSnapshotTestController.h; path = FBSnapshotTestCase/FBSnapshotTestController.h; sourceTree = "<group>"; };
		D435B3A3D2EE59052C85960B71968EFC /* UIColor+Adaptive.swift */ = {isa = PBXFileReference; includeInIndex = 1; lastKnownFileType = sourcecode.swift; name = "UIColor+Adaptive.swift"; path = "Source/UIColor+Adaptive.swift"; sourceTree = "<group>"; };
		D48FC62F3F8B571DA668E6BEB8815633 /* KanvasCamera.podspec.json */ = {isa = PBXFileReference; includeInIndex = 1; path = KanvasCamera.podspec.json; sourceTree = "<group>"; };
		D4E2EA88189195E08468F1890F696097 /* silence.aac */ = {isa = PBXFileReference; includeInIndex = 1; name = silence.aac; path = Resources/silence.aac; sourceTree = "<group>"; };
		D552785EA2F0247BAE1C0A8AB89B6DC9 /* NSImage+Compatibility.m */ = {isa = PBXFileReference; includeInIndex = 1; lastKnownFileType = sourcecode.c.objc; name = "NSImage+Compatibility.m"; path = "SDWebImage/Core/NSImage+Compatibility.m"; sourceTree = "<group>"; };
		D55B54BD6A3836078349D6CD2BCAD5FB /* MediaClipsCollectionController.swift */ = {isa = PBXFileReference; includeInIndex = 1; lastKnownFileType = sourcecode.swift; path = MediaClipsCollectionController.swift; sourceTree = "<group>"; };
		D577ABCA0796F558A314079B6F066270 /* SDImageCache.m */ = {isa = PBXFileReference; includeInIndex = 1; lastKnownFileType = sourcecode.c.objc; name = SDImageCache.m; path = SDWebImage/Core/SDImageCache.m; sourceTree = "<group>"; };
		D59174FF1D8566E9A3E506DF7634B844 /* cost_enc.h */ = {isa = PBXFileReference; includeInIndex = 1; lastKnownFileType = sourcecode.c.h; name = cost_enc.h; path = src/enc/cost_enc.h; sourceTree = "<group>"; };
		D5CC09ACEE0FB0FF3D1B542A1CD1E9EA /* OptionsController.swift */ = {isa = PBXFileReference; includeInIndex = 1; lastKnownFileType = sourcecode.swift; path = OptionsController.swift; sourceTree = "<group>"; };
		D5CC1190009A335C925CB27BBE85DE38 /* config_enc.c */ = {isa = PBXFileReference; includeInIndex = 1; name = config_enc.c; path = src/enc/config_enc.c; sourceTree = "<group>"; };
		D69D7B9FE6A69D2914C535D3CA767C1A /* UIView+Shadows.swift */ = {isa = PBXFileReference; includeInIndex = 1; lastKnownFileType = sourcecode.swift; name = "UIView+Shadows.swift"; path = "Source/UIView+Shadows.swift"; sourceTree = "<group>"; };
		D6E08ADC788FEE94FF9323920F281755 /* ShootButtonView.swift */ = {isa = PBXFileReference; includeInIndex = 1; lastKnownFileType = sourcecode.swift; path = ShootButtonView.swift; sourceTree = "<group>"; };
		D6E62B281FE9E6B4AE99BA6CFCD94571 /* UIView+WebCache.h */ = {isa = PBXFileReference; includeInIndex = 1; lastKnownFileType = sourcecode.c.h; name = "UIView+WebCache.h"; path = "SDWebImage/Core/UIView+WebCache.h"; sourceTree = "<group>"; };
		D6EFAF22DE53ADA42AFE77616353408B /* SDWebImageCacheSerializer.h */ = {isa = PBXFileReference; includeInIndex = 1; lastKnownFileType = sourcecode.c.h; name = SDWebImageCacheSerializer.h; path = SDWebImage/Core/SDWebImageCacheSerializer.h; sourceTree = "<group>"; };
		D772D48A7915A8F710CE2F116DB28201 /* UIView+Image.swift */ = {isa = PBXFileReference; includeInIndex = 1; lastKnownFileType = sourcecode.swift; path = "UIView+Image.swift"; sourceTree = "<group>"; };
		D7EF4006490A50131D5E55F3906B9F02 /* NSData+ImageContentType.h */ = {isa = PBXFileReference; includeInIndex = 1; lastKnownFileType = sourcecode.c.h; name = "NSData+ImageContentType.h"; path = "SDWebImage/Core/NSData+ImageContentType.h"; sourceTree = "<group>"; };
		D87EEC820A33BD505C1A7E4E4A9EC6D9 /* Pods-KanvasCameraExampleTests-acknowledgements.markdown */ = {isa = PBXFileReference; includeInIndex = 1; lastKnownFileType = text; path = "Pods-KanvasCameraExampleTests-acknowledgements.markdown"; sourceTree = "<group>"; };
		D972805B1332A07385D28C661F7A5252 /* TimelineContaining.swift */ = {isa = PBXFileReference; includeInIndex = 1; lastKnownFileType = sourcecode.swift; name = TimelineContaining.swift; path = Source/TimelineContaining.swift; sourceTree = "<group>"; };
		D9B1C5A807A04358431F4FF4AECB7177 /* rescaler_utils.c */ = {isa = PBXFileReference; includeInIndex = 1; name = rescaler_utils.c; path = src/utils/rescaler_utils.c; sourceTree = "<group>"; };
		DA240AC50622BB3186DECDC0290D521E /* SharedUI.bundle */ = {isa = PBXFileReference; explicitFileType = wrapper.cfbundle; includeInIndex = 0; name = SharedUI.bundle; path = "SharedUI-SharedUI.bundle"; sourceTree = BUILT_PRODUCTS_DIR; };
		DA4E5F35C22F1F019D340E3BE2648DCB /* cost.c */ = {isa = PBXFileReference; includeInIndex = 1; name = cost.c; path = src/dsp/cost.c; sourceTree = "<group>"; };
		DA6BC8EE83E9743B36E3A5E26BA94B93 /* filters_sse2.c */ = {isa = PBXFileReference; includeInIndex = 1; name = filters_sse2.c; path = src/dsp/filters_sse2.c; sourceTree = "<group>"; };
		DA7039722B7F9B75B08FAB3E8938AC13 /* ImageOperation.swift */ = {isa = PBXFileReference; includeInIndex = 1; lastKnownFileType = sourcecode.swift; path = ImageOperation.swift; sourceTree = "<group>"; };
		DA736E42F9C2C006A72746275E73B50E /* VideoCompositor.swift */ = {isa = PBXFileReference; includeInIndex = 1; lastKnownFileType = sourcecode.swift; path = VideoCompositor.swift; sourceTree = "<group>"; };
		DB3FD9758D72404262F71BED156F9B6E /* UIImage+Snapshot.m */ = {isa = PBXFileReference; includeInIndex = 1; lastKnownFileType = sourcecode.c.objc; name = "UIImage+Snapshot.m"; path = "FBSnapshotTestCase/Categories/UIImage+Snapshot.m"; sourceTree = "<group>"; };
		DB57475EB4CCF4705DF4371D918AD78F /* SharedUI.modulemap */ = {isa = PBXFileReference; includeInIndex = 1; lastKnownFileType = sourcecode.module; path = SharedUI.modulemap; sourceTree = "<group>"; };
		DB8E826E6B1602E907D21CA8A3EE6061 /* DrawerTabBarView.swift */ = {isa = PBXFileReference; includeInIndex = 1; lastKnownFileType = sourcecode.swift; path = DrawerTabBarView.swift; sourceTree = "<group>"; };
		DC0F7874D8310A030274B5800C15D71E /* vp8li_enc.h */ = {isa = PBXFileReference; includeInIndex = 1; lastKnownFileType = sourcecode.c.h; name = vp8li_enc.h; path = src/enc/vp8li_enc.h; sourceTree = "<group>"; };
		DCA12BA6707701C4F36A3389DE99424F /* lossless_enc_mips_dsp_r2.c */ = {isa = PBXFileReference; includeInIndex = 1; name = lossless_enc_mips_dsp_r2.c; path = src/dsp/lossless_enc_mips_dsp_r2.c; sourceTree = "<group>"; };
		DD070760691D093E871C8B70B1809FD8 /* AppUIChangedListener.swift */ = {isa = PBXFileReference; includeInIndex = 1; lastKnownFileType = sourcecode.swift; name = AppUIChangedListener.swift; path = Source/AppUIChangedListener.swift; sourceTree = "<group>"; };
		DD496DA60D83C8881C39CEC81719EC54 /* SDAssociatedObject.h */ = {isa = PBXFileReference; includeInIndex = 1; lastKnownFileType = sourcecode.c.h; name = SDAssociatedObject.h; path = SDWebImage/Private/SDAssociatedObject.h; sourceTree = "<group>"; };
		DD82AD66F11185CD66E2F48FF33FCBE7 /* iterator_enc.c */ = {isa = PBXFileReference; includeInIndex = 1; name = iterator_enc.c; path = src/enc/iterator_enc.c; sourceTree = "<group>"; };
		DD86937C5F9BC151E3473AFEA131510F /* SDImageLoadersManager.h */ = {isa = PBXFileReference; includeInIndex = 1; lastKnownFileType = sourcecode.c.h; name = SDImageLoadersManager.h; path = SDWebImage/Core/SDImageLoadersManager.h; sourceTree = "<group>"; };
		DD9A7227840D1CF5B711A22D8AF72D15 /* Reachability-prefix.pch */ = {isa = PBXFileReference; includeInIndex = 1; lastKnownFileType = sourcecode.c.h; path = "Reachability-prefix.pch"; sourceTree = "<group>"; };
		DDAE7386957EAD2EBDE3D33AB96312B5 /* NSButton+WebCache.m */ = {isa = PBXFileReference; includeInIndex = 1; lastKnownFileType = sourcecode.c.objc; name = "NSButton+WebCache.m"; path = "SDWebImage/Core/NSButton+WebCache.m"; sourceTree = "<group>"; };
		DDC7D84A409A5645A27D5371D94F94C5 /* UIFont+Utils.swift */ = {isa = PBXFileReference; includeInIndex = 1; lastKnownFileType = sourcecode.swift; path = "UIFont+Utils.swift"; sourceTree = "<group>"; };
		DE371DA309AF1DCA949CC21E9E858872 /* EditionMenuCollectionCell.swift */ = {isa = PBXFileReference; includeInIndex = 1; lastKnownFileType = sourcecode.swift; path = EditionMenuCollectionCell.swift; sourceTree = "<group>"; };
		DE82CAE752CA18F8C30874D7C9DF16E3 /* SDWebImageWebPCoder-dummy.m */ = {isa = PBXFileReference; includeInIndex = 1; lastKnownFileType = sourcecode.c.objc; path = "SDWebImageWebPCoder-dummy.m"; sourceTree = "<group>"; };
		DED62E73B13BCFA169013C4C893909DD /* UIImage+MemoryCacheCost.m */ = {isa = PBXFileReference; includeInIndex = 1; lastKnownFileType = sourcecode.c.objc; name = "UIImage+MemoryCacheCost.m"; path = "SDWebImage/Core/UIImage+MemoryCacheCost.m"; sourceTree = "<group>"; };
		DF23DD51B8FC0025899867057618D1F0 /* thread_utils.h */ = {isa = PBXFileReference; includeInIndex = 1; lastKnownFileType = sourcecode.c.h; name = thread_utils.h; path = src/utils/thread_utils.h; sourceTree = "<group>"; };
		DF6B055F74EA4E5D6D20EA0346B98C31 /* demux.c */ = {isa = PBXFileReference; includeInIndex = 1; name = demux.c; path = src/demux/demux.c; sourceTree = "<group>"; };
		DF6F62240270E0EE35173907DC8EA791 /* MediaClipsCollectionView.swift */ = {isa = PBXFileReference; includeInIndex = 1; lastKnownFileType = sourcecode.swift; path = MediaClipsCollectionView.swift; sourceTree = "<group>"; };
		E0300F25DC6C281DE10965B85E441E6C /* yuv_sse2.c */ = {isa = PBXFileReference; includeInIndex = 1; name = yuv_sse2.c; path = src/dsp/yuv_sse2.c; sourceTree = "<group>"; };
		E06AD1231F5D7B2ABC1B94E5112A5BE2 /* Pods-KanvasCameraExample-acknowledgements.plist */ = {isa = PBXFileReference; includeInIndex = 1; lastKnownFileType = text.plist.xml; path = "Pods-KanvasCameraExample-acknowledgements.plist"; sourceTree = "<group>"; };
		E0DB488F8BB9C389CEC0D35A0A545C73 /* TrashView.swift */ = {isa = PBXFileReference; includeInIndex = 1; lastKnownFileType = sourcecode.swift; path = TrashView.swift; sourceTree = "<group>"; };
		E0F0B4D55872EFC3BE9EE1E6E64BF8DE /* EditorTextController.swift */ = {isa = PBXFileReference; includeInIndex = 1; lastKnownFileType = sourcecode.swift; path = EditorTextController.swift; sourceTree = "<group>"; };
		E10C97110044399577DB79D75E879DB1 /* UIImage+Transform.m */ = {isa = PBXFileReference; includeInIndex = 1; lastKnownFileType = sourcecode.c.objc; name = "UIImage+Transform.m"; path = "SDWebImage/Core/UIImage+Transform.m"; sourceTree = "<group>"; };
		E11E757407CD52B792E9260877B7995E /* SDInternalMacros.h */ = {isa = PBXFileReference; includeInIndex = 1; lastKnownFileType = sourcecode.c.h; name = SDInternalMacros.h; path = SDWebImage/Private/SDInternalMacros.h; sourceTree = "<group>"; };
		E120E0ADC3BA0B6419DE847ACBC3D9C8 /* IgnoreTouchesCollectionView.swift */ = {isa = PBXFileReference; includeInIndex = 1; lastKnownFileType = sourcecode.swift; path = IgnoreTouchesCollectionView.swift; sourceTree = "<group>"; };
		E20893A3BD97CF55D1B61737BAEEDF65 /* enc_mips_dsp_r2.c */ = {isa = PBXFileReference; includeInIndex = 1; name = enc_mips_dsp_r2.c; path = src/dsp/enc_mips_dsp_r2.c; sourceTree = "<group>"; };
		E237C2CADDB999EE1B2320FED1338BB7 /* Texture.swift */ = {isa = PBXFileReference; includeInIndex = 1; lastKnownFileType = sourcecode.swift; path = Texture.swift; sourceTree = "<group>"; };
		E2902EA879F2879B18284E36148CC80D /* NSFileManager+Orangina.swift */ = {isa = PBXFileReference; includeInIndex = 1; lastKnownFileType = sourcecode.swift; name = "NSFileManager+Orangina.swift"; path = "Source/NSFileManager+Orangina.swift"; sourceTree = "<group>"; };
		E2AE8B064ED7C967179019A8D22FDC55 /* UIButton+Custom.swift */ = {isa = PBXFileReference; includeInIndex = 1; lastKnownFileType = sourcecode.swift; name = "UIButton+Custom.swift"; path = "Source/UIButton+Custom.swift"; sourceTree = "<group>"; };
		E2C62307120C3DA042A165D182376582 /* alpha_processing_mips_dsp_r2.c */ = {isa = PBXFileReference; includeInIndex = 1; name = alpha_processing_mips_dsp_r2.c; path = src/dsp/alpha_processing_mips_dsp_r2.c; sourceTree = "<group>"; };
		E30181A306D7DC0E9D7E410F70E853DE /* SDImageCachesManagerOperation.h */ = {isa = PBXFileReference; includeInIndex = 1; lastKnownFileType = sourcecode.c.h; name = SDImageCachesManagerOperation.h; path = SDWebImage/Private/SDImageCachesManagerOperation.h; sourceTree = "<group>"; };
		E3449DD873416A984AD960A5B37DEEFC /* SDAsyncBlockOperation.m */ = {isa = PBXFileReference; includeInIndex = 1; lastKnownFileType = sourcecode.c.objc; name = SDAsyncBlockOperation.m; path = SDWebImage/Private/SDAsyncBlockOperation.m; sourceTree = "<group>"; };
		E3E2782C396B6A20B5644309C9AF6652 /* TextureSelectorController.swift */ = {isa = PBXFileReference; includeInIndex = 1; lastKnownFileType = sourcecode.swift; path = TextureSelectorController.swift; sourceTree = "<group>"; };
		E41EF4C0B6F002D42BFD7A63A4FCBC5A /* lossless_sse2.c */ = {isa = PBXFileReference; includeInIndex = 1; name = lossless_sse2.c; path = src/dsp/lossless_sse2.c; sourceTree = "<group>"; };
		E475578B5C3F8AD58D54CD7F8E840628 /* Assets.xcassets */ = {isa = PBXFileReference; includeInIndex = 1; lastKnownFileType = folder.assetcatalog; name = Assets.xcassets; path = Resources/Assets.xcassets; sourceTree = "<group>"; };
		E589B30ECF8BE85682D5A10110B4BA51 /* StrokeSelectorView.swift */ = {isa = PBXFileReference; includeInIndex = 1; lastKnownFileType = sourcecode.swift; path = StrokeSelectorView.swift; sourceTree = "<group>"; };
		E67602C53FA6C8BAD09A30D880F85ECA /* NSImage+Compatibility.h */ = {isa = PBXFileReference; includeInIndex = 1; lastKnownFileType = sourcecode.c.h; name = "NSImage+Compatibility.h"; path = "SDWebImage/Core/NSImage+Compatibility.h"; sourceTree = "<group>"; };
		E67A0FB32D1FF48603C8C1A8AC8497DD /* UIImage+Snapshot.h */ = {isa = PBXFileReference; includeInIndex = 1; lastKnownFileType = sourcecode.c.h; name = "UIImage+Snapshot.h"; path = "FBSnapshotTestCase/Categories/UIImage+Snapshot.h"; sourceTree = "<group>"; };
		E6E9EFAF0709204726673DFD235CB800 /* filters_msa.c */ = {isa = PBXFileReference; includeInIndex = 1; name = filters_msa.c; path = src/dsp/filters_msa.c; sourceTree = "<group>"; };
		E70E1E6C13E256195450D5CED6F7396E /* SDWebImageWebPCoder.xcconfig */ = {isa = PBXFileReference; includeInIndex = 1; lastKnownFileType = text.xcconfig; path = SDWebImageWebPCoder.xcconfig; sourceTree = "<group>"; };
		E75ED1B21AA42CC8FC1153A2B14D107E /* HorizontalCollectionView.swift */ = {isa = PBXFileReference; includeInIndex = 1; lastKnownFileType = sourcecode.swift; path = HorizontalCollectionView.swift; sourceTree = "<group>"; };
		E79EB498A14198A2F996FA67561EDB18 /* lossless_enc_neon.c */ = {isa = PBXFileReference; includeInIndex = 1; name = lossless_enc_neon.c; path = src/dsp/lossless_enc_neon.c; sourceTree = "<group>"; };
		E80B59175D8A7EB27119E6690F642910 /* quant_enc.c */ = {isa = PBXFileReference; includeInIndex = 1; name = quant_enc.c; path = src/enc/quant_enc.c; sourceTree = "<group>"; };
		E829C091CB6203B5207311854F84B64B /* EMInterferenceFilter.swift */ = {isa = PBXFileReference; includeInIndex = 1; lastKnownFileType = sourcecode.swift; path = EMInterferenceFilter.swift; sourceTree = "<group>"; };
		E8B0831C22BBAE19AFA47C79C16133BD /* filters_utils.c */ = {isa = PBXFileReference; includeInIndex = 1; name = filters_utils.c; path = src/utils/filters_utils.c; sourceTree = "<group>"; };
		E8BE14F86608D1ADFD775A449C36427A /* vp8_dec.c */ = {isa = PBXFileReference; includeInIndex = 1; name = vp8_dec.c; path = src/dec/vp8_dec.c; sourceTree = "<group>"; };
		E8C3D632CB29384430AFED743373D7A5 /* String+HexColor.swift */ = {isa = PBXFileReference; includeInIndex = 1; lastKnownFileType = sourcecode.swift; name = "String+HexColor.swift"; path = "Source/String+HexColor.swift"; sourceTree = "<group>"; };
		E900E36A2E05F3BBF9A197A292980339 /* SDWebImage.modulemap */ = {isa = PBXFileReference; includeInIndex = 1; lastKnownFileType = sourcecode.module; path = SDWebImage.modulemap; sourceTree = "<group>"; };
		E9A67D9DF613A36CD137C62E988542EB /* enc_sse2.c */ = {isa = PBXFileReference; includeInIndex = 1; name = enc_sse2.c; path = src/dsp/enc_sse2.c; sourceTree = "<group>"; };
		EA464DAB42DF147F3152F385E2B6B8A8 /* ComposeNavigationBar.swift */ = {isa = PBXFileReference; includeInIndex = 1; lastKnownFileType = sourcecode.swift; name = ComposeNavigationBar.swift; path = Source/ComposeNavigationBar.swift; sourceTree = "<group>"; };
		EC00A6643C0BEBF3EB4955EF44FBCC79 /* CameraPreviewView.swift */ = {isa = PBXFileReference; includeInIndex = 1; lastKnownFileType = sourcecode.swift; path = CameraPreviewView.swift; sourceTree = "<group>"; };
		EC554F79EE647CFC3C7052A404CA9BB8 /* SDWebImageTransition.h */ = {isa = PBXFileReference; includeInIndex = 1; lastKnownFileType = sourcecode.c.h; name = SDWebImageTransition.h; path = SDWebImage/Core/SDWebImageTransition.h; sourceTree = "<group>"; };
		EC83FE5B237FD71332174D5F1BAB2A23 /* yuv.h */ = {isa = PBXFileReference; includeInIndex = 1; lastKnownFileType = sourcecode.c.h; name = yuv.h; path = src/dsp/yuv.h; sourceTree = "<group>"; };
		EC96E0F880E07869432516071896CA66 /* SDWebImageWebPCoder.modulemap */ = {isa = PBXFileReference; includeInIndex = 1; lastKnownFileType = sourcecode.module; path = SDWebImageWebPCoder.modulemap; sourceTree = "<group>"; };
		ECDC5F4E6EAAC597D58D137A80EEC733 /* SDMemoryCache.h */ = {isa = PBXFileReference; includeInIndex = 1; lastKnownFileType = sourcecode.c.h; name = SDMemoryCache.h; path = SDWebImage/Core/SDMemoryCache.h; sourceTree = "<group>"; };
		ED0735E380C0F538BEB51F5E1FECCF12 /* LegoFilter.swift */ = {isa = PBXFileReference; includeInIndex = 1; lastKnownFileType = sourcecode.swift; path = LegoFilter.swift; sourceTree = "<group>"; };
		ED0BB54F9076AC0308B63DCB32F3A532 /* SDImageWebPCoder.h */ = {isa = PBXFileReference; includeInIndex = 1; lastKnownFileType = sourcecode.c.h; name = SDImageWebPCoder.h; path = SDWebImageWebPCoder/Classes/SDImageWebPCoder.h; sourceTree = "<group>"; };
		ED28870E71B10BC30DD66033112E4317 /* SDAnimatedImageView.h */ = {isa = PBXFileReference; includeInIndex = 1; lastKnownFileType = sourcecode.c.h; name = SDAnimatedImageView.h; path = SDWebImage/Core/SDAnimatedImageView.h; sourceTree = "<group>"; };
		ED3BBBB1DE8D189447B58CE462BE7972 /* MirrorTwoFilter.swift */ = {isa = PBXFileReference; includeInIndex = 1; lastKnownFileType = sourcecode.swift; path = MirrorTwoFilter.swift; sourceTree = "<group>"; };
		ED3E5B81575E1474DE4AB0A4F5943805 /* ColorSelectorController.swift */ = {isa = PBXFileReference; includeInIndex = 1; lastKnownFileType = sourcecode.swift; path = ColorSelectorController.swift; sourceTree = "<group>"; };
		EDAC598C66E23B94052BF4FD6BFE629B /* SharedUI-prefix.pch */ = {isa = PBXFileReference; includeInIndex = 1; lastKnownFileType = sourcecode.c.h; path = "SharedUI-prefix.pch"; sourceTree = "<group>"; };
		EE3ECAC843663FC13B5E693EE261E731 /* FBSnapshotTestCase.xcconfig */ = {isa = PBXFileReference; includeInIndex = 1; lastKnownFileType = text.xcconfig; path = FBSnapshotTestCase.xcconfig; sourceTree = "<group>"; };
		EED5B4F55EDFB4DC1F4816DC93611A10 /* cpu.c */ = {isa = PBXFileReference; includeInIndex = 1; name = cpu.c; path = src/dsp/cpu.c; sourceTree = "<group>"; };
		EF31616612710F0B889B2D2790CD20F9 /* KanvasCameraStrings.swift */ = {isa = PBXFileReference; includeInIndex = 1; lastKnownFileType = sourcecode.swift; path = KanvasCameraStrings.swift; sourceTree = "<group>"; };
		EF5DD9A6AECC0DC24035A38BC7FB91CA /* UIImage+MultiFormat.m */ = {isa = PBXFileReference; includeInIndex = 1; lastKnownFileType = sourcecode.c.objc; name = "UIImage+MultiFormat.m"; path = "SDWebImage/Core/UIImage+MultiFormat.m"; sourceTree = "<group>"; };
		EF6D2D1D3FA51FEE0B55B62734E15F3E /* Array+Rotate.swift */ = {isa = PBXFileReference; includeInIndex = 1; lastKnownFileType = sourcecode.swift; path = "Array+Rotate.swift"; sourceTree = "<group>"; };
		EF742192FD24C4ED4311C4DE6F3CC00A /* CancelationToken.swift */ = {isa = PBXFileReference; includeInIndex = 1; lastKnownFileType = sourcecode.swift; name = CancelationToken.swift; path = Classes/CancelationToken.swift; sourceTree = "<group>"; };
		EFB5105E7EEC6864A51857365A98687B /* UIImage+Metadata.h */ = {isa = PBXFileReference; includeInIndex = 1; lastKnownFileType = sourcecode.c.h; name = "UIImage+Metadata.h"; path = "SDWebImage/Core/UIImage+Metadata.h"; sourceTree = "<group>"; };
		EFE6279822DF56EE319867F2AAA36317 /* SDWebImageWebPCoder-prefix.pch */ = {isa = PBXFileReference; includeInIndex = 1; lastKnownFileType = sourcecode.c.h; path = "SDWebImageWebPCoder-prefix.pch"; sourceTree = "<group>"; };
		F02A428CEDF48AE0172C26CDBD4E3368 /* CameraZoomHandler.swift */ = {isa = PBXFileReference; includeInIndex = 1; lastKnownFileType = sourcecode.swift; path = CameraZoomHandler.swift; sourceTree = "<group>"; };
		F04D88F0D4FE83F1F7600E215392A12F /* UIImage+Camera.swift */ = {isa = PBXFileReference; includeInIndex = 1; lastKnownFileType = sourcecode.swift; path = "UIImage+Camera.swift"; sourceTree = "<group>"; };
		F07A65AB76D1B77DB550591B60D07FE2 /* lossless_mips_dsp_r2.c */ = {isa = PBXFileReference; includeInIndex = 1; name = lossless_mips_dsp_r2.c; path = src/dsp/lossless_mips_dsp_r2.c; sourceTree = "<group>"; };
		F0EA4318AF750DA12FB8293F01A4EFA6 /* StickerCollectionView.swift */ = {isa = PBXFileReference; includeInIndex = 1; lastKnownFileType = sourcecode.swift; path = StickerCollectionView.swift; sourceTree = "<group>"; };
		F11BAB2120BC52613C61DE1297082A45 /* MockImageLoader.swift */ = {isa = PBXFileReference; includeInIndex = 1; lastKnownFileType = sourcecode.swift; name = MockImageLoader.swift; path = Classes/MockImageLoader.swift; sourceTree = "<group>"; };
		F15D8FD5DDF869D14AE14B82B9B840CF /* DrawingController.swift */ = {isa = PBXFileReference; includeInIndex = 1; lastKnownFileType = sourcecode.swift; path = DrawingController.swift; sourceTree = "<group>"; };
		F174BA2280833701FF34065F6A574079 /* SDAnimatedImagePlayer.h */ = {isa = PBXFileReference; includeInIndex = 1; lastKnownFileType = sourcecode.c.h; name = SDAnimatedImagePlayer.h; path = SDWebImage/Core/SDAnimatedImagePlayer.h; sourceTree = "<group>"; };
		F1AAAB56266252EDBBC32A8779835CE5 /* SDWebImageDownloader.h */ = {isa = PBXFileReference; includeInIndex = 1; lastKnownFileType = sourcecode.c.h; name = SDWebImageDownloader.h; path = SDWebImage/Core/SDWebImageDownloader.h; sourceTree = "<group>"; };
		F28D2D3EDB14491BE3D84BE18757FF29 /* ColorThief.swift */ = {isa = PBXFileReference; includeInIndex = 1; lastKnownFileType = sourcecode.swift; path = ColorThief.swift; sourceTree = "<group>"; };
		F2A0FE4F929A88BD75E6679F75931386 /* libwebp.xcconfig */ = {isa = PBXFileReference; includeInIndex = 1; lastKnownFileType = text.xcconfig; path = libwebp.xcconfig; sourceTree = "<group>"; };
		F3301280B3E8A4078790CACDAD2ED325 /* rescaler_sse2.c */ = {isa = PBXFileReference; includeInIndex = 1; name = rescaler_sse2.c; path = src/dsp/rescaler_sse2.c; sourceTree = "<group>"; };
		F3C2937CF7F3DFE327FB865A76C69852 /* dec.c */ = {isa = PBXFileReference; includeInIndex = 1; name = dec.c; path = src/dsp/dec.c; sourceTree = "<group>"; };
		F40672414C2380EBED6C4A1AC6E9B5F2 /* TumblrTheme-umbrella.h */ = {isa = PBXFileReference; includeInIndex = 1; lastKnownFileType = sourcecode.c.h; path = "TumblrTheme-umbrella.h"; sourceTree = "<group>"; };
		F4AF92A760D1F4FCC0C0E2F674A7186A /* FilterSettingsView.swift */ = {isa = PBXFileReference; includeInIndex = 1; lastKnownFileType = sourcecode.swift; path = FilterSettingsView.swift; sourceTree = "<group>"; };
		F5171805472D8D2F849D07FB534F59D0 /* LightLeaksFilter.swift */ = {isa = PBXFileReference; includeInIndex = 1; lastKnownFileType = sourcecode.swift; path = LightLeaksFilter.swift; sourceTree = "<group>"; };
		F53143317DC5BAA1AD26480F87FE7448 /* KanvasCameraColors.swift */ = {isa = PBXFileReference; includeInIndex = 1; lastKnownFileType = sourcecode.swift; path = KanvasCameraColors.swift; sourceTree = "<group>"; };
		F58F37A8EFEC34A48B19722CFD708853 /* KanvasCameraAnalyticsProvider.swift */ = {isa = PBXFileReference; includeInIndex = 1; lastKnownFileType = sourcecode.swift; path = KanvasCameraAnalyticsProvider.swift; sourceTree = "<group>"; };
		F5D4272C167D78C8B024937220F14D7F /* ColorDrop.swift */ = {isa = PBXFileReference; includeInIndex = 1; lastKnownFileType = sourcecode.swift; path = ColorDrop.swift; sourceTree = "<group>"; };
		F65CC994570DBEF6C05BBDB507EF3FB6 /* SDWebImage-dummy.m */ = {isa = PBXFileReference; includeInIndex = 1; lastKnownFileType = sourcecode.c.objc; path = "SDWebImage-dummy.m"; sourceTree = "<group>"; };
		F6B200E8179062A0AF8E14600A91512E /* VideoOutputHandler.swift */ = {isa = PBXFileReference; includeInIndex = 1; lastKnownFileType = sourcecode.swift; path = VideoOutputHandler.swift; sourceTree = "<group>"; };
		F71BF16F2D25DB21D938CE5C8A43B512 /* SDWebImageDownloaderResponseModifier.m */ = {isa = PBXFileReference; includeInIndex = 1; lastKnownFileType = sourcecode.c.objc; name = SDWebImageDownloaderResponseModifier.m; path = SDWebImage/Core/SDWebImageDownloaderResponseModifier.m; sourceTree = "<group>"; };
		F7C3DA98AC102CA722D567D8200C2176 /* FBSnapshotTestCase.m */ = {isa = PBXFileReference; includeInIndex = 1; lastKnownFileType = sourcecode.c.objc; name = FBSnapshotTestCase.m; path = FBSnapshotTestCase/FBSnapshotTestCase.m; sourceTree = "<group>"; };
		F824F44FF3242CC0F1FE45B1AF8C0E1C /* ImageLoader.xcconfig */ = {isa = PBXFileReference; includeInIndex = 1; lastKnownFileType = text.xcconfig; path = ImageLoader.xcconfig; sourceTree = "<group>"; };
		F8B60C922584455135DC2B78D9C1A013 /* ImageLoader.podspec */ = {isa = PBXFileReference; explicitFileType = text.script.ruby; includeInIndex = 1; indentWidth = 2; lastKnownFileType = text; path = ImageLoader.podspec; sourceTree = "<group>"; tabWidth = 2; xcLanguageSpecificationIdentifier = xcode.lang.ruby; };
		F8CB4AB3A32DC38A0416245760728C88 /* color_cache_utils.c */ = {isa = PBXFileReference; includeInIndex = 1; name = color_cache_utils.c; path = src/utils/color_cache_utils.c; sourceTree = "<group>"; };
		F8FF8DF48E6139117EF73E48E4B04D85 /* alpha_processing_sse41.c */ = {isa = PBXFileReference; includeInIndex = 1; name = alpha_processing_sse41.c; path = src/dsp/alpha_processing_sse41.c; sourceTree = "<group>"; };
		F9519C109505675F99754D292AD613C2 /* HashCodeBuilder.swift */ = {isa = PBXFileReference; includeInIndex = 1; lastKnownFileType = sourcecode.swift; name = HashCodeBuilder.swift; path = Source/HashCodeBuilder.swift; sourceTree = "<group>"; };
		FCA461500040095241C61706DB96F6A7 /* UIColor+Lerp.swift */ = {isa = PBXFileReference; includeInIndex = 1; lastKnownFileType = sourcecode.swift; path = "UIColor+Lerp.swift"; sourceTree = "<group>"; };
		FCDC17C3B58EFCC287C381950A491781 /* MMCQ.swift */ = {isa = PBXFileReference; includeInIndex = 1; lastKnownFileType = sourcecode.swift; path = MMCQ.swift; sourceTree = "<group>"; };
		FCF61D9B2B75054A9A3185DDC609B7FF /* libSDWebImageWebPCoder.a */ = {isa = PBXFileReference; explicitFileType = archive.ar; includeInIndex = 0; name = libSDWebImageWebPCoder.a; path = libSDWebImageWebPCoder.a; sourceTree = BUILT_PRODUCTS_DIR; };
		FD013E51EB1B001BADBD7D5D96FE023F /* UIView+Layout.swift */ = {isa = PBXFileReference; includeInIndex = 1; lastKnownFileType = sourcecode.swift; path = "UIView+Layout.swift"; sourceTree = "<group>"; };
		FDE332DB37627ED8CB10AD4BB67BA2DB /* FilmFilter.swift */ = {isa = PBXFileReference; includeInIndex = 1; lastKnownFileType = sourcecode.swift; path = FilmFilter.swift; sourceTree = "<group>"; };
		FDFBA080508BAAE7D8E90EF58C6BBF4A /* SuggestedTagsView.swift */ = {isa = PBXFileReference; includeInIndex = 1; lastKnownFileType = sourcecode.swift; path = SuggestedTagsView.swift; sourceTree = "<group>"; };
		FE239C86A3EF6B2FA750ED0D095846FF /* EditorFilterController.swift */ = {isa = PBXFileReference; includeInIndex = 1; lastKnownFileType = sourcecode.swift; path = EditorFilterController.swift; sourceTree = "<group>"; };
		FF533703DD4F1660B0586374136342A0 /* AVURLAsset+Thumbnail.swift */ = {isa = PBXFileReference; includeInIndex = 1; lastKnownFileType = sourcecode.swift; path = "AVURLAsset+Thumbnail.swift"; sourceTree = "<group>"; };
>>>>>>> faefed1c
/* End PBXFileReference section */

/* Begin PBXFrameworksBuildPhase section */
		1CEECC99BBEC723A29C519694ABEC00B /* Frameworks */ = {
			isa = PBXFrameworksBuildPhase;
			buildActionMask = 2147483647;
			files = (
			);
			runOnlyForDeploymentPostprocessing = 0;
		};
		23E29B1967D850BEDF3FD42CAF15E149 /* Frameworks */ = {
			isa = PBXFrameworksBuildPhase;
			buildActionMask = 2147483647;
			files = (
			);
			runOnlyForDeploymentPostprocessing = 0;
		};
		253ABBD2D50EEA0AECCFD00220A076A1 /* Frameworks */ = {
			isa = PBXFrameworksBuildPhase;
			buildActionMask = 2147483647;
			files = (
			);
			runOnlyForDeploymentPostprocessing = 0;
		};
		3794AE2BFD96AA35DBD790CFC45B8AFF /* Frameworks */ = {
			isa = PBXFrameworksBuildPhase;
			buildActionMask = 2147483647;
			files = (
			);
			runOnlyForDeploymentPostprocessing = 0;
		};
		65C531D24E83BAA2C3B5384BC0E20128 /* Frameworks */ = {
			isa = PBXFrameworksBuildPhase;
			buildActionMask = 2147483647;
			files = (
			);
			runOnlyForDeploymentPostprocessing = 0;
		};
		7BD7EC6BDA9A0B27F16E9D1AC78E4322 /* Frameworks */ = {
			isa = PBXFrameworksBuildPhase;
			buildActionMask = 2147483647;
			files = (
			);
			runOnlyForDeploymentPostprocessing = 0;
		};
		870E6F4A9E3136F5AA6E4C154264DA99 /* Frameworks */ = {
			isa = PBXFrameworksBuildPhase;
			buildActionMask = 2147483647;
			files = (
			);
			runOnlyForDeploymentPostprocessing = 0;
		};
		99562BE8B584A9A98FD35568386F1911 /* Frameworks */ = {
			isa = PBXFrameworksBuildPhase;
			buildActionMask = 2147483647;
			files = (
			);
			runOnlyForDeploymentPostprocessing = 0;
		};
		B0F76AED0D03836BA7F42ACC4EC9E79B /* Frameworks */ = {
			isa = PBXFrameworksBuildPhase;
			buildActionMask = 2147483647;
			files = (
			);
			runOnlyForDeploymentPostprocessing = 0;
		};
		B41C525289787A34FE089E3A717D0408 /* Frameworks */ = {
			isa = PBXFrameworksBuildPhase;
			buildActionMask = 2147483647;
			files = (
			);
			runOnlyForDeploymentPostprocessing = 0;
		};
		BCC36414211B753F04045BFCE7F0FC5F /* Frameworks */ = {
			isa = PBXFrameworksBuildPhase;
			buildActionMask = 2147483647;
			files = (
			);
			runOnlyForDeploymentPostprocessing = 0;
		};
		CB55B09CEDAA2B3311A8DD33415B8DC4 /* Frameworks */ = {
			isa = PBXFrameworksBuildPhase;
			buildActionMask = 2147483647;
			files = (
			);
			runOnlyForDeploymentPostprocessing = 0;
		};
		D115CD209F50A2F4DFCFBE48FA9B85C3 /* Frameworks */ = {
			isa = PBXFrameworksBuildPhase;
			buildActionMask = 2147483647;
			files = (
			);
			runOnlyForDeploymentPostprocessing = 0;
		};
		FEC6888E5110D07435D6B27A384F70AF /* Frameworks */ = {
			isa = PBXFrameworksBuildPhase;
			buildActionMask = 2147483647;
			files = (
			);
			runOnlyForDeploymentPostprocessing = 0;
		};
/* End PBXFrameworksBuildPhase section */

/* Begin PBXGroup section */
		011D81D9DDBEC77676CCA106474B52AD /* demux */ = {
			isa = PBXGroup;
			children = (
				DE5881ECE5DB0461060A2737A5E4494D /* anim_decode.c */,
				355271E3AFD00F46A4974A8D91486574 /* demux.c */,
				87498E68AE9C2B5A1AEABA24AA2C6C61 /* demux.h */,
			);
			name = demux;
			sourceTree = "<group>";
		};
		030C21AE6D59C4B59F269CA266CCDD13 /* Pod */ = {
			isa = PBXGroup;
			children = (
				DF12F1FA0CB114E1834A26F18552EFF1 /* ImageLoader.podspec */,
				7F97A76D905DB402F27038E9EF3FE5C7 /* README.md */,
			);
			name = Pod;
			sourceTree = "<group>";
		};
		0BAED3A9AD7021B5430E529258426A3C /* Drawing */ = {
			isa = PBXGroup;
			children = (
				58076539D4E3FB899AA891A976364B4F /* DrawingCanvas.swift */,
				F8FCA7F413510DAE4C13926BA5C72762 /* DrawingController.swift */,
				D30234201F9DA8D6FB0B5DAC59508AAA /* DrawingView.swift */,
				9C0310AB1E780AA8F09C4D3D082FBA3C /* StrokeSelector */,
				590D0997E02AD01B6206369A4EAC10A7 /* Textures */,
				E08B94FEA8285403CED26EB19A91A861 /* TextureSelector */,
			);
			name = Drawing;
			path = Drawing;
			sourceTree = "<group>";
		};
		0FC7931C712C3851B8D8832BF1D8B8E2 /* OpenGL */ = {
			isa = PBXGroup;
			children = (
				F899B7FE06DD68FCE5E2BB911AEB7B93 /* CVPixelBuffer+copy.swift */,
				8A8E2C6D943D074D7991EF94AC8DAF4B /* Filter.swift */,
				47FDAB7AF6A68C6009D84123E54D69B5 /* GLError.swift */,
				E868341890483AF5C622896693492B94 /* GLPixelBufferView.swift */,
				5FABF373786738DEB15F23AA2840215F /* GLUtilities.swift */,
				06274EE61C08105DB55954FF617F3A44 /* Shader.swift */,
				145D3ACD637AD8A399A118005E40E060 /* UIImage+PixelBuffer.swift */,
			);
			name = OpenGL;
			path = OpenGL;
			sourceTree = "<group>";
		};
		102CF165597B6A99330AA550480907FD /* Filters */ = {
			isa = PBXGroup;
			children = (
				311611285381BC111A88B5E017264014 /* CameraFilterCollectionCell.swift */,
				24C5110C33A0F1CB5BEEAE625C7C5417 /* CameraFilterCollectionController.swift */,
				9E70F0FC1E23624A9784FF7DFB43C2DF /* FilterSettingsController.swift */,
				9A76F860C49D7DE49F1717BEA61D3206 /* FilterSettingsView.swift */,
			);
			name = Filters;
			path = Filters;
			sourceTree = "<group>";
		};
		104C04E704432DCC783ED3A5685F5809 /* Pod */ = {
			isa = PBXGroup;
			children = (
				5D450FDD0460F89FDBBA541A517530E1 /* TumblrTheme.podspec */,
			);
			name = Pod;
			sourceTree = "<group>";
		};
		136C2599300B56DA8E93173B65484BF9 /* SDWebImageWebPCoder */ = {
			isa = PBXGroup;
			children = (
				87EB0074E36D53976AE98B0CD8AFC402 /* SDImageWebPCoder.h */,
				81D2E3DE6746F68304DE337C5F4BF361 /* SDImageWebPCoder.m */,
				8A104DDF77C5F91D5BEDEF0345EA5EC7 /* SDWebImageWebPCoder.h */,
				B14690770BA4D7DBE999C3527917243D /* UIImage+WebP.h */,
				69CF9F04FAB2E7A3E0AF121556A40290 /* UIImage+WebP.m */,
				181283F0F8755B4ABECE59B81E24838E /* Support Files */,
			);
			name = SDWebImageWebPCoder;
			path = SDWebImageWebPCoder;
			sourceTree = "<group>";
		};
		1584A8F376367C2FAD7D80ED8F0732EC /* StickerTypeCollection */ = {
			isa = PBXGroup;
			children = (
				621F2337EC216AFB8291D5D941F63E16 /* StickerType.swift */,
				C4D46806EBAE597AC5996B274337F186 /* StickerTypeCollectionCell.swift */,
				10F78F8926282E6C9462B082B6B38918 /* StickerTypeCollectionController.swift */,
				DBF384CAEBEF2F4B8B1BAA670EDA6B60 /* StickerTypeCollectionView.swift */,
			);
			name = StickerTypeCollection;
			path = StickerTypeCollection;
			sourceTree = "<group>";
		};
		181283F0F8755B4ABECE59B81E24838E /* Support Files */ = {
			isa = PBXGroup;
			children = (
				059056DDF303837CFA63025F4531F2AE /* SDWebImageWebPCoder.modulemap */,
				EED3BD1EA65E546C56D15C3379DEF883 /* SDWebImageWebPCoder-dummy.m */,
				ED3DE0B755050BBA1A0286B2CB058DA6 /* SDWebImageWebPCoder-prefix.pch */,
				C3EAEDBA0F2C2A38D7CC36BAF437BA67 /* SDWebImageWebPCoder.debug.xcconfig */,
				73559C7C0ECA09AB6F73A2B3AA7F0613 /* SDWebImageWebPCoder.release.xcconfig */,
			);
			name = "Support Files";
			path = "../Target Support Files/SDWebImageWebPCoder";
			sourceTree = "<group>";
		};
		187450DF3C385E08D715AE1CAEF513AC /* Recording */ = {
			isa = PBXGroup;
			children = (
				7E3EC6F0ABCA2B4CA4D483787468A8B2 /* CameraRecorder.swift */,
				615A599A5F96D7883F672A7E6B512DC2 /* CameraRecordingProtocol.swift */,
				881840C901E75880673964DE5EE8F904 /* CameraSegmentHandler.swift */,
				E5624C95BB56DD5B3ED9D35595974E5D /* GifVideoOutputHandler.swift */,
				B46ADDBB498F5EF6CE6630F1842F0C58 /* PhotoOutputHandler.swift */,
				E19E91AB6EF293A078E66F0124DF7D0D /* VideoOutputHandler.swift */,
			);
			name = Recording;
			path = Classes/Recording;
			sourceTree = "<group>";
		};
		1E940D2A3626ABE0A62B3B358FECD9D9 /* Support Files */ = {
			isa = PBXGroup;
			children = (
				23783BCF47F402AA10EB8DB8578A5B0A /* ImageLoader.modulemap */,
				73E3560CABC8C4E14E7DFF95759E5F11 /* ImageLoader-dummy.m */,
				2A5131166CEE337139C92679ACB554A8 /* ImageLoader-prefix.pch */,
				2904A00DB965662FC8CD667EBF8E53EB /* ImageLoader-umbrella.h */,
				578BD62042A5E97910D27D02A09CEF9E /* ImageLoader.debug.xcconfig */,
				1EB0184E55F852ED8165F3AAA5B3DC56 /* ImageLoader.release.xcconfig */,
			);
			name = "Support Files";
			path = "../KanvasCamera/KanvasCameraExample/Pods/Target Support Files/ImageLoader";
			sourceTree = "<group>";
		};
		2051243310225A384CDC54D7DB4AEA33 /* Drawer */ = {
			isa = PBXGroup;
			children = (
				7A53A5FDCF1D8E8C389E19F36E386F85 /* DrawerController.swift */,
				935D2F905708343A676F470470E602C4 /* DrawerPanRecognizer.swift */,
				CFDE33047255F32FDED2389648DC623D /* DrawerView.swift */,
			);
			name = Drawer;
			path = Source/Drawer;
			sourceTree = "<group>";
		};
		241D90AC9265C212C0E9897221FDCBD0 /* SwiftSupport */ = {
			isa = PBXGroup;
			children = (
				43D83C1C1BD2CF0375B6AFEB0EA87157 /* SwiftSupport.swift */,
			);
			name = SwiftSupport;
			sourceTree = "<group>";
		};
<<<<<<< HEAD
		30F01265EBD409ADD3F1262DF6CBD4F9 /* Tags */ = {
			isa = PBXGroup;
			children = (
				55C8591104A2CFE35AAE0E475C3482D9 /* EditTagsView.swift */,
				BB3C1B54A314EE1F48A94B9F81A340E1 /* PostOptionsConstants.swift */,
				B4227AD9AB326D2CB667687C2B1FC164 /* PostOptionsTagsDelegate.swift */,
				4291D880A5144A66DFB5C0CD4BAA7C38 /* SuggestedTagsDataSource.swift */,
				26740FC68BEAE560222B8DE6205CF10A /* SuggestedTagsView.swift */,
				67C24EE8371548CAF2F2F882458B10B9 /* SuggestedTagView.swift */,
				1E6837B748092BE3B43B9E00246E87F2 /* TagsOptionsModel.swift */,
				B01EE05B0D9DDAAF48F85B61C6F55576 /* TagsView.swift */,
				D89383CDE1AA1943163B8AEE6A9B3355 /* TagsViewAnimationCoordinator.swift */,
				658A0804ACCFF358B5D639F894C31520 /* TagsViewCollectionViewLayout.swift */,
				428500F1C2941AC3E61711E1A8FA17E2 /* TagsViewController.swift */,
				03E8ACCB67EEC07D1228F5FFE8B9EC1F /* TagsViewEditCell.swift */,
				B73BCB6CD0B725845C5418B7BB8CD7BE /* TagsViewTagCell.swift */,
			);
			name = Tags;
			path = Source/Tags;
			sourceTree = "<group>";
		};
		3346D8FD2F9B859336D07D8EDD204BEF /* Rendering */ = {
=======
		3A48D3D5FEAE4A5EEC7BB6817504906C /* webp */ = {
>>>>>>> faefed1c
			isa = PBXGroup;
			children = (
				7313934ED0C976BC15527DA2C93F411A /* AVAssetTrack+transform.swift */,
				47E4221F78ED674A7AA7EE09841B88B3 /* CVPixelBuffer+sampleBuffer.swift */,
				55E47C3CCA41ACD0FB1F80E9503CC5B1 /* FilterFactory.swift */,
				CAF8B8EC8EB5A5DCFA83F6C329B1F618 /* FilterProtocol.swift */,
				88D722CB7FC43B63377F1C698EBDC179 /* FilterType.swift */,
				0073C7CF8F4F28A2C989CAF2C5682109 /* GLKMatrix4+Unsafe.swift */,
				AACBE547E637E283EF7EF7E09FFC2B56 /* MediaExporter.swift */,
				F500E363E140541FB51764EC889915B0 /* MediaPlayer.swift */,
				6C38125C154BE29352F60B6656406968 /* NumTypes+Conversion.swift */,
				2ADCA962346C6F984AE24CBB4AE37D0E /* Renderer.swift */,
				6E4B45A1189BBC0563EC1CF0F92DEE4C /* Rendering.swift */,
				67F64E90E68F54CC0570AB79B3AB8820 /* VideoCompositor.swift */,
				59B0EECF1B1522D645DBA2FB1E0DA8D3 /* Filters */,
				0FC7931C712C3851B8D8832BF1D8B8E2 /* OpenGL */,
			);
			name = Rendering;
			path = Classes/Rendering;
			sourceTree = "<group>";
		};
		34B4DEDD36A53F423E274B7931822D99 /* TabBar */ = {
			isa = PBXGroup;
			children = (
				F775C354FBD562CBBD4DD7D84E7AC596 /* DrawerTabBarCell.swift */,
				28EF07F27821952A4B38CD6497D2D9AE /* DrawerTabBarController.swift */,
				79201DAD15852297EADB74541F8D2C75 /* DrawerTabBarOption.swift */,
				E2EC080699989E592FEBEF55A354D947 /* DrawerTabBarView.swift */,
			);
			name = TabBar;
			path = TabBar;
			sourceTree = "<group>";
		};
		421E5568E6440784302663EE4C039A1C /* SDWebImage */ = {
			isa = PBXGroup;
			children = (
				D3DF1F60711A2FBEE02F58873380A824 /* Core */,
				84DB470F5EF61429EFB12C496FD8B13F /* Support Files */,
			);
			name = SDWebImage;
			path = SDWebImage;
			sourceTree = "<group>";
		};
		43697551315AB5A093E5D25298650B3F /* Media */ = {
			isa = PBXGroup;
			children = (
				7BFE1B563418B343856B1BEBA9326B4D /* MediaDrawerController.swift */,
				82B79EDF5668E8B073D433F04AF90E0B /* MediaDrawerView.swift */,
				EEBDB0511954FA5E1CDFFBE35F50E8DC /* Stickers */,
				34B4DEDD36A53F423E274B7931822D99 /* TabBar */,
			);
			name = Media;
			path = Media;
			sourceTree = "<group>";
		};
		43A4E6248B856677F75ECC98888E4392 /* Support Files */ = {
			isa = PBXGroup;
			children = (
				3838F9F988E1A06E8E3A2EF7714EEAB3 /* Utils.modulemap */,
				4789206E020A4BAD6D766C65C0A0D17F /* Utils-dummy.m */,
				B29A2ACA7E2F6BE40E0000BA1A497CB8 /* Utils-prefix.pch */,
				AA639B951CF412BAC1EBFC8CAA275140 /* Utils-umbrella.h */,
				761C64B59BF11A7BB666209EEA5D9F14 /* Utils.debug.xcconfig */,
				37A50B3E9B92A7749032DEDFE6B45165 /* Utils.release.xcconfig */,
			);
			name = "Support Files";
			path = "../KanvasCamera/KanvasCameraExample/Pods/Target Support Files/Utils";
			sourceTree = "<group>";
		};
		45AE7C75D7171D8782D201FB1F73AD5B /* Development Pods */ = {
			isa = PBXGroup;
			children = (
				CE11819D87B7DE35BE2E4F4CB8C9A7E4 /* ImageLoader */,
				6D9CE1A178F333798368F2E4B0B89C84 /* KanvasCamera */,
				94E7D5FDF406D2F5031B57F612D0865E /* SharedUI */,
				4C8BC02EC393CC059911D64C87DED77C /* TumblrTheme */,
				5AC60224D1B0FC0DA750A1FF5D775FAE /* Utils */,
			);
			name = "Development Pods";
			sourceTree = "<group>";
		};
		47887709E9AE9B96B40F71000E32EDB1 /* Targets Support Files */ = {
			isa = PBXGroup;
			children = (
				DEDFCF0958A12D49A33C203BD6450929 /* Pods-KanvasCameraExample */,
				A8312B59632847871894D9B5B45FAC0F /* Pods-KanvasCameraExampleTests */,
			);
			name = "Targets Support Files";
			sourceTree = "<group>";
		};
		48D8D5CEC28D3B1E8C724F8E1CA31107 /* Support Files */ = {
			isa = PBXGroup;
			children = (
				C6F6466732D62D9047DB394F869DE6B5 /* FBSnapshotTestCase.modulemap */,
				984B0B1D21B91E63D3431B5CB627E242 /* FBSnapshotTestCase-dummy.m */,
				5335E62A47CF2DAB289BA87AFAA7E85E /* FBSnapshotTestCase-prefix.pch */,
				CEEEBF9EA00108093D26593E0BA3A348 /* FBSnapshotTestCase-umbrella.h */,
				D0A7D1A9CB847356C7121DC3EE330CB4 /* FBSnapshotTestCase.debug.xcconfig */,
				9B517E6A0870BABE91142F564727845B /* FBSnapshotTestCase.release.xcconfig */,
			);
			name = "Support Files";
			path = "../Target Support Files/FBSnapshotTestCase";
			sourceTree = "<group>";
		};
		4C8BC02EC393CC059911D64C87DED77C /* TumblrTheme */ = {
			isa = PBXGroup;
			children = (
				65374338913D1436C96A828064B431A0 /* AppColorPalette.swift */,
				BDFFDB2F16419AC2FAAB3C6B6A44A8E7 /* AppColorScheme.swift */,
				5B73D47EBB955E30C4C8EE7D3178B8F5 /* AppColorSource.swift */,
				CFCA3F15CACD66FA7394898DDEF6708F /* AppUIChangedListener.swift */,
				20A9241C4799FF96FD89491004B3ACB1 /* NavigationBarStyleDefining.swift */,
				C654CF1963A9E4D7DF95C2AF363A7CB9 /* StatusBarStyleDefining.swift */,
				2CB1F0F39CE3D7B07C8ED9EFE1C90C6E /* TumblrThemeFontFamily.swift */,
				C1CCB376A4D466E5D1799535EB952B31 /* UIColor+Adaptive.swift */,
				A333E8B5A74B1EC4F66E2E7945AC8AB2 /* UIColor+SharedColors.swift */,
				DFD0B619DEDF61C47859B4D93B15569B /* UIColor+Util.swift */,
				B750B36A1C4A17CBA8F07910FCBDB242 /* UIFont+ComposeFonts.swift */,
				0D0E0FBD82BC7D5E1F7D3F736D98E5D5 /* UIFont+Orangina.swift */,
				7B2C495C50D7D70665E6F609953B8796 /* UIFont+PostFonts.swift */,
				D40E40FD891530C87E2DBA3C9CDE7334 /* UIFont+TumblrTheme.swift */,
				104C04E704432DCC783ED3A5685F5809 /* Pod */,
				ABF5CC8713DBF88CF058C8952024724F /* Support Files */,
			);
			name = TumblrTheme;
			path = ../../../TumblrTheme;
			sourceTree = "<group>";
		};
		5712C6A97C70D0DB64720FC821887663 /* Utility */ = {
			isa = PBXGroup;
			children = (
				A3CA67516DD1EB1B6A8E7CC46FF97B55 /* ConicalGradientLayer.swift */,
				D1F996C445A564F4EC8DF6823266298B /* Device.swift */,
				A874978AF6AC76E1AE1AFD291B6334E9 /* DimensionsHelper.swift */,
				2463956BFB13012DA298C88A284F78F5 /* LoadingIndicatorView.swift */,
				3ACF4FF6A314C74A927D422005221CCB /* Queue.swift */,
				934E1820B725A818D0DD498E8ADEA2DA /* RGBA.swift */,
				DEEE2E30854EFAAC57F4377DDC58AB01 /* StaggeredGridLayout.swift */,
				C56223D4CE22AC8824C983F780E832CF /* Synchronized.swift */,
				E1914AD7777F616B8113E43B652289A6 /* TrashView.swift */,
				C555995986D200DE7D24A638E97BE49A /* UIUpdate.swift */,
				CF5ADE308E3741DC396633A8DE636FD4 /* ColorThief */,
				84AC514075FDEE37245EE8044134393D /* HorizontalCollectionView */,
				8AE701FAF08AEC4EA894DBA81BD90523 /* IgnoreTouches */,
			);
			name = Utility;
			path = Classes/Utility;
			sourceTree = "<group>";
		};
		5854F3A19F7E81207721C8A772DBE9AD /* Extensions */ = {
			isa = PBXGroup;
			children = (
				DBFA7E10619550EB0959C6BD4F1FEA50 /* Array+Move.swift */,
				4BEBA464A790CAEE723B4DC4AAC05D0E /* Array+Object.swift */,
				7624BC906DB07891FF18A1E31A6C8107 /* Array+Rotate.swift */,
				6C83D089A9512F14E73C3433272D36F7 /* AVURLAsset+Thumbnail.swift */,
				C6DA57700D9CA9C1BB32CAE5D6AB43E5 /* CALayer+CGImage.swift */,
				C6FB198160A93FA4F39675521E46462A /* CALayer+Color.swift */,
				D3E364FC0AC0CCE0AA40C8F4B8AF98EF /* CALayer+Shadows.swift */,
				5CD2C32CC59EF928066B012F7C0AB637 /* CGPoint+Operators.swift */,
				F44F90FA3FDAC9637D8127A9727F0443 /* CGRect+Center.swift */,
				A4A2D8A1186538674845B274D8DBFE22 /* ClosedRange+Clamp.swift */,
				895C02606C7BB0D987F567BC5F0074CC /* IndexPath+Order.swift */,
				D48D4CE33DE5C1779458542AA94243D8 /* NSURL+Media.swift */,
				3087121CCE8088ECCB9584A394F0EB88 /* String+UTF16Substring.swift */,
				8699148C67F40C0F1DC7F427AFAE72BA /* UICollectionView+Cells.swift */,
				303197D2CDCEBC32644C1979B61FB44A /* UIColor+Lerp.swift */,
				394F890090063D56546D7D0D4191671B /* UIFont+Fonts.swift */,
				D1740D6FCCBDE43BF580931D4CB7435F /* UIFont+Utils.swift */,
				34F90715EA8E9CAA0664DF0C01582092 /* UIGestureRecognizer+Active.swift */,
				D8BCEB1E4B65A9D488A4ABAC8B45B6B3 /* UIImage+Camera.swift */,
				2F5433314F10D0C244E29F4D393AB0D8 /* UIImage+DominantColors.swift */,
				87B97FAA1E4BCADF57EDF6596C8E5174 /* UIImage+FlipLeftMirrored.swift */,
				DA060B79909CDD2B92B794C568F5FB6D /* UIView+Image.swift */,
				0EC581634E92833C21334215B3C4FA6C /* UIView+Layout.swift */,
				3EC12618791DB8A15C49BD6BB19995BB /* UIViewController+Load.swift */,
			);
			name = Extensions;
			path = Classes/Extensions;
			sourceTree = "<group>";
		};
		590D0997E02AD01B6206369A4EAC10A7 /* Textures */ = {
			isa = PBXGroup;
			children = (
				F830F0DF36C114907F001E8B4B977509 /* Marker.swift */,
				7DEDF469170F07EE6EF1EB3D1490CDC2 /* Pencil.swift */,
				03D364835C33ED399F5ADE3B2C5E5581 /* RoundedTexture.swift */,
				FB56C23DC586955415D6D7649511B3EF /* Sharpie.swift */,
				0E9630EE3311FDD55FDB847786352B63 /* Texture.swift */,
			);
			name = Textures;
			path = Textures;
			sourceTree = "<group>";
		};
		59B0EECF1B1522D645DBA2FB1E0DA8D3 /* Filters */ = {
			isa = PBXGroup;
			children = (
				32BB93E9A409EECDCBBBF2021ED7A52A /* AlphaBlendFilter.swift */,
				EB849E05D8DED9687F3CCECF75949A40 /* ChromaFilter.swift */,
				22C988DC141FA2849BF1F8EF6C839CD9 /* EMInterferenceFilter.swift */,
				39BD791512602BBA9BCB31ED3D845D42 /* FilmFilter.swift */,
				21D355D98F638910356FF29A922F369C /* GrayscaleFilter.swift */,
				E76CF3898BEBF62CA4D85A1F0907005A /* GroupFilter.swift */,
				49020B207ACBF0E2470B5DE2A9677B30 /* ImagePoolFilter.swift */,
				292F372CC72FBECC5B7D7989E4412C8A /* LegoFilter.swift */,
				832ACFDC9EF7C0DF032DA1074EC9BC06 /* LightLeaksFilter.swift */,
				CC84FB1AF659A281CBD4EDEB7DE7C6B3 /* MangaFilter.swift */,
				2A481FD9E483F942CA94D7034B591D28 /* MirrorFourFilter.swift */,
				EF19CBC9A80AE6E392F719ED82701CE3 /* MirrorTwoFilter.swift */,
				CCF40ADA1950F33AB1718D0C8F78BA5E /* PlasmaFilter.swift */,
				4043564F17E02F1DEE88D52FBCD23FE6 /* RaveFilter.swift */,
				3DA84B18530AEA2D9384B18E7675EB07 /* RGBFilter.swift */,
				1A20902121C43C1FDC84D628FF1694E3 /* ToonFilter.swift */,
			);
			name = Filters;
			path = Filters;
			sourceTree = "<group>";
		};
		5A0FD07B3C150CA7ECE9940B2464E19A /* Reachability */ = {
			isa = PBXGroup;
			children = (
				BE52BA40544CBAD0A476E93653677A2C /* Reachability.h */,
				D310F67A1C73366D31000E43960E7BAA /* Reachability.m */,
				A84AE6917DBA3EAA05666CD9B46851FD /* Support Files */,
			);
			name = Reachability;
			path = Reachability;
			sourceTree = "<group>";
		};
		5AC60224D1B0FC0DA750A1FF5D775FAE /* Utils */ = {
			isa = PBXGroup;
			children = (
				CDEE2EF27BDF97AD4AA2386E61BD9863 /* Array+Convenience.swift */,
				C516D4EF141EF7DFF1F668412DDC72B0 /* Array+Safety.swift */,
				4F8CE3F52BEDC9F8BD2FF9ECCC887D70 /* AVAsset+Utils.swift */,
				5EED1906B8B42FBC9DA913B145959646 /* CGSize+Utils.swift */,
				06CBAE1B0A806307ABFC19BA244BB26F /* ContentTypeDetector.swift */,
				FC2D68604E18C9F490EE9069C64AEBF7 /* Dictionary+Additions.swift */,
				BD8C0194F0929D5009B1D043CA55E168 /* Dictionary+Copy.swift */,
				C4172FE205B46728E04DA5594077EB1A /* HashCodeBuilder.swift */,
				F871881E211CC7FA50E004B050BD38F5 /* NSBundle+Orangina.swift */,
				20CFF2CFD03B9C29465CF3E205DD6221 /* NSDate+Offset.swift */,
				30FEBAEFB574B05039531F6326199C4D /* NSDate+Orangina.swift */,
				4ECD58881A2FF9F0C2FF1F6A79DF0134 /* NSFileManager+Orangina.swift */,
				334AA8F368E4B71C429B850312E48166 /* ReachabilityDeterminer.swift */,
				353FA578793F9CFE71144569112B3B22 /* ReachabilityObserver.swift */,
				EB57BF4E4E5C3FCBC6270877BF1B67E9 /* ReachabilityObserving.swift */,
				2ECAFB33B3C190956FAB22BA3C0E1568 /* String+HexColor.swift */,
				3B496F095F55FA668681DBE410AB08EE /* TMUserInterfaceIdiom.swift */,
				406E8136E40FB1D4476A1452C5155F1B /* TumblrMediaInfo.swift */,
				D856BA4FF5E94B5DED520AA9B1AA8099 /* UIColor+Hex.swift */,
				838F765C317C9853B217E2DDA0F5DBCE /* Pod */,
				43A4E6248B856677F75ECC98888E4392 /* Support Files */,
			);
			name = Utils;
			path = ../../../Utils;
			sourceTree = "<group>";
		};
		5BE6A52A6AB0D33724B0AD8CB75BF391 /* libwebp */ = {
			isa = PBXGroup;
			children = (
				011D81D9DDBEC77676CCA106474B52AD /* demux */,
				CCDEFFA403FE2E550C22B2F09FA36A75 /* mux */,
				70C17A6E5223CF5F1D02BA08EDCDBCDE /* Support Files */,
				6EC80EA65C0BD235A7645058FB43966D /* webp */,
			);
			name = libwebp;
			path = libwebp;
			sourceTree = "<group>";
		};
		6D9CE1A178F333798368F2E4B0B89C84 /* KanvasCamera */ = {
			isa = PBXGroup;
			children = (
				C3C21600CC330A70DCCFBFA62A4A5FEA /* Analytics */,
				A2D58544991A60F332EC43705647F1DB /* Camera */,
				81D47B6D06218935AE6B37210A835484 /* Constants */,
				D3307A636A70F32C43E1A9550D83C832 /* Editor */,
				5854F3A19F7E81207721C8A772DBE9AD /* Extensions */,
				C454F36CA6418D18AB4E97D5EC4A9B30 /* Filters */,
				F53A924B4E15D27214C8EC144EB8659F /* MediaClips */,
				8C7F26828A0179BD66831BED23A50BE5 /* ModeSelector */,
				A36CA27497BA948652855C708810C18A /* Options */,
				FCEEA26629D6D4919F7F1CE4A1AE61BA /* Pod */,
				ABD368EF3C04F0CD2C52DC4E22521026 /* Preview */,
				187450DF3C385E08D715AE1CAEF513AC /* Recording */,
				3346D8FD2F9B859336D07D8EDD204BEF /* Rendering */,
				FC6571E80F6B54853F83F35605DBCAFE /* Resources */,
				7D81A448DA7EE8209991C30418011E6B /* Settings */,
				C39DC1B2E4144E273AEC5ABC217ACE68 /* Support Files */,
				5712C6A97C70D0DB64720FC821887663 /* Utility */,
			);
			name = KanvasCamera;
			path = ../..;
			sourceTree = "<group>";
		};
		6EA961C3284212EA0A21368C1B396C4D /* Products */ = {
			isa = PBXGroup;
			children = (
				5172D2A16DE0755A78E95B9DDCBC614E /* KanvasCamera.bundle */,
				5C4F31330DFA99D699E4BDC8C3573D73 /* libFBSnapshotTestCase.a */,
				A487E0CD825D8CCA727D36A85FAD1431 /* libImageLoader.a */,
				9831168340B63F19B1956AF98D1535F7 /* libKanvasCamera.a */,
				5E4674603A5D5B9215FFA0F8E69F8B71 /* liblibwebp.a */,
				0A966F8CC02AF6C9C4D66DDF06B58364 /* libPods-KanvasCameraExample.a */,
				2383078A6D28DE6A15E11489708BA4FD /* libPods-KanvasCameraExampleTests.a */,
				400FF55D0451E7A8F33A3D0D3E11C1B9 /* libReachability.a */,
				B0B214D775196BA7CA8E17E53048A493 /* libSDWebImage.a */,
				FCF61D9B2B75054A9A3185DDC609B7FF /* libSDWebImageWebPCoder.a */,
				1DF61DA1F9AC397EF265A9EC75BF3AE1 /* libSharedUI.a */,
				8A228F963CC9F56777C747E06F648344 /* libTumblrTheme.a */,
				B321C73955714AFB57F9DB8F1090071D /* libUtils.a */,
				DA240AC50622BB3186DECDC0290D521E /* SharedUI.bundle */,
			);
			name = Products;
			sourceTree = "<group>";
		};
		6EC80EA65C0BD235A7645058FB43966D /* webp */ = {
			isa = PBXGroup;
			children = (
				DFC59AF8A1FB4335ACE6318412105097 /* alpha_dec.c */,
				D2EA18211B7B9FC26E5845C69D1FADC8 /* alpha_enc.c */,
				EA1AFDBD04B34A20724BCCBDAACFBBCE /* alpha_processing.c */,
				CDCBF642CC00B3075D16FD8AF21AFBBF /* alpha_processing_mips_dsp_r2.c */,
				BB4682DC8AFA5622F700184B4B68C189 /* alpha_processing_neon.c */,
				1EC521FC8E1766A609E38F91491EA7EA /* alpha_processing_sse2.c */,
				03EF4776F8F0FBD121C7191F51184789 /* alpha_processing_sse41.c */,
				2EEFB46CCCB2D2D38940C87A6B85C7E3 /* alphai_dec.h */,
				D59154F927C4C24738ACDC734BAE1D9F /* analysis_enc.c */,
				644C9DFB24FDCCB7FB37FE933D40BE1D /* backward_references_cost_enc.c */,
				FA96F22F7015F81A087C5A5CEDEF9A5D /* backward_references_enc.c */,
				330399C4385908229645BAE0D5B0855C /* backward_references_enc.h */,
				D5D37201B66208725A0B7E21C2A2655F /* bit_reader_inl_utils.h */,
				F929E21F185B15F6BF827D195D929335 /* bit_reader_utils.c */,
				FC73A5B352EFE249446C8FE0D2D288F4 /* bit_reader_utils.h */,
				23B4C56A7855EA1A15EB09CF0D86FC58 /* bit_writer_utils.c */,
				6AF2044F083E0A9945E023DA864BDB5B /* bit_writer_utils.h */,
				8BA1350A6430977A25E99B598CBE5010 /* buffer_dec.c */,
				523EAA3534E69A5993A08C61D8EBAC58 /* color_cache_utils.c */,
				449B00CC2182E39C51DF48CD499D27A6 /* color_cache_utils.h */,
				4418427BB1D61DE442DEBE15E932F0B7 /* common_dec.h */,
				4B58393C8725A7F672DE99510CDD4B4D /* common_sse2.h */,
				EACF78C2419AD69DF9475EF5350E9644 /* common_sse41.h */,
				CD438F479D0A6179C74CE7AB05F70A37 /* config_enc.c */,
				C472695D06ADFCDCBBE7DE8D6F3C603D /* cost.c */,
				A1EC882BBB21C4E8960829E90C74B633 /* cost_enc.c */,
				1D34AC70D2BEE3FC569FF876B1E9E088 /* cost_enc.h */,
				1934F6B1D275CE2D7B408A9F0A28874A /* cost_mips32.c */,
				75BFF17E0CF94691ED1B24E9EAB53437 /* cost_mips_dsp_r2.c */,
				95C9AA1F7C4334AC2BC62C10DEDBA5EF /* cost_neon.c */,
				D3BCC1232CE410CAB68F144C0C45030E /* cost_sse2.c */,
				3819D576B1FBE0B1DB9AE9EFDDF669C4 /* cpu.c */,
				BAE5B311A6511E14F3FBB809778720D5 /* dec.c */,
				CA867DF895243C36DF9DDC2D7372EBAF /* dec_clip_tables.c */,
				ED9D2326378AE835B65649D80852BA66 /* dec_mips32.c */,
				8AAB7F6090F864F938FF97A9EC0F7A7B /* dec_mips_dsp_r2.c */,
				62707D64B5DB586E01C60343BC59398C /* dec_msa.c */,
				DFE4C4D4D0C1844A74390175107CDEBE /* dec_neon.c */,
				C61B54FA3C5663DF49DBF53A3C56C2A6 /* dec_sse2.c */,
				A8FA529CFDB0679A31CB7DD328BCB215 /* dec_sse41.c */,
				D44C5EDCBCC74B662AB03DCD21A35A1B /* decode.h */,
				343BD2BF8B9702A1D98E960A1E213693 /* dsp.h */,
				F7254A8C85A8F9982B68944F38720396 /* enc.c */,
				EBE367B526E0AAE6E73A300B8EDC3BC3 /* enc_mips32.c */,
				3B0A7445DCB09FF1386FADA30045D311 /* enc_mips_dsp_r2.c */,
				1E9ECF432E1932ED9354C9A44E7A959E /* enc_msa.c */,
				BB4868028CA72968142CB39675B700F6 /* enc_neon.c */,
				6046EAFE87D015357840C011B1BC3AA4 /* enc_sse2.c */,
				A35DF3B06B70BD04936AEB939C303373 /* enc_sse41.c */,
				FDF9881EB619C1EB0C3FC6A26F4C7D48 /* encode.h */,
				66B5A66E9196C461C29C327065299951 /* endian_inl_utils.h */,
				3503C780FB93E94BB900EFC3FA6F4040 /* filter_enc.c */,
				190C045EF3BA2E3928B14FA753CA3FA3 /* filters.c */,
				6C774472519040078AD2F50D8FF064F6 /* filters_mips_dsp_r2.c */,
				B70F2FC8E25D5CFE44D45DFEB4632D73 /* filters_msa.c */,
				0E0A0B7445346A292A9EA1A19FD0043D /* filters_neon.c */,
				F0EF6666D53171D31CAE55DD494ED907 /* filters_sse2.c */,
				095685D3F006D357A3DD40D822C8E8A4 /* filters_utils.c */,
				DD479C85261827558E8142DA224911FA /* filters_utils.h */,
				A7A5C4C4D00E8A65A59DEE34E2F17D5E /* format_constants.h */,
				4C9A9D866ECDBE4DC7CFFD6B5DE7098B /* frame_dec.c */,
				6103315B49D12299EE0E7830D5376ED6 /* frame_enc.c */,
				4F971E9A26DC30B7311BFCA0378E629E /* histogram_enc.c */,
				756BDDD32BB2518BE01BE22626B46339 /* histogram_enc.h */,
				055728ECDF769AED5054EA1A6052ABE7 /* huffman_encode_utils.c */,
				FF557FFA0BEC388A7CD2E97616FB2E14 /* huffman_encode_utils.h */,
				CD0AA837CFA7A5E03211B3A0E7F74DE8 /* huffman_utils.c */,
				543ECDA8599A5AB8DC2DC250B5867CB3 /* huffman_utils.h */,
				4D3A406C5E74B1AE0D60B2D5962E9551 /* idec_dec.c */,
				35FAA27E04BC4AD46679D3A52565FFBB /* io_dec.c */,
				34FC5F9480968C533A41ACD7CAD30977 /* iterator_enc.c */,
				6D243D8AF6CB9DF1F49C54B72FEBAB5A /* lossless.c */,
				42614E2E380FF0E2D1E4A758BCFB7424 /* lossless.h */,
				E097034CC5E7594BE93F7B29F205B83D /* lossless_common.h */,
				8223D9AEE258C1A37A07A096111867A8 /* lossless_enc.c */,
				155F57CF41C3FBBA4788196427921D51 /* lossless_enc_mips32.c */,
				09C18680EB89CBF07B365D4E15BEDE58 /* lossless_enc_mips_dsp_r2.c */,
				0AE39BC88209CA6747DA13A8E3250CC8 /* lossless_enc_msa.c */,
				FC77E7179F1E4140374B3171EAB79E1A /* lossless_enc_neon.c */,
				C6A26C72E1CB1559EE221506E7581198 /* lossless_enc_sse2.c */,
				64F79BE3487AAF4AD397742EC3B17A08 /* lossless_enc_sse41.c */,
				C37687947B1A6DB79BC8231425CE8D1A /* lossless_mips_dsp_r2.c */,
				95636A787B3FD666C4CE3EB0C33E6FC3 /* lossless_msa.c */,
				A6CA40F45D4FCCC4238C1380C1D35694 /* lossless_neon.c */,
				33D3E328E22BB4E6B893CA7EF5AB1A33 /* lossless_sse2.c */,
				EDC629845F60CD645AE8AEC35DAD03FA /* mips_macro.h */,
				597476E1EC0BCF5782BB847CAF467650 /* msa_macro.h */,
				96450FA1FE1E8EAE5C903DB409160C47 /* mux_types.h */,
				A452686A95DD9CF8AAE1F09F43EF1E60 /* near_lossless_enc.c */,
				40C044B80EEBBCFF3066D31EABC202CB /* neon.h */,
				234F6A6F01095A225EC8C563404CA163 /* picture_csp_enc.c */,
				7053D1B5D28863D7590BBC8E85047316 /* picture_enc.c */,
				C4F42F4CB487923A5BE629388BC918BE /* picture_psnr_enc.c */,
				9BB34B96A87A5B5940F749D9DD8C1895 /* picture_rescale_enc.c */,
				5A87F8737E0F346A20DB3C219AAFDD2A /* picture_tools_enc.c */,
				6F630426EE550B8E662A9A4C0B01BD32 /* predictor_enc.c */,
				983C87F7CFB7ACA87AB846C3C9F30486 /* quant.h */,
				089144BD9926E0F2FE6023FCAD3E89B1 /* quant_dec.c */,
				8BED1850464650F4364EC700501AB818 /* quant_enc.c */,
				EA493A5931CF8997654B8D4D300DD9CB /* quant_levels_dec_utils.c */,
				ADDB8DAF8B26FED8445132BCEE4B14DA /* quant_levels_dec_utils.h */,
				0DBC2718DA812341FFB80EBA4386523A /* quant_levels_utils.c */,
				45CC2502D69AB0A8E02A81FFF9FCD65B /* quant_levels_utils.h */,
				52AD75A3A25FD9F89C37F9EA0B25B9E2 /* random_utils.c */,
				2681E01832AE2EDA05EB801F53C51E6A /* random_utils.h */,
				F97AED05AF4474A53CBB66789A61F6EB /* rescaler.c */,
				F671AC4249C1E295772C72966CA1B954 /* rescaler_mips32.c */,
				E13AC2A9B65E8F6AE070390E5D4D99E1 /* rescaler_mips_dsp_r2.c */,
				F94BAF20744042986B11B270C4EA1298 /* rescaler_msa.c */,
				09E381C85BB6D78C184133C38E8B8D09 /* rescaler_neon.c */,
				32E8DB467D165639A9BAAA2F7337CF8A /* rescaler_sse2.c */,
				7A21164C0612B9E7FDCA28216C46D0DC /* rescaler_utils.c */,
				2C9CE44A99A69D06CA33E3DEF6607A5C /* rescaler_utils.h */,
				911985EF8D4354160564A03AD795AD21 /* ssim.c */,
				18C1805D414919062F8C797CFBF2E842 /* ssim_sse2.c */,
				FF43EB9B75C785C2D7AACFFD3FC1615F /* syntax_enc.c */,
				A0243489F351AED614672FC8DEBD9BBD /* thread_utils.c */,
				EB24071CA82DC6D89922B89022EAA660 /* thread_utils.h */,
				57D83A17D0E39130B84917678BE439CA /* token_enc.c */,
				56FFA30183F182277D154B9F3EB5C9DB /* tree_dec.c */,
				F505EC959F780B5DEFFFECFB2401ACBA /* tree_enc.c */,
				E966F98DA7545FF7BA1CC38EE02F743A /* types.h */,
				6105497F85D2559E64941CB0F1786765 /* upsampling.c */,
				4656F2B1DF342AA541245854B038804E /* upsampling_mips_dsp_r2.c */,
				ECE2B7CA97FB0A7FA4DD8A27E5F2BF6A /* upsampling_msa.c */,
				4840B80F1A08D2916E80577EF37CC129 /* upsampling_neon.c */,
				45B6E7C793EBA368B54EF7D1A7C4C835 /* upsampling_sse2.c */,
				E14023A76C7F8CC896D040CAFC1D5319 /* upsampling_sse41.c */,
				F29D64D4BFCB0FF28971BED71E1FC618 /* utils.c */,
				9BF9E6FBC53FB7E47E40F849F346655C /* utils.h */,
				E1B6FAA92460FEBCB998565BB15A23B9 /* vp8_dec.c */,
				E0ADF2B458BE0BBA3B6FC5427F63C7B9 /* vp8_dec.h */,
				FFE3A6EA452CBAD965D5163ED7A2337C /* vp8i_dec.h */,
				1A07B65A866C0F0503D79D325D59ABD4 /* vp8i_enc.h */,
				26DCCC5005589A6D0217B61DF30F6B79 /* vp8l_dec.c */,
				7E487752E0646B4311E94CECC62D53F9 /* vp8l_enc.c */,
				D0D9FFBCBB5515B43E8495FFC1D99321 /* vp8li_dec.h */,
				6EC75366F74642DB13DA1E327784B0B0 /* vp8li_enc.h */,
				348478F3E836421ABA683E41EC9A0855 /* webp_dec.c */,
				BEDDFD91A7F75931BCA242C1B9BC75A6 /* webp_enc.c */,
				C03A5EDA3CA59C77C62F18180595E627 /* webpi_dec.h */,
				2DFAF3C145EC508BB1C3C58D272FE180 /* yuv.c */,
				B11510771FA1E7D097C0F0ACC7E4D5ED /* yuv.h */,
				39287ABDDF684533914320C610C48421 /* yuv_mips32.c */,
				35C784A7FEE6609DB37B7FE4BF27982F /* yuv_mips_dsp_r2.c */,
				753DC105A446C390E2860AE4DA82EC27 /* yuv_neon.c */,
				BC96AA2861D6562E1193DC930CF12F56 /* yuv_sse2.c */,
				1D3D97190BB651B09CF585B6FB8B3787 /* yuv_sse41.c */,
			);
			name = webp;
			sourceTree = "<group>";
		};
		70C17A6E5223CF5F1D02BA08EDCDBCDE /* Support Files */ = {
			isa = PBXGroup;
			children = (
				8C42D89DC50F9DCFE1700DEF6DFD2DA9 /* libwebp.modulemap */,
				FDA2ABE23975C19FDC44FBC15B77E89F /* libwebp-dummy.m */,
				1287A8E36FD628F853EB791EE3D5A771 /* libwebp-prefix.pch */,
				584838C8EB7A8CF6902DBC2D87985D9D /* libwebp-umbrella.h */,
				3CA7286266118F2114D28E07BB6820E0 /* libwebp.debug.xcconfig */,
				0DAE6361CDC622195378A68D486386AF /* libwebp.release.xcconfig */,
			);
			name = "Support Files";
			path = "../Target Support Files/libwebp";
			sourceTree = "<group>";
		};
		70F77631B31804B70F4BE61AA9FC1A23 /* Resources */ = {
			isa = PBXGroup;
			children = (
<<<<<<< HEAD
				CC06639D7EDAFED10B09610A03EAA32A /* Assets.xcassets */,
=======
				9EB89F4E0B81AFF95793F4925BED1B12 /* Core */,
				33E60907482E4E582228117C0C2139EB /* Support Files */,
>>>>>>> faefed1c
			);
			name = Resources;
			sourceTree = "<group>";
		};
		7C5E036CA8571962B63C8E9C3F8F9987 /* Text */ = {
			isa = PBXGroup;
			children = (
				59E25692037A4266570EEB101F0EF5A0 /* EditorTextController.swift */,
				9124A3D3B2591A4D508506DDEEFDF217 /* EditorTextView.swift */,
				78510590A0B547A62001C9C1B54D7522 /* MainTextView.swift */,
				90AC54EE6C87FCF8E16BBC6E9E386B2F /* StylableTextView.swift */,
				B719A4A6D90A9BCE602B1C6EB5CE5C0E /* TextOptions.swift */,
			);
			name = Text;
			path = Text;
			sourceTree = "<group>";
		};
		7D81A448DA7EE8209991C30418011E6B /* Settings */ = {
			isa = PBXGroup;
			children = (
				C650E2FAA04537FDBF1C5A90C219AB4B /* CameraSettings.swift */,
			);
			name = Settings;
			path = Classes/Settings;
			sourceTree = "<group>";
		};
		808EAFF143249FEC41D551C0400741F9 /* FBSnapshotTestCase */ = {
			isa = PBXGroup;
			children = (
				EF56B731CA84AA64E772E1E144E27A0A /* Core */,
				48D8D5CEC28D3B1E8C724F8E1CA31107 /* Support Files */,
				241D90AC9265C212C0E9897221FDCBD0 /* SwiftSupport */,
			);
			name = FBSnapshotTestCase;
			path = FBSnapshotTestCase;
			sourceTree = "<group>";
		};
		81D47B6D06218935AE6B37210A835484 /* Constants */ = {
			isa = PBXGroup;
			children = (
				E95F38DA2D863DBB7028F8F8CAA3F397 /* KanvasCameraColors.swift */,
				2BA3A7EF9BE414B8C52F4871A9084584 /* KanvasCameraImages.swift */,
				7426D96554792717B4D18192CB830C57 /* KanvasCameraStrings.swift */,
				34936877CBA4C2D31D8B2305B20F9D56 /* KanvasCameraTimes.swift */,
			);
			name = Constants;
			path = Classes/Constants;
			sourceTree = "<group>";
		};
		838F765C317C9853B217E2DDA0F5DBCE /* Pod */ = {
			isa = PBXGroup;
			children = (
				8928CA9177260A46C894F8BF29FA9139 /* Utils.podspec */,
			);
			name = Pod;
			sourceTree = "<group>";
		};
		849FF892F1002EEAA4707432758E8BB4 /* ImageOperation */ = {
			isa = PBXGroup;
			children = (
				E9FDFA7BE23128A34C6F4BB7711D8404 /* BackgroundFillOperation.swift */,
				009E989A915A478B7D53447ACB7436BE /* BlurImageOperation.swift */,
				6D0D5D670502C88DD42B54E7289AA9C5 /* ImageOperation.swift */,
				84E8C1EBE81D8D41D2D93961DD4E9A11 /* PixelateImageOperation.swift */,
			);
			name = ImageOperation;
			path = Classes/ImageOperation;
			sourceTree = "<group>";
		};
		84AC514075FDEE37245EE8044134393D /* HorizontalCollectionView */ = {
			isa = PBXGroup;
			children = (
				ED59D082A596D960D946B98B102C62AC /* HorizontalCollectionLayout.swift */,
				B10A9BE39F1FE322F8AC6C5ACB98720D /* HorizontalCollectionView.swift */,
			);
			name = HorizontalCollectionView;
			path = HorizontalCollectionView;
			sourceTree = "<group>";
		};
		84DB470F5EF61429EFB12C496FD8B13F /* Support Files */ = {
			isa = PBXGroup;
			children = (
				6A4303F46DB9F159DEDE98B8D1B3DABB /* SDWebImage.modulemap */,
				2B0C4357F53396D8FC5881F18080B584 /* SDWebImage-dummy.m */,
				5B93053595F66B9E47DF164A3918EA27 /* SDWebImage-prefix.pch */,
				0FE80FFAF70523D879F6C66408577505 /* SDWebImage-umbrella.h */,
				D868D2AE8AB0E0D6569583B4019D02E3 /* SDWebImage.debug.xcconfig */,
				C496F8F15089F73286F58D85ABDE963C /* SDWebImage.release.xcconfig */,
			);
			name = "Support Files";
			path = "../Target Support Files/SDWebImage";
			sourceTree = "<group>";
		};
		871DDC2C0C5E86A09D9328CF1D3BEDBE /* StickerProvider */ = {
			isa = PBXGroup;
			children = (
				A29F7A670B6A8B37EF8F7049CCD007B8 /* StickerProvider.swift */,
			);
			name = StickerProvider;
			path = StickerProvider;
			sourceTree = "<group>";
		};
		8AE701FAF08AEC4EA894DBA81BD90523 /* IgnoreTouches */ = {
			isa = PBXGroup;
			children = (
				8220CDA2E2E9361268E048CDF62B7FE9 /* IgnoreBackgroundTouchesStackView.swift */,
				615B23346F91BCEDFF38DFA49AD039C8 /* IgnoreTouchesCollectionView.swift */,
				1AE48348073DD5D617CFFF5D42371EA2 /* IgnoreTouchesView.swift */,
			);
			name = IgnoreTouches;
			path = IgnoreTouches;
			sourceTree = "<group>";
		};
		8C7F26828A0179BD66831BED23A50BE5 /* ModeSelector */ = {
			isa = PBXGroup;
			children = (
				8BABD1BD657E44AAE2955E5F4DA7A2F1 /* MediaPickerButtonView.swift */,
				DAB2FF842523B31491F4BFC8699A2E76 /* ModeButtonView.swift */,
				A7603CEAC4AACE4D5DFCE0990B6BC2DB /* ModeSelectorAndShootController.swift */,
				68AE1606BBF1BAA1B6C8BFC03D997AE8 /* ModeSelectorAndShootView.swift */,
				919960E867F9FB28B2BD0422931889F9 /* ShootButtonView.swift */,
			);
			name = ModeSelector;
			path = Classes/ModeSelector;
			sourceTree = "<group>";
		};
<<<<<<< HEAD
		9113DD9BC0A4131B7FB63E89BA60AAEF /* StickerCollection */ = {
=======
		9EB89F4E0B81AFF95793F4925BED1B12 /* Core */ = {
			isa = PBXGroup;
			children = (
				942445748489943A755451DFA2AACEED /* NSBezierPath+SDRoundedCorners.h */,
				963EFEFBAE0907B7A92FABA262A4A2FF /* NSBezierPath+SDRoundedCorners.m */,
				74C1BA66A9957B2BC383BE05F45564D8 /* NSButton+WebCache.h */,
				DDAE7386957EAD2EBDE3D33AB96312B5 /* NSButton+WebCache.m */,
				D7EF4006490A50131D5E55F3906B9F02 /* NSData+ImageContentType.h */,
				783BBDF319A3C9F4B92CC68CD83800BA /* NSData+ImageContentType.m */,
				E67602C53FA6C8BAD09A30D880F85ECA /* NSImage+Compatibility.h */,
				D552785EA2F0247BAE1C0A8AB89B6DC9 /* NSImage+Compatibility.m */,
				D3702FAB61994D5061D67715D2E37A06 /* SDAnimatedImage.h */,
				BA1D5367299F68DBDB7EED33FBD12A80 /* SDAnimatedImage.m */,
				F174BA2280833701FF34065F6A574079 /* SDAnimatedImagePlayer.h */,
				5BC744B90C4048736B51BBF9CE9DA610 /* SDAnimatedImagePlayer.m */,
				8FEC617B50B83476698179F39E785C2B /* SDAnimatedImageRep.h */,
				0D0124F95DC33D36BDA5A10FDFFB6AFB /* SDAnimatedImageRep.m */,
				ED28870E71B10BC30DD66033112E4317 /* SDAnimatedImageView.h */,
				B8798F063652343B430B7FF468C8F761 /* SDAnimatedImageView.m */,
				016D5AEC25CF32B8AC9D10BE96B6DCA9 /* SDAnimatedImageView+WebCache.h */,
				0582765AB40995461D2D991FE49B6ABE /* SDAnimatedImageView+WebCache.m */,
				DD496DA60D83C8881C39CEC81719EC54 /* SDAssociatedObject.h */,
				B88C378B237631A161D6C32AFCCCB669 /* SDAssociatedObject.m */,
				6FB582989F2DD7FE449482F70C46F406 /* SDAsyncBlockOperation.h */,
				E3449DD873416A984AD960A5B37DEEFC /* SDAsyncBlockOperation.m */,
				6BFE0A49D186DB1E32362A9F26B4616E /* SDDeviceHelper.h */,
				CDE39D563462439AAFD936C99CF83903 /* SDDeviceHelper.m */,
				234543BE0AAFA461107566ADCBB722D5 /* SDDiskCache.h */,
				367AFFEA4AB33D23D8975195C26FB6CC /* SDDiskCache.m */,
				9FC9E50D8A0552DCD879F14666EE370A /* SDDisplayLink.h */,
				00638D63B3F500045BEBF140290F4F9B /* SDDisplayLink.m */,
				9BE5BDC382E3D2A903114DE07CD0092C /* SDFileAttributeHelper.h */,
				9172B309086BC9AE8FEB3F57B6CBDD87 /* SDFileAttributeHelper.m */,
				20CADC2677C4C421F81D5DD346EAA2A1 /* SDGraphicsImageRenderer.h */,
				C830FDDF9BAD11A391DF672D74161CB9 /* SDGraphicsImageRenderer.m */,
				51EC0E58C78FB07884A63CF745D8C84A /* SDImageAPNGCoder.h */,
				8D82F3E165C58B4A7ED8197266EED969 /* SDImageAPNGCoder.m */,
				B87A97E6540694C144156A52532B2F52 /* SDImageAssetManager.h */,
				60172C71DDE45627952EBC2287EF25D4 /* SDImageAssetManager.m */,
				151FB7B88C77335AE6EC01220FD1B140 /* SDImageCache.h */,
				D577ABCA0796F558A314079B6F066270 /* SDImageCache.m */,
				7EF0AE8F1FC4059442174AA840EF7EFD /* SDImageCacheConfig.h */,
				43B28C9C8B7CBFFCA29B4AC52C47E2BE /* SDImageCacheConfig.m */,
				AA143277A3065DCCB9952ACB39E8DC50 /* SDImageCacheDefine.h */,
				D31FC22A306423FD86ED5C44DAAEE002 /* SDImageCacheDefine.m */,
				1CBEB115D3ABE43FF6A7DD08DDE02A39 /* SDImageCachesManager.h */,
				57B74D8B598DF59E1B28662533CA117D /* SDImageCachesManager.m */,
				E30181A306D7DC0E9D7E410F70E853DE /* SDImageCachesManagerOperation.h */,
				4FC280DD522ECB16D32FA746CC6DFD8E /* SDImageCachesManagerOperation.m */,
				9F4A58BD27C2CE9FA91549D97FE803C7 /* SDImageCoder.h */,
				047B4CD216CB6A1D494CC01DB61A4B45 /* SDImageCoder.m */,
				AD16D10FB89F7C0FF05C3CC7A7765E63 /* SDImageCoderHelper.h */,
				CD49B2E4F3414298BBA18AE164394657 /* SDImageCoderHelper.m */,
				70C44A8AF4156B913EAB6B852CFECEF4 /* SDImageCodersManager.h */,
				0578B89FFD1646206D67560506742DE0 /* SDImageCodersManager.m */,
				1F010AAB0A94011D1B0D47034EC82DDB /* SDImageFrame.h */,
				BE836C2A8328571838BFDCAE4B1A3291 /* SDImageFrame.m */,
				5F5E456C8EA1150139ADEADB88F88592 /* SDImageGIFCoder.h */,
				01D975FB79082576FA2B2979AFFBA8A9 /* SDImageGIFCoder.m */,
				C65B1065667F023BC72E9017FB977E1A /* SDImageGraphics.h */,
				1C3FDB716FCE194D51DEC964CB8F1FAC /* SDImageGraphics.m */,
				68E4BF5A682FA99AEE7D99D7B3A444B9 /* SDImageHEICCoder.h */,
				1A9C3FE9EA1B2C74D3E3BAACF3125D83 /* SDImageHEICCoder.m */,
				1E7B147AF1D68E4BA2ACDA386F7AF225 /* SDImageHEICCoderInternal.h */,
				4D17173CB07CA5432D410F7E9CE349D0 /* SDImageIOAnimatedCoder.h */,
				484052CC1CC7F0354A789A2C24FD3859 /* SDImageIOAnimatedCoder.m */,
				72F8C0FEDD0F93AE41B346E5A4E17D5E /* SDImageIOAnimatedCoderInternal.h */,
				7CC6B7AAFC000F4CA0FE305A634C8B8E /* SDImageIOCoder.h */,
				56C20DD6D84ACA2EE40CF263CE69BAA9 /* SDImageIOCoder.m */,
				AF95FDC1308A495F99939F760FD4F252 /* SDImageLoader.h */,
				ADEC4329B63664A28B03FCC4036EBCEC /* SDImageLoader.m */,
				DD86937C5F9BC151E3473AFEA131510F /* SDImageLoadersManager.h */,
				2CAE7DD17AFABCC37B07E6BC1BECE65A /* SDImageLoadersManager.m */,
				3C0764B6B5140527211C1DD87BD55E88 /* SDImageTransformer.h */,
				1B3BA982CAE3E97D8F907FE81F6C2763 /* SDImageTransformer.m */,
				E11E757407CD52B792E9260877B7995E /* SDInternalMacros.h */,
				63C7C31F057D2C67619ADD20825167BA /* SDInternalMacros.m */,
				ECDC5F4E6EAAC597D58D137A80EEC733 /* SDMemoryCache.h */,
				CF2845564E9130BB90574030C9718267 /* SDMemoryCache.m */,
				B2E0FF52EB0342F80D0A07A8FB71F117 /* SDmetamacros.h */,
				3FADC24DE06C5FB384747D5268C0E45E /* SDWeakProxy.h */,
				02459B085AF136F9D3FA5E34C65B34E5 /* SDWeakProxy.m */,
				484AC0342F382EBA0683F063CB7C1259 /* SDWebImage.h */,
				C36A8F8F098474F49440FB43A61DE2CA /* SDWebImageCacheKeyFilter.h */,
				0BD11733B2CF909DCF5F03E2FCBE9322 /* SDWebImageCacheKeyFilter.m */,
				D6EFAF22DE53ADA42AFE77616353408B /* SDWebImageCacheSerializer.h */,
				C65B8D4A3870EA987FC8463BFBA6CDAF /* SDWebImageCacheSerializer.m */,
				788EFBA570F6A4B8F6322D6AA753A1BE /* SDWebImageCompat.h */,
				28D92C89C0509A1BE9AE8F8373C0ABAF /* SDWebImageCompat.m */,
				97F8366F1B6185BB3ADB54ED818E660A /* SDWebImageDefine.h */,
				CE7DD6EFEB1F5E465B44126ABFF8182C /* SDWebImageDefine.m */,
				F1AAAB56266252EDBBC32A8779835CE5 /* SDWebImageDownloader.h */,
				3C29F4409ED13D40586840A304698C66 /* SDWebImageDownloader.m */,
				D1AF246771E3C34733EC941AAB0A216D /* SDWebImageDownloaderConfig.h */,
				0C72CFF186E098B237637F22CCE122DD /* SDWebImageDownloaderConfig.m */,
				83B6578AC7120AACCB1AB1792824F2DC /* SDWebImageDownloaderDecryptor.h */,
				AC9D682E665D0B55BA6424C7AD1C1182 /* SDWebImageDownloaderDecryptor.m */,
				951E0879F292EBAD7CDCCAC3E845DA6F /* SDWebImageDownloaderOperation.h */,
				67172D5B2BA24F0FECDEE1CD6CD5550B /* SDWebImageDownloaderOperation.m */,
				768103899653BEBE17C6E8FE94D08AC0 /* SDWebImageDownloaderRequestModifier.h */,
				732FC26A5BA628024E5518C9935CFD6D /* SDWebImageDownloaderRequestModifier.m */,
				153C5CF7F8DEA06183F9A11AF2E97BA0 /* SDWebImageDownloaderResponseModifier.h */,
				F71BF16F2D25DB21D938CE5C8A43B512 /* SDWebImageDownloaderResponseModifier.m */,
				A8DEB85D8BDFFF715E155269818ECECB /* SDWebImageError.h */,
				84D4F35810E67C3DFFAEF02F19DA616E /* SDWebImageError.m */,
				7551CF92A2F5BA4A890265845E2B7740 /* SDWebImageIndicator.h */,
				0847A27ADCBC0E8EA5686CE9C7BB511D /* SDWebImageIndicator.m */,
				39FF7AE60E72AC04EB2F4A8427DD412F /* SDWebImageManager.h */,
				0B53D4FF14F9C2243104E4026D58A335 /* SDWebImageManager.m */,
				5CFD4F5D7C971F400CD09DEF49769B98 /* SDWebImageOperation.h */,
				6CA5CE77F086B7826922F16FD13F066A /* SDWebImageOptionsProcessor.h */,
				6E267724781CA7CF7C53FE76E1481B42 /* SDWebImageOptionsProcessor.m */,
				1A118F435B0C1D8112380A677F644A7E /* SDWebImagePrefetcher.h */,
				CBC19962F5406A73F1F32FC90114A288 /* SDWebImagePrefetcher.m */,
				EC554F79EE647CFC3C7052A404CA9BB8 /* SDWebImageTransition.h */,
				A178A425C050AEAF8BD4B867E186D5D0 /* SDWebImageTransition.m */,
				783E0D0F14D5005CE41537A48686756C /* UIButton+WebCache.h */,
				C11DE63678A05A9F4CED759FE02C4449 /* UIButton+WebCache.m */,
				3A918F9E36AF334C3C5DA7B174459917 /* UIColor+SDHexString.h */,
				04FC0C3C81C3F84616A16DF5DDA69E5C /* UIColor+SDHexString.m */,
				85B2C0D7CC006A8AAF947CE28D017A1E /* UIImage+ExtendedCacheData.h */,
				CF0DEC00990D285141AD1A9932A17E41 /* UIImage+ExtendedCacheData.m */,
				7A0C25423AAD33BE33658E0384B2CE28 /* UIImage+ForceDecode.h */,
				2F2D0948AD18840D8E953E06FBE9D7E6 /* UIImage+ForceDecode.m */,
				41990351E9A2E899A42F0037B5389983 /* UIImage+GIF.h */,
				198555C14D9DAF069A92A66A24FE5D86 /* UIImage+GIF.m */,
				2CAB5B755FFC392DAEDFFD68D5B0FF46 /* UIImage+MemoryCacheCost.h */,
				DED62E73B13BCFA169013C4C893909DD /* UIImage+MemoryCacheCost.m */,
				EFB5105E7EEC6864A51857365A98687B /* UIImage+Metadata.h */,
				9DC6EB4DE71A71DD140A0344CD9BA2A1 /* UIImage+Metadata.m */,
				3E12E6104D6C3EBAA1522783EC1F33D2 /* UIImage+MultiFormat.h */,
				EF5DD9A6AECC0DC24035A38BC7FB91CA /* UIImage+MultiFormat.m */,
				C65922FAD2CA7B2911A3360F85943827 /* UIImage+Transform.h */,
				E10C97110044399577DB79D75E879DB1 /* UIImage+Transform.m */,
				26177012A8EF212BCCFBE2CB084DDCEB /* UIImageView+HighlightedWebCache.h */,
				C1A2D78E41D5E47E3645FE01C04F70C8 /* UIImageView+HighlightedWebCache.m */,
				7097096A5AE343CF73B1E4FF7E8E1D28 /* UIImageView+WebCache.h */,
				2D2BB2CF0C02686BA7C110ED2C50042F /* UIImageView+WebCache.m */,
				D6E62B281FE9E6B4AE99BA6CFCD94571 /* UIView+WebCache.h */,
				7758BBA9169FF9178D1A23DC06FB2D82 /* UIView+WebCache.m */,
				0BDFAB9CEBA78D24759C135C352C5692 /* UIView+WebCacheOperation.h */,
				32FE13DF37680CB9C6450054DD890889 /* UIView+WebCacheOperation.m */,
			);
			name = Core;
			sourceTree = "<group>";
		};
		A19EF571FCD534018028C6166FB54C3E /* Textures */ = {
>>>>>>> faefed1c
			isa = PBXGroup;
			children = (
				829E211496EB547DCC4BD20FC68460BD /* Sticker.swift */,
				AEBEB1ABDBBEFE4E6394B94D6FE63DCA /* StickerCollectionCell.swift */,
				8F3E538EF9541A86358066440FE50EC7 /* StickerCollectionController.swift */,
				02CC865BF211C6408628DAAEF1B462DD /* StickerCollectionView.swift */,
			);
			name = StickerCollection;
			path = StickerCollection;
			sourceTree = "<group>";
		};
		94E7D5FDF406D2F5031B57F612D0865E /* SharedUI */ = {
			isa = PBXGroup;
			children = (
				45DD5AD717C77B9E1F48D29621A1A03E /* ColorPickerViewController.swift */,
				80BFFF5E53AE0E29FB98FB0AF8E5A5FC /* ComposeNavigationBar.swift */,
				CFCF5C99EEB9F9F6002936E2A8ED4E18 /* EasyTipView.swift */,
				23CCD078DF1B7D86A43CE2D99E4686AB /* HapticFeedbackGenerating.swift */,
				7036CC36B246D265148518E5F6EACB30 /* HapticFeedbackGenerator.swift */,
				4F9625AC5523519BF50AB199DB60EAF2 /* NSLayoutConstraint+Utils.swift */,
				5F38C66F88A7C1050A1B14A85A05E19B /* PostFormKeyboardTracker.swift */,
				0EEC66F26CEA9C1FB22DED4A8E40BA32 /* ShowModalFromTopAnimator.swift */,
				2312A1D83B9517C63DAB554652F68587 /* TimelineContaining.swift */,
				71ECF14FF0D7DE70B212F5FB3DD0F4DA /* TMPageViewController.swift */,
				AFB3C30D02C32A44ED9F27AE3607F12C /* ToastPresentationStyle.swift */,
				2BE51B0AAB7A076ACA13C735DA4F5B2E /* UIButton+Custom.swift */,
				D415B6D7E7DA8ECEF3A497507D4EAD46 /* UIImage+SharedUIAssets.swift */,
				AD0AA6B0789CD960F93BF437563007E7 /* UIView+AutoLayout.swift */,
				1E4484BC72C76452E3826FEC3E7D43EA /* UIView+Shadows.swift */,
				8168F6C0B8A8FA1C28AA6DEA4894FF7F /* UIView+Snaphot.swift */,
				59667922C2A44BB8DBA89F18A81F9E65 /* UIView+Utils.swift */,
				04B60630FF13CB3F2FFD94D887E2EDAC /* UIViewController+Orientation.swift */,
				2051243310225A384CDC54D7DB4AEA33 /* Drawer */,
				C667DDE0027A4E035A6BF88D6C9F6523 /* Pod */,
				70F77631B31804B70F4BE61AA9FC1A23 /* Resources */,
				FCF38FE9D41D4675F32D76B2B82B5286 /* Support Files */,
				30F01265EBD409ADD3F1262DF6CBD4F9 /* Tags */,
			);
			name = SharedUI;
			path = ../../../SharedUI;
			sourceTree = "<group>";
		};
		96F0058916CF476D614E953109F6F9C2 /* Filters */ = {
			isa = PBXGroup;
			children = (
				16D5E433F10F05D1D8A87068E97EE49C /* EditorFilterCollectionCell.swift */,
				2FC14114F550E20F96E392C80A3B7C41 /* EditorFilterCollectionController.swift */,
				22D2E0343CF38208EF1A79DB7237673A /* EditorFilterController.swift */,
				2B9D42C3A45AD6C383393C42E5609408 /* EditorFilterView.swift */,
			);
			name = Filters;
			path = Filters;
			sourceTree = "<group>";
		};
		9A01BEF86C7D7901B6F5A88F27B80F57 /* MovableViews */ = {
			isa = PBXGroup;
			children = (
				442307259AD59471DE258300E0B4DE02 /* MovableView.swift */,
				6A63429C8AFCEE1B5E9CC4362E254EA6 /* MovableViewCanvas.swift */,
				7A2D951D5BE3000FDA623F0E853FF6C1 /* ViewTransformations.swift */,
			);
			name = MovableViews;
			path = MovableViews;
			sourceTree = "<group>";
		};
		9C0310AB1E780AA8F09C4D3D082FBA3C /* StrokeSelector */ = {
			isa = PBXGroup;
			children = (
				A67B63D0929CD51286464B99803FB459 /* StrokeSelectorController.swift */,
				6979B99B94E3A0592FE7165A6839A8BA /* StrokeSelectorView.swift */,
			);
			name = StrokeSelector;
			path = StrokeSelector;
			sourceTree = "<group>";
		};
		A2D58544991A60F332EC43705647F1DB /* Camera */ = {
			isa = PBXGroup;
			children = (
				8CF4A9684AC8F9606E770BF5DE779BEC /* CameraController.swift */,
				499DFBA48D4803ABFDB0399B808A22B7 /* CameraInputController.swift */,
				9896D0D8B01DE7A6D981D902CA643BCA /* CameraInputControllerDelegate.swift */,
				285FD35C83D058B496B3E4F537ECFF26 /* CameraInputOutput.swift */,
				7CAF677E7DFC78E8F8D5024E3C4EB43F /* CameraPermissionsViewController.swift */,
				6602CD3EEC78C99A22D611ADEB85553E /* CameraView.swift */,
				2DC80A553989C50E83A168323DD45BB2 /* CameraZoomHandler.swift */,
				BD0B28CF433371E948581725AFADDEF1 /* FilteredInputViewController.swift */,
				36F44228D41305DC8F02423CAA60D573 /* ImagePreviewController.swift */,
				49D845F6080555EFA9972B63AAFC1258 /* KanvasUIImagePickerViewController.swift */,
				102CF165597B6A99330AA550480907FD /* Filters */,
			);
			name = Camera;
			path = Classes/Camera;
			sourceTree = "<group>";
		};
		A36CA27497BA948652855C708810C18A /* Options */ = {
			isa = PBXGroup;
			children = (
				81C2EEC177125354EEA3E9533C19B44F /* CameraOption.swift */,
				C4EF8C26B472961B9EF6B1AC60A1AC2B /* ExtendedButton.swift */,
				21BD2FB89BF453C1FF70C16F26F604F2 /* ExtendedStackView.swift */,
				F73730A255151B82B1DFD323C8B55A93 /* OptionsController.swift */,
				802A2EEA02EC537294EA37E8E21B95B8 /* OptionsStackView.swift */,
				EF5533CB1B4B3CB39F42EFBD1878F034 /* OptionView.swift */,
			);
			name = Options;
			path = Classes/Options;
			sourceTree = "<group>";
		};
		A8312B59632847871894D9B5B45FAC0F /* Pods-KanvasCameraExampleTests */ = {
			isa = PBXGroup;
			children = (
				2962D2CACA3C6A25D923286AE5D8E19E /* Pods-KanvasCameraExampleTests.modulemap */,
				D87EEC820A33BD505C1A7E4E4A9EC6D9 /* Pods-KanvasCameraExampleTests-acknowledgements.markdown */,
				A4C72A689D5AF8ED5331CA65CC4D1741 /* Pods-KanvasCameraExampleTests-acknowledgements.plist */,
				76AE966E712D09165689018C294D7147 /* Pods-KanvasCameraExampleTests-dummy.m */,
				BFC144A03ECB6FA4586B6644643EBB58 /* Pods-KanvasCameraExampleTests-umbrella.h */,
				888D1107ADA0E7FEBD72F2B681538E93 /* Pods-KanvasCameraExampleTests.debug.xcconfig */,
				72BC6172444BC8896A7DD17D385D81BE /* Pods-KanvasCameraExampleTests.release.xcconfig */,
			);
			name = "Pods-KanvasCameraExampleTests";
			path = "Target Support Files/Pods-KanvasCameraExampleTests";
			sourceTree = "<group>";
		};
		A84AE6917DBA3EAA05666CD9B46851FD /* Support Files */ = {
			isa = PBXGroup;
			children = (
				573DA3488A541E286988927C85812A97 /* Reachability.modulemap */,
				10B1FB3C7A012DDB08500D9389F3BFA7 /* Reachability-dummy.m */,
				A13EC794C186D728AAA202FDAEADCA87 /* Reachability-prefix.pch */,
				630B8998A5C69B937ECEEBCB0E155572 /* Reachability-umbrella.h */,
				5CE0F0BCEE91571C41734EED2D2A59FF /* Reachability.debug.xcconfig */,
				6B021E6E4313D7010362B8C66F9B8BED /* Reachability.release.xcconfig */,
			);
			name = "Support Files";
			path = "../Target Support Files/Reachability";
			sourceTree = "<group>";
		};
		ABD368EF3C04F0CD2C52DC4E22521026 /* Preview */ = {
			isa = PBXGroup;
			children = (
				39AD5DFD47DCFD855838BFF9872D8D3D /* CameraPreviewView.swift */,
				94417A77A830ED27FC2A7F19E0DABB9B /* CameraPreviewViewController.swift */,
			);
			name = Preview;
			path = Classes/Preview;
			sourceTree = "<group>";
		};
		ABF5CC8713DBF88CF058C8952024724F /* Support Files */ = {
			isa = PBXGroup;
			children = (
				6C56B07E5DBB8DA7D7A86AC700D777AF /* TumblrTheme.modulemap */,
				42A8BE50A131676770F1DE91A7428945 /* TumblrTheme-dummy.m */,
				CB2FCEF84203BA725EE8E4DCCAC1565B /* TumblrTheme-prefix.pch */,
				5FB7E60D1685E9D9504E7673CC2C2BBE /* TumblrTheme-umbrella.h */,
				3EF0838ADD3295D6CD9D5899BF06BAEF /* TumblrTheme.debug.xcconfig */,
				1AC48F8FB6E8951202C5F5295ED404EC /* TumblrTheme.release.xcconfig */,
			);
			name = "Support Files";
			path = "../KanvasCamera/KanvasCameraExample/Pods/Target Support Files/TumblrTheme";
			sourceTree = "<group>";
		};
		C34FC905DB64FCA34FE5F8338CB82A86 /* ColorSelector */ = {
			isa = PBXGroup;
			children = (
				1718F4889DA82BCE2B8866CB4528D079 /* ColorDrop.swift */,
				C869EC08FB845761CB3734B6226A9D9B /* ColorSelectorController.swift */,
				CF4BDE7288832FCEB068A8D3FA41192F /* ColorSelectorView.swift */,
			);
			name = ColorSelector;
			path = ColorSelector;
			sourceTree = "<group>";
		};
		C39DC1B2E4144E273AEC5ABC217ACE68 /* Support Files */ = {
			isa = PBXGroup;
			children = (
				C337EFDB55E597D83E95CEAF8959390B /* KanvasCamera.modulemap */,
				AC49DF63FF7E1FDAAFD43113BC6EA424 /* KanvasCamera-dummy.m */,
				EB4F73C14787B3C4C7B6C513CA1B7E64 /* KanvasCamera-prefix.pch */,
				0ABC2DC5DB5F7FD13BE404AA80A84B2E /* KanvasCamera-umbrella.h */,
				E7A41530C359278D9F82BE9AF8BC14E6 /* KanvasCamera.debug.xcconfig */,
				6A410CFAC71F2E836A62E6D54FB48BF2 /* KanvasCamera.release.xcconfig */,
				C29AA7B5AD5284F50CB652AE20F2A0B0 /* ResourceBundle-KanvasCamera-KanvasCamera-Info.plist */,
			);
			name = "Support Files";
			path = "KanvasCameraExample/Pods/Target Support Files/KanvasCamera";
			sourceTree = "<group>";
		};
		C3C21600CC330A70DCCFBFA62A4A5FEA /* Analytics */ = {
			isa = PBXGroup;
			children = (
				2695B9E607CEB5707923B1A3F60BA944 /* KanvasCameraAnalyticsProvider.swift */,
			);
			name = Analytics;
			path = Classes/Analytics;
			sourceTree = "<group>";
		};
		C454F36CA6418D18AB4E97D5EC4A9B30 /* Filters */ = {
			isa = PBXGroup;
			children = (
				08DF20D965F84AC774A14F4C84322580 /* FilterCollectionCell.swift */,
				80F11358F841F5E7EFE604CCB8B9A939 /* FilterCollectionInnerCell.swift */,
				5F58476E023605BA3BB9493F2488922D /* FilterCollectionView.swift */,
				345DA4D1233DB6E7758F1832006D9B12 /* FilterItem.swift */,
				D675AA802BA2FCBE56DCEDB46B5560E4 /* ScrollHandler.swift */,
			);
			name = Filters;
			path = Classes/Filters;
			sourceTree = "<group>";
		};
		C667DDE0027A4E035A6BF88D6C9F6523 /* Pod */ = {
			isa = PBXGroup;
			children = (
				E0E079F8164CB0FAEB14C89C6CCD0AD1 /* SharedUI.podspec */,
			);
			name = Pod;
			sourceTree = "<group>";
		};
		CCDEFFA403FE2E550C22B2F09FA36A75 /* mux */ = {
			isa = PBXGroup;
			children = (
				3A42466E8787A05854BF483A71834898 /* anim_encode.c */,
				B8A6E4081A3F076B25A63E379FACEBEE /* animi.h */,
				70052E755082C37141EBFE5E5C4574CD /* mux.h */,
				EA923913E4C37ED7F324BA891DD99CB3 /* muxedit.c */,
				6957ED5A4202E25C151F1EE4410E96DE /* muxi.h */,
				197F741FB5ECDCD24DD0E2B31CC76516 /* muxinternal.c */,
				D1C7F24DC12DA2649125906F7F05095F /* muxread.c */,
			);
			name = mux;
			sourceTree = "<group>";
		};
		CE11819D87B7DE35BE2E4F4CB8C9A7E4 /* ImageLoader */ = {
			isa = PBXGroup;
			children = (
				CCB7E96567C293A70C66BC754CECC9B7 /* AvatarClearingHelper.swift */,
				6A1D27B917983CD4C6340CE84257D87E /* BlogImageCacheManager.swift */,
				44EFB04E271CBA70641028C6E652174E /* Cancelable.swift */,
				945327AB5A1722D63CDCEA632A5AA1ED /* CancelationToken.swift */,
				330E46BD37EBD4599199DFF173F2055F /* ImageLoader.swift */,
				4EC8592395F8D1293077547F789232BA /* ImageLoaderError.swift */,
				2A5C9E215F0F05BFC71AF6F5D9315793 /* ImageLoaderProvider.swift */,
				9CC5720018013172E73306FD7677914C /* ImageLoaderURLSessionMetricsDelegate.swift */,
				6B6F53C4C5CE7D4957DF477E7071A91B /* ImagePerformanceLogging.swift */,
				6AEE255D80D4ECE7A21FA56E53FCE7B1 /* ImageRequestAuthHeaderProvider.swift */,
				20624676187CF3AC9029EDDF19F8AC39 /* ImageType.swift */,
				849F6EA3A3DFB585F4BAEECD1B971EF0 /* ImageURLChooser.swift */,
				C42CA9EF7C3A39CDCB3000E56A025DFC /* MockImageLoader.swift */,
				2A560DFECEB83DE0EC05213103DD4664 /* SDAnimatedImage+Data.swift */,
				40A5B3F19BDB6F7D04AF93B3E496389D /* SDWebImageImageLoader.swift */,
				A3AD68A6E3AC1DFDBCD173CCA7EE713E /* UIImage+Effects.swift */,
				0EE733A03690A28D811D7AAFC372D70B /* UIImage+SDAnimatedImage.swift */,
				849FF892F1002EEAA4707432758E8BB4 /* ImageOperation */,
				030C21AE6D59C4B59F269CA266CCDD13 /* Pod */,
				1E940D2A3626ABE0A62B3B358FECD9D9 /* Support Files */,
			);
			name = ImageLoader;
			path = ../../../ImageLoader;
			sourceTree = "<group>";
		};
		CF1408CF629C7361332E53B88F7BD30C = {
			isa = PBXGroup;
			children = (
				9D940727FF8FB9C785EB98E56350EF41 /* Podfile */,
				45AE7C75D7171D8782D201FB1F73AD5B /* Development Pods */,
				D89477F20FB1DE18A04690586D7808C4 /* Frameworks */,
				DC75F9FECD4F0637EBF25A069453C04C /* Pods */,
				6EA961C3284212EA0A21368C1B396C4D /* Products */,
				47887709E9AE9B96B40F71000E32EDB1 /* Targets Support Files */,
			);
			sourceTree = "<group>";
		};
		CF5ADE308E3741DC396633A8DE636FD4 /* ColorThief */ = {
			isa = PBXGroup;
			children = (
				4E4E5185292C49F25ACDB6B67301B21A /* ColorThief.swift */,
				FA527EF20F47A41041E4BC9930F8D9A0 /* MMCQ.swift */,
			);
			name = ColorThief;
			path = ColorThief;
			sourceTree = "<group>";
		};
		D3307A636A70F32C43E1A9550D83C832 /* Editor */ = {
			isa = PBXGroup;
			children = (
				CF597CC438C97C86553FC28785FD5B72 /* EditionMenuCollectionCell.swift */,
				76A77C9ACC34511CC665A8D7EBCBB4B2 /* EditionMenuCollectionController.swift */,
				CADD8E1505F33DAFD46FD238D597E3B9 /* EditionMenuCollectionView.swift */,
				14BCB59F10BA7BA000674D0DBC9D687C /* EditionOption.swift */,
				581C67E84FEC87595BA9B648CF5F3CB9 /* EditorView.swift */,
				14798918D74F22D3CAF641665A571CF2 /* EditorViewController.swift */,
				892659B2817C2DD8E79DF428D7C293D9 /* KanvasQuickBlogSelectorCoordinating.swift */,
				7553FB6FEBA378BD5FE5A4C8FAA6165A /* MediaPlayerController.swift */,
				0BAED3A9AD7021B5430E529258426A3C /* Drawing */,
				96F0058916CF476D614E953109F6F9C2 /* Filters */,
				43697551315AB5A093E5D25298650B3F /* Media */,
				9A01BEF86C7D7901B6F5A88F27B80F57 /* MovableViews */,
				EFE965022B5C171C0F7249EE82211F22 /* Shared */,
				7C5E036CA8571962B63C8E9C3F8F9987 /* Text */,
			);
			name = Editor;
			path = Classes/Editor;
			sourceTree = "<group>";
		};
		D3DF1F60711A2FBEE02F58873380A824 /* Core */ = {
			isa = PBXGroup;
			children = (
				0108B879E4921CCB7783207B99E00C71 /* NSBezierPath+RoundedCorners.h */,
				D81018B2D5DB3839678F6D35E09C898D /* NSBezierPath+RoundedCorners.m */,
				384F64F3222861A2286A7111E00BCAF4 /* NSButton+WebCache.h */,
				F5DD6080D1EBF45670FC7360D94A1850 /* NSButton+WebCache.m */,
				B613A442CFAC1115DFAAA8F7666EBACD /* NSData+ImageContentType.h */,
				F28410C4B95D91FF532965A8D4745A42 /* NSData+ImageContentType.m */,
				EBB3C12052F0E8E8B97A00DF5F13CFEA /* NSImage+Compatibility.h */,
				BC3615BEAC0F8133B3C75B24145EBA20 /* NSImage+Compatibility.m */,
				5B4F6BF4FF6D408D24AC46B6A08FAF07 /* SDAnimatedImage.h */,
				77DEBC5AE0B16DE75EF40D09DF757C86 /* SDAnimatedImage.m */,
				9D1B70C0767AF68031EF7ADF6F253C67 /* SDAnimatedImagePlayer.h */,
				D7E5F794AE1D4BA2CDD3F863D2F59232 /* SDAnimatedImagePlayer.m */,
				0B2F7344BC4BF460B328A00D71A94AC6 /* SDAnimatedImageRep.h */,
				0C8484B45449604F2D3D2354068DA1E2 /* SDAnimatedImageRep.m */,
				1CEAE137ACF3CAC0EA362E3FBAE05B74 /* SDAnimatedImageView.h */,
				DC8E4394216AC6ABCE256D1F49F502E5 /* SDAnimatedImageView.m */,
				6DA29BAC8BF548260D21A96157012B47 /* SDAnimatedImageView+WebCache.h */,
				E37C16D60186266D71C206FF4683EC6D /* SDAnimatedImageView+WebCache.m */,
				3CD2FED03F94BC1F8AE7860CBE677BAF /* SDAssociatedObject.h */,
				A8B2AA308665CB4560730B4B75A99870 /* SDAssociatedObject.m */,
				D7AD01BA080DC240396F8BB76A97EA73 /* SDAsyncBlockOperation.h */,
				883D5C2478445418A8A8C78C85721110 /* SDAsyncBlockOperation.m */,
				729671CD9DDE6E3782DDD1E58EE9D993 /* SDDeviceHelper.h */,
				CF1F0B99B0D7BEDCB14BABA2B227A685 /* SDDeviceHelper.m */,
				62DFEB5D95857A0CA5F292E8C5C0A6F7 /* SDDiskCache.h */,
				C53852E31AE37A08FA12B4396646C07A /* SDDiskCache.m */,
				ECEB5BCBFEB2A017C85E46EDCA1E8CD9 /* SDDisplayLink.h */,
				218D9361EAA74C18B8274881D3FBEBA0 /* SDDisplayLink.m */,
				F5B76929156B5E7A15A1E165971ED66F /* SDFileAttributeHelper.h */,
				F908C2887178E40742DE608DDECEB6A5 /* SDFileAttributeHelper.m */,
				616F0289E72A034368B0D31DA1BA0621 /* SDGraphicsImageRenderer.h */,
				1E02CA1AAFB5BFDA577CBA3EE22F68EF /* SDGraphicsImageRenderer.m */,
				4B8709AF3D8B72C4B290674FBD150EAD /* SDImageAPNGCoder.h */,
				5C61ABC58997C848448E3789159381B1 /* SDImageAPNGCoder.m */,
				1EC1535C1D8F35424CFAE232ABB95AB1 /* SDImageAssetManager.h */,
				6BBFBB05AFBE74A1050707BFBF520DAA /* SDImageAssetManager.m */,
				6A8875FD4750CC22BAF43625DCF6A512 /* SDImageCache.h */,
				8BB6544EE61D4A7C63C160F9216B6056 /* SDImageCache.m */,
				96C60981107D32D39D37CB9305606891 /* SDImageCacheConfig.h */,
				5B99DD95F275C74BE8829C84B850A489 /* SDImageCacheConfig.m */,
				0B55793A337029743D0DD0F391905DDB /* SDImageCacheDefine.h */,
				1C57DB0CE17EDCFB02558C30ABDA4390 /* SDImageCacheDefine.m */,
				259FC5896B691BE9453AD7C41854FBC3 /* SDImageCachesManager.h */,
				4E4659BA6832BF2F68AF54147EFE4D3E /* SDImageCachesManager.m */,
				7928EBC71F8DCCFD043C5EEA810B7E1F /* SDImageCachesManagerOperation.h */,
				47C91A0921EB960228E066F30E31B0A6 /* SDImageCachesManagerOperation.m */,
				9E73124A39C92469812EDD8FED023567 /* SDImageCoder.h */,
				55605E9724CD33EA32A8772F071176B7 /* SDImageCoder.m */,
				41761DABEFE45A257FA298C21ED07FB3 /* SDImageCoderHelper.h */,
				80A5CE76347CEBB53BECCFCC39C6381D /* SDImageCoderHelper.m */,
				EB7A44D7B67F4ADDC4CEF21F2DAD6FBE /* SDImageCodersManager.h */,
				2390E8D2BECF8C705973266274578619 /* SDImageCodersManager.m */,
				918ED6BCAF65E8D7504FBBD8CEBB3AF0 /* SDImageFrame.h */,
				784C3D5A7EF1C19935761E830AFAB21D /* SDImageFrame.m */,
				CC9DE7FADC3DFB08EE0E729248FA6ADC /* SDImageGIFCoder.h */,
				B0EC34383FA91593C0E49E4094D25C55 /* SDImageGIFCoder.m */,
				A9F561E5CB0B44DCC3C8B425270BDA80 /* SDImageGraphics.h */,
				DEDE02A9616621AAE70EB314E0BECE60 /* SDImageGraphics.m */,
				0981FC48AF5E416520A02FB17EC06BC8 /* SDImageHEICCoder.h */,
				F81645CBAC323DEB57AC1A7AE3E004D7 /* SDImageHEICCoder.m */,
				C3A3954755D9A1270CDB546CE3897362 /* SDImageHEICCoderInternal.h */,
				0C344401CEA96622886FF45F8C585F3F /* SDImageIOAnimatedCoder.h */,
				8D20215839D306561BED77381805933D /* SDImageIOAnimatedCoder.m */,
				BD9E2178B7708FF4879CD9E7DE5D8810 /* SDImageIOAnimatedCoderInternal.h */,
				47F1490AA36A0E4B58C5674FF8B3BB79 /* SDImageIOCoder.h */,
				812F1B8721F24DD648CBE06EFC1B91A0 /* SDImageIOCoder.m */,
				FDEC32114E74B514B425D8183C068E2A /* SDImageLoader.h */,
				4D63047C8846189C6DA9A2FFCA3D8A02 /* SDImageLoader.m */,
				50F9C8D30B5A2C76260060B7E993F24A /* SDImageLoadersManager.h */,
				A2797053FDC4EDAFD24719EE296EB396 /* SDImageLoadersManager.m */,
				9F1A85754FBEDC2CF76768143DAAD576 /* SDImageTransformer.h */,
				382E3C6398D072C055D953E8B9114F11 /* SDImageTransformer.m */,
				40D100B544A46C40452CF8C5F295E367 /* SDInternalMacros.h */,
				E54800203CB833B26D2663EDF3D77C60 /* SDInternalMacros.m */,
				7719AE84A0F05EAF5B767AC3D4EA467E /* SDMemoryCache.h */,
				4A339EA710076AAEC76EA0CD3A00C3A9 /* SDMemoryCache.m */,
				E2326A77F7D0316E8BA8CB11D51DB896 /* SDmetamacros.h */,
				F0C3129213BC0F1EE3699D11FD6239AE /* SDWeakProxy.h */,
				CA8976B40CEEE2499431D2E400D922A0 /* SDWeakProxy.m */,
				EF2A40CC91E75AA7930261FFEB74EF59 /* SDWebImage.h */,
				C5B614946C9FFFDE1ACD629E8C27CA13 /* SDWebImageCacheKeyFilter.h */,
				E7D68008B0BECC8FC111C63DB816A737 /* SDWebImageCacheKeyFilter.m */,
				3ECFED328AC4D2E79F517E5FF5169D30 /* SDWebImageCacheSerializer.h */,
				31C7AFC370ED2C0500B9CF61C6018604 /* SDWebImageCacheSerializer.m */,
				FB6D660EDBA984E469E84429803A1BD5 /* SDWebImageCompat.h */,
				E51B9C7F100E55677EFF56C06FB7E2D3 /* SDWebImageCompat.m */,
				3204C726F6E54A1FD7BA08D9A4006487 /* SDWebImageDefine.h */,
				DD77658AD6A35096531BF71EC93685AE /* SDWebImageDefine.m */,
				9FF39C60A4140CDEA4556B9AB7CAC0A8 /* SDWebImageDownloader.h */,
				CFFAFD595800E2B51C64B3A65F7CB020 /* SDWebImageDownloader.m */,
				B3A544D34A11FA2D04B565683883D602 /* SDWebImageDownloaderConfig.h */,
				64D7135A57DD56C1AB91884A19CBAE4A /* SDWebImageDownloaderConfig.m */,
				D4DC6F5BC723E7B71E282714AC68C625 /* SDWebImageDownloaderDecryptor.h */,
				CC5EDDF1BDF008EB1E9CB9AF042DBE10 /* SDWebImageDownloaderDecryptor.m */,
				2F564CF7A4B5034832482C8B8DDBEDC5 /* SDWebImageDownloaderOperation.h */,
				F2253CB8C737206F0921CAFB810516BC /* SDWebImageDownloaderOperation.m */,
				F3CD2A7B6C986C5A0E85F82277D73FB5 /* SDWebImageDownloaderRequestModifier.h */,
				5FF6208A2B33B732DFC109C144F6633F /* SDWebImageDownloaderRequestModifier.m */,
				1CBD5573A350013157B11C2C141B8D98 /* SDWebImageDownloaderResponseModifier.h */,
				AC9F2378F76FCF1835FA332D32DFFC85 /* SDWebImageDownloaderResponseModifier.m */,
				0916561D23E1FD3F13C2BB3401198AE6 /* SDWebImageError.h */,
				6C7D17D1D517789797621DE24C17FC84 /* SDWebImageError.m */,
				CC7895575E1A19B380C2AB130B2CEC39 /* SDWebImageIndicator.h */,
				D6551B1F4C7F2F6B877D5BC60EF9E675 /* SDWebImageIndicator.m */,
				6AB08C89A4B393EDC4E9F5712D4C2564 /* SDWebImageManager.h */,
				6A0A8314A3E0345BFE19A7B050903A1A /* SDWebImageManager.m */,
				FE918F308869FA7B3D11D9B0F72CE1DF /* SDWebImageOperation.h */,
				DA616CDF404F3A9FC13F5D13CFC340A6 /* SDWebImageOptionsProcessor.h */,
				7599B807EEAF76AC625AD0EF2A63C61E /* SDWebImageOptionsProcessor.m */,
				07884EBFDF4B1F412B545428BCC37A12 /* SDWebImagePrefetcher.h */,
				3658ABD97764AB8631AFCAA95484B33B /* SDWebImagePrefetcher.m */,
				6D05AD909AAB244733E25EC23132B987 /* SDWebImageTransition.h */,
				212B253F6E0D6C7D27CEB87F531C9E53 /* SDWebImageTransition.m */,
				CDAE5196BF8AA63C1B2ED5760AE04764 /* UIButton+WebCache.h */,
				4ADAC8B0F719F104E94762515043DF70 /* UIButton+WebCache.m */,
				2EF7BBB1CAA4B73818967CB95B8268B3 /* UIColor+HexString.h */,
				25BA46823FA3457CF31143F85BED41FA /* UIColor+HexString.m */,
				A17F0169C898B35C7E2BBF078FF9C224 /* UIImage+ExtendedCacheData.h */,
				0BF3826671B8CB1EE869BEFADE2D69C4 /* UIImage+ExtendedCacheData.m */,
				E27F7F05BFCD380FD6766AFCF5883EAE /* UIImage+ForceDecode.h */,
				4DF93A3E998BD06BB1ACECD65927D83B /* UIImage+ForceDecode.m */,
				BB3529C7B4FAA9F8AF7231864C4A3A96 /* UIImage+GIF.h */,
				D03E2E4F32EC70F92B2CB323E6A9FBF9 /* UIImage+GIF.m */,
				08692D97CE18A98C208592FFCC609A5F /* UIImage+MemoryCacheCost.h */,
				2C9FBC8827D8E37569924370FCD19823 /* UIImage+MemoryCacheCost.m */,
				98CCBE888BED6C3828C2B09DD2DC80AE /* UIImage+Metadata.h */,
				D06E155CF9D6D6E3E6ED8DBF275E68EB /* UIImage+Metadata.m */,
				C6BDF5B1281A551542ED7B9157919D4D /* UIImage+MultiFormat.h */,
				9A6B648B3DCD5D8769FD2B5834707E7A /* UIImage+MultiFormat.m */,
				F51C8576593EA1A78485C80D7D23E882 /* UIImage+Transform.h */,
				A362D76E6CED900A4DF150D3EA0E3C55 /* UIImage+Transform.m */,
				855D824236E587D0BB135CE1E710A042 /* UIImageView+HighlightedWebCache.h */,
				E79BF95B28D72D973FA0086641D8765D /* UIImageView+HighlightedWebCache.m */,
				32EC7999DB1A72C649CC93AF5083CC00 /* UIImageView+WebCache.h */,
				646EAE66E0D51FDC4BC435290FA3E019 /* UIImageView+WebCache.m */,
				F5431B652D02D167701927005F296F41 /* UIView+WebCache.h */,
				12AB162C2DDF2B4EE4C7897E38139F20 /* UIView+WebCache.m */,
				DB0B6D2103AAD2F70FCB47CD4E0C3A19 /* UIView+WebCacheOperation.h */,
				B407F2EE1DEBDE71E5D2EE24B2C42633 /* UIView+WebCacheOperation.m */,
			);
			name = Core;
			sourceTree = "<group>";
		};
		D89477F20FB1DE18A04690586D7808C4 /* Frameworks */ = {
			isa = PBXGroup;
			children = (
			);
			name = Frameworks;
			sourceTree = "<group>";
		};
		DC75F9FECD4F0637EBF25A069453C04C /* Pods */ = {
			isa = PBXGroup;
			children = (
				808EAFF143249FEC41D551C0400741F9 /* FBSnapshotTestCase */,
				5BE6A52A6AB0D33724B0AD8CB75BF391 /* libwebp */,
				5A0FD07B3C150CA7ECE9940B2464E19A /* Reachability */,
				421E5568E6440784302663EE4C039A1C /* SDWebImage */,
				136C2599300B56DA8E93173B65484BF9 /* SDWebImageWebPCoder */,
			);
			name = Pods;
			sourceTree = "<group>";
		};
		DEDFCF0958A12D49A33C203BD6450929 /* Pods-KanvasCameraExample */ = {
			isa = PBXGroup;
			children = (
				BCC23B60DBCAC5AC296A62FD1D049DCD /* Pods-KanvasCameraExample.modulemap */,
				5B737EF75791B03FEEE52BCF98B373BD /* Pods-KanvasCameraExample-acknowledgements.markdown */,
				E06AD1231F5D7B2ABC1B94E5112A5BE2 /* Pods-KanvasCameraExample-acknowledgements.plist */,
				1CEE4C47043FCDD185056E0AEB2F3CBA /* Pods-KanvasCameraExample-dummy.m */,
				C95F037EBFCEA99332D3B0B3931637E6 /* Pods-KanvasCameraExample-resources.sh */,
				0A2ED504050EBC35435013D97D72E3D9 /* Pods-KanvasCameraExample-umbrella.h */,
				87F968DFDAC351BDE68AB0020E3B5812 /* Pods-KanvasCameraExample.debug.xcconfig */,
				A573ED1BAAC5EEC68D6AFA48BD54C79D /* Pods-KanvasCameraExample.release.xcconfig */,
			);
			name = "Pods-KanvasCameraExample";
			path = "Target Support Files/Pods-KanvasCameraExample";
			sourceTree = "<group>";
		};
		E08B94FEA8285403CED26EB19A91A861 /* TextureSelector */ = {
			isa = PBXGroup;
			children = (
				AD9224E7A890AACE0EC7BFE732E2B03D /* TextureSelectorController.swift */,
				A96EDFD5658679AEFF7962C7A2843A34 /* TextureSelectorView.swift */,
			);
			name = TextureSelector;
			path = TextureSelector;
			sourceTree = "<group>";
		};
		EEBDB0511954FA5E1CDFFBE35F50E8DC /* Stickers */ = {
			isa = PBXGroup;
			children = (
				6731E4077057398437082F8E80CEC103 /* StickerMenuController.swift */,
				2D88E68E53446651E9C7CAE2DF6914C2 /* StickerMenuView.swift */,
				341A51AF64D5BE1F01C6D2AFD7584D93 /* StylableImageView.swift */,
				9113DD9BC0A4131B7FB63E89BA60AAEF /* StickerCollection */,
				871DDC2C0C5E86A09D9328CF1D3BEDBE /* StickerProvider */,
				1584A8F376367C2FAD7D80ED8F0732EC /* StickerTypeCollection */,
			);
			name = Stickers;
			path = Stickers;
			sourceTree = "<group>";
		};
		EF56B731CA84AA64E772E1E144E27A0A /* Core */ = {
			isa = PBXGroup;
			children = (
				1824F3A2DC7D49D374CD97004D11C7D3 /* FBSnapshotTestCase.h */,
				1AD853C2CFD3199CA01CE86114C71AD6 /* FBSnapshotTestCase.m */,
				F588FAA9D82C224A741132FE780FA5AE /* FBSnapshotTestCasePlatform.h */,
				9A4E349C2A0AA090CEC340159D6CEF73 /* FBSnapshotTestCasePlatform.m */,
				20C68D705381CDD46A8D63171050EE99 /* FBSnapshotTestController.h */,
				B843775F5B1404A13A5A4E95D250D837 /* FBSnapshotTestController.m */,
				5E028EFD120A2C9F90997418663149C7 /* UIApplication+StrictKeyWindow.h */,
				CA0D3B6857415715D88937D71471C226 /* UIApplication+StrictKeyWindow.m */,
				1E77228A7E19EC9FCF982067F6C9F091 /* UIImage+Compare.h */,
				6D35CB7BE26B185DBBFB1B4E7430A647 /* UIImage+Compare.m */,
				AA9D12E61304DBBB834DC68F4B58CEA3 /* UIImage+Diff.h */,
				46DB8B3C32AD262D226D034BD4A62B7A /* UIImage+Diff.m */,
				5008AC3FFAF6C924BDADB53F7500EEE1 /* UIImage+Snapshot.h */,
				D67D76049620A6B4D478FD0C9241D51D /* UIImage+Snapshot.m */,
			);
			name = Core;
			sourceTree = "<group>";
		};
		EFE965022B5C171C0F7249EE82211F22 /* Shared */ = {
			isa = PBXGroup;
			children = (
				33DBA00AA922682E8CEFDC67F883A273 /* CircularImageView.swift */,
				BE90C716E81D10696458D60DDA1EB437 /* SliderView.swift */,
				F97E9582F95E9037C6CBC3A253925FE3 /* ColorCollection */,
				FD74531F05596C6FB77991BB86AE01C0 /* ColorPicker */,
				C34FC905DB64FCA34FE5F8338CB82A86 /* ColorSelector */,
			);
			name = Shared;
			path = Shared;
			sourceTree = "<group>";
		};
		F53A924B4E15D27214C8EC144EB8659F /* MediaClips */ = {
			isa = PBXGroup;
			children = (
				E659445013F76A1ECBD48C485B0AC2B5 /* MediaClip.swift */,
				0C4EB43073E2E44B70EDA2E8A0AA24D2 /* MediaClipsCollectionCell.swift */,
				4D61222325ACE16D9D08217A9184798B /* MediaClipsCollectionController.swift */,
				2EA37EE03F8C9BF11548C91E9DDD7C36 /* MediaClipsCollectionView.swift */,
				B33F4872F4B5AF22ECB55212C04C0214 /* MediaClipsEditorView.swift */,
				2F2276B25ED3DD5FE5AE6072F987B04F /* MediaClipsEditorViewController.swift */,
			);
			name = MediaClips;
			path = Classes/MediaClips;
			sourceTree = "<group>";
		};
		F97E9582F95E9037C6CBC3A253925FE3 /* ColorCollection */ = {
			isa = PBXGroup;
			children = (
				77A11E6938025F5E55CFCFD3652FBCF0 /* ColorCollectionCell.swift */,
				53B41CA6ECD4F8B1772BC6F4FC3B7A25 /* ColorCollectionController.swift */,
				178B26FD648301CF2ACD1AF92B6A9FDA /* ColorCollectionView.swift */,
			);
			name = ColorCollection;
			path = ColorCollection;
			sourceTree = "<group>";
		};
		FC6571E80F6B54853F83F35605DBCAFE /* Resources */ = {
			isa = PBXGroup;
			children = (
				925DE5223E631DA8F064C8C8293594A2 /* Assets.xcassets */,
				C7CD558B7C6E82406A23D31995CA5B41 /* OpenGLShaders */,
				C24287D8482BB16718DEADCF22D66AD1 /* silence.aac */,
			);
			name = Resources;
			sourceTree = "<group>";
		};
		FCEEA26629D6D4919F7F1CE4A1AE61BA /* Pod */ = {
			isa = PBXGroup;
			children = (
				C38081118E5D736FF565BC7BFBCF53ED /* KanvasCamera.podspec.json */,
			);
			name = Pod;
			sourceTree = "<group>";
		};
		FCF38FE9D41D4675F32D76B2B82B5286 /* Support Files */ = {
			isa = PBXGroup;
			children = (
				815FF43053890BEB6C6D4180ADCDDCEC /* ResourceBundle-SharedUI-SharedUI-Info.plist */,
				647A554441B29BCEEB8A85DC331B870D /* SharedUI.modulemap */,
				745F0B812D1A2EBACC6BADFBB906BC7F /* SharedUI-dummy.m */,
				DEEC843BC6E6AAA9AB6522853476D901 /* SharedUI-prefix.pch */,
				87A508F48747753D2B31B26CF6C96387 /* SharedUI-umbrella.h */,
				E476FB3E9D8BBA471E186B6F12D3C526 /* SharedUI.debug.xcconfig */,
				D64D94EE263A6F7919C58E6494D07DB1 /* SharedUI.release.xcconfig */,
			);
			name = "Support Files";
			path = "../KanvasCamera/KanvasCameraExample/Pods/Target Support Files/SharedUI";
			sourceTree = "<group>";
		};
		FD74531F05596C6FB77991BB86AE01C0 /* ColorPicker */ = {
			isa = PBXGroup;
			children = (
				7365E3961484FD04B94C43D398A012CA /* ColorPickerController.swift */,
				1D2D8F4EB0C01120F40AF3E897E8A75D /* ColorPickerView.swift */,
			);
			name = ColorPicker;
			path = ColorPicker;
			sourceTree = "<group>";
		};
/* End PBXGroup section */

/* Begin PBXHeadersBuildPhase section */
		11B8E81FE7E603DED81B53B05B1C4529 /* Headers */ = {
			isa = PBXHeadersBuildPhase;
			buildActionMask = 2147483647;
			files = (
				D28C21311B598AC18BE3EE3323BEAB22 /* Reachability-umbrella.h in Headers */,
				54EE48DF6EDF52D893B48E64EC888126 /* Reachability.h in Headers */,
			);
			runOnlyForDeploymentPostprocessing = 0;
		};
		1D4AD08F0AEB8777A3CD6DC4D4E38375 /* Headers */ = {
			isa = PBXHeadersBuildPhase;
			buildActionMask = 2147483647;
			files = (
				F33B9E606DE2D83939F17A8BA129BB28 /* ImageLoader-umbrella.h in Headers */,
			);
			runOnlyForDeploymentPostprocessing = 0;
		};
		54DD5334DFBB675B443AE5F083F48F27 /* Headers */ = {
			isa = PBXHeadersBuildPhase;
			buildActionMask = 2147483647;
			files = (
				F2C38A7EEA52E83FF49C7692C2BABE08 /* SharedUI-umbrella.h in Headers */,
			);
			runOnlyForDeploymentPostprocessing = 0;
		};
		5A10AF8B9F61F01EF7CE81DD50EF3540 /* Headers */ = {
			isa = PBXHeadersBuildPhase;
			buildActionMask = 2147483647;
			files = (
				2606090C0B5703879FAF36BCC076D9EE /* alphai_dec.h in Headers */,
				01A3994A2FCC03355C0B00CC106EAE2B /* animi.h in Headers */,
				CAE6C6C135EA69BF44838227C378763A /* backward_references_enc.h in Headers */,
				FA31D077F4B0EE963344E4A57E25C7FF /* bit_reader_inl_utils.h in Headers */,
				0C6ACEB9446DCB8A26B74B3A72074D80 /* bit_reader_utils.h in Headers */,
				CAEAE722894C5C5E26D68DEDC8E2E392 /* bit_writer_utils.h in Headers */,
				C0185E9939F31B6C1A282371D0F3C215 /* color_cache_utils.h in Headers */,
				55C2CF7E7F0B35DB26DAA85473443A50 /* common_dec.h in Headers */,
				2AA4FBCB6BE40B71E79DD789FAAFD25B /* common_sse2.h in Headers */,
				D0ABE514937BD41F1EDF6C130A6CEFAB /* common_sse41.h in Headers */,
				1B3EF683E1EC8698B17533C365105A32 /* cost_enc.h in Headers */,
				54D003E9866943AE55F824718C5ADA89 /* decode.h in Headers */,
				9FBC286BC7FD8F95E6A567DFA667A46C /* demux.h in Headers */,
				2AC092EED9D20D04258B1F88D09880FD /* dsp.h in Headers */,
				D853451D288A17FF613656E757FD6908 /* encode.h in Headers */,
				E8A340D98B001D6873113DD9DE3B523C /* endian_inl_utils.h in Headers */,
				D4A60AA1EEADEB64614630A93A255A2B /* filters_utils.h in Headers */,
				A1D521C8FAE8AA93A9CF307924E403BE /* format_constants.h in Headers */,
				21F077E5762918F80311E69CF1B26E26 /* histogram_enc.h in Headers */,
				8C66BFC45D38A77BF5FD5164886F2C54 /* huffman_encode_utils.h in Headers */,
				5BC17D8F6A2B87FAD70698C188D7EC94 /* huffman_utils.h in Headers */,
				4C73244B39B7E4F4AF32BAA160066E88 /* libwebp-umbrella.h in Headers */,
				061C460D6D5D5973554DCB741C6B014E /* lossless.h in Headers */,
				B4420B10934E5919A5DF820E65703C7A /* lossless_common.h in Headers */,
				22C7FE63366BC0DB18B6A343FDFBB485 /* mips_macro.h in Headers */,
				7C8C29C3A63BD601E88CF1FF9F534DBF /* msa_macro.h in Headers */,
				D222AA4F3F560FD6C0F357CC207B5049 /* mux.h in Headers */,
				6C3F1BABFC53E28074FED22E6DFC451B /* mux_types.h in Headers */,
				046924771FEC06955FFC220AF05F68A3 /* muxi.h in Headers */,
				A3ABFFF35CD77259C92EA62444050681 /* neon.h in Headers */,
				618AAE2296E670E1FE5F59BF9599959D /* quant.h in Headers */,
				516B46CBE69F0AF561228158E44746D7 /* quant_levels_dec_utils.h in Headers */,
				695A23B190E339DDBE465BDE256C2EF8 /* quant_levels_utils.h in Headers */,
				72BB59658CD7D344C18528550A853202 /* random_utils.h in Headers */,
				8BB828DD61C6B760BAAF9D29E45D8D73 /* rescaler_utils.h in Headers */,
				C9178D8CB685E83A5D6C7ED969CC9539 /* thread_utils.h in Headers */,
				6029F7D811E8406E82C312E338515503 /* types.h in Headers */,
				7688D5E76FDA80CB4DA26E7686F0DC8A /* utils.h in Headers */,
				3B42D5D302CEC6DE3035D97571DCA23B /* vp8_dec.h in Headers */,
				97CDC08D8A1C5B3E98C85B216C6B82D1 /* vp8i_dec.h in Headers */,
				F5FA606F0D7761E417B6CF8C8E12FFF9 /* vp8i_enc.h in Headers */,
				1F498EA513B52BD82DAD46F3E9572E84 /* vp8li_dec.h in Headers */,
				BFEB5E723C99B717845E9B46ED9E8458 /* vp8li_enc.h in Headers */,
				C5C6A658E754B316F5FB75933C46BE8B /* webpi_dec.h in Headers */,
				252DDD2FE2AE595588C53DB2CA9967D0 /* yuv.h in Headers */,
			);
			runOnlyForDeploymentPostprocessing = 0;
		};
		5D817BC917A2952E7B6DEB295191F47A /* Headers */ = {
			isa = PBXHeadersBuildPhase;
			buildActionMask = 2147483647;
			files = (
				AC3AA83F98598DE85907207BAC7FB9FF /* TumblrTheme-umbrella.h in Headers */,
			);
			runOnlyForDeploymentPostprocessing = 0;
		};
		6E85E041C6E78C13DB2B73413B8795C9 /* Headers */ = {
			isa = PBXHeadersBuildPhase;
			buildActionMask = 2147483647;
			files = (
				A0FE3B90B74E5A9A4F8618D89D3733B5 /* Utils-umbrella.h in Headers */,
			);
			runOnlyForDeploymentPostprocessing = 0;
		};
		7D090AE4E77077826B54F3F0F8FD4B21 /* Headers */ = {
			isa = PBXHeadersBuildPhase;
			buildActionMask = 2147483647;
			files = (
				AB3570007412B510F78B81D1A83E7FC9 /* FBSnapshotTestCase-umbrella.h in Headers */,
				0978FEF1E925744EEAF7E76217BF4A86 /* FBSnapshotTestCase.h in Headers */,
				50544CC39838135DDBF0047A180E97F4 /* FBSnapshotTestCasePlatform.h in Headers */,
				EFA45E70CD6224C8B68738ED9E97CA21 /* FBSnapshotTestController.h in Headers */,
				8C0B5EBDF83DDC66A416370F936B9A00 /* UIApplication+StrictKeyWindow.h in Headers */,
				C3CA256CC5C3308862AFF3218B47B684 /* UIImage+Compare.h in Headers */,
				C227FD1C858148327AD6CF45F9BC35E4 /* UIImage+Diff.h in Headers */,
				F876F054886227B059B0778C6C1A0A83 /* UIImage+Snapshot.h in Headers */,
			);
			runOnlyForDeploymentPostprocessing = 0;
		};
		7EC5FA6DC3F053F8AFB15EA391065708 /* Headers */ = {
			isa = PBXHeadersBuildPhase;
			buildActionMask = 2147483647;
			files = (
				26D93581D5AA5EFACCC4AACB8CAE7682 /* Pods-KanvasCameraExample-umbrella.h in Headers */,
			);
			runOnlyForDeploymentPostprocessing = 0;
		};
		8133FCB18A97B4600D49620E8299794B /* Headers */ = {
			isa = PBXHeadersBuildPhase;
			buildActionMask = 2147483647;
			files = (
				A041DCACBEEA830EEB06B912D96782E0 /* KanvasCamera-umbrella.h in Headers */,
			);
			runOnlyForDeploymentPostprocessing = 0;
		};
		AEFDDCC9D3FEA1E466386680DF4C99A9 /* Headers */ = {
			isa = PBXHeadersBuildPhase;
			buildActionMask = 2147483647;
			files = (
				283D0E019E24C68227BC9177F8E0F20C /* Pods-KanvasCameraExampleTests-umbrella.h in Headers */,
			);
			runOnlyForDeploymentPostprocessing = 0;
		};
		C4AD80EB82672563C1A8C7EE3D0B2C08 /* Headers */ = {
			isa = PBXHeadersBuildPhase;
			buildActionMask = 2147483647;
			files = (
				861095721BB49EA8F1EED48732245CCB /* NSBezierPath+SDRoundedCorners.h in Headers */,
				E0A0FA78854F03BDB6CE9C9F149A8F21 /* NSButton+WebCache.h in Headers */,
				6182B2085AC63186D30CF4EBE039AC2E /* NSData+ImageContentType.h in Headers */,
				0342AF4F19B38421DB341F1282FC3A36 /* NSImage+Compatibility.h in Headers */,
				FF5756A53B5C23BDE93F0DF084DC45F5 /* SDAnimatedImage.h in Headers */,
				0EC20964A2208F1816835725F26C076A /* SDAnimatedImagePlayer.h in Headers */,
				C7373DB36FA7E4177283FEFA9A05AE0C /* SDAnimatedImageRep.h in Headers */,
				AF1D7F75A432355B826DBBEA01C570A6 /* SDAnimatedImageView+WebCache.h in Headers */,
				14FAE5972C1E9EC338B9EE6FBCDC5618 /* SDAnimatedImageView.h in Headers */,
				7F56788B58E43D39D1642C9135DDBCF6 /* SDAssociatedObject.h in Headers */,
				B3676424DBAA47957E458754CF4D8DCC /* SDAsyncBlockOperation.h in Headers */,
				E2D482248F3100F5819286004C8A6D77 /* SDDeviceHelper.h in Headers */,
				F0176A5831E8E294EAC95E34542EFA77 /* SDDiskCache.h in Headers */,
				3D98748658ED687639F1B5974AF97275 /* SDDisplayLink.h in Headers */,
				F37082A0F75D801F722255B52608805E /* SDFileAttributeHelper.h in Headers */,
				EA03946322DDB026F07377BB49D9AC18 /* SDGraphicsImageRenderer.h in Headers */,
				F247ED26858A417D4432CC9CD5873EA6 /* SDImageAPNGCoder.h in Headers */,
				700A8F9AEFB0FA70A07647850BA968DC /* SDImageAssetManager.h in Headers */,
				DC7E31B78E30BE5FA00DB04944A7A593 /* SDImageCache.h in Headers */,
				E29A47FFF11500704F6835E6B6BB8C71 /* SDImageCacheConfig.h in Headers */,
				94A8BC70F277BC8B1C6C5FF1FA19D6CC /* SDImageCacheDefine.h in Headers */,
				117654DC5B0DC6709F379596823EDAE6 /* SDImageCachesManager.h in Headers */,
				C0FCE3F429764A4169C0F69365C19897 /* SDImageCachesManagerOperation.h in Headers */,
				68046EAA01E24C22B2ED0C77D2FD1206 /* SDImageCoder.h in Headers */,
				73D7BF2033F76591BDCBA2A098FC93FE /* SDImageCoderHelper.h in Headers */,
				8B13C4A2CC3EA265A0FECC942724DDD6 /* SDImageCodersManager.h in Headers */,
				4F9C495349D7A569E9C831AE462C565C /* SDImageFrame.h in Headers */,
				85A4AB14F0E8432C6DFB7C719950A7B4 /* SDImageGIFCoder.h in Headers */,
				A251BF3360A9E2A362BC0E0D98971F19 /* SDImageGraphics.h in Headers */,
				5EDF0CF30FBF149B0FC1E7B57FB3D236 /* SDImageHEICCoder.h in Headers */,
				87157113B4B6944AF55F11A8BB42B6F0 /* SDImageHEICCoderInternal.h in Headers */,
				BB19202ED296E97C3EC12496E0675876 /* SDImageIOAnimatedCoder.h in Headers */,
				B5B47D4098429A325AA0DDEEE80C6431 /* SDImageIOAnimatedCoderInternal.h in Headers */,
				21CCB3ABF71135D02AD482BD5B1FEFDB /* SDImageIOCoder.h in Headers */,
				1A29BA18C365A9C1D432C0F1DCE1D17F /* SDImageLoader.h in Headers */,
				A378C46CD752916D2971AC1CC2995BE8 /* SDImageLoadersManager.h in Headers */,
				FCFD2CF63A23A6BE870C704E5196DFA9 /* SDImageTransformer.h in Headers */,
				94FF1A3AE36E33FC665CB8E2E31E1C68 /* SDInternalMacros.h in Headers */,
				121D6ECDFC85A8453A079C4CB31974A2 /* SDMemoryCache.h in Headers */,
				4922EB6AE3EF651AE7A505B687F347AB /* SDmetamacros.h in Headers */,
				DF02671C2108C3001F269D4E1F44DD79 /* SDWeakProxy.h in Headers */,
				A7BBAC578E0FC3FA6CD42B4CDE6DF640 /* SDWebImage-umbrella.h in Headers */,
				E1BA38696E19C3A22380D016E334EFA2 /* SDWebImage.h in Headers */,
				07F42A05E937888620CCBB0ADC327E88 /* SDWebImageCacheKeyFilter.h in Headers */,
				82220DFF3E846F3420ABEC15C26324BC /* SDWebImageCacheSerializer.h in Headers */,
				073CF8E2C5763C21130151FBB6D14F16 /* SDWebImageCompat.h in Headers */,
				5D99C3DE35E577775066CA33BE38DFC8 /* SDWebImageDefine.h in Headers */,
				F70E2E3A921334A682EA7A6DC7C57290 /* SDWebImageDownloader.h in Headers */,
				57F4469F8D20C87EEB1237F2958CD386 /* SDWebImageDownloaderConfig.h in Headers */,
				BED954136D95DBD92FB31D1B89A6A9F0 /* SDWebImageDownloaderDecryptor.h in Headers */,
				2FE7AEE15F366659F1637C85FE707B55 /* SDWebImageDownloaderOperation.h in Headers */,
				368BE1F9AE6B66A45E49591DC72963C3 /* SDWebImageDownloaderRequestModifier.h in Headers */,
				2E36E8C35029F19A38422C8948178040 /* SDWebImageDownloaderResponseModifier.h in Headers */,
				ABABE14E78E7E181445A8E1E698CFF40 /* SDWebImageError.h in Headers */,
				240AB1D86BFCF401F78FCC8C6E663CD5 /* SDWebImageIndicator.h in Headers */,
				4F8110093C01BFEA83659901F62F444C /* SDWebImageManager.h in Headers */,
				D447AB78FCFBBFC105C6321190B635B3 /* SDWebImageOperation.h in Headers */,
				4C1C779539F7306001A99B07B03717C9 /* SDWebImageOptionsProcessor.h in Headers */,
				60FB1C1B198AE2431CB242B3BF645D1A /* SDWebImagePrefetcher.h in Headers */,
				4B72EC3DB67D281B344FF87B267AA15F /* SDWebImageTransition.h in Headers */,
				6BC683EBBD4CAD6099D0D417FAF11F97 /* UIButton+WebCache.h in Headers */,
				307E2F8E0887357C2E9AE0A5CA9CA70C /* UIColor+SDHexString.h in Headers */,
				E917A1F27C4DE816E3227DA7039178E8 /* UIImage+ExtendedCacheData.h in Headers */,
				85C6D54FF0B000D88B0CD7FAC36B82F8 /* UIImage+ForceDecode.h in Headers */,
				76A6B4925F89F66A34B6DD0F9B01A198 /* UIImage+GIF.h in Headers */,
				C1BC4250780423F19BDC9947D3AD8A62 /* UIImage+MemoryCacheCost.h in Headers */,
				E0D7889F3CAAA8737BFFA00006DEDF13 /* UIImage+Metadata.h in Headers */,
				E958AA0BBF954C471FF24B6CAD010E5F /* UIImage+MultiFormat.h in Headers */,
				CBBA65641DEC4FA9182558F15DC4D260 /* UIImage+Transform.h in Headers */,
				6D5CC7E789DFA39728151C9C66505D77 /* UIImageView+HighlightedWebCache.h in Headers */,
				242D0E9B8DB6A20A41092F0B8605C5B1 /* UIImageView+WebCache.h in Headers */,
				FFEDC395952C9BA3CE78555CBC99A003 /* UIView+WebCache.h in Headers */,
				D564A699D065954E4948D7E571F459A9 /* UIView+WebCacheOperation.h in Headers */,
			);
			runOnlyForDeploymentPostprocessing = 0;
		};
		F3BE66CB7055867E65B83B368B0E6016 /* Headers */ = {
			isa = PBXHeadersBuildPhase;
			buildActionMask = 2147483647;
			files = (
				62F73F74B1DFCBF6294C3E90B2266C80 /* SDImageWebPCoder.h in Headers */,
				34B7B2D5CBC89E7E56F4159781C52047 /* SDWebImageWebPCoder.h in Headers */,
				C4436CB0D9DD86996A500D2599DA6AA4 /* UIImage+WebP.h in Headers */,
			);
			runOnlyForDeploymentPostprocessing = 0;
		};
/* End PBXHeadersBuildPhase section */

/* Begin PBXNativeTarget section */
		11D700ED871C048F7FBF2B0F542B770E /* SharedUI-SharedUI */ = {
			isa = PBXNativeTarget;
			buildConfigurationList = 87CE759B18843E1E004DC049DF9A5D63 /* Build configuration list for PBXNativeTarget "SharedUI-SharedUI" */;
			buildPhases = (
				6534EFEFB8EC59BC7BB50C177F2AD654 /* Sources */,
				B0F76AED0D03836BA7F42ACC4EC9E79B /* Frameworks */,
				862046510B811910AAE3AC8609D81BED /* Resources */,
			);
			buildRules = (
			);
			dependencies = (
			);
			name = "SharedUI-SharedUI";
			productName = "SharedUI-SharedUI";
			productReference = DA240AC50622BB3186DECDC0290D521E /* SharedUI.bundle */;
			productType = "com.apple.product-type.bundle";
		};
		137B6CAA262428441796238359BBCE5E /* Pods-KanvasCameraExampleTests */ = {
			isa = PBXNativeTarget;
			buildConfigurationList = 3F92AB32756F8E12F48E75C341DF8FB2 /* Build configuration list for PBXNativeTarget "Pods-KanvasCameraExampleTests" */;
			buildPhases = (
				AEFDDCC9D3FEA1E466386680DF4C99A9 /* Headers */,
				7377AAC4875C1E516C02DF5500516606 /* Sources */,
				65C531D24E83BAA2C3B5384BC0E20128 /* Frameworks */,
			);
			buildRules = (
			);
			dependencies = (
				C34516117DE5A47D6A842A2DDDA29795 /* PBXTargetDependency */,
				BA997E9B55CCB7B2E3CD0DEB8762A0D0 /* PBXTargetDependency */,
			);
			name = "Pods-KanvasCameraExampleTests";
			productName = "Pods-KanvasCameraExampleTests";
			productReference = 2383078A6D28DE6A15E11489708BA4FD /* libPods-KanvasCameraExampleTests.a */;
			productType = "com.apple.product-type.library.static";
		};
		1953860EA9853AA2BC8022B242F08512 /* SDWebImageWebPCoder */ = {
			isa = PBXNativeTarget;
			buildConfigurationList = 5B1F95078EDADBB0549B4CC2D6CEAB6D /* Build configuration list for PBXNativeTarget "SDWebImageWebPCoder" */;
			buildPhases = (
				F3BE66CB7055867E65B83B368B0E6016 /* Headers */,
				D6197C5BE8B395A37EB4848E0B026DC1 /* Sources */,
				B41C525289787A34FE089E3A717D0408 /* Frameworks */,
			);
			buildRules = (
			);
			dependencies = (
				B27C1F99EEDDB8B05F807E135042AA5B /* PBXTargetDependency */,
				8A1FDE81C33691A38D6B58CABA9D33DA /* PBXTargetDependency */,
			);
			name = SDWebImageWebPCoder;
			productName = SDWebImageWebPCoder;
			productReference = FCF61D9B2B75054A9A3185DDC609B7FF /* libSDWebImageWebPCoder.a */;
			productType = "com.apple.product-type.library.static";
		};
		269D828BFEDDD2E14A9BC55D5D392757 /* ImageLoader */ = {
			isa = PBXNativeTarget;
			buildConfigurationList = AEE20D3EE8DF67E83E361954BA75CB57 /* Build configuration list for PBXNativeTarget "ImageLoader" */;
			buildPhases = (
				1D4AD08F0AEB8777A3CD6DC4D4E38375 /* Headers */,
				97A2F6160F9049AEB02B99456804C006 /* Sources */,
				BCC36414211B753F04045BFCE7F0FC5F /* Frameworks */,
				6DEE0E382FA7B59D08C4351540E0039D /* Copy generated compatibility header */,
			);
			buildRules = (
			);
			dependencies = (
				E0E9728D9FB5720522C03C7F92759179 /* PBXTargetDependency */,
				6662EC685A6D022DABBAAAED585AF0BB /* PBXTargetDependency */,
			);
			name = ImageLoader;
			productName = ImageLoader;
			productReference = A487E0CD825D8CCA727D36A85FAD1431 /* libImageLoader.a */;
			productType = "com.apple.product-type.library.static";
		};
		3847153A6E5EEFB86565BA840768F429 /* SDWebImage */ = {
			isa = PBXNativeTarget;
			buildConfigurationList = AB0637CDA1DA1CCE9132372CF1372877 /* Build configuration list for PBXNativeTarget "SDWebImage" */;
			buildPhases = (
				C4AD80EB82672563C1A8C7EE3D0B2C08 /* Headers */,
				E0A4D834A3D8D7F31880F79709AEE7AE /* Sources */,
				253ABBD2D50EEA0AECCFD00220A076A1 /* Frameworks */,
			);
			buildRules = (
			);
			dependencies = (
			);
			name = SDWebImage;
			productName = SDWebImage;
			productReference = B0B214D775196BA7CA8E17E53048A493 /* libSDWebImage.a */;
			productType = "com.apple.product-type.library.static";
		};
		47D2E85A78C25869BB13521D8561A638 /* libwebp */ = {
			isa = PBXNativeTarget;
			buildConfigurationList = AC43671D404257A94B8143CD1CA2C38C /* Build configuration list for PBXNativeTarget "libwebp" */;
			buildPhases = (
				5A10AF8B9F61F01EF7CE81DD50EF3540 /* Headers */,
				12789036DAADC0F12BF1CDDF90F5A1CA /* Sources */,
				CB55B09CEDAA2B3311A8DD33415B8DC4 /* Frameworks */,
			);
			buildRules = (
			);
			dependencies = (
			);
			name = libwebp;
			productName = libwebp;
			productReference = 5E4674603A5D5B9215FFA0F8E69F8B71 /* liblibwebp.a */;
			productType = "com.apple.product-type.library.static";
		};
		5A8AA14BB4E2075C7AF275F5A37A8613 /* SharedUI */ = {
			isa = PBXNativeTarget;
			buildConfigurationList = 440D528A6E4EC5326FD9247AC1342B2C /* Build configuration list for PBXNativeTarget "SharedUI" */;
			buildPhases = (
				54DD5334DFBB675B443AE5F083F48F27 /* Headers */,
				4E8F9298308EEA1B496627E58DE3D036 /* Sources */,
				D115CD209F50A2F4DFCFBE48FA9B85C3 /* Frameworks */,
				6324C8D468032AB923B4F2F8BFE6178B /* Copy generated compatibility header */,
			);
			buildRules = (
			);
			dependencies = (
				9198151DD010905F23699BC434059447 /* PBXTargetDependency */,
				F93225830A0E2F64A77A0823AE244300 /* PBXTargetDependency */,
			);
			name = SharedUI;
			productName = SharedUI;
			productReference = 1DF61DA1F9AC397EF265A9EC75BF3AE1 /* libSharedUI.a */;
			productType = "com.apple.product-type.library.static";
		};
		5E1C9C4892FA8FEB28F32737904729A4 /* Utils */ = {
			isa = PBXNativeTarget;
			buildConfigurationList = 9D8145EDF4CE219957F2B6EE01BB0AEC /* Build configuration list for PBXNativeTarget "Utils" */;
			buildPhases = (
				6E85E041C6E78C13DB2B73413B8795C9 /* Headers */,
				DC0FF4DE4849DDD4ECB7B8F1907D2BC5 /* Sources */,
				3794AE2BFD96AA35DBD790CFC45B8AFF /* Frameworks */,
				5775C900295C75CA6C55C9F1AE748DDD /* Copy generated compatibility header */,
			);
			buildRules = (
			);
			dependencies = (
				5554793608AC33FF522C8840E2FD408A /* PBXTargetDependency */,
			);
			name = Utils;
			productName = Utils;
			productReference = B321C73955714AFB57F9DB8F1090071D /* libUtils.a */;
			productType = "com.apple.product-type.library.static";
		};
		63A66EDDAEF8A5521205B4F823F1D6AB /* KanvasCamera-KanvasCamera */ = {
			isa = PBXNativeTarget;
			buildConfigurationList = 8FFCD14F799785174272891B1494BAA1 /* Build configuration list for PBXNativeTarget "KanvasCamera-KanvasCamera" */;
			buildPhases = (
				9314FBF8A9FD634B406512E26AC22B91 /* Sources */,
				FEC6888E5110D07435D6B27A384F70AF /* Frameworks */,
				45BFCCF2985890EED257EA31D4AC3FBE /* Resources */,
			);
			buildRules = (
			);
			dependencies = (
			);
			name = "KanvasCamera-KanvasCamera";
			productName = "KanvasCamera-KanvasCamera";
			productReference = 5172D2A16DE0755A78E95B9DDCBC614E /* KanvasCamera.bundle */;
			productType = "com.apple.product-type.bundle";
		};
		97690FB9AA16497E774B413B7C6B9506 /* TumblrTheme */ = {
			isa = PBXNativeTarget;
			buildConfigurationList = 3C335D307946247B39B035F01D0A931D /* Build configuration list for PBXNativeTarget "TumblrTheme" */;
			buildPhases = (
				5D817BC917A2952E7B6DEB295191F47A /* Headers */,
				E03F75574C91A463A7DD5455182A8C97 /* Sources */,
				99562BE8B584A9A98FD35568386F1911 /* Frameworks */,
				AD3D52B117016F8CD0A7FC6C57F0BBCC /* Copy generated compatibility header */,
			);
			buildRules = (
			);
			dependencies = (
				AEC6AFE57BE85C9C5AB6050E3EA34FFF /* PBXTargetDependency */,
			);
			name = TumblrTheme;
			productName = TumblrTheme;
			productReference = 8A228F963CC9F56777C747E06F648344 /* libTumblrTheme.a */;
			productType = "com.apple.product-type.library.static";
		};
		98A98149697C80CEF8D5772791E92E66 /* FBSnapshotTestCase */ = {
			isa = PBXNativeTarget;
			buildConfigurationList = 252D6F021F665BE931E176A7F1CDBED5 /* Build configuration list for PBXNativeTarget "FBSnapshotTestCase" */;
			buildPhases = (
				7D090AE4E77077826B54F3F0F8FD4B21 /* Headers */,
				A1401BD86D886C360D4729830C6BF16E /* Sources */,
				1CEECC99BBEC723A29C519694ABEC00B /* Frameworks */,
				FBA5CD29B04AECA92396367695CC380B /* Copy generated compatibility header */,
			);
			buildRules = (
			);
			dependencies = (
			);
			name = FBSnapshotTestCase;
			productName = FBSnapshotTestCase;
			productReference = 5C4F31330DFA99D699E4BDC8C3573D73 /* libFBSnapshotTestCase.a */;
			productType = "com.apple.product-type.library.static";
		};
		BDB175D784A4B1E7FCB709777D7A6ADF /* Pods-KanvasCameraExample */ = {
			isa = PBXNativeTarget;
			buildConfigurationList = F24C1C9BAC617E68805E8C0BFCD1D6BC /* Build configuration list for PBXNativeTarget "Pods-KanvasCameraExample" */;
			buildPhases = (
				7EC5FA6DC3F053F8AFB15EA391065708 /* Headers */,
				F9FBA2ECB09CCE969EA9B0F22B190ED8 /* Sources */,
				23E29B1967D850BEDF3FD42CAF15E149 /* Frameworks */,
			);
			buildRules = (
			);
			dependencies = (
				AAD60E57C36770D395A151EF9C81A2A4 /* PBXTargetDependency */,
				A5795DDD21D6FFA36E1C8064907A4336 /* PBXTargetDependency */,
				D3DF7054D23CDAB4293D62D6C0F67DE4 /* PBXTargetDependency */,
				E792EC45889BACBDE88DBE0F32AE8F72 /* PBXTargetDependency */,
				C2909E464840290264CF481C041FB7CA /* PBXTargetDependency */,
				31B52A1633C6C8DEF41E4B7B72C458B1 /* PBXTargetDependency */,
				92226872102EA9D3DC61B61373FA1CE0 /* PBXTargetDependency */,
				37E56B17586453F80C674BED11BAF775 /* PBXTargetDependency */,
				4C39A75CCD4BCF2F199336BA2CDB95E3 /* PBXTargetDependency */,
			);
			name = "Pods-KanvasCameraExample";
			productName = "Pods-KanvasCameraExample";
			productReference = 0A966F8CC02AF6C9C4D66DDF06B58364 /* libPods-KanvasCameraExample.a */;
			productType = "com.apple.product-type.library.static";
		};
		CAA047C0F5E4106F3904E8497FA17F97 /* Reachability */ = {
			isa = PBXNativeTarget;
			buildConfigurationList = D1307BE4BBB9B4377383AA9D9D4A89B1 /* Build configuration list for PBXNativeTarget "Reachability" */;
			buildPhases = (
				11B8E81FE7E603DED81B53B05B1C4529 /* Headers */,
				FC0723BE0524E80C90967E029D9807E1 /* Sources */,
				7BD7EC6BDA9A0B27F16E9D1AC78E4322 /* Frameworks */,
			);
			buildRules = (
			);
			dependencies = (
			);
			name = Reachability;
			productName = Reachability;
			productReference = 400FF55D0451E7A8F33A3D0D3E11C1B9 /* libReachability.a */;
			productType = "com.apple.product-type.library.static";
		};
		EEA7BBCE1AEABC4574550F0FCA071779 /* KanvasCamera */ = {
			isa = PBXNativeTarget;
			buildConfigurationList = B976030ED1665CBA7E92507659059778 /* Build configuration list for PBXNativeTarget "KanvasCamera" */;
			buildPhases = (
				8133FCB18A97B4600D49620E8299794B /* Headers */,
				51708263AFC67F72BE75EAB96A2B69DC /* Sources */,
				870E6F4A9E3136F5AA6E4C154264DA99 /* Frameworks */,
				43530A7B7A68F0274E10BC294A634376 /* Copy generated compatibility header */,
			);
			buildRules = (
			);
			dependencies = (
				36A914B408F9F52E8DDF401C17EDFD6D /* PBXTargetDependency */,
				38DF3CA797A912B3EFBDC0BDFDEF97C3 /* PBXTargetDependency */,
				98566AB1531D3041AD4EB0DD9FFC1EF7 /* PBXTargetDependency */,
				8839920156CEF135C73D4FE6183ECA8F /* PBXTargetDependency */,
				EFD19FE80BD137AF4AAB7248407C0321 /* PBXTargetDependency */,
			);
			name = KanvasCamera;
			productName = KanvasCamera;
			productReference = 9831168340B63F19B1956AF98D1535F7 /* libKanvasCamera.a */;
			productType = "com.apple.product-type.library.static";
		};
/* End PBXNativeTarget section */

/* Begin PBXProject section */
		BFDFE7DC352907FC980B868725387E98 /* Project object */ = {
			isa = PBXProject;
			attributes = {
				LastSwiftUpdateCheck = 1100;
				LastUpgradeCheck = 1100;
			};
			buildConfigurationList = 4821239608C13582E20E6DA73FD5F1F9 /* Build configuration list for PBXProject "Pods" */;
			compatibilityVersion = "Xcode 10.0";
			developmentRegion = en;
			hasScannedForEncodings = 0;
			knownRegions = (
				en,
				Base,
			);
			mainGroup = CF1408CF629C7361332E53B88F7BD30C;
			productRefGroup = 6EA961C3284212EA0A21368C1B396C4D /* Products */;
			projectDirPath = "";
			projectRoot = "";
			targets = (
				98A98149697C80CEF8D5772791E92E66 /* FBSnapshotTestCase */,
				269D828BFEDDD2E14A9BC55D5D392757 /* ImageLoader */,
				EEA7BBCE1AEABC4574550F0FCA071779 /* KanvasCamera */,
				63A66EDDAEF8A5521205B4F823F1D6AB /* KanvasCamera-KanvasCamera */,
				47D2E85A78C25869BB13521D8561A638 /* libwebp */,
				BDB175D784A4B1E7FCB709777D7A6ADF /* Pods-KanvasCameraExample */,
				137B6CAA262428441796238359BBCE5E /* Pods-KanvasCameraExampleTests */,
				CAA047C0F5E4106F3904E8497FA17F97 /* Reachability */,
				3847153A6E5EEFB86565BA840768F429 /* SDWebImage */,
				1953860EA9853AA2BC8022B242F08512 /* SDWebImageWebPCoder */,
				5A8AA14BB4E2075C7AF275F5A37A8613 /* SharedUI */,
				11D700ED871C048F7FBF2B0F542B770E /* SharedUI-SharedUI */,
				97690FB9AA16497E774B413B7C6B9506 /* TumblrTheme */,
				5E1C9C4892FA8FEB28F32737904729A4 /* Utils */,
			);
		};
/* End PBXProject section */

/* Begin PBXResourcesBuildPhase section */
		45BFCCF2985890EED257EA31D4AC3FBE /* Resources */ = {
			isa = PBXResourcesBuildPhase;
			buildActionMask = 2147483647;
			files = (
				B12D6071486F766DD4EA1A7230A57FBC /* Assets.xcassets in Resources */,
				5FF3255EEC60645305BC778C9C5F392F /* OpenGLShaders in Resources */,
				804C56F3935A2C84433D0386C143CE65 /* silence.aac in Resources */,
			);
			runOnlyForDeploymentPostprocessing = 0;
		};
		862046510B811910AAE3AC8609D81BED /* Resources */ = {
			isa = PBXResourcesBuildPhase;
			buildActionMask = 2147483647;
			files = (
				D41D5F0CB63CA4D6C4D652D7B75A76AA /* Assets.xcassets in Resources */,
			);
			runOnlyForDeploymentPostprocessing = 0;
		};
/* End PBXResourcesBuildPhase section */

/* Begin PBXShellScriptBuildPhase section */
		43530A7B7A68F0274E10BC294A634376 /* Copy generated compatibility header */ = {
			isa = PBXShellScriptBuildPhase;
			buildActionMask = 2147483647;
			files = (
			);
			inputFileListPaths = (
			);
			inputPaths = (
				"${DERIVED_SOURCES_DIR}/${PRODUCT_MODULE_NAME}-Swift.h",
				"${PODS_ROOT}/Headers/Public/KanvasCamera/KanvasCamera.modulemap",
				"${PODS_ROOT}/Headers/Public/KanvasCamera/KanvasCamera-umbrella.h",
			);
			name = "Copy generated compatibility header";
			outputFileListPaths = (
			);
			outputPaths = (
				"${BUILT_PRODUCTS_DIR}/${PRODUCT_MODULE_NAME}.modulemap",
				"${BUILT_PRODUCTS_DIR}/KanvasCamera-umbrella.h",
				"${BUILT_PRODUCTS_DIR}/Swift Compatibility Header/${PRODUCT_MODULE_NAME}-Swift.h",
			);
			runOnlyForDeploymentPostprocessing = 0;
			shellPath = /bin/sh;
			shellScript = "COMPATIBILITY_HEADER_PATH=\"${BUILT_PRODUCTS_DIR}/Swift Compatibility Header/${PRODUCT_MODULE_NAME}-Swift.h\"\nMODULE_MAP_PATH=\"${BUILT_PRODUCTS_DIR}/${PRODUCT_MODULE_NAME}.modulemap\"\n\nditto \"${DERIVED_SOURCES_DIR}/${PRODUCT_MODULE_NAME}-Swift.h\" \"${COMPATIBILITY_HEADER_PATH}\"\nditto \"${PODS_ROOT}/Headers/Public/KanvasCamera/KanvasCamera.modulemap\" \"${MODULE_MAP_PATH}\"\nditto \"${PODS_ROOT}/Headers/Public/KanvasCamera/KanvasCamera-umbrella.h\" \"${BUILT_PRODUCTS_DIR}\"\nprintf \"\\n\\nmodule ${PRODUCT_MODULE_NAME}.Swift {\\n  header \\\"${COMPATIBILITY_HEADER_PATH}\\\"\\n  requires objc\\n}\\n\" >> \"${MODULE_MAP_PATH}\"\n";
		};
		5775C900295C75CA6C55C9F1AE748DDD /* Copy generated compatibility header */ = {
			isa = PBXShellScriptBuildPhase;
			buildActionMask = 2147483647;
			files = (
			);
			inputFileListPaths = (
			);
			inputPaths = (
				"${DERIVED_SOURCES_DIR}/${PRODUCT_MODULE_NAME}-Swift.h",
				"${PODS_ROOT}/Headers/Public/Utils/Utils.modulemap",
				"${PODS_ROOT}/Headers/Public/Utils/Utils-umbrella.h",
			);
			name = "Copy generated compatibility header";
			outputFileListPaths = (
			);
			outputPaths = (
				"${BUILT_PRODUCTS_DIR}/${PRODUCT_MODULE_NAME}.modulemap",
				"${BUILT_PRODUCTS_DIR}/Utils-umbrella.h",
				"${BUILT_PRODUCTS_DIR}/Swift Compatibility Header/${PRODUCT_MODULE_NAME}-Swift.h",
			);
			runOnlyForDeploymentPostprocessing = 0;
			shellPath = /bin/sh;
			shellScript = "COMPATIBILITY_HEADER_PATH=\"${BUILT_PRODUCTS_DIR}/Swift Compatibility Header/${PRODUCT_MODULE_NAME}-Swift.h\"\nMODULE_MAP_PATH=\"${BUILT_PRODUCTS_DIR}/${PRODUCT_MODULE_NAME}.modulemap\"\n\nditto \"${DERIVED_SOURCES_DIR}/${PRODUCT_MODULE_NAME}-Swift.h\" \"${COMPATIBILITY_HEADER_PATH}\"\nditto \"${PODS_ROOT}/Headers/Public/Utils/Utils.modulemap\" \"${MODULE_MAP_PATH}\"\nditto \"${PODS_ROOT}/Headers/Public/Utils/Utils-umbrella.h\" \"${BUILT_PRODUCTS_DIR}\"\nprintf \"\\n\\nmodule ${PRODUCT_MODULE_NAME}.Swift {\\n  header \\\"${COMPATIBILITY_HEADER_PATH}\\\"\\n  requires objc\\n}\\n\" >> \"${MODULE_MAP_PATH}\"\n";
		};
		6324C8D468032AB923B4F2F8BFE6178B /* Copy generated compatibility header */ = {
			isa = PBXShellScriptBuildPhase;
			buildActionMask = 2147483647;
			files = (
			);
			inputFileListPaths = (
			);
			inputPaths = (
				"${DERIVED_SOURCES_DIR}/${PRODUCT_MODULE_NAME}-Swift.h",
				"${PODS_ROOT}/Headers/Public/SharedUI/SharedUI.modulemap",
				"${PODS_ROOT}/Headers/Public/SharedUI/SharedUI-umbrella.h",
			);
			name = "Copy generated compatibility header";
			outputFileListPaths = (
			);
			outputPaths = (
				"${BUILT_PRODUCTS_DIR}/${PRODUCT_MODULE_NAME}.modulemap",
				"${BUILT_PRODUCTS_DIR}/SharedUI-umbrella.h",
				"${BUILT_PRODUCTS_DIR}/Swift Compatibility Header/${PRODUCT_MODULE_NAME}-Swift.h",
			);
			runOnlyForDeploymentPostprocessing = 0;
			shellPath = /bin/sh;
			shellScript = "COMPATIBILITY_HEADER_PATH=\"${BUILT_PRODUCTS_DIR}/Swift Compatibility Header/${PRODUCT_MODULE_NAME}-Swift.h\"\nMODULE_MAP_PATH=\"${BUILT_PRODUCTS_DIR}/${PRODUCT_MODULE_NAME}.modulemap\"\n\nditto \"${DERIVED_SOURCES_DIR}/${PRODUCT_MODULE_NAME}-Swift.h\" \"${COMPATIBILITY_HEADER_PATH}\"\nditto \"${PODS_ROOT}/Headers/Public/SharedUI/SharedUI.modulemap\" \"${MODULE_MAP_PATH}\"\nditto \"${PODS_ROOT}/Headers/Public/SharedUI/SharedUI-umbrella.h\" \"${BUILT_PRODUCTS_DIR}\"\nprintf \"\\n\\nmodule ${PRODUCT_MODULE_NAME}.Swift {\\n  header \\\"${COMPATIBILITY_HEADER_PATH}\\\"\\n  requires objc\\n}\\n\" >> \"${MODULE_MAP_PATH}\"\n";
		};
		6DEE0E382FA7B59D08C4351540E0039D /* Copy generated compatibility header */ = {
			isa = PBXShellScriptBuildPhase;
			buildActionMask = 2147483647;
			files = (
			);
			inputFileListPaths = (
			);
			inputPaths = (
				"${DERIVED_SOURCES_DIR}/${PRODUCT_MODULE_NAME}-Swift.h",
				"${PODS_ROOT}/Headers/Public/ImageLoader/ImageLoader.modulemap",
				"${PODS_ROOT}/Headers/Public/ImageLoader/ImageLoader-umbrella.h",
			);
			name = "Copy generated compatibility header";
			outputFileListPaths = (
			);
			outputPaths = (
				"${BUILT_PRODUCTS_DIR}/${PRODUCT_MODULE_NAME}.modulemap",
				"${BUILT_PRODUCTS_DIR}/ImageLoader-umbrella.h",
				"${BUILT_PRODUCTS_DIR}/Swift Compatibility Header/${PRODUCT_MODULE_NAME}-Swift.h",
			);
			runOnlyForDeploymentPostprocessing = 0;
			shellPath = /bin/sh;
			shellScript = "COMPATIBILITY_HEADER_PATH=\"${BUILT_PRODUCTS_DIR}/Swift Compatibility Header/${PRODUCT_MODULE_NAME}-Swift.h\"\nMODULE_MAP_PATH=\"${BUILT_PRODUCTS_DIR}/${PRODUCT_MODULE_NAME}.modulemap\"\n\nditto \"${DERIVED_SOURCES_DIR}/${PRODUCT_MODULE_NAME}-Swift.h\" \"${COMPATIBILITY_HEADER_PATH}\"\nditto \"${PODS_ROOT}/Headers/Public/ImageLoader/ImageLoader.modulemap\" \"${MODULE_MAP_PATH}\"\nditto \"${PODS_ROOT}/Headers/Public/ImageLoader/ImageLoader-umbrella.h\" \"${BUILT_PRODUCTS_DIR}\"\nprintf \"\\n\\nmodule ${PRODUCT_MODULE_NAME}.Swift {\\n  header \\\"${COMPATIBILITY_HEADER_PATH}\\\"\\n  requires objc\\n}\\n\" >> \"${MODULE_MAP_PATH}\"\n";
		};
		AD3D52B117016F8CD0A7FC6C57F0BBCC /* Copy generated compatibility header */ = {
			isa = PBXShellScriptBuildPhase;
			buildActionMask = 2147483647;
			files = (
			);
			inputFileListPaths = (
			);
			inputPaths = (
				"${DERIVED_SOURCES_DIR}/${PRODUCT_MODULE_NAME}-Swift.h",
				"${PODS_ROOT}/Headers/Public/TumblrTheme/TumblrTheme.modulemap",
				"${PODS_ROOT}/Headers/Public/TumblrTheme/TumblrTheme-umbrella.h",
			);
			name = "Copy generated compatibility header";
			outputFileListPaths = (
			);
			outputPaths = (
				"${BUILT_PRODUCTS_DIR}/${PRODUCT_MODULE_NAME}.modulemap",
				"${BUILT_PRODUCTS_DIR}/TumblrTheme-umbrella.h",
				"${BUILT_PRODUCTS_DIR}/Swift Compatibility Header/${PRODUCT_MODULE_NAME}-Swift.h",
			);
			runOnlyForDeploymentPostprocessing = 0;
			shellPath = /bin/sh;
			shellScript = "COMPATIBILITY_HEADER_PATH=\"${BUILT_PRODUCTS_DIR}/Swift Compatibility Header/${PRODUCT_MODULE_NAME}-Swift.h\"\nMODULE_MAP_PATH=\"${BUILT_PRODUCTS_DIR}/${PRODUCT_MODULE_NAME}.modulemap\"\n\nditto \"${DERIVED_SOURCES_DIR}/${PRODUCT_MODULE_NAME}-Swift.h\" \"${COMPATIBILITY_HEADER_PATH}\"\nditto \"${PODS_ROOT}/Headers/Public/TumblrTheme/TumblrTheme.modulemap\" \"${MODULE_MAP_PATH}\"\nditto \"${PODS_ROOT}/Headers/Public/TumblrTheme/TumblrTheme-umbrella.h\" \"${BUILT_PRODUCTS_DIR}\"\nprintf \"\\n\\nmodule ${PRODUCT_MODULE_NAME}.Swift {\\n  header \\\"${COMPATIBILITY_HEADER_PATH}\\\"\\n  requires objc\\n}\\n\" >> \"${MODULE_MAP_PATH}\"\n";
		};
		FBA5CD29B04AECA92396367695CC380B /* Copy generated compatibility header */ = {
			isa = PBXShellScriptBuildPhase;
			buildActionMask = 2147483647;
			files = (
			);
			inputFileListPaths = (
			);
			inputPaths = (
				"${DERIVED_SOURCES_DIR}/${PRODUCT_MODULE_NAME}-Swift.h",
				"${PODS_ROOT}/Headers/Public/FBSnapshotTestCase/FBSnapshotTestCase.modulemap",
				"${PODS_ROOT}/Headers/Public/FBSnapshotTestCase/FBSnapshotTestCase-umbrella.h",
			);
			name = "Copy generated compatibility header";
			outputFileListPaths = (
			);
			outputPaths = (
				"${BUILT_PRODUCTS_DIR}/${PRODUCT_MODULE_NAME}.modulemap",
				"${BUILT_PRODUCTS_DIR}/FBSnapshotTestCase-umbrella.h",
				"${BUILT_PRODUCTS_DIR}/Swift Compatibility Header/${PRODUCT_MODULE_NAME}-Swift.h",
			);
			runOnlyForDeploymentPostprocessing = 0;
			shellPath = /bin/sh;
			shellScript = "COMPATIBILITY_HEADER_PATH=\"${BUILT_PRODUCTS_DIR}/Swift Compatibility Header/${PRODUCT_MODULE_NAME}-Swift.h\"\nMODULE_MAP_PATH=\"${BUILT_PRODUCTS_DIR}/${PRODUCT_MODULE_NAME}.modulemap\"\n\nditto \"${DERIVED_SOURCES_DIR}/${PRODUCT_MODULE_NAME}-Swift.h\" \"${COMPATIBILITY_HEADER_PATH}\"\nditto \"${PODS_ROOT}/Headers/Public/FBSnapshotTestCase/FBSnapshotTestCase.modulemap\" \"${MODULE_MAP_PATH}\"\nditto \"${PODS_ROOT}/Headers/Public/FBSnapshotTestCase/FBSnapshotTestCase-umbrella.h\" \"${BUILT_PRODUCTS_DIR}\"\nprintf \"\\n\\nmodule ${PRODUCT_MODULE_NAME}.Swift {\\n  header \\\"${COMPATIBILITY_HEADER_PATH}\\\"\\n  requires objc\\n}\\n\" >> \"${MODULE_MAP_PATH}\"\n";
		};
/* End PBXShellScriptBuildPhase section */

/* Begin PBXSourcesBuildPhase section */
		12789036DAADC0F12BF1CDDF90F5A1CA /* Sources */ = {
			isa = PBXSourcesBuildPhase;
			buildActionMask = 2147483647;
			files = (
				35E92B0AA88B664F88BCCB62C7417A3A /* alpha_dec.c in Sources */,
				709F7FA064529D416EE56E42585B16D8 /* alpha_enc.c in Sources */,
				2B8E079EE4E4AC9AEF3406D0C84BF028 /* alpha_processing.c in Sources */,
				8DA421B4C90F3A67B8401E3924FE601F /* alpha_processing_mips_dsp_r2.c in Sources */,
				31CA3610DD45384913E39DBC79A5F791 /* alpha_processing_neon.c in Sources */,
				D7D839209EE76229E322FCC9C07ED5D0 /* alpha_processing_sse2.c in Sources */,
				A82CCAD5B8AE9A28523046016F202020 /* alpha_processing_sse41.c in Sources */,
				5017500B6491EB442374F245F19979C1 /* analysis_enc.c in Sources */,
				88E29B44101F455C5ADDB387CCD94C77 /* anim_decode.c in Sources */,
				3D42F58C295A3C2990D786A3576E1BBE /* anim_encode.c in Sources */,
				51F0EC40F49449FABCCAFD01B8EE7126 /* backward_references_cost_enc.c in Sources */,
				D9A0B042F6D0B1EB2A06D822FC8AAFBB /* backward_references_enc.c in Sources */,
				F49311530E6B0869FC0F72499BC9D907 /* bit_reader_utils.c in Sources */,
				6EB21024A868242076B1537DDB65B191 /* bit_writer_utils.c in Sources */,
				4EF59708A8F57FA67384E99B101BCC3B /* buffer_dec.c in Sources */,
				14E02E7F6F1CB788F9FDA977EFB9225D /* color_cache_utils.c in Sources */,
				A34466226E3D50BD1265756796D0DD71 /* config_enc.c in Sources */,
				CAE1FB30FBE63FE745C4B493A62F92AF /* cost.c in Sources */,
				654246A5EC676CAF887090308DBBBA9D /* cost_enc.c in Sources */,
				8556D0F1D872721387425EA20A1E30E2 /* cost_mips32.c in Sources */,
				65A5C707F428EA70792DDCE00C63FCB8 /* cost_mips_dsp_r2.c in Sources */,
				65D7C480CFA87DFF5BE8F6565D2D9AF8 /* cost_neon.c in Sources */,
				01C083D9888511CF68F5DD0330A8E9C3 /* cost_sse2.c in Sources */,
				0CD9D79127038F4C8A7C9493B3DA9D31 /* cpu.c in Sources */,
				696181AF46E4C75194A6C3330E4399FD /* dec.c in Sources */,
				3B5828916823C00F09CF524E819FC6A8 /* dec_clip_tables.c in Sources */,
				159D0D89480C40EA53912F8A47244603 /* dec_mips32.c in Sources */,
				3FB5602513EF2ABEF1B884827853A5CC /* dec_mips_dsp_r2.c in Sources */,
				1F0B475C5B53B63ED59CAC9FBC67D42A /* dec_msa.c in Sources */,
				D2C3B72A42E55B6C48170E5DD73720ED /* dec_neon.c in Sources */,
				ED659FFB113AFCC34FC8C2DB6B9274BE /* dec_sse2.c in Sources */,
				DAE3216336C228B3AE78951B5E6F76AF /* dec_sse41.c in Sources */,
				8060EB04F5AAEE76B7CC8B96E38671AD /* demux.c in Sources */,
				0A04DA903596B6711BDF448C7D22980E /* enc.c in Sources */,
				455EAE52CDC10AFEB2240E52FD87EF8F /* enc_mips32.c in Sources */,
				FEC19A8DBEE60520378739DD38D7F7DF /* enc_mips_dsp_r2.c in Sources */,
				C0DA51317FC3B043EA30020A9FB9C547 /* enc_msa.c in Sources */,
				A0E0BFEC9C71E7CD8475908B099E74AF /* enc_neon.c in Sources */,
				AA10D121A622DE522B20382F806868AA /* enc_sse2.c in Sources */,
				C32E00D6A00EB8C53E934CEC28B3FA65 /* enc_sse41.c in Sources */,
				804389A8646BF094EE38B3F4E57D7DEA /* filter_enc.c in Sources */,
				1362660E711F8B31C8A56C9CCF9744FE /* filters.c in Sources */,
				D02956371D312DADB02AABBA30A8D3DE /* filters_mips_dsp_r2.c in Sources */,
				5DD33724781888017FBDDDD71C1CE81D /* filters_msa.c in Sources */,
				15422B4E794030C13175912AF2E05BAE /* filters_neon.c in Sources */,
				61E73CE8D355C3B872E57FD8D7C60629 /* filters_sse2.c in Sources */,
				4A4E3CA21F5735CADD5F392C4E8FADFC /* filters_utils.c in Sources */,
				F6EF8EA309560FA181BF0C4CFBEA83EC /* frame_dec.c in Sources */,
				499CD78E05A56C88539F684BCDA06E33 /* frame_enc.c in Sources */,
				86F528F34D8F87126E9A78BDE097F64D /* histogram_enc.c in Sources */,
				94D0372302B0533D700C75888125F9BE /* huffman_encode_utils.c in Sources */,
				531CAB6944FF6BD669E7BAF2A2883A10 /* huffman_utils.c in Sources */,
				4C4B343311B271E54D92DC66FD34B2F0 /* idec_dec.c in Sources */,
				D55E5F4BC548B1F94D049D8EE8CE3717 /* io_dec.c in Sources */,
				EA4BA9FA19F9E0D6945D5569C65FB6B4 /* iterator_enc.c in Sources */,
				5412607D0F649FA5D77352AD31ED6EF1 /* libwebp-dummy.m in Sources */,
				069FF634C2918B4E65DB6925F06464FA /* lossless.c in Sources */,
				EBE3BAE3393ED82960A2E50B900BCEB4 /* lossless_enc.c in Sources */,
				90F4EFE4E54AA174AEAB22F01C4F0ED9 /* lossless_enc_mips32.c in Sources */,
				15846BEB3BA57FAE3330298B958CBABA /* lossless_enc_mips_dsp_r2.c in Sources */,
				981D64F0C61CD1C2D60C803BD217A448 /* lossless_enc_msa.c in Sources */,
				0EBD47A44CCA0C3E69174571C6B55A94 /* lossless_enc_neon.c in Sources */,
				BC11C8E5B72F9D72269A0B479E94FFCF /* lossless_enc_sse2.c in Sources */,
				918869627137C88560F6D46B8385C6C3 /* lossless_enc_sse41.c in Sources */,
				7070D9563B652BEEBC4DD2E73B9B88F7 /* lossless_mips_dsp_r2.c in Sources */,
				A6C5BCFB50E250183ABD2CE73C21FEAA /* lossless_msa.c in Sources */,
				0C75E9C7DA4D42341EE035D551A8BAFD /* lossless_neon.c in Sources */,
				5AEAA19544E8CC9457A9499321D220B9 /* lossless_sse2.c in Sources */,
				7A4343B6C0D45FE5E37B0503DAC6AE96 /* muxedit.c in Sources */,
				52A4F739732139D096B81388C4087F61 /* muxinternal.c in Sources */,
				1C7003A077B27E1110951FBF7C4B8579 /* muxread.c in Sources */,
				5D69574EABABFB0382BA0E545ACD7BB2 /* near_lossless_enc.c in Sources */,
				A5C2E4CD95686964ACC8B39D3E698714 /* picture_csp_enc.c in Sources */,
				0DD57CD2D62081E9FF1CBA91F0E0C506 /* picture_enc.c in Sources */,
				4E75685A15D1BDA80139B4A5C2B202BF /* picture_psnr_enc.c in Sources */,
				A54C39BF2449FCC88913B519194EEFAE /* picture_rescale_enc.c in Sources */,
				F34816B5661A608FFA3753E6AA9EFC77 /* picture_tools_enc.c in Sources */,
				771BDAB223C512D4F596035D298B529B /* predictor_enc.c in Sources */,
				C515434D77119F3F70F861CB2BB1AA78 /* quant_dec.c in Sources */,
				485CB0E43F7570E0F9141AD8C76BC775 /* quant_enc.c in Sources */,
				547FA5C1D951624C7957D65DE3D61D65 /* quant_levels_dec_utils.c in Sources */,
				2B87D38CAE571A1B7435958E2BBAAFD3 /* quant_levels_utils.c in Sources */,
				2D30248B1C802395A7779F05A8B23F4F /* random_utils.c in Sources */,
				AD925A799EF5FC9C687AC40C0DB947DC /* rescaler.c in Sources */,
				9C0E3D03E3DC534ABA227A6B31ACBC5E /* rescaler_mips32.c in Sources */,
				76684E811A8A5F9091C0EDD7039E9D93 /* rescaler_mips_dsp_r2.c in Sources */,
				4189DEFDECA62DB59A6800C09C0CEC93 /* rescaler_msa.c in Sources */,
				6FE233DB8E7B773AC90DA547C7AB7976 /* rescaler_neon.c in Sources */,
				A39850F1C2EDECF0B304B88F31066E62 /* rescaler_sse2.c in Sources */,
				23982539C23F61523FB36D529762FBF2 /* rescaler_utils.c in Sources */,
				79821B7C20BC760E0332870A37C4B960 /* ssim.c in Sources */,
				9616999C744663BE228F31401689303B /* ssim_sse2.c in Sources */,
				1DF5AE5D5B42839318CF266E95DBD6C3 /* syntax_enc.c in Sources */,
				92FEDFF743764DB9D5B94544F1AFBF9B /* thread_utils.c in Sources */,
				4CD91B7474989CCDDF021C493FB1F2ED /* token_enc.c in Sources */,
				3AA06E01319AE9BC7C95DDAF0187F565 /* tree_dec.c in Sources */,
				24480A49D51929287CA1F62D28485D5C /* tree_enc.c in Sources */,
				EA32F1D439E66FCCCF31B101183630BE /* upsampling.c in Sources */,
				13B6993A9F4CEAA0FC7042499D57B49E /* upsampling_mips_dsp_r2.c in Sources */,
				91E1049407E055B2A4DC55510F818F21 /* upsampling_msa.c in Sources */,
				AB1EB0F49F9D517F78C8AC603B2A7B6B /* upsampling_neon.c in Sources */,
				34DDD66F1B3676AB9ED6CCA341ED478C /* upsampling_sse2.c in Sources */,
				F725A4264CB6B573F07B10800523B722 /* upsampling_sse41.c in Sources */,
				F8AEEC4A6CC46800604AC49C5482D299 /* utils.c in Sources */,
				A5C3001B7B7F99B252355E96600C2FFB /* vp8_dec.c in Sources */,
				C9E94B63693C4645F628F94C6FAB152F /* vp8l_dec.c in Sources */,
				031C42713867D30E555667CFF0AF52FC /* vp8l_enc.c in Sources */,
				267CFAE283E84960896B1BED40B558C8 /* webp_dec.c in Sources */,
				8B458EB1CC0CA9061F0DDA0B80973CC2 /* webp_enc.c in Sources */,
				1B98AD5469A013722C7018899B2868C5 /* yuv.c in Sources */,
				BF6988E0DFEFAF01F6FD7874B4B4C0E8 /* yuv_mips32.c in Sources */,
				9B56FD575D0CCEA8E06A787ECD3890E3 /* yuv_mips_dsp_r2.c in Sources */,
				F80E7F7A0FD2F82F42562B8A51E26AFF /* yuv_neon.c in Sources */,
				C2FD0B0C39F2BF01FDA40E8F1BC5D472 /* yuv_sse2.c in Sources */,
				623F1AEA151D4CD482BCFCA6C85FDD6D /* yuv_sse41.c in Sources */,
			);
			runOnlyForDeploymentPostprocessing = 0;
		};
		4E8F9298308EEA1B496627E58DE3D036 /* Sources */ = {
			isa = PBXSourcesBuildPhase;
			buildActionMask = 2147483647;
			files = (
				00979B339A1AFBE16181A9E07A43AD68 /* ColorPickerViewController.swift in Sources */,
				3514F8051A2A38865A17946EA57C4DCD /* ComposeNavigationBar.swift in Sources */,
				7BAD5A2299AF0DE60B5176593441A651 /* DrawerController.swift in Sources */,
				148D513DA6FAD4AB597319601E7EB54D /* DrawerPanRecognizer.swift in Sources */,
				0E10914BA46B7C0B2021F5C925943BA5 /* DrawerView.swift in Sources */,
				C323C1728ABD54F11787E6198E856C28 /* EasyTipView.swift in Sources */,
				2A2D42E7A455674D1B420DA39F9CCEC8 /* EditTagsView.swift in Sources */,
				4570C81F336608263003D5D24C78D55E /* HapticFeedbackGenerating.swift in Sources */,
				92F8F748638D653889E1ABC943CFD6A0 /* HapticFeedbackGenerator.swift in Sources */,
				C5503532D6B7E640CC93DA4C87C79691 /* NSLayoutConstraint+Utils.swift in Sources */,
				192B211EE963F61127D2B646981C3BF4 /* PostFormKeyboardTracker.swift in Sources */,
				43F0EAF4E5647AF52A7083CF22D5E496 /* PostOptionsConstants.swift in Sources */,
				192A7DB5263E1235523A5C0A69BC0715 /* PostOptionsTagsDelegate.swift in Sources */,
				56B3B5F26053C3713B3CE93B9B657D3B /* SharedUI-dummy.m in Sources */,
				1530AFDC604349424262D936C916FE33 /* ShowModalFromTopAnimator.swift in Sources */,
				6ED1CF8ACA463BFC22A32B03EC089AD4 /* SuggestedTagsDataSource.swift in Sources */,
				B898E306645B5D22470EE52D57E080F5 /* SuggestedTagsView.swift in Sources */,
				2A3969AF756A4F0C3761E4FA2D9F56B5 /* SuggestedTagView.swift in Sources */,
				8A0822A4957737ED50E9B58957AF0A6C /* TagsOptionsModel.swift in Sources */,
				5603BDF64C4F346BF00BE31ADB96FFB6 /* TagsView.swift in Sources */,
				4C008E6BA7110D517DC133717B41218C /* TagsViewAnimationCoordinator.swift in Sources */,
				EE92058CF2C2BE749F7F589F65A8486B /* TagsViewCollectionViewLayout.swift in Sources */,
				F3B336D84FA461191F3DC0A155F6688D /* TagsViewController.swift in Sources */,
				FA39FFF05BD0D6DF904A53C844BA5B49 /* TagsViewEditCell.swift in Sources */,
				E95D472FF3A037401293FD1161EDD3F0 /* TagsViewTagCell.swift in Sources */,
				DA951A1592D0044020222139E1996999 /* TimelineContaining.swift in Sources */,
				ACCFE4E918FBB5436346691EC4D57542 /* TMPageViewController.swift in Sources */,
				DF1F9D72FF0DD87E2BA5F187381416B0 /* ToastPresentationStyle.swift in Sources */,
				DEC55993A49C73A9CB601DC81D5927E5 /* UIButton+Custom.swift in Sources */,
				B7C74EBAE429AB3CE51E77CE81CCD26E /* UIImage+SharedUIAssets.swift in Sources */,
				FE676C92FB4E881E38BA28741F89102A /* UIView+AutoLayout.swift in Sources */,
				CE293C00E83B9851AAF7094D441DD715 /* UIView+Shadows.swift in Sources */,
				17B2BE3933C8FA0EA208E3F12997CA08 /* UIView+Snaphot.swift in Sources */,
				3881E10F7E4C8B0B65F8A08E32B73DA3 /* UIView+Utils.swift in Sources */,
				421561D67E8A21739D7F4B8C8DFDC747 /* UIViewController+Orientation.swift in Sources */,
			);
			runOnlyForDeploymentPostprocessing = 0;
		};
		51708263AFC67F72BE75EAB96A2B69DC /* Sources */ = {
			isa = PBXSourcesBuildPhase;
			buildActionMask = 2147483647;
			files = (
				B2B8D0AC41D695EB60A5238454183F12 /* AlphaBlendFilter.swift in Sources */,
				84C9AF3FD34BA02337F9E3E8E59EF182 /* Array+Move.swift in Sources */,
				ADA54CB2DF1411780E2CF75D6B373560 /* Array+Object.swift in Sources */,
				2094FE3412DA204AF20239CEFF6BA416 /* Array+Rotate.swift in Sources */,
				415D33013E9789101271BF03F302E326 /* AVAssetTrack+transform.swift in Sources */,
				989A51C5C1949E69AA48B3FCA056A158 /* AVURLAsset+Thumbnail.swift in Sources */,
				79A2AD4818EAC76153CCEBA51850F314 /* CALayer+CGImage.swift in Sources */,
				7093C6C851DEAAF0D336258BADEAEFF1 /* CALayer+Color.swift in Sources */,
				911DE730AE43801358CFFCDC0AFC0FF3 /* CALayer+Shadows.swift in Sources */,
				BEA4100C55B3AD93A38B35FFBF351C85 /* CameraController.swift in Sources */,
				6BF9E56AC953FDA87CA1A68325B9A964 /* CameraFilterCollectionCell.swift in Sources */,
				F47BD8FA031C650485618DDCDEE6FD14 /* CameraFilterCollectionController.swift in Sources */,
				464F9EB226911E2EA4494926A706632E /* CameraInputController.swift in Sources */,
				0B41C8DF4B189EED32B70EE8F1556B80 /* CameraInputControllerDelegate.swift in Sources */,
				CDC876D0AD3019157B5FC244E34D2688 /* CameraInputOutput.swift in Sources */,
				A244088CB78B927664E5D72FA636195D /* CameraOption.swift in Sources */,
				768812278028100F63BF43811A0E0846 /* CameraPermissionsViewController.swift in Sources */,
				13040320ABCFF86B8EDF1B4B8A929419 /* CameraPreviewView.swift in Sources */,
				41E8468F6E7687E9D184D104B2F781BF /* CameraPreviewViewController.swift in Sources */,
				241349110DB9042B81FB6D38EF5F3D1A /* CameraRecorder.swift in Sources */,
				5929A61719AA93AF67C62593EF3BBFD7 /* CameraRecordingProtocol.swift in Sources */,
				3789A5513F10C77E37E4CA3EB98873BC /* CameraSegmentHandler.swift in Sources */,
				EA2A45D22A215030816120BF932C45BD /* CameraSettings.swift in Sources */,
				69C3BDDBFDC0D285A1C45B21629F489A /* CameraView.swift in Sources */,
				D9083C5E50730E97C6BA2AEA61407D5C /* CameraZoomHandler.swift in Sources */,
				40ED40066D1FB307CC0D63D5CDB6F203 /* CGPoint+Operators.swift in Sources */,
				9F156F0A441E572E5BECB5412521FC87 /* CGRect+Center.swift in Sources */,
				EF11769E3FA018F8AFD90C6D65E61D50 /* ChromaFilter.swift in Sources */,
				9F67E1A57C1022AB864E6EE8E9BF511F /* CircularImageView.swift in Sources */,
				369346102F7367544278A086DA25545C /* ClosedRange+Clamp.swift in Sources */,
				909437A84C8641925B21D328819C25A6 /* ColorCollectionCell.swift in Sources */,
				B43CB534846E95941459665E007A0FFB /* ColorCollectionController.swift in Sources */,
				19543A16FECBB9E12D8A109BC263C07A /* ColorCollectionView.swift in Sources */,
				4127E22BA8164377F537CCBDBDA01B6B /* ColorDrop.swift in Sources */,
				86F90FD88BC4CFF914A5DD7AD1161BBF /* ColorPickerController.swift in Sources */,
				2DDE75BC00D461A2D008C507E9C5D7E7 /* ColorPickerView.swift in Sources */,
				13720580EE9AB31E238D48B5E7F1D586 /* ColorSelectorController.swift in Sources */,
				3FB3E96F6B338B0D873BE0808CED481F /* ColorSelectorView.swift in Sources */,
				3F97B3E794FA4FC117E0650A75FF6C09 /* ColorThief.swift in Sources */,
				CF74B25B3B4038E9D9E6D653EE35BD6E /* ConicalGradientLayer.swift in Sources */,
				ECBC1A6644EA2E438CF3D14A9BE4E69D /* CVPixelBuffer+copy.swift in Sources */,
				FD178BE909CB4ABFFE4F1D48D464B4E6 /* CVPixelBuffer+sampleBuffer.swift in Sources */,
				CA97FC9A5E4E410572882EB7F821B9CE /* Device.swift in Sources */,
				D2DCFD0B024DBB5C68CEC8BC53F56CE4 /* DimensionsHelper.swift in Sources */,
				9182B94A402FF8037003E36F6F38CA29 /* DrawerTabBarCell.swift in Sources */,
				7ACC18223C420B352978A9BC2488F1D6 /* DrawerTabBarController.swift in Sources */,
				B41FDDD347125F193A6AAF9ADA8E7FAF /* DrawerTabBarOption.swift in Sources */,
				F499C21F68AAE6430066B692F3AACB2C /* DrawerTabBarView.swift in Sources */,
				245F803C21481882E44193B43749D934 /* DrawingCanvas.swift in Sources */,
				3F83BA7A695A27E51BA2005730E85E29 /* DrawingController.swift in Sources */,
				1567BE96F106E87114FA459D7E0B9B1B /* DrawingView.swift in Sources */,
				8F8D9F73CE762E1313B429668FD7CBFB /* EditionMenuCollectionCell.swift in Sources */,
				32F6D4F0BDC4DB2F0BB61E1B11FDE1DD /* EditionMenuCollectionController.swift in Sources */,
				9F5561D9372CD254A5B857A60FCB675B /* EditionMenuCollectionView.swift in Sources */,
				473A926360398006B30F262E58E852A2 /* EditionOption.swift in Sources */,
				6D40316FABBD0FB98BDA3C903BD2488C /* EditorFilterCollectionCell.swift in Sources */,
				142C8D31C175DE63FA556647B3F1AC29 /* EditorFilterCollectionController.swift in Sources */,
				77E23E5D7909E44C026D7C6241A0D2A8 /* EditorFilterController.swift in Sources */,
				47F2BDA1C87E4C28E444FD5C3EBDFF9F /* EditorFilterView.swift in Sources */,
				0BB9B2AA7EBE66CEE4337ABDAD766BE8 /* EditorTextController.swift in Sources */,
				EB3607E117BEE453CB2E2C98017F1920 /* EditorTextView.swift in Sources */,
				761985F7C747B4B60374BDE022A0696A /* EditorView.swift in Sources */,
				92280CFB36B4C70E7CE918791D6367E8 /* EditorViewController.swift in Sources */,
				580BBCCA945C2305E4A38554B003EA77 /* EMInterferenceFilter.swift in Sources */,
				7D5A50B3676C1945497CB25C056D9CE8 /* ExtendedButton.swift in Sources */,
				F22989E78C8D097EEFE08F2C1C4BAB7E /* ExtendedStackView.swift in Sources */,
				DB8083BB3B3CED0C05EB3A412D0C4F58 /* FilmFilter.swift in Sources */,
				A3C45218A2A69E9E35BE961AEC763C1B /* Filter.swift in Sources */,
				7DA62D417E17919E6FB07FAB4B34EE78 /* FilterCollectionCell.swift in Sources */,
				FC35776679766715931F35BA40AE8F42 /* FilterCollectionInnerCell.swift in Sources */,
				2F50DF93AB3ECF3C655401244BC5C9FF /* FilterCollectionView.swift in Sources */,
				8B7B612FD5EDE026E079FC1C41811BB4 /* FilteredInputViewController.swift in Sources */,
				60ECE90B985A9886B5289958D1490E11 /* FilterFactory.swift in Sources */,
				4856040E18056EE19A5A40FC883F6107 /* FilterItem.swift in Sources */,
				9FD48E0CCB93C83246C130F6A0D80257 /* FilterProtocol.swift in Sources */,
				E0A11D608F7BBED24907F8EB867F647B /* FilterSettingsController.swift in Sources */,
				A1DE7E49F8052979C516CCBFAA6F3EBB /* FilterSettingsView.swift in Sources */,
				FB05D0240A1BD28DDD4ABECCD90060B5 /* FilterType.swift in Sources */,
				BB59DEF4A557EF7B5F4AF2C9789CBF1D /* GifVideoOutputHandler.swift in Sources */,
				40F6A9FC6EF548B758E5F506A10F8A9B /* GLError.swift in Sources */,
				79FBA75E7966269F9763CF0DADA8CB47 /* GLKMatrix4+Unsafe.swift in Sources */,
				C2A63EB3A665AFE63965E58195B4FDDA /* GLPixelBufferView.swift in Sources */,
				0BAA65F246E350984D32F21BDD3D5DE4 /* GLUtilities.swift in Sources */,
				C75148912C5F10643610A5B1BADC4E85 /* GrayscaleFilter.swift in Sources */,
				18FF03608199FB46163CE9D8042D6A59 /* GroupFilter.swift in Sources */,
				8130EC3DD998AE0E93400FC4C8372B3B /* HorizontalCollectionLayout.swift in Sources */,
				91F9100F8C9C97F23A6A51CE839823AC /* HorizontalCollectionView.swift in Sources */,
				4F829D42619052B91CE7B07248F345B1 /* IgnoreBackgroundTouchesStackView.swift in Sources */,
				032FE03C01E9C94CD20A2E538A5632E6 /* IgnoreTouchesCollectionView.swift in Sources */,
				227745A52B971B1224791815AA714A7D /* IgnoreTouchesView.swift in Sources */,
				9B634B7832CACDBF0D0DE3C612455EE8 /* ImagePoolFilter.swift in Sources */,
				97FAFCE573786F4FD4ED5B28C9BA5F90 /* ImagePreviewController.swift in Sources */,
				D8EE06CAF7E4CF2022F81BA70C555AB8 /* IndexPath+Order.swift in Sources */,
				DFD299E5210E628AED977F8EFC55F5AE /* KanvasCamera-dummy.m in Sources */,
				1507D3559E9D20B631C41B7A9DFF1754 /* KanvasCameraAnalyticsProvider.swift in Sources */,
				028C6F27781A6A4F73730C21DAAEF15A /* KanvasCameraColors.swift in Sources */,
				5307AC018A4B73F43F2C2F2F17806990 /* KanvasCameraImages.swift in Sources */,
				7FFD3E848B13655E6D8CFE529C00DD06 /* KanvasCameraStrings.swift in Sources */,
				75CAA40729DFAB6990F984BE72D7478D /* KanvasCameraTimes.swift in Sources */,
				7932FDE8A811F489BC0311AA2F2B062B /* KanvasQuickBlogSelectorCoordinating.swift in Sources */,
				F49E11524DDC4D8C3E6FC2B64759B86E /* KanvasUIImagePickerViewController.swift in Sources */,
				6575D3503321F4CC87B7B6309D3AAAE7 /* LegoFilter.swift in Sources */,
				C4632ABC9A8E1BCA955619CDB27DDC2E /* LightLeaksFilter.swift in Sources */,
				196DD9BC7BE377B9EA537D68B8C9500C /* LoadingIndicatorView.swift in Sources */,
				096A3DA770052B3F2B21BE9666364AB7 /* MainTextView.swift in Sources */,
				DD8C9392F13CE5951A63C03D07AC3DCD /* MangaFilter.swift in Sources */,
				A992DB6428C2C818988621F492E2F8F4 /* Marker.swift in Sources */,
				742438E11463A93233BBA4D13D416088 /* MediaClip.swift in Sources */,
				51625C325774711D7EF896CB1F5A82D1 /* MediaClipsCollectionCell.swift in Sources */,
				B17EE3ECBDCBE238914387FCFDF9520B /* MediaClipsCollectionController.swift in Sources */,
				32DC1468ECCB50E33DC4E83A04F09F38 /* MediaClipsCollectionView.swift in Sources */,
				881C827B1B0250ED7F7117AAB15719CD /* MediaClipsEditorView.swift in Sources */,
				5AD4000415001EAE4E7357EF81C22E58 /* MediaClipsEditorViewController.swift in Sources */,
				6A772DB36099386BC60C86266FF04C67 /* MediaDrawerController.swift in Sources */,
				FA13CA8E07C9C34A3BAA5BF336694E9D /* MediaDrawerView.swift in Sources */,
				A2C06C34F782B329D71FFE4C32FFE971 /* MediaExporter.swift in Sources */,
				F945C307D8EECE7C1ED233479A1D0F5E /* MediaPickerButtonView.swift in Sources */,
				8873556799234E39FF80278F0FA2CEF1 /* MediaPlayer.swift in Sources */,
				BBBC666E3A7BC3C3139EE84D59C86233 /* MediaPlayerController.swift in Sources */,
				CF94EB4B4C050448DD9B99E54D229D9D /* MirrorFourFilter.swift in Sources */,
				2A670E806C6A8CE9784D5B5D0BC647D0 /* MirrorTwoFilter.swift in Sources */,
				EE1BFB44C346188708FCAB793091D622 /* MMCQ.swift in Sources */,
				D130F1912ED7A37A6859C96466155CC6 /* ModeButtonView.swift in Sources */,
				3F2187F7434145CBBF409EDAAED144FF /* ModeSelectorAndShootController.swift in Sources */,
				811FF25FA12F34E50C52880E745A4E0A /* ModeSelectorAndShootView.swift in Sources */,
				C10D730329510C66F83DC7E9DAC04A6E /* MovableView.swift in Sources */,
				FE39758FA1A80C0A48B4E4CD3B6F7ABE /* MovableViewCanvas.swift in Sources */,
				22EBD9F6C6F193949278A953C43EB461 /* NSURL+Media.swift in Sources */,
				6B01D73BF72399610DA77D1D95A7A784 /* NumTypes+Conversion.swift in Sources */,
				499BD61CE84E4748DCD5B81FCEB8B6B5 /* OptionsController.swift in Sources */,
				CD175825AD847A00989103D38FB3A5AF /* OptionsStackView.swift in Sources */,
				AA1729720165E8E7632E1043B80CD1B8 /* OptionView.swift in Sources */,
				DA2F8925DB709CC3E3D310A6446A1BA9 /* Pencil.swift in Sources */,
				2CD6F4A6511E65898C83E9B073930D77 /* PhotoOutputHandler.swift in Sources */,
				A40C4F92B5930FEB25E1D4395F491B67 /* PlasmaFilter.swift in Sources */,
				22FBD148C638667458ACA40DE20D5F3F /* Queue.swift in Sources */,
				4E88610FA33E615C8DBF499FC9A589AD /* RaveFilter.swift in Sources */,
				EADAB6E91BF45557BC383468C96CE782 /* Renderer.swift in Sources */,
				57D4D64672C73C2FC3649FF82ABABC9E /* Rendering.swift in Sources */,
				EB5582BDDF9BA9D520B0D35B760DCFF7 /* RGBA.swift in Sources */,
				767B8E9A3AD0A6330D6264735E5D5CB5 /* RGBFilter.swift in Sources */,
				84422C6A3F50F9896F568463E281050A /* RoundedTexture.swift in Sources */,
				7C3BD0D3ABCF92C07206AA02191B9DB5 /* ScrollHandler.swift in Sources */,
				1BD69A49162A8B6AC6049269DD763526 /* Shader.swift in Sources */,
				E21C73A7DCC38B4994E2FC964D771550 /* Sharpie.swift in Sources */,
				48E1A9B5FFAF89CFBA86521350F3659E /* ShootButtonView.swift in Sources */,
				949FF9F9CD20EE688E810801653F2F47 /* SliderView.swift in Sources */,
				6A1FD1F26E01A4639A64C10AA16749CC /* StaggeredGridLayout.swift in Sources */,
				AC4B34C44438E1C88A3AED4A8F2F6BD2 /* Sticker.swift in Sources */,
				E0C2E5376904FE8B6D3ED75EA90C0A6C /* StickerCollectionCell.swift in Sources */,
				31F0E61758F9460D994BDFD84EE39789 /* StickerCollectionController.swift in Sources */,
				81E7F2A72A7496451D662742F2BBD785 /* StickerCollectionView.swift in Sources */,
				455BF47E595C79F04FA18E479A101F63 /* StickerMenuController.swift in Sources */,
				85F8B194C3C3D0197BA11CB1DC5A4872 /* StickerMenuView.swift in Sources */,
				1D5867FA95F0677F15B1744F2A75F36D /* StickerProvider.swift in Sources */,
				677F30235A217F9B5ACB4A244D2B91D4 /* StickerType.swift in Sources */,
				C6DDC8482348A4E9B78F066A417E97B2 /* StickerTypeCollectionCell.swift in Sources */,
				D150DBAC8BCDD90C41709AB3804C3C69 /* StickerTypeCollectionController.swift in Sources */,
				50678C2340044169DC2CD9CA5CD4A8D9 /* StickerTypeCollectionView.swift in Sources */,
				88BE0FA9D74B233EBC11EB33D388D209 /* String+UTF16Substring.swift in Sources */,
				C9BC9B64D37265190B8248D8CA933B39 /* StrokeSelectorController.swift in Sources */,
				A7597C3954DA9A46DB54910F4E2AC139 /* StrokeSelectorView.swift in Sources */,
				BD88BCBF2670D6825D69FE836DEB55D0 /* StylableImageView.swift in Sources */,
				4855AADFEFFDB73C5B8DA047E98D0BD3 /* StylableTextView.swift in Sources */,
				2875B21502C6ECE91C79FB9AF5EEFA49 /* Synchronized.swift in Sources */,
				1E005BF2A0F20BE6D76AD2C6E502F055 /* TextOptions.swift in Sources */,
				684527AD4FA9B1246D3038DBA06AF252 /* Texture.swift in Sources */,
				2C295C89949A8751FDD09F6B83DE4541 /* TextureSelectorController.swift in Sources */,
				CF68E4A0421B2D575EA4160AB4AC270B /* TextureSelectorView.swift in Sources */,
				8A907C2F76EB809A2BD956CEACDCBC3B /* ToonFilter.swift in Sources */,
				AE7C4E62D2A74DC953609B0E9CE4BC3B /* TrashView.swift in Sources */,
				FFFAC4219832F82C313097D6EE81674E /* UICollectionView+Cells.swift in Sources */,
				9D6F3362694A34F75F874ACF91BB5C7B /* UIColor+Lerp.swift in Sources */,
				9AA115F9D8B875355FA39DDBC1537F9D /* UIFont+Fonts.swift in Sources */,
				4CCB8C811868CE25C6C0494C3FEF09F9 /* UIFont+Utils.swift in Sources */,
				534566B555379F2D0DFBB98AB1AA6AE8 /* UIGestureRecognizer+Active.swift in Sources */,
				9E74C05A70B30B3F5887380990B4FC88 /* UIImage+Camera.swift in Sources */,
				DB0EA16BEA6C4A5EFC9F2BDA9D686DE9 /* UIImage+DominantColors.swift in Sources */,
				CCF0585CE3645ACB1F0FD4F9ABD3B481 /* UIImage+FlipLeftMirrored.swift in Sources */,
				08F5A72CA13F4F0760D81AD20FF268FA /* UIImage+PixelBuffer.swift in Sources */,
				B1FFE9B3DEF4A919F21414C64D740086 /* UIUpdate.swift in Sources */,
				99C6232C4469B1E656FE4BA41ED9ACAD /* UIView+Image.swift in Sources */,
				CC5D843DB477ACD7092DBBEF7C9FA110 /* UIView+Layout.swift in Sources */,
				792465A3B42A9AAD13B18EFBBC31CBBA /* UIViewController+Load.swift in Sources */,
				44AF59B4D93D80B75ABC62938F873E4E /* VideoCompositor.swift in Sources */,
				6DDB5249D54C035B5142F4B8C5076B6A /* VideoOutputHandler.swift in Sources */,
				448B70C26B44A6A2696F6D239FCB25F2 /* ViewTransformations.swift in Sources */,
			);
			runOnlyForDeploymentPostprocessing = 0;
		};
		6534EFEFB8EC59BC7BB50C177F2AD654 /* Sources */ = {
			isa = PBXSourcesBuildPhase;
			buildActionMask = 2147483647;
			files = (
			);
			runOnlyForDeploymentPostprocessing = 0;
		};
		7377AAC4875C1E516C02DF5500516606 /* Sources */ = {
			isa = PBXSourcesBuildPhase;
			buildActionMask = 2147483647;
			files = (
				DEA98D162B81357BF4504880E75BF846 /* Pods-KanvasCameraExampleTests-dummy.m in Sources */,
			);
			runOnlyForDeploymentPostprocessing = 0;
		};
		9314FBF8A9FD634B406512E26AC22B91 /* Sources */ = {
			isa = PBXSourcesBuildPhase;
			buildActionMask = 2147483647;
			files = (
			);
			runOnlyForDeploymentPostprocessing = 0;
		};
		97A2F6160F9049AEB02B99456804C006 /* Sources */ = {
			isa = PBXSourcesBuildPhase;
			buildActionMask = 2147483647;
			files = (
				B5EB7512E746A42E527B87DFBC019DC1 /* AvatarClearingHelper.swift in Sources */,
				654BA3E8BFDADC69B2C75B236013A660 /* BackgroundFillOperation.swift in Sources */,
				ACB988ADDF81EBBA4C1E72F6B8C47888 /* BlogImageCacheManager.swift in Sources */,
				34FEAE57EF6B3307A79F6DB6DF6F09D5 /* BlurImageOperation.swift in Sources */,
				A2C3DB0C76D64336036840ED48587CFA /* Cancelable.swift in Sources */,
				04A12C242F47E040232B8BBA0DAD470C /* CancelationToken.swift in Sources */,
				7B27356D88A1987ED1CA884A12E7FC84 /* ImageLoader-dummy.m in Sources */,
				44AF41DB3691B87159257F378778EDA0 /* ImageLoader.swift in Sources */,
				1978FF7E1388BC265CCBCFCF714F9CA5 /* ImageLoaderError.swift in Sources */,
				372A3F0175F54BFCA37A2EEC8596E3DD /* ImageLoaderProvider.swift in Sources */,
				D3D542093CD817994ADB28357BD2C8ED /* ImageLoaderURLSessionMetricsDelegate.swift in Sources */,
				921622E5260712B920A3872F01FB7CC9 /* ImageOperation.swift in Sources */,
				3C9182339B2DCA75687283EF3D05AE35 /* ImagePerformanceLogging.swift in Sources */,
				0F651FDD855AF0CFC10C93C8944C6D1D /* ImageRequestAuthHeaderProvider.swift in Sources */,
				8FEA5567EE8F0D4AC45B2BB9E0D66D9C /* ImageType.swift in Sources */,
				23DABF7D16B59A03614707D3B6841569 /* ImageURLChooser.swift in Sources */,
				C847B666F32AB377F8C1E94B6F1DD400 /* MockImageLoader.swift in Sources */,
				599E022191740284FBFEA3CDEA376862 /* PixelateImageOperation.swift in Sources */,
				945907A2F2191CFB3E5C37A4AA13619A /* SDAnimatedImage+Data.swift in Sources */,
				6C4987A23B8830450348E2D5D15642D6 /* SDWebImageImageLoader.swift in Sources */,
				105FABFA1A928C5F4CAC45B60FE9FC27 /* UIImage+Effects.swift in Sources */,
				903BB848335054291F4FE3125F234678 /* UIImage+SDAnimatedImage.swift in Sources */,
			);
			runOnlyForDeploymentPostprocessing = 0;
		};
		A1401BD86D886C360D4729830C6BF16E /* Sources */ = {
			isa = PBXSourcesBuildPhase;
			buildActionMask = 2147483647;
			files = (
				D5FAA5ED25EAEE61F6476D63E0CA9894 /* FBSnapshotTestCase-dummy.m in Sources */,
				D607E281B6103D213C2295CE59CC6658 /* FBSnapshotTestCase.m in Sources */,
				5693A08347C5CFEBCEBAA2AED5FADEE1 /* FBSnapshotTestCasePlatform.m in Sources */,
				77963FF7EE2C6BF810466A85D700811E /* FBSnapshotTestController.m in Sources */,
				87D6F8413A7B375C836E57CCAD550A7F /* SwiftSupport.swift in Sources */,
				19F37CC50E23DE48D4345923514B8F98 /* UIApplication+StrictKeyWindow.m in Sources */,
				A457A948F248D2A52CD05F067B0C1367 /* UIImage+Compare.m in Sources */,
				B8ADA30C051A2790FE88BE07CBFFF592 /* UIImage+Diff.m in Sources */,
				CBD39660A2AEA338F8D2CE18BEBECEF9 /* UIImage+Snapshot.m in Sources */,
			);
			runOnlyForDeploymentPostprocessing = 0;
		};
		D6197C5BE8B395A37EB4848E0B026DC1 /* Sources */ = {
			isa = PBXSourcesBuildPhase;
			buildActionMask = 2147483647;
			files = (
				A75F0270E05938F60018534996E02141 /* SDImageWebPCoder.m in Sources */,
				7132F0DD3800F838EAD9D490E9FC4BA6 /* SDWebImageWebPCoder-dummy.m in Sources */,
				AB3DAF426B5E59DFFD4D77F3D222A110 /* UIImage+WebP.m in Sources */,
			);
			runOnlyForDeploymentPostprocessing = 0;
		};
		DC0FF4DE4849DDD4ECB7B8F1907D2BC5 /* Sources */ = {
			isa = PBXSourcesBuildPhase;
			buildActionMask = 2147483647;
			files = (
				FF754EBC50E0A1644388BB605E48D870 /* Array+Convenience.swift in Sources */,
				22B34C347E9F0D54AF32BBEE590AC04B /* Array+Safety.swift in Sources */,
				5C8D1D076D8C277348F03CFE8851BF95 /* AVAsset+Utils.swift in Sources */,
				744B383EF8FEE09A396C8860CA866D22 /* CGSize+Utils.swift in Sources */,
				0A1EE178F0F03CA4EFE6B08DBD54706D /* ContentTypeDetector.swift in Sources */,
				6E92B9D6593D02A974A3FA3CA054DF4D /* Dictionary+Additions.swift in Sources */,
				E09D89F1D97F4124AD034DEDD5D7B08A /* Dictionary+Copy.swift in Sources */,
				5E6342C26CF4E9C4F1FC417149203F56 /* HashCodeBuilder.swift in Sources */,
				EA1A400C369A1D4AEB081E951CAD487E /* NSBundle+Orangina.swift in Sources */,
				4F1999C6233E28A16D3772F770F4C08F /* NSDate+Offset.swift in Sources */,
				0231370B85AEE76ED82931162F7A2DB3 /* NSDate+Orangina.swift in Sources */,
				1F560B770C438A9A76D8E769B5482F6F /* NSFileManager+Orangina.swift in Sources */,
				D61AF4096D1E64C83C91AC3E343A454D /* ReachabilityDeterminer.swift in Sources */,
				3EA74581E4F813329E047EF9D272B49D /* ReachabilityObserver.swift in Sources */,
				5FA31FB937C18756418DF8F617828602 /* ReachabilityObserving.swift in Sources */,
				1C355D345F09B633B0119F41CE3C5087 /* String+HexColor.swift in Sources */,
				602297397EF978E2A3CCFC0F94DC8910 /* TMUserInterfaceIdiom.swift in Sources */,
				E52AA05286C2C29EF1961DE8D985A611 /* TumblrMediaInfo.swift in Sources */,
				21C1492BC8E3A337F7CD4D860890A6BE /* UIColor+Hex.swift in Sources */,
				1F64ACD48AF1FCCD735FCE05AEE10B7C /* Utils-dummy.m in Sources */,
			);
			runOnlyForDeploymentPostprocessing = 0;
		};
		E03F75574C91A463A7DD5455182A8C97 /* Sources */ = {
			isa = PBXSourcesBuildPhase;
			buildActionMask = 2147483647;
			files = (
				AA0AC65F7A72C123A97642C8F2DE05A9 /* AppColorPalette.swift in Sources */,
				99B5E9E9DE5A31EAECBA62BC6F9BD5DB /* AppColorScheme.swift in Sources */,
				3F390DB54D8C498803B0F91C9624E5DA /* AppColorSource.swift in Sources */,
				A29994A082D71265CA77F7A52456EA20 /* AppUIChangedListener.swift in Sources */,
				8E0E8105DD33B995BE838CB3249FB3BD /* NavigationBarStyleDefining.swift in Sources */,
				393032E66D02B8285AEC63466AEFAC42 /* StatusBarStyleDefining.swift in Sources */,
				E477C9B2DD163143D5BDB62FB52D84C8 /* TumblrTheme-dummy.m in Sources */,
				23E6E3AF84C6FEC2AE2EDA2611AC08A7 /* TumblrThemeFontFamily.swift in Sources */,
				ECA4D53089C5C81EC7B313505405EA84 /* UIColor+Adaptive.swift in Sources */,
				DC89F7D13FEBEB0C2BFDD8DC4A368BF3 /* UIColor+SharedColors.swift in Sources */,
				F469D41BE9482924643C98A9C8C49D61 /* UIColor+Util.swift in Sources */,
				05D8CA108169883E3073C748D451B137 /* UIFont+ComposeFonts.swift in Sources */,
				3438FB3BDB05A69ED522268A5BFEB0A1 /* UIFont+Orangina.swift in Sources */,
				0AFC5F5690CF6AC49596AF5EBAF7A7FF /* UIFont+PostFonts.swift in Sources */,
				B37ABCA67637DFA25C700C40B569BD16 /* UIFont+TumblrTheme.swift in Sources */,
			);
			runOnlyForDeploymentPostprocessing = 0;
		};
		E0A4D834A3D8D7F31880F79709AEE7AE /* Sources */ = {
			isa = PBXSourcesBuildPhase;
			buildActionMask = 2147483647;
			files = (
				60C2EFB1240142C9B7EDA7D644AF249B /* NSBezierPath+SDRoundedCorners.m in Sources */,
				73C1CA5944ECA3AF719C46AE652C4801 /* NSButton+WebCache.m in Sources */,
				4EE5F1A40D43B6370170756D212244EA /* NSData+ImageContentType.m in Sources */,
				47D8291E11DF4D002DC8F3C98F3F0F52 /* NSImage+Compatibility.m in Sources */,
				B6C645F4A5C446665DD098BF44F34443 /* SDAnimatedImage.m in Sources */,
				988CE0E06F4D442848815837C952E235 /* SDAnimatedImagePlayer.m in Sources */,
				B154000FADDD2E81CA1C25FBCDB2FFF8 /* SDAnimatedImageRep.m in Sources */,
				D0D92E8BBB9901012C9AB1DCFC6906B9 /* SDAnimatedImageView+WebCache.m in Sources */,
				FDDB41B83EE5FC96867824AB67CD51A8 /* SDAnimatedImageView.m in Sources */,
				53DB67DB8ADE317401F8B9E73EBEDFCB /* SDAssociatedObject.m in Sources */,
				5CC7B28CE2FC2CAD77E264C5A483CC58 /* SDAsyncBlockOperation.m in Sources */,
				0D1BE71D9AC11FC26C628C36489AB618 /* SDDeviceHelper.m in Sources */,
				0061EDF95F8BD13F256F0C1934EA0D00 /* SDDiskCache.m in Sources */,
				1620E3171FE748F76D7EA797999ABD07 /* SDDisplayLink.m in Sources */,
				F6CAB181F9AF2E3FA411C28D1CBABB9C /* SDFileAttributeHelper.m in Sources */,
				7FE942E8C1DB64B98DD08D5668F5CC54 /* SDGraphicsImageRenderer.m in Sources */,
				6D5D20111D167749D7BC40EC2DCF1738 /* SDImageAPNGCoder.m in Sources */,
				0B07C2616173FF66C3A6E3B58ED0DD8D /* SDImageAssetManager.m in Sources */,
				8D79665902B275A9319FE60760E1E497 /* SDImageCache.m in Sources */,
				A3AD47B0AE7519DB4712E44887CD34DA /* SDImageCacheConfig.m in Sources */,
				99DD220226491F1D6CA19174A2D659D2 /* SDImageCacheDefine.m in Sources */,
				D3CAEAC6955355837F5E723225CEB968 /* SDImageCachesManager.m in Sources */,
				E7EC9690754C491187E185EE95202D6A /* SDImageCachesManagerOperation.m in Sources */,
				8C72F9EDC450B2665798AB97E7932620 /* SDImageCoder.m in Sources */,
				1DBF5D058793987160505C1450CA1BDC /* SDImageCoderHelper.m in Sources */,
				2A53C2E1A0CB1B6FE2B86F97EED200F0 /* SDImageCodersManager.m in Sources */,
				7C34649C9AAA059880A16702705CBCB8 /* SDImageFrame.m in Sources */,
				A5A6BC0FB4734ACB964192BA1D0E2EC5 /* SDImageGIFCoder.m in Sources */,
				6AFD0A0A996C5AC374639F8FCF27E368 /* SDImageGraphics.m in Sources */,
				B7DFDB149AFF2301096C46948FB90D68 /* SDImageHEICCoder.m in Sources */,
				F0FB2DA0231731C111F60C4B4E6FC264 /* SDImageIOAnimatedCoder.m in Sources */,
				ECBDC4CBA1E59782962120B06AC546E4 /* SDImageIOCoder.m in Sources */,
				9C4012B8FF9BB7970A3666E761F4C8CC /* SDImageLoader.m in Sources */,
				45F10D49349CF67C493467D614006B82 /* SDImageLoadersManager.m in Sources */,
				FE61F135AF922D6F387A4C8AC4392987 /* SDImageTransformer.m in Sources */,
				CE17814BA3166755BD214234F659D6CD /* SDInternalMacros.m in Sources */,
				0C9CA82EB63D8C4BA761A48FC8FBDE5B /* SDMemoryCache.m in Sources */,
				3A69B2D03067F4E25849A40EB340B83D /* SDWeakProxy.m in Sources */,
				FD4362CFF79A80F3CD225B0A28244397 /* SDWebImage-dummy.m in Sources */,
				EF093C21C31273F480B3CA0A0617D038 /* SDWebImageCacheKeyFilter.m in Sources */,
				5BC706C361F00B81001D73542E01755B /* SDWebImageCacheSerializer.m in Sources */,
				FFB43AF6B2C2A3FA44278C5B176E7EDD /* SDWebImageCompat.m in Sources */,
				97B064936B6B35D8DBD4FF8B1FEC435C /* SDWebImageDefine.m in Sources */,
				36FE2D378B4A6704C8BDA9775BBEAF70 /* SDWebImageDownloader.m in Sources */,
				98027A3ED20EBC440750D7A83EE025F5 /* SDWebImageDownloaderConfig.m in Sources */,
				CACB34B83CF01D82D80BF36F62694DC6 /* SDWebImageDownloaderDecryptor.m in Sources */,
				26070E95DA2B0787B66025945503A534 /* SDWebImageDownloaderOperation.m in Sources */,
				0C5CBA33A4D4CD62B2A314BBF09831FA /* SDWebImageDownloaderRequestModifier.m in Sources */,
				0A7A4320F96EFB5E08B6FD42C98E8047 /* SDWebImageDownloaderResponseModifier.m in Sources */,
				03C48CD36352C7D76DF5C821AA39F967 /* SDWebImageError.m in Sources */,
				222665A9D3003151362388B3EA60576E /* SDWebImageIndicator.m in Sources */,
				DA6579D9425A7E89622E51345B887E62 /* SDWebImageManager.m in Sources */,
				56D50CB747B429C4F9086DE6902F4757 /* SDWebImageOptionsProcessor.m in Sources */,
				726B89D44663ED0A0F380AE24EF8D816 /* SDWebImagePrefetcher.m in Sources */,
				388A4845D45AA7D907A4AD89F2A05C83 /* SDWebImageTransition.m in Sources */,
				1CBD92F0D448A0551059EDDB2011B54E /* UIButton+WebCache.m in Sources */,
				89BF6D73E3CAA28723D5EAE8D44C5DD3 /* UIColor+SDHexString.m in Sources */,
				EC35CDE850A5ECE641096E167380A57C /* UIImage+ExtendedCacheData.m in Sources */,
				5D67827D0EF28014E091EF8FA1E035F7 /* UIImage+ForceDecode.m in Sources */,
				8281160F263BB05F1F2034BBD7CE1632 /* UIImage+GIF.m in Sources */,
				E8E65DBFA1A9AAEF51DFE509E94E19EA /* UIImage+MemoryCacheCost.m in Sources */,
				253DC85C9DFE07360835C9E541724987 /* UIImage+Metadata.m in Sources */,
				67FB86B5A828570E868D952747DF1FC4 /* UIImage+MultiFormat.m in Sources */,
				9E49E315F5A8CC199D2DF055FBB465F6 /* UIImage+Transform.m in Sources */,
				40952AD55DAC8F33E68D276F1F27597B /* UIImageView+HighlightedWebCache.m in Sources */,
				887C33FDFC35147FB767BF0EE90058AA /* UIImageView+WebCache.m in Sources */,
				9E2398B4F5945CED530119CDAAF5CBD5 /* UIView+WebCache.m in Sources */,
				58E9E6C5AB59D4DC33848BB0AD9FE6A2 /* UIView+WebCacheOperation.m in Sources */,
			);
			runOnlyForDeploymentPostprocessing = 0;
		};
		F9FBA2ECB09CCE969EA9B0F22B190ED8 /* Sources */ = {
			isa = PBXSourcesBuildPhase;
			buildActionMask = 2147483647;
			files = (
				825DED6E1C303247672D8BF819EAD431 /* Pods-KanvasCameraExample-dummy.m in Sources */,
			);
			runOnlyForDeploymentPostprocessing = 0;
		};
		FC0723BE0524E80C90967E029D9807E1 /* Sources */ = {
			isa = PBXSourcesBuildPhase;
			buildActionMask = 2147483647;
			files = (
				C337046DB65685BE327658FAB1C3CF32 /* Reachability-dummy.m in Sources */,
				906B35E451349D29945E3C24E4BB4BCC /* Reachability.m in Sources */,
			);
			runOnlyForDeploymentPostprocessing = 0;
		};
/* End PBXSourcesBuildPhase section */

/* Begin PBXTargetDependency section */
		31B52A1633C6C8DEF41E4B7B72C458B1 /* PBXTargetDependency */ = {
			isa = PBXTargetDependency;
			name = SharedUI;
			target = 5A8AA14BB4E2075C7AF275F5A37A8613 /* SharedUI */;
			targetProxy = 1FFD23C08E7045BDDCE840F79B949D16 /* PBXContainerItemProxy */;
		};
		36A914B408F9F52E8DDF401C17EDFD6D /* PBXTargetDependency */ = {
			isa = PBXTargetDependency;
			name = ImageLoader;
			target = 269D828BFEDDD2E14A9BC55D5D392757 /* ImageLoader */;
			targetProxy = 415BB4D6BD9DDAD603F0688BF1EBEB5B /* PBXContainerItemProxy */;
		};
		37E56B17586453F80C674BED11BAF775 /* PBXTargetDependency */ = {
			isa = PBXTargetDependency;
			name = Utils;
			target = 5E1C9C4892FA8FEB28F32737904729A4 /* Utils */;
			targetProxy = A020B5523C80617EE25996C7F58F5D30 /* PBXContainerItemProxy */;
		};
		38DF3CA797A912B3EFBDC0BDFDEF97C3 /* PBXTargetDependency */ = {
			isa = PBXTargetDependency;
			name = "KanvasCamera-KanvasCamera";
			target = 63A66EDDAEF8A5521205B4F823F1D6AB /* KanvasCamera-KanvasCamera */;
			targetProxy = 49A05C739F58E2245B490C0A8F0E0CD2 /* PBXContainerItemProxy */;
		};
		4C39A75CCD4BCF2F199336BA2CDB95E3 /* PBXTargetDependency */ = {
			isa = PBXTargetDependency;
			name = libwebp;
			target = 47D2E85A78C25869BB13521D8561A638 /* libwebp */;
			targetProxy = 7FC65029F18386E92235C7F2771EFDD1 /* PBXContainerItemProxy */;
		};
		5554793608AC33FF522C8840E2FD408A /* PBXTargetDependency */ = {
			isa = PBXTargetDependency;
			name = Reachability;
			target = CAA047C0F5E4106F3904E8497FA17F97 /* Reachability */;
			targetProxy = F2DB200EF0122E32731633451F17EB06 /* PBXContainerItemProxy */;
		};
		6662EC685A6D022DABBAAAED585AF0BB /* PBXTargetDependency */ = {
			isa = PBXTargetDependency;
			name = SDWebImageWebPCoder;
			target = 1953860EA9853AA2BC8022B242F08512 /* SDWebImageWebPCoder */;
			targetProxy = 81D722FF516DBFC74B5C296718988E96 /* PBXContainerItemProxy */;
		};
		8839920156CEF135C73D4FE6183ECA8F /* PBXTargetDependency */ = {
			isa = PBXTargetDependency;
			name = TumblrTheme;
			target = 97690FB9AA16497E774B413B7C6B9506 /* TumblrTheme */;
			targetProxy = D402636334C2BD28BB0616B6771C1CFD /* PBXContainerItemProxy */;
		};
		8A1FDE81C33691A38D6B58CABA9D33DA /* PBXTargetDependency */ = {
			isa = PBXTargetDependency;
			name = libwebp;
			target = 47D2E85A78C25869BB13521D8561A638 /* libwebp */;
			targetProxy = 1AD3BDC52E3ED5CF1C5084FFB7F85787 /* PBXContainerItemProxy */;
		};
		9198151DD010905F23699BC434059447 /* PBXTargetDependency */ = {
			isa = PBXTargetDependency;
			name = "SharedUI-SharedUI";
			target = 11D700ED871C048F7FBF2B0F542B770E /* SharedUI-SharedUI */;
			targetProxy = 2DF76B2DC7EE87EB9308BEA8AF2EBD26 /* PBXContainerItemProxy */;
		};
		92226872102EA9D3DC61B61373FA1CE0 /* PBXTargetDependency */ = {
			isa = PBXTargetDependency;
			name = TumblrTheme;
			target = 97690FB9AA16497E774B413B7C6B9506 /* TumblrTheme */;
			targetProxy = B8D71F0AC17EAC45469B536EB7EBD968 /* PBXContainerItemProxy */;
		};
		98566AB1531D3041AD4EB0DD9FFC1EF7 /* PBXTargetDependency */ = {
			isa = PBXTargetDependency;
			name = SharedUI;
			target = 5A8AA14BB4E2075C7AF275F5A37A8613 /* SharedUI */;
			targetProxy = 111DD22F99715163CDEFAD748DE3E413 /* PBXContainerItemProxy */;
		};
		A5795DDD21D6FFA36E1C8064907A4336 /* PBXTargetDependency */ = {
			isa = PBXTargetDependency;
			name = KanvasCamera;
			target = EEA7BBCE1AEABC4574550F0FCA071779 /* KanvasCamera */;
			targetProxy = 72FD7FBD0583062DE8C993A787C34C1E /* PBXContainerItemProxy */;
		};
		AAD60E57C36770D395A151EF9C81A2A4 /* PBXTargetDependency */ = {
			isa = PBXTargetDependency;
			name = ImageLoader;
			target = 269D828BFEDDD2E14A9BC55D5D392757 /* ImageLoader */;
			targetProxy = F176DE8C7CA9DEEF138F1471EACDFE62 /* PBXContainerItemProxy */;
		};
		AEC6AFE57BE85C9C5AB6050E3EA34FFF /* PBXTargetDependency */ = {
			isa = PBXTargetDependency;
			name = Utils;
			target = 5E1C9C4892FA8FEB28F32737904729A4 /* Utils */;
			targetProxy = 439AC0F080CC2A0B17FB91B1A787716A /* PBXContainerItemProxy */;
		};
		B27C1F99EEDDB8B05F807E135042AA5B /* PBXTargetDependency */ = {
			isa = PBXTargetDependency;
			name = SDWebImage;
			target = 3847153A6E5EEFB86565BA840768F429 /* SDWebImage */;
			targetProxy = 04FCB7CFE290F2188A3C252FEEE29228 /* PBXContainerItemProxy */;
		};
		BA997E9B55CCB7B2E3CD0DEB8762A0D0 /* PBXTargetDependency */ = {
			isa = PBXTargetDependency;
			name = "Pods-KanvasCameraExample";
			target = BDB175D784A4B1E7FCB709777D7A6ADF /* Pods-KanvasCameraExample */;
			targetProxy = DDBD836560144B4E467F325CADD13EDD /* PBXContainerItemProxy */;
		};
		C2909E464840290264CF481C041FB7CA /* PBXTargetDependency */ = {
			isa = PBXTargetDependency;
			name = SDWebImageWebPCoder;
			target = 1953860EA9853AA2BC8022B242F08512 /* SDWebImageWebPCoder */;
			targetProxy = D4C77C595E737C57960991A93825C94A /* PBXContainerItemProxy */;
		};
		C34516117DE5A47D6A842A2DDDA29795 /* PBXTargetDependency */ = {
			isa = PBXTargetDependency;
			name = FBSnapshotTestCase;
			target = 98A98149697C80CEF8D5772791E92E66 /* FBSnapshotTestCase */;
			targetProxy = DE4C3836B35282D8E6A5BCCADEB08DAC /* PBXContainerItemProxy */;
		};
		D3DF7054D23CDAB4293D62D6C0F67DE4 /* PBXTargetDependency */ = {
			isa = PBXTargetDependency;
			name = Reachability;
			target = CAA047C0F5E4106F3904E8497FA17F97 /* Reachability */;
			targetProxy = 6A369067289DA4FE4493BC7FDB5DC949 /* PBXContainerItemProxy */;
		};
		E0E9728D9FB5720522C03C7F92759179 /* PBXTargetDependency */ = {
			isa = PBXTargetDependency;
			name = SDWebImage;
			target = 3847153A6E5EEFB86565BA840768F429 /* SDWebImage */;
			targetProxy = 1CF00926055CDEAE79C0B7F957EA9445 /* PBXContainerItemProxy */;
		};
		E792EC45889BACBDE88DBE0F32AE8F72 /* PBXTargetDependency */ = {
			isa = PBXTargetDependency;
			name = SDWebImage;
			target = 3847153A6E5EEFB86565BA840768F429 /* SDWebImage */;
			targetProxy = F2677C1FE0F93E2FD2DA84DF39AD21A5 /* PBXContainerItemProxy */;
		};
		EFD19FE80BD137AF4AAB7248407C0321 /* PBXTargetDependency */ = {
			isa = PBXTargetDependency;
			name = Utils;
			target = 5E1C9C4892FA8FEB28F32737904729A4 /* Utils */;
			targetProxy = 94E46928ED20BC8272D7D338056FD7B7 /* PBXContainerItemProxy */;
		};
		F93225830A0E2F64A77A0823AE244300 /* PBXTargetDependency */ = {
			isa = PBXTargetDependency;
			name = TumblrTheme;
			target = 97690FB9AA16497E774B413B7C6B9506 /* TumblrTheme */;
			targetProxy = CA457709313CDE58EB3BBD52C91B7058 /* PBXContainerItemProxy */;
		};
/* End PBXTargetDependency section */

/* Begin XCBuildConfiguration section */
		0407DC0737605464ADCAD0CB1796FE9B /* Debug */ = {
			isa = XCBuildConfiguration;
			baseConfigurationReference = 578BD62042A5E97910D27D02A09CEF9E /* ImageLoader.debug.xcconfig */;
			buildSettings = {
				CLANG_ENABLE_OBJC_WEAK = NO;
				CODE_SIGN_IDENTITY = "iPhone Developer";
				"CODE_SIGN_IDENTITY[sdk=appletvos*]" = "";
				"CODE_SIGN_IDENTITY[sdk=iphoneos*]" = "";
				"CODE_SIGN_IDENTITY[sdk=watchos*]" = "";
				GCC_PREFIX_HEADER = "Target Support Files/ImageLoader/ImageLoader-prefix.pch";
				IPHONEOS_DEPLOYMENT_TARGET = 12.0;
				MODULEMAP_FILE = Headers/Public/ImageLoader/ImageLoader.modulemap;
				OTHER_LDFLAGS = "";
				OTHER_LIBTOOLFLAGS = "";
				PRIVATE_HEADERS_FOLDER_PATH = "";
				PRODUCT_MODULE_NAME = ImageLoader;
				PRODUCT_NAME = ImageLoader;
				PUBLIC_HEADERS_FOLDER_PATH = "";
				SDKROOT = iphoneos;
				SKIP_INSTALL = YES;
				SWIFT_ACTIVE_COMPILATION_CONDITIONS = "$(inherited) ";
				SWIFT_VERSION = 4.2;
				TARGETED_DEVICE_FAMILY = "1,2";
			};
			name = Debug;
		};
		078AEA7025AB792BB182676FD90F88C0 /* Release */ = {
			isa = XCBuildConfiguration;
			baseConfigurationReference = D64D94EE263A6F7919C58E6494D07DB1 /* SharedUI.release.xcconfig */;
			buildSettings = {
				CODE_SIGN_IDENTITY = "iPhone Developer";
				CONFIGURATION_BUILD_DIR = "$(BUILD_DIR)/$(CONFIGURATION)$(EFFECTIVE_PLATFORM_NAME)/SharedUI";
				IBSC_MODULE = SharedUI;
				INFOPLIST_FILE = "Target Support Files/SharedUI/ResourceBundle-SharedUI-SharedUI-Info.plist";
				IPHONEOS_DEPLOYMENT_TARGET = 12.0;
				PRODUCT_NAME = SharedUI;
				SDKROOT = iphoneos;
				SKIP_INSTALL = YES;
				TARGETED_DEVICE_FAMILY = "1,2";
				WRAPPER_EXTENSION = bundle;
			};
			name = Release;
		};
		0B5D13BD1FE0614618FF36A5C8A89D41 /* Debug */ = {
			isa = XCBuildConfiguration;
			baseConfigurationReference = D868D2AE8AB0E0D6569583B4019D02E3 /* SDWebImage.debug.xcconfig */;
			buildSettings = {
				CODE_SIGN_IDENTITY = "iPhone Developer";
				"CODE_SIGN_IDENTITY[sdk=appletvos*]" = "";
				"CODE_SIGN_IDENTITY[sdk=iphoneos*]" = "";
				"CODE_SIGN_IDENTITY[sdk=watchos*]" = "";
				GCC_PREFIX_HEADER = "Target Support Files/SDWebImage/SDWebImage-prefix.pch";
				IPHONEOS_DEPLOYMENT_TARGET = 8.0;
				MODULEMAP_FILE = Headers/Public/SDWebImage/SDWebImage.modulemap;
				OTHER_LDFLAGS = "";
				OTHER_LIBTOOLFLAGS = "";
				PRIVATE_HEADERS_FOLDER_PATH = "";
				PRODUCT_MODULE_NAME = SDWebImage;
				PRODUCT_NAME = SDWebImage;
				PUBLIC_HEADERS_FOLDER_PATH = "";
				SDKROOT = iphoneos;
				SKIP_INSTALL = YES;
				SWIFT_ACTIVE_COMPILATION_CONDITIONS = "$(inherited) ";
				SWIFT_VERSION = 4.2;
				TARGETED_DEVICE_FAMILY = "1,2";
			};
			name = Debug;
		};
		0B9A076B8FF17393CAEE85D8B580D21B /* Release */ = {
			isa = XCBuildConfiguration;
			baseConfigurationReference = 6A410CFAC71F2E836A62E6D54FB48BF2 /* KanvasCamera.release.xcconfig */;
			buildSettings = {
				CLANG_ENABLE_OBJC_WEAK = NO;
				CODE_SIGN_IDENTITY = "iPhone Developer";
				"CODE_SIGN_IDENTITY[sdk=appletvos*]" = "";
				"CODE_SIGN_IDENTITY[sdk=iphoneos*]" = "";
				"CODE_SIGN_IDENTITY[sdk=watchos*]" = "";
				GCC_PREFIX_HEADER = "Target Support Files/KanvasCamera/KanvasCamera-prefix.pch";
				IPHONEOS_DEPLOYMENT_TARGET = 12.0;
				MODULEMAP_FILE = Headers/Public/KanvasCamera/KanvasCamera.modulemap;
				OTHER_LDFLAGS = "";
				OTHER_LIBTOOLFLAGS = "";
				PRIVATE_HEADERS_FOLDER_PATH = "";
				PRODUCT_MODULE_NAME = KanvasCamera;
				PRODUCT_NAME = KanvasCamera;
				PUBLIC_HEADERS_FOLDER_PATH = "";
				SDKROOT = iphoneos;
				SKIP_INSTALL = YES;
				SWIFT_ACTIVE_COMPILATION_CONDITIONS = "$(inherited) ";
				SWIFT_VERSION = 4.2;
				TARGETED_DEVICE_FAMILY = "1,2";
				VALIDATE_PRODUCT = YES;
			};
			name = Release;
		};
		0C99A0B398D296905E87D24922C8F3AC /* Debug */ = {
			isa = XCBuildConfiguration;
			baseConfigurationReference = D0A7D1A9CB847356C7121DC3EE330CB4 /* FBSnapshotTestCase.debug.xcconfig */;
			buildSettings = {
				CODE_SIGN_IDENTITY = "iPhone Developer";
				"CODE_SIGN_IDENTITY[sdk=appletvos*]" = "";
				"CODE_SIGN_IDENTITY[sdk=iphoneos*]" = "";
				"CODE_SIGN_IDENTITY[sdk=watchos*]" = "";
				GCC_PREFIX_HEADER = "Target Support Files/FBSnapshotTestCase/FBSnapshotTestCase-prefix.pch";
				IPHONEOS_DEPLOYMENT_TARGET = 7.0;
				MODULEMAP_FILE = Headers/Public/FBSnapshotTestCase/FBSnapshotTestCase.modulemap;
				OTHER_LDFLAGS = "";
				OTHER_LIBTOOLFLAGS = "";
				PRIVATE_HEADERS_FOLDER_PATH = "";
				PRODUCT_MODULE_NAME = FBSnapshotTestCase;
				PRODUCT_NAME = FBSnapshotTestCase;
				PUBLIC_HEADERS_FOLDER_PATH = "";
				SDKROOT = iphoneos;
				SKIP_INSTALL = YES;
				SWIFT_ACTIVE_COMPILATION_CONDITIONS = "$(inherited) ";
				SWIFT_VERSION = 4.2;
				TARGETED_DEVICE_FAMILY = "1,2";
			};
			name = Debug;
		};
		0E63D65301E6C69306C2721055899F05 /* Debug */ = {
			isa = XCBuildConfiguration;
			baseConfigurationReference = E7A41530C359278D9F82BE9AF8BC14E6 /* KanvasCamera.debug.xcconfig */;
			buildSettings = {
				CODE_SIGN_IDENTITY = "iPhone Developer";
				CONFIGURATION_BUILD_DIR = "$(BUILD_DIR)/$(CONFIGURATION)$(EFFECTIVE_PLATFORM_NAME)/KanvasCamera";
				IBSC_MODULE = KanvasCamera;
				INFOPLIST_FILE = "Target Support Files/KanvasCamera/ResourceBundle-KanvasCamera-KanvasCamera-Info.plist";
				IPHONEOS_DEPLOYMENT_TARGET = 12.0;
				PRODUCT_NAME = KanvasCamera;
				SDKROOT = iphoneos;
				SKIP_INSTALL = YES;
				TARGETED_DEVICE_FAMILY = "1,2";
				WRAPPER_EXTENSION = bundle;
			};
			name = Debug;
		};
		131356BE54884448CA49C07BEDF4BB2A /* Debug */ = {
			isa = XCBuildConfiguration;
			buildSettings = {
				ALWAYS_SEARCH_USER_PATHS = NO;
				CLANG_ANALYZER_NONNULL = YES;
				CLANG_ANALYZER_NUMBER_OBJECT_CONVERSION = YES_AGGRESSIVE;
				CLANG_CXX_LANGUAGE_STANDARD = "gnu++14";
				CLANG_CXX_LIBRARY = "libc++";
				CLANG_ENABLE_MODULES = YES;
				CLANG_ENABLE_OBJC_ARC = YES;
				CLANG_ENABLE_OBJC_WEAK = YES;
				CLANG_WARN_BLOCK_CAPTURE_AUTORELEASING = YES;
				CLANG_WARN_BOOL_CONVERSION = YES;
				CLANG_WARN_COMMA = YES;
				CLANG_WARN_CONSTANT_CONVERSION = YES;
				CLANG_WARN_DEPRECATED_OBJC_IMPLEMENTATIONS = YES;
				CLANG_WARN_DIRECT_OBJC_ISA_USAGE = YES_ERROR;
				CLANG_WARN_DOCUMENTATION_COMMENTS = YES;
				CLANG_WARN_EMPTY_BODY = YES;
				CLANG_WARN_ENUM_CONVERSION = YES;
				CLANG_WARN_INFINITE_RECURSION = YES;
				CLANG_WARN_INT_CONVERSION = YES;
				CLANG_WARN_NON_LITERAL_NULL_CONVERSION = YES;
				CLANG_WARN_OBJC_IMPLICIT_RETAIN_SELF = YES;
				CLANG_WARN_OBJC_LITERAL_CONVERSION = YES;
				CLANG_WARN_OBJC_ROOT_CLASS = YES_ERROR;
				CLANG_WARN_RANGE_LOOP_ANALYSIS = YES;
				CLANG_WARN_STRICT_PROTOTYPES = YES;
				CLANG_WARN_SUSPICIOUS_MOVE = YES;
				CLANG_WARN_UNGUARDED_AVAILABILITY = YES_AGGRESSIVE;
				CLANG_WARN_UNREACHABLE_CODE = YES;
				CLANG_WARN__DUPLICATE_METHOD_MATCH = YES;
				COPY_PHASE_STRIP = NO;
				DEBUG_INFORMATION_FORMAT = dwarf;
				ENABLE_STRICT_OBJC_MSGSEND = YES;
				ENABLE_TESTABILITY = YES;
				GCC_C_LANGUAGE_STANDARD = gnu11;
				GCC_DYNAMIC_NO_PIC = NO;
				GCC_NO_COMMON_BLOCKS = YES;
				GCC_OPTIMIZATION_LEVEL = 0;
				GCC_PREPROCESSOR_DEFINITIONS = (
					"POD_CONFIGURATION_DEBUG=1",
					"DEBUG=1",
					"$(inherited)",
				);
				GCC_WARN_64_TO_32_BIT_CONVERSION = YES;
				GCC_WARN_ABOUT_RETURN_TYPE = YES_ERROR;
				GCC_WARN_UNDECLARED_SELECTOR = YES;
				GCC_WARN_UNINITIALIZED_AUTOS = YES_AGGRESSIVE;
				GCC_WARN_UNUSED_FUNCTION = YES;
				GCC_WARN_UNUSED_VARIABLE = YES;
				IPHONEOS_DEPLOYMENT_TARGET = 12.0;
				MTL_ENABLE_DEBUG_INFO = INCLUDE_SOURCE;
				MTL_FAST_MATH = YES;
				ONLY_ACTIVE_ARCH = YES;
				PRODUCT_NAME = "$(TARGET_NAME)";
				STRIP_INSTALLED_PRODUCT = NO;
				SWIFT_ACTIVE_COMPILATION_CONDITIONS = DEBUG;
				SWIFT_OPTIMIZATION_LEVEL = "-Onone";
				SWIFT_VERSION = 5.0;
				SYMROOT = "${SRCROOT}/../build";
			};
			name = Debug;
		};
		14F319E8EBF3B9F1CB1A98866518A9EC /* Debug */ = {
			isa = XCBuildConfiguration;
			baseConfigurationReference = 5CE0F0BCEE91571C41734EED2D2A59FF /* Reachability.debug.xcconfig */;
			buildSettings = {
				CODE_SIGN_IDENTITY = "iPhone Developer";
				"CODE_SIGN_IDENTITY[sdk=appletvos*]" = "";
				"CODE_SIGN_IDENTITY[sdk=iphoneos*]" = "";
				"CODE_SIGN_IDENTITY[sdk=watchos*]" = "";
				GCC_PREFIX_HEADER = "Target Support Files/Reachability/Reachability-prefix.pch";
				IPHONEOS_DEPLOYMENT_TARGET = 6.0;
				MODULEMAP_FILE = Headers/Public/Reachability/Reachability.modulemap;
				OTHER_LDFLAGS = "";
				OTHER_LIBTOOLFLAGS = "";
				PRIVATE_HEADERS_FOLDER_PATH = "";
				PRODUCT_MODULE_NAME = Reachability;
				PRODUCT_NAME = Reachability;
				PUBLIC_HEADERS_FOLDER_PATH = "";
				SDKROOT = iphoneos;
				SKIP_INSTALL = YES;
				SWIFT_ACTIVE_COMPILATION_CONDITIONS = "$(inherited) ";
				SWIFT_VERSION = 4.2;
				TARGETED_DEVICE_FAMILY = "1,2";
			};
			name = Debug;
		};
		15E31A98C4A8B42520056B37CD7587F6 /* Release */ = {
			isa = XCBuildConfiguration;
			baseConfigurationReference = 37A50B3E9B92A7749032DEDFE6B45165 /* Utils.release.xcconfig */;
			buildSettings = {
				CLANG_ENABLE_OBJC_WEAK = NO;
				CODE_SIGN_IDENTITY = "iPhone Developer";
				"CODE_SIGN_IDENTITY[sdk=appletvos*]" = "";
				"CODE_SIGN_IDENTITY[sdk=iphoneos*]" = "";
				"CODE_SIGN_IDENTITY[sdk=watchos*]" = "";
				GCC_PREFIX_HEADER = "Target Support Files/Utils/Utils-prefix.pch";
				IPHONEOS_DEPLOYMENT_TARGET = 12.0;
				MODULEMAP_FILE = Headers/Public/Utils/Utils.modulemap;
				OTHER_LDFLAGS = "";
				OTHER_LIBTOOLFLAGS = "";
				PRIVATE_HEADERS_FOLDER_PATH = "";
				PRODUCT_MODULE_NAME = Utils;
				PRODUCT_NAME = Utils;
				PUBLIC_HEADERS_FOLDER_PATH = "";
				SDKROOT = iphoneos;
				SKIP_INSTALL = YES;
				SWIFT_ACTIVE_COMPILATION_CONDITIONS = "$(inherited) ";
				SWIFT_VERSION = 4.2;
				TARGETED_DEVICE_FAMILY = "1,2";
				VALIDATE_PRODUCT = YES;
			};
			name = Release;
		};
		19257739F6CFEC6303ED86549098CE80 /* Debug */ = {
			isa = XCBuildConfiguration;
			baseConfigurationReference = 3EF0838ADD3295D6CD9D5899BF06BAEF /* TumblrTheme.debug.xcconfig */;
			buildSettings = {
				CLANG_ENABLE_OBJC_WEAK = NO;
				CODE_SIGN_IDENTITY = "iPhone Developer";
				"CODE_SIGN_IDENTITY[sdk=appletvos*]" = "";
				"CODE_SIGN_IDENTITY[sdk=iphoneos*]" = "";
				"CODE_SIGN_IDENTITY[sdk=watchos*]" = "";
				GCC_PREFIX_HEADER = "Target Support Files/TumblrTheme/TumblrTheme-prefix.pch";
				IPHONEOS_DEPLOYMENT_TARGET = 12.0;
				MODULEMAP_FILE = Headers/Public/TumblrTheme/TumblrTheme.modulemap;
				OTHER_LDFLAGS = "";
				OTHER_LIBTOOLFLAGS = "";
				PRIVATE_HEADERS_FOLDER_PATH = "";
				PRODUCT_MODULE_NAME = TumblrTheme;
				PRODUCT_NAME = TumblrTheme;
				PUBLIC_HEADERS_FOLDER_PATH = "";
				SDKROOT = iphoneos;
				SKIP_INSTALL = YES;
				SWIFT_ACTIVE_COMPILATION_CONDITIONS = "$(inherited) ";
				SWIFT_VERSION = 4.2;
				TARGETED_DEVICE_FAMILY = "1,2";
			};
			name = Debug;
		};
		2272A3FA9BF168613E50A9D41E6A70A8 /* Release */ = {
			isa = XCBuildConfiguration;
			baseConfigurationReference = 72BC6172444BC8896A7DD17D385D81BE /* Pods-KanvasCameraExampleTests.release.xcconfig */;
			buildSettings = {
				ALWAYS_EMBED_SWIFT_STANDARD_LIBRARIES = NO;
				CLANG_ENABLE_OBJC_WEAK = NO;
				CODE_SIGN_IDENTITY = "iPhone Developer";
				"CODE_SIGN_IDENTITY[sdk=appletvos*]" = "";
				"CODE_SIGN_IDENTITY[sdk=iphoneos*]" = "";
				"CODE_SIGN_IDENTITY[sdk=watchos*]" = "";
				IPHONEOS_DEPLOYMENT_TARGET = 12.0;
				MACH_O_TYPE = staticlib;
				MODULEMAP_FILE = "Target Support Files/Pods-KanvasCameraExampleTests/Pods-KanvasCameraExampleTests.modulemap";
				OTHER_LDFLAGS = "";
				OTHER_LIBTOOLFLAGS = "";
				PODS_ROOT = "$(SRCROOT)";
				PRODUCT_BUNDLE_IDENTIFIER = "org.cocoapods.${PRODUCT_NAME:rfc1034identifier}";
				SDKROOT = iphoneos;
				SKIP_INSTALL = YES;
				TARGETED_DEVICE_FAMILY = "1,2";
				VALIDATE_PRODUCT = YES;
			};
			name = Release;
		};
		3328BF81793AA48126771FCD1850DF12 /* Release */ = {
			isa = XCBuildConfiguration;
			baseConfigurationReference = 0DAE6361CDC622195378A68D486386AF /* libwebp.release.xcconfig */;
			buildSettings = {
				CODE_SIGN_IDENTITY = "iPhone Developer";
				"CODE_SIGN_IDENTITY[sdk=appletvos*]" = "";
				"CODE_SIGN_IDENTITY[sdk=iphoneos*]" = "";
				"CODE_SIGN_IDENTITY[sdk=watchos*]" = "";
				GCC_PREFIX_HEADER = "Target Support Files/libwebp/libwebp-prefix.pch";
				IPHONEOS_DEPLOYMENT_TARGET = 6.0;
				MODULEMAP_FILE = Headers/Public/libwebp/libwebp.modulemap;
				OTHER_LDFLAGS = "";
				OTHER_LIBTOOLFLAGS = "";
				PRIVATE_HEADERS_FOLDER_PATH = "";
				PRODUCT_MODULE_NAME = libwebp;
				PRODUCT_NAME = libwebp;
				PUBLIC_HEADERS_FOLDER_PATH = "";
				SDKROOT = iphoneos;
				SKIP_INSTALL = YES;
				SWIFT_ACTIVE_COMPILATION_CONDITIONS = "$(inherited) ";
				SWIFT_VERSION = 4.2;
				TARGETED_DEVICE_FAMILY = "1,2";
				VALIDATE_PRODUCT = YES;
			};
			name = Release;
		};
		42E27F450E2E8C1E618DD8ADC4528293 /* Debug */ = {
			isa = XCBuildConfiguration;
			baseConfigurationReference = E476FB3E9D8BBA471E186B6F12D3C526 /* SharedUI.debug.xcconfig */;
			buildSettings = {
				CODE_SIGN_IDENTITY = "iPhone Developer";
				CONFIGURATION_BUILD_DIR = "$(BUILD_DIR)/$(CONFIGURATION)$(EFFECTIVE_PLATFORM_NAME)/SharedUI";
				IBSC_MODULE = SharedUI;
				INFOPLIST_FILE = "Target Support Files/SharedUI/ResourceBundle-SharedUI-SharedUI-Info.plist";
				IPHONEOS_DEPLOYMENT_TARGET = 12.0;
				PRODUCT_NAME = SharedUI;
				SDKROOT = iphoneos;
				SKIP_INSTALL = YES;
				TARGETED_DEVICE_FAMILY = "1,2";
				WRAPPER_EXTENSION = bundle;
			};
			name = Debug;
		};
		455F47279E253667DEEC1C536E9ADECC /* Release */ = {
			isa = XCBuildConfiguration;
			baseConfigurationReference = C496F8F15089F73286F58D85ABDE963C /* SDWebImage.release.xcconfig */;
			buildSettings = {
				CODE_SIGN_IDENTITY = "iPhone Developer";
				"CODE_SIGN_IDENTITY[sdk=appletvos*]" = "";
				"CODE_SIGN_IDENTITY[sdk=iphoneos*]" = "";
				"CODE_SIGN_IDENTITY[sdk=watchos*]" = "";
				GCC_PREFIX_HEADER = "Target Support Files/SDWebImage/SDWebImage-prefix.pch";
				IPHONEOS_DEPLOYMENT_TARGET = 8.0;
				MODULEMAP_FILE = Headers/Public/SDWebImage/SDWebImage.modulemap;
				OTHER_LDFLAGS = "";
				OTHER_LIBTOOLFLAGS = "";
				PRIVATE_HEADERS_FOLDER_PATH = "";
				PRODUCT_MODULE_NAME = SDWebImage;
				PRODUCT_NAME = SDWebImage;
				PUBLIC_HEADERS_FOLDER_PATH = "";
				SDKROOT = iphoneos;
				SKIP_INSTALL = YES;
				SWIFT_ACTIVE_COMPILATION_CONDITIONS = "$(inherited) ";
				SWIFT_VERSION = 4.2;
				TARGETED_DEVICE_FAMILY = "1,2";
				VALIDATE_PRODUCT = YES;
			};
			name = Release;
		};
		52001F422914504581F7332A15CE6D1E /* Debug */ = {
			isa = XCBuildConfiguration;
			baseConfigurationReference = 888D1107ADA0E7FEBD72F2B681538E93 /* Pods-KanvasCameraExampleTests.debug.xcconfig */;
			buildSettings = {
				ALWAYS_EMBED_SWIFT_STANDARD_LIBRARIES = NO;
				CLANG_ENABLE_OBJC_WEAK = NO;
				CODE_SIGN_IDENTITY = "iPhone Developer";
				"CODE_SIGN_IDENTITY[sdk=appletvos*]" = "";
				"CODE_SIGN_IDENTITY[sdk=iphoneos*]" = "";
				"CODE_SIGN_IDENTITY[sdk=watchos*]" = "";
				IPHONEOS_DEPLOYMENT_TARGET = 12.0;
				MACH_O_TYPE = staticlib;
				MODULEMAP_FILE = "Target Support Files/Pods-KanvasCameraExampleTests/Pods-KanvasCameraExampleTests.modulemap";
				OTHER_LDFLAGS = "";
				OTHER_LIBTOOLFLAGS = "";
				PODS_ROOT = "$(SRCROOT)";
				PRODUCT_BUNDLE_IDENTIFIER = "org.cocoapods.${PRODUCT_NAME:rfc1034identifier}";
				SDKROOT = iphoneos;
				SKIP_INSTALL = YES;
				TARGETED_DEVICE_FAMILY = "1,2";
			};
			name = Debug;
		};
		7A5DFAB252068A5BECE4B35D479B96B4 /* Debug */ = {
			isa = XCBuildConfiguration;
			baseConfigurationReference = E476FB3E9D8BBA471E186B6F12D3C526 /* SharedUI.debug.xcconfig */;
			buildSettings = {
				CLANG_ENABLE_OBJC_WEAK = NO;
				CODE_SIGN_IDENTITY = "iPhone Developer";
				"CODE_SIGN_IDENTITY[sdk=appletvos*]" = "";
				"CODE_SIGN_IDENTITY[sdk=iphoneos*]" = "";
				"CODE_SIGN_IDENTITY[sdk=watchos*]" = "";
				GCC_PREFIX_HEADER = "Target Support Files/SharedUI/SharedUI-prefix.pch";
				IPHONEOS_DEPLOYMENT_TARGET = 12.0;
				MODULEMAP_FILE = Headers/Public/SharedUI/SharedUI.modulemap;
				OTHER_LDFLAGS = "";
				OTHER_LIBTOOLFLAGS = "";
				PRIVATE_HEADERS_FOLDER_PATH = "";
				PRODUCT_MODULE_NAME = SharedUI;
				PRODUCT_NAME = SharedUI;
				PUBLIC_HEADERS_FOLDER_PATH = "";
				SDKROOT = iphoneos;
				SKIP_INSTALL = YES;
				SWIFT_ACTIVE_COMPILATION_CONDITIONS = "$(inherited) ";
				SWIFT_VERSION = 4.2;
				TARGETED_DEVICE_FAMILY = "1,2";
			};
			name = Debug;
		};
		7F02FD0F5DFA357E1AB8F5A19A717785 /* Release */ = {
			isa = XCBuildConfiguration;
			baseConfigurationReference = 9B517E6A0870BABE91142F564727845B /* FBSnapshotTestCase.release.xcconfig */;
			buildSettings = {
				CODE_SIGN_IDENTITY = "iPhone Developer";
				"CODE_SIGN_IDENTITY[sdk=appletvos*]" = "";
				"CODE_SIGN_IDENTITY[sdk=iphoneos*]" = "";
				"CODE_SIGN_IDENTITY[sdk=watchos*]" = "";
				GCC_PREFIX_HEADER = "Target Support Files/FBSnapshotTestCase/FBSnapshotTestCase-prefix.pch";
				IPHONEOS_DEPLOYMENT_TARGET = 7.0;
				MODULEMAP_FILE = Headers/Public/FBSnapshotTestCase/FBSnapshotTestCase.modulemap;
				OTHER_LDFLAGS = "";
				OTHER_LIBTOOLFLAGS = "";
				PRIVATE_HEADERS_FOLDER_PATH = "";
				PRODUCT_MODULE_NAME = FBSnapshotTestCase;
				PRODUCT_NAME = FBSnapshotTestCase;
				PUBLIC_HEADERS_FOLDER_PATH = "";
				SDKROOT = iphoneos;
				SKIP_INSTALL = YES;
				SWIFT_ACTIVE_COMPILATION_CONDITIONS = "$(inherited) ";
				SWIFT_VERSION = 4.2;
				TARGETED_DEVICE_FAMILY = "1,2";
				VALIDATE_PRODUCT = YES;
			};
			name = Release;
		};
		90BBC496D7CAE4E3792222414BB05E50 /* Release */ = {
			isa = XCBuildConfiguration;
			baseConfigurationReference = 6B021E6E4313D7010362B8C66F9B8BED /* Reachability.release.xcconfig */;
			buildSettings = {
				CODE_SIGN_IDENTITY = "iPhone Developer";
				"CODE_SIGN_IDENTITY[sdk=appletvos*]" = "";
				"CODE_SIGN_IDENTITY[sdk=iphoneos*]" = "";
				"CODE_SIGN_IDENTITY[sdk=watchos*]" = "";
				GCC_PREFIX_HEADER = "Target Support Files/Reachability/Reachability-prefix.pch";
				IPHONEOS_DEPLOYMENT_TARGET = 6.0;
				MODULEMAP_FILE = Headers/Public/Reachability/Reachability.modulemap;
				OTHER_LDFLAGS = "";
				OTHER_LIBTOOLFLAGS = "";
				PRIVATE_HEADERS_FOLDER_PATH = "";
				PRODUCT_MODULE_NAME = Reachability;
				PRODUCT_NAME = Reachability;
				PUBLIC_HEADERS_FOLDER_PATH = "";
				SDKROOT = iphoneos;
				SKIP_INSTALL = YES;
				SWIFT_ACTIVE_COMPILATION_CONDITIONS = "$(inherited) ";
				SWIFT_VERSION = 4.2;
				TARGETED_DEVICE_FAMILY = "1,2";
				VALIDATE_PRODUCT = YES;
			};
			name = Release;
		};
		9B479286C7018BDE45515B7BB78626DE /* Debug */ = {
			isa = XCBuildConfiguration;
			baseConfigurationReference = 3CA7286266118F2114D28E07BB6820E0 /* libwebp.debug.xcconfig */;
			buildSettings = {
				CODE_SIGN_IDENTITY = "iPhone Developer";
				"CODE_SIGN_IDENTITY[sdk=appletvos*]" = "";
				"CODE_SIGN_IDENTITY[sdk=iphoneos*]" = "";
				"CODE_SIGN_IDENTITY[sdk=watchos*]" = "";
				GCC_PREFIX_HEADER = "Target Support Files/libwebp/libwebp-prefix.pch";
				IPHONEOS_DEPLOYMENT_TARGET = 6.0;
				MODULEMAP_FILE = Headers/Public/libwebp/libwebp.modulemap;
				OTHER_LDFLAGS = "";
				OTHER_LIBTOOLFLAGS = "";
				PRIVATE_HEADERS_FOLDER_PATH = "";
				PRODUCT_MODULE_NAME = libwebp;
				PRODUCT_NAME = libwebp;
				PUBLIC_HEADERS_FOLDER_PATH = "";
				SDKROOT = iphoneos;
				SKIP_INSTALL = YES;
				SWIFT_ACTIVE_COMPILATION_CONDITIONS = "$(inherited) ";
				SWIFT_VERSION = 4.2;
				TARGETED_DEVICE_FAMILY = "1,2";
			};
			name = Debug;
		};
		9F7774EEEEB2085181FE47F03B5CCD22 /* Debug */ = {
			isa = XCBuildConfiguration;
			baseConfigurationReference = C3EAEDBA0F2C2A38D7CC36BAF437BA67 /* SDWebImageWebPCoder.debug.xcconfig */;
			buildSettings = {
				CODE_SIGN_IDENTITY = "iPhone Developer";
				"CODE_SIGN_IDENTITY[sdk=appletvos*]" = "";
				"CODE_SIGN_IDENTITY[sdk=iphoneos*]" = "";
				"CODE_SIGN_IDENTITY[sdk=watchos*]" = "";
				GCC_PREFIX_HEADER = "Target Support Files/SDWebImageWebPCoder/SDWebImageWebPCoder-prefix.pch";
				IPHONEOS_DEPLOYMENT_TARGET = 8.0;
				MODULEMAP_FILE = Headers/Private/SDWebImageWebPCoder/SDWebImageWebPCoder.modulemap;
				OTHER_LDFLAGS = "";
				OTHER_LIBTOOLFLAGS = "";
				PRIVATE_HEADERS_FOLDER_PATH = "";
				PRODUCT_MODULE_NAME = SDWebImageWebPCoder;
				PRODUCT_NAME = SDWebImageWebPCoder;
				PUBLIC_HEADERS_FOLDER_PATH = "";
				SDKROOT = iphoneos;
				SKIP_INSTALL = YES;
				SWIFT_ACTIVE_COMPILATION_CONDITIONS = "$(inherited) ";
				SWIFT_VERSION = 4.2;
				TARGETED_DEVICE_FAMILY = "1,2";
			};
			name = Debug;
		};
		A77CEAA84076223E1C238991379C091C /* Release */ = {
			isa = XCBuildConfiguration;
			baseConfigurationReference = 1EB0184E55F852ED8165F3AAA5B3DC56 /* ImageLoader.release.xcconfig */;
			buildSettings = {
				CLANG_ENABLE_OBJC_WEAK = NO;
				CODE_SIGN_IDENTITY = "iPhone Developer";
				"CODE_SIGN_IDENTITY[sdk=appletvos*]" = "";
				"CODE_SIGN_IDENTITY[sdk=iphoneos*]" = "";
				"CODE_SIGN_IDENTITY[sdk=watchos*]" = "";
				GCC_PREFIX_HEADER = "Target Support Files/ImageLoader/ImageLoader-prefix.pch";
				IPHONEOS_DEPLOYMENT_TARGET = 12.0;
				MODULEMAP_FILE = Headers/Public/ImageLoader/ImageLoader.modulemap;
				OTHER_LDFLAGS = "";
				OTHER_LIBTOOLFLAGS = "";
				PRIVATE_HEADERS_FOLDER_PATH = "";
				PRODUCT_MODULE_NAME = ImageLoader;
				PRODUCT_NAME = ImageLoader;
				PUBLIC_HEADERS_FOLDER_PATH = "";
				SDKROOT = iphoneos;
				SKIP_INSTALL = YES;
				SWIFT_ACTIVE_COMPILATION_CONDITIONS = "$(inherited) ";
				SWIFT_VERSION = 4.2;
				TARGETED_DEVICE_FAMILY = "1,2";
				VALIDATE_PRODUCT = YES;
			};
			name = Release;
		};
		B53D7D9647D26C25B9A354FCC82857B1 /* Debug */ = {
			isa = XCBuildConfiguration;
			baseConfigurationReference = E7A41530C359278D9F82BE9AF8BC14E6 /* KanvasCamera.debug.xcconfig */;
			buildSettings = {
				CLANG_ENABLE_OBJC_WEAK = NO;
				CODE_SIGN_IDENTITY = "iPhone Developer";
				"CODE_SIGN_IDENTITY[sdk=appletvos*]" = "";
				"CODE_SIGN_IDENTITY[sdk=iphoneos*]" = "";
				"CODE_SIGN_IDENTITY[sdk=watchos*]" = "";
				GCC_PREFIX_HEADER = "Target Support Files/KanvasCamera/KanvasCamera-prefix.pch";
				IPHONEOS_DEPLOYMENT_TARGET = 12.0;
				MODULEMAP_FILE = Headers/Public/KanvasCamera/KanvasCamera.modulemap;
				OTHER_LDFLAGS = "";
				OTHER_LIBTOOLFLAGS = "";
				PRIVATE_HEADERS_FOLDER_PATH = "";
				PRODUCT_MODULE_NAME = KanvasCamera;
				PRODUCT_NAME = KanvasCamera;
				PUBLIC_HEADERS_FOLDER_PATH = "";
				SDKROOT = iphoneos;
				SKIP_INSTALL = YES;
				SWIFT_ACTIVE_COMPILATION_CONDITIONS = "$(inherited) ";
				SWIFT_VERSION = 4.2;
				TARGETED_DEVICE_FAMILY = "1,2";
			};
			name = Debug;
		};
		B81E6F947F95D2E0D53D7E9FD247B40F /* Release */ = {
			isa = XCBuildConfiguration;
			baseConfigurationReference = D64D94EE263A6F7919C58E6494D07DB1 /* SharedUI.release.xcconfig */;
			buildSettings = {
				CLANG_ENABLE_OBJC_WEAK = NO;
				CODE_SIGN_IDENTITY = "iPhone Developer";
				"CODE_SIGN_IDENTITY[sdk=appletvos*]" = "";
				"CODE_SIGN_IDENTITY[sdk=iphoneos*]" = "";
				"CODE_SIGN_IDENTITY[sdk=watchos*]" = "";
				GCC_PREFIX_HEADER = "Target Support Files/SharedUI/SharedUI-prefix.pch";
				IPHONEOS_DEPLOYMENT_TARGET = 12.0;
				MODULEMAP_FILE = Headers/Public/SharedUI/SharedUI.modulemap;
				OTHER_LDFLAGS = "";
				OTHER_LIBTOOLFLAGS = "";
				PRIVATE_HEADERS_FOLDER_PATH = "";
				PRODUCT_MODULE_NAME = SharedUI;
				PRODUCT_NAME = SharedUI;
				PUBLIC_HEADERS_FOLDER_PATH = "";
				SDKROOT = iphoneos;
				SKIP_INSTALL = YES;
				SWIFT_ACTIVE_COMPILATION_CONDITIONS = "$(inherited) ";
				SWIFT_VERSION = 4.2;
				TARGETED_DEVICE_FAMILY = "1,2";
				VALIDATE_PRODUCT = YES;
			};
			name = Release;
		};
		BD454C0530D4C268843547B910A402E2 /* Release */ = {
			isa = XCBuildConfiguration;
			baseConfigurationReference = 6A410CFAC71F2E836A62E6D54FB48BF2 /* KanvasCamera.release.xcconfig */;
			buildSettings = {
				CODE_SIGN_IDENTITY = "iPhone Developer";
				CONFIGURATION_BUILD_DIR = "$(BUILD_DIR)/$(CONFIGURATION)$(EFFECTIVE_PLATFORM_NAME)/KanvasCamera";
				IBSC_MODULE = KanvasCamera;
				INFOPLIST_FILE = "Target Support Files/KanvasCamera/ResourceBundle-KanvasCamera-KanvasCamera-Info.plist";
				IPHONEOS_DEPLOYMENT_TARGET = 12.0;
				PRODUCT_NAME = KanvasCamera;
				SDKROOT = iphoneos;
				SKIP_INSTALL = YES;
				TARGETED_DEVICE_FAMILY = "1,2";
				WRAPPER_EXTENSION = bundle;
			};
			name = Release;
		};
		BE513AB97FA0260289ED2740CEF46871 /* Release */ = {
			isa = XCBuildConfiguration;
			baseConfigurationReference = 73559C7C0ECA09AB6F73A2B3AA7F0613 /* SDWebImageWebPCoder.release.xcconfig */;
			buildSettings = {
				CODE_SIGN_IDENTITY = "iPhone Developer";
				"CODE_SIGN_IDENTITY[sdk=appletvos*]" = "";
				"CODE_SIGN_IDENTITY[sdk=iphoneos*]" = "";
				"CODE_SIGN_IDENTITY[sdk=watchos*]" = "";
				GCC_PREFIX_HEADER = "Target Support Files/SDWebImageWebPCoder/SDWebImageWebPCoder-prefix.pch";
				IPHONEOS_DEPLOYMENT_TARGET = 8.0;
				MODULEMAP_FILE = Headers/Private/SDWebImageWebPCoder/SDWebImageWebPCoder.modulemap;
				OTHER_LDFLAGS = "";
				OTHER_LIBTOOLFLAGS = "";
				PRIVATE_HEADERS_FOLDER_PATH = "";
				PRODUCT_MODULE_NAME = SDWebImageWebPCoder;
				PRODUCT_NAME = SDWebImageWebPCoder;
				PUBLIC_HEADERS_FOLDER_PATH = "";
				SDKROOT = iphoneos;
				SKIP_INSTALL = YES;
				SWIFT_ACTIVE_COMPILATION_CONDITIONS = "$(inherited) ";
				SWIFT_VERSION = 4.2;
				TARGETED_DEVICE_FAMILY = "1,2";
				VALIDATE_PRODUCT = YES;
			};
			name = Release;
		};
		C7EEC9965D2BCEBCCDC2E43BA93208F5 /* Debug */ = {
			isa = XCBuildConfiguration;
			baseConfigurationReference = 761C64B59BF11A7BB666209EEA5D9F14 /* Utils.debug.xcconfig */;
			buildSettings = {
				CLANG_ENABLE_OBJC_WEAK = NO;
				CODE_SIGN_IDENTITY = "iPhone Developer";
				"CODE_SIGN_IDENTITY[sdk=appletvos*]" = "";
				"CODE_SIGN_IDENTITY[sdk=iphoneos*]" = "";
				"CODE_SIGN_IDENTITY[sdk=watchos*]" = "";
				GCC_PREFIX_HEADER = "Target Support Files/Utils/Utils-prefix.pch";
				IPHONEOS_DEPLOYMENT_TARGET = 12.0;
				MODULEMAP_FILE = Headers/Public/Utils/Utils.modulemap;
				OTHER_LDFLAGS = "";
				OTHER_LIBTOOLFLAGS = "";
				PRIVATE_HEADERS_FOLDER_PATH = "";
				PRODUCT_MODULE_NAME = Utils;
				PRODUCT_NAME = Utils;
				PUBLIC_HEADERS_FOLDER_PATH = "";
				SDKROOT = iphoneos;
				SKIP_INSTALL = YES;
				SWIFT_ACTIVE_COMPILATION_CONDITIONS = "$(inherited) ";
				SWIFT_VERSION = 4.2;
				TARGETED_DEVICE_FAMILY = "1,2";
			};
			name = Debug;
		};
		E49BCE5FA5DF019618437FA9DACF3759 /* Release */ = {
			isa = XCBuildConfiguration;
			baseConfigurationReference = 1AC48F8FB6E8951202C5F5295ED404EC /* TumblrTheme.release.xcconfig */;
			buildSettings = {
				CLANG_ENABLE_OBJC_WEAK = NO;
				CODE_SIGN_IDENTITY = "iPhone Developer";
				"CODE_SIGN_IDENTITY[sdk=appletvos*]" = "";
				"CODE_SIGN_IDENTITY[sdk=iphoneos*]" = "";
				"CODE_SIGN_IDENTITY[sdk=watchos*]" = "";
				GCC_PREFIX_HEADER = "Target Support Files/TumblrTheme/TumblrTheme-prefix.pch";
				IPHONEOS_DEPLOYMENT_TARGET = 12.0;
				MODULEMAP_FILE = Headers/Public/TumblrTheme/TumblrTheme.modulemap;
				OTHER_LDFLAGS = "";
				OTHER_LIBTOOLFLAGS = "";
				PRIVATE_HEADERS_FOLDER_PATH = "";
				PRODUCT_MODULE_NAME = TumblrTheme;
				PRODUCT_NAME = TumblrTheme;
				PUBLIC_HEADERS_FOLDER_PATH = "";
				SDKROOT = iphoneos;
				SKIP_INSTALL = YES;
				SWIFT_ACTIVE_COMPILATION_CONDITIONS = "$(inherited) ";
				SWIFT_VERSION = 4.2;
				TARGETED_DEVICE_FAMILY = "1,2";
				VALIDATE_PRODUCT = YES;
			};
			name = Release;
		};
		E4B81FF5ED8878EE36A97E8E04018455 /* Release */ = {
			isa = XCBuildConfiguration;
			baseConfigurationReference = A573ED1BAAC5EEC68D6AFA48BD54C79D /* Pods-KanvasCameraExample.release.xcconfig */;
			buildSettings = {
				ALWAYS_EMBED_SWIFT_STANDARD_LIBRARIES = NO;
				CLANG_ENABLE_OBJC_WEAK = NO;
				CODE_SIGN_IDENTITY = "iPhone Developer";
				"CODE_SIGN_IDENTITY[sdk=appletvos*]" = "";
				"CODE_SIGN_IDENTITY[sdk=iphoneos*]" = "";
				"CODE_SIGN_IDENTITY[sdk=watchos*]" = "";
				IPHONEOS_DEPLOYMENT_TARGET = 12.0;
				MACH_O_TYPE = staticlib;
				MODULEMAP_FILE = "Target Support Files/Pods-KanvasCameraExample/Pods-KanvasCameraExample.modulemap";
				OTHER_LDFLAGS = "";
				OTHER_LIBTOOLFLAGS = "";
				PODS_ROOT = "$(SRCROOT)";
				PRODUCT_BUNDLE_IDENTIFIER = "org.cocoapods.${PRODUCT_NAME:rfc1034identifier}";
				SDKROOT = iphoneos;
				SKIP_INSTALL = YES;
				TARGETED_DEVICE_FAMILY = "1,2";
				VALIDATE_PRODUCT = YES;
			};
			name = Release;
		};
		F090CD07A80273D5A73C8EA19224ADDB /* Release */ = {
			isa = XCBuildConfiguration;
			buildSettings = {
				ALWAYS_SEARCH_USER_PATHS = NO;
				CLANG_ANALYZER_NONNULL = YES;
				CLANG_ANALYZER_NUMBER_OBJECT_CONVERSION = YES_AGGRESSIVE;
				CLANG_CXX_LANGUAGE_STANDARD = "gnu++14";
				CLANG_CXX_LIBRARY = "libc++";
				CLANG_ENABLE_MODULES = YES;
				CLANG_ENABLE_OBJC_ARC = YES;
				CLANG_ENABLE_OBJC_WEAK = YES;
				CLANG_WARN_BLOCK_CAPTURE_AUTORELEASING = YES;
				CLANG_WARN_BOOL_CONVERSION = YES;
				CLANG_WARN_COMMA = YES;
				CLANG_WARN_CONSTANT_CONVERSION = YES;
				CLANG_WARN_DEPRECATED_OBJC_IMPLEMENTATIONS = YES;
				CLANG_WARN_DIRECT_OBJC_ISA_USAGE = YES_ERROR;
				CLANG_WARN_DOCUMENTATION_COMMENTS = YES;
				CLANG_WARN_EMPTY_BODY = YES;
				CLANG_WARN_ENUM_CONVERSION = YES;
				CLANG_WARN_INFINITE_RECURSION = YES;
				CLANG_WARN_INT_CONVERSION = YES;
				CLANG_WARN_NON_LITERAL_NULL_CONVERSION = YES;
				CLANG_WARN_OBJC_IMPLICIT_RETAIN_SELF = YES;
				CLANG_WARN_OBJC_LITERAL_CONVERSION = YES;
				CLANG_WARN_OBJC_ROOT_CLASS = YES_ERROR;
				CLANG_WARN_RANGE_LOOP_ANALYSIS = YES;
				CLANG_WARN_STRICT_PROTOTYPES = YES;
				CLANG_WARN_SUSPICIOUS_MOVE = YES;
				CLANG_WARN_UNGUARDED_AVAILABILITY = YES_AGGRESSIVE;
				CLANG_WARN_UNREACHABLE_CODE = YES;
				CLANG_WARN__DUPLICATE_METHOD_MATCH = YES;
				COPY_PHASE_STRIP = NO;
				DEBUG_INFORMATION_FORMAT = "dwarf-with-dsym";
				ENABLE_NS_ASSERTIONS = NO;
				ENABLE_STRICT_OBJC_MSGSEND = YES;
				GCC_C_LANGUAGE_STANDARD = gnu11;
				GCC_NO_COMMON_BLOCKS = YES;
				GCC_PREPROCESSOR_DEFINITIONS = (
					"POD_CONFIGURATION_RELEASE=1",
					"$(inherited)",
				);
				GCC_WARN_64_TO_32_BIT_CONVERSION = YES;
				GCC_WARN_ABOUT_RETURN_TYPE = YES_ERROR;
				GCC_WARN_UNDECLARED_SELECTOR = YES;
				GCC_WARN_UNINITIALIZED_AUTOS = YES_AGGRESSIVE;
				GCC_WARN_UNUSED_FUNCTION = YES;
				GCC_WARN_UNUSED_VARIABLE = YES;
				IPHONEOS_DEPLOYMENT_TARGET = 12.0;
				MTL_ENABLE_DEBUG_INFO = NO;
				MTL_FAST_MATH = YES;
				PRODUCT_NAME = "$(TARGET_NAME)";
				STRIP_INSTALLED_PRODUCT = NO;
				SWIFT_COMPILATION_MODE = wholemodule;
				SWIFT_OPTIMIZATION_LEVEL = "-O";
				SWIFT_VERSION = 5.0;
				SYMROOT = "${SRCROOT}/../build";
			};
			name = Release;
		};
		F6CF2727F8B8A930D95CADDE5EBAD8B1 /* Debug */ = {
			isa = XCBuildConfiguration;
			baseConfigurationReference = 87F968DFDAC351BDE68AB0020E3B5812 /* Pods-KanvasCameraExample.debug.xcconfig */;
			buildSettings = {
				ALWAYS_EMBED_SWIFT_STANDARD_LIBRARIES = NO;
				CLANG_ENABLE_OBJC_WEAK = NO;
				CODE_SIGN_IDENTITY = "iPhone Developer";
				"CODE_SIGN_IDENTITY[sdk=appletvos*]" = "";
				"CODE_SIGN_IDENTITY[sdk=iphoneos*]" = "";
				"CODE_SIGN_IDENTITY[sdk=watchos*]" = "";
				IPHONEOS_DEPLOYMENT_TARGET = 12.0;
				MACH_O_TYPE = staticlib;
				MODULEMAP_FILE = "Target Support Files/Pods-KanvasCameraExample/Pods-KanvasCameraExample.modulemap";
				OTHER_LDFLAGS = "";
				OTHER_LIBTOOLFLAGS = "";
				PODS_ROOT = "$(SRCROOT)";
				PRODUCT_BUNDLE_IDENTIFIER = "org.cocoapods.${PRODUCT_NAME:rfc1034identifier}";
				SDKROOT = iphoneos;
				SKIP_INSTALL = YES;
				TARGETED_DEVICE_FAMILY = "1,2";
			};
			name = Debug;
		};
/* End XCBuildConfiguration section */

/* Begin XCConfigurationList section */
		252D6F021F665BE931E176A7F1CDBED5 /* Build configuration list for PBXNativeTarget "FBSnapshotTestCase" */ = {
			isa = XCConfigurationList;
			buildConfigurations = (
				0C99A0B398D296905E87D24922C8F3AC /* Debug */,
				7F02FD0F5DFA357E1AB8F5A19A717785 /* Release */,
			);
			defaultConfigurationIsVisible = 0;
			defaultConfigurationName = Release;
		};
		3C335D307946247B39B035F01D0A931D /* Build configuration list for PBXNativeTarget "TumblrTheme" */ = {
			isa = XCConfigurationList;
			buildConfigurations = (
				19257739F6CFEC6303ED86549098CE80 /* Debug */,
				E49BCE5FA5DF019618437FA9DACF3759 /* Release */,
			);
			defaultConfigurationIsVisible = 0;
			defaultConfigurationName = Release;
		};
		3F92AB32756F8E12F48E75C341DF8FB2 /* Build configuration list for PBXNativeTarget "Pods-KanvasCameraExampleTests" */ = {
			isa = XCConfigurationList;
			buildConfigurations = (
				52001F422914504581F7332A15CE6D1E /* Debug */,
				2272A3FA9BF168613E50A9D41E6A70A8 /* Release */,
			);
			defaultConfigurationIsVisible = 0;
			defaultConfigurationName = Release;
		};
		440D528A6E4EC5326FD9247AC1342B2C /* Build configuration list for PBXNativeTarget "SharedUI" */ = {
			isa = XCConfigurationList;
			buildConfigurations = (
				7A5DFAB252068A5BECE4B35D479B96B4 /* Debug */,
				B81E6F947F95D2E0D53D7E9FD247B40F /* Release */,
			);
			defaultConfigurationIsVisible = 0;
			defaultConfigurationName = Release;
		};
		4821239608C13582E20E6DA73FD5F1F9 /* Build configuration list for PBXProject "Pods" */ = {
			isa = XCConfigurationList;
			buildConfigurations = (
				131356BE54884448CA49C07BEDF4BB2A /* Debug */,
				F090CD07A80273D5A73C8EA19224ADDB /* Release */,
			);
			defaultConfigurationIsVisible = 0;
			defaultConfigurationName = Release;
		};
		5B1F95078EDADBB0549B4CC2D6CEAB6D /* Build configuration list for PBXNativeTarget "SDWebImageWebPCoder" */ = {
			isa = XCConfigurationList;
			buildConfigurations = (
				9F7774EEEEB2085181FE47F03B5CCD22 /* Debug */,
				BE513AB97FA0260289ED2740CEF46871 /* Release */,
			);
			defaultConfigurationIsVisible = 0;
			defaultConfigurationName = Release;
		};
		87CE759B18843E1E004DC049DF9A5D63 /* Build configuration list for PBXNativeTarget "SharedUI-SharedUI" */ = {
			isa = XCConfigurationList;
			buildConfigurations = (
				42E27F450E2E8C1E618DD8ADC4528293 /* Debug */,
				078AEA7025AB792BB182676FD90F88C0 /* Release */,
			);
			defaultConfigurationIsVisible = 0;
			defaultConfigurationName = Release;
		};
		8FFCD14F799785174272891B1494BAA1 /* Build configuration list for PBXNativeTarget "KanvasCamera-KanvasCamera" */ = {
			isa = XCConfigurationList;
			buildConfigurations = (
				0E63D65301E6C69306C2721055899F05 /* Debug */,
				BD454C0530D4C268843547B910A402E2 /* Release */,
			);
			defaultConfigurationIsVisible = 0;
			defaultConfigurationName = Release;
		};
		9D8145EDF4CE219957F2B6EE01BB0AEC /* Build configuration list for PBXNativeTarget "Utils" */ = {
			isa = XCConfigurationList;
			buildConfigurations = (
				C7EEC9965D2BCEBCCDC2E43BA93208F5 /* Debug */,
				15E31A98C4A8B42520056B37CD7587F6 /* Release */,
			);
			defaultConfigurationIsVisible = 0;
			defaultConfigurationName = Release;
		};
		AB0637CDA1DA1CCE9132372CF1372877 /* Build configuration list for PBXNativeTarget "SDWebImage" */ = {
			isa = XCConfigurationList;
			buildConfigurations = (
				0B5D13BD1FE0614618FF36A5C8A89D41 /* Debug */,
				455F47279E253667DEEC1C536E9ADECC /* Release */,
			);
			defaultConfigurationIsVisible = 0;
			defaultConfigurationName = Release;
		};
		AC43671D404257A94B8143CD1CA2C38C /* Build configuration list for PBXNativeTarget "libwebp" */ = {
			isa = XCConfigurationList;
			buildConfigurations = (
				9B479286C7018BDE45515B7BB78626DE /* Debug */,
				3328BF81793AA48126771FCD1850DF12 /* Release */,
			);
			defaultConfigurationIsVisible = 0;
			defaultConfigurationName = Release;
		};
		AEE20D3EE8DF67E83E361954BA75CB57 /* Build configuration list for PBXNativeTarget "ImageLoader" */ = {
			isa = XCConfigurationList;
			buildConfigurations = (
				0407DC0737605464ADCAD0CB1796FE9B /* Debug */,
				A77CEAA84076223E1C238991379C091C /* Release */,
			);
			defaultConfigurationIsVisible = 0;
			defaultConfigurationName = Release;
		};
		B976030ED1665CBA7E92507659059778 /* Build configuration list for PBXNativeTarget "KanvasCamera" */ = {
			isa = XCConfigurationList;
			buildConfigurations = (
				B53D7D9647D26C25B9A354FCC82857B1 /* Debug */,
				0B9A076B8FF17393CAEE85D8B580D21B /* Release */,
			);
			defaultConfigurationIsVisible = 0;
			defaultConfigurationName = Release;
		};
		D1307BE4BBB9B4377383AA9D9D4A89B1 /* Build configuration list for PBXNativeTarget "Reachability" */ = {
			isa = XCConfigurationList;
			buildConfigurations = (
				14F319E8EBF3B9F1CB1A98866518A9EC /* Debug */,
				90BBC496D7CAE4E3792222414BB05E50 /* Release */,
			);
			defaultConfigurationIsVisible = 0;
			defaultConfigurationName = Release;
		};
		F24C1C9BAC617E68805E8C0BFCD1D6BC /* Build configuration list for PBXNativeTarget "Pods-KanvasCameraExample" */ = {
			isa = XCConfigurationList;
			buildConfigurations = (
				F6CF2727F8B8A930D95CADDE5EBAD8B1 /* Debug */,
				E4B81FF5ED8878EE36A97E8E04018455 /* Release */,
			);
			defaultConfigurationIsVisible = 0;
			defaultConfigurationName = Release;
		};
/* End XCConfigurationList section */
	};
	rootObject = BFDFE7DC352907FC980B868725387E98 /* Project object */;
}<|MERGE_RESOLUTION|>--- conflicted
+++ resolved
@@ -7,51 +7,48 @@
 	objects = {
 
 /* Begin PBXBuildFile section */
-<<<<<<< HEAD
+		0061EDF95F8BD13F256F0C1934EA0D00 /* SDDiskCache.m in Sources */ = {isa = PBXBuildFile; fileRef = 5BE82E6CB65C00253741A8459F1B387C /* SDDiskCache.m */; };
 		00979B339A1AFBE16181A9E07A43AD68 /* ColorPickerViewController.swift in Sources */ = {isa = PBXBuildFile; fileRef = 45DD5AD717C77B9E1F48D29621A1A03E /* ColorPickerViewController.swift */; };
-		009F1C7FDFB744267E265AC47888052A /* SDGraphicsImageRenderer.h in Headers */ = {isa = PBXBuildFile; fileRef = 616F0289E72A034368B0D31DA1BA0621 /* SDGraphicsImageRenderer.h */; settings = {ATTRIBUTES = (Project, ); }; };
 		01A3994A2FCC03355C0B00CC106EAE2B /* animi.h in Headers */ = {isa = PBXBuildFile; fileRef = B8A6E4081A3F076B25A63E379FACEBEE /* animi.h */; settings = {ATTRIBUTES = (Project, ); }; };
 		01C083D9888511CF68F5DD0330A8E9C3 /* cost_sse2.c in Sources */ = {isa = PBXBuildFile; fileRef = D3BCC1232CE410CAB68F144C0C45030E /* cost_sse2.c */; settings = {COMPILER_FLAGS = "-D_THREAD_SAFE -fno-objc-arc"; }; };
 		0231370B85AEE76ED82931162F7A2DB3 /* NSDate+Orangina.swift in Sources */ = {isa = PBXBuildFile; fileRef = 30FEBAEFB574B05039531F6326199C4D /* NSDate+Orangina.swift */; };
-		0272E64F81D63C7DD718453FA2C93817 /* SDAnimatedImageView.h in Headers */ = {isa = PBXBuildFile; fileRef = 1CEAE137ACF3CAC0EA362E3FBAE05B74 /* SDAnimatedImageView.h */; settings = {ATTRIBUTES = (Project, ); }; };
 		028C6F27781A6A4F73730C21DAAEF15A /* KanvasCameraColors.swift in Sources */ = {isa = PBXBuildFile; fileRef = E95F38DA2D863DBB7028F8F8CAA3F397 /* KanvasCameraColors.swift */; };
 		031C42713867D30E555667CFF0AF52FC /* vp8l_enc.c in Sources */ = {isa = PBXBuildFile; fileRef = 7E487752E0646B4311E94CECC62D53F9 /* vp8l_enc.c */; settings = {COMPILER_FLAGS = "-D_THREAD_SAFE -fno-objc-arc"; }; };
 		032FE03C01E9C94CD20A2E538A5632E6 /* IgnoreTouchesCollectionView.swift in Sources */ = {isa = PBXBuildFile; fileRef = 615B23346F91BCEDFF38DFA49AD039C8 /* IgnoreTouchesCollectionView.swift */; };
-		0348BE4ED25CEAD5EDC70DAA55131D7E /* SDAnimatedImageView+WebCache.m in Sources */ = {isa = PBXBuildFile; fileRef = E37C16D60186266D71C206FF4683EC6D /* SDAnimatedImageView+WebCache.m */; };
+		0342AF4F19B38421DB341F1282FC3A36 /* NSImage+Compatibility.h in Headers */ = {isa = PBXBuildFile; fileRef = 87DE7E605E1411A6418FB3DD04190F4B /* NSImage+Compatibility.h */; settings = {ATTRIBUTES = (Project, ); }; };
+		03C48CD36352C7D76DF5C821AA39F967 /* SDWebImageError.m in Sources */ = {isa = PBXBuildFile; fileRef = AA26573581E3BC75A9B280965ED24AE0 /* SDWebImageError.m */; };
 		046924771FEC06955FFC220AF05F68A3 /* muxi.h in Headers */ = {isa = PBXBuildFile; fileRef = 6957ED5A4202E25C151F1EE4410E96DE /* muxi.h */; settings = {ATTRIBUTES = (Project, ); }; };
 		04A12C242F47E040232B8BBA0DAD470C /* CancelationToken.swift in Sources */ = {isa = PBXBuildFile; fileRef = 945327AB5A1722D63CDCEA632A5AA1ED /* CancelationToken.swift */; };
-		0547D11F4426A736C8C96D65DA86CE97 /* SDWebImagePrefetcher.m in Sources */ = {isa = PBXBuildFile; fileRef = 3658ABD97764AB8631AFCAA95484B33B /* SDWebImagePrefetcher.m */; };
 		05D8CA108169883E3073C748D451B137 /* UIFont+ComposeFonts.swift in Sources */ = {isa = PBXBuildFile; fileRef = B750B36A1C4A17CBA8F07910FCBDB242 /* UIFont+ComposeFonts.swift */; };
 		061C460D6D5D5973554DCB741C6B014E /* lossless.h in Headers */ = {isa = PBXBuildFile; fileRef = 42614E2E380FF0E2D1E4A758BCFB7424 /* lossless.h */; settings = {ATTRIBUTES = (Project, ); }; };
 		069FF634C2918B4E65DB6925F06464FA /* lossless.c in Sources */ = {isa = PBXBuildFile; fileRef = 6D243D8AF6CB9DF1F49C54B72FEBAB5A /* lossless.c */; settings = {COMPILER_FLAGS = "-D_THREAD_SAFE -fno-objc-arc"; }; };
+		073CF8E2C5763C21130151FBB6D14F16 /* SDWebImageCompat.h in Headers */ = {isa = PBXBuildFile; fileRef = BA3CB5D05203030EB862795145A35281 /* SDWebImageCompat.h */; settings = {ATTRIBUTES = (Project, ); }; };
+		07F42A05E937888620CCBB0ADC327E88 /* SDWebImageCacheKeyFilter.h in Headers */ = {isa = PBXBuildFile; fileRef = 1ACA1278EBF1694C5CB135EB152D1290 /* SDWebImageCacheKeyFilter.h */; settings = {ATTRIBUTES = (Project, ); }; };
 		08F5A72CA13F4F0760D81AD20FF268FA /* UIImage+PixelBuffer.swift in Sources */ = {isa = PBXBuildFile; fileRef = 145D3ACD637AD8A399A118005E40E060 /* UIImage+PixelBuffer.swift */; };
-		08F73C3C38600EC16C2526677387841E /* SDImageAPNGCoder.h in Headers */ = {isa = PBXBuildFile; fileRef = 4B8709AF3D8B72C4B290674FBD150EAD /* SDImageAPNGCoder.h */; settings = {ATTRIBUTES = (Project, ); }; };
 		096A3DA770052B3F2B21BE9666364AB7 /* MainTextView.swift in Sources */ = {isa = PBXBuildFile; fileRef = 78510590A0B547A62001C9C1B54D7522 /* MainTextView.swift */; };
-		097305EC4A820FE1016F5E0929017C07 /* SDAssociatedObject.h in Headers */ = {isa = PBXBuildFile; fileRef = 3CD2FED03F94BC1F8AE7860CBE677BAF /* SDAssociatedObject.h */; settings = {ATTRIBUTES = (Project, ); }; };
 		0978FEF1E925744EEAF7E76217BF4A86 /* FBSnapshotTestCase.h in Headers */ = {isa = PBXBuildFile; fileRef = 1824F3A2DC7D49D374CD97004D11C7D3 /* FBSnapshotTestCase.h */; settings = {ATTRIBUTES = (Project, ); }; };
 		0A04DA903596B6711BDF448C7D22980E /* enc.c in Sources */ = {isa = PBXBuildFile; fileRef = F7254A8C85A8F9982B68944F38720396 /* enc.c */; settings = {COMPILER_FLAGS = "-D_THREAD_SAFE -fno-objc-arc"; }; };
 		0A1EE178F0F03CA4EFE6B08DBD54706D /* ContentTypeDetector.swift in Sources */ = {isa = PBXBuildFile; fileRef = 06CBAE1B0A806307ABFC19BA244BB26F /* ContentTypeDetector.swift */; };
-		0AB5D9204D5783B709523FC076E7788A /* SDDiskCache.h in Headers */ = {isa = PBXBuildFile; fileRef = 62DFEB5D95857A0CA5F292E8C5C0A6F7 /* SDDiskCache.h */; settings = {ATTRIBUTES = (Project, ); }; };
+		0A7A4320F96EFB5E08B6FD42C98E8047 /* SDWebImageDownloaderResponseModifier.m in Sources */ = {isa = PBXBuildFile; fileRef = 1D7AAA39E8A2605E6773AB7B7046ECC9 /* SDWebImageDownloaderResponseModifier.m */; };
 		0AFC5F5690CF6AC49596AF5EBAF7A7FF /* UIFont+PostFonts.swift in Sources */ = {isa = PBXBuildFile; fileRef = 7B2C495C50D7D70665E6F609953B8796 /* UIFont+PostFonts.swift */; };
+		0B07C2616173FF66C3A6E3B58ED0DD8D /* SDImageAssetManager.m in Sources */ = {isa = PBXBuildFile; fileRef = 7724DFFE365C7BC035EB9D9B0CCA61BD /* SDImageAssetManager.m */; };
 		0B41C8DF4B189EED32B70EE8F1556B80 /* CameraInputControllerDelegate.swift in Sources */ = {isa = PBXBuildFile; fileRef = 9896D0D8B01DE7A6D981D902CA643BCA /* CameraInputControllerDelegate.swift */; };
 		0BAA65F246E350984D32F21BDD3D5DE4 /* GLUtilities.swift in Sources */ = {isa = PBXBuildFile; fileRef = 5FABF373786738DEB15F23AA2840215F /* GLUtilities.swift */; };
 		0BB9B2AA7EBE66CEE4337ABDAD766BE8 /* EditorTextController.swift in Sources */ = {isa = PBXBuildFile; fileRef = 59E25692037A4266570EEB101F0EF5A0 /* EditorTextController.swift */; };
+		0C5CBA33A4D4CD62B2A314BBF09831FA /* SDWebImageDownloaderRequestModifier.m in Sources */ = {isa = PBXBuildFile; fileRef = D40FF65E625420BD595FAD056D9A1E4C /* SDWebImageDownloaderRequestModifier.m */; };
 		0C6ACEB9446DCB8A26B74B3A72074D80 /* bit_reader_utils.h in Headers */ = {isa = PBXBuildFile; fileRef = FC73A5B352EFE249446C8FE0D2D288F4 /* bit_reader_utils.h */; settings = {ATTRIBUTES = (Project, ); }; };
 		0C75E9C7DA4D42341EE035D551A8BAFD /* lossless_neon.c in Sources */ = {isa = PBXBuildFile; fileRef = A6CA40F45D4FCCC4238C1380C1D35694 /* lossless_neon.c */; settings = {COMPILER_FLAGS = "-D_THREAD_SAFE -fno-objc-arc"; }; };
-		0CD2E8A44C2AED332CB5ED7921583792 /* SDImageGraphics.m in Sources */ = {isa = PBXBuildFile; fileRef = DEDE02A9616621AAE70EB314E0BECE60 /* SDImageGraphics.m */; };
+		0C9CA82EB63D8C4BA761A48FC8FBDE5B /* SDMemoryCache.m in Sources */ = {isa = PBXBuildFile; fileRef = 7C212CBEFF4617CA2B29029F3CA748F5 /* SDMemoryCache.m */; };
 		0CD9D79127038F4C8A7C9493B3DA9D31 /* cpu.c in Sources */ = {isa = PBXBuildFile; fileRef = 3819D576B1FBE0B1DB9AE9EFDDF669C4 /* cpu.c */; settings = {COMPILER_FLAGS = "-D_THREAD_SAFE -fno-objc-arc"; }; };
-		0D6FBEF1005ED4BBE18A6551D19815F4 /* SDWebImageCompat.h in Headers */ = {isa = PBXBuildFile; fileRef = FB6D660EDBA984E469E84429803A1BD5 /* SDWebImageCompat.h */; settings = {ATTRIBUTES = (Project, ); }; };
-		0DA03398B1D20BB7AF0298BEE76F5611 /* SDWebImageCacheKeyFilter.h in Headers */ = {isa = PBXBuildFile; fileRef = C5B614946C9FFFDE1ACD629E8C27CA13 /* SDWebImageCacheKeyFilter.h */; settings = {ATTRIBUTES = (Project, ); }; };
-		0DCED8CB5DD85DC26834B227F89006D0 /* SDAsyncBlockOperation.m in Sources */ = {isa = PBXBuildFile; fileRef = 883D5C2478445418A8A8C78C85721110 /* SDAsyncBlockOperation.m */; };
+		0D1BE71D9AC11FC26C628C36489AB618 /* SDDeviceHelper.m in Sources */ = {isa = PBXBuildFile; fileRef = CB27E689EB479D2A64F7BFCF20CF5C91 /* SDDeviceHelper.m */; };
 		0DD57CD2D62081E9FF1CBA91F0E0C506 /* picture_enc.c in Sources */ = {isa = PBXBuildFile; fileRef = 7053D1B5D28863D7590BBC8E85047316 /* picture_enc.c */; settings = {COMPILER_FLAGS = "-D_THREAD_SAFE -fno-objc-arc"; }; };
-		0E0687943910AD29B879CB1CE9D703E9 /* SDImageAssetManager.m in Sources */ = {isa = PBXBuildFile; fileRef = 6BBFBB05AFBE74A1050707BFBF520DAA /* SDImageAssetManager.m */; };
 		0E10914BA46B7C0B2021F5C925943BA5 /* DrawerView.swift in Sources */ = {isa = PBXBuildFile; fileRef = CFDE33047255F32FDED2389648DC623D /* DrawerView.swift */; };
 		0EBD47A44CCA0C3E69174571C6B55A94 /* lossless_enc_neon.c in Sources */ = {isa = PBXBuildFile; fileRef = FC77E7179F1E4140374B3171EAB79E1A /* lossless_enc_neon.c */; settings = {COMPILER_FLAGS = "-D_THREAD_SAFE -fno-objc-arc"; }; };
+		0EC20964A2208F1816835725F26C076A /* SDAnimatedImagePlayer.h in Headers */ = {isa = PBXBuildFile; fileRef = A1709D534C16886D7C06E3A6D14696F2 /* SDAnimatedImagePlayer.h */; settings = {ATTRIBUTES = (Project, ); }; };
 		0F651FDD855AF0CFC10C93C8944C6D1D /* ImageRequestAuthHeaderProvider.swift in Sources */ = {isa = PBXBuildFile; fileRef = 6AEE255D80D4ECE7A21FA56E53FCE7B1 /* ImageRequestAuthHeaderProvider.swift */; };
-		0F87A857CA7EC1A5097C20D0D183234D /* UIImageView+WebCache.m in Sources */ = {isa = PBXBuildFile; fileRef = 646EAE66E0D51FDC4BC435290FA3E019 /* UIImageView+WebCache.m */; };
-		0FBEEBA32F9929E67F224D60F450984B /* NSData+ImageContentType.h in Headers */ = {isa = PBXBuildFile; fileRef = B613A442CFAC1115DFAAA8F7666EBACD /* NSData+ImageContentType.h */; settings = {ATTRIBUTES = (Project, ); }; };
 		105FABFA1A928C5F4CAC45B60FE9FC27 /* UIImage+Effects.swift in Sources */ = {isa = PBXBuildFile; fileRef = A3AD68A6E3AC1DFDBCD173CCA7EE713E /* UIImage+Effects.swift */; };
-		11BD1E16FADE768FAA7BAC7C5B137623 /* SDImageCoder.m in Sources */ = {isa = PBXBuildFile; fileRef = 55605E9724CD33EA32A8772F071176B7 /* SDImageCoder.m */; };
+		117654DC5B0DC6709F379596823EDAE6 /* SDImageCachesManager.h in Headers */ = {isa = PBXBuildFile; fileRef = 7F2707755D8BA16283DAB7907AF1B0DF /* SDImageCachesManager.h */; settings = {ATTRIBUTES = (Project, ); }; };
+		121D6ECDFC85A8453A079C4CB31974A2 /* SDMemoryCache.h in Headers */ = {isa = PBXBuildFile; fileRef = 5B915EB0DEDBBA2A740877FE167E6964 /* SDMemoryCache.h */; settings = {ATTRIBUTES = (Project, ); }; };
 		13040320ABCFF86B8EDF1B4B8A929419 /* CameraPreviewView.swift in Sources */ = {isa = PBXBuildFile; fileRef = 39AD5DFD47DCFD855838BFF9872D8D3D /* CameraPreviewView.swift */; };
 		1362660E711F8B31C8A56C9CCF9744FE /* filters.c in Sources */ = {isa = PBXBuildFile; fileRef = 190C045EF3BA2E3928B14FA753CA3FA3 /* filters.c */; settings = {COMPILER_FLAGS = "-D_THREAD_SAFE -fno-objc-arc"; }; };
 		13720580EE9AB31E238D48B5E7F1D586 /* ColorSelectorController.swift in Sources */ = {isa = PBXBuildFile; fileRef = C869EC08FB845761CB3734B6226A9D9B /* ColorSelectorController.swift */; };
@@ -59,12 +56,14 @@
 		142C8D31C175DE63FA556647B3F1AC29 /* EditorFilterCollectionController.swift in Sources */ = {isa = PBXBuildFile; fileRef = 2FC14114F550E20F96E392C80A3B7C41 /* EditorFilterCollectionController.swift */; };
 		148D513DA6FAD4AB597319601E7EB54D /* DrawerPanRecognizer.swift in Sources */ = {isa = PBXBuildFile; fileRef = 935D2F905708343A676F470470E602C4 /* DrawerPanRecognizer.swift */; };
 		14E02E7F6F1CB788F9FDA977EFB9225D /* color_cache_utils.c in Sources */ = {isa = PBXBuildFile; fileRef = 523EAA3534E69A5993A08C61D8EBAC58 /* color_cache_utils.c */; settings = {COMPILER_FLAGS = "-D_THREAD_SAFE -fno-objc-arc"; }; };
+		14FAE5972C1E9EC338B9EE6FBCDC5618 /* SDAnimatedImageView.h in Headers */ = {isa = PBXBuildFile; fileRef = 94C6DC1C36AD5156988C1011F90D43A2 /* SDAnimatedImageView.h */; settings = {ATTRIBUTES = (Project, ); }; };
 		1507D3559E9D20B631C41B7A9DFF1754 /* KanvasCameraAnalyticsProvider.swift in Sources */ = {isa = PBXBuildFile; fileRef = 2695B9E607CEB5707923B1A3F60BA944 /* KanvasCameraAnalyticsProvider.swift */; };
 		1530AFDC604349424262D936C916FE33 /* ShowModalFromTopAnimator.swift in Sources */ = {isa = PBXBuildFile; fileRef = 0EEC66F26CEA9C1FB22DED4A8E40BA32 /* ShowModalFromTopAnimator.swift */; };
 		15422B4E794030C13175912AF2E05BAE /* filters_neon.c in Sources */ = {isa = PBXBuildFile; fileRef = 0E0A0B7445346A292A9EA1A19FD0043D /* filters_neon.c */; settings = {COMPILER_FLAGS = "-D_THREAD_SAFE -fno-objc-arc"; }; };
 		1567BE96F106E87114FA459D7E0B9B1B /* DrawingView.swift in Sources */ = {isa = PBXBuildFile; fileRef = D30234201F9DA8D6FB0B5DAC59508AAA /* DrawingView.swift */; };
 		15846BEB3BA57FAE3330298B958CBABA /* lossless_enc_mips_dsp_r2.c in Sources */ = {isa = PBXBuildFile; fileRef = 09C18680EB89CBF07B365D4E15BEDE58 /* lossless_enc_mips_dsp_r2.c */; settings = {COMPILER_FLAGS = "-D_THREAD_SAFE -fno-objc-arc"; }; };
 		159D0D89480C40EA53912F8A47244603 /* dec_mips32.c in Sources */ = {isa = PBXBuildFile; fileRef = ED9D2326378AE835B65649D80852BA66 /* dec_mips32.c */; settings = {COMPILER_FLAGS = "-D_THREAD_SAFE -fno-objc-arc"; }; };
+		1620E3171FE748F76D7EA797999ABD07 /* SDDisplayLink.m in Sources */ = {isa = PBXBuildFile; fileRef = 671F2CD088AA028844FD37E88EAAF19E /* SDDisplayLink.m */; };
 		17B2BE3933C8FA0EA208E3F12997CA08 /* UIView+Snaphot.swift in Sources */ = {isa = PBXBuildFile; fileRef = 8168F6C0B8A8FA1C28AA6DEA4894FF7F /* UIView+Snaphot.swift */; };
 		18FF03608199FB46163CE9D8042D6A59 /* GroupFilter.swift in Sources */ = {isa = PBXBuildFile; fileRef = E76CF3898BEBF62CA4D85A1F0907005A /* GroupFilter.swift */; };
 		192A7DB5263E1235523A5C0A69BC0715 /* PostOptionsTagsDelegate.swift in Sources */ = {isa = PBXBuildFile; fileRef = B4227AD9AB326D2CB667687C2B1FC164 /* PostOptionsTagsDelegate.swift */; };
@@ -73,24 +72,26 @@
 		196DD9BC7BE377B9EA537D68B8C9500C /* LoadingIndicatorView.swift in Sources */ = {isa = PBXBuildFile; fileRef = 2463956BFB13012DA298C88A284F78F5 /* LoadingIndicatorView.swift */; };
 		1978FF7E1388BC265CCBCFCF714F9CA5 /* ImageLoaderError.swift in Sources */ = {isa = PBXBuildFile; fileRef = 4EC8592395F8D1293077547F789232BA /* ImageLoaderError.swift */; };
 		19F37CC50E23DE48D4345923514B8F98 /* UIApplication+StrictKeyWindow.m in Sources */ = {isa = PBXBuildFile; fileRef = CA0D3B6857415715D88937D71471C226 /* UIApplication+StrictKeyWindow.m */; };
+		1A29BA18C365A9C1D432C0F1DCE1D17F /* SDImageLoader.h in Headers */ = {isa = PBXBuildFile; fileRef = 2FF8F7D062CF98E5705969028543F3D2 /* SDImageLoader.h */; settings = {ATTRIBUTES = (Project, ); }; };
 		1B3EF683E1EC8698B17533C365105A32 /* cost_enc.h in Headers */ = {isa = PBXBuildFile; fileRef = 1D34AC70D2BEE3FC569FF876B1E9E088 /* cost_enc.h */; settings = {ATTRIBUTES = (Project, ); }; };
 		1B98AD5469A013722C7018899B2868C5 /* yuv.c in Sources */ = {isa = PBXBuildFile; fileRef = 2DFAF3C145EC508BB1C3C58D272FE180 /* yuv.c */; settings = {COMPILER_FLAGS = "-D_THREAD_SAFE -fno-objc-arc"; }; };
 		1BD69A49162A8B6AC6049269DD763526 /* Shader.swift in Sources */ = {isa = PBXBuildFile; fileRef = 06274EE61C08105DB55954FF617F3A44 /* Shader.swift */; };
 		1C355D345F09B633B0119F41CE3C5087 /* String+HexColor.swift in Sources */ = {isa = PBXBuildFile; fileRef = 2ECAFB33B3C190956FAB22BA3C0E1568 /* String+HexColor.swift */; };
 		1C7003A077B27E1110951FBF7C4B8579 /* muxread.c in Sources */ = {isa = PBXBuildFile; fileRef = D1C7F24DC12DA2649125906F7F05095F /* muxread.c */; settings = {COMPILER_FLAGS = "-D_THREAD_SAFE -fno-objc-arc"; }; };
-		1CB94BA6DDA524E450E5F8580EFCFD84 /* UIView+WebCache.m in Sources */ = {isa = PBXBuildFile; fileRef = 12AB162C2DDF2B4EE4C7897E38139F20 /* UIView+WebCache.m */; };
+		1CBD92F0D448A0551059EDDB2011B54E /* UIButton+WebCache.m in Sources */ = {isa = PBXBuildFile; fileRef = 88AEB7BBDC45882E958D01E17B16A6EB /* UIButton+WebCache.m */; };
 		1D5867FA95F0677F15B1744F2A75F36D /* StickerProvider.swift in Sources */ = {isa = PBXBuildFile; fileRef = A29F7A670B6A8B37EF8F7049CCD007B8 /* StickerProvider.swift */; };
+		1DBF5D058793987160505C1450CA1BDC /* SDImageCoderHelper.m in Sources */ = {isa = PBXBuildFile; fileRef = 862352D5B17DD9CD6BEAEE428D942F0A /* SDImageCoderHelper.m */; };
 		1DF5AE5D5B42839318CF266E95DBD6C3 /* syntax_enc.c in Sources */ = {isa = PBXBuildFile; fileRef = FF43EB9B75C785C2D7AACFFD3FC1615F /* syntax_enc.c */; settings = {COMPILER_FLAGS = "-D_THREAD_SAFE -fno-objc-arc"; }; };
 		1E005BF2A0F20BE6D76AD2C6E502F055 /* TextOptions.swift in Sources */ = {isa = PBXBuildFile; fileRef = B719A4A6D90A9BCE602B1C6EB5CE5C0E /* TextOptions.swift */; };
-		1E7D64F9CE2DBA506E3C31288E7F4D08 /* SDImageCoderHelper.h in Headers */ = {isa = PBXBuildFile; fileRef = 41761DABEFE45A257FA298C21ED07FB3 /* SDImageCoderHelper.h */; settings = {ATTRIBUTES = (Project, ); }; };
 		1F0B475C5B53B63ED59CAC9FBC67D42A /* dec_msa.c in Sources */ = {isa = PBXBuildFile; fileRef = 62707D64B5DB586E01C60343BC59398C /* dec_msa.c */; settings = {COMPILER_FLAGS = "-D_THREAD_SAFE -fno-objc-arc"; }; };
 		1F498EA513B52BD82DAD46F3E9572E84 /* vp8li_dec.h in Headers */ = {isa = PBXBuildFile; fileRef = D0D9FFBCBB5515B43E8495FFC1D99321 /* vp8li_dec.h */; settings = {ATTRIBUTES = (Project, ); }; };
 		1F560B770C438A9A76D8E769B5482F6F /* NSFileManager+Orangina.swift in Sources */ = {isa = PBXBuildFile; fileRef = 4ECD58881A2FF9F0C2FF1F6A79DF0134 /* NSFileManager+Orangina.swift */; };
 		1F64ACD48AF1FCCD735FCE05AEE10B7C /* Utils-dummy.m in Sources */ = {isa = PBXBuildFile; fileRef = 4789206E020A4BAD6D766C65C0A0D17F /* Utils-dummy.m */; };
-		20727198A4BF31714E1E50DCD21AB6F0 /* SDInternalMacros.m in Sources */ = {isa = PBXBuildFile; fileRef = E54800203CB833B26D2663EDF3D77C60 /* SDInternalMacros.m */; };
 		2094FE3412DA204AF20239CEFF6BA416 /* Array+Rotate.swift in Sources */ = {isa = PBXBuildFile; fileRef = 7624BC906DB07891FF18A1E31A6C8107 /* Array+Rotate.swift */; };
 		21C1492BC8E3A337F7CD4D860890A6BE /* UIColor+Hex.swift in Sources */ = {isa = PBXBuildFile; fileRef = D856BA4FF5E94B5DED520AA9B1AA8099 /* UIColor+Hex.swift */; };
+		21CCB3ABF71135D02AD482BD5B1FEFDB /* SDImageIOCoder.h in Headers */ = {isa = PBXBuildFile; fileRef = 7EBC51AC343C31E22BD0C4C667A3FBF1 /* SDImageIOCoder.h */; settings = {ATTRIBUTES = (Project, ); }; };
 		21F077E5762918F80311E69CF1B26E26 /* histogram_enc.h in Headers */ = {isa = PBXBuildFile; fileRef = 756BDDD32BB2518BE01BE22626B46339 /* histogram_enc.h */; settings = {ATTRIBUTES = (Project, ); }; };
+		222665A9D3003151362388B3EA60576E /* SDWebImageIndicator.m in Sources */ = {isa = PBXBuildFile; fileRef = D05862784521A1AE8E12A385733BE6D4 /* SDWebImageIndicator.m */; };
 		227745A52B971B1224791815AA714A7D /* IgnoreTouchesView.swift in Sources */ = {isa = PBXBuildFile; fileRef = 1AE48348073DD5D617CFFF5D42371EA2 /* IgnoreTouchesView.swift */; };
 		22B34C347E9F0D54AF32BBEE590AC04B /* Array+Safety.swift in Sources */ = {isa = PBXBuildFile; fileRef = C516D4EF141EF7DFF1F668412DDC72B0 /* Array+Safety.swift */; };
 		22C7FE63366BC0DB18B6A343FDFBB485 /* mips_macro.h in Headers */ = {isa = PBXBuildFile; fileRef = EDC629845F60CD645AE8AEC35DAD03FA /* mips_macro.h */; settings = {ATTRIBUTES = (Project, ); }; };
@@ -99,65 +100,60 @@
 		23982539C23F61523FB36D529762FBF2 /* rescaler_utils.c in Sources */ = {isa = PBXBuildFile; fileRef = 7A21164C0612B9E7FDCA28216C46D0DC /* rescaler_utils.c */; settings = {COMPILER_FLAGS = "-D_THREAD_SAFE -fno-objc-arc"; }; };
 		23DABF7D16B59A03614707D3B6841569 /* ImageURLChooser.swift in Sources */ = {isa = PBXBuildFile; fileRef = 849F6EA3A3DFB585F4BAEECD1B971EF0 /* ImageURLChooser.swift */; };
 		23E6E3AF84C6FEC2AE2EDA2611AC08A7 /* TumblrThemeFontFamily.swift in Sources */ = {isa = PBXBuildFile; fileRef = 2CB1F0F39CE3D7B07C8ED9EFE1C90C6E /* TumblrThemeFontFamily.swift */; };
-		2403F8A97401191BD4A0D880E974837B /* SDImageIOCoder.h in Headers */ = {isa = PBXBuildFile; fileRef = 47F1490AA36A0E4B58C5674FF8B3BB79 /* SDImageIOCoder.h */; settings = {ATTRIBUTES = (Project, ); }; };
+		240AB1D86BFCF401F78FCC8C6E663CD5 /* SDWebImageIndicator.h in Headers */ = {isa = PBXBuildFile; fileRef = 96D6FC4E57EC6424E288D69B959C95A5 /* SDWebImageIndicator.h */; settings = {ATTRIBUTES = (Project, ); }; };
 		241349110DB9042B81FB6D38EF5F3D1A /* CameraRecorder.swift in Sources */ = {isa = PBXBuildFile; fileRef = 7E3EC6F0ABCA2B4CA4D483787468A8B2 /* CameraRecorder.swift */; };
+		242D0E9B8DB6A20A41092F0B8605C5B1 /* UIImageView+WebCache.h in Headers */ = {isa = PBXBuildFile; fileRef = 2407A4841291453D765D8AEFAD7AF699 /* UIImageView+WebCache.h */; settings = {ATTRIBUTES = (Project, ); }; };
 		24480A49D51929287CA1F62D28485D5C /* tree_enc.c in Sources */ = {isa = PBXBuildFile; fileRef = F505EC959F780B5DEFFFECFB2401ACBA /* tree_enc.c */; settings = {COMPILER_FLAGS = "-D_THREAD_SAFE -fno-objc-arc"; }; };
-		2456A838CFBA6B86A7CB3575DE550CA2 /* SDWebImageDownloaderResponseModifier.h in Headers */ = {isa = PBXBuildFile; fileRef = 1CBD5573A350013157B11C2C141B8D98 /* SDWebImageDownloaderResponseModifier.h */; settings = {ATTRIBUTES = (Project, ); }; };
 		245F803C21481882E44193B43749D934 /* DrawingCanvas.swift in Sources */ = {isa = PBXBuildFile; fileRef = 58076539D4E3FB899AA891A976364B4F /* DrawingCanvas.swift */; };
-		24ACB670C85548D1C4D70283295241E3 /* SDImageCachesManager.m in Sources */ = {isa = PBXBuildFile; fileRef = 4E4659BA6832BF2F68AF54147EFE4D3E /* SDImageCachesManager.m */; };
 		252DDD2FE2AE595588C53DB2CA9967D0 /* yuv.h in Headers */ = {isa = PBXBuildFile; fileRef = B11510771FA1E7D097C0F0ACC7E4D5ED /* yuv.h */; settings = {ATTRIBUTES = (Project, ); }; };
-		25B37ADAA39AE840DAE1AE1C350EEEDD /* SDWebImageDownloaderDecryptor.m in Sources */ = {isa = PBXBuildFile; fileRef = CC5EDDF1BDF008EB1E9CB9AF042DBE10 /* SDWebImageDownloaderDecryptor.m */; };
+		253DC85C9DFE07360835C9E541724987 /* UIImage+Metadata.m in Sources */ = {isa = PBXBuildFile; fileRef = 12E53B28AB11B6D275484F3FD5069AC1 /* UIImage+Metadata.m */; };
 		2606090C0B5703879FAF36BCC076D9EE /* alphai_dec.h in Headers */ = {isa = PBXBuildFile; fileRef = 2EEFB46CCCB2D2D38940C87A6B85C7E3 /* alphai_dec.h */; settings = {ATTRIBUTES = (Project, ); }; };
+		26070E95DA2B0787B66025945503A534 /* SDWebImageDownloaderOperation.m in Sources */ = {isa = PBXBuildFile; fileRef = 0B6CA18D4637D6CE5A230421A9F25B44 /* SDWebImageDownloaderOperation.m */; };
 		267CFAE283E84960896B1BED40B558C8 /* webp_dec.c in Sources */ = {isa = PBXBuildFile; fileRef = 348478F3E836421ABA683E41EC9A0855 /* webp_dec.c */; settings = {COMPILER_FLAGS = "-D_THREAD_SAFE -fno-objc-arc"; }; };
 		26D93581D5AA5EFACCC4AACB8CAE7682 /* Pods-KanvasCameraExample-umbrella.h in Headers */ = {isa = PBXBuildFile; fileRef = 0A2ED504050EBC35435013D97D72E3D9 /* Pods-KanvasCameraExample-umbrella.h */; settings = {ATTRIBUTES = (Project, ); }; };
-		2813826532D18D982317A12652949205 /* UIColor+HexString.h in Headers */ = {isa = PBXBuildFile; fileRef = 2EF7BBB1CAA4B73818967CB95B8268B3 /* UIColor+HexString.h */; settings = {ATTRIBUTES = (Project, ); }; };
 		283D0E019E24C68227BC9177F8E0F20C /* Pods-KanvasCameraExampleTests-umbrella.h in Headers */ = {isa = PBXBuildFile; fileRef = BFC144A03ECB6FA4586B6644643EBB58 /* Pods-KanvasCameraExampleTests-umbrella.h */; settings = {ATTRIBUTES = (Project, ); }; };
 		2875B21502C6ECE91C79FB9AF5EEFA49 /* Synchronized.swift in Sources */ = {isa = PBXBuildFile; fileRef = C56223D4CE22AC8824C983F780E832CF /* Synchronized.swift */; };
-		28D54E06ECF937EBA8C0151A603E170B /* SDImageLoadersManager.h in Headers */ = {isa = PBXBuildFile; fileRef = 50F9C8D30B5A2C76260060B7E993F24A /* SDImageLoadersManager.h */; settings = {ATTRIBUTES = (Project, ); }; };
 		2A2D42E7A455674D1B420DA39F9CCEC8 /* EditTagsView.swift in Sources */ = {isa = PBXBuildFile; fileRef = 55C8591104A2CFE35AAE0E475C3482D9 /* EditTagsView.swift */; };
 		2A3969AF756A4F0C3761E4FA2D9F56B5 /* SuggestedTagView.swift in Sources */ = {isa = PBXBuildFile; fileRef = 67C24EE8371548CAF2F2F882458B10B9 /* SuggestedTagView.swift */; };
+		2A53C2E1A0CB1B6FE2B86F97EED200F0 /* SDImageCodersManager.m in Sources */ = {isa = PBXBuildFile; fileRef = 349AF76D32E41290C0197FFEFFE0EE74 /* SDImageCodersManager.m */; };
 		2A670E806C6A8CE9784D5B5D0BC647D0 /* MirrorTwoFilter.swift in Sources */ = {isa = PBXBuildFile; fileRef = EF19CBC9A80AE6E392F719ED82701CE3 /* MirrorTwoFilter.swift */; };
 		2AA4FBCB6BE40B71E79DD789FAAFD25B /* common_sse2.h in Headers */ = {isa = PBXBuildFile; fileRef = 4B58393C8725A7F672DE99510CDD4B4D /* common_sse2.h */; settings = {ATTRIBUTES = (Project, ); }; };
 		2AC092EED9D20D04258B1F88D09880FD /* dsp.h in Headers */ = {isa = PBXBuildFile; fileRef = 343BD2BF8B9702A1D98E960A1E213693 /* dsp.h */; settings = {ATTRIBUTES = (Project, ); }; };
 		2B87D38CAE571A1B7435958E2BBAAFD3 /* quant_levels_utils.c in Sources */ = {isa = PBXBuildFile; fileRef = 0DBC2718DA812341FFB80EBA4386523A /* quant_levels_utils.c */; settings = {COMPILER_FLAGS = "-D_THREAD_SAFE -fno-objc-arc"; }; };
 		2B8E079EE4E4AC9AEF3406D0C84BF028 /* alpha_processing.c in Sources */ = {isa = PBXBuildFile; fileRef = EA1AFDBD04B34A20724BCCBDAACFBBCE /* alpha_processing.c */; settings = {COMPILER_FLAGS = "-D_THREAD_SAFE -fno-objc-arc"; }; };
 		2C295C89949A8751FDD09F6B83DE4541 /* TextureSelectorController.swift in Sources */ = {isa = PBXBuildFile; fileRef = AD9224E7A890AACE0EC7BFE732E2B03D /* TextureSelectorController.swift */; };
-		2CA7DBA2F734AB8E78F98AE1916FC7D4 /* SDWebImageDownloaderRequestModifier.m in Sources */ = {isa = PBXBuildFile; fileRef = 5FF6208A2B33B732DFC109C144F6633F /* SDWebImageDownloaderRequestModifier.m */; };
 		2CD6F4A6511E65898C83E9B073930D77 /* PhotoOutputHandler.swift in Sources */ = {isa = PBXBuildFile; fileRef = B46ADDBB498F5EF6CE6630F1842F0C58 /* PhotoOutputHandler.swift */; };
 		2D30248B1C802395A7779F05A8B23F4F /* random_utils.c in Sources */ = {isa = PBXBuildFile; fileRef = 52AD75A3A25FD9F89C37F9EA0B25B9E2 /* random_utils.c */; settings = {COMPILER_FLAGS = "-D_THREAD_SAFE -fno-objc-arc"; }; };
 		2DDE75BC00D461A2D008C507E9C5D7E7 /* ColorPickerView.swift in Sources */ = {isa = PBXBuildFile; fileRef = 1D2D8F4EB0C01120F40AF3E897E8A75D /* ColorPickerView.swift */; };
-		2E5102E62A0C2B7BC0F52E395D1E8A9B /* SDWebImageDownloaderOperation.h in Headers */ = {isa = PBXBuildFile; fileRef = 2F564CF7A4B5034832482C8B8DDBEDC5 /* SDWebImageDownloaderOperation.h */; settings = {ATTRIBUTES = (Project, ); }; };
-		2EB542604DA2A4CF26DB4D27F6401857 /* NSButton+WebCache.m in Sources */ = {isa = PBXBuildFile; fileRef = F5DD6080D1EBF45670FC7360D94A1850 /* NSButton+WebCache.m */; };
+		2E36E8C35029F19A38422C8948178040 /* SDWebImageDownloaderResponseModifier.h in Headers */ = {isa = PBXBuildFile; fileRef = AD9AE6F551F054A8CEDB02EF31DEF02C /* SDWebImageDownloaderResponseModifier.h */; settings = {ATTRIBUTES = (Project, ); }; };
 		2F50DF93AB3ECF3C655401244BC5C9FF /* FilterCollectionView.swift in Sources */ = {isa = PBXBuildFile; fileRef = 5F58476E023605BA3BB9493F2488922D /* FilterCollectionView.swift */; };
-		2FF8F393A30CB812EAFFD0FDB876D446 /* UIImage+Metadata.h in Headers */ = {isa = PBXBuildFile; fileRef = 98CCBE888BED6C3828C2B09DD2DC80AE /* UIImage+Metadata.h */; settings = {ATTRIBUTES = (Project, ); }; };
-		313ADF408820880DB9DDB5A34C0E54D9 /* UIImage+Metadata.m in Sources */ = {isa = PBXBuildFile; fileRef = D06E155CF9D6D6E3E6ED8DBF275E68EB /* UIImage+Metadata.m */; };
-		313CBA46A65B51E51B07697B610BFEE3 /* SDWebImageCacheSerializer.m in Sources */ = {isa = PBXBuildFile; fileRef = 31C7AFC370ED2C0500B9CF61C6018604 /* SDWebImageCacheSerializer.m */; };
+		2FE7AEE15F366659F1637C85FE707B55 /* SDWebImageDownloaderOperation.h in Headers */ = {isa = PBXBuildFile; fileRef = 243B19D5FEEB10FE1DE7C1882FC68873 /* SDWebImageDownloaderOperation.h */; settings = {ATTRIBUTES = (Project, ); }; };
+		307E2F8E0887357C2E9AE0A5CA9CA70C /* UIColor+SDHexString.h in Headers */ = {isa = PBXBuildFile; fileRef = 95D1F79085A359156532D723AA2E3B53 /* UIColor+SDHexString.h */; settings = {ATTRIBUTES = (Project, ); }; };
 		31CA3610DD45384913E39DBC79A5F791 /* alpha_processing_neon.c in Sources */ = {isa = PBXBuildFile; fileRef = BB4682DC8AFA5622F700184B4B68C189 /* alpha_processing_neon.c */; settings = {COMPILER_FLAGS = "-D_THREAD_SAFE -fno-objc-arc"; }; };
 		31F0E61758F9460D994BDFD84EE39789 /* StickerCollectionController.swift in Sources */ = {isa = PBXBuildFile; fileRef = 8F3E538EF9541A86358066440FE50EC7 /* StickerCollectionController.swift */; };
 		32DC1468ECCB50E33DC4E83A04F09F38 /* MediaClipsCollectionView.swift in Sources */ = {isa = PBXBuildFile; fileRef = 2EA37EE03F8C9BF11548C91E9DDD7C36 /* MediaClipsCollectionView.swift */; };
 		32F6D4F0BDC4DB2F0BB61E1B11FDE1DD /* EditionMenuCollectionController.swift in Sources */ = {isa = PBXBuildFile; fileRef = 76A77C9ACC34511CC665A8D7EBCBB4B2 /* EditionMenuCollectionController.swift */; };
 		3438FB3BDB05A69ED522268A5BFEB0A1 /* UIFont+Orangina.swift in Sources */ = {isa = PBXBuildFile; fileRef = 0D0E0FBD82BC7D5E1F7D3F736D98E5D5 /* UIFont+Orangina.swift */; };
 		34B7B2D5CBC89E7E56F4159781C52047 /* SDWebImageWebPCoder.h in Headers */ = {isa = PBXBuildFile; fileRef = 8A104DDF77C5F91D5BEDEF0345EA5EC7 /* SDWebImageWebPCoder.h */; settings = {ATTRIBUTES = (Project, ); }; };
-		34C374C69B67B3BAA180710D52418B28 /* UIImage+ForceDecode.m in Sources */ = {isa = PBXBuildFile; fileRef = 4DF93A3E998BD06BB1ACECD65927D83B /* UIImage+ForceDecode.m */; };
 		34DDD66F1B3676AB9ED6CCA341ED478C /* upsampling_sse2.c in Sources */ = {isa = PBXBuildFile; fileRef = 45B6E7C793EBA368B54EF7D1A7C4C835 /* upsampling_sse2.c */; settings = {COMPILER_FLAGS = "-D_THREAD_SAFE -fno-objc-arc"; }; };
 		34FEAE57EF6B3307A79F6DB6DF6F09D5 /* BlurImageOperation.swift in Sources */ = {isa = PBXBuildFile; fileRef = 009E989A915A478B7D53447ACB7436BE /* BlurImageOperation.swift */; };
 		3514F8051A2A38865A17946EA57C4DCD /* ComposeNavigationBar.swift in Sources */ = {isa = PBXBuildFile; fileRef = 80BFFF5E53AE0E29FB98FB0AF8E5A5FC /* ComposeNavigationBar.swift */; };
 		35E92B0AA88B664F88BCCB62C7417A3A /* alpha_dec.c in Sources */ = {isa = PBXBuildFile; fileRef = DFC59AF8A1FB4335ACE6318412105097 /* alpha_dec.c */; settings = {COMPILER_FLAGS = "-D_THREAD_SAFE -fno-objc-arc"; }; };
-		360132308DCE00FC1D77E8D04FE1158C /* SDAnimatedImage.h in Headers */ = {isa = PBXBuildFile; fileRef = 5B4F6BF4FF6D408D24AC46B6A08FAF07 /* SDAnimatedImage.h */; settings = {ATTRIBUTES = (Project, ); }; };
-		361F495CF8287F01EAC7F4CFDA00E655 /* SDWebImageCompat.m in Sources */ = {isa = PBXBuildFile; fileRef = E51B9C7F100E55677EFF56C06FB7E2D3 /* SDWebImageCompat.m */; };
+		368BE1F9AE6B66A45E49591DC72963C3 /* SDWebImageDownloaderRequestModifier.h in Headers */ = {isa = PBXBuildFile; fileRef = 33E83D02943A5199B83C8316F27EF2F6 /* SDWebImageDownloaderRequestModifier.h */; settings = {ATTRIBUTES = (Project, ); }; };
 		369346102F7367544278A086DA25545C /* ClosedRange+Clamp.swift in Sources */ = {isa = PBXBuildFile; fileRef = A4A2D8A1186538674845B274D8DBFE22 /* ClosedRange+Clamp.swift */; };
+		36FE2D378B4A6704C8BDA9775BBEAF70 /* SDWebImageDownloader.m in Sources */ = {isa = PBXBuildFile; fileRef = 3CFE6BA9E8B26DEB18B8B53ECA4A44BA /* SDWebImageDownloader.m */; };
 		372A3F0175F54BFCA37A2EEC8596E3DD /* ImageLoaderProvider.swift in Sources */ = {isa = PBXBuildFile; fileRef = 2A5C9E215F0F05BFC71AF6F5D9315793 /* ImageLoaderProvider.swift */; };
 		3789A5513F10C77E37E4CA3EB98873BC /* CameraSegmentHandler.swift in Sources */ = {isa = PBXBuildFile; fileRef = 881840C901E75880673964DE5EE8F904 /* CameraSegmentHandler.swift */; };
 		3881E10F7E4C8B0B65F8A08E32B73DA3 /* UIView+Utils.swift in Sources */ = {isa = PBXBuildFile; fileRef = 59667922C2A44BB8DBA89F18A81F9E65 /* UIView+Utils.swift */; };
+		388A4845D45AA7D907A4AD89F2A05C83 /* SDWebImageTransition.m in Sources */ = {isa = PBXBuildFile; fileRef = 653A57EDDFE771469846380C36E81F4F /* SDWebImageTransition.m */; };
 		393032E66D02B8285AEC63466AEFAC42 /* StatusBarStyleDefining.swift in Sources */ = {isa = PBXBuildFile; fileRef = C654CF1963A9E4D7DF95C2AF363A7CB9 /* StatusBarStyleDefining.swift */; };
-		393FF28F14889900F3FBCC750B360266 /* SDImageCacheDefine.m in Sources */ = {isa = PBXBuildFile; fileRef = 1C57DB0CE17EDCFB02558C30ABDA4390 /* SDImageCacheDefine.m */; };
-		39C607217A18770B93F1581986C8DC16 /* SDWebImage-dummy.m in Sources */ = {isa = PBXBuildFile; fileRef = 2B0C4357F53396D8FC5881F18080B584 /* SDWebImage-dummy.m */; };
+		3A69B2D03067F4E25849A40EB340B83D /* SDWeakProxy.m in Sources */ = {isa = PBXBuildFile; fileRef = F2D768ECAA3AD68AB517DB3BF811A12F /* SDWeakProxy.m */; };
 		3AA06E01319AE9BC7C95DDAF0187F565 /* tree_dec.c in Sources */ = {isa = PBXBuildFile; fileRef = 56FFA30183F182277D154B9F3EB5C9DB /* tree_dec.c */; settings = {COMPILER_FLAGS = "-D_THREAD_SAFE -fno-objc-arc"; }; };
 		3B42D5D302CEC6DE3035D97571DCA23B /* vp8_dec.h in Headers */ = {isa = PBXBuildFile; fileRef = E0ADF2B458BE0BBA3B6FC5427F63C7B9 /* vp8_dec.h */; settings = {ATTRIBUTES = (Project, ); }; };
 		3B5828916823C00F09CF524E819FC6A8 /* dec_clip_tables.c in Sources */ = {isa = PBXBuildFile; fileRef = CA867DF895243C36DF9DDC2D7372EBAF /* dec_clip_tables.c */; settings = {COMPILER_FLAGS = "-D_THREAD_SAFE -fno-objc-arc"; }; };
-		3C1ED65C2FC063A5BE30C97B762001AB /* SDWeakProxy.m in Sources */ = {isa = PBXBuildFile; fileRef = CA8976B40CEEE2499431D2E400D922A0 /* SDWeakProxy.m */; };
 		3C9182339B2DCA75687283EF3D05AE35 /* ImagePerformanceLogging.swift in Sources */ = {isa = PBXBuildFile; fileRef = 6B6F53C4C5CE7D4957DF477E7071A91B /* ImagePerformanceLogging.swift */; };
 		3D42F58C295A3C2990D786A3576E1BBE /* anim_encode.c in Sources */ = {isa = PBXBuildFile; fileRef = 3A42466E8787A05854BF483A71834898 /* anim_encode.c */; settings = {COMPILER_FLAGS = "-D_THREAD_SAFE -fno-objc-arc"; }; };
+		3D98748658ED687639F1B5974AF97275 /* SDDisplayLink.h in Headers */ = {isa = PBXBuildFile; fileRef = 4A4F6B7596ED0DE75FC4CD4F0ECB2DD9 /* SDDisplayLink.h */; settings = {ATTRIBUTES = (Project, ); }; };
 		3EA74581E4F813329E047EF9D272B49D /* ReachabilityObserver.swift in Sources */ = {isa = PBXBuildFile; fileRef = 353FA578793F9CFE71144569112B3B22 /* ReachabilityObserver.swift */; };
 		3F2187F7434145CBBF409EDAAED144FF /* ModeSelectorAndShootController.swift in Sources */ = {isa = PBXBuildFile; fileRef = A7603CEAC4AACE4D5DFCE0990B6BC2DB /* ModeSelectorAndShootController.swift */; };
 		3F390DB54D8C498803B0F91C9624E5DA /* AppColorSource.swift in Sources */ = {isa = PBXBuildFile; fileRef = 5B73D47EBB955E30C4C8EE7D3178B8F5 /* AppColorSource.swift */; };
@@ -165,7 +161,7 @@
 		3F97B3E794FA4FC117E0650A75FF6C09 /* ColorThief.swift in Sources */ = {isa = PBXBuildFile; fileRef = 4E4E5185292C49F25ACDB6B67301B21A /* ColorThief.swift */; };
 		3FB3E96F6B338B0D873BE0808CED481F /* ColorSelectorView.swift in Sources */ = {isa = PBXBuildFile; fileRef = CF4BDE7288832FCEB068A8D3FA41192F /* ColorSelectorView.swift */; };
 		3FB5602513EF2ABEF1B884827853A5CC /* dec_mips_dsp_r2.c in Sources */ = {isa = PBXBuildFile; fileRef = 8AAB7F6090F864F938FF97A9EC0F7A7B /* dec_mips_dsp_r2.c */; settings = {COMPILER_FLAGS = "-D_THREAD_SAFE -fno-objc-arc"; }; };
-		40720F79E0D184F21A628CC938D79CC9 /* NSButton+WebCache.h in Headers */ = {isa = PBXBuildFile; fileRef = 384F64F3222861A2286A7111E00BCAF4 /* NSButton+WebCache.h */; settings = {ATTRIBUTES = (Project, ); }; };
+		40952AD55DAC8F33E68D276F1F27597B /* UIImageView+HighlightedWebCache.m in Sources */ = {isa = PBXBuildFile; fileRef = 6072E65CD8EF270CDBBDC69EF01AC700 /* UIImageView+HighlightedWebCache.m */; };
 		40ED40066D1FB307CC0D63D5CDB6F203 /* CGPoint+Operators.swift in Sources */ = {isa = PBXBuildFile; fileRef = 5CD2C32CC59EF928066B012F7C0AB637 /* CGPoint+Operators.swift */; };
 		40F6A9FC6EF548B758E5F506A10F8A9B /* GLError.swift in Sources */ = {isa = PBXBuildFile; fileRef = 47FDAB7AF6A68C6009D84123E54D69B5 /* GLError.swift */; };
 		4127E22BA8164377F537CCBDBDA01B6B /* ColorDrop.swift in Sources */ = {isa = PBXBuildFile; fileRef = 1718F4889DA82BCE2B8866CB4528D079 /* ColorDrop.swift */; };
@@ -173,160 +169,156 @@
 		4189DEFDECA62DB59A6800C09C0CEC93 /* rescaler_msa.c in Sources */ = {isa = PBXBuildFile; fileRef = F94BAF20744042986B11B270C4EA1298 /* rescaler_msa.c */; settings = {COMPILER_FLAGS = "-D_THREAD_SAFE -fno-objc-arc"; }; };
 		41E8468F6E7687E9D184D104B2F781BF /* CameraPreviewViewController.swift in Sources */ = {isa = PBXBuildFile; fileRef = 94417A77A830ED27FC2A7F19E0DABB9B /* CameraPreviewViewController.swift */; };
 		421561D67E8A21739D7F4B8C8DFDC747 /* UIViewController+Orientation.swift in Sources */ = {isa = PBXBuildFile; fileRef = 04B60630FF13CB3F2FFD94D887E2EDAC /* UIViewController+Orientation.swift */; };
-		429902B4BD3815B65BDE42096B6EC2FD /* SDImageLoadersManager.m in Sources */ = {isa = PBXBuildFile; fileRef = A2797053FDC4EDAFD24719EE296EB396 /* SDImageLoadersManager.m */; };
-		42C208553742A32B23ADFD9C89640AA2 /* SDImageIOAnimatedCoderInternal.h in Headers */ = {isa = PBXBuildFile; fileRef = BD9E2178B7708FF4879CD9E7DE5D8810 /* SDImageIOAnimatedCoderInternal.h */; settings = {ATTRIBUTES = (Project, ); }; };
 		43F0EAF4E5647AF52A7083CF22D5E496 /* PostOptionsConstants.swift in Sources */ = {isa = PBXBuildFile; fileRef = BB3C1B54A314EE1F48A94B9F81A340E1 /* PostOptionsConstants.swift */; };
 		448B70C26B44A6A2696F6D239FCB25F2 /* ViewTransformations.swift in Sources */ = {isa = PBXBuildFile; fileRef = 7A2D951D5BE3000FDA623F0E853FF6C1 /* ViewTransformations.swift */; };
 		44AF41DB3691B87159257F378778EDA0 /* ImageLoader.swift in Sources */ = {isa = PBXBuildFile; fileRef = 330E46BD37EBD4599199DFF173F2055F /* ImageLoader.swift */; };
 		44AF59B4D93D80B75ABC62938F873E4E /* VideoCompositor.swift in Sources */ = {isa = PBXBuildFile; fileRef = 67F64E90E68F54CC0570AB79B3AB8820 /* VideoCompositor.swift */; };
-		4510332BC709E924161E6DC2F195C0A6 /* SDDisplayLink.m in Sources */ = {isa = PBXBuildFile; fileRef = 218D9361EAA74C18B8274881D3FBEBA0 /* SDDisplayLink.m */; };
 		455BF47E595C79F04FA18E479A101F63 /* StickerMenuController.swift in Sources */ = {isa = PBXBuildFile; fileRef = 6731E4077057398437082F8E80CEC103 /* StickerMenuController.swift */; };
 		455EAE52CDC10AFEB2240E52FD87EF8F /* enc_mips32.c in Sources */ = {isa = PBXBuildFile; fileRef = EBE367B526E0AAE6E73A300B8EDC3BC3 /* enc_mips32.c */; settings = {COMPILER_FLAGS = "-D_THREAD_SAFE -fno-objc-arc"; }; };
 		4570C81F336608263003D5D24C78D55E /* HapticFeedbackGenerating.swift in Sources */ = {isa = PBXBuildFile; fileRef = 23CCD078DF1B7D86A43CE2D99E4686AB /* HapticFeedbackGenerating.swift */; };
+		45F10D49349CF67C493467D614006B82 /* SDImageLoadersManager.m in Sources */ = {isa = PBXBuildFile; fileRef = FBE88AD706451BDDC3E0ECFF0FD6A4AA /* SDImageLoadersManager.m */; };
 		464F9EB226911E2EA4494926A706632E /* CameraInputController.swift in Sources */ = {isa = PBXBuildFile; fileRef = 499DFBA48D4803ABFDB0399B808A22B7 /* CameraInputController.swift */; };
 		473A926360398006B30F262E58E852A2 /* EditionOption.swift in Sources */ = {isa = PBXBuildFile; fileRef = 14BCB59F10BA7BA000674D0DBC9D687C /* EditionOption.swift */; };
+		47D8291E11DF4D002DC8F3C98F3F0F52 /* NSImage+Compatibility.m in Sources */ = {isa = PBXBuildFile; fileRef = 202AAF7335C816191AA80C3A8A8DA6E3 /* NSImage+Compatibility.m */; };
 		47F2BDA1C87E4C28E444FD5C3EBDFF9F /* EditorFilterView.swift in Sources */ = {isa = PBXBuildFile; fileRef = 2B9D42C3A45AD6C383393C42E5609408 /* EditorFilterView.swift */; };
 		4855AADFEFFDB73C5B8DA047E98D0BD3 /* StylableTextView.swift in Sources */ = {isa = PBXBuildFile; fileRef = 90AC54EE6C87FCF8E16BBC6E9E386B2F /* StylableTextView.swift */; };
 		4856040E18056EE19A5A40FC883F6107 /* FilterItem.swift in Sources */ = {isa = PBXBuildFile; fileRef = 345DA4D1233DB6E7758F1832006D9B12 /* FilterItem.swift */; };
 		485CB0E43F7570E0F9141AD8C76BC775 /* quant_enc.c in Sources */ = {isa = PBXBuildFile; fileRef = 8BED1850464650F4364EC700501AB818 /* quant_enc.c */; settings = {COMPILER_FLAGS = "-D_THREAD_SAFE -fno-objc-arc"; }; };
 		48E1A9B5FFAF89CFBA86521350F3659E /* ShootButtonView.swift in Sources */ = {isa = PBXBuildFile; fileRef = 919960E867F9FB28B2BD0422931889F9 /* ShootButtonView.swift */; };
+		4922EB6AE3EF651AE7A505B687F347AB /* SDmetamacros.h in Headers */ = {isa = PBXBuildFile; fileRef = F6321EA556FBDA064D1F5A12FE680D49 /* SDmetamacros.h */; settings = {ATTRIBUTES = (Project, ); }; };
 		499BD61CE84E4748DCD5B81FCEB8B6B5 /* OptionsController.swift in Sources */ = {isa = PBXBuildFile; fileRef = F73730A255151B82B1DFD323C8B55A93 /* OptionsController.swift */; };
 		499CD78E05A56C88539F684BCDA06E33 /* frame_enc.c in Sources */ = {isa = PBXBuildFile; fileRef = 6103315B49D12299EE0E7830D5376ED6 /* frame_enc.c */; settings = {COMPILER_FLAGS = "-D_THREAD_SAFE -fno-objc-arc"; }; };
 		4A4E3CA21F5735CADD5F392C4E8FADFC /* filters_utils.c in Sources */ = {isa = PBXBuildFile; fileRef = 095685D3F006D357A3DD40D822C8E8A4 /* filters_utils.c */; settings = {COMPILER_FLAGS = "-D_THREAD_SAFE -fno-objc-arc"; }; };
+		4B72EC3DB67D281B344FF87B267AA15F /* SDWebImageTransition.h in Headers */ = {isa = PBXBuildFile; fileRef = 938242C40DD97590BD24FE89B02911FF /* SDWebImageTransition.h */; settings = {ATTRIBUTES = (Project, ); }; };
 		4C008E6BA7110D517DC133717B41218C /* TagsViewAnimationCoordinator.swift in Sources */ = {isa = PBXBuildFile; fileRef = D89383CDE1AA1943163B8AEE6A9B3355 /* TagsViewAnimationCoordinator.swift */; };
-		4C1E99BB47ACE9D72499B5A640C568FE /* SDWebImageDefine.h in Headers */ = {isa = PBXBuildFile; fileRef = 3204C726F6E54A1FD7BA08D9A4006487 /* SDWebImageDefine.h */; settings = {ATTRIBUTES = (Project, ); }; };
+		4C1C779539F7306001A99B07B03717C9 /* SDWebImageOptionsProcessor.h in Headers */ = {isa = PBXBuildFile; fileRef = FA63C6EB3489FA8ACC3CA04D6813EC8A /* SDWebImageOptionsProcessor.h */; settings = {ATTRIBUTES = (Project, ); }; };
 		4C4B343311B271E54D92DC66FD34B2F0 /* idec_dec.c in Sources */ = {isa = PBXBuildFile; fileRef = 4D3A406C5E74B1AE0D60B2D5962E9551 /* idec_dec.c */; settings = {COMPILER_FLAGS = "-D_THREAD_SAFE -fno-objc-arc"; }; };
-		4C6D39E235C8E5EF1B70A8113C817E1F /* SDImageCacheDefine.h in Headers */ = {isa = PBXBuildFile; fileRef = 0B55793A337029743D0DD0F391905DDB /* SDImageCacheDefine.h */; settings = {ATTRIBUTES = (Project, ); }; };
 		4C73244B39B7E4F4AF32BAA160066E88 /* libwebp-umbrella.h in Headers */ = {isa = PBXBuildFile; fileRef = 584838C8EB7A8CF6902DBC2D87985D9D /* libwebp-umbrella.h */; settings = {ATTRIBUTES = (Project, ); }; };
 		4CCB8C811868CE25C6C0494C3FEF09F9 /* UIFont+Utils.swift in Sources */ = {isa = PBXBuildFile; fileRef = D1740D6FCCBDE43BF580931D4CB7435F /* UIFont+Utils.swift */; };
 		4CD91B7474989CCDDF021C493FB1F2ED /* token_enc.c in Sources */ = {isa = PBXBuildFile; fileRef = 57D83A17D0E39130B84917678BE439CA /* token_enc.c */; settings = {COMPILER_FLAGS = "-D_THREAD_SAFE -fno-objc-arc"; }; };
-		4D7F45BE8493A04855E722B5CDEF1B2C /* UIImage+MultiFormat.m in Sources */ = {isa = PBXBuildFile; fileRef = 9A6B648B3DCD5D8769FD2B5834707E7A /* UIImage+MultiFormat.m */; };
 		4E75685A15D1BDA80139B4A5C2B202BF /* picture_psnr_enc.c in Sources */ = {isa = PBXBuildFile; fileRef = C4F42F4CB487923A5BE629388BC918BE /* picture_psnr_enc.c */; settings = {COMPILER_FLAGS = "-D_THREAD_SAFE -fno-objc-arc"; }; };
 		4E88610FA33E615C8DBF499FC9A589AD /* RaveFilter.swift in Sources */ = {isa = PBXBuildFile; fileRef = 4043564F17E02F1DEE88D52FBCD23FE6 /* RaveFilter.swift */; };
+		4EE5F1A40D43B6370170756D212244EA /* NSData+ImageContentType.m in Sources */ = {isa = PBXBuildFile; fileRef = 8F5C1075B9AD3228C468FD2EB1D27700 /* NSData+ImageContentType.m */; };
 		4EF59708A8F57FA67384E99B101BCC3B /* buffer_dec.c in Sources */ = {isa = PBXBuildFile; fileRef = 8BA1350A6430977A25E99B598CBE5010 /* buffer_dec.c */; settings = {COMPILER_FLAGS = "-D_THREAD_SAFE -fno-objc-arc"; }; };
 		4F1999C6233E28A16D3772F770F4C08F /* NSDate+Offset.swift in Sources */ = {isa = PBXBuildFile; fileRef = 20CFF2CFD03B9C29465CF3E205DD6221 /* NSDate+Offset.swift */; };
-		4F7117EA24E608B856A03755C082F60E /* SDAsyncBlockOperation.h in Headers */ = {isa = PBXBuildFile; fileRef = D7AD01BA080DC240396F8BB76A97EA73 /* SDAsyncBlockOperation.h */; settings = {ATTRIBUTES = (Project, ); }; };
+		4F8110093C01BFEA83659901F62F444C /* SDWebImageManager.h in Headers */ = {isa = PBXBuildFile; fileRef = 8DEEFAEFC8DD3D28C4C5B30B1401ADA3 /* SDWebImageManager.h */; settings = {ATTRIBUTES = (Project, ); }; };
 		4F829D42619052B91CE7B07248F345B1 /* IgnoreBackgroundTouchesStackView.swift in Sources */ = {isa = PBXBuildFile; fileRef = 8220CDA2E2E9361268E048CDF62B7FE9 /* IgnoreBackgroundTouchesStackView.swift */; };
+		4F9C495349D7A569E9C831AE462C565C /* SDImageFrame.h in Headers */ = {isa = PBXBuildFile; fileRef = 36448CE7A0888818E02519265282BFCA /* SDImageFrame.h */; settings = {ATTRIBUTES = (Project, ); }; };
 		5017500B6491EB442374F245F19979C1 /* analysis_enc.c in Sources */ = {isa = PBXBuildFile; fileRef = D59154F927C4C24738ACDC734BAE1D9F /* analysis_enc.c */; settings = {COMPILER_FLAGS = "-D_THREAD_SAFE -fno-objc-arc"; }; };
 		50544CC39838135DDBF0047A180E97F4 /* FBSnapshotTestCasePlatform.h in Headers */ = {isa = PBXBuildFile; fileRef = F588FAA9D82C224A741132FE780FA5AE /* FBSnapshotTestCasePlatform.h */; settings = {ATTRIBUTES = (Project, ); }; };
 		50678C2340044169DC2CD9CA5CD4A8D9 /* StickerTypeCollectionView.swift in Sources */ = {isa = PBXBuildFile; fileRef = DBF384CAEBEF2F4B8B1BAA670EDA6B60 /* StickerTypeCollectionView.swift */; };
 		51625C325774711D7EF896CB1F5A82D1 /* MediaClipsCollectionCell.swift in Sources */ = {isa = PBXBuildFile; fileRef = 0C4EB43073E2E44B70EDA2E8A0AA24D2 /* MediaClipsCollectionCell.swift */; };
-		5164D11BF31C8A1815F581C6E4DE60B1 /* NSImage+Compatibility.m in Sources */ = {isa = PBXBuildFile; fileRef = BC3615BEAC0F8133B3C75B24145EBA20 /* NSImage+Compatibility.m */; };
 		516B46CBE69F0AF561228158E44746D7 /* quant_levels_dec_utils.h in Headers */ = {isa = PBXBuildFile; fileRef = ADDB8DAF8B26FED8445132BCEE4B14DA /* quant_levels_dec_utils.h */; settings = {ATTRIBUTES = (Project, ); }; };
 		51F0EC40F49449FABCCAFD01B8EE7126 /* backward_references_cost_enc.c in Sources */ = {isa = PBXBuildFile; fileRef = 644C9DFB24FDCCB7FB37FE933D40BE1D /* backward_references_cost_enc.c */; settings = {COMPILER_FLAGS = "-D_THREAD_SAFE -fno-objc-arc"; }; };
 		52A4F739732139D096B81388C4087F61 /* muxinternal.c in Sources */ = {isa = PBXBuildFile; fileRef = 197F741FB5ECDCD24DD0E2B31CC76516 /* muxinternal.c */; settings = {COMPILER_FLAGS = "-D_THREAD_SAFE -fno-objc-arc"; }; };
 		5307AC018A4B73F43F2C2F2F17806990 /* KanvasCameraImages.swift in Sources */ = {isa = PBXBuildFile; fileRef = 2BA3A7EF9BE414B8C52F4871A9084584 /* KanvasCameraImages.swift */; };
 		531CAB6944FF6BD669E7BAF2A2883A10 /* huffman_utils.c in Sources */ = {isa = PBXBuildFile; fileRef = CD0AA837CFA7A5E03211B3A0E7F74DE8 /* huffman_utils.c */; settings = {COMPILER_FLAGS = "-D_THREAD_SAFE -fno-objc-arc"; }; };
 		534566B555379F2D0DFBB98AB1AA6AE8 /* UIGestureRecognizer+Active.swift in Sources */ = {isa = PBXBuildFile; fileRef = 34F90715EA8E9CAA0664DF0C01582092 /* UIGestureRecognizer+Active.swift */; };
+		53DB67DB8ADE317401F8B9E73EBEDFCB /* SDAssociatedObject.m in Sources */ = {isa = PBXBuildFile; fileRef = 47D85D12557E7E90F2186AC69D535B88 /* SDAssociatedObject.m */; };
 		5412607D0F649FA5D77352AD31ED6EF1 /* libwebp-dummy.m in Sources */ = {isa = PBXBuildFile; fileRef = FDA2ABE23975C19FDC44FBC15B77E89F /* libwebp-dummy.m */; };
 		547FA5C1D951624C7957D65DE3D61D65 /* quant_levels_dec_utils.c in Sources */ = {isa = PBXBuildFile; fileRef = EA493A5931CF8997654B8D4D300DD9CB /* quant_levels_dec_utils.c */; settings = {COMPILER_FLAGS = "-D_THREAD_SAFE -fno-objc-arc"; }; };
 		54D003E9866943AE55F824718C5ADA89 /* decode.h in Headers */ = {isa = PBXBuildFile; fileRef = D44C5EDCBCC74B662AB03DCD21A35A1B /* decode.h */; settings = {ATTRIBUTES = (Project, ); }; };
 		54EE48DF6EDF52D893B48E64EC888126 /* Reachability.h in Headers */ = {isa = PBXBuildFile; fileRef = BE52BA40544CBAD0A476E93653677A2C /* Reachability.h */; settings = {ATTRIBUTES = (Project, ); }; };
-		5541F3CA8F5CF058F7363B1ED8909D90 /* SDImageCodersManager.m in Sources */ = {isa = PBXBuildFile; fileRef = 2390E8D2BECF8C705973266274578619 /* SDImageCodersManager.m */; };
 		55C2CF7E7F0B35DB26DAA85473443A50 /* common_dec.h in Headers */ = {isa = PBXBuildFile; fileRef = 4418427BB1D61DE442DEBE15E932F0B7 /* common_dec.h */; settings = {ATTRIBUTES = (Project, ); }; };
 		5603BDF64C4F346BF00BE31ADB96FFB6 /* TagsView.swift in Sources */ = {isa = PBXBuildFile; fileRef = B01EE05B0D9DDAAF48F85B61C6F55576 /* TagsView.swift */; };
 		5693A08347C5CFEBCEBAA2AED5FADEE1 /* FBSnapshotTestCasePlatform.m in Sources */ = {isa = PBXBuildFile; fileRef = 9A4E349C2A0AA090CEC340159D6CEF73 /* FBSnapshotTestCasePlatform.m */; };
 		56B3B5F26053C3713B3CE93B9B657D3B /* SharedUI-dummy.m in Sources */ = {isa = PBXBuildFile; fileRef = 745F0B812D1A2EBACC6BADFBB906BC7F /* SharedUI-dummy.m */; };
-		57AF4FCF381E26A69632CF96E726AAF1 /* NSBezierPath+RoundedCorners.h in Headers */ = {isa = PBXBuildFile; fileRef = 0108B879E4921CCB7783207B99E00C71 /* NSBezierPath+RoundedCorners.h */; settings = {ATTRIBUTES = (Project, ); }; };
+		56D50CB747B429C4F9086DE6902F4757 /* SDWebImageOptionsProcessor.m in Sources */ = {isa = PBXBuildFile; fileRef = 3E89ED61302A2B6A11E4BEA370FD0185 /* SDWebImageOptionsProcessor.m */; };
 		57D4D64672C73C2FC3649FF82ABABC9E /* Rendering.swift in Sources */ = {isa = PBXBuildFile; fileRef = 6E4B45A1189BBC0563EC1CF0F92DEE4C /* Rendering.swift */; };
-		57F8878CCA3A89A9FB794E9721178CD4 /* SDGraphicsImageRenderer.m in Sources */ = {isa = PBXBuildFile; fileRef = 1E02CA1AAFB5BFDA577CBA3EE22F68EF /* SDGraphicsImageRenderer.m */; };
+		57F4469F8D20C87EEB1237F2958CD386 /* SDWebImageDownloaderConfig.h in Headers */ = {isa = PBXBuildFile; fileRef = 3BF22C084B65717272690D933B327C0C /* SDWebImageDownloaderConfig.h */; settings = {ATTRIBUTES = (Project, ); }; };
 		580BBCCA945C2305E4A38554B003EA77 /* EMInterferenceFilter.swift in Sources */ = {isa = PBXBuildFile; fileRef = 22C988DC141FA2849BF1F8EF6C839CD9 /* EMInterferenceFilter.swift */; };
+		58E9E6C5AB59D4DC33848BB0AD9FE6A2 /* UIView+WebCacheOperation.m in Sources */ = {isa = PBXBuildFile; fileRef = 859D5FDE1ACD39D94C39CB6480FA6D8B /* UIView+WebCacheOperation.m */; };
 		5929A61719AA93AF67C62593EF3BBFD7 /* CameraRecordingProtocol.swift in Sources */ = {isa = PBXBuildFile; fileRef = 615A599A5F96D7883F672A7E6B512DC2 /* CameraRecordingProtocol.swift */; };
 		599E022191740284FBFEA3CDEA376862 /* PixelateImageOperation.swift in Sources */ = {isa = PBXBuildFile; fileRef = 84E8C1EBE81D8D41D2D93961DD4E9A11 /* PixelateImageOperation.swift */; };
-		59EE32D2F79DF903A44B38639C690011 /* SDFileAttributeHelper.h in Headers */ = {isa = PBXBuildFile; fileRef = F5B76929156B5E7A15A1E165971ED66F /* SDFileAttributeHelper.h */; settings = {ATTRIBUTES = (Project, ); }; };
 		5AD4000415001EAE4E7357EF81C22E58 /* MediaClipsEditorViewController.swift in Sources */ = {isa = PBXBuildFile; fileRef = 2F2276B25ED3DD5FE5AE6072F987B04F /* MediaClipsEditorViewController.swift */; };
 		5AEAA19544E8CC9457A9499321D220B9 /* lossless_sse2.c in Sources */ = {isa = PBXBuildFile; fileRef = 33D3E328E22BB4E6B893CA7EF5AB1A33 /* lossless_sse2.c */; settings = {COMPILER_FLAGS = "-D_THREAD_SAFE -fno-objc-arc"; }; };
 		5BC17D8F6A2B87FAD70698C188D7EC94 /* huffman_utils.h in Headers */ = {isa = PBXBuildFile; fileRef = 543ECDA8599A5AB8DC2DC250B5867CB3 /* huffman_utils.h */; settings = {ATTRIBUTES = (Project, ); }; };
-		5C646424CB3FE9647553F61637C58BC6 /* SDDiskCache.m in Sources */ = {isa = PBXBuildFile; fileRef = C53852E31AE37A08FA12B4396646C07A /* SDDiskCache.m */; };
+		5BC706C361F00B81001D73542E01755B /* SDWebImageCacheSerializer.m in Sources */ = {isa = PBXBuildFile; fileRef = 960E67F9991197717CC7DB78597C8169 /* SDWebImageCacheSerializer.m */; };
 		5C8D1D076D8C277348F03CFE8851BF95 /* AVAsset+Utils.swift in Sources */ = {isa = PBXBuildFile; fileRef = 4F8CE3F52BEDC9F8BD2FF9ECCC887D70 /* AVAsset+Utils.swift */; };
-		5CD5DEECDBDB5639BA0F4A91271E3627 /* SDImageIOAnimatedCoder.m in Sources */ = {isa = PBXBuildFile; fileRef = 8D20215839D306561BED77381805933D /* SDImageIOAnimatedCoder.m */; };
+		5CC7B28CE2FC2CAD77E264C5A483CC58 /* SDAsyncBlockOperation.m in Sources */ = {isa = PBXBuildFile; fileRef = AF896914B2C165199C4E7FBAE361F764 /* SDAsyncBlockOperation.m */; };
+		5D67827D0EF28014E091EF8FA1E035F7 /* UIImage+ForceDecode.m in Sources */ = {isa = PBXBuildFile; fileRef = FAA8EE0D4E0FAB584A95ECCE4BABD69B /* UIImage+ForceDecode.m */; };
 		5D69574EABABFB0382BA0E545ACD7BB2 /* near_lossless_enc.c in Sources */ = {isa = PBXBuildFile; fileRef = A452686A95DD9CF8AAE1F09F43EF1E60 /* near_lossless_enc.c */; settings = {COMPILER_FLAGS = "-D_THREAD_SAFE -fno-objc-arc"; }; };
+		5D99C3DE35E577775066CA33BE38DFC8 /* SDWebImageDefine.h in Headers */ = {isa = PBXBuildFile; fileRef = BA3FCC9E1DD83721516B845F8A26E26C /* SDWebImageDefine.h */; settings = {ATTRIBUTES = (Project, ); }; };
 		5DD33724781888017FBDDDD71C1CE81D /* filters_msa.c in Sources */ = {isa = PBXBuildFile; fileRef = B70F2FC8E25D5CFE44D45DFEB4632D73 /* filters_msa.c */; settings = {COMPILER_FLAGS = "-D_THREAD_SAFE -fno-objc-arc"; }; };
-		5DE092A62FB07F0F574B81A3D042FCAF /* UIImage+GIF.h in Headers */ = {isa = PBXBuildFile; fileRef = BB3529C7B4FAA9F8AF7231864C4A3A96 /* UIImage+GIF.h */; settings = {ATTRIBUTES = (Project, ); }; };
 		5E6342C26CF4E9C4F1FC417149203F56 /* HashCodeBuilder.swift in Sources */ = {isa = PBXBuildFile; fileRef = C4172FE205B46728E04DA5594077EB1A /* HashCodeBuilder.swift */; };
-		5EE0C140FBD6D039200876E7BAE02A41 /* UIImage+Transform.m in Sources */ = {isa = PBXBuildFile; fileRef = A362D76E6CED900A4DF150D3EA0E3C55 /* UIImage+Transform.m */; };
+		5EDF0CF30FBF149B0FC1E7B57FB3D236 /* SDImageHEICCoder.h in Headers */ = {isa = PBXBuildFile; fileRef = 3FBD76C7A368B2396695BDA0D9B92DF8 /* SDImageHEICCoder.h */; settings = {ATTRIBUTES = (Project, ); }; };
 		5FA31FB937C18756418DF8F617828602 /* ReachabilityObserving.swift in Sources */ = {isa = PBXBuildFile; fileRef = EB57BF4E4E5C3FCBC6270877BF1B67E9 /* ReachabilityObserving.swift */; };
 		5FF3255EEC60645305BC778C9C5F392F /* OpenGLShaders in Resources */ = {isa = PBXBuildFile; fileRef = C7CD558B7C6E82406A23D31995CA5B41 /* OpenGLShaders */; };
 		602297397EF978E2A3CCFC0F94DC8910 /* TMUserInterfaceIdiom.swift in Sources */ = {isa = PBXBuildFile; fileRef = 3B496F095F55FA668681DBE410AB08EE /* TMUserInterfaceIdiom.swift */; };
 		6029F7D811E8406E82C312E338515503 /* types.h in Headers */ = {isa = PBXBuildFile; fileRef = E966F98DA7545FF7BA1CC38EE02F743A /* types.h */; settings = {ATTRIBUTES = (Project, ); }; };
-		60B15DCB1548966C0405E16F14DC9715 /* UIImage+ExtendedCacheData.h in Headers */ = {isa = PBXBuildFile; fileRef = A17F0169C898B35C7E2BBF078FF9C224 /* UIImage+ExtendedCacheData.h */; settings = {ATTRIBUTES = (Project, ); }; };
+		60C2EFB1240142C9B7EDA7D644AF249B /* NSBezierPath+SDRoundedCorners.m in Sources */ = {isa = PBXBuildFile; fileRef = 135770AE3D3E57F5B1111C0FB8BDD5EF /* NSBezierPath+SDRoundedCorners.m */; };
 		60ECE90B985A9886B5289958D1490E11 /* FilterFactory.swift in Sources */ = {isa = PBXBuildFile; fileRef = 55E47C3CCA41ACD0FB1F80E9503CC5B1 /* FilterFactory.swift */; };
-		617EA95B445F895A742DAD596DF59C26 /* UIImage+GIF.m in Sources */ = {isa = PBXBuildFile; fileRef = D03E2E4F32EC70F92B2CB323E6A9FBF9 /* UIImage+GIF.m */; };
+		60FB1C1B198AE2431CB242B3BF645D1A /* SDWebImagePrefetcher.h in Headers */ = {isa = PBXBuildFile; fileRef = D5BDC03E173DB2CB10497AC687B0EF23 /* SDWebImagePrefetcher.h */; settings = {ATTRIBUTES = (Project, ); }; };
+		6182B2085AC63186D30CF4EBE039AC2E /* NSData+ImageContentType.h in Headers */ = {isa = PBXBuildFile; fileRef = 70C2C87D68995E56751439EF02404A7E /* NSData+ImageContentType.h */; settings = {ATTRIBUTES = (Project, ); }; };
 		618AAE2296E670E1FE5F59BF9599959D /* quant.h in Headers */ = {isa = PBXBuildFile; fileRef = 983C87F7CFB7ACA87AB846C3C9F30486 /* quant.h */; settings = {ATTRIBUTES = (Project, ); }; };
 		61E73CE8D355C3B872E57FD8D7C60629 /* filters_sse2.c in Sources */ = {isa = PBXBuildFile; fileRef = F0EF6666D53171D31CAE55DD494ED907 /* filters_sse2.c */; settings = {COMPILER_FLAGS = "-D_THREAD_SAFE -fno-objc-arc"; }; };
 		623F1AEA151D4CD482BCFCA6C85FDD6D /* yuv_sse41.c in Sources */ = {isa = PBXBuildFile; fileRef = 1D3D97190BB651B09CF585B6FB8B3787 /* yuv_sse41.c */; settings = {COMPILER_FLAGS = "-D_THREAD_SAFE -fno-objc-arc"; }; };
 		62F73F74B1DFCBF6294C3E90B2266C80 /* SDImageWebPCoder.h in Headers */ = {isa = PBXBuildFile; fileRef = 87EB0074E36D53976AE98B0CD8AFC402 /* SDImageWebPCoder.h */; settings = {ATTRIBUTES = (Project, ); }; };
-		638B5739BE470EADB9E422CB35876F4B /* NSBezierPath+RoundedCorners.m in Sources */ = {isa = PBXBuildFile; fileRef = D81018B2D5DB3839678F6D35E09C898D /* NSBezierPath+RoundedCorners.m */; };
-		63E56EDB592FAA1E25DA9FA651029F3E /* SDImageCache.h in Headers */ = {isa = PBXBuildFile; fileRef = 6A8875FD4750CC22BAF43625DCF6A512 /* SDImageCache.h */; settings = {ATTRIBUTES = (Project, ); }; };
-		6456C4C9FB7F525D501E4A536C30C9A7 /* SDDeviceHelper.m in Sources */ = {isa = PBXBuildFile; fileRef = CF1F0B99B0D7BEDCB14BABA2B227A685 /* SDDeviceHelper.m */; };
-		6514DD7BB2227418F5F0D966CB214197 /* SDWeakProxy.h in Headers */ = {isa = PBXBuildFile; fileRef = F0C3129213BC0F1EE3699D11FD6239AE /* SDWeakProxy.h */; settings = {ATTRIBUTES = (Project, ); }; };
 		654246A5EC676CAF887090308DBBBA9D /* cost_enc.c in Sources */ = {isa = PBXBuildFile; fileRef = A1EC882BBB21C4E8960829E90C74B633 /* cost_enc.c */; settings = {COMPILER_FLAGS = "-D_THREAD_SAFE -fno-objc-arc"; }; };
-		65435ADBA21176AF6361834AC2EC407E /* SDWebImageDownloader.m in Sources */ = {isa = PBXBuildFile; fileRef = CFFAFD595800E2B51C64B3A65F7CB020 /* SDWebImageDownloader.m */; };
 		654BA3E8BFDADC69B2C75B236013A660 /* BackgroundFillOperation.swift in Sources */ = {isa = PBXBuildFile; fileRef = E9FDFA7BE23128A34C6F4BB7711D8404 /* BackgroundFillOperation.swift */; };
 		6575D3503321F4CC87B7B6309D3AAAE7 /* LegoFilter.swift in Sources */ = {isa = PBXBuildFile; fileRef = 292F372CC72FBECC5B7D7989E4412C8A /* LegoFilter.swift */; };
 		65A5C707F428EA70792DDCE00C63FCB8 /* cost_mips_dsp_r2.c in Sources */ = {isa = PBXBuildFile; fileRef = 75BFF17E0CF94691ED1B24E9EAB53437 /* cost_mips_dsp_r2.c */; settings = {COMPILER_FLAGS = "-D_THREAD_SAFE -fno-objc-arc"; }; };
 		65D7C480CFA87DFF5BE8F6565D2D9AF8 /* cost_neon.c in Sources */ = {isa = PBXBuildFile; fileRef = 95C9AA1F7C4334AC2BC62C10DEDBA5EF /* cost_neon.c */; settings = {COMPILER_FLAGS = "-D_THREAD_SAFE -fno-objc-arc"; }; };
-		6769BE53FA12E9A511B3E12CD2795A71 /* SDImageAPNGCoder.m in Sources */ = {isa = PBXBuildFile; fileRef = 5C61ABC58997C848448E3789159381B1 /* SDImageAPNGCoder.m */; };
 		677F30235A217F9B5ACB4A244D2B91D4 /* StickerType.swift in Sources */ = {isa = PBXBuildFile; fileRef = 621F2337EC216AFB8291D5D941F63E16 /* StickerType.swift */; };
-		679A510CCB32F6F787CB2737B63353A4 /* SDWebImageDownloaderConfig.h in Headers */ = {isa = PBXBuildFile; fileRef = B3A544D34A11FA2D04B565683883D602 /* SDWebImageDownloaderConfig.h */; settings = {ATTRIBUTES = (Project, ); }; };
+		67FB86B5A828570E868D952747DF1FC4 /* UIImage+MultiFormat.m in Sources */ = {isa = PBXBuildFile; fileRef = FECD7827616E4A7DD47EB94D7E809A65 /* UIImage+MultiFormat.m */; };
+		68046EAA01E24C22B2ED0C77D2FD1206 /* SDImageCoder.h in Headers */ = {isa = PBXBuildFile; fileRef = FE2EFB3A2D5108AA55C584A4D2DDFE06 /* SDImageCoder.h */; settings = {ATTRIBUTES = (Project, ); }; };
 		684527AD4FA9B1246D3038DBA06AF252 /* Texture.swift in Sources */ = {isa = PBXBuildFile; fileRef = 0E9630EE3311FDD55FDB847786352B63 /* Texture.swift */; };
-		6867991B8A5ADEC82759B0C74049F52B /* SDImageGraphics.h in Headers */ = {isa = PBXBuildFile; fileRef = A9F561E5CB0B44DCC3C8B425270BDA80 /* SDImageGraphics.h */; settings = {ATTRIBUTES = (Project, ); }; };
-		694E427CDE4A1F3BA33D011C80296800 /* SDWebImageManager.h in Headers */ = {isa = PBXBuildFile; fileRef = 6AB08C89A4B393EDC4E9F5712D4C2564 /* SDWebImageManager.h */; settings = {ATTRIBUTES = (Project, ); }; };
 		695A23B190E339DDBE465BDE256C2EF8 /* quant_levels_utils.h in Headers */ = {isa = PBXBuildFile; fileRef = 45CC2502D69AB0A8E02A81FFF9FCD65B /* quant_levels_utils.h */; settings = {ATTRIBUTES = (Project, ); }; };
 		696181AF46E4C75194A6C3330E4399FD /* dec.c in Sources */ = {isa = PBXBuildFile; fileRef = BAE5B311A6511E14F3FBB809778720D5 /* dec.c */; settings = {COMPILER_FLAGS = "-D_THREAD_SAFE -fno-objc-arc"; }; };
 		69C3BDDBFDC0D285A1C45B21629F489A /* CameraView.swift in Sources */ = {isa = PBXBuildFile; fileRef = 6602CD3EEC78C99A22D611ADEB85553E /* CameraView.swift */; };
 		6A1FD1F26E01A4639A64C10AA16749CC /* StaggeredGridLayout.swift in Sources */ = {isa = PBXBuildFile; fileRef = DEEE2E30854EFAAC57F4377DDC58AB01 /* StaggeredGridLayout.swift */; };
 		6A772DB36099386BC60C86266FF04C67 /* MediaDrawerController.swift in Sources */ = {isa = PBXBuildFile; fileRef = 7BFE1B563418B343856B1BEBA9326B4D /* MediaDrawerController.swift */; };
+		6AFD0A0A996C5AC374639F8FCF27E368 /* SDImageGraphics.m in Sources */ = {isa = PBXBuildFile; fileRef = 0A541B5F5ED21602313FEF6A33946E63 /* SDImageGraphics.m */; };
 		6B01D73BF72399610DA77D1D95A7A784 /* NumTypes+Conversion.swift in Sources */ = {isa = PBXBuildFile; fileRef = 6C38125C154BE29352F60B6656406968 /* NumTypes+Conversion.swift */; };
+		6BC683EBBD4CAD6099D0D417FAF11F97 /* UIButton+WebCache.h in Headers */ = {isa = PBXBuildFile; fileRef = 6BEEF50382DF000429651D6EC192E147 /* UIButton+WebCache.h */; settings = {ATTRIBUTES = (Project, ); }; };
 		6BF9E56AC953FDA87CA1A68325B9A964 /* CameraFilterCollectionCell.swift in Sources */ = {isa = PBXBuildFile; fileRef = 311611285381BC111A88B5E017264014 /* CameraFilterCollectionCell.swift */; };
-		6C2AE6CE2183EE3012528A32B4940AF3 /* SDWebImageError.m in Sources */ = {isa = PBXBuildFile; fileRef = 6C7D17D1D517789797621DE24C17FC84 /* SDWebImageError.m */; };
 		6C3F1BABFC53E28074FED22E6DFC451B /* mux_types.h in Headers */ = {isa = PBXBuildFile; fileRef = 96450FA1FE1E8EAE5C903DB409160C47 /* mux_types.h */; settings = {ATTRIBUTES = (Project, ); }; };
 		6C4987A23B8830450348E2D5D15642D6 /* SDWebImageImageLoader.swift in Sources */ = {isa = PBXBuildFile; fileRef = 40A5B3F19BDB6F7D04AF93B3E496389D /* SDWebImageImageLoader.swift */; };
 		6D40316FABBD0FB98BDA3C903BD2488C /* EditorFilterCollectionCell.swift in Sources */ = {isa = PBXBuildFile; fileRef = 16D5E433F10F05D1D8A87068E97EE49C /* EditorFilterCollectionCell.swift */; };
-		6D6746F925B57DA1D82756A9F2675620 /* SDAnimatedImageView+WebCache.h in Headers */ = {isa = PBXBuildFile; fileRef = 6DA29BAC8BF548260D21A96157012B47 /* SDAnimatedImageView+WebCache.h */; settings = {ATTRIBUTES = (Project, ); }; };
+		6D5CC7E789DFA39728151C9C66505D77 /* UIImageView+HighlightedWebCache.h in Headers */ = {isa = PBXBuildFile; fileRef = 3EE8FB0AE34D7E865368ECB16A2EC515 /* UIImageView+HighlightedWebCache.h */; settings = {ATTRIBUTES = (Project, ); }; };
+		6D5D20111D167749D7BC40EC2DCF1738 /* SDImageAPNGCoder.m in Sources */ = {isa = PBXBuildFile; fileRef = 419C43603934441FCD9AA28D54D65AB9 /* SDImageAPNGCoder.m */; };
 		6DDB5249D54C035B5142F4B8C5076B6A /* VideoOutputHandler.swift in Sources */ = {isa = PBXBuildFile; fileRef = E19E91AB6EF293A078E66F0124DF7D0D /* VideoOutputHandler.swift */; };
-		6E824E0DBAEE78015F849A4715DF40B7 /* SDAnimatedImageView.m in Sources */ = {isa = PBXBuildFile; fileRef = DC8E4394216AC6ABCE256D1F49F502E5 /* SDAnimatedImageView.m */; };
 		6E92B9D6593D02A974A3FA3CA054DF4D /* Dictionary+Additions.swift in Sources */ = {isa = PBXBuildFile; fileRef = FC2D68604E18C9F490EE9069C64AEBF7 /* Dictionary+Additions.swift */; };
 		6EB21024A868242076B1537DDB65B191 /* bit_writer_utils.c in Sources */ = {isa = PBXBuildFile; fileRef = 23B4C56A7855EA1A15EB09CF0D86FC58 /* bit_writer_utils.c */; settings = {COMPILER_FLAGS = "-D_THREAD_SAFE -fno-objc-arc"; }; };
 		6ED1CF8ACA463BFC22A32B03EC089AD4 /* SuggestedTagsDataSource.swift in Sources */ = {isa = PBXBuildFile; fileRef = 4291D880A5144A66DFB5C0CD4BAA7C38 /* SuggestedTagsDataSource.swift */; };
 		6FE233DB8E7B773AC90DA547C7AB7976 /* rescaler_neon.c in Sources */ = {isa = PBXBuildFile; fileRef = 09E381C85BB6D78C184133C38E8B8D09 /* rescaler_neon.c */; settings = {COMPILER_FLAGS = "-D_THREAD_SAFE -fno-objc-arc"; }; };
+		700A8F9AEFB0FA70A07647850BA968DC /* SDImageAssetManager.h in Headers */ = {isa = PBXBuildFile; fileRef = DD988128F2BBFA11A53AD61523E09575 /* SDImageAssetManager.h */; settings = {ATTRIBUTES = (Project, ); }; };
 		7070D9563B652BEEBC4DD2E73B9B88F7 /* lossless_mips_dsp_r2.c in Sources */ = {isa = PBXBuildFile; fileRef = C37687947B1A6DB79BC8231425CE8D1A /* lossless_mips_dsp_r2.c */; settings = {COMPILER_FLAGS = "-D_THREAD_SAFE -fno-objc-arc"; }; };
 		7093C6C851DEAAF0D336258BADEAEFF1 /* CALayer+Color.swift in Sources */ = {isa = PBXBuildFile; fileRef = C6FB198160A93FA4F39675521E46462A /* CALayer+Color.swift */; };
 		709F7FA064529D416EE56E42585B16D8 /* alpha_enc.c in Sources */ = {isa = PBXBuildFile; fileRef = D2EA18211B7B9FC26E5845C69D1FADC8 /* alpha_enc.c */; settings = {COMPILER_FLAGS = "-D_THREAD_SAFE -fno-objc-arc"; }; };
 		7132F0DD3800F838EAD9D490E9FC4BA6 /* SDWebImageWebPCoder-dummy.m in Sources */ = {isa = PBXBuildFile; fileRef = EED3BD1EA65E546C56D15C3379DEF883 /* SDWebImageWebPCoder-dummy.m */; };
-		72A3686BDFECF634C3A1C4C0E43318BE /* UIImageView+HighlightedWebCache.h in Headers */ = {isa = PBXBuildFile; fileRef = 855D824236E587D0BB135CE1E710A042 /* UIImageView+HighlightedWebCache.h */; settings = {ATTRIBUTES = (Project, ); }; };
+		726B89D44663ED0A0F380AE24EF8D816 /* SDWebImagePrefetcher.m in Sources */ = {isa = PBXBuildFile; fileRef = 0FF7FFBBB7809BFAB078950B2E9DDDEB /* SDWebImagePrefetcher.m */; };
 		72BB59658CD7D344C18528550A853202 /* random_utils.h in Headers */ = {isa = PBXBuildFile; fileRef = 2681E01832AE2EDA05EB801F53C51E6A /* random_utils.h */; settings = {ATTRIBUTES = (Project, ); }; };
+		73C1CA5944ECA3AF719C46AE652C4801 /* NSButton+WebCache.m in Sources */ = {isa = PBXBuildFile; fileRef = B3CF84624A6CD466163FBBB3524CAC04 /* NSButton+WebCache.m */; };
+		73D7BF2033F76591BDCBA2A098FC93FE /* SDImageCoderHelper.h in Headers */ = {isa = PBXBuildFile; fileRef = 901DEEC19CCCA62A2E51F471DAF6877D /* SDImageCoderHelper.h */; settings = {ATTRIBUTES = (Project, ); }; };
 		742438E11463A93233BBA4D13D416088 /* MediaClip.swift in Sources */ = {isa = PBXBuildFile; fileRef = E659445013F76A1ECBD48C485B0AC2B5 /* MediaClip.swift */; };
 		744B383EF8FEE09A396C8860CA866D22 /* CGSize+Utils.swift in Sources */ = {isa = PBXBuildFile; fileRef = 5EED1906B8B42FBC9DA913B145959646 /* CGSize+Utils.swift */; };
-		75C5A7AA960791D4C52F1B4D621CAEA7 /* SDWebImageCacheSerializer.h in Headers */ = {isa = PBXBuildFile; fileRef = 3ECFED328AC4D2E79F517E5FF5169D30 /* SDWebImageCacheSerializer.h */; settings = {ATTRIBUTES = (Project, ); }; };
 		75CAA40729DFAB6990F984BE72D7478D /* KanvasCameraTimes.swift in Sources */ = {isa = PBXBuildFile; fileRef = 34936877CBA4C2D31D8B2305B20F9D56 /* KanvasCameraTimes.swift */; };
 		761985F7C747B4B60374BDE022A0696A /* EditorView.swift in Sources */ = {isa = PBXBuildFile; fileRef = 581C67E84FEC87595BA9B648CF5F3CB9 /* EditorView.swift */; };
 		76684E811A8A5F9091C0EDD7039E9D93 /* rescaler_mips_dsp_r2.c in Sources */ = {isa = PBXBuildFile; fileRef = E13AC2A9B65E8F6AE070390E5D4D99E1 /* rescaler_mips_dsp_r2.c */; settings = {COMPILER_FLAGS = "-D_THREAD_SAFE -fno-objc-arc"; }; };
 		767B8E9A3AD0A6330D6264735E5D5CB5 /* RGBFilter.swift in Sources */ = {isa = PBXBuildFile; fileRef = 3DA84B18530AEA2D9384B18E7675EB07 /* RGBFilter.swift */; };
 		768812278028100F63BF43811A0E0846 /* CameraPermissionsViewController.swift in Sources */ = {isa = PBXBuildFile; fileRef = 7CAF677E7DFC78E8F8D5024E3C4EB43F /* CameraPermissionsViewController.swift */; };
 		7688D5E76FDA80CB4DA26E7686F0DC8A /* utils.h in Headers */ = {isa = PBXBuildFile; fileRef = 9BF9E6FBC53FB7E47E40F849F346655C /* utils.h */; settings = {ATTRIBUTES = (Project, ); }; };
+		76A6B4925F89F66A34B6DD0F9B01A198 /* UIImage+GIF.h in Headers */ = {isa = PBXBuildFile; fileRef = 66060355ECFA400CA363448B19B49E79 /* UIImage+GIF.h */; settings = {ATTRIBUTES = (Project, ); }; };
 		771BDAB223C512D4F596035D298B529B /* predictor_enc.c in Sources */ = {isa = PBXBuildFile; fileRef = 6F630426EE550B8E662A9A4C0B01BD32 /* predictor_enc.c */; settings = {COMPILER_FLAGS = "-D_THREAD_SAFE -fno-objc-arc"; }; };
 		77963FF7EE2C6BF810466A85D700811E /* FBSnapshotTestController.m in Sources */ = {isa = PBXBuildFile; fileRef = B843775F5B1404A13A5A4E95D250D837 /* FBSnapshotTestController.m */; };
 		77E23E5D7909E44C026D7C6241A0D2A8 /* EditorFilterController.swift in Sources */ = {isa = PBXBuildFile; fileRef = 22D2E0343CF38208EF1A79DB7237673A /* EditorFilterController.swift */; };
-		7807F7E5B36565D1B299CC9D01EB3142 /* SDImageCoderHelper.m in Sources */ = {isa = PBXBuildFile; fileRef = 80A5CE76347CEBB53BECCFCC39C6381D /* SDImageCoderHelper.m */; };
-		7814BD56B5911538C1DA02199FA0C4FD /* UIImage+MemoryCacheCost.m in Sources */ = {isa = PBXBuildFile; fileRef = 2C9FBC8827D8E37569924370FCD19823 /* UIImage+MemoryCacheCost.m */; };
 		792465A3B42A9AAD13B18EFBBC31CBBA /* UIViewController+Load.swift in Sources */ = {isa = PBXBuildFile; fileRef = 3EC12618791DB8A15C49BD6BB19995BB /* UIViewController+Load.swift */; };
-		79309CA0B5E111D00B5A5D45A32C8A56 /* SDImageCache.m in Sources */ = {isa = PBXBuildFile; fileRef = 8BB6544EE61D4A7C63C160F9216B6056 /* SDImageCache.m */; };
 		7932FDE8A811F489BC0311AA2F2B062B /* KanvasQuickBlogSelectorCoordinating.swift in Sources */ = {isa = PBXBuildFile; fileRef = 892659B2817C2DD8E79DF428D7C293D9 /* KanvasQuickBlogSelectorCoordinating.swift */; };
-		797BD02D9DAD575C341ACBAE9BA2E070 /* UIButton+WebCache.h in Headers */ = {isa = PBXBuildFile; fileRef = CDAE5196BF8AA63C1B2ED5760AE04764 /* UIButton+WebCache.h */; settings = {ATTRIBUTES = (Project, ); }; };
 		79821B7C20BC760E0332870A37C4B960 /* ssim.c in Sources */ = {isa = PBXBuildFile; fileRef = 911985EF8D4354160564A03AD795AD21 /* ssim.c */; settings = {COMPILER_FLAGS = "-D_THREAD_SAFE -fno-objc-arc"; }; };
 		79A2AD4818EAC76153CCEBA51850F314 /* CALayer+CGImage.swift in Sources */ = {isa = PBXBuildFile; fileRef = C6DA57700D9CA9C1BB32CAE5D6AB43E5 /* CALayer+CGImage.swift */; };
 		79FBA75E7966269F9763CF0DADA8CB47 /* GLKMatrix4+Unsafe.swift in Sources */ = {isa = PBXBuildFile; fileRef = 0073C7CF8F4F28A2C989CAF2C5682109 /* GLKMatrix4+Unsafe.swift */; };
 		7A4343B6C0D45FE5E37B0503DAC6AE96 /* muxedit.c in Sources */ = {isa = PBXBuildFile; fileRef = EA923913E4C37ED7F324BA891DD99CB3 /* muxedit.c */; settings = {COMPILER_FLAGS = "-D_THREAD_SAFE -fno-objc-arc"; }; };
-		7A70915F805E372FE1D327212FCEB0EA /* SDWebImageDownloaderDecryptor.h in Headers */ = {isa = PBXBuildFile; fileRef = D4DC6F5BC723E7B71E282714AC68C625 /* SDWebImageDownloaderDecryptor.h */; settings = {ATTRIBUTES = (Project, ); }; };
-		7A8E3EEA5081C257F472A9ABAFB1788A /* SDWebImage.h in Headers */ = {isa = PBXBuildFile; fileRef = EF2A40CC91E75AA7930261FFEB74EF59 /* SDWebImage.h */; settings = {ATTRIBUTES = (Project, ); }; };
 		7ACC18223C420B352978A9BC2488F1D6 /* DrawerTabBarController.swift in Sources */ = {isa = PBXBuildFile; fileRef = 28EF07F27821952A4B38CD6497D2D9AE /* DrawerTabBarController.swift */; };
 		7B27356D88A1987ED1CA884A12E7FC84 /* ImageLoader-dummy.m in Sources */ = {isa = PBXBuildFile; fileRef = 73E3560CABC8C4E14E7DFF95759E5F11 /* ImageLoader-dummy.m */; };
 		7BAD5A2299AF0DE60B5176593441A651 /* DrawerController.swift in Sources */ = {isa = PBXBuildFile; fileRef = 7A53A5FDCF1D8E8C389E19F36E386F85 /* DrawerController.swift */; };
+		7C34649C9AAA059880A16702705CBCB8 /* SDImageFrame.m in Sources */ = {isa = PBXBuildFile; fileRef = 4F765C2B10B06BE9F827F6B6EFED0647 /* SDImageFrame.m */; };
 		7C3BD0D3ABCF92C07206AA02191B9DB5 /* ScrollHandler.swift in Sources */ = {isa = PBXBuildFile; fileRef = D675AA802BA2FCBE56DCEDB46B5560E4 /* ScrollHandler.swift */; };
 		7C8C29C3A63BD601E88CF1FF9F534DBF /* msa_macro.h in Headers */ = {isa = PBXBuildFile; fileRef = 597476E1EC0BCF5782BB847CAF467650 /* msa_macro.h */; settings = {ATTRIBUTES = (Project, ); }; };
 		7D5A50B3676C1945497CB25C056D9CE8 /* ExtendedButton.swift in Sources */ = {isa = PBXBuildFile; fileRef = C4EF8C26B472961B9EF6B1AC60A1AC2B /* ExtendedButton.swift */; };
 		7DA62D417E17919E6FB07FAB4B34EE78 /* FilterCollectionCell.swift in Sources */ = {isa = PBXBuildFile; fileRef = 08DF20D965F84AC774A14F4C84322580 /* FilterCollectionCell.swift */; };
+		7F56788B58E43D39D1642C9135DDBCF6 /* SDAssociatedObject.h in Headers */ = {isa = PBXBuildFile; fileRef = B8E1C19A7D3B18704D1CB7FD7967A9DE /* SDAssociatedObject.h */; settings = {ATTRIBUTES = (Project, ); }; };
+		7FE942E8C1DB64B98DD08D5668F5CC54 /* SDGraphicsImageRenderer.m in Sources */ = {isa = PBXBuildFile; fileRef = E3FBCEC4084E7D200859E4E4B449AF60 /* SDGraphicsImageRenderer.m */; };
 		7FFD3E848B13655E6D8CFE529C00DD06 /* KanvasCameraStrings.swift in Sources */ = {isa = PBXBuildFile; fileRef = 7426D96554792717B4D18192CB830C57 /* KanvasCameraStrings.swift */; };
 		804389A8646BF094EE38B3F4E57D7DEA /* filter_enc.c in Sources */ = {isa = PBXBuildFile; fileRef = 3503C780FB93E94BB900EFC3FA6F4040 /* filter_enc.c */; settings = {COMPILER_FLAGS = "-D_THREAD_SAFE -fno-objc-arc"; }; };
 		804C56F3935A2C84433D0386C143CE65 /* silence.aac in Resources */ = {isa = PBXBuildFile; fileRef = C24287D8482BB16718DEADCF22D66AD1 /* silence.aac */; };
@@ -334,45 +326,44 @@
 		811FF25FA12F34E50C52880E745A4E0A /* ModeSelectorAndShootView.swift in Sources */ = {isa = PBXBuildFile; fileRef = 68AE1606BBF1BAA1B6C8BFC03D997AE8 /* ModeSelectorAndShootView.swift */; };
 		8130EC3DD998AE0E93400FC4C8372B3B /* HorizontalCollectionLayout.swift in Sources */ = {isa = PBXBuildFile; fileRef = ED59D082A596D960D946B98B102C62AC /* HorizontalCollectionLayout.swift */; };
 		81E7F2A72A7496451D662742F2BBD785 /* StickerCollectionView.swift in Sources */ = {isa = PBXBuildFile; fileRef = 02CC865BF211C6408628DAAEF1B462DD /* StickerCollectionView.swift */; };
-		820D91D471D9A4116AABCAEB1D240B4F /* SDWebImageTransition.m in Sources */ = {isa = PBXBuildFile; fileRef = 212B253F6E0D6C7D27CEB87F531C9E53 /* SDWebImageTransition.m */; };
+		82220DFF3E846F3420ABEC15C26324BC /* SDWebImageCacheSerializer.h in Headers */ = {isa = PBXBuildFile; fileRef = 2D9DB3E58C73423E5524528D11E0F9FF /* SDWebImageCacheSerializer.h */; settings = {ATTRIBUTES = (Project, ); }; };
 		825DED6E1C303247672D8BF819EAD431 /* Pods-KanvasCameraExample-dummy.m in Sources */ = {isa = PBXBuildFile; fileRef = 1CEE4C47043FCDD185056E0AEB2F3CBA /* Pods-KanvasCameraExample-dummy.m */; };
-		82CE79A9A9CCBE1191653EADB3465F65 /* SDWebImageCacheKeyFilter.m in Sources */ = {isa = PBXBuildFile; fileRef = E7D68008B0BECC8FC111C63DB816A737 /* SDWebImageCacheKeyFilter.m */; };
+		8281160F263BB05F1F2034BBD7CE1632 /* UIImage+GIF.m in Sources */ = {isa = PBXBuildFile; fileRef = 543796D34F425936AC62F381A8AEF21E /* UIImage+GIF.m */; };
 		84422C6A3F50F9896F568463E281050A /* RoundedTexture.swift in Sources */ = {isa = PBXBuildFile; fileRef = 03D364835C33ED399F5ADE3B2C5E5581 /* RoundedTexture.swift */; };
-		845DBACF7528C0B7248728687D4AF44D /* SDImageCacheConfig.m in Sources */ = {isa = PBXBuildFile; fileRef = 5B99DD95F275C74BE8829C84B850A489 /* SDImageCacheConfig.m */; };
-		8468BEBEEA0A720D822DB2CC46A08A20 /* SDImageIOAnimatedCoder.h in Headers */ = {isa = PBXBuildFile; fileRef = 0C344401CEA96622886FF45F8C585F3F /* SDImageIOAnimatedCoder.h */; settings = {ATTRIBUTES = (Project, ); }; };
 		84C9AF3FD34BA02337F9E3E8E59EF182 /* Array+Move.swift in Sources */ = {isa = PBXBuildFile; fileRef = DBFA7E10619550EB0959C6BD4F1FEA50 /* Array+Move.swift */; };
 		8556D0F1D872721387425EA20A1E30E2 /* cost_mips32.c in Sources */ = {isa = PBXBuildFile; fileRef = 1934F6B1D275CE2D7B408A9F0A28874A /* cost_mips32.c */; settings = {COMPILER_FLAGS = "-D_THREAD_SAFE -fno-objc-arc"; }; };
+		85A4AB14F0E8432C6DFB7C719950A7B4 /* SDImageGIFCoder.h in Headers */ = {isa = PBXBuildFile; fileRef = A59F01B68CF9150FB9A497071EE8C72D /* SDImageGIFCoder.h */; settings = {ATTRIBUTES = (Project, ); }; };
+		85C6D54FF0B000D88B0CD7FAC36B82F8 /* UIImage+ForceDecode.h in Headers */ = {isa = PBXBuildFile; fileRef = 82E3FD2FF7038CDB9AB02DAFB51FF4C8 /* UIImage+ForceDecode.h */; settings = {ATTRIBUTES = (Project, ); }; };
 		85F8B194C3C3D0197BA11CB1DC5A4872 /* StickerMenuView.swift in Sources */ = {isa = PBXBuildFile; fileRef = 2D88E68E53446651E9C7CAE2DF6914C2 /* StickerMenuView.swift */; };
+		861095721BB49EA8F1EED48732245CCB /* NSBezierPath+SDRoundedCorners.h in Headers */ = {isa = PBXBuildFile; fileRef = C44E6DC68D10B15D20C874254E02C895 /* NSBezierPath+SDRoundedCorners.h */; settings = {ATTRIBUTES = (Project, ); }; };
 		86F528F34D8F87126E9A78BDE097F64D /* histogram_enc.c in Sources */ = {isa = PBXBuildFile; fileRef = 4F971E9A26DC30B7311BFCA0378E629E /* histogram_enc.c */; settings = {COMPILER_FLAGS = "-D_THREAD_SAFE -fno-objc-arc"; }; };
-		86F52E9DAFD861C58F9057AEA5958485 /* SDImageGIFCoder.h in Headers */ = {isa = PBXBuildFile; fileRef = CC9DE7FADC3DFB08EE0E729248FA6ADC /* SDImageGIFCoder.h */; settings = {ATTRIBUTES = (Project, ); }; };
 		86F90FD88BC4CFF914A5DD7AD1161BBF /* ColorPickerController.swift in Sources */ = {isa = PBXBuildFile; fileRef = 7365E3961484FD04B94C43D398A012CA /* ColorPickerController.swift */; };
-		87B4434A923B5495D36A739218CF6D02 /* SDFileAttributeHelper.m in Sources */ = {isa = PBXBuildFile; fileRef = F908C2887178E40742DE608DDECEB6A5 /* SDFileAttributeHelper.m */; };
+		87157113B4B6944AF55F11A8BB42B6F0 /* SDImageHEICCoderInternal.h in Headers */ = {isa = PBXBuildFile; fileRef = DA78C24577A8DB78EAF751B956024BBA /* SDImageHEICCoderInternal.h */; settings = {ATTRIBUTES = (Project, ); }; };
 		87D6F8413A7B375C836E57CCAD550A7F /* SwiftSupport.swift in Sources */ = {isa = PBXBuildFile; fileRef = 43D83C1C1BD2CF0375B6AFEB0EA87157 /* SwiftSupport.swift */; };
 		881C827B1B0250ED7F7117AAB15719CD /* MediaClipsEditorView.swift in Sources */ = {isa = PBXBuildFile; fileRef = B33F4872F4B5AF22ECB55212C04C0214 /* MediaClipsEditorView.swift */; };
 		8873556799234E39FF80278F0FA2CEF1 /* MediaPlayer.swift in Sources */ = {isa = PBXBuildFile; fileRef = F500E363E140541FB51764EC889915B0 /* MediaPlayer.swift */; };
+		887C33FDFC35147FB767BF0EE90058AA /* UIImageView+WebCache.m in Sources */ = {isa = PBXBuildFile; fileRef = 12956238DF14FEDB62A663A9402A180A /* UIImageView+WebCache.m */; };
 		88BE0FA9D74B233EBC11EB33D388D209 /* String+UTF16Substring.swift in Sources */ = {isa = PBXBuildFile; fileRef = 3087121CCE8088ECCB9584A394F0EB88 /* String+UTF16Substring.swift */; };
 		88E29B44101F455C5ADDB387CCD94C77 /* anim_decode.c in Sources */ = {isa = PBXBuildFile; fileRef = DE5881ECE5DB0461060A2737A5E4494D /* anim_decode.c */; settings = {COMPILER_FLAGS = "-D_THREAD_SAFE -fno-objc-arc"; }; };
-		89E22FD102216CF71CB845F5DDE384A9 /* SDImageFrame.h in Headers */ = {isa = PBXBuildFile; fileRef = 918ED6BCAF65E8D7504FBBD8CEBB3AF0 /* SDImageFrame.h */; settings = {ATTRIBUTES = (Project, ); }; };
+		89BF6D73E3CAA28723D5EAE8D44C5DD3 /* UIColor+SDHexString.m in Sources */ = {isa = PBXBuildFile; fileRef = EC5F576CD015A28D6961E3C7926457D8 /* UIColor+SDHexString.m */; };
 		8A0822A4957737ED50E9B58957AF0A6C /* TagsOptionsModel.swift in Sources */ = {isa = PBXBuildFile; fileRef = 1E6837B748092BE3B43B9E00246E87F2 /* TagsOptionsModel.swift */; };
 		8A907C2F76EB809A2BD956CEACDCBC3B /* ToonFilter.swift in Sources */ = {isa = PBXBuildFile; fileRef = 1A20902121C43C1FDC84D628FF1694E3 /* ToonFilter.swift */; };
+		8B13C4A2CC3EA265A0FECC942724DDD6 /* SDImageCodersManager.h in Headers */ = {isa = PBXBuildFile; fileRef = 5161E0BA193584E69ABF32453867A5F5 /* SDImageCodersManager.h */; settings = {ATTRIBUTES = (Project, ); }; };
 		8B458EB1CC0CA9061F0DDA0B80973CC2 /* webp_enc.c in Sources */ = {isa = PBXBuildFile; fileRef = BEDDFD91A7F75931BCA242C1B9BC75A6 /* webp_enc.c */; settings = {COMPILER_FLAGS = "-D_THREAD_SAFE -fno-objc-arc"; }; };
-		8B46BF367BA5D79786437098FC529A90 /* SDWebImageOperation.h in Headers */ = {isa = PBXBuildFile; fileRef = FE918F308869FA7B3D11D9B0F72CE1DF /* SDWebImageOperation.h */; settings = {ATTRIBUTES = (Project, ); }; };
 		8B7B612FD5EDE026E079FC1C41811BB4 /* FilteredInputViewController.swift in Sources */ = {isa = PBXBuildFile; fileRef = BD0B28CF433371E948581725AFADDEF1 /* FilteredInputViewController.swift */; };
 		8BB828DD61C6B760BAAF9D29E45D8D73 /* rescaler_utils.h in Headers */ = {isa = PBXBuildFile; fileRef = 2C9CE44A99A69D06CA33E3DEF6607A5C /* rescaler_utils.h */; settings = {ATTRIBUTES = (Project, ); }; };
 		8C0B5EBDF83DDC66A416370F936B9A00 /* UIApplication+StrictKeyWindow.h in Headers */ = {isa = PBXBuildFile; fileRef = 5E028EFD120A2C9F90997418663149C7 /* UIApplication+StrictKeyWindow.h */; settings = {ATTRIBUTES = (Project, ); }; };
 		8C66BFC45D38A77BF5FD5164886F2C54 /* huffman_encode_utils.h in Headers */ = {isa = PBXBuildFile; fileRef = FF557FFA0BEC388A7CD2E97616FB2E14 /* huffman_encode_utils.h */; settings = {ATTRIBUTES = (Project, ); }; };
-		8D71A7B61E1CCF430F6B21523F83BFA8 /* SDImageTransformer.m in Sources */ = {isa = PBXBuildFile; fileRef = 382E3C6398D072C055D953E8B9114F11 /* SDImageTransformer.m */; };
+		8C72F9EDC450B2665798AB97E7932620 /* SDImageCoder.m in Sources */ = {isa = PBXBuildFile; fileRef = A299189110A75081C395013255EA3C2A /* SDImageCoder.m */; };
+		8D79665902B275A9319FE60760E1E497 /* SDImageCache.m in Sources */ = {isa = PBXBuildFile; fileRef = 4D0C354396389E5229FFE8D0C4322773 /* SDImageCache.m */; };
 		8DA421B4C90F3A67B8401E3924FE601F /* alpha_processing_mips_dsp_r2.c in Sources */ = {isa = PBXBuildFile; fileRef = CDCBF642CC00B3075D16FD8AF21AFBBF /* alpha_processing_mips_dsp_r2.c */; settings = {COMPILER_FLAGS = "-D_THREAD_SAFE -fno-objc-arc"; }; };
 		8E0E8105DD33B995BE838CB3249FB3BD /* NavigationBarStyleDefining.swift in Sources */ = {isa = PBXBuildFile; fileRef = 20A9241C4799FF96FD89491004B3ACB1 /* NavigationBarStyleDefining.swift */; };
-		8E387754E67DAD99B0110BC66E562D26 /* SDImageCoder.h in Headers */ = {isa = PBXBuildFile; fileRef = 9E73124A39C92469812EDD8FED023567 /* SDImageCoder.h */; settings = {ATTRIBUTES = (Project, ); }; };
 		8F8D9F73CE762E1313B429668FD7CBFB /* EditionMenuCollectionCell.swift in Sources */ = {isa = PBXBuildFile; fileRef = CF597CC438C97C86553FC28785FD5B72 /* EditionMenuCollectionCell.swift */; };
 		8FEA5567EE8F0D4AC45B2BB9E0D66D9C /* ImageType.swift in Sources */ = {isa = PBXBuildFile; fileRef = 20624676187CF3AC9029EDDF19F8AC39 /* ImageType.swift */; };
 		903BB848335054291F4FE3125F234678 /* UIImage+SDAnimatedImage.swift in Sources */ = {isa = PBXBuildFile; fileRef = 0EE733A03690A28D811D7AAFC372D70B /* UIImage+SDAnimatedImage.swift */; };
 		906B35E451349D29945E3C24E4BB4BCC /* Reachability.m in Sources */ = {isa = PBXBuildFile; fileRef = D310F67A1C73366D31000E43960E7BAA /* Reachability.m */; };
 		909437A84C8641925B21D328819C25A6 /* ColorCollectionCell.swift in Sources */ = {isa = PBXBuildFile; fileRef = 77A11E6938025F5E55CFCFD3652FBCF0 /* ColorCollectionCell.swift */; };
-		90A5FA4E0D1FC8A2647C0A0C186BC5FB /* SDMemoryCache.m in Sources */ = {isa = PBXBuildFile; fileRef = 4A339EA710076AAEC76EA0CD3A00C3A9 /* SDMemoryCache.m */; };
 		90F4EFE4E54AA174AEAB22F01C4F0ED9 /* lossless_enc_mips32.c in Sources */ = {isa = PBXBuildFile; fileRef = 155F57CF41C3FBBA4788196427921D51 /* lossless_enc_mips32.c */; settings = {COMPILER_FLAGS = "-D_THREAD_SAFE -fno-objc-arc"; }; };
-		910132DC47837C442E5D88647DEFDC43 /* SDImageCachesManager.h in Headers */ = {isa = PBXBuildFile; fileRef = 259FC5896B691BE9453AD7C41854FBC3 /* SDImageCachesManager.h */; settings = {ATTRIBUTES = (Project, ); }; };
 		911DE730AE43801358CFFCDC0AFC0FF3 /* CALayer+Shadows.swift in Sources */ = {isa = PBXBuildFile; fileRef = D3E364FC0AC0CCE0AA40C8F4B8AF98EF /* CALayer+Shadows.swift */; };
 		9182B94A402FF8037003E36F6F38CA29 /* DrawerTabBarCell.swift in Sources */ = {isa = PBXBuildFile; fileRef = F775C354FBD562CBBD4DD7D84E7AC596 /* DrawerTabBarCell.swift */; };
 		918869627137C88560F6D46B8385C6C3 /* lossless_enc_sse41.c in Sources */ = {isa = PBXBuildFile; fileRef = 64F79BE3487AAF4AD397742EC3B17A08 /* lossless_enc_sse41.c */; settings = {COMPILER_FLAGS = "-D_THREAD_SAFE -fno-objc-arc"; }; };
@@ -382,32 +373,30 @@
 		92280CFB36B4C70E7CE918791D6367E8 /* EditorViewController.swift in Sources */ = {isa = PBXBuildFile; fileRef = 14798918D74F22D3CAF641665A571CF2 /* EditorViewController.swift */; };
 		92F8F748638D653889E1ABC943CFD6A0 /* HapticFeedbackGenerator.swift in Sources */ = {isa = PBXBuildFile; fileRef = 7036CC36B246D265148518E5F6EACB30 /* HapticFeedbackGenerator.swift */; };
 		92FEDFF743764DB9D5B94544F1AFBF9B /* thread_utils.c in Sources */ = {isa = PBXBuildFile; fileRef = A0243489F351AED614672FC8DEBD9BBD /* thread_utils.c */; settings = {COMPILER_FLAGS = "-D_THREAD_SAFE -fno-objc-arc"; }; };
-		93040BBEFD97017713FE07A7F170CC95 /* UIView+WebCache.h in Headers */ = {isa = PBXBuildFile; fileRef = F5431B652D02D167701927005F296F41 /* UIView+WebCache.h */; settings = {ATTRIBUTES = (Project, ); }; };
-		93D28FECC34AB35F1A0B91F7046A408C /* SDImageAssetManager.h in Headers */ = {isa = PBXBuildFile; fileRef = 1EC1535C1D8F35424CFAE232ABB95AB1 /* SDImageAssetManager.h */; settings = {ATTRIBUTES = (Project, ); }; };
 		945907A2F2191CFB3E5C37A4AA13619A /* SDAnimatedImage+Data.swift in Sources */ = {isa = PBXBuildFile; fileRef = 2A560DFECEB83DE0EC05213103DD4664 /* SDAnimatedImage+Data.swift */; };
-		947C9757FCB537D3F3CA4C6622D92DA8 /* SDAnimatedImagePlayer.m in Sources */ = {isa = PBXBuildFile; fileRef = D7E5F794AE1D4BA2CDD3F863D2F59232 /* SDAnimatedImagePlayer.m */; };
 		949FF9F9CD20EE688E810801653F2F47 /* SliderView.swift in Sources */ = {isa = PBXBuildFile; fileRef = BE90C716E81D10696458D60DDA1EB437 /* SliderView.swift */; };
+		94A8BC70F277BC8B1C6C5FF1FA19D6CC /* SDImageCacheDefine.h in Headers */ = {isa = PBXBuildFile; fileRef = 55153B5AE66994142F92744C588DE3BD /* SDImageCacheDefine.h */; settings = {ATTRIBUTES = (Project, ); }; };
 		94D0372302B0533D700C75888125F9BE /* huffman_encode_utils.c in Sources */ = {isa = PBXBuildFile; fileRef = 055728ECDF769AED5054EA1A6052ABE7 /* huffman_encode_utils.c */; settings = {COMPILER_FLAGS = "-D_THREAD_SAFE -fno-objc-arc"; }; };
+		94FF1A3AE36E33FC665CB8E2E31E1C68 /* SDInternalMacros.h in Headers */ = {isa = PBXBuildFile; fileRef = C3E6563592ADD0B0ACE181CC0F62E50D /* SDInternalMacros.h */; settings = {ATTRIBUTES = (Project, ); }; };
 		9616999C744663BE228F31401689303B /* ssim_sse2.c in Sources */ = {isa = PBXBuildFile; fileRef = 18C1805D414919062F8C797CFBF2E842 /* ssim_sse2.c */; settings = {COMPILER_FLAGS = "-D_THREAD_SAFE -fno-objc-arc"; }; };
-		974945B3BAB75089AC54851D7CF520D8 /* SDWebImageOptionsProcessor.h in Headers */ = {isa = PBXBuildFile; fileRef = DA616CDF404F3A9FC13F5D13CFC340A6 /* SDWebImageOptionsProcessor.h */; settings = {ATTRIBUTES = (Project, ); }; };
-		97960C8E95729D42D04A626C63B10D5D /* SDImageHEICCoder.m in Sources */ = {isa = PBXBuildFile; fileRef = F81645CBAC323DEB57AC1A7AE3E004D7 /* SDImageHEICCoder.m */; };
+		97B064936B6B35D8DBD4FF8B1FEC435C /* SDWebImageDefine.m in Sources */ = {isa = PBXBuildFile; fileRef = 97BB7C24F11AA0BD8C8202D62B6FA227 /* SDWebImageDefine.m */; };
 		97CDC08D8A1C5B3E98C85B216C6B82D1 /* vp8i_dec.h in Headers */ = {isa = PBXBuildFile; fileRef = FFE3A6EA452CBAD965D5163ED7A2337C /* vp8i_dec.h */; settings = {ATTRIBUTES = (Project, ); }; };
-		97D30FE48F87816507E5F4ADEDF30257 /* SDWebImageDownloaderResponseModifier.m in Sources */ = {isa = PBXBuildFile; fileRef = AC9F2378F76FCF1835FA332D32DFFC85 /* SDWebImageDownloaderResponseModifier.m */; };
-		97DC094ED841147F4281085756B99E77 /* SDWebImageIndicator.h in Headers */ = {isa = PBXBuildFile; fileRef = CC7895575E1A19B380C2AB130B2CEC39 /* SDWebImageIndicator.h */; settings = {ATTRIBUTES = (Project, ); }; };
 		97FAFCE573786F4FD4ED5B28C9BA5F90 /* ImagePreviewController.swift in Sources */ = {isa = PBXBuildFile; fileRef = 36F44228D41305DC8F02423CAA60D573 /* ImagePreviewController.swift */; };
+		98027A3ED20EBC440750D7A83EE025F5 /* SDWebImageDownloaderConfig.m in Sources */ = {isa = PBXBuildFile; fileRef = A61D7356D9D991EC21C46ED65CFD599E /* SDWebImageDownloaderConfig.m */; };
 		981D64F0C61CD1C2D60C803BD217A448 /* lossless_enc_msa.c in Sources */ = {isa = PBXBuildFile; fileRef = 0AE39BC88209CA6747DA13A8E3250CC8 /* lossless_enc_msa.c */; settings = {COMPILER_FLAGS = "-D_THREAD_SAFE -fno-objc-arc"; }; };
+		988CE0E06F4D442848815837C952E235 /* SDAnimatedImagePlayer.m in Sources */ = {isa = PBXBuildFile; fileRef = 818912E6BC2FA11C79C6F90F45E1B9EA /* SDAnimatedImagePlayer.m */; };
 		989A51C5C1949E69AA48B3FCA056A158 /* AVURLAsset+Thumbnail.swift in Sources */ = {isa = PBXBuildFile; fileRef = 6C83D089A9512F14E73C3433272D36F7 /* AVURLAsset+Thumbnail.swift */; };
-		98C9B986FBC39F7D6503A3760977D0DB /* SDAssociatedObject.m in Sources */ = {isa = PBXBuildFile; fileRef = A8B2AA308665CB4560730B4B75A99870 /* SDAssociatedObject.m */; };
-		995A9DE8190D7C957079ABA31931B396 /* UIButton+WebCache.m in Sources */ = {isa = PBXBuildFile; fileRef = 4ADAC8B0F719F104E94762515043DF70 /* UIButton+WebCache.m */; };
-		99AA7CFA42CCDF746677B222B9868DC4 /* SDmetamacros.h in Headers */ = {isa = PBXBuildFile; fileRef = E2326A77F7D0316E8BA8CB11D51DB896 /* SDmetamacros.h */; settings = {ATTRIBUTES = (Project, ); }; };
 		99B5E9E9DE5A31EAECBA62BC6F9BD5DB /* AppColorScheme.swift in Sources */ = {isa = PBXBuildFile; fileRef = BDFFDB2F16419AC2FAAB3C6B6A44A8E7 /* AppColorScheme.swift */; };
 		99C6232C4469B1E656FE4BA41ED9ACAD /* UIView+Image.swift in Sources */ = {isa = PBXBuildFile; fileRef = DA060B79909CDD2B92B794C568F5FB6D /* UIView+Image.swift */; };
+		99DD220226491F1D6CA19174A2D659D2 /* SDImageCacheDefine.m in Sources */ = {isa = PBXBuildFile; fileRef = DD17311B291F557A4C7DD378E60B2BCB /* SDImageCacheDefine.m */; };
 		9AA115F9D8B875355FA39DDBC1537F9D /* UIFont+Fonts.swift in Sources */ = {isa = PBXBuildFile; fileRef = 394F890090063D56546D7D0D4191671B /* UIFont+Fonts.swift */; };
 		9B56FD575D0CCEA8E06A787ECD3890E3 /* yuv_mips_dsp_r2.c in Sources */ = {isa = PBXBuildFile; fileRef = 35C784A7FEE6609DB37B7FE4BF27982F /* yuv_mips_dsp_r2.c */; settings = {COMPILER_FLAGS = "-D_THREAD_SAFE -fno-objc-arc"; }; };
 		9B634B7832CACDBF0D0DE3C612455EE8 /* ImagePoolFilter.swift in Sources */ = {isa = PBXBuildFile; fileRef = 49020B207ACBF0E2470B5DE2A9677B30 /* ImagePoolFilter.swift */; };
 		9C0E3D03E3DC534ABA227A6B31ACBC5E /* rescaler_mips32.c in Sources */ = {isa = PBXBuildFile; fileRef = F671AC4249C1E295772C72966CA1B954 /* rescaler_mips32.c */; settings = {COMPILER_FLAGS = "-D_THREAD_SAFE -fno-objc-arc"; }; };
-		9C242A9F9FD071EB0A041D7C47C8405D /* SDWebImageTransition.h in Headers */ = {isa = PBXBuildFile; fileRef = 6D05AD909AAB244733E25EC23132B987 /* SDWebImageTransition.h */; settings = {ATTRIBUTES = (Project, ); }; };
+		9C4012B8FF9BB7970A3666E761F4C8CC /* SDImageLoader.m in Sources */ = {isa = PBXBuildFile; fileRef = C91B86F15788B806B7802B5473D7ADFC /* SDImageLoader.m */; };
 		9D6F3362694A34F75F874ACF91BB5C7B /* UIColor+Lerp.swift in Sources */ = {isa = PBXBuildFile; fileRef = 303197D2CDCEBC32644C1979B61FB44A /* UIColor+Lerp.swift */; };
+		9E2398B4F5945CED530119CDAAF5CBD5 /* UIView+WebCache.m in Sources */ = {isa = PBXBuildFile; fileRef = 1A3ED453C46100C90217671329FB27D7 /* UIView+WebCache.m */; };
+		9E49E315F5A8CC199D2DF055FBB465F6 /* UIImage+Transform.m in Sources */ = {isa = PBXBuildFile; fileRef = FF16FD5E58C79036E153154BB83838FA /* UIImage+Transform.m */; };
 		9E74C05A70B30B3F5887380990B4FC88 /* UIImage+Camera.swift in Sources */ = {isa = PBXBuildFile; fileRef = D8BCEB1E4B65A9D488A4ABAC8B45B6B3 /* UIImage+Camera.swift */; };
 		9F156F0A441E572E5BECB5412521FC87 /* CGRect+Center.swift in Sources */ = {isa = PBXBuildFile; fileRef = F44F90FA3FDAC9637D8127A9727F0443 /* CGRect+Center.swift */; };
 		9F5561D9372CD254A5B857A60FCB675B /* EditionMenuCollectionView.swift in Sources */ = {isa = PBXBuildFile; fileRef = CADD8E1505F33DAFD46FD238D597E3B9 /* EditionMenuCollectionView.swift */; };
@@ -420,81 +409,74 @@
 		A1D521C8FAE8AA93A9CF307924E403BE /* format_constants.h in Headers */ = {isa = PBXBuildFile; fileRef = A7A5C4C4D00E8A65A59DEE34E2F17D5E /* format_constants.h */; settings = {ATTRIBUTES = (Project, ); }; };
 		A1DE7E49F8052979C516CCBFAA6F3EBB /* FilterSettingsView.swift in Sources */ = {isa = PBXBuildFile; fileRef = 9A76F860C49D7DE49F1717BEA61D3206 /* FilterSettingsView.swift */; };
 		A244088CB78B927664E5D72FA636195D /* CameraOption.swift in Sources */ = {isa = PBXBuildFile; fileRef = 81C2EEC177125354EEA3E9533C19B44F /* CameraOption.swift */; };
+		A251BF3360A9E2A362BC0E0D98971F19 /* SDImageGraphics.h in Headers */ = {isa = PBXBuildFile; fileRef = DBD61870329991F62C6D7D16952CF6B6 /* SDImageGraphics.h */; settings = {ATTRIBUTES = (Project, ); }; };
 		A29994A082D71265CA77F7A52456EA20 /* AppUIChangedListener.swift in Sources */ = {isa = PBXBuildFile; fileRef = CFCA3F15CACD66FA7394898DDEF6708F /* AppUIChangedListener.swift */; };
 		A2C06C34F782B329D71FFE4C32FFE971 /* MediaExporter.swift in Sources */ = {isa = PBXBuildFile; fileRef = AACBE547E637E283EF7EF7E09FFC2B56 /* MediaExporter.swift */; };
 		A2C3DB0C76D64336036840ED48587CFA /* Cancelable.swift in Sources */ = {isa = PBXBuildFile; fileRef = 44EFB04E271CBA70641028C6E652174E /* Cancelable.swift */; };
 		A34466226E3D50BD1265756796D0DD71 /* config_enc.c in Sources */ = {isa = PBXBuildFile; fileRef = CD438F479D0A6179C74CE7AB05F70A37 /* config_enc.c */; settings = {COMPILER_FLAGS = "-D_THREAD_SAFE -fno-objc-arc"; }; };
+		A378C46CD752916D2971AC1CC2995BE8 /* SDImageLoadersManager.h in Headers */ = {isa = PBXBuildFile; fileRef = B9DF1630A4FE8F7B68B2E7EA293BCADF /* SDImageLoadersManager.h */; settings = {ATTRIBUTES = (Project, ); }; };
 		A39850F1C2EDECF0B304B88F31066E62 /* rescaler_sse2.c in Sources */ = {isa = PBXBuildFile; fileRef = 32E8DB467D165639A9BAAA2F7337CF8A /* rescaler_sse2.c */; settings = {COMPILER_FLAGS = "-D_THREAD_SAFE -fno-objc-arc"; }; };
 		A3ABFFF35CD77259C92EA62444050681 /* neon.h in Headers */ = {isa = PBXBuildFile; fileRef = 40C044B80EEBBCFF3066D31EABC202CB /* neon.h */; settings = {ATTRIBUTES = (Project, ); }; };
+		A3AD47B0AE7519DB4712E44887CD34DA /* SDImageCacheConfig.m in Sources */ = {isa = PBXBuildFile; fileRef = 3FA38E2F9B327C34C0CCA2550A813179 /* SDImageCacheConfig.m */; };
 		A3C45218A2A69E9E35BE961AEC763C1B /* Filter.swift in Sources */ = {isa = PBXBuildFile; fileRef = 8A8E2C6D943D074D7991EF94AC8DAF4B /* Filter.swift */; };
 		A40C4F92B5930FEB25E1D4395F491B67 /* PlasmaFilter.swift in Sources */ = {isa = PBXBuildFile; fileRef = CCF40ADA1950F33AB1718D0C8F78BA5E /* PlasmaFilter.swift */; };
 		A457A948F248D2A52CD05F067B0C1367 /* UIImage+Compare.m in Sources */ = {isa = PBXBuildFile; fileRef = 6D35CB7BE26B185DBBFB1B4E7430A647 /* UIImage+Compare.m */; };
-		A4ABAEFE969DB6D6451DDEC8186BA64F /* SDWebImageDownloaderOperation.m in Sources */ = {isa = PBXBuildFile; fileRef = F2253CB8C737206F0921CAFB810516BC /* SDWebImageDownloaderOperation.m */; };
 		A54C39BF2449FCC88913B519194EEFAE /* picture_rescale_enc.c in Sources */ = {isa = PBXBuildFile; fileRef = 9BB34B96A87A5B5940F749D9DD8C1895 /* picture_rescale_enc.c */; settings = {COMPILER_FLAGS = "-D_THREAD_SAFE -fno-objc-arc"; }; };
+		A5A6BC0FB4734ACB964192BA1D0E2EC5 /* SDImageGIFCoder.m in Sources */ = {isa = PBXBuildFile; fileRef = 1E4F98128C0FCD4D15C91B02F719D0AF /* SDImageGIFCoder.m */; };
 		A5C2E4CD95686964ACC8B39D3E698714 /* picture_csp_enc.c in Sources */ = {isa = PBXBuildFile; fileRef = 234F6A6F01095A225EC8C563404CA163 /* picture_csp_enc.c */; settings = {COMPILER_FLAGS = "-D_THREAD_SAFE -fno-objc-arc"; }; };
 		A5C3001B7B7F99B252355E96600C2FFB /* vp8_dec.c in Sources */ = {isa = PBXBuildFile; fileRef = E1B6FAA92460FEBCB998565BB15A23B9 /* vp8_dec.c */; settings = {COMPILER_FLAGS = "-D_THREAD_SAFE -fno-objc-arc"; }; };
-		A62E70EDE2B0240840A5F76632C736F3 /* SDImageCacheConfig.h in Headers */ = {isa = PBXBuildFile; fileRef = 96C60981107D32D39D37CB9305606891 /* SDImageCacheConfig.h */; settings = {ATTRIBUTES = (Project, ); }; };
 		A6C5BCFB50E250183ABD2CE73C21FEAA /* lossless_msa.c in Sources */ = {isa = PBXBuildFile; fileRef = 95636A787B3FD666C4CE3EB0C33E6FC3 /* lossless_msa.c */; settings = {COMPILER_FLAGS = "-D_THREAD_SAFE -fno-objc-arc"; }; };
 		A7597C3954DA9A46DB54910F4E2AC139 /* StrokeSelectorView.swift in Sources */ = {isa = PBXBuildFile; fileRef = 6979B99B94E3A0592FE7165A6839A8BA /* StrokeSelectorView.swift */; };
 		A75F0270E05938F60018534996E02141 /* SDImageWebPCoder.m in Sources */ = {isa = PBXBuildFile; fileRef = 81D2E3DE6746F68304DE337C5F4BF361 /* SDImageWebPCoder.m */; };
-		A7B92265AE0C9429BBDA250A34BF9859 /* SDAnimatedImagePlayer.h in Headers */ = {isa = PBXBuildFile; fileRef = 9D1B70C0767AF68031EF7ADF6F253C67 /* SDAnimatedImagePlayer.h */; settings = {ATTRIBUTES = (Project, ); }; };
+		A7BBAC578E0FC3FA6CD42B4CDE6DF640 /* SDWebImage-umbrella.h in Headers */ = {isa = PBXBuildFile; fileRef = 0FE80FFAF70523D879F6C66408577505 /* SDWebImage-umbrella.h */; settings = {ATTRIBUTES = (Project, ); }; };
 		A82CCAD5B8AE9A28523046016F202020 /* alpha_processing_sse41.c in Sources */ = {isa = PBXBuildFile; fileRef = 03EF4776F8F0FBD121C7191F51184789 /* alpha_processing_sse41.c */; settings = {COMPILER_FLAGS = "-D_THREAD_SAFE -fno-objc-arc"; }; };
 		A992DB6428C2C818988621F492E2F8F4 /* Marker.swift in Sources */ = {isa = PBXBuildFile; fileRef = F830F0DF36C114907F001E8B4B977509 /* Marker.swift */; };
 		AA0AC65F7A72C123A97642C8F2DE05A9 /* AppColorPalette.swift in Sources */ = {isa = PBXBuildFile; fileRef = 65374338913D1436C96A828064B431A0 /* AppColorPalette.swift */; };
 		AA10D121A622DE522B20382F806868AA /* enc_sse2.c in Sources */ = {isa = PBXBuildFile; fileRef = 6046EAFE87D015357840C011B1BC3AA4 /* enc_sse2.c */; settings = {COMPILER_FLAGS = "-D_THREAD_SAFE -fno-objc-arc"; }; };
 		AA1729720165E8E7632E1043B80CD1B8 /* OptionView.swift in Sources */ = {isa = PBXBuildFile; fileRef = EF5533CB1B4B3CB39F42EFBD1878F034 /* OptionView.swift */; };
-		AACCAE069AAF8D09E598EC2566B01C05 /* SDImageHEICCoderInternal.h in Headers */ = {isa = PBXBuildFile; fileRef = C3A3954755D9A1270CDB546CE3897362 /* SDImageHEICCoderInternal.h */; settings = {ATTRIBUTES = (Project, ); }; };
 		AB1EB0F49F9D517F78C8AC603B2A7B6B /* upsampling_neon.c in Sources */ = {isa = PBXBuildFile; fileRef = 4840B80F1A08D2916E80577EF37CC129 /* upsampling_neon.c */; settings = {COMPILER_FLAGS = "-D_THREAD_SAFE -fno-objc-arc"; }; };
 		AB3570007412B510F78B81D1A83E7FC9 /* FBSnapshotTestCase-umbrella.h in Headers */ = {isa = PBXBuildFile; fileRef = CEEEBF9EA00108093D26593E0BA3A348 /* FBSnapshotTestCase-umbrella.h */; settings = {ATTRIBUTES = (Project, ); }; };
 		AB3DAF426B5E59DFFD4D77F3D222A110 /* UIImage+WebP.m in Sources */ = {isa = PBXBuildFile; fileRef = 69CF9F04FAB2E7A3E0AF121556A40290 /* UIImage+WebP.m */; };
-		ABF3B53D316D14D6417222BB125765E5 /* SDImageLoader.h in Headers */ = {isa = PBXBuildFile; fileRef = FDEC32114E74B514B425D8183C068E2A /* SDImageLoader.h */; settings = {ATTRIBUTES = (Project, ); }; };
-		AC315F0AA7776863E4DAF0E17D587B1B /* UIImageView+WebCache.h in Headers */ = {isa = PBXBuildFile; fileRef = 32EC7999DB1A72C649CC93AF5083CC00 /* UIImageView+WebCache.h */; settings = {ATTRIBUTES = (Project, ); }; };
+		ABABE14E78E7E181445A8E1E698CFF40 /* SDWebImageError.h in Headers */ = {isa = PBXBuildFile; fileRef = 661D8774EFABECB9AC050B44C5AA22CF /* SDWebImageError.h */; settings = {ATTRIBUTES = (Project, ); }; };
 		AC3AA83F98598DE85907207BAC7FB9FF /* TumblrTheme-umbrella.h in Headers */ = {isa = PBXBuildFile; fileRef = 5FB7E60D1685E9D9504E7673CC2C2BBE /* TumblrTheme-umbrella.h */; settings = {ATTRIBUTES = (Project, ); }; };
 		AC4B34C44438E1C88A3AED4A8F2F6BD2 /* Sticker.swift in Sources */ = {isa = PBXBuildFile; fileRef = 829E211496EB547DCC4BD20FC68460BD /* Sticker.swift */; };
 		ACB988ADDF81EBBA4C1E72F6B8C47888 /* BlogImageCacheManager.swift in Sources */ = {isa = PBXBuildFile; fileRef = 6A1D27B917983CD4C6340CE84257D87E /* BlogImageCacheManager.swift */; };
 		ACCFE4E918FBB5436346691EC4D57542 /* TMPageViewController.swift in Sources */ = {isa = PBXBuildFile; fileRef = 71ECF14FF0D7DE70B212F5FB3DD0F4DA /* TMPageViewController.swift */; };
 		AD925A799EF5FC9C687AC40C0DB947DC /* rescaler.c in Sources */ = {isa = PBXBuildFile; fileRef = F97AED05AF4474A53CBB66789A61F6EB /* rescaler.c */; settings = {COMPILER_FLAGS = "-D_THREAD_SAFE -fno-objc-arc"; }; };
 		ADA54CB2DF1411780E2CF75D6B373560 /* Array+Object.swift in Sources */ = {isa = PBXBuildFile; fileRef = 4BEBA464A790CAEE723B4DC4AAC05D0E /* Array+Object.swift */; };
-		ADEDC5022F9B960ABE9E18BBC7BB6A33 /* SDImageIOCoder.m in Sources */ = {isa = PBXBuildFile; fileRef = 812F1B8721F24DD648CBE06EFC1B91A0 /* SDImageIOCoder.m */; };
-		AE39D60E99F1AF199F19E221B60AD1B8 /* SDDisplayLink.h in Headers */ = {isa = PBXBuildFile; fileRef = ECEB5BCBFEB2A017C85E46EDCA1E8CD9 /* SDDisplayLink.h */; settings = {ATTRIBUTES = (Project, ); }; };
-		AE705B6196C755860A827385416EC4B3 /* SDWebImageError.h in Headers */ = {isa = PBXBuildFile; fileRef = 0916561D23E1FD3F13C2BB3401198AE6 /* SDWebImageError.h */; settings = {ATTRIBUTES = (Project, ); }; };
 		AE7C4E62D2A74DC953609B0E9CE4BC3B /* TrashView.swift in Sources */ = {isa = PBXBuildFile; fileRef = E1914AD7777F616B8113E43B652289A6 /* TrashView.swift */; };
-		B03355288DF371ED52226D06ADA5A667 /* SDImageCachesManagerOperation.h in Headers */ = {isa = PBXBuildFile; fileRef = 7928EBC71F8DCCFD043C5EEA810B7E1F /* SDImageCachesManagerOperation.h */; settings = {ATTRIBUTES = (Project, ); }; };
+		AF1D7F75A432355B826DBBEA01C570A6 /* SDAnimatedImageView+WebCache.h in Headers */ = {isa = PBXBuildFile; fileRef = F04DC0EDAF967E7B20FE9BCF8C9140B8 /* SDAnimatedImageView+WebCache.h */; settings = {ATTRIBUTES = (Project, ); }; };
 		B12D6071486F766DD4EA1A7230A57FBC /* Assets.xcassets in Resources */ = {isa = PBXBuildFile; fileRef = 925DE5223E631DA8F064C8C8293594A2 /* Assets.xcassets */; };
+		B154000FADDD2E81CA1C25FBCDB2FFF8 /* SDAnimatedImageRep.m in Sources */ = {isa = PBXBuildFile; fileRef = DE73A3C79CF935D3345102972A49EB42 /* SDAnimatedImageRep.m */; };
 		B17EE3ECBDCBE238914387FCFDF9520B /* MediaClipsCollectionController.swift in Sources */ = {isa = PBXBuildFile; fileRef = 4D61222325ACE16D9D08217A9184798B /* MediaClipsCollectionController.swift */; };
 		B1FFE9B3DEF4A919F21414C64D740086 /* UIUpdate.swift in Sources */ = {isa = PBXBuildFile; fileRef = C555995986D200DE7D24A638E97BE49A /* UIUpdate.swift */; };
-		B21C15354A0A06A947787C12AC3FF1A4 /* SDWebImageIndicator.m in Sources */ = {isa = PBXBuildFile; fileRef = D6551B1F4C7F2F6B877D5BC60EF9E675 /* SDWebImageIndicator.m */; };
 		B2B8D0AC41D695EB60A5238454183F12 /* AlphaBlendFilter.swift in Sources */ = {isa = PBXBuildFile; fileRef = 32BB93E9A409EECDCBBBF2021ED7A52A /* AlphaBlendFilter.swift */; };
-		B2CFF99DD1499664AEDA1209A74C6528 /* SDMemoryCache.h in Headers */ = {isa = PBXBuildFile; fileRef = 7719AE84A0F05EAF5B767AC3D4EA467E /* SDMemoryCache.h */; settings = {ATTRIBUTES = (Project, ); }; };
-		B3644639AA722FD6F46AC009D8480A99 /* SDWebImageDefine.m in Sources */ = {isa = PBXBuildFile; fileRef = DD77658AD6A35096531BF71EC93685AE /* SDWebImageDefine.m */; };
+		B3676424DBAA47957E458754CF4D8DCC /* SDAsyncBlockOperation.h in Headers */ = {isa = PBXBuildFile; fileRef = 1C6BCD0D9DEB19511372524DB9887125 /* SDAsyncBlockOperation.h */; settings = {ATTRIBUTES = (Project, ); }; };
 		B37ABCA67637DFA25C700C40B569BD16 /* UIFont+TumblrTheme.swift in Sources */ = {isa = PBXBuildFile; fileRef = D40E40FD891530C87E2DBA3C9CDE7334 /* UIFont+TumblrTheme.swift */; };
 		B41FDDD347125F193A6AAF9ADA8E7FAF /* DrawerTabBarOption.swift in Sources */ = {isa = PBXBuildFile; fileRef = 79201DAD15852297EADB74541F8D2C75 /* DrawerTabBarOption.swift */; };
 		B43CB534846E95941459665E007A0FFB /* ColorCollectionController.swift in Sources */ = {isa = PBXBuildFile; fileRef = 53B41CA6ECD4F8B1772BC6F4FC3B7A25 /* ColorCollectionController.swift */; };
 		B4420B10934E5919A5DF820E65703C7A /* lossless_common.h in Headers */ = {isa = PBXBuildFile; fileRef = E097034CC5E7594BE93F7B29F205B83D /* lossless_common.h */; settings = {ATTRIBUTES = (Project, ); }; };
-		B5C0E348BD7E7CC7824BF132F60698B8 /* UIImage+MultiFormat.h in Headers */ = {isa = PBXBuildFile; fileRef = C6BDF5B1281A551542ED7B9157919D4D /* UIImage+MultiFormat.h */; settings = {ATTRIBUTES = (Project, ); }; };
+		B5B47D4098429A325AA0DDEEE80C6431 /* SDImageIOAnimatedCoderInternal.h in Headers */ = {isa = PBXBuildFile; fileRef = DF79C05C9A8EDCED77648B84BAE4DC12 /* SDImageIOAnimatedCoderInternal.h */; settings = {ATTRIBUTES = (Project, ); }; };
 		B5EB7512E746A42E527B87DFBC019DC1 /* AvatarClearingHelper.swift in Sources */ = {isa = PBXBuildFile; fileRef = CCB7E96567C293A70C66BC754CECC9B7 /* AvatarClearingHelper.swift */; };
-		B6A30A77BDA96409E136C53137F569F3 /* UIImage+ExtendedCacheData.m in Sources */ = {isa = PBXBuildFile; fileRef = 0BF3826671B8CB1EE869BEFADE2D69C4 /* UIImage+ExtendedCacheData.m */; };
-		B744C91B64C179A9A9680911C2F5D1EA /* SDImageLoader.m in Sources */ = {isa = PBXBuildFile; fileRef = 4D63047C8846189C6DA9A2FFCA3D8A02 /* SDImageLoader.m */; };
+		B6C645F4A5C446665DD098BF44F34443 /* SDAnimatedImage.m in Sources */ = {isa = PBXBuildFile; fileRef = 9F116F6EB852167F113A775CD96B4B9C /* SDAnimatedImage.m */; };
 		B7C74EBAE429AB3CE51E77CE81CCD26E /* UIImage+SharedUIAssets.swift in Sources */ = {isa = PBXBuildFile; fileRef = D415B6D7E7DA8ECEF3A497507D4EAD46 /* UIImage+SharedUIAssets.swift */; };
+		B7DFDB149AFF2301096C46948FB90D68 /* SDImageHEICCoder.m in Sources */ = {isa = PBXBuildFile; fileRef = 4154420BE7CD5DCC530C53E66A1A0388 /* SDImageHEICCoder.m */; };
 		B898E306645B5D22470EE52D57E080F5 /* SuggestedTagsView.swift in Sources */ = {isa = PBXBuildFile; fileRef = 26740FC68BEAE560222B8DE6205CF10A /* SuggestedTagsView.swift */; };
 		B8ADA30C051A2790FE88BE07CBFFF592 /* UIImage+Diff.m in Sources */ = {isa = PBXBuildFile; fileRef = 46DB8B3C32AD262D226D034BD4A62B7A /* UIImage+Diff.m */; };
-		BAF022D8EC746918FA0328B9608A2968 /* UIColor+HexString.m in Sources */ = {isa = PBXBuildFile; fileRef = 25BA46823FA3457CF31143F85BED41FA /* UIColor+HexString.m */; };
+		BB19202ED296E97C3EC12496E0675876 /* SDImageIOAnimatedCoder.h in Headers */ = {isa = PBXBuildFile; fileRef = DAE33608C4285497C7B00B37E99A0C96 /* SDImageIOAnimatedCoder.h */; settings = {ATTRIBUTES = (Project, ); }; };
 		BB59DEF4A557EF7B5F4AF2C9789CBF1D /* GifVideoOutputHandler.swift in Sources */ = {isa = PBXBuildFile; fileRef = E5624C95BB56DD5B3ED9D35595974E5D /* GifVideoOutputHandler.swift */; };
 		BBBC666E3A7BC3C3139EE84D59C86233 /* MediaPlayerController.swift in Sources */ = {isa = PBXBuildFile; fileRef = 7553FB6FEBA378BD5FE5A4C8FAA6165A /* MediaPlayerController.swift */; };
 		BC11C8E5B72F9D72269A0B479E94FFCF /* lossless_enc_sse2.c in Sources */ = {isa = PBXBuildFile; fileRef = C6A26C72E1CB1559EE221506E7581198 /* lossless_enc_sse2.c */; settings = {COMPILER_FLAGS = "-D_THREAD_SAFE -fno-objc-arc"; }; };
-		BC2BFD7A953282702E5AEE8F5CF5D7C3 /* SDWebImageDownloaderConfig.m in Sources */ = {isa = PBXBuildFile; fileRef = 64D7135A57DD56C1AB91884A19CBAE4A /* SDWebImageDownloaderConfig.m */; };
-		BCF79B54B36FF763943BA98739B1F7AA /* UIImageView+HighlightedWebCache.m in Sources */ = {isa = PBXBuildFile; fileRef = E79BF95B28D72D973FA0086641D8765D /* UIImageView+HighlightedWebCache.m */; };
 		BD88BCBF2670D6825D69FE836DEB55D0 /* StylableImageView.swift in Sources */ = {isa = PBXBuildFile; fileRef = 341A51AF64D5BE1F01C6D2AFD7584D93 /* StylableImageView.swift */; };
-		BE49B2F1492FD20AF1E72BE86943A43F /* SDAnimatedImage.m in Sources */ = {isa = PBXBuildFile; fileRef = 77DEBC5AE0B16DE75EF40D09DF757C86 /* SDAnimatedImage.m */; };
 		BEA4100C55B3AD93A38B35FFBF351C85 /* CameraController.swift in Sources */ = {isa = PBXBuildFile; fileRef = 8CF4A9684AC8F9606E770BF5DE779BEC /* CameraController.swift */; };
-		BF2DFAAC47DDC481AE98CE9109075E09 /* NSData+ImageContentType.m in Sources */ = {isa = PBXBuildFile; fileRef = F28410C4B95D91FF532965A8D4745A42 /* NSData+ImageContentType.m */; };
+		BED954136D95DBD92FB31D1B89A6A9F0 /* SDWebImageDownloaderDecryptor.h in Headers */ = {isa = PBXBuildFile; fileRef = 97629972917100A720663B1768536BD3 /* SDWebImageDownloaderDecryptor.h */; settings = {ATTRIBUTES = (Project, ); }; };
 		BF6988E0DFEFAF01F6FD7874B4B4C0E8 /* yuv_mips32.c in Sources */ = {isa = PBXBuildFile; fileRef = 39287ABDDF684533914320C610C48421 /* yuv_mips32.c */; settings = {COMPILER_FLAGS = "-D_THREAD_SAFE -fno-objc-arc"; }; };
 		BFEB5E723C99B717845E9B46ED9E8458 /* vp8li_enc.h in Headers */ = {isa = PBXBuildFile; fileRef = 6EC75366F74642DB13DA1E327784B0B0 /* vp8li_enc.h */; settings = {ATTRIBUTES = (Project, ); }; };
 		C0185E9939F31B6C1A282371D0F3C215 /* color_cache_utils.h in Headers */ = {isa = PBXBuildFile; fileRef = 449B00CC2182E39C51DF48CD499D27A6 /* color_cache_utils.h */; settings = {ATTRIBUTES = (Project, ); }; };
-		C034ED84D557BBE6768C3524A18834AF /* UIImage+Transform.h in Headers */ = {isa = PBXBuildFile; fileRef = F51C8576593EA1A78485C80D7D23E882 /* UIImage+Transform.h */; settings = {ATTRIBUTES = (Project, ); }; };
 		C0DA51317FC3B043EA30020A9FB9C547 /* enc_msa.c in Sources */ = {isa = PBXBuildFile; fileRef = 1E9ECF432E1932ED9354C9A44E7A959E /* enc_msa.c */; settings = {COMPILER_FLAGS = "-D_THREAD_SAFE -fno-objc-arc"; }; };
+		C0FCE3F429764A4169C0F69365C19897 /* SDImageCachesManagerOperation.h in Headers */ = {isa = PBXBuildFile; fileRef = 5C6E926B11450C0E09F39DAC493E44BE /* SDImageCachesManagerOperation.h */; settings = {ATTRIBUTES = (Project, ); }; };
 		C10D730329510C66F83DC7E9DAC04A6E /* MovableView.swift in Sources */ = {isa = PBXBuildFile; fileRef = 442307259AD59471DE258300E0B4DE02 /* MovableView.swift */; };
-		C1556AC0560703E7FFCCBBC9AEB6A142 /* SDImageCodersManager.h in Headers */ = {isa = PBXBuildFile; fileRef = EB7A44D7B67F4ADDC4CEF21F2DAD6FBE /* SDImageCodersManager.h */; settings = {ATTRIBUTES = (Project, ); }; };
+		C1BC4250780423F19BDC9947D3AD8A62 /* UIImage+MemoryCacheCost.h in Headers */ = {isa = PBXBuildFile; fileRef = 414207BC9F45E102D40289D728BFF65E /* UIImage+MemoryCacheCost.h */; settings = {ATTRIBUTES = (Project, ); }; };
 		C227FD1C858148327AD6CF45F9BC35E4 /* UIImage+Diff.h in Headers */ = {isa = PBXBuildFile; fileRef = AA9D12E61304DBBB834DC68F4B58CEA3 /* UIImage+Diff.h */; settings = {ATTRIBUTES = (Project, ); }; };
 		C2A63EB3A665AFE63965E58195B4FDDA /* GLPixelBufferView.swift in Sources */ = {isa = PBXBuildFile; fileRef = E868341890483AF5C622896693492B94 /* GLPixelBufferView.swift */; };
 		C2FD0B0C39F2BF01FDA40E8F1BC5D472 /* yuv_sse2.c in Sources */ = {isa = PBXBuildFile; fileRef = BC96AA2861D6562E1193DC930CF12F56 /* yuv_sse2.c */; settings = {COMPILER_FLAGS = "-D_THREAD_SAFE -fno-objc-arc"; }; };
@@ -504,103 +486,114 @@
 		C3CA256CC5C3308862AFF3218B47B684 /* UIImage+Compare.h in Headers */ = {isa = PBXBuildFile; fileRef = 1E77228A7E19EC9FCF982067F6C9F091 /* UIImage+Compare.h */; settings = {ATTRIBUTES = (Project, ); }; };
 		C4436CB0D9DD86996A500D2599DA6AA4 /* UIImage+WebP.h in Headers */ = {isa = PBXBuildFile; fileRef = B14690770BA4D7DBE999C3527917243D /* UIImage+WebP.h */; settings = {ATTRIBUTES = (Project, ); }; };
 		C4632ABC9A8E1BCA955619CDB27DDC2E /* LightLeaksFilter.swift in Sources */ = {isa = PBXBuildFile; fileRef = 832ACFDC9EF7C0DF032DA1074EC9BC06 /* LightLeaksFilter.swift */; };
-		C4944AEDF3F3F03BC8D2B475A6CC0483 /* UIImage+MemoryCacheCost.h in Headers */ = {isa = PBXBuildFile; fileRef = 08692D97CE18A98C208592FFCC609A5F /* UIImage+MemoryCacheCost.h */; settings = {ATTRIBUTES = (Project, ); }; };
 		C515434D77119F3F70F861CB2BB1AA78 /* quant_dec.c in Sources */ = {isa = PBXBuildFile; fileRef = 089144BD9926E0F2FE6023FCAD3E89B1 /* quant_dec.c */; settings = {COMPILER_FLAGS = "-D_THREAD_SAFE -fno-objc-arc"; }; };
 		C5503532D6B7E640CC93DA4C87C79691 /* NSLayoutConstraint+Utils.swift in Sources */ = {isa = PBXBuildFile; fileRef = 4F9625AC5523519BF50AB199DB60EAF2 /* NSLayoutConstraint+Utils.swift */; };
-		C59051F93DD7A10071D5FBE41F691EAD /* UIImage+ForceDecode.h in Headers */ = {isa = PBXBuildFile; fileRef = E27F7F05BFCD380FD6766AFCF5883EAE /* UIImage+ForceDecode.h */; settings = {ATTRIBUTES = (Project, ); }; };
 		C5C6A658E754B316F5FB75933C46BE8B /* webpi_dec.h in Headers */ = {isa = PBXBuildFile; fileRef = C03A5EDA3CA59C77C62F18180595E627 /* webpi_dec.h */; settings = {ATTRIBUTES = (Project, ); }; };
-		C60C5FC686906D5AF1E3B473FC6CD9F3 /* NSImage+Compatibility.h in Headers */ = {isa = PBXBuildFile; fileRef = EBB3C12052F0E8E8B97A00DF5F13CFEA /* NSImage+Compatibility.h */; settings = {ATTRIBUTES = (Project, ); }; };
 		C6DDC8482348A4E9B78F066A417E97B2 /* StickerTypeCollectionCell.swift in Sources */ = {isa = PBXBuildFile; fileRef = C4D46806EBAE597AC5996B274337F186 /* StickerTypeCollectionCell.swift */; };
+		C7373DB36FA7E4177283FEFA9A05AE0C /* SDAnimatedImageRep.h in Headers */ = {isa = PBXBuildFile; fileRef = 3005DCBB0817AB6A5B4A2E8B33B839C2 /* SDAnimatedImageRep.h */; settings = {ATTRIBUTES = (Project, ); }; };
 		C75148912C5F10643610A5B1BADC4E85 /* GrayscaleFilter.swift in Sources */ = {isa = PBXBuildFile; fileRef = 21D355D98F638910356FF29A922F369C /* GrayscaleFilter.swift */; };
 		C847B666F32AB377F8C1E94B6F1DD400 /* MockImageLoader.swift in Sources */ = {isa = PBXBuildFile; fileRef = C42CA9EF7C3A39CDCB3000E56A025DFC /* MockImageLoader.swift */; };
-		C8788A51D6E436BD4BF5699FF15BFFCA /* SDWebImageDownloaderRequestModifier.h in Headers */ = {isa = PBXBuildFile; fileRef = F3CD2A7B6C986C5A0E85F82277D73FB5 /* SDWebImageDownloaderRequestModifier.h */; settings = {ATTRIBUTES = (Project, ); }; };
-		C8B9A3EA330A366D4D130D8D04A62B01 /* SDImageFrame.m in Sources */ = {isa = PBXBuildFile; fileRef = 784C3D5A7EF1C19935761E830AFAB21D /* SDImageFrame.m */; };
 		C9178D8CB685E83A5D6C7ED969CC9539 /* thread_utils.h in Headers */ = {isa = PBXBuildFile; fileRef = EB24071CA82DC6D89922B89022EAA660 /* thread_utils.h */; settings = {ATTRIBUTES = (Project, ); }; };
-		C968A96324EB2DE2A3985D5263B0ECB1 /* SDAnimatedImageRep.h in Headers */ = {isa = PBXBuildFile; fileRef = 0B2F7344BC4BF460B328A00D71A94AC6 /* SDAnimatedImageRep.h */; settings = {ATTRIBUTES = (Project, ); }; };
 		C9BC9B64D37265190B8248D8CA933B39 /* StrokeSelectorController.swift in Sources */ = {isa = PBXBuildFile; fileRef = A67B63D0929CD51286464B99803FB459 /* StrokeSelectorController.swift */; };
 		C9E94B63693C4645F628F94C6FAB152F /* vp8l_dec.c in Sources */ = {isa = PBXBuildFile; fileRef = 26DCCC5005589A6D0217B61DF30F6B79 /* vp8l_dec.c */; settings = {COMPILER_FLAGS = "-D_THREAD_SAFE -fno-objc-arc"; }; };
-		C9EA785291BF01F4A3B49CFB2C41DDF3 /* SDDeviceHelper.h in Headers */ = {isa = PBXBuildFile; fileRef = 729671CD9DDE6E3782DDD1E58EE9D993 /* SDDeviceHelper.h */; settings = {ATTRIBUTES = (Project, ); }; };
 		CA97FC9A5E4E410572882EB7F821B9CE /* Device.swift in Sources */ = {isa = PBXBuildFile; fileRef = D1F996C445A564F4EC8DF6823266298B /* Device.swift */; };
+		CACB34B83CF01D82D80BF36F62694DC6 /* SDWebImageDownloaderDecryptor.m in Sources */ = {isa = PBXBuildFile; fileRef = 69E6C1BF731EE66DD48ED9A5B4B1C427 /* SDWebImageDownloaderDecryptor.m */; };
 		CAE1FB30FBE63FE745C4B493A62F92AF /* cost.c in Sources */ = {isa = PBXBuildFile; fileRef = C472695D06ADFCDCBBE7DE8D6F3C603D /* cost.c */; settings = {COMPILER_FLAGS = "-D_THREAD_SAFE -fno-objc-arc"; }; };
 		CAE6C6C135EA69BF44838227C378763A /* backward_references_enc.h in Headers */ = {isa = PBXBuildFile; fileRef = 330399C4385908229645BAE0D5B0855C /* backward_references_enc.h */; settings = {ATTRIBUTES = (Project, ); }; };
 		CAEAE722894C5C5E26D68DEDC8E2E392 /* bit_writer_utils.h in Headers */ = {isa = PBXBuildFile; fileRef = 6AF2044F083E0A9945E023DA864BDB5B /* bit_writer_utils.h */; settings = {ATTRIBUTES = (Project, ); }; };
+		CBBA65641DEC4FA9182558F15DC4D260 /* UIImage+Transform.h in Headers */ = {isa = PBXBuildFile; fileRef = 557028F2A22059FA8A35D6893117DDE0 /* UIImage+Transform.h */; settings = {ATTRIBUTES = (Project, ); }; };
 		CBD39660A2AEA338F8D2CE18BEBECEF9 /* UIImage+Snapshot.m in Sources */ = {isa = PBXBuildFile; fileRef = D67D76049620A6B4D478FD0C9241D51D /* UIImage+Snapshot.m */; };
 		CC5D843DB477ACD7092DBBEF7C9FA110 /* UIView+Layout.swift in Sources */ = {isa = PBXBuildFile; fileRef = 0EC581634E92833C21334215B3C4FA6C /* UIView+Layout.swift */; };
 		CCF0585CE3645ACB1F0FD4F9ABD3B481 /* UIImage+FlipLeftMirrored.swift in Sources */ = {isa = PBXBuildFile; fileRef = 87B97FAA1E4BCADF57EDF6596C8E5174 /* UIImage+FlipLeftMirrored.swift */; };
 		CD175825AD847A00989103D38FB3A5AF /* OptionsStackView.swift in Sources */ = {isa = PBXBuildFile; fileRef = 802A2EEA02EC537294EA37E8E21B95B8 /* OptionsStackView.swift */; };
 		CDC876D0AD3019157B5FC244E34D2688 /* CameraInputOutput.swift in Sources */ = {isa = PBXBuildFile; fileRef = 285FD35C83D058B496B3E4F537ECFF26 /* CameraInputOutput.swift */; };
+		CE17814BA3166755BD214234F659D6CD /* SDInternalMacros.m in Sources */ = {isa = PBXBuildFile; fileRef = BE41C8E83BC91C2A4B2C0ACFDC092716 /* SDInternalMacros.m */; };
 		CE293C00E83B9851AAF7094D441DD715 /* UIView+Shadows.swift in Sources */ = {isa = PBXBuildFile; fileRef = 1E4484BC72C76452E3826FEC3E7D43EA /* UIView+Shadows.swift */; };
 		CF68E4A0421B2D575EA4160AB4AC270B /* TextureSelectorView.swift in Sources */ = {isa = PBXBuildFile; fileRef = A96EDFD5658679AEFF7962C7A2843A34 /* TextureSelectorView.swift */; };
 		CF74B25B3B4038E9D9E6D653EE35BD6E /* ConicalGradientLayer.swift in Sources */ = {isa = PBXBuildFile; fileRef = A3CA67516DD1EB1B6A8E7CC46FF97B55 /* ConicalGradientLayer.swift */; };
 		CF94EB4B4C050448DD9B99E54D229D9D /* MirrorFourFilter.swift in Sources */ = {isa = PBXBuildFile; fileRef = 2A481FD9E483F942CA94D7034B591D28 /* MirrorFourFilter.swift */; };
 		D02956371D312DADB02AABBA30A8D3DE /* filters_mips_dsp_r2.c in Sources */ = {isa = PBXBuildFile; fileRef = 6C774472519040078AD2F50D8FF064F6 /* filters_mips_dsp_r2.c */; settings = {COMPILER_FLAGS = "-D_THREAD_SAFE -fno-objc-arc"; }; };
 		D0ABE514937BD41F1EDF6C130A6CEFAB /* common_sse41.h in Headers */ = {isa = PBXBuildFile; fileRef = EACF78C2419AD69DF9475EF5350E9644 /* common_sse41.h */; settings = {ATTRIBUTES = (Project, ); }; };
+		D0D92E8BBB9901012C9AB1DCFC6906B9 /* SDAnimatedImageView+WebCache.m in Sources */ = {isa = PBXBuildFile; fileRef = F99B11E92893538C299AED4867BBB63F /* SDAnimatedImageView+WebCache.m */; };
 		D130F1912ED7A37A6859C96466155CC6 /* ModeButtonView.swift in Sources */ = {isa = PBXBuildFile; fileRef = DAB2FF842523B31491F4BFC8699A2E76 /* ModeButtonView.swift */; };
 		D150DBAC8BCDD90C41709AB3804C3C69 /* StickerTypeCollectionController.swift in Sources */ = {isa = PBXBuildFile; fileRef = 10F78F8926282E6C9462B082B6B38918 /* StickerTypeCollectionController.swift */; };
-		D1C165900E99A4114EEE3B4AAE007151 /* SDWebImageOptionsProcessor.m in Sources */ = {isa = PBXBuildFile; fileRef = 7599B807EEAF76AC625AD0EF2A63C61E /* SDWebImageOptionsProcessor.m */; };
 		D222AA4F3F560FD6C0F357CC207B5049 /* mux.h in Headers */ = {isa = PBXBuildFile; fileRef = 70052E755082C37141EBFE5E5C4574CD /* mux.h */; settings = {ATTRIBUTES = (Project, ); }; };
 		D28C21311B598AC18BE3EE3323BEAB22 /* Reachability-umbrella.h in Headers */ = {isa = PBXBuildFile; fileRef = 630B8998A5C69B937ECEEBCB0E155572 /* Reachability-umbrella.h */; settings = {ATTRIBUTES = (Project, ); }; };
 		D2C3B72A42E55B6C48170E5DD73720ED /* dec_neon.c in Sources */ = {isa = PBXBuildFile; fileRef = DFE4C4D4D0C1844A74390175107CDEBE /* dec_neon.c */; settings = {COMPILER_FLAGS = "-D_THREAD_SAFE -fno-objc-arc"; }; };
 		D2DCFD0B024DBB5C68CEC8BC53F56CE4 /* DimensionsHelper.swift in Sources */ = {isa = PBXBuildFile; fileRef = A874978AF6AC76E1AE1AFD291B6334E9 /* DimensionsHelper.swift */; };
+		D3CAEAC6955355837F5E723225CEB968 /* SDImageCachesManager.m in Sources */ = {isa = PBXBuildFile; fileRef = AAEAAEE94B39C2A890CD93FEA059726B /* SDImageCachesManager.m */; };
 		D3D542093CD817994ADB28357BD2C8ED /* ImageLoaderURLSessionMetricsDelegate.swift in Sources */ = {isa = PBXBuildFile; fileRef = 9CC5720018013172E73306FD7677914C /* ImageLoaderURLSessionMetricsDelegate.swift */; };
 		D41D5F0CB63CA4D6C4D652D7B75A76AA /* Assets.xcassets in Resources */ = {isa = PBXBuildFile; fileRef = CC06639D7EDAFED10B09610A03EAA32A /* Assets.xcassets */; };
+		D447AB78FCFBBFC105C6321190B635B3 /* SDWebImageOperation.h in Headers */ = {isa = PBXBuildFile; fileRef = 1D8E8B2716D57FECAA672F2E038BAC9E /* SDWebImageOperation.h */; settings = {ATTRIBUTES = (Project, ); }; };
 		D4A60AA1EEADEB64614630A93A255A2B /* filters_utils.h in Headers */ = {isa = PBXBuildFile; fileRef = DD479C85261827558E8142DA224911FA /* filters_utils.h */; settings = {ATTRIBUTES = (Project, ); }; };
 		D55E5F4BC548B1F94D049D8EE8CE3717 /* io_dec.c in Sources */ = {isa = PBXBuildFile; fileRef = 35FAA27E04BC4AD46679D3A52565FFBB /* io_dec.c */; settings = {COMPILER_FLAGS = "-D_THREAD_SAFE -fno-objc-arc"; }; };
+		D564A699D065954E4948D7E571F459A9 /* UIView+WebCacheOperation.h in Headers */ = {isa = PBXBuildFile; fileRef = 002A0A1DF806A403D9398483C54E88FA /* UIView+WebCacheOperation.h */; settings = {ATTRIBUTES = (Project, ); }; };
 		D5FAA5ED25EAEE61F6476D63E0CA9894 /* FBSnapshotTestCase-dummy.m in Sources */ = {isa = PBXBuildFile; fileRef = 984B0B1D21B91E63D3431B5CB627E242 /* FBSnapshotTestCase-dummy.m */; };
 		D607E281B6103D213C2295CE59CC6658 /* FBSnapshotTestCase.m in Sources */ = {isa = PBXBuildFile; fileRef = 1AD853C2CFD3199CA01CE86114C71AD6 /* FBSnapshotTestCase.m */; };
 		D61AF4096D1E64C83C91AC3E343A454D /* ReachabilityDeterminer.swift in Sources */ = {isa = PBXBuildFile; fileRef = 334AA8F368E4B71C429B850312E48166 /* ReachabilityDeterminer.swift */; };
 		D7D839209EE76229E322FCC9C07ED5D0 /* alpha_processing_sse2.c in Sources */ = {isa = PBXBuildFile; fileRef = 1EC521FC8E1766A609E38F91491EA7EA /* alpha_processing_sse2.c */; settings = {COMPILER_FLAGS = "-D_THREAD_SAFE -fno-objc-arc"; }; };
-		D8030FFF85F7D55659AF13E56E9098E7 /* SDWebImage-umbrella.h in Headers */ = {isa = PBXBuildFile; fileRef = 0FE80FFAF70523D879F6C66408577505 /* SDWebImage-umbrella.h */; settings = {ATTRIBUTES = (Project, ); }; };
 		D853451D288A17FF613656E757FD6908 /* encode.h in Headers */ = {isa = PBXBuildFile; fileRef = FDF9881EB619C1EB0C3FC6A26F4C7D48 /* encode.h */; settings = {ATTRIBUTES = (Project, ); }; };
 		D8EE06CAF7E4CF2022F81BA70C555AB8 /* IndexPath+Order.swift in Sources */ = {isa = PBXBuildFile; fileRef = 895C02606C7BB0D987F567BC5F0074CC /* IndexPath+Order.swift */; };
 		D9083C5E50730E97C6BA2AEA61407D5C /* CameraZoomHandler.swift in Sources */ = {isa = PBXBuildFile; fileRef = 2DC80A553989C50E83A168323DD45BB2 /* CameraZoomHandler.swift */; };
 		D9A0B042F6D0B1EB2A06D822FC8AAFBB /* backward_references_enc.c in Sources */ = {isa = PBXBuildFile; fileRef = FA96F22F7015F81A087C5A5CEDEF9A5D /* backward_references_enc.c */; settings = {COMPILER_FLAGS = "-D_THREAD_SAFE -fno-objc-arc"; }; };
 		DA2F8925DB709CC3E3D310A6446A1BA9 /* Pencil.swift in Sources */ = {isa = PBXBuildFile; fileRef = 7DEDF469170F07EE6EF1EB3D1490CDC2 /* Pencil.swift */; };
+		DA6579D9425A7E89622E51345B887E62 /* SDWebImageManager.m in Sources */ = {isa = PBXBuildFile; fileRef = 729A48FA825134C06755FB5F19354CD7 /* SDWebImageManager.m */; };
 		DA951A1592D0044020222139E1996999 /* TimelineContaining.swift in Sources */ = {isa = PBXBuildFile; fileRef = 2312A1D83B9517C63DAB554652F68587 /* TimelineContaining.swift */; };
 		DAE3216336C228B3AE78951B5E6F76AF /* dec_sse41.c in Sources */ = {isa = PBXBuildFile; fileRef = A8FA529CFDB0679A31CB7DD328BCB215 /* dec_sse41.c */; settings = {COMPILER_FLAGS = "-D_THREAD_SAFE -fno-objc-arc"; }; };
 		DB0EA16BEA6C4A5EFC9F2BDA9D686DE9 /* UIImage+DominantColors.swift in Sources */ = {isa = PBXBuildFile; fileRef = 2F5433314F10D0C244E29F4D393AB0D8 /* UIImage+DominantColors.swift */; };
 		DB8083BB3B3CED0C05EB3A412D0C4F58 /* FilmFilter.swift in Sources */ = {isa = PBXBuildFile; fileRef = 39BD791512602BBA9BCB31ED3D845D42 /* FilmFilter.swift */; };
-		DBEB79EB1B34C16E22487DFDFDD4057E /* SDWebImagePrefetcher.h in Headers */ = {isa = PBXBuildFile; fileRef = 07884EBFDF4B1F412B545428BCC37A12 /* SDWebImagePrefetcher.h */; settings = {ATTRIBUTES = (Project, ); }; };
+		DC7E31B78E30BE5FA00DB04944A7A593 /* SDImageCache.h in Headers */ = {isa = PBXBuildFile; fileRef = A0DCB2B7E590420C9922F680B8902DCF /* SDImageCache.h */; settings = {ATTRIBUTES = (Project, ); }; };
 		DC89F7D13FEBEB0C2BFDD8DC4A368BF3 /* UIColor+SharedColors.swift in Sources */ = {isa = PBXBuildFile; fileRef = A333E8B5A74B1EC4F66E2E7945AC8AB2 /* UIColor+SharedColors.swift */; };
 		DD8C9392F13CE5951A63C03D07AC3DCD /* MangaFilter.swift in Sources */ = {isa = PBXBuildFile; fileRef = CC84FB1AF659A281CBD4EDEB7DE7C6B3 /* MangaFilter.swift */; };
 		DEA98D162B81357BF4504880E75BF846 /* Pods-KanvasCameraExampleTests-dummy.m in Sources */ = {isa = PBXBuildFile; fileRef = 76AE966E712D09165689018C294D7147 /* Pods-KanvasCameraExampleTests-dummy.m */; };
 		DEC55993A49C73A9CB601DC81D5927E5 /* UIButton+Custom.swift in Sources */ = {isa = PBXBuildFile; fileRef = 2BE51B0AAB7A076ACA13C735DA4F5B2E /* UIButton+Custom.swift */; };
+		DF02671C2108C3001F269D4E1F44DD79 /* SDWeakProxy.h in Headers */ = {isa = PBXBuildFile; fileRef = 701DA5A03AF6EC2E0005F604A192E3B2 /* SDWeakProxy.h */; settings = {ATTRIBUTES = (Project, ); }; };
 		DF1F9D72FF0DD87E2BA5F187381416B0 /* ToastPresentationStyle.swift in Sources */ = {isa = PBXBuildFile; fileRef = AFB3C30D02C32A44ED9F27AE3607F12C /* ToastPresentationStyle.swift */; };
 		DFD299E5210E628AED977F8EFC55F5AE /* KanvasCamera-dummy.m in Sources */ = {isa = PBXBuildFile; fileRef = AC49DF63FF7E1FDAAFD43113BC6EA424 /* KanvasCamera-dummy.m */; };
 		E09D89F1D97F4124AD034DEDD5D7B08A /* Dictionary+Copy.swift in Sources */ = {isa = PBXBuildFile; fileRef = BD8C0194F0929D5009B1D043CA55E168 /* Dictionary+Copy.swift */; };
+		E0A0FA78854F03BDB6CE9C9F149A8F21 /* NSButton+WebCache.h in Headers */ = {isa = PBXBuildFile; fileRef = D271408FE4C0D6C22C096C960ACE6C82 /* NSButton+WebCache.h */; settings = {ATTRIBUTES = (Project, ); }; };
 		E0A11D608F7BBED24907F8EB867F647B /* FilterSettingsController.swift in Sources */ = {isa = PBXBuildFile; fileRef = 9E70F0FC1E23624A9784FF7DFB43C2DF /* FilterSettingsController.swift */; };
-		E0AD7B8E7F2C2EC4BB2BC928C67314EB /* SDWebImageDownloader.h in Headers */ = {isa = PBXBuildFile; fileRef = 9FF39C60A4140CDEA4556B9AB7CAC0A8 /* SDWebImageDownloader.h */; settings = {ATTRIBUTES = (Project, ); }; };
 		E0C2E5376904FE8B6D3ED75EA90C0A6C /* StickerCollectionCell.swift in Sources */ = {isa = PBXBuildFile; fileRef = AEBEB1ABDBBEFE4E6394B94D6FE63DCA /* StickerCollectionCell.swift */; };
-		E1E82DDDE3C4E3B42702E3A7222082B4 /* SDAnimatedImageRep.m in Sources */ = {isa = PBXBuildFile; fileRef = 0C8484B45449604F2D3D2354068DA1E2 /* SDAnimatedImageRep.m */; };
+		E0D7889F3CAAA8737BFFA00006DEDF13 /* UIImage+Metadata.h in Headers */ = {isa = PBXBuildFile; fileRef = 6C1401AAEEB5F104191878969FCA2854 /* UIImage+Metadata.h */; settings = {ATTRIBUTES = (Project, ); }; };
+		E1BA38696E19C3A22380D016E334EFA2 /* SDWebImage.h in Headers */ = {isa = PBXBuildFile; fileRef = 28B56CA266DFB9F59327D0A3E05E3565 /* SDWebImage.h */; settings = {ATTRIBUTES = (Project, ); }; };
 		E21C73A7DCC38B4994E2FC964D771550 /* Sharpie.swift in Sources */ = {isa = PBXBuildFile; fileRef = FB56C23DC586955415D6D7649511B3EF /* Sharpie.swift */; };
+		E29A47FFF11500704F6835E6B6BB8C71 /* SDImageCacheConfig.h in Headers */ = {isa = PBXBuildFile; fileRef = E8EB1E1BEE6727F6BA224DE6731DD039 /* SDImageCacheConfig.h */; settings = {ATTRIBUTES = (Project, ); }; };
+		E2D482248F3100F5819286004C8A6D77 /* SDDeviceHelper.h in Headers */ = {isa = PBXBuildFile; fileRef = E24C2040C69387C7C85C97DC2120376D /* SDDeviceHelper.h */; settings = {ATTRIBUTES = (Project, ); }; };
 		E477C9B2DD163143D5BDB62FB52D84C8 /* TumblrTheme-dummy.m in Sources */ = {isa = PBXBuildFile; fileRef = 42A8BE50A131676770F1DE91A7428945 /* TumblrTheme-dummy.m */; };
 		E52AA05286C2C29EF1961DE8D985A611 /* TumblrMediaInfo.swift in Sources */ = {isa = PBXBuildFile; fileRef = 406E8136E40FB1D4476A1452C5155F1B /* TumblrMediaInfo.swift */; };
+		E7EC9690754C491187E185EE95202D6A /* SDImageCachesManagerOperation.m in Sources */ = {isa = PBXBuildFile; fileRef = 11CF09D2B4CDAF62217033250BA2FCEB /* SDImageCachesManagerOperation.m */; };
 		E8A340D98B001D6873113DD9DE3B523C /* endian_inl_utils.h in Headers */ = {isa = PBXBuildFile; fileRef = 66B5A66E9196C461C29C327065299951 /* endian_inl_utils.h */; settings = {ATTRIBUTES = (Project, ); }; };
-		E8B74C7927DC2D07C4441D8DC8064DC2 /* SDInternalMacros.h in Headers */ = {isa = PBXBuildFile; fileRef = 40D100B544A46C40452CF8C5F295E367 /* SDInternalMacros.h */; settings = {ATTRIBUTES = (Project, ); }; };
+		E8E65DBFA1A9AAEF51DFE509E94E19EA /* UIImage+MemoryCacheCost.m in Sources */ = {isa = PBXBuildFile; fileRef = CD89412B820919BA9368AF2D004A1D60 /* UIImage+MemoryCacheCost.m */; };
+		E917A1F27C4DE816E3227DA7039178E8 /* UIImage+ExtendedCacheData.h in Headers */ = {isa = PBXBuildFile; fileRef = DF4564078C10AF5B1F06F2CA41392199 /* UIImage+ExtendedCacheData.h */; settings = {ATTRIBUTES = (Project, ); }; };
+		E958AA0BBF954C471FF24B6CAD010E5F /* UIImage+MultiFormat.h in Headers */ = {isa = PBXBuildFile; fileRef = C5A261F37CF53A8010CCA0C2EB017147 /* UIImage+MultiFormat.h */; settings = {ATTRIBUTES = (Project, ); }; };
 		E95D472FF3A037401293FD1161EDD3F0 /* TagsViewTagCell.swift in Sources */ = {isa = PBXBuildFile; fileRef = B73BCB6CD0B725845C5418B7BB8CD7BE /* TagsViewTagCell.swift */; };
-		E9CBA3309D85F09CE3EE38E99574C60B /* UIView+WebCacheOperation.h in Headers */ = {isa = PBXBuildFile; fileRef = DB0B6D2103AAD2F70FCB47CD4E0C3A19 /* UIView+WebCacheOperation.h */; settings = {ATTRIBUTES = (Project, ); }; };
+		EA03946322DDB026F07377BB49D9AC18 /* SDGraphicsImageRenderer.h in Headers */ = {isa = PBXBuildFile; fileRef = 9ECFCA2593A08DC33F2D3030ABE98BDA /* SDGraphicsImageRenderer.h */; settings = {ATTRIBUTES = (Project, ); }; };
 		EA1A400C369A1D4AEB081E951CAD487E /* NSBundle+Orangina.swift in Sources */ = {isa = PBXBuildFile; fileRef = F871881E211CC7FA50E004B050BD38F5 /* NSBundle+Orangina.swift */; };
 		EA2A45D22A215030816120BF932C45BD /* CameraSettings.swift in Sources */ = {isa = PBXBuildFile; fileRef = C650E2FAA04537FDBF1C5A90C219AB4B /* CameraSettings.swift */; };
 		EA32F1D439E66FCCCF31B101183630BE /* upsampling.c in Sources */ = {isa = PBXBuildFile; fileRef = 6105497F85D2559E64941CB0F1786765 /* upsampling.c */; settings = {COMPILER_FLAGS = "-D_THREAD_SAFE -fno-objc-arc"; }; };
 		EA4BA9FA19F9E0D6945D5569C65FB6B4 /* iterator_enc.c in Sources */ = {isa = PBXBuildFile; fileRef = 34FC5F9480968C533A41ACD7CAD30977 /* iterator_enc.c */; settings = {COMPILER_FLAGS = "-D_THREAD_SAFE -fno-objc-arc"; }; };
-		EABD5E4BB67C65E77CC1FB28E2C0279F /* SDImageGIFCoder.m in Sources */ = {isa = PBXBuildFile; fileRef = B0EC34383FA91593C0E49E4094D25C55 /* SDImageGIFCoder.m */; };
 		EADAB6E91BF45557BC383468C96CE782 /* Renderer.swift in Sources */ = {isa = PBXBuildFile; fileRef = 2ADCA962346C6F984AE24CBB4AE37D0E /* Renderer.swift */; };
 		EB3607E117BEE453CB2E2C98017F1920 /* EditorTextView.swift in Sources */ = {isa = PBXBuildFile; fileRef = 9124A3D3B2591A4D508506DDEEFDF217 /* EditorTextView.swift */; };
 		EB5582BDDF9BA9D520B0D35B760DCFF7 /* RGBA.swift in Sources */ = {isa = PBXBuildFile; fileRef = 934E1820B725A818D0DD498E8ADEA2DA /* RGBA.swift */; };
 		EBE3BAE3393ED82960A2E50B900BCEB4 /* lossless_enc.c in Sources */ = {isa = PBXBuildFile; fileRef = 8223D9AEE258C1A37A07A096111867A8 /* lossless_enc.c */; settings = {COMPILER_FLAGS = "-D_THREAD_SAFE -fno-objc-arc"; }; };
+		EC35CDE850A5ECE641096E167380A57C /* UIImage+ExtendedCacheData.m in Sources */ = {isa = PBXBuildFile; fileRef = AC4120E54639C9EEE68E62BFEB32476A /* UIImage+ExtendedCacheData.m */; };
 		ECA4D53089C5C81EC7B313505405EA84 /* UIColor+Adaptive.swift in Sources */ = {isa = PBXBuildFile; fileRef = C1CCB376A4D466E5D1799535EB952B31 /* UIColor+Adaptive.swift */; };
 		ECBC1A6644EA2E438CF3D14A9BE4E69D /* CVPixelBuffer+copy.swift in Sources */ = {isa = PBXBuildFile; fileRef = F899B7FE06DD68FCE5E2BB911AEB7B93 /* CVPixelBuffer+copy.swift */; };
+		ECBDC4CBA1E59782962120B06AC546E4 /* SDImageIOCoder.m in Sources */ = {isa = PBXBuildFile; fileRef = B940CF888A5B7DBE1F316E9A14D3F325 /* SDImageIOCoder.m */; };
 		ED659FFB113AFCC34FC8C2DB6B9274BE /* dec_sse2.c in Sources */ = {isa = PBXBuildFile; fileRef = C61B54FA3C5663DF49DBF53A3C56C2A6 /* dec_sse2.c */; settings = {COMPILER_FLAGS = "-D_THREAD_SAFE -fno-objc-arc"; }; };
-		EDD3FD49B9AD7F407E40E02551A1442B /* SDImageTransformer.h in Headers */ = {isa = PBXBuildFile; fileRef = 9F1A85754FBEDC2CF76768143DAAD576 /* SDImageTransformer.h */; settings = {ATTRIBUTES = (Project, ); }; };
 		EE1BFB44C346188708FCAB793091D622 /* MMCQ.swift in Sources */ = {isa = PBXBuildFile; fileRef = FA527EF20F47A41041E4BC9930F8D9A0 /* MMCQ.swift */; };
 		EE92058CF2C2BE749F7F589F65A8486B /* TagsViewCollectionViewLayout.swift in Sources */ = {isa = PBXBuildFile; fileRef = 658A0804ACCFF358B5D639F894C31520 /* TagsViewCollectionViewLayout.swift */; };
+		EF093C21C31273F480B3CA0A0617D038 /* SDWebImageCacheKeyFilter.m in Sources */ = {isa = PBXBuildFile; fileRef = 61330F84A7759DFFB34FB3D14D0E7B20 /* SDWebImageCacheKeyFilter.m */; };
 		EF11769E3FA018F8AFD90C6D65E61D50 /* ChromaFilter.swift in Sources */ = {isa = PBXBuildFile; fileRef = EB849E05D8DED9687F3CCECF75949A40 /* ChromaFilter.swift */; };
 		EFA45E70CD6224C8B68738ED9E97CA21 /* FBSnapshotTestController.h in Headers */ = {isa = PBXBuildFile; fileRef = 20C68D705381CDD46A8D63171050EE99 /* FBSnapshotTestController.h */; settings = {ATTRIBUTES = (Project, ); }; };
-		F15688F18F65394425F6C1FC19069743 /* SDImageCachesManagerOperation.m in Sources */ = {isa = PBXBuildFile; fileRef = 47C91A0921EB960228E066F30E31B0A6 /* SDImageCachesManagerOperation.m */; };
+		F0176A5831E8E294EAC95E34542EFA77 /* SDDiskCache.h in Headers */ = {isa = PBXBuildFile; fileRef = EDD774A8E1747592AC0F919CA6708C09 /* SDDiskCache.h */; settings = {ATTRIBUTES = (Project, ); }; };
+		F0FB2DA0231731C111F60C4B4E6FC264 /* SDImageIOAnimatedCoder.m in Sources */ = {isa = PBXBuildFile; fileRef = B622D5D2C8F4D98CDEBBCA0AB5494DAF /* SDImageIOAnimatedCoder.m */; };
 		F22989E78C8D097EEFE08F2C1C4BAB7E /* ExtendedStackView.swift in Sources */ = {isa = PBXBuildFile; fileRef = 21BD2FB89BF453C1FF70C16F26F604F2 /* ExtendedStackView.swift */; };
+		F247ED26858A417D4432CC9CD5873EA6 /* SDImageAPNGCoder.h in Headers */ = {isa = PBXBuildFile; fileRef = 0D4F762A931A7E04DFEFDF6A9C978F3F /* SDImageAPNGCoder.h */; settings = {ATTRIBUTES = (Project, ); }; };
 		F2C38A7EEA52E83FF49C7692C2BABE08 /* SharedUI-umbrella.h in Headers */ = {isa = PBXBuildFile; fileRef = 87A508F48747753D2B31B26CF6C96387 /* SharedUI-umbrella.h */; settings = {ATTRIBUTES = (Project, ); }; };
 		F33B9E606DE2D83939F17A8BA129BB28 /* ImageLoader-umbrella.h in Headers */ = {isa = PBXBuildFile; fileRef = 2904A00DB965662FC8CD667EBF8E53EB /* ImageLoader-umbrella.h */; settings = {ATTRIBUTES = (Project, ); }; };
 		F34816B5661A608FFA3753E6AA9EFC77 /* picture_tools_enc.c in Sources */ = {isa = PBXBuildFile; fileRef = 5A87F8737E0F346A20DB3C219AAFDD2A /* picture_tools_enc.c */; settings = {COMPILER_FLAGS = "-D_THREAD_SAFE -fno-objc-arc"; }; };
+		F37082A0F75D801F722255B52608805E /* SDFileAttributeHelper.h in Headers */ = {isa = PBXBuildFile; fileRef = ECB0137E0936107390D0CA6FF12C5E8D /* SDFileAttributeHelper.h */; settings = {ATTRIBUTES = (Project, ); }; };
 		F3B336D84FA461191F3DC0A155F6688D /* TagsViewController.swift in Sources */ = {isa = PBXBuildFile; fileRef = 428500F1C2941AC3E61711E1A8FA17E2 /* TagsViewController.swift */; };
 		F469D41BE9482924643C98A9C8C49D61 /* UIColor+Util.swift in Sources */ = {isa = PBXBuildFile; fileRef = DFD0B619DEDF61C47859B4D93B15569B /* UIColor+Util.swift */; };
 		F47BD8FA031C650485618DDCDEE6FD14 /* CameraFilterCollectionController.swift in Sources */ = {isa = PBXBuildFile; fileRef = 24C5110C33A0F1CB5BEEAE625C7C5417 /* CameraFilterCollectionController.swift */; };
@@ -608,648 +601,32 @@
 		F499C21F68AAE6430066B692F3AACB2C /* DrawerTabBarView.swift in Sources */ = {isa = PBXBuildFile; fileRef = E2EC080699989E592FEBEF55A354D947 /* DrawerTabBarView.swift */; };
 		F49E11524DDC4D8C3E6FC2B64759B86E /* KanvasUIImagePickerViewController.swift in Sources */ = {isa = PBXBuildFile; fileRef = 49D845F6080555EFA9972B63AAFC1258 /* KanvasUIImagePickerViewController.swift */; };
 		F5FA606F0D7761E417B6CF8C8E12FFF9 /* vp8i_enc.h in Headers */ = {isa = PBXBuildFile; fileRef = 1A07B65A866C0F0503D79D325D59ABD4 /* vp8i_enc.h */; settings = {ATTRIBUTES = (Project, ); }; };
+		F6CAB181F9AF2E3FA411C28D1CBABB9C /* SDFileAttributeHelper.m in Sources */ = {isa = PBXBuildFile; fileRef = E90984EA48E3491C3E491373D0B5CB2F /* SDFileAttributeHelper.m */; };
 		F6EF8EA309560FA181BF0C4CFBEA83EC /* frame_dec.c in Sources */ = {isa = PBXBuildFile; fileRef = 4C9A9D866ECDBE4DC7CFFD6B5DE7098B /* frame_dec.c */; settings = {COMPILER_FLAGS = "-D_THREAD_SAFE -fno-objc-arc"; }; };
+		F70E2E3A921334A682EA7A6DC7C57290 /* SDWebImageDownloader.h in Headers */ = {isa = PBXBuildFile; fileRef = D8ACC2347B66E522A5E8F812C745C01F /* SDWebImageDownloader.h */; settings = {ATTRIBUTES = (Project, ); }; };
 		F725A4264CB6B573F07B10800523B722 /* upsampling_sse41.c in Sources */ = {isa = PBXBuildFile; fileRef = E14023A76C7F8CC896D040CAFC1D5319 /* upsampling_sse41.c */; settings = {COMPILER_FLAGS = "-D_THREAD_SAFE -fno-objc-arc"; }; };
 		F80E7F7A0FD2F82F42562B8A51E26AFF /* yuv_neon.c in Sources */ = {isa = PBXBuildFile; fileRef = 753DC105A446C390E2860AE4DA82EC27 /* yuv_neon.c */; settings = {COMPILER_FLAGS = "-D_THREAD_SAFE -fno-objc-arc"; }; };
 		F876F054886227B059B0778C6C1A0A83 /* UIImage+Snapshot.h in Headers */ = {isa = PBXBuildFile; fileRef = 5008AC3FFAF6C924BDADB53F7500EEE1 /* UIImage+Snapshot.h */; settings = {ATTRIBUTES = (Project, ); }; };
-		F8AD5FC8FF1D79256DF1E19817B8DAFE /* UIView+WebCacheOperation.m in Sources */ = {isa = PBXBuildFile; fileRef = B407F2EE1DEBDE71E5D2EE24B2C42633 /* UIView+WebCacheOperation.m */; };
 		F8AEEC4A6CC46800604AC49C5482D299 /* utils.c in Sources */ = {isa = PBXBuildFile; fileRef = F29D64D4BFCB0FF28971BED71E1FC618 /* utils.c */; settings = {COMPILER_FLAGS = "-D_THREAD_SAFE -fno-objc-arc"; }; };
 		F945C307D8EECE7C1ED233479A1D0F5E /* MediaPickerButtonView.swift in Sources */ = {isa = PBXBuildFile; fileRef = 8BABD1BD657E44AAE2955E5F4DA7A2F1 /* MediaPickerButtonView.swift */; };
-		F95753F4BD5B42EA800156D155693918 /* SDImageHEICCoder.h in Headers */ = {isa = PBXBuildFile; fileRef = 0981FC48AF5E416520A02FB17EC06BC8 /* SDImageHEICCoder.h */; settings = {ATTRIBUTES = (Project, ); }; };
 		FA13CA8E07C9C34A3BAA5BF336694E9D /* MediaDrawerView.swift in Sources */ = {isa = PBXBuildFile; fileRef = 82B79EDF5668E8B073D433F04AF90E0B /* MediaDrawerView.swift */; };
 		FA31D077F4B0EE963344E4A57E25C7FF /* bit_reader_inl_utils.h in Headers */ = {isa = PBXBuildFile; fileRef = D5D37201B66208725A0B7E21C2A2655F /* bit_reader_inl_utils.h */; settings = {ATTRIBUTES = (Project, ); }; };
 		FA39FFF05BD0D6DF904A53C844BA5B49 /* TagsViewEditCell.swift in Sources */ = {isa = PBXBuildFile; fileRef = 03E8ACCB67EEC07D1228F5FFE8B9EC1F /* TagsViewEditCell.swift */; };
 		FB05D0240A1BD28DDD4ABECCD90060B5 /* FilterType.swift in Sources */ = {isa = PBXBuildFile; fileRef = 88D722CB7FC43B63377F1C698EBDC179 /* FilterType.swift */; };
-		FC2EF4FD1D437AF2875F24BB18F31867 /* SDWebImageManager.m in Sources */ = {isa = PBXBuildFile; fileRef = 6A0A8314A3E0345BFE19A7B050903A1A /* SDWebImageManager.m */; };
 		FC35776679766715931F35BA40AE8F42 /* FilterCollectionInnerCell.swift in Sources */ = {isa = PBXBuildFile; fileRef = 80F11358F841F5E7EFE604CCB8B9A939 /* FilterCollectionInnerCell.swift */; };
+		FCFD2CF63A23A6BE870C704E5196DFA9 /* SDImageTransformer.h in Headers */ = {isa = PBXBuildFile; fileRef = 7E65EFD95CF92D8AA54581969936EEAB /* SDImageTransformer.h */; settings = {ATTRIBUTES = (Project, ); }; };
 		FD178BE909CB4ABFFE4F1D48D464B4E6 /* CVPixelBuffer+sampleBuffer.swift in Sources */ = {isa = PBXBuildFile; fileRef = 47E4221F78ED674A7AA7EE09841B88B3 /* CVPixelBuffer+sampleBuffer.swift */; };
+		FD4362CFF79A80F3CD225B0A28244397 /* SDWebImage-dummy.m in Sources */ = {isa = PBXBuildFile; fileRef = 2B0C4357F53396D8FC5881F18080B584 /* SDWebImage-dummy.m */; };
+		FDDB41B83EE5FC96867824AB67CD51A8 /* SDAnimatedImageView.m in Sources */ = {isa = PBXBuildFile; fileRef = 42440751BEFBEF3327900FB1241ACB97 /* SDAnimatedImageView.m */; };
 		FE39758FA1A80C0A48B4E4CD3B6F7ABE /* MovableViewCanvas.swift in Sources */ = {isa = PBXBuildFile; fileRef = 6A63429C8AFCEE1B5E9CC4362E254EA6 /* MovableViewCanvas.swift */; };
+		FE61F135AF922D6F387A4C8AC4392987 /* SDImageTransformer.m in Sources */ = {isa = PBXBuildFile; fileRef = 9EDCB14F250B9538F680ECDEDCDD67E1 /* SDImageTransformer.m */; };
 		FE676C92FB4E881E38BA28741F89102A /* UIView+AutoLayout.swift in Sources */ = {isa = PBXBuildFile; fileRef = AD0AA6B0789CD960F93BF437563007E7 /* UIView+AutoLayout.swift */; };
 		FEC19A8DBEE60520378739DD38D7F7DF /* enc_mips_dsp_r2.c in Sources */ = {isa = PBXBuildFile; fileRef = 3B0A7445DCB09FF1386FADA30045D311 /* enc_mips_dsp_r2.c */; settings = {COMPILER_FLAGS = "-D_THREAD_SAFE -fno-objc-arc"; }; };
+		FF5756A53B5C23BDE93F0DF084DC45F5 /* SDAnimatedImage.h in Headers */ = {isa = PBXBuildFile; fileRef = 39ECD99DAA87ADA84ACD1231F64A3426 /* SDAnimatedImage.h */; settings = {ATTRIBUTES = (Project, ); }; };
 		FF754EBC50E0A1644388BB605E48D870 /* Array+Convenience.swift in Sources */ = {isa = PBXBuildFile; fileRef = CDEE2EF27BDF97AD4AA2386E61BD9863 /* Array+Convenience.swift */; };
+		FFB43AF6B2C2A3FA44278C5B176E7EDD /* SDWebImageCompat.m in Sources */ = {isa = PBXBuildFile; fileRef = E11448148DFEB8577ED3B128E956EB13 /* SDWebImageCompat.m */; };
+		FFEDC395952C9BA3CE78555CBC99A003 /* UIView+WebCache.h in Headers */ = {isa = PBXBuildFile; fileRef = 9C9E8C942AEE2C207C70425B9CE240CA /* UIView+WebCache.h */; settings = {ATTRIBUTES = (Project, ); }; };
 		FFFAC4219832F82C313097D6EE81674E /* UICollectionView+Cells.swift in Sources */ = {isa = PBXBuildFile; fileRef = 8699148C67F40C0F1DC7F427AFAE72BA /* UICollectionView+Cells.swift */; };
-=======
-		0061EDF95F8BD13F256F0C1934EA0D00 /* SDDiskCache.m in Sources */ = {isa = PBXBuildFile; fileRef = 367AFFEA4AB33D23D8975195C26FB6CC /* SDDiskCache.m */; };
-		00979B339A1AFBE16181A9E07A43AD68 /* ColorPickerViewController.swift in Sources */ = {isa = PBXBuildFile; fileRef = 0E431A7F84A43E2DC67951828E823410 /* ColorPickerViewController.swift */; };
-		01A3994A2FCC03355C0B00CC106EAE2B /* animi.h in Headers */ = {isa = PBXBuildFile; fileRef = 778991820E6D6258752240AB105ACD04 /* animi.h */; settings = {ATTRIBUTES = (Project, ); }; };
-		01C083D9888511CF68F5DD0330A8E9C3 /* cost_sse2.c in Sources */ = {isa = PBXBuildFile; fileRef = 6071907B46104901002B36D01C1AECFD /* cost_sse2.c */; settings = {COMPILER_FLAGS = "-D_THREAD_SAFE -fno-objc-arc"; }; };
-		0231370B85AEE76ED82931162F7A2DB3 /* NSDate+Orangina.swift in Sources */ = {isa = PBXBuildFile; fileRef = 8D5F5ECF0E99B1982D5A7D4BC9308EBD /* NSDate+Orangina.swift */; };
-		028C6F27781A6A4F73730C21DAAEF15A /* KanvasCameraColors.swift in Sources */ = {isa = PBXBuildFile; fileRef = F53143317DC5BAA1AD26480F87FE7448 /* KanvasCameraColors.swift */; };
-		031C42713867D30E555667CFF0AF52FC /* vp8l_enc.c in Sources */ = {isa = PBXBuildFile; fileRef = 0F813EF854A476A3784DAA484D4F7DEB /* vp8l_enc.c */; settings = {COMPILER_FLAGS = "-D_THREAD_SAFE -fno-objc-arc"; }; };
-		032FE03C01E9C94CD20A2E538A5632E6 /* IgnoreTouchesCollectionView.swift in Sources */ = {isa = PBXBuildFile; fileRef = E120E0ADC3BA0B6419DE847ACBC3D9C8 /* IgnoreTouchesCollectionView.swift */; };
-		0342AF4F19B38421DB341F1282FC3A36 /* NSImage+Compatibility.h in Headers */ = {isa = PBXBuildFile; fileRef = E67602C53FA6C8BAD09A30D880F85ECA /* NSImage+Compatibility.h */; settings = {ATTRIBUTES = (Project, ); }; };
-		03C48CD36352C7D76DF5C821AA39F967 /* SDWebImageError.m in Sources */ = {isa = PBXBuildFile; fileRef = 84D4F35810E67C3DFFAEF02F19DA616E /* SDWebImageError.m */; };
-		046924771FEC06955FFC220AF05F68A3 /* muxi.h in Headers */ = {isa = PBXBuildFile; fileRef = C922EF374D7D8BDDF7C0CB8726A14867 /* muxi.h */; settings = {ATTRIBUTES = (Project, ); }; };
-		04A12C242F47E040232B8BBA0DAD470C /* CancelationToken.swift in Sources */ = {isa = PBXBuildFile; fileRef = EF742192FD24C4ED4311C4DE6F3CC00A /* CancelationToken.swift */; };
-		05D8CA108169883E3073C748D451B137 /* UIFont+ComposeFonts.swift in Sources */ = {isa = PBXBuildFile; fileRef = A619A39F25E3A3A94724091573D1EAE1 /* UIFont+ComposeFonts.swift */; };
-		061C460D6D5D5973554DCB741C6B014E /* lossless.h in Headers */ = {isa = PBXBuildFile; fileRef = 35F46CD57A87EAF47172BBBDAC5661B1 /* lossless.h */; settings = {ATTRIBUTES = (Project, ); }; };
-		069FF634C2918B4E65DB6925F06464FA /* lossless.c in Sources */ = {isa = PBXBuildFile; fileRef = 59FFA004D3C32DCC3E64357B8D7A4F16 /* lossless.c */; settings = {COMPILER_FLAGS = "-D_THREAD_SAFE -fno-objc-arc"; }; };
-		073CF8E2C5763C21130151FBB6D14F16 /* SDWebImageCompat.h in Headers */ = {isa = PBXBuildFile; fileRef = 788EFBA570F6A4B8F6322D6AA753A1BE /* SDWebImageCompat.h */; settings = {ATTRIBUTES = (Project, ); }; };
-		07F42A05E937888620CCBB0ADC327E88 /* SDWebImageCacheKeyFilter.h in Headers */ = {isa = PBXBuildFile; fileRef = C36A8F8F098474F49440FB43A61DE2CA /* SDWebImageCacheKeyFilter.h */; settings = {ATTRIBUTES = (Project, ); }; };
-		08F5A72CA13F4F0760D81AD20FF268FA /* UIImage+PixelBuffer.swift in Sources */ = {isa = PBXBuildFile; fileRef = 515B771B36AD7DEF8E2182373D99D97C /* UIImage+PixelBuffer.swift */; };
-		096A3DA770052B3F2B21BE9666364AB7 /* MainTextView.swift in Sources */ = {isa = PBXBuildFile; fileRef = B959029EFD13486D63507BB636643C27 /* MainTextView.swift */; };
-		0978FEF1E925744EEAF7E76217BF4A86 /* FBSnapshotTestCase.h in Headers */ = {isa = PBXBuildFile; fileRef = 696CA34C9A36097E3BCAEB59735D1BD4 /* FBSnapshotTestCase.h */; settings = {ATTRIBUTES = (Project, ); }; };
-		0A04DA903596B6711BDF448C7D22980E /* enc.c in Sources */ = {isa = PBXBuildFile; fileRef = 963257DA6CC0B3D53F421627EEFD7591 /* enc.c */; settings = {COMPILER_FLAGS = "-D_THREAD_SAFE -fno-objc-arc"; }; };
-		0A1EE178F0F03CA4EFE6B08DBD54706D /* ContentTypeDetector.swift in Sources */ = {isa = PBXBuildFile; fileRef = 81B4C35C5DE8A8ECCF7D3BEC84E32068 /* ContentTypeDetector.swift */; };
-		0A7A4320F96EFB5E08B6FD42C98E8047 /* SDWebImageDownloaderResponseModifier.m in Sources */ = {isa = PBXBuildFile; fileRef = F71BF16F2D25DB21D938CE5C8A43B512 /* SDWebImageDownloaderResponseModifier.m */; };
-		0AFC5F5690CF6AC49596AF5EBAF7A7FF /* UIFont+PostFonts.swift in Sources */ = {isa = PBXBuildFile; fileRef = 339B8896E8F38B5B21E1EA5D7C5F0346 /* UIFont+PostFonts.swift */; };
-		0B07C2616173FF66C3A6E3B58ED0DD8D /* SDImageAssetManager.m in Sources */ = {isa = PBXBuildFile; fileRef = 60172C71DDE45627952EBC2287EF25D4 /* SDImageAssetManager.m */; };
-		0B41C8DF4B189EED32B70EE8F1556B80 /* CameraInputControllerDelegate.swift in Sources */ = {isa = PBXBuildFile; fileRef = 35CCCFAD501D83F388F4E1C73B3C13DA /* CameraInputControllerDelegate.swift */; };
-		0BAA65F246E350984D32F21BDD3D5DE4 /* GLUtilities.swift in Sources */ = {isa = PBXBuildFile; fileRef = A9EEAD2147CDA9C5EAC275DBB44F0F1A /* GLUtilities.swift */; };
-		0BB9B2AA7EBE66CEE4337ABDAD766BE8 /* EditorTextController.swift in Sources */ = {isa = PBXBuildFile; fileRef = E0F0B4D55872EFC3BE9EE1E6E64BF8DE /* EditorTextController.swift */; };
-		0C5CBA33A4D4CD62B2A314BBF09831FA /* SDWebImageDownloaderRequestModifier.m in Sources */ = {isa = PBXBuildFile; fileRef = 732FC26A5BA628024E5518C9935CFD6D /* SDWebImageDownloaderRequestModifier.m */; };
-		0C6ACEB9446DCB8A26B74B3A72074D80 /* bit_reader_utils.h in Headers */ = {isa = PBXBuildFile; fileRef = 2495FA93E8A43040C5FE23D323AAA856 /* bit_reader_utils.h */; settings = {ATTRIBUTES = (Project, ); }; };
-		0C75E9C7DA4D42341EE035D551A8BAFD /* lossless_neon.c in Sources */ = {isa = PBXBuildFile; fileRef = 4E3888DD9779259ADDA54BCBCE9ED3AE /* lossless_neon.c */; settings = {COMPILER_FLAGS = "-D_THREAD_SAFE -fno-objc-arc"; }; };
-		0C9CA82EB63D8C4BA761A48FC8FBDE5B /* SDMemoryCache.m in Sources */ = {isa = PBXBuildFile; fileRef = CF2845564E9130BB90574030C9718267 /* SDMemoryCache.m */; };
-		0CD9D79127038F4C8A7C9493B3DA9D31 /* cpu.c in Sources */ = {isa = PBXBuildFile; fileRef = EED5B4F55EDFB4DC1F4816DC93611A10 /* cpu.c */; settings = {COMPILER_FLAGS = "-D_THREAD_SAFE -fno-objc-arc"; }; };
-		0D1BE71D9AC11FC26C628C36489AB618 /* SDDeviceHelper.m in Sources */ = {isa = PBXBuildFile; fileRef = CDE39D563462439AAFD936C99CF83903 /* SDDeviceHelper.m */; };
-		0DD57CD2D62081E9FF1CBA91F0E0C506 /* picture_enc.c in Sources */ = {isa = PBXBuildFile; fileRef = 47E1317E0BF17966880F21E6D86A0092 /* picture_enc.c */; settings = {COMPILER_FLAGS = "-D_THREAD_SAFE -fno-objc-arc"; }; };
-		0E10914BA46B7C0B2021F5C925943BA5 /* DrawerView.swift in Sources */ = {isa = PBXBuildFile; fileRef = 86D96CA3651CEF96149CE3522EC9989C /* DrawerView.swift */; };
-		0EBD47A44CCA0C3E69174571C6B55A94 /* lossless_enc_neon.c in Sources */ = {isa = PBXBuildFile; fileRef = E79EB498A14198A2F996FA67561EDB18 /* lossless_enc_neon.c */; settings = {COMPILER_FLAGS = "-D_THREAD_SAFE -fno-objc-arc"; }; };
-		0EC20964A2208F1816835725F26C076A /* SDAnimatedImagePlayer.h in Headers */ = {isa = PBXBuildFile; fileRef = F174BA2280833701FF34065F6A574079 /* SDAnimatedImagePlayer.h */; settings = {ATTRIBUTES = (Project, ); }; };
-		0F651FDD855AF0CFC10C93C8944C6D1D /* ImageRequestAuthHeaderProvider.swift in Sources */ = {isa = PBXBuildFile; fileRef = 2A8A9ABD6BB85B276B4CB50EA8D16E33 /* ImageRequestAuthHeaderProvider.swift */; };
-		105FABFA1A928C5F4CAC45B60FE9FC27 /* UIImage+Effects.swift in Sources */ = {isa = PBXBuildFile; fileRef = C522A03AAFCC9381FDCA69884059843F /* UIImage+Effects.swift */; };
-		117654DC5B0DC6709F379596823EDAE6 /* SDImageCachesManager.h in Headers */ = {isa = PBXBuildFile; fileRef = 1CBEB115D3ABE43FF6A7DD08DDE02A39 /* SDImageCachesManager.h */; settings = {ATTRIBUTES = (Project, ); }; };
-		121D6ECDFC85A8453A079C4CB31974A2 /* SDMemoryCache.h in Headers */ = {isa = PBXBuildFile; fileRef = ECDC5F4E6EAAC597D58D137A80EEC733 /* SDMemoryCache.h */; settings = {ATTRIBUTES = (Project, ); }; };
-		13040320ABCFF86B8EDF1B4B8A929419 /* CameraPreviewView.swift in Sources */ = {isa = PBXBuildFile; fileRef = EC00A6643C0BEBF3EB4955EF44FBCC79 /* CameraPreviewView.swift */; };
-		1362660E711F8B31C8A56C9CCF9744FE /* filters.c in Sources */ = {isa = PBXBuildFile; fileRef = 91051A380C00BDEA25F34AA37C38ED34 /* filters.c */; settings = {COMPILER_FLAGS = "-D_THREAD_SAFE -fno-objc-arc"; }; };
-		13720580EE9AB31E238D48B5E7F1D586 /* ColorSelectorController.swift in Sources */ = {isa = PBXBuildFile; fileRef = ED3E5B81575E1474DE4AB0A4F5943805 /* ColorSelectorController.swift */; };
-		13B6993A9F4CEAA0FC7042499D57B49E /* upsampling_mips_dsp_r2.c in Sources */ = {isa = PBXBuildFile; fileRef = 07CC8DEC4CE3209BEC16F838FEFDD373 /* upsampling_mips_dsp_r2.c */; settings = {COMPILER_FLAGS = "-D_THREAD_SAFE -fno-objc-arc"; }; };
-		142C8D31C175DE63FA556647B3F1AC29 /* EditorFilterCollectionController.swift in Sources */ = {isa = PBXBuildFile; fileRef = A4A08E2E696F0F2C901E747FAC31E944 /* EditorFilterCollectionController.swift */; };
-		148D513DA6FAD4AB597319601E7EB54D /* DrawerPanRecognizer.swift in Sources */ = {isa = PBXBuildFile; fileRef = 98116DDECAB229BFB38012BCF3F605BF /* DrawerPanRecognizer.swift */; };
-		14E02E7F6F1CB788F9FDA977EFB9225D /* color_cache_utils.c in Sources */ = {isa = PBXBuildFile; fileRef = F8CB4AB3A32DC38A0416245760728C88 /* color_cache_utils.c */; settings = {COMPILER_FLAGS = "-D_THREAD_SAFE -fno-objc-arc"; }; };
-		14FAE5972C1E9EC338B9EE6FBCDC5618 /* SDAnimatedImageView.h in Headers */ = {isa = PBXBuildFile; fileRef = ED28870E71B10BC30DD66033112E4317 /* SDAnimatedImageView.h */; settings = {ATTRIBUTES = (Project, ); }; };
-		1507D3559E9D20B631C41B7A9DFF1754 /* KanvasCameraAnalyticsProvider.swift in Sources */ = {isa = PBXBuildFile; fileRef = F58F37A8EFEC34A48B19722CFD708853 /* KanvasCameraAnalyticsProvider.swift */; };
-		1530AFDC604349424262D936C916FE33 /* ShowModalFromTopAnimator.swift in Sources */ = {isa = PBXBuildFile; fileRef = A2996E25841ACB5FB57847CCE92F3282 /* ShowModalFromTopAnimator.swift */; };
-		15422B4E794030C13175912AF2E05BAE /* filters_neon.c in Sources */ = {isa = PBXBuildFile; fileRef = 1C0D001E5975BAC835874E2632885F79 /* filters_neon.c */; settings = {COMPILER_FLAGS = "-D_THREAD_SAFE -fno-objc-arc"; }; };
-		1567BE96F106E87114FA459D7E0B9B1B /* DrawingView.swift in Sources */ = {isa = PBXBuildFile; fileRef = 37CC1938283E2B9692A7B13B69651343 /* DrawingView.swift */; };
-		15846BEB3BA57FAE3330298B958CBABA /* lossless_enc_mips_dsp_r2.c in Sources */ = {isa = PBXBuildFile; fileRef = DCA12BA6707701C4F36A3389DE99424F /* lossless_enc_mips_dsp_r2.c */; settings = {COMPILER_FLAGS = "-D_THREAD_SAFE -fno-objc-arc"; }; };
-		159D0D89480C40EA53912F8A47244603 /* dec_mips32.c in Sources */ = {isa = PBXBuildFile; fileRef = 2985C79CC2955399CFE878AEE63E493E /* dec_mips32.c */; settings = {COMPILER_FLAGS = "-D_THREAD_SAFE -fno-objc-arc"; }; };
-		1620E3171FE748F76D7EA797999ABD07 /* SDDisplayLink.m in Sources */ = {isa = PBXBuildFile; fileRef = 00638D63B3F500045BEBF140290F4F9B /* SDDisplayLink.m */; };
-		17B2BE3933C8FA0EA208E3F12997CA08 /* UIView+Snaphot.swift in Sources */ = {isa = PBXBuildFile; fileRef = BE6A2F9F0268EF4F084A29F46F3A62A7 /* UIView+Snaphot.swift */; };
-		18FF03608199FB46163CE9D8042D6A59 /* GroupFilter.swift in Sources */ = {isa = PBXBuildFile; fileRef = 992846F5EADEECA4B4EEF4B62B17D75F /* GroupFilter.swift */; };
-		192A7DB5263E1235523A5C0A69BC0715 /* PostOptionsTagsDelegate.swift in Sources */ = {isa = PBXBuildFile; fileRef = 7E36B3C9F94298F31B3AB165B0523DE5 /* PostOptionsTagsDelegate.swift */; };
-		192B211EE963F61127D2B646981C3BF4 /* PostFormKeyboardTracker.swift in Sources */ = {isa = PBXBuildFile; fileRef = B880CA28F208742598D35993E27E2D25 /* PostFormKeyboardTracker.swift */; };
-		19543A16FECBB9E12D8A109BC263C07A /* ColorCollectionView.swift in Sources */ = {isa = PBXBuildFile; fileRef = AB1F6DFF355A6FEA8C7D5AE1C9CC18DC /* ColorCollectionView.swift */; };
-		196DD9BC7BE377B9EA537D68B8C9500C /* LoadingIndicatorView.swift in Sources */ = {isa = PBXBuildFile; fileRef = 251A89FCD4E0B1BAA1FC9AAFB1C453F0 /* LoadingIndicatorView.swift */; };
-		1978FF7E1388BC265CCBCFCF714F9CA5 /* ImageLoaderError.swift in Sources */ = {isa = PBXBuildFile; fileRef = 3036D2A7F14E4355051B173488AAE810 /* ImageLoaderError.swift */; };
-		19F37CC50E23DE48D4345923514B8F98 /* UIApplication+StrictKeyWindow.m in Sources */ = {isa = PBXBuildFile; fileRef = A1350387008E53CF7F2F5C5AA4A46F94 /* UIApplication+StrictKeyWindow.m */; };
-		1A29BA18C365A9C1D432C0F1DCE1D17F /* SDImageLoader.h in Headers */ = {isa = PBXBuildFile; fileRef = AF95FDC1308A495F99939F760FD4F252 /* SDImageLoader.h */; settings = {ATTRIBUTES = (Project, ); }; };
-		1B3EF683E1EC8698B17533C365105A32 /* cost_enc.h in Headers */ = {isa = PBXBuildFile; fileRef = D59174FF1D8566E9A3E506DF7634B844 /* cost_enc.h */; settings = {ATTRIBUTES = (Project, ); }; };
-		1B98AD5469A013722C7018899B2868C5 /* yuv.c in Sources */ = {isa = PBXBuildFile; fileRef = 3FD1AB9AA0B679D336B65E3EF45342CF /* yuv.c */; settings = {COMPILER_FLAGS = "-D_THREAD_SAFE -fno-objc-arc"; }; };
-		1BD69A49162A8B6AC6049269DD763526 /* Shader.swift in Sources */ = {isa = PBXBuildFile; fileRef = 41F43104F7A302DFF9644FDB082B5B1B /* Shader.swift */; };
-		1C355D345F09B633B0119F41CE3C5087 /* String+HexColor.swift in Sources */ = {isa = PBXBuildFile; fileRef = E8C3D632CB29384430AFED743373D7A5 /* String+HexColor.swift */; };
-		1C7003A077B27E1110951FBF7C4B8579 /* muxread.c in Sources */ = {isa = PBXBuildFile; fileRef = 42CDF3BC681567CADAE0C02049A5AA8F /* muxread.c */; settings = {COMPILER_FLAGS = "-D_THREAD_SAFE -fno-objc-arc"; }; };
-		1CBD92F0D448A0551059EDDB2011B54E /* UIButton+WebCache.m in Sources */ = {isa = PBXBuildFile; fileRef = C11DE63678A05A9F4CED759FE02C4449 /* UIButton+WebCache.m */; };
-		1D5867FA95F0677F15B1744F2A75F36D /* StickerProvider.swift in Sources */ = {isa = PBXBuildFile; fileRef = 5F7EF80E740BD089494C5A948B2AD373 /* StickerProvider.swift */; };
-		1DBF5D058793987160505C1450CA1BDC /* SDImageCoderHelper.m in Sources */ = {isa = PBXBuildFile; fileRef = CD49B2E4F3414298BBA18AE164394657 /* SDImageCoderHelper.m */; };
-		1DF5AE5D5B42839318CF266E95DBD6C3 /* syntax_enc.c in Sources */ = {isa = PBXBuildFile; fileRef = B897FF67BF68F9CB7F2B9D69C4E2EF71 /* syntax_enc.c */; settings = {COMPILER_FLAGS = "-D_THREAD_SAFE -fno-objc-arc"; }; };
-		1E005BF2A0F20BE6D76AD2C6E502F055 /* TextOptions.swift in Sources */ = {isa = PBXBuildFile; fileRef = 80DD6E691856122762A5AA0A99CF5A45 /* TextOptions.swift */; };
-		1F0B475C5B53B63ED59CAC9FBC67D42A /* dec_msa.c in Sources */ = {isa = PBXBuildFile; fileRef = 8367A38A96B7F572A7A1EDB427FEC8A5 /* dec_msa.c */; settings = {COMPILER_FLAGS = "-D_THREAD_SAFE -fno-objc-arc"; }; };
-		1F498EA513B52BD82DAD46F3E9572E84 /* vp8li_dec.h in Headers */ = {isa = PBXBuildFile; fileRef = 53D0CA82F3EB9BCE2E33BA1E4FF1F69D /* vp8li_dec.h */; settings = {ATTRIBUTES = (Project, ); }; };
-		1F560B770C438A9A76D8E769B5482F6F /* NSFileManager+Orangina.swift in Sources */ = {isa = PBXBuildFile; fileRef = E2902EA879F2879B18284E36148CC80D /* NSFileManager+Orangina.swift */; };
-		1F64ACD48AF1FCCD735FCE05AEE10B7C /* Utils-dummy.m in Sources */ = {isa = PBXBuildFile; fileRef = 2292CA76BB0F61597711B8CADC4740C7 /* Utils-dummy.m */; };
-		2094FE3412DA204AF20239CEFF6BA416 /* Array+Rotate.swift in Sources */ = {isa = PBXBuildFile; fileRef = EF6D2D1D3FA51FEE0B55B62734E15F3E /* Array+Rotate.swift */; };
-		21C1492BC8E3A337F7CD4D860890A6BE /* UIColor+Hex.swift in Sources */ = {isa = PBXBuildFile; fileRef = 626738B076E1B76C1F486052E38DCE05 /* UIColor+Hex.swift */; };
-		21CCB3ABF71135D02AD482BD5B1FEFDB /* SDImageIOCoder.h in Headers */ = {isa = PBXBuildFile; fileRef = 7CC6B7AAFC000F4CA0FE305A634C8B8E /* SDImageIOCoder.h */; settings = {ATTRIBUTES = (Project, ); }; };
-		21F077E5762918F80311E69CF1B26E26 /* histogram_enc.h in Headers */ = {isa = PBXBuildFile; fileRef = 9BE12E42EFF7248DD49CC40B5E3B48CE /* histogram_enc.h */; settings = {ATTRIBUTES = (Project, ); }; };
-		222665A9D3003151362388B3EA60576E /* SDWebImageIndicator.m in Sources */ = {isa = PBXBuildFile; fileRef = 0847A27ADCBC0E8EA5686CE9C7BB511D /* SDWebImageIndicator.m */; };
-		227745A52B971B1224791815AA714A7D /* IgnoreTouchesView.swift in Sources */ = {isa = PBXBuildFile; fileRef = 7FC1F9A3F6F070DC20568D58E4527C3E /* IgnoreTouchesView.swift */; };
-		22B34C347E9F0D54AF32BBEE590AC04B /* Array+Safety.swift in Sources */ = {isa = PBXBuildFile; fileRef = 195F220C81F116F86801A2FC5B0D62F1 /* Array+Safety.swift */; };
-		22C7FE63366BC0DB18B6A343FDFBB485 /* mips_macro.h in Headers */ = {isa = PBXBuildFile; fileRef = 066272CB1B168BD661A849376225CE02 /* mips_macro.h */; settings = {ATTRIBUTES = (Project, ); }; };
-		22EBD9F6C6F193949278A953C43EB461 /* NSURL+Media.swift in Sources */ = {isa = PBXBuildFile; fileRef = 0B5C86F8E5D2B55ACCB441E6AD0E3B51 /* NSURL+Media.swift */; };
-		22FBD148C638667458ACA40DE20D5F3F /* Queue.swift in Sources */ = {isa = PBXBuildFile; fileRef = 4FD8C8EBC355BADE512E74D8E7F23FAF /* Queue.swift */; };
-		23982539C23F61523FB36D529762FBF2 /* rescaler_utils.c in Sources */ = {isa = PBXBuildFile; fileRef = D9B1C5A807A04358431F4FF4AECB7177 /* rescaler_utils.c */; settings = {COMPILER_FLAGS = "-D_THREAD_SAFE -fno-objc-arc"; }; };
-		23DABF7D16B59A03614707D3B6841569 /* ImageURLChooser.swift in Sources */ = {isa = PBXBuildFile; fileRef = 42253E485174D6C39EF6B68A0600426D /* ImageURLChooser.swift */; };
-		23E6E3AF84C6FEC2AE2EDA2611AC08A7 /* TumblrThemeFontFamily.swift in Sources */ = {isa = PBXBuildFile; fileRef = CD1A78AEF277C9C589E9157E8DCE25DD /* TumblrThemeFontFamily.swift */; };
-		240AB1D86BFCF401F78FCC8C6E663CD5 /* SDWebImageIndicator.h in Headers */ = {isa = PBXBuildFile; fileRef = 7551CF92A2F5BA4A890265845E2B7740 /* SDWebImageIndicator.h */; settings = {ATTRIBUTES = (Project, ); }; };
-		241349110DB9042B81FB6D38EF5F3D1A /* CameraRecorder.swift in Sources */ = {isa = PBXBuildFile; fileRef = C5604A8222861CBD3B2D60A453CB5A3B /* CameraRecorder.swift */; };
-		242D0E9B8DB6A20A41092F0B8605C5B1 /* UIImageView+WebCache.h in Headers */ = {isa = PBXBuildFile; fileRef = 7097096A5AE343CF73B1E4FF7E8E1D28 /* UIImageView+WebCache.h */; settings = {ATTRIBUTES = (Project, ); }; };
-		24480A49D51929287CA1F62D28485D5C /* tree_enc.c in Sources */ = {isa = PBXBuildFile; fileRef = A5934061A1059DE3F9DF1CF82127125B /* tree_enc.c */; settings = {COMPILER_FLAGS = "-D_THREAD_SAFE -fno-objc-arc"; }; };
-		245F803C21481882E44193B43749D934 /* DrawingCanvas.swift in Sources */ = {isa = PBXBuildFile; fileRef = 87EC1BC15B80A84F4401D2A0DB025925 /* DrawingCanvas.swift */; };
-		252DDD2FE2AE595588C53DB2CA9967D0 /* yuv.h in Headers */ = {isa = PBXBuildFile; fileRef = EC83FE5B237FD71332174D5F1BAB2A23 /* yuv.h */; settings = {ATTRIBUTES = (Project, ); }; };
-		253DC85C9DFE07360835C9E541724987 /* UIImage+Metadata.m in Sources */ = {isa = PBXBuildFile; fileRef = 9DC6EB4DE71A71DD140A0344CD9BA2A1 /* UIImage+Metadata.m */; };
-		2606090C0B5703879FAF36BCC076D9EE /* alphai_dec.h in Headers */ = {isa = PBXBuildFile; fileRef = B0F3A78A92AA5D59218955E0C92E9C0A /* alphai_dec.h */; settings = {ATTRIBUTES = (Project, ); }; };
-		26070E95DA2B0787B66025945503A534 /* SDWebImageDownloaderOperation.m in Sources */ = {isa = PBXBuildFile; fileRef = 67172D5B2BA24F0FECDEE1CD6CD5550B /* SDWebImageDownloaderOperation.m */; };
-		267CFAE283E84960896B1BED40B558C8 /* webp_dec.c in Sources */ = {isa = PBXBuildFile; fileRef = C39B71FD2B68CDA16497C976938BD9CE /* webp_dec.c */; settings = {COMPILER_FLAGS = "-D_THREAD_SAFE -fno-objc-arc"; }; };
-		26D93581D5AA5EFACCC4AACB8CAE7682 /* Pods-KanvasCameraExample-umbrella.h in Headers */ = {isa = PBXBuildFile; fileRef = 0A2ED504050EBC35435013D97D72E3D9 /* Pods-KanvasCameraExample-umbrella.h */; settings = {ATTRIBUTES = (Project, ); }; };
-		283D0E019E24C68227BC9177F8E0F20C /* Pods-KanvasCameraExampleTests-umbrella.h in Headers */ = {isa = PBXBuildFile; fileRef = BFC144A03ECB6FA4586B6644643EBB58 /* Pods-KanvasCameraExampleTests-umbrella.h */; settings = {ATTRIBUTES = (Project, ); }; };
-		2875B21502C6ECE91C79FB9AF5EEFA49 /* Synchronized.swift in Sources */ = {isa = PBXBuildFile; fileRef = 49E5CB6DA65BE198B2799AAE45DA2BE5 /* Synchronized.swift */; };
-		2A2D42E7A455674D1B420DA39F9CCEC8 /* EditTagsView.swift in Sources */ = {isa = PBXBuildFile; fileRef = A405495F63C9902655E329E7C3EE13F3 /* EditTagsView.swift */; };
-		2A3969AF756A4F0C3761E4FA2D9F56B5 /* SuggestedTagView.swift in Sources */ = {isa = PBXBuildFile; fileRef = 482558EEF1C3B2DCEEF558843F8A4B54 /* SuggestedTagView.swift */; };
-		2A53C2E1A0CB1B6FE2B86F97EED200F0 /* SDImageCodersManager.m in Sources */ = {isa = PBXBuildFile; fileRef = 0578B89FFD1646206D67560506742DE0 /* SDImageCodersManager.m */; };
-		2A670E806C6A8CE9784D5B5D0BC647D0 /* MirrorTwoFilter.swift in Sources */ = {isa = PBXBuildFile; fileRef = ED3BBBB1DE8D189447B58CE462BE7972 /* MirrorTwoFilter.swift */; };
-		2AA4FBCB6BE40B71E79DD789FAAFD25B /* common_sse2.h in Headers */ = {isa = PBXBuildFile; fileRef = C31CBA6A114407727E8936ECBC634895 /* common_sse2.h */; settings = {ATTRIBUTES = (Project, ); }; };
-		2AC092EED9D20D04258B1F88D09880FD /* dsp.h in Headers */ = {isa = PBXBuildFile; fileRef = CED0104EEA81DFD0D98629791DA2A10E /* dsp.h */; settings = {ATTRIBUTES = (Project, ); }; };
-		2B87D38CAE571A1B7435958E2BBAAFD3 /* quant_levels_utils.c in Sources */ = {isa = PBXBuildFile; fileRef = 5D095738ADAED222A61F1DDA35C84B74 /* quant_levels_utils.c */; settings = {COMPILER_FLAGS = "-D_THREAD_SAFE -fno-objc-arc"; }; };
-		2B8E079EE4E4AC9AEF3406D0C84BF028 /* alpha_processing.c in Sources */ = {isa = PBXBuildFile; fileRef = 4082C0D1387E89C408B52C1B7FD1CBBA /* alpha_processing.c */; settings = {COMPILER_FLAGS = "-D_THREAD_SAFE -fno-objc-arc"; }; };
-		2C295C89949A8751FDD09F6B83DE4541 /* TextureSelectorController.swift in Sources */ = {isa = PBXBuildFile; fileRef = E3E2782C396B6A20B5644309C9AF6652 /* TextureSelectorController.swift */; };
-		2CD6F4A6511E65898C83E9B073930D77 /* PhotoOutputHandler.swift in Sources */ = {isa = PBXBuildFile; fileRef = 968DE2B1B8D7466342AC79FC43AB2ED4 /* PhotoOutputHandler.swift */; };
-		2D30248B1C802395A7779F05A8B23F4F /* random_utils.c in Sources */ = {isa = PBXBuildFile; fileRef = 23811595F686CFC7D78879ED57EA5E5A /* random_utils.c */; settings = {COMPILER_FLAGS = "-D_THREAD_SAFE -fno-objc-arc"; }; };
-		2DDE75BC00D461A2D008C507E9C5D7E7 /* ColorPickerView.swift in Sources */ = {isa = PBXBuildFile; fileRef = 3E88D9CED815BC51A94D2AF9AAEB74D7 /* ColorPickerView.swift */; };
-		2E36E8C35029F19A38422C8948178040 /* SDWebImageDownloaderResponseModifier.h in Headers */ = {isa = PBXBuildFile; fileRef = 153C5CF7F8DEA06183F9A11AF2E97BA0 /* SDWebImageDownloaderResponseModifier.h */; settings = {ATTRIBUTES = (Project, ); }; };
-		2F50DF93AB3ECF3C655401244BC5C9FF /* FilterCollectionView.swift in Sources */ = {isa = PBXBuildFile; fileRef = 9D0E21F9F42ABC9C4D79472397DA4F84 /* FilterCollectionView.swift */; };
-		2FE7AEE15F366659F1637C85FE707B55 /* SDWebImageDownloaderOperation.h in Headers */ = {isa = PBXBuildFile; fileRef = 951E0879F292EBAD7CDCCAC3E845DA6F /* SDWebImageDownloaderOperation.h */; settings = {ATTRIBUTES = (Project, ); }; };
-		307E2F8E0887357C2E9AE0A5CA9CA70C /* UIColor+SDHexString.h in Headers */ = {isa = PBXBuildFile; fileRef = 3A918F9E36AF334C3C5DA7B174459917 /* UIColor+SDHexString.h */; settings = {ATTRIBUTES = (Project, ); }; };
-		31CA3610DD45384913E39DBC79A5F791 /* alpha_processing_neon.c in Sources */ = {isa = PBXBuildFile; fileRef = 6118E038E324B425D69143EFC04010C8 /* alpha_processing_neon.c */; settings = {COMPILER_FLAGS = "-D_THREAD_SAFE -fno-objc-arc"; }; };
-		31F0E61758F9460D994BDFD84EE39789 /* StickerCollectionController.swift in Sources */ = {isa = PBXBuildFile; fileRef = 352EE783CFE5CC53F6EA5716F8C8A658 /* StickerCollectionController.swift */; };
-		32DC1468ECCB50E33DC4E83A04F09F38 /* MediaClipsCollectionView.swift in Sources */ = {isa = PBXBuildFile; fileRef = DF6F62240270E0EE35173907DC8EA791 /* MediaClipsCollectionView.swift */; };
-		32F6D4F0BDC4DB2F0BB61E1B11FDE1DD /* EditionMenuCollectionController.swift in Sources */ = {isa = PBXBuildFile; fileRef = 67AE16AF539E1DE2A2269D4FE39144EA /* EditionMenuCollectionController.swift */; };
-		3438FB3BDB05A69ED522268A5BFEB0A1 /* UIFont+Orangina.swift in Sources */ = {isa = PBXBuildFile; fileRef = C143A77F9405CB6A2A4FBA8F4DA70D4C /* UIFont+Orangina.swift */; };
-		34B7B2D5CBC89E7E56F4159781C52047 /* SDWebImageWebPCoder.h in Headers */ = {isa = PBXBuildFile; fileRef = 7577847FB80D6C714C3E467DB5356494 /* SDWebImageWebPCoder.h */; settings = {ATTRIBUTES = (Project, ); }; };
-		34DDD66F1B3676AB9ED6CCA341ED478C /* upsampling_sse2.c in Sources */ = {isa = PBXBuildFile; fileRef = B3C1BBEB6DA2B71A383246FA53219340 /* upsampling_sse2.c */; settings = {COMPILER_FLAGS = "-D_THREAD_SAFE -fno-objc-arc"; }; };
-		34FEAE57EF6B3307A79F6DB6DF6F09D5 /* BlurImageOperation.swift in Sources */ = {isa = PBXBuildFile; fileRef = 4A621AA1556D1A9EC928933B668B4781 /* BlurImageOperation.swift */; };
-		3514F8051A2A38865A17946EA57C4DCD /* ComposeNavigationBar.swift in Sources */ = {isa = PBXBuildFile; fileRef = EA464DAB42DF147F3152F385E2B6B8A8 /* ComposeNavigationBar.swift */; };
-		35E92B0AA88B664F88BCCB62C7417A3A /* alpha_dec.c in Sources */ = {isa = PBXBuildFile; fileRef = 3E03569FF46EAC94F603E845AF8B1574 /* alpha_dec.c */; settings = {COMPILER_FLAGS = "-D_THREAD_SAFE -fno-objc-arc"; }; };
-		368BE1F9AE6B66A45E49591DC72963C3 /* SDWebImageDownloaderRequestModifier.h in Headers */ = {isa = PBXBuildFile; fileRef = 768103899653BEBE17C6E8FE94D08AC0 /* SDWebImageDownloaderRequestModifier.h */; settings = {ATTRIBUTES = (Project, ); }; };
-		369346102F7367544278A086DA25545C /* ClosedRange+Clamp.swift in Sources */ = {isa = PBXBuildFile; fileRef = 4BDDD3747882662D0EB30519C59AFFF4 /* ClosedRange+Clamp.swift */; };
-		36FE2D378B4A6704C8BDA9775BBEAF70 /* SDWebImageDownloader.m in Sources */ = {isa = PBXBuildFile; fileRef = 3C29F4409ED13D40586840A304698C66 /* SDWebImageDownloader.m */; };
-		372A3F0175F54BFCA37A2EEC8596E3DD /* ImageLoaderProvider.swift in Sources */ = {isa = PBXBuildFile; fileRef = 9546837147FE490501B2BECBF4357F28 /* ImageLoaderProvider.swift */; };
-		3789A5513F10C77E37E4CA3EB98873BC /* CameraSegmentHandler.swift in Sources */ = {isa = PBXBuildFile; fileRef = 09621325066002C4CB0B4B966E95F5D4 /* CameraSegmentHandler.swift */; };
-		3881E10F7E4C8B0B65F8A08E32B73DA3 /* UIView+Utils.swift in Sources */ = {isa = PBXBuildFile; fileRef = BB8B382FFBDED48B5F0310F69CB06555 /* UIView+Utils.swift */; };
-		388A4845D45AA7D907A4AD89F2A05C83 /* SDWebImageTransition.m in Sources */ = {isa = PBXBuildFile; fileRef = A178A425C050AEAF8BD4B867E186D5D0 /* SDWebImageTransition.m */; };
-		393032E66D02B8285AEC63466AEFAC42 /* StatusBarStyleDefining.swift in Sources */ = {isa = PBXBuildFile; fileRef = 61CCF687AD19B78C76CEB8134B65128B /* StatusBarStyleDefining.swift */; };
-		3A69B2D03067F4E25849A40EB340B83D /* SDWeakProxy.m in Sources */ = {isa = PBXBuildFile; fileRef = 02459B085AF136F9D3FA5E34C65B34E5 /* SDWeakProxy.m */; };
-		3AA06E01319AE9BC7C95DDAF0187F565 /* tree_dec.c in Sources */ = {isa = PBXBuildFile; fileRef = 96DD158AB6CF26DA8E0A1E218D5E0831 /* tree_dec.c */; settings = {COMPILER_FLAGS = "-D_THREAD_SAFE -fno-objc-arc"; }; };
-		3B42D5D302CEC6DE3035D97571DCA23B /* vp8_dec.h in Headers */ = {isa = PBXBuildFile; fileRef = C208146E7105704D440D8D415FFF223D /* vp8_dec.h */; settings = {ATTRIBUTES = (Project, ); }; };
-		3B5828916823C00F09CF524E819FC6A8 /* dec_clip_tables.c in Sources */ = {isa = PBXBuildFile; fileRef = C77A4E7BECB21DBE2983D76D0A3AD1CC /* dec_clip_tables.c */; settings = {COMPILER_FLAGS = "-D_THREAD_SAFE -fno-objc-arc"; }; };
-		3C9182339B2DCA75687283EF3D05AE35 /* ImagePerformanceLogging.swift in Sources */ = {isa = PBXBuildFile; fileRef = 584E73D6EB4729464B5E3FD5CB29825E /* ImagePerformanceLogging.swift */; };
-		3D42F58C295A3C2990D786A3576E1BBE /* anim_encode.c in Sources */ = {isa = PBXBuildFile; fileRef = 0CAF0C9942759AD1B5A256597D9AAFE0 /* anim_encode.c */; settings = {COMPILER_FLAGS = "-D_THREAD_SAFE -fno-objc-arc"; }; };
-		3D98748658ED687639F1B5974AF97275 /* SDDisplayLink.h in Headers */ = {isa = PBXBuildFile; fileRef = 9FC9E50D8A0552DCD879F14666EE370A /* SDDisplayLink.h */; settings = {ATTRIBUTES = (Project, ); }; };
-		3EA74581E4F813329E047EF9D272B49D /* ReachabilityObserver.swift in Sources */ = {isa = PBXBuildFile; fileRef = 2E94DE447B9A9AC4DA7210801C04002B /* ReachabilityObserver.swift */; };
-		3F2187F7434145CBBF409EDAAED144FF /* ModeSelectorAndShootController.swift in Sources */ = {isa = PBXBuildFile; fileRef = 8C9E46CAE4BDD2EDD1D9D7BB4ECCC30F /* ModeSelectorAndShootController.swift */; };
-		3F390DB54D8C498803B0F91C9624E5DA /* AppColorSource.swift in Sources */ = {isa = PBXBuildFile; fileRef = 71BA6A2B7AE903155D2543B7B292DCFC /* AppColorSource.swift */; };
-		3F83BA7A695A27E51BA2005730E85E29 /* DrawingController.swift in Sources */ = {isa = PBXBuildFile; fileRef = F15D8FD5DDF869D14AE14B82B9B840CF /* DrawingController.swift */; };
-		3F97B3E794FA4FC117E0650A75FF6C09 /* ColorThief.swift in Sources */ = {isa = PBXBuildFile; fileRef = F28D2D3EDB14491BE3D84BE18757FF29 /* ColorThief.swift */; };
-		3FB3E96F6B338B0D873BE0808CED481F /* ColorSelectorView.swift in Sources */ = {isa = PBXBuildFile; fileRef = 43641D47A539F004DACECF9598AECB9B /* ColorSelectorView.swift */; };
-		3FB5602513EF2ABEF1B884827853A5CC /* dec_mips_dsp_r2.c in Sources */ = {isa = PBXBuildFile; fileRef = 42D5FC075506B80ACA4CE9A698C893B4 /* dec_mips_dsp_r2.c */; settings = {COMPILER_FLAGS = "-D_THREAD_SAFE -fno-objc-arc"; }; };
-		40952AD55DAC8F33E68D276F1F27597B /* UIImageView+HighlightedWebCache.m in Sources */ = {isa = PBXBuildFile; fileRef = C1A2D78E41D5E47E3645FE01C04F70C8 /* UIImageView+HighlightedWebCache.m */; };
-		40ED40066D1FB307CC0D63D5CDB6F203 /* CGPoint+Operators.swift in Sources */ = {isa = PBXBuildFile; fileRef = 427F8E90A9D14D8D7348233E3711F9E7 /* CGPoint+Operators.swift */; };
-		40F6A9FC6EF548B758E5F506A10F8A9B /* GLError.swift in Sources */ = {isa = PBXBuildFile; fileRef = 2777FF846FB540FB2F7E87970695CC84 /* GLError.swift */; };
-		4127E22BA8164377F537CCBDBDA01B6B /* ColorDrop.swift in Sources */ = {isa = PBXBuildFile; fileRef = F5D4272C167D78C8B024937220F14D7F /* ColorDrop.swift */; };
-		415D33013E9789101271BF03F302E326 /* AVAssetTrack+transform.swift in Sources */ = {isa = PBXBuildFile; fileRef = 5E2880B896A875B161AD79D76F5FA76A /* AVAssetTrack+transform.swift */; };
-		4189DEFDECA62DB59A6800C09C0CEC93 /* rescaler_msa.c in Sources */ = {isa = PBXBuildFile; fileRef = A7D8E4C7FE97D85EA2EAA6AE585578F8 /* rescaler_msa.c */; settings = {COMPILER_FLAGS = "-D_THREAD_SAFE -fno-objc-arc"; }; };
-		41E8468F6E7687E9D184D104B2F781BF /* CameraPreviewViewController.swift in Sources */ = {isa = PBXBuildFile; fileRef = A89DB1421C4FAE21E3B618DEC1EE946D /* CameraPreviewViewController.swift */; };
-		421561D67E8A21739D7F4B8C8DFDC747 /* UIViewController+Orientation.swift in Sources */ = {isa = PBXBuildFile; fileRef = AD218552653B4A9A7ACEF8497E1A5980 /* UIViewController+Orientation.swift */; };
-		43F0EAF4E5647AF52A7083CF22D5E496 /* PostOptionsConstants.swift in Sources */ = {isa = PBXBuildFile; fileRef = 37A017D908900C622886635B1DC10615 /* PostOptionsConstants.swift */; };
-		448B70C26B44A6A2696F6D239FCB25F2 /* ViewTransformations.swift in Sources */ = {isa = PBXBuildFile; fileRef = 72B377A433E5FEA2BBF7DD56771CAA7A /* ViewTransformations.swift */; };
-		44AF41DB3691B87159257F378778EDA0 /* ImageLoader.swift in Sources */ = {isa = PBXBuildFile; fileRef = 03A222206EDECC76BFA8C00700CD62AD /* ImageLoader.swift */; };
-		44AF59B4D93D80B75ABC62938F873E4E /* VideoCompositor.swift in Sources */ = {isa = PBXBuildFile; fileRef = DA736E42F9C2C006A72746275E73B50E /* VideoCompositor.swift */; };
-		455BF47E595C79F04FA18E479A101F63 /* StickerMenuController.swift in Sources */ = {isa = PBXBuildFile; fileRef = 40ADFAA5D1C182C1C965A8BECFDD0575 /* StickerMenuController.swift */; };
-		455EAE52CDC10AFEB2240E52FD87EF8F /* enc_mips32.c in Sources */ = {isa = PBXBuildFile; fileRef = BAC6B735FC5D4EAB93C02ED4EFC53754 /* enc_mips32.c */; settings = {COMPILER_FLAGS = "-D_THREAD_SAFE -fno-objc-arc"; }; };
-		4570C81F336608263003D5D24C78D55E /* HapticFeedbackGenerating.swift in Sources */ = {isa = PBXBuildFile; fileRef = 5A690F1034E0D1ACBAF68216E97AD7D0 /* HapticFeedbackGenerating.swift */; };
-		45F10D49349CF67C493467D614006B82 /* SDImageLoadersManager.m in Sources */ = {isa = PBXBuildFile; fileRef = 2CAE7DD17AFABCC37B07E6BC1BECE65A /* SDImageLoadersManager.m */; };
-		464F9EB226911E2EA4494926A706632E /* CameraInputController.swift in Sources */ = {isa = PBXBuildFile; fileRef = 0DEDBFC021B9C5F466FE3DE86773B2D0 /* CameraInputController.swift */; };
-		473A926360398006B30F262E58E852A2 /* EditionOption.swift in Sources */ = {isa = PBXBuildFile; fileRef = 26DA6D548DCBF303BF14CC4C06C9ED4D /* EditionOption.swift */; };
-		47D8291E11DF4D002DC8F3C98F3F0F52 /* NSImage+Compatibility.m in Sources */ = {isa = PBXBuildFile; fileRef = D552785EA2F0247BAE1C0A8AB89B6DC9 /* NSImage+Compatibility.m */; };
-		47F2BDA1C87E4C28E444FD5C3EBDFF9F /* EditorFilterView.swift in Sources */ = {isa = PBXBuildFile; fileRef = D3952EC8D29FC9FF156337240B4886B4 /* EditorFilterView.swift */; };
-		4855AADFEFFDB73C5B8DA047E98D0BD3 /* StylableTextView.swift in Sources */ = {isa = PBXBuildFile; fileRef = 42B13D8DC51C97A5208CAA4524C35AF4 /* StylableTextView.swift */; };
-		4856040E18056EE19A5A40FC883F6107 /* FilterItem.swift in Sources */ = {isa = PBXBuildFile; fileRef = 5394D3F97E03DB99A12233B59B976263 /* FilterItem.swift */; };
-		485CB0E43F7570E0F9141AD8C76BC775 /* quant_enc.c in Sources */ = {isa = PBXBuildFile; fileRef = E80B59175D8A7EB27119E6690F642910 /* quant_enc.c */; settings = {COMPILER_FLAGS = "-D_THREAD_SAFE -fno-objc-arc"; }; };
-		48E1A9B5FFAF89CFBA86521350F3659E /* ShootButtonView.swift in Sources */ = {isa = PBXBuildFile; fileRef = D6E08ADC788FEE94FF9323920F281755 /* ShootButtonView.swift */; };
-		4922EB6AE3EF651AE7A505B687F347AB /* SDmetamacros.h in Headers */ = {isa = PBXBuildFile; fileRef = B2E0FF52EB0342F80D0A07A8FB71F117 /* SDmetamacros.h */; settings = {ATTRIBUTES = (Project, ); }; };
-		499BD61CE84E4748DCD5B81FCEB8B6B5 /* OptionsController.swift in Sources */ = {isa = PBXBuildFile; fileRef = D5CC09ACEE0FB0FF3D1B542A1CD1E9EA /* OptionsController.swift */; };
-		499CD78E05A56C88539F684BCDA06E33 /* frame_enc.c in Sources */ = {isa = PBXBuildFile; fileRef = 8CA1A264ACE3F30B087AE1847892004E /* frame_enc.c */; settings = {COMPILER_FLAGS = "-D_THREAD_SAFE -fno-objc-arc"; }; };
-		4A4E3CA21F5735CADD5F392C4E8FADFC /* filters_utils.c in Sources */ = {isa = PBXBuildFile; fileRef = E8B0831C22BBAE19AFA47C79C16133BD /* filters_utils.c */; settings = {COMPILER_FLAGS = "-D_THREAD_SAFE -fno-objc-arc"; }; };
-		4B72EC3DB67D281B344FF87B267AA15F /* SDWebImageTransition.h in Headers */ = {isa = PBXBuildFile; fileRef = EC554F79EE647CFC3C7052A404CA9BB8 /* SDWebImageTransition.h */; settings = {ATTRIBUTES = (Project, ); }; };
-		4C008E6BA7110D517DC133717B41218C /* TagsViewAnimationCoordinator.swift in Sources */ = {isa = PBXBuildFile; fileRef = 2DD826805C7C0FA0989FA705DFFDDBD7 /* TagsViewAnimationCoordinator.swift */; };
-		4C1C779539F7306001A99B07B03717C9 /* SDWebImageOptionsProcessor.h in Headers */ = {isa = PBXBuildFile; fileRef = 6CA5CE77F086B7826922F16FD13F066A /* SDWebImageOptionsProcessor.h */; settings = {ATTRIBUTES = (Project, ); }; };
-		4C4B343311B271E54D92DC66FD34B2F0 /* idec_dec.c in Sources */ = {isa = PBXBuildFile; fileRef = 76E4DD2109CCAE3ACF0AB5FD085E5729 /* idec_dec.c */; settings = {COMPILER_FLAGS = "-D_THREAD_SAFE -fno-objc-arc"; }; };
-		4C73244B39B7E4F4AF32BAA160066E88 /* libwebp-umbrella.h in Headers */ = {isa = PBXBuildFile; fileRef = A545290650474207C9545E00E420D21F /* libwebp-umbrella.h */; settings = {ATTRIBUTES = (Project, ); }; };
-		4CCB8C811868CE25C6C0494C3FEF09F9 /* UIFont+Utils.swift in Sources */ = {isa = PBXBuildFile; fileRef = DDC7D84A409A5645A27D5371D94F94C5 /* UIFont+Utils.swift */; };
-		4CD91B7474989CCDDF021C493FB1F2ED /* token_enc.c in Sources */ = {isa = PBXBuildFile; fileRef = 9A6E05C220620DCAB72D9B98EEA05BAF /* token_enc.c */; settings = {COMPILER_FLAGS = "-D_THREAD_SAFE -fno-objc-arc"; }; };
-		4E75685A15D1BDA80139B4A5C2B202BF /* picture_psnr_enc.c in Sources */ = {isa = PBXBuildFile; fileRef = 516706702688190F20A46972D2508938 /* picture_psnr_enc.c */; settings = {COMPILER_FLAGS = "-D_THREAD_SAFE -fno-objc-arc"; }; };
-		4E88610FA33E615C8DBF499FC9A589AD /* RaveFilter.swift in Sources */ = {isa = PBXBuildFile; fileRef = 63A16823F6D3663C1E56CD8D907E2216 /* RaveFilter.swift */; };
-		4EE5F1A40D43B6370170756D212244EA /* NSData+ImageContentType.m in Sources */ = {isa = PBXBuildFile; fileRef = 783BBDF319A3C9F4B92CC68CD83800BA /* NSData+ImageContentType.m */; };
-		4EF59708A8F57FA67384E99B101BCC3B /* buffer_dec.c in Sources */ = {isa = PBXBuildFile; fileRef = 93F38653276C161FBCDC82CD11410B2A /* buffer_dec.c */; settings = {COMPILER_FLAGS = "-D_THREAD_SAFE -fno-objc-arc"; }; };
-		4F1999C6233E28A16D3772F770F4C08F /* NSDate+Offset.swift in Sources */ = {isa = PBXBuildFile; fileRef = 3ECCCC62A10E52DE290A02A0687BBBBB /* NSDate+Offset.swift */; };
-		4F8110093C01BFEA83659901F62F444C /* SDWebImageManager.h in Headers */ = {isa = PBXBuildFile; fileRef = 39FF7AE60E72AC04EB2F4A8427DD412F /* SDWebImageManager.h */; settings = {ATTRIBUTES = (Project, ); }; };
-		4F829D42619052B91CE7B07248F345B1 /* IgnoreBackgroundTouchesStackView.swift in Sources */ = {isa = PBXBuildFile; fileRef = C684ADCB6A0DE9F92FEBAEE49CBE85E3 /* IgnoreBackgroundTouchesStackView.swift */; };
-		4F9C495349D7A569E9C831AE462C565C /* SDImageFrame.h in Headers */ = {isa = PBXBuildFile; fileRef = 1F010AAB0A94011D1B0D47034EC82DDB /* SDImageFrame.h */; settings = {ATTRIBUTES = (Project, ); }; };
-		5017500B6491EB442374F245F19979C1 /* analysis_enc.c in Sources */ = {isa = PBXBuildFile; fileRef = A815E4EA17194B32D183B7F99AB56E67 /* analysis_enc.c */; settings = {COMPILER_FLAGS = "-D_THREAD_SAFE -fno-objc-arc"; }; };
-		50544CC39838135DDBF0047A180E97F4 /* FBSnapshotTestCasePlatform.h in Headers */ = {isa = PBXBuildFile; fileRef = 21FD581B58403F324C8B1306A5757680 /* FBSnapshotTestCasePlatform.h */; settings = {ATTRIBUTES = (Project, ); }; };
-		50678C2340044169DC2CD9CA5CD4A8D9 /* StickerTypeCollectionView.swift in Sources */ = {isa = PBXBuildFile; fileRef = 3C3A16E4BB2062D9DC6A08B72D302018 /* StickerTypeCollectionView.swift */; };
-		51625C325774711D7EF896CB1F5A82D1 /* MediaClipsCollectionCell.swift in Sources */ = {isa = PBXBuildFile; fileRef = 437AF6FAB8C569DE7A2E228D85E92F29 /* MediaClipsCollectionCell.swift */; };
-		516B46CBE69F0AF561228158E44746D7 /* quant_levels_dec_utils.h in Headers */ = {isa = PBXBuildFile; fileRef = A2DBF14437B9A3BEC27BB08B5C64A830 /* quant_levels_dec_utils.h */; settings = {ATTRIBUTES = (Project, ); }; };
-		51F0EC40F49449FABCCAFD01B8EE7126 /* backward_references_cost_enc.c in Sources */ = {isa = PBXBuildFile; fileRef = 58FDB26B931673E4725F5331B9C6BA0C /* backward_references_cost_enc.c */; settings = {COMPILER_FLAGS = "-D_THREAD_SAFE -fno-objc-arc"; }; };
-		52A4F739732139D096B81388C4087F61 /* muxinternal.c in Sources */ = {isa = PBXBuildFile; fileRef = 484C8809AADD45C7F4454BB3766C2ABF /* muxinternal.c */; settings = {COMPILER_FLAGS = "-D_THREAD_SAFE -fno-objc-arc"; }; };
-		5307AC018A4B73F43F2C2F2F17806990 /* KanvasCameraImages.swift in Sources */ = {isa = PBXBuildFile; fileRef = AE81F494C3B54D487F03A49F836396B5 /* KanvasCameraImages.swift */; };
-		531CAB6944FF6BD669E7BAF2A2883A10 /* huffman_utils.c in Sources */ = {isa = PBXBuildFile; fileRef = 93FBB9C7E8808726469772137E669A04 /* huffman_utils.c */; settings = {COMPILER_FLAGS = "-D_THREAD_SAFE -fno-objc-arc"; }; };
-		534566B555379F2D0DFBB98AB1AA6AE8 /* UIGestureRecognizer+Active.swift in Sources */ = {isa = PBXBuildFile; fileRef = 2EE556CC5254EBDE00EFB16CFE4157DF /* UIGestureRecognizer+Active.swift */; };
-		53DB67DB8ADE317401F8B9E73EBEDFCB /* SDAssociatedObject.m in Sources */ = {isa = PBXBuildFile; fileRef = B88C378B237631A161D6C32AFCCCB669 /* SDAssociatedObject.m */; };
-		5412607D0F649FA5D77352AD31ED6EF1 /* libwebp-dummy.m in Sources */ = {isa = PBXBuildFile; fileRef = 8E0CC7D2EB1E1151C96E87B6AB3794F1 /* libwebp-dummy.m */; };
-		547FA5C1D951624C7957D65DE3D61D65 /* quant_levels_dec_utils.c in Sources */ = {isa = PBXBuildFile; fileRef = 675AD31A39A633EC07472AF525A0D371 /* quant_levels_dec_utils.c */; settings = {COMPILER_FLAGS = "-D_THREAD_SAFE -fno-objc-arc"; }; };
-		54D003E9866943AE55F824718C5ADA89 /* decode.h in Headers */ = {isa = PBXBuildFile; fileRef = 74EA8A69D0F558F277530B83A54E6DDD /* decode.h */; settings = {ATTRIBUTES = (Project, ); }; };
-		54EE48DF6EDF52D893B48E64EC888126 /* Reachability.h in Headers */ = {isa = PBXBuildFile; fileRef = 5EBEBC7D20CA840EF3A91AE1F4340629 /* Reachability.h */; settings = {ATTRIBUTES = (Project, ); }; };
-		55C2CF7E7F0B35DB26DAA85473443A50 /* common_dec.h in Headers */ = {isa = PBXBuildFile; fileRef = 67C1355186CCE347DA6D15BA95C911FF /* common_dec.h */; settings = {ATTRIBUTES = (Project, ); }; };
-		5603BDF64C4F346BF00BE31ADB96FFB6 /* TagsView.swift in Sources */ = {isa = PBXBuildFile; fileRef = 88756B8D3192A114EBB6DB963CE069D7 /* TagsView.swift */; };
-		5693A08347C5CFEBCEBAA2AED5FADEE1 /* FBSnapshotTestCasePlatform.m in Sources */ = {isa = PBXBuildFile; fileRef = 58B14F0D24FD5A6E466692D2B4FEAE8B /* FBSnapshotTestCasePlatform.m */; };
-		56B3B5F26053C3713B3CE93B9B657D3B /* SharedUI-dummy.m in Sources */ = {isa = PBXBuildFile; fileRef = 4634B9D0AFC505805D842D11D11FA260 /* SharedUI-dummy.m */; };
-		56D50CB747B429C4F9086DE6902F4757 /* SDWebImageOptionsProcessor.m in Sources */ = {isa = PBXBuildFile; fileRef = 6E267724781CA7CF7C53FE76E1481B42 /* SDWebImageOptionsProcessor.m */; };
-		57D4D64672C73C2FC3649FF82ABABC9E /* Rendering.swift in Sources */ = {isa = PBXBuildFile; fileRef = D370A7963716DBE42DCC10B48550CD85 /* Rendering.swift */; };
-		57F4469F8D20C87EEB1237F2958CD386 /* SDWebImageDownloaderConfig.h in Headers */ = {isa = PBXBuildFile; fileRef = D1AF246771E3C34733EC941AAB0A216D /* SDWebImageDownloaderConfig.h */; settings = {ATTRIBUTES = (Project, ); }; };
-		580BBCCA945C2305E4A38554B003EA77 /* EMInterferenceFilter.swift in Sources */ = {isa = PBXBuildFile; fileRef = E829C091CB6203B5207311854F84B64B /* EMInterferenceFilter.swift */; };
-		58E9E6C5AB59D4DC33848BB0AD9FE6A2 /* UIView+WebCacheOperation.m in Sources */ = {isa = PBXBuildFile; fileRef = 32FE13DF37680CB9C6450054DD890889 /* UIView+WebCacheOperation.m */; };
-		5929A61719AA93AF67C62593EF3BBFD7 /* CameraRecordingProtocol.swift in Sources */ = {isa = PBXBuildFile; fileRef = A13EF03FE0BF886D18D0971B67F466DF /* CameraRecordingProtocol.swift */; };
-		599E022191740284FBFEA3CDEA376862 /* PixelateImageOperation.swift in Sources */ = {isa = PBXBuildFile; fileRef = 917ABFC1D31F8E205749C658EAA5DDEF /* PixelateImageOperation.swift */; };
-		5AD4000415001EAE4E7357EF81C22E58 /* MediaClipsEditorViewController.swift in Sources */ = {isa = PBXBuildFile; fileRef = 49749CA439804257205869C97C643852 /* MediaClipsEditorViewController.swift */; };
-		5AEAA19544E8CC9457A9499321D220B9 /* lossless_sse2.c in Sources */ = {isa = PBXBuildFile; fileRef = E41EF4C0B6F002D42BFD7A63A4FCBC5A /* lossless_sse2.c */; settings = {COMPILER_FLAGS = "-D_THREAD_SAFE -fno-objc-arc"; }; };
-		5BC17D8F6A2B87FAD70698C188D7EC94 /* huffman_utils.h in Headers */ = {isa = PBXBuildFile; fileRef = 3854B248A18090BD5A694B3BF974C1B2 /* huffman_utils.h */; settings = {ATTRIBUTES = (Project, ); }; };
-		5BC706C361F00B81001D73542E01755B /* SDWebImageCacheSerializer.m in Sources */ = {isa = PBXBuildFile; fileRef = C65B8D4A3870EA987FC8463BFBA6CDAF /* SDWebImageCacheSerializer.m */; };
-		5C8D1D076D8C277348F03CFE8851BF95 /* AVAsset+Utils.swift in Sources */ = {isa = PBXBuildFile; fileRef = 46007E226E37C0D4BCC7841415E07EBA /* AVAsset+Utils.swift */; };
-		5CC7B28CE2FC2CAD77E264C5A483CC58 /* SDAsyncBlockOperation.m in Sources */ = {isa = PBXBuildFile; fileRef = E3449DD873416A984AD960A5B37DEEFC /* SDAsyncBlockOperation.m */; };
-		5D67827D0EF28014E091EF8FA1E035F7 /* UIImage+ForceDecode.m in Sources */ = {isa = PBXBuildFile; fileRef = 2F2D0948AD18840D8E953E06FBE9D7E6 /* UIImage+ForceDecode.m */; };
-		5D69574EABABFB0382BA0E545ACD7BB2 /* near_lossless_enc.c in Sources */ = {isa = PBXBuildFile; fileRef = 1036F69D3908A04D3B8C37D5B3F9DAB9 /* near_lossless_enc.c */; settings = {COMPILER_FLAGS = "-D_THREAD_SAFE -fno-objc-arc"; }; };
-		5D99C3DE35E577775066CA33BE38DFC8 /* SDWebImageDefine.h in Headers */ = {isa = PBXBuildFile; fileRef = 97F8366F1B6185BB3ADB54ED818E660A /* SDWebImageDefine.h */; settings = {ATTRIBUTES = (Project, ); }; };
-		5DD33724781888017FBDDDD71C1CE81D /* filters_msa.c in Sources */ = {isa = PBXBuildFile; fileRef = E6E9EFAF0709204726673DFD235CB800 /* filters_msa.c */; settings = {COMPILER_FLAGS = "-D_THREAD_SAFE -fno-objc-arc"; }; };
-		5E6342C26CF4E9C4F1FC417149203F56 /* HashCodeBuilder.swift in Sources */ = {isa = PBXBuildFile; fileRef = F9519C109505675F99754D292AD613C2 /* HashCodeBuilder.swift */; };
-		5EDF0CF30FBF149B0FC1E7B57FB3D236 /* SDImageHEICCoder.h in Headers */ = {isa = PBXBuildFile; fileRef = 68E4BF5A682FA99AEE7D99D7B3A444B9 /* SDImageHEICCoder.h */; settings = {ATTRIBUTES = (Project, ); }; };
-		5FA31FB937C18756418DF8F617828602 /* ReachabilityObserving.swift in Sources */ = {isa = PBXBuildFile; fileRef = A6D73B161ADE202F19DB0E101BF2CA67 /* ReachabilityObserving.swift */; };
-		5FF3255EEC60645305BC778C9C5F392F /* OpenGLShaders in Resources */ = {isa = PBXBuildFile; fileRef = CE2586B829BE0D2757BEA84F475A235F /* OpenGLShaders */; };
-		602297397EF978E2A3CCFC0F94DC8910 /* TMUserInterfaceIdiom.swift in Sources */ = {isa = PBXBuildFile; fileRef = 1153DA4827665211D2533ACC628F5512 /* TMUserInterfaceIdiom.swift */; };
-		6029F7D811E8406E82C312E338515503 /* types.h in Headers */ = {isa = PBXBuildFile; fileRef = 522D468D3D3A20C962B57DD471FD14AF /* types.h */; settings = {ATTRIBUTES = (Project, ); }; };
-		60C2EFB1240142C9B7EDA7D644AF249B /* NSBezierPath+SDRoundedCorners.m in Sources */ = {isa = PBXBuildFile; fileRef = 963EFEFBAE0907B7A92FABA262A4A2FF /* NSBezierPath+SDRoundedCorners.m */; };
-		60ECE90B985A9886B5289958D1490E11 /* FilterFactory.swift in Sources */ = {isa = PBXBuildFile; fileRef = A6F2383FE7E055E9C13CC6DCE394E781 /* FilterFactory.swift */; };
-		60FB1C1B198AE2431CB242B3BF645D1A /* SDWebImagePrefetcher.h in Headers */ = {isa = PBXBuildFile; fileRef = 1A118F435B0C1D8112380A677F644A7E /* SDWebImagePrefetcher.h */; settings = {ATTRIBUTES = (Project, ); }; };
-		6182B2085AC63186D30CF4EBE039AC2E /* NSData+ImageContentType.h in Headers */ = {isa = PBXBuildFile; fileRef = D7EF4006490A50131D5E55F3906B9F02 /* NSData+ImageContentType.h */; settings = {ATTRIBUTES = (Project, ); }; };
-		618AAE2296E670E1FE5F59BF9599959D /* quant.h in Headers */ = {isa = PBXBuildFile; fileRef = 7FD26E72B369D96C833100380B45508E /* quant.h */; settings = {ATTRIBUTES = (Project, ); }; };
-		61E73CE8D355C3B872E57FD8D7C60629 /* filters_sse2.c in Sources */ = {isa = PBXBuildFile; fileRef = DA6BC8EE83E9743B36E3A5E26BA94B93 /* filters_sse2.c */; settings = {COMPILER_FLAGS = "-D_THREAD_SAFE -fno-objc-arc"; }; };
-		623F1AEA151D4CD482BCFCA6C85FDD6D /* yuv_sse41.c in Sources */ = {isa = PBXBuildFile; fileRef = 436568E04B97B0EF68EFFF4D724247E0 /* yuv_sse41.c */; settings = {COMPILER_FLAGS = "-D_THREAD_SAFE -fno-objc-arc"; }; };
-		62F73F74B1DFCBF6294C3E90B2266C80 /* SDImageWebPCoder.h in Headers */ = {isa = PBXBuildFile; fileRef = ED0BB54F9076AC0308B63DCB32F3A532 /* SDImageWebPCoder.h */; settings = {ATTRIBUTES = (Project, ); }; };
-		654246A5EC676CAF887090308DBBBA9D /* cost_enc.c in Sources */ = {isa = PBXBuildFile; fileRef = 92FDA287D7D91D4FF1B6CADEC26B6737 /* cost_enc.c */; settings = {COMPILER_FLAGS = "-D_THREAD_SAFE -fno-objc-arc"; }; };
-		654BA3E8BFDADC69B2C75B236013A660 /* BackgroundFillOperation.swift in Sources */ = {isa = PBXBuildFile; fileRef = 12984D5B668D1588C03E28216B9F952C /* BackgroundFillOperation.swift */; };
-		6575D3503321F4CC87B7B6309D3AAAE7 /* LegoFilter.swift in Sources */ = {isa = PBXBuildFile; fileRef = ED0735E380C0F538BEB51F5E1FECCF12 /* LegoFilter.swift */; };
-		65A5C707F428EA70792DDCE00C63FCB8 /* cost_mips_dsp_r2.c in Sources */ = {isa = PBXBuildFile; fileRef = B99ACE584FBE46A6503C4C91BC1EA779 /* cost_mips_dsp_r2.c */; settings = {COMPILER_FLAGS = "-D_THREAD_SAFE -fno-objc-arc"; }; };
-		65D7C480CFA87DFF5BE8F6565D2D9AF8 /* cost_neon.c in Sources */ = {isa = PBXBuildFile; fileRef = 9CAC712CA3DE9CE54ED827165B9F7F27 /* cost_neon.c */; settings = {COMPILER_FLAGS = "-D_THREAD_SAFE -fno-objc-arc"; }; };
-		677F30235A217F9B5ACB4A244D2B91D4 /* StickerType.swift in Sources */ = {isa = PBXBuildFile; fileRef = 85D6D0CAC6F5DBCA21A996FF0B042D6D /* StickerType.swift */; };
-		67FB86B5A828570E868D952747DF1FC4 /* UIImage+MultiFormat.m in Sources */ = {isa = PBXBuildFile; fileRef = EF5DD9A6AECC0DC24035A38BC7FB91CA /* UIImage+MultiFormat.m */; };
-		68046EAA01E24C22B2ED0C77D2FD1206 /* SDImageCoder.h in Headers */ = {isa = PBXBuildFile; fileRef = 9F4A58BD27C2CE9FA91549D97FE803C7 /* SDImageCoder.h */; settings = {ATTRIBUTES = (Project, ); }; };
-		684527AD4FA9B1246D3038DBA06AF252 /* Texture.swift in Sources */ = {isa = PBXBuildFile; fileRef = E237C2CADDB999EE1B2320FED1338BB7 /* Texture.swift */; };
-		695A23B190E339DDBE465BDE256C2EF8 /* quant_levels_utils.h in Headers */ = {isa = PBXBuildFile; fileRef = D1699FC551ACC1D3EC7DF49317A4CDF3 /* quant_levels_utils.h */; settings = {ATTRIBUTES = (Project, ); }; };
-		696181AF46E4C75194A6C3330E4399FD /* dec.c in Sources */ = {isa = PBXBuildFile; fileRef = F3C2937CF7F3DFE327FB865A76C69852 /* dec.c */; settings = {COMPILER_FLAGS = "-D_THREAD_SAFE -fno-objc-arc"; }; };
-		69C3BDDBFDC0D285A1C45B21629F489A /* CameraView.swift in Sources */ = {isa = PBXBuildFile; fileRef = 7CBC9BB108B63F00C9D6EF3A168F4F7B /* CameraView.swift */; };
-		6A1FD1F26E01A4639A64C10AA16749CC /* StaggeredGridLayout.swift in Sources */ = {isa = PBXBuildFile; fileRef = 6C8453D8215C530EF50E61C024760F48 /* StaggeredGridLayout.swift */; };
-		6A772DB36099386BC60C86266FF04C67 /* MediaDrawerController.swift in Sources */ = {isa = PBXBuildFile; fileRef = B24FB4D20D0894B83938F42854CF1998 /* MediaDrawerController.swift */; };
-		6AFD0A0A996C5AC374639F8FCF27E368 /* SDImageGraphics.m in Sources */ = {isa = PBXBuildFile; fileRef = 1C3FDB716FCE194D51DEC964CB8F1FAC /* SDImageGraphics.m */; };
-		6B01D73BF72399610DA77D1D95A7A784 /* NumTypes+Conversion.swift in Sources */ = {isa = PBXBuildFile; fileRef = 54DE436FF6E664276DEAD668A293CC97 /* NumTypes+Conversion.swift */; };
-		6BC683EBBD4CAD6099D0D417FAF11F97 /* UIButton+WebCache.h in Headers */ = {isa = PBXBuildFile; fileRef = 783E0D0F14D5005CE41537A48686756C /* UIButton+WebCache.h */; settings = {ATTRIBUTES = (Project, ); }; };
-		6BF9E56AC953FDA87CA1A68325B9A964 /* CameraFilterCollectionCell.swift in Sources */ = {isa = PBXBuildFile; fileRef = 86B4335A5E9C4AAA1DC69F9B15BE69A9 /* CameraFilterCollectionCell.swift */; };
-		6C3F1BABFC53E28074FED22E6DFC451B /* mux_types.h in Headers */ = {isa = PBXBuildFile; fileRef = 7B94186DD57A40A492DEB3C38E9141B7 /* mux_types.h */; settings = {ATTRIBUTES = (Project, ); }; };
-		6C4987A23B8830450348E2D5D15642D6 /* SDWebImageImageLoader.swift in Sources */ = {isa = PBXBuildFile; fileRef = 0BD75E3B4762FFFB38EA309DBAA67B6B /* SDWebImageImageLoader.swift */; };
-		6D40316FABBD0FB98BDA3C903BD2488C /* EditorFilterCollectionCell.swift in Sources */ = {isa = PBXBuildFile; fileRef = AAEFA19608CDE21DA2C42A6E713765A7 /* EditorFilterCollectionCell.swift */; };
-		6D5CC7E789DFA39728151C9C66505D77 /* UIImageView+HighlightedWebCache.h in Headers */ = {isa = PBXBuildFile; fileRef = 26177012A8EF212BCCFBE2CB084DDCEB /* UIImageView+HighlightedWebCache.h */; settings = {ATTRIBUTES = (Project, ); }; };
-		6D5D20111D167749D7BC40EC2DCF1738 /* SDImageAPNGCoder.m in Sources */ = {isa = PBXBuildFile; fileRef = 8D82F3E165C58B4A7ED8197266EED969 /* SDImageAPNGCoder.m */; };
-		6DDB5249D54C035B5142F4B8C5076B6A /* VideoOutputHandler.swift in Sources */ = {isa = PBXBuildFile; fileRef = F6B200E8179062A0AF8E14600A91512E /* VideoOutputHandler.swift */; };
-		6E92B9D6593D02A974A3FA3CA054DF4D /* Dictionary+Additions.swift in Sources */ = {isa = PBXBuildFile; fileRef = 8618F72424137D74F8C4A252937F34A6 /* Dictionary+Additions.swift */; };
-		6EB21024A868242076B1537DDB65B191 /* bit_writer_utils.c in Sources */ = {isa = PBXBuildFile; fileRef = 4EC1701989F0DA7B482F168FAB5924F9 /* bit_writer_utils.c */; settings = {COMPILER_FLAGS = "-D_THREAD_SAFE -fno-objc-arc"; }; };
-		6ED1CF8ACA463BFC22A32B03EC089AD4 /* SuggestedTagsDataSource.swift in Sources */ = {isa = PBXBuildFile; fileRef = D07C751F024E66E231384A90F66DECC0 /* SuggestedTagsDataSource.swift */; };
-		6FE233DB8E7B773AC90DA547C7AB7976 /* rescaler_neon.c in Sources */ = {isa = PBXBuildFile; fileRef = 58486FC03005E9758C41F0460AE2B065 /* rescaler_neon.c */; settings = {COMPILER_FLAGS = "-D_THREAD_SAFE -fno-objc-arc"; }; };
-		700A8F9AEFB0FA70A07647850BA968DC /* SDImageAssetManager.h in Headers */ = {isa = PBXBuildFile; fileRef = B87A97E6540694C144156A52532B2F52 /* SDImageAssetManager.h */; settings = {ATTRIBUTES = (Project, ); }; };
-		7070D9563B652BEEBC4DD2E73B9B88F7 /* lossless_mips_dsp_r2.c in Sources */ = {isa = PBXBuildFile; fileRef = F07A65AB76D1B77DB550591B60D07FE2 /* lossless_mips_dsp_r2.c */; settings = {COMPILER_FLAGS = "-D_THREAD_SAFE -fno-objc-arc"; }; };
-		7093C6C851DEAAF0D336258BADEAEFF1 /* CALayer+Color.swift in Sources */ = {isa = PBXBuildFile; fileRef = 8955CBC399CA5A10DDFD448191CDC9A0 /* CALayer+Color.swift */; };
-		709F7FA064529D416EE56E42585B16D8 /* alpha_enc.c in Sources */ = {isa = PBXBuildFile; fileRef = 3D819A83E6C1F83E3AEDFE24E4748BDE /* alpha_enc.c */; settings = {COMPILER_FLAGS = "-D_THREAD_SAFE -fno-objc-arc"; }; };
-		7132F0DD3800F838EAD9D490E9FC4BA6 /* SDWebImageWebPCoder-dummy.m in Sources */ = {isa = PBXBuildFile; fileRef = DE82CAE752CA18F8C30874D7C9DF16E3 /* SDWebImageWebPCoder-dummy.m */; };
-		726B89D44663ED0A0F380AE24EF8D816 /* SDWebImagePrefetcher.m in Sources */ = {isa = PBXBuildFile; fileRef = CBC19962F5406A73F1F32FC90114A288 /* SDWebImagePrefetcher.m */; };
-		72BB59658CD7D344C18528550A853202 /* random_utils.h in Headers */ = {isa = PBXBuildFile; fileRef = 41E910B9AECC646D5BBB24DA034AFF56 /* random_utils.h */; settings = {ATTRIBUTES = (Project, ); }; };
-		73C1CA5944ECA3AF719C46AE652C4801 /* NSButton+WebCache.m in Sources */ = {isa = PBXBuildFile; fileRef = DDAE7386957EAD2EBDE3D33AB96312B5 /* NSButton+WebCache.m */; };
-		73D7BF2033F76591BDCBA2A098FC93FE /* SDImageCoderHelper.h in Headers */ = {isa = PBXBuildFile; fileRef = AD16D10FB89F7C0FF05C3CC7A7765E63 /* SDImageCoderHelper.h */; settings = {ATTRIBUTES = (Project, ); }; };
-		742438E11463A93233BBA4D13D416088 /* MediaClip.swift in Sources */ = {isa = PBXBuildFile; fileRef = 1C0DE050C64C99CC4283B698170BC21B /* MediaClip.swift */; };
-		744B383EF8FEE09A396C8860CA866D22 /* CGSize+Utils.swift in Sources */ = {isa = PBXBuildFile; fileRef = 8DC62426BB346B87F9F252CE2C80A91B /* CGSize+Utils.swift */; };
-		75CAA40729DFAB6990F984BE72D7478D /* KanvasCameraTimes.swift in Sources */ = {isa = PBXBuildFile; fileRef = BA4BB19686CEBE16B9E5F8A5BFC52401 /* KanvasCameraTimes.swift */; };
-		761985F7C747B4B60374BDE022A0696A /* EditorView.swift in Sources */ = {isa = PBXBuildFile; fileRef = 6CB5E3FBB6A3DAA49E55A9511FBF8D0E /* EditorView.swift */; };
-		76684E811A8A5F9091C0EDD7039E9D93 /* rescaler_mips_dsp_r2.c in Sources */ = {isa = PBXBuildFile; fileRef = D1369E253C496C2B7CB349951FCE56D8 /* rescaler_mips_dsp_r2.c */; settings = {COMPILER_FLAGS = "-D_THREAD_SAFE -fno-objc-arc"; }; };
-		767B8E9A3AD0A6330D6264735E5D5CB5 /* RGBFilter.swift in Sources */ = {isa = PBXBuildFile; fileRef = 23375E58E8679664C2A4159FEBD69244 /* RGBFilter.swift */; };
-		768812278028100F63BF43811A0E0846 /* CameraPermissionsViewController.swift in Sources */ = {isa = PBXBuildFile; fileRef = 7C949DAAC67A321FC4EAE6DA04A649AB /* CameraPermissionsViewController.swift */; };
-		7688D5E76FDA80CB4DA26E7686F0DC8A /* utils.h in Headers */ = {isa = PBXBuildFile; fileRef = 5402B734B057DEA3DE228B6863B124D8 /* utils.h */; settings = {ATTRIBUTES = (Project, ); }; };
-		76A6B4925F89F66A34B6DD0F9B01A198 /* UIImage+GIF.h in Headers */ = {isa = PBXBuildFile; fileRef = 41990351E9A2E899A42F0037B5389983 /* UIImage+GIF.h */; settings = {ATTRIBUTES = (Project, ); }; };
-		771BDAB223C512D4F596035D298B529B /* predictor_enc.c in Sources */ = {isa = PBXBuildFile; fileRef = D16EDB85E4B79B5F7424CA1C352437CA /* predictor_enc.c */; settings = {COMPILER_FLAGS = "-D_THREAD_SAFE -fno-objc-arc"; }; };
-		77963FF7EE2C6BF810466A85D700811E /* FBSnapshotTestController.m in Sources */ = {isa = PBXBuildFile; fileRef = A43CF9AF7AC9B0701E5E8B84F3E7EAA3 /* FBSnapshotTestController.m */; };
-		77E23E5D7909E44C026D7C6241A0D2A8 /* EditorFilterController.swift in Sources */ = {isa = PBXBuildFile; fileRef = FE239C86A3EF6B2FA750ED0D095846FF /* EditorFilterController.swift */; };
-		792465A3B42A9AAD13B18EFBBC31CBBA /* UIViewController+Load.swift in Sources */ = {isa = PBXBuildFile; fileRef = 76A21532207667C062432F925452F454 /* UIViewController+Load.swift */; };
-		7932FDE8A811F489BC0311AA2F2B062B /* KanvasQuickBlogSelectorCoordinating.swift in Sources */ = {isa = PBXBuildFile; fileRef = CDDB8E8BF1C30E1E66CD2AF7B86C81A8 /* KanvasQuickBlogSelectorCoordinating.swift */; };
-		79821B7C20BC760E0332870A37C4B960 /* ssim.c in Sources */ = {isa = PBXBuildFile; fileRef = C1FB0CFD6D926BFCA11D3EE0E29BC3FC /* ssim.c */; settings = {COMPILER_FLAGS = "-D_THREAD_SAFE -fno-objc-arc"; }; };
-		79A2AD4818EAC76153CCEBA51850F314 /* CALayer+CGImage.swift in Sources */ = {isa = PBXBuildFile; fileRef = 66482CFE2D82B12257F932335A6BB882 /* CALayer+CGImage.swift */; };
-		79FBA75E7966269F9763CF0DADA8CB47 /* GLKMatrix4+Unsafe.swift in Sources */ = {isa = PBXBuildFile; fileRef = BA9AFFA1ED1022B36BE8167F79EBED6D /* GLKMatrix4+Unsafe.swift */; };
-		7A4343B6C0D45FE5E37B0503DAC6AE96 /* muxedit.c in Sources */ = {isa = PBXBuildFile; fileRef = CFF389E7832B26B6A4DDBA4E8836A170 /* muxedit.c */; settings = {COMPILER_FLAGS = "-D_THREAD_SAFE -fno-objc-arc"; }; };
-		7ACC18223C420B352978A9BC2488F1D6 /* DrawerTabBarController.swift in Sources */ = {isa = PBXBuildFile; fileRef = 8F9427700FC3A424016B1F2D88E5AB31 /* DrawerTabBarController.swift */; };
-		7B27356D88A1987ED1CA884A12E7FC84 /* ImageLoader-dummy.m in Sources */ = {isa = PBXBuildFile; fileRef = 159583158B70A2AF83ED84F7412414C0 /* ImageLoader-dummy.m */; };
-		7BAD5A2299AF0DE60B5176593441A651 /* DrawerController.swift in Sources */ = {isa = PBXBuildFile; fileRef = 5192B3CB70CFEB37E7C720FFBAE5D4C6 /* DrawerController.swift */; };
-		7C34649C9AAA059880A16702705CBCB8 /* SDImageFrame.m in Sources */ = {isa = PBXBuildFile; fileRef = BE836C2A8328571838BFDCAE4B1A3291 /* SDImageFrame.m */; };
-		7C3BD0D3ABCF92C07206AA02191B9DB5 /* ScrollHandler.swift in Sources */ = {isa = PBXBuildFile; fileRef = 2C97D602A2F40AA2F3317661EEC352D4 /* ScrollHandler.swift */; };
-		7C8C29C3A63BD601E88CF1FF9F534DBF /* msa_macro.h in Headers */ = {isa = PBXBuildFile; fileRef = C7C6EC4BACF1905FC611236BE536A087 /* msa_macro.h */; settings = {ATTRIBUTES = (Project, ); }; };
-		7D5A50B3676C1945497CB25C056D9CE8 /* ExtendedButton.swift in Sources */ = {isa = PBXBuildFile; fileRef = 7E402073427F1396347960C78910175E /* ExtendedButton.swift */; };
-		7DA62D417E17919E6FB07FAB4B34EE78 /* FilterCollectionCell.swift in Sources */ = {isa = PBXBuildFile; fileRef = 15EA4159C509F5200D117B182998C47C /* FilterCollectionCell.swift */; };
-		7F56788B58E43D39D1642C9135DDBCF6 /* SDAssociatedObject.h in Headers */ = {isa = PBXBuildFile; fileRef = DD496DA60D83C8881C39CEC81719EC54 /* SDAssociatedObject.h */; settings = {ATTRIBUTES = (Project, ); }; };
-		7FE942E8C1DB64B98DD08D5668F5CC54 /* SDGraphicsImageRenderer.m in Sources */ = {isa = PBXBuildFile; fileRef = C830FDDF9BAD11A391DF672D74161CB9 /* SDGraphicsImageRenderer.m */; };
-		7FFD3E848B13655E6D8CFE529C00DD06 /* KanvasCameraStrings.swift in Sources */ = {isa = PBXBuildFile; fileRef = EF31616612710F0B889B2D2790CD20F9 /* KanvasCameraStrings.swift */; };
-		804389A8646BF094EE38B3F4E57D7DEA /* filter_enc.c in Sources */ = {isa = PBXBuildFile; fileRef = 5E7E4810D578E6B9057BB19AA256F5E6 /* filter_enc.c */; settings = {COMPILER_FLAGS = "-D_THREAD_SAFE -fno-objc-arc"; }; };
-		804C56F3935A2C84433D0386C143CE65 /* silence.aac in Resources */ = {isa = PBXBuildFile; fileRef = D4E2EA88189195E08468F1890F696097 /* silence.aac */; };
-		8060EB04F5AAEE76B7CC8B96E38671AD /* demux.c in Sources */ = {isa = PBXBuildFile; fileRef = DF6B055F74EA4E5D6D20EA0346B98C31 /* demux.c */; settings = {COMPILER_FLAGS = "-D_THREAD_SAFE -fno-objc-arc"; }; };
-		811FF25FA12F34E50C52880E745A4E0A /* ModeSelectorAndShootView.swift in Sources */ = {isa = PBXBuildFile; fileRef = 76AB03CBD6F29F23906CB45F72463CD1 /* ModeSelectorAndShootView.swift */; };
-		8130EC3DD998AE0E93400FC4C8372B3B /* HorizontalCollectionLayout.swift in Sources */ = {isa = PBXBuildFile; fileRef = D2571C01BB9A76DFB472402766B5D0FD /* HorizontalCollectionLayout.swift */; };
-		81E7F2A72A7496451D662742F2BBD785 /* StickerCollectionView.swift in Sources */ = {isa = PBXBuildFile; fileRef = F0EA4318AF750DA12FB8293F01A4EFA6 /* StickerCollectionView.swift */; };
-		82220DFF3E846F3420ABEC15C26324BC /* SDWebImageCacheSerializer.h in Headers */ = {isa = PBXBuildFile; fileRef = D6EFAF22DE53ADA42AFE77616353408B /* SDWebImageCacheSerializer.h */; settings = {ATTRIBUTES = (Project, ); }; };
-		825DED6E1C303247672D8BF819EAD431 /* Pods-KanvasCameraExample-dummy.m in Sources */ = {isa = PBXBuildFile; fileRef = 1CEE4C47043FCDD185056E0AEB2F3CBA /* Pods-KanvasCameraExample-dummy.m */; };
-		8281160F263BB05F1F2034BBD7CE1632 /* UIImage+GIF.m in Sources */ = {isa = PBXBuildFile; fileRef = 198555C14D9DAF069A92A66A24FE5D86 /* UIImage+GIF.m */; };
-		84422C6A3F50F9896F568463E281050A /* RoundedTexture.swift in Sources */ = {isa = PBXBuildFile; fileRef = 288CAB1AD4972B628FB834802A14B14B /* RoundedTexture.swift */; };
-		84C9AF3FD34BA02337F9E3E8E59EF182 /* Array+Move.swift in Sources */ = {isa = PBXBuildFile; fileRef = 49DE4AC322F2C21C94CBBD69B0B70CC2 /* Array+Move.swift */; };
-		8556D0F1D872721387425EA20A1E30E2 /* cost_mips32.c in Sources */ = {isa = PBXBuildFile; fileRef = A7ABB70C40E4DCEF3E515C1F6C6C153E /* cost_mips32.c */; settings = {COMPILER_FLAGS = "-D_THREAD_SAFE -fno-objc-arc"; }; };
-		85A4AB14F0E8432C6DFB7C719950A7B4 /* SDImageGIFCoder.h in Headers */ = {isa = PBXBuildFile; fileRef = 5F5E456C8EA1150139ADEADB88F88592 /* SDImageGIFCoder.h */; settings = {ATTRIBUTES = (Project, ); }; };
-		85C6D54FF0B000D88B0CD7FAC36B82F8 /* UIImage+ForceDecode.h in Headers */ = {isa = PBXBuildFile; fileRef = 7A0C25423AAD33BE33658E0384B2CE28 /* UIImage+ForceDecode.h */; settings = {ATTRIBUTES = (Project, ); }; };
-		85F8B194C3C3D0197BA11CB1DC5A4872 /* StickerMenuView.swift in Sources */ = {isa = PBXBuildFile; fileRef = C1D0C46C1A185E9E79200D0AF4962F65 /* StickerMenuView.swift */; };
-		861095721BB49EA8F1EED48732245CCB /* NSBezierPath+SDRoundedCorners.h in Headers */ = {isa = PBXBuildFile; fileRef = 942445748489943A755451DFA2AACEED /* NSBezierPath+SDRoundedCorners.h */; settings = {ATTRIBUTES = (Project, ); }; };
-		86F528F34D8F87126E9A78BDE097F64D /* histogram_enc.c in Sources */ = {isa = PBXBuildFile; fileRef = B2F8BF6A3D0B3B7AC3657F6EB53DF291 /* histogram_enc.c */; settings = {COMPILER_FLAGS = "-D_THREAD_SAFE -fno-objc-arc"; }; };
-		86F90FD88BC4CFF914A5DD7AD1161BBF /* ColorPickerController.swift in Sources */ = {isa = PBXBuildFile; fileRef = 3507565180D3B6782D520CCBCA63CD74 /* ColorPickerController.swift */; };
-		87157113B4B6944AF55F11A8BB42B6F0 /* SDImageHEICCoderInternal.h in Headers */ = {isa = PBXBuildFile; fileRef = 1E7B147AF1D68E4BA2ACDA386F7AF225 /* SDImageHEICCoderInternal.h */; settings = {ATTRIBUTES = (Project, ); }; };
-		87D6F8413A7B375C836E57CCAD550A7F /* SwiftSupport.swift in Sources */ = {isa = PBXBuildFile; fileRef = C8A16F67A03AC4373E06807443820B14 /* SwiftSupport.swift */; };
-		881C827B1B0250ED7F7117AAB15719CD /* MediaClipsEditorView.swift in Sources */ = {isa = PBXBuildFile; fileRef = 1BD3EA4D9E21C544075E7FE01A3FCFA2 /* MediaClipsEditorView.swift */; };
-		8873556799234E39FF80278F0FA2CEF1 /* MediaPlayer.swift in Sources */ = {isa = PBXBuildFile; fileRef = 85E594835C1198F28F190B4BC7E8AD2E /* MediaPlayer.swift */; };
-		887C33FDFC35147FB767BF0EE90058AA /* UIImageView+WebCache.m in Sources */ = {isa = PBXBuildFile; fileRef = 2D2BB2CF0C02686BA7C110ED2C50042F /* UIImageView+WebCache.m */; };
-		88BE0FA9D74B233EBC11EB33D388D209 /* String+UTF16Substring.swift in Sources */ = {isa = PBXBuildFile; fileRef = 9D8E1A461BAEADCFE0ACD6230CE154E5 /* String+UTF16Substring.swift */; };
-		88E29B44101F455C5ADDB387CCD94C77 /* anim_decode.c in Sources */ = {isa = PBXBuildFile; fileRef = 48E920574085A8328F91928BDD587858 /* anim_decode.c */; settings = {COMPILER_FLAGS = "-D_THREAD_SAFE -fno-objc-arc"; }; };
-		89BF6D73E3CAA28723D5EAE8D44C5DD3 /* UIColor+SDHexString.m in Sources */ = {isa = PBXBuildFile; fileRef = 04FC0C3C81C3F84616A16DF5DDA69E5C /* UIColor+SDHexString.m */; };
-		8A0822A4957737ED50E9B58957AF0A6C /* TagsOptionsModel.swift in Sources */ = {isa = PBXBuildFile; fileRef = 392BB8C25B2F32DA6D17051AC1F71C5A /* TagsOptionsModel.swift */; };
-		8A907C2F76EB809A2BD956CEACDCBC3B /* ToonFilter.swift in Sources */ = {isa = PBXBuildFile; fileRef = 19424181C34986C983D37343450EB5EF /* ToonFilter.swift */; };
-		8B13C4A2CC3EA265A0FECC942724DDD6 /* SDImageCodersManager.h in Headers */ = {isa = PBXBuildFile; fileRef = 70C44A8AF4156B913EAB6B852CFECEF4 /* SDImageCodersManager.h */; settings = {ATTRIBUTES = (Project, ); }; };
-		8B458EB1CC0CA9061F0DDA0B80973CC2 /* webp_enc.c in Sources */ = {isa = PBXBuildFile; fileRef = D1110692426B7BEB4D8616A36A8EB0FE /* webp_enc.c */; settings = {COMPILER_FLAGS = "-D_THREAD_SAFE -fno-objc-arc"; }; };
-		8B7B612FD5EDE026E079FC1C41811BB4 /* FilteredInputViewController.swift in Sources */ = {isa = PBXBuildFile; fileRef = CAA11F4D1A3AD04E99298A17CF181AD3 /* FilteredInputViewController.swift */; };
-		8BB828DD61C6B760BAAF9D29E45D8D73 /* rescaler_utils.h in Headers */ = {isa = PBXBuildFile; fileRef = A8CE7EBE06F57B5930D25D960796D8B3 /* rescaler_utils.h */; settings = {ATTRIBUTES = (Project, ); }; };
-		8C0B5EBDF83DDC66A416370F936B9A00 /* UIApplication+StrictKeyWindow.h in Headers */ = {isa = PBXBuildFile; fileRef = A12001FC5C8ADB65DFD03E371508F6BB /* UIApplication+StrictKeyWindow.h */; settings = {ATTRIBUTES = (Project, ); }; };
-		8C66BFC45D38A77BF5FD5164886F2C54 /* huffman_encode_utils.h in Headers */ = {isa = PBXBuildFile; fileRef = C11FDBCCDAE28A392B934525C298F2BD /* huffman_encode_utils.h */; settings = {ATTRIBUTES = (Project, ); }; };
-		8C72F9EDC450B2665798AB97E7932620 /* SDImageCoder.m in Sources */ = {isa = PBXBuildFile; fileRef = 047B4CD216CB6A1D494CC01DB61A4B45 /* SDImageCoder.m */; };
-		8D79665902B275A9319FE60760E1E497 /* SDImageCache.m in Sources */ = {isa = PBXBuildFile; fileRef = D577ABCA0796F558A314079B6F066270 /* SDImageCache.m */; };
-		8DA421B4C90F3A67B8401E3924FE601F /* alpha_processing_mips_dsp_r2.c in Sources */ = {isa = PBXBuildFile; fileRef = E2C62307120C3DA042A165D182376582 /* alpha_processing_mips_dsp_r2.c */; settings = {COMPILER_FLAGS = "-D_THREAD_SAFE -fno-objc-arc"; }; };
-		8E0E8105DD33B995BE838CB3249FB3BD /* NavigationBarStyleDefining.swift in Sources */ = {isa = PBXBuildFile; fileRef = 2AA0E164EE6747DB6D36656730267C1B /* NavigationBarStyleDefining.swift */; };
-		8F8D9F73CE762E1313B429668FD7CBFB /* EditionMenuCollectionCell.swift in Sources */ = {isa = PBXBuildFile; fileRef = DE371DA309AF1DCA949CC21E9E858872 /* EditionMenuCollectionCell.swift */; };
-		8FEA5567EE8F0D4AC45B2BB9E0D66D9C /* ImageType.swift in Sources */ = {isa = PBXBuildFile; fileRef = 79ED5FC94C0B73AE37A69820218192CA /* ImageType.swift */; };
-		903BB848335054291F4FE3125F234678 /* UIImage+SDAnimatedImage.swift in Sources */ = {isa = PBXBuildFile; fileRef = 50E60E22E92570F2A06D0486B273D4AE /* UIImage+SDAnimatedImage.swift */; };
-		906B35E451349D29945E3C24E4BB4BCC /* Reachability.m in Sources */ = {isa = PBXBuildFile; fileRef = 505D758734C940ACC73CE8733240AC87 /* Reachability.m */; };
-		909437A84C8641925B21D328819C25A6 /* ColorCollectionCell.swift in Sources */ = {isa = PBXBuildFile; fileRef = 6BDA66778474987DDA1526A5F691641B /* ColorCollectionCell.swift */; };
-		90F4EFE4E54AA174AEAB22F01C4F0ED9 /* lossless_enc_mips32.c in Sources */ = {isa = PBXBuildFile; fileRef = A421DA0849CA9F305E46DA0202CBE1F1 /* lossless_enc_mips32.c */; settings = {COMPILER_FLAGS = "-D_THREAD_SAFE -fno-objc-arc"; }; };
-		911DE730AE43801358CFFCDC0AFC0FF3 /* CALayer+Shadows.swift in Sources */ = {isa = PBXBuildFile; fileRef = 48087380F24E61F92997C8107369E5C1 /* CALayer+Shadows.swift */; };
-		9182B94A402FF8037003E36F6F38CA29 /* DrawerTabBarCell.swift in Sources */ = {isa = PBXBuildFile; fileRef = B872DC62FD7AE338B0BD8ED1E7EEDFC8 /* DrawerTabBarCell.swift */; };
-		918869627137C88560F6D46B8385C6C3 /* lossless_enc_sse41.c in Sources */ = {isa = PBXBuildFile; fileRef = AA184B6A901103D44E955EC5C6A2FEFE /* lossless_enc_sse41.c */; settings = {COMPILER_FLAGS = "-D_THREAD_SAFE -fno-objc-arc"; }; };
-		91E1049407E055B2A4DC55510F818F21 /* upsampling_msa.c in Sources */ = {isa = PBXBuildFile; fileRef = 145C7FA740D2BC9A59565F5BE13790C9 /* upsampling_msa.c */; settings = {COMPILER_FLAGS = "-D_THREAD_SAFE -fno-objc-arc"; }; };
-		91F9100F8C9C97F23A6A51CE839823AC /* HorizontalCollectionView.swift in Sources */ = {isa = PBXBuildFile; fileRef = E75ED1B21AA42CC8FC1153A2B14D107E /* HorizontalCollectionView.swift */; };
-		921622E5260712B920A3872F01FB7CC9 /* ImageOperation.swift in Sources */ = {isa = PBXBuildFile; fileRef = DA7039722B7F9B75B08FAB3E8938AC13 /* ImageOperation.swift */; };
-		92280CFB36B4C70E7CE918791D6367E8 /* EditorViewController.swift in Sources */ = {isa = PBXBuildFile; fileRef = 9BE654FFDAD67502533578F6AA13F10B /* EditorViewController.swift */; };
-		92F8F748638D653889E1ABC943CFD6A0 /* HapticFeedbackGenerator.swift in Sources */ = {isa = PBXBuildFile; fileRef = C89F34CDD149DF3995826765A0F71BE9 /* HapticFeedbackGenerator.swift */; };
-		92FEDFF743764DB9D5B94544F1AFBF9B /* thread_utils.c in Sources */ = {isa = PBXBuildFile; fileRef = AC41A230B010CAE10565F1BE80CAC4DD /* thread_utils.c */; settings = {COMPILER_FLAGS = "-D_THREAD_SAFE -fno-objc-arc"; }; };
-		945907A2F2191CFB3E5C37A4AA13619A /* SDAnimatedImage+Data.swift in Sources */ = {isa = PBXBuildFile; fileRef = 21501BAA3864A111F6A8D27801F15174 /* SDAnimatedImage+Data.swift */; };
-		949FF9F9CD20EE688E810801653F2F47 /* SliderView.swift in Sources */ = {isa = PBXBuildFile; fileRef = 675E83A67021F757AAF0803A215B1E5A /* SliderView.swift */; };
-		94A8BC70F277BC8B1C6C5FF1FA19D6CC /* SDImageCacheDefine.h in Headers */ = {isa = PBXBuildFile; fileRef = AA143277A3065DCCB9952ACB39E8DC50 /* SDImageCacheDefine.h */; settings = {ATTRIBUTES = (Project, ); }; };
-		94D0372302B0533D700C75888125F9BE /* huffman_encode_utils.c in Sources */ = {isa = PBXBuildFile; fileRef = 6F09DFE4EA83B4BD9E9F68FFCAFF7ABA /* huffman_encode_utils.c */; settings = {COMPILER_FLAGS = "-D_THREAD_SAFE -fno-objc-arc"; }; };
-		94FF1A3AE36E33FC665CB8E2E31E1C68 /* SDInternalMacros.h in Headers */ = {isa = PBXBuildFile; fileRef = E11E757407CD52B792E9260877B7995E /* SDInternalMacros.h */; settings = {ATTRIBUTES = (Project, ); }; };
-		9616999C744663BE228F31401689303B /* ssim_sse2.c in Sources */ = {isa = PBXBuildFile; fileRef = 1C1B67B4DA7B27723F5B32C99D774173 /* ssim_sse2.c */; settings = {COMPILER_FLAGS = "-D_THREAD_SAFE -fno-objc-arc"; }; };
-		97B064936B6B35D8DBD4FF8B1FEC435C /* SDWebImageDefine.m in Sources */ = {isa = PBXBuildFile; fileRef = CE7DD6EFEB1F5E465B44126ABFF8182C /* SDWebImageDefine.m */; };
-		97CDC08D8A1C5B3E98C85B216C6B82D1 /* vp8i_dec.h in Headers */ = {isa = PBXBuildFile; fileRef = 91987AD0693B99C5E4C980FE490FA638 /* vp8i_dec.h */; settings = {ATTRIBUTES = (Project, ); }; };
-		97FAFCE573786F4FD4ED5B28C9BA5F90 /* ImagePreviewController.swift in Sources */ = {isa = PBXBuildFile; fileRef = 9B45E6BDBB910F1C910114E1BD10E853 /* ImagePreviewController.swift */; };
-		98027A3ED20EBC440750D7A83EE025F5 /* SDWebImageDownloaderConfig.m in Sources */ = {isa = PBXBuildFile; fileRef = 0C72CFF186E098B237637F22CCE122DD /* SDWebImageDownloaderConfig.m */; };
-		981D64F0C61CD1C2D60C803BD217A448 /* lossless_enc_msa.c in Sources */ = {isa = PBXBuildFile; fileRef = 7E233546D6218330C4F7B6084C5F09B7 /* lossless_enc_msa.c */; settings = {COMPILER_FLAGS = "-D_THREAD_SAFE -fno-objc-arc"; }; };
-		988CE0E06F4D442848815837C952E235 /* SDAnimatedImagePlayer.m in Sources */ = {isa = PBXBuildFile; fileRef = 5BC744B90C4048736B51BBF9CE9DA610 /* SDAnimatedImagePlayer.m */; };
-		989A51C5C1949E69AA48B3FCA056A158 /* AVURLAsset+Thumbnail.swift in Sources */ = {isa = PBXBuildFile; fileRef = FF533703DD4F1660B0586374136342A0 /* AVURLAsset+Thumbnail.swift */; };
-		99B5E9E9DE5A31EAECBA62BC6F9BD5DB /* AppColorScheme.swift in Sources */ = {isa = PBXBuildFile; fileRef = 2DAA415BF11F10A40C57BD4C446C25D0 /* AppColorScheme.swift */; };
-		99C6232C4469B1E656FE4BA41ED9ACAD /* UIView+Image.swift in Sources */ = {isa = PBXBuildFile; fileRef = D772D48A7915A8F710CE2F116DB28201 /* UIView+Image.swift */; };
-		99DD220226491F1D6CA19174A2D659D2 /* SDImageCacheDefine.m in Sources */ = {isa = PBXBuildFile; fileRef = D31FC22A306423FD86ED5C44DAAEE002 /* SDImageCacheDefine.m */; };
-		9AA115F9D8B875355FA39DDBC1537F9D /* UIFont+Fonts.swift in Sources */ = {isa = PBXBuildFile; fileRef = 835631FD61835E6A5DA5FFA43E59C0F4 /* UIFont+Fonts.swift */; };
-		9B56FD575D0CCEA8E06A787ECD3890E3 /* yuv_mips_dsp_r2.c in Sources */ = {isa = PBXBuildFile; fileRef = 2F9CD58487E30EC5518FCD8DDF7DE2FB /* yuv_mips_dsp_r2.c */; settings = {COMPILER_FLAGS = "-D_THREAD_SAFE -fno-objc-arc"; }; };
-		9B634B7832CACDBF0D0DE3C612455EE8 /* ImagePoolFilter.swift in Sources */ = {isa = PBXBuildFile; fileRef = 770C6BD6822D40FB2F713486C39E9301 /* ImagePoolFilter.swift */; };
-		9C0E3D03E3DC534ABA227A6B31ACBC5E /* rescaler_mips32.c in Sources */ = {isa = PBXBuildFile; fileRef = 415BAB844B2EF84F429D1A6B0D06DCE4 /* rescaler_mips32.c */; settings = {COMPILER_FLAGS = "-D_THREAD_SAFE -fno-objc-arc"; }; };
-		9C4012B8FF9BB7970A3666E761F4C8CC /* SDImageLoader.m in Sources */ = {isa = PBXBuildFile; fileRef = ADEC4329B63664A28B03FCC4036EBCEC /* SDImageLoader.m */; };
-		9D6F3362694A34F75F874ACF91BB5C7B /* UIColor+Lerp.swift in Sources */ = {isa = PBXBuildFile; fileRef = FCA461500040095241C61706DB96F6A7 /* UIColor+Lerp.swift */; };
-		9E2398B4F5945CED530119CDAAF5CBD5 /* UIView+WebCache.m in Sources */ = {isa = PBXBuildFile; fileRef = 7758BBA9169FF9178D1A23DC06FB2D82 /* UIView+WebCache.m */; };
-		9E49E315F5A8CC199D2DF055FBB465F6 /* UIImage+Transform.m in Sources */ = {isa = PBXBuildFile; fileRef = E10C97110044399577DB79D75E879DB1 /* UIImage+Transform.m */; };
-		9E74C05A70B30B3F5887380990B4FC88 /* UIImage+Camera.swift in Sources */ = {isa = PBXBuildFile; fileRef = F04D88F0D4FE83F1F7600E215392A12F /* UIImage+Camera.swift */; };
-		9F156F0A441E572E5BECB5412521FC87 /* CGRect+Center.swift in Sources */ = {isa = PBXBuildFile; fileRef = 1DA269565E8633A41F70163E0CCB6B3E /* CGRect+Center.swift */; };
-		9F5561D9372CD254A5B857A60FCB675B /* EditionMenuCollectionView.swift in Sources */ = {isa = PBXBuildFile; fileRef = 5D13CE51D4821FEC6E1CEF528806E0B2 /* EditionMenuCollectionView.swift */; };
-		9F67E1A57C1022AB864E6EE8E9BF511F /* CircularImageView.swift in Sources */ = {isa = PBXBuildFile; fileRef = 1F2EF8FFEC9BC9854D38264A13597751 /* CircularImageView.swift */; };
-		9FBC286BC7FD8F95E6A567DFA667A46C /* demux.h in Headers */ = {isa = PBXBuildFile; fileRef = 377F0C7E7387F6294DFE97A84D7C5005 /* demux.h */; settings = {ATTRIBUTES = (Project, ); }; };
-		9FD48E0CCB93C83246C130F6A0D80257 /* FilterProtocol.swift in Sources */ = {isa = PBXBuildFile; fileRef = 1840E01545CC47D830A01D5E4529BA1E /* FilterProtocol.swift */; };
-		A041DCACBEEA830EEB06B912D96782E0 /* KanvasCamera-umbrella.h in Headers */ = {isa = PBXBuildFile; fileRef = 4B6ECC5E2CB8AC6E7FD1225F65D1AE9B /* KanvasCamera-umbrella.h */; settings = {ATTRIBUTES = (Project, ); }; };
-		A0E0BFEC9C71E7CD8475908B099E74AF /* enc_neon.c in Sources */ = {isa = PBXBuildFile; fileRef = 532028914DF1FF2424FE60D88061D48E /* enc_neon.c */; settings = {COMPILER_FLAGS = "-D_THREAD_SAFE -fno-objc-arc"; }; };
-		A0FE3B90B74E5A9A4F8618D89D3733B5 /* Utils-umbrella.h in Headers */ = {isa = PBXBuildFile; fileRef = 24932BEDA24A2E4922EEB2B0B347B046 /* Utils-umbrella.h */; settings = {ATTRIBUTES = (Project, ); }; };
-		A1D521C8FAE8AA93A9CF307924E403BE /* format_constants.h in Headers */ = {isa = PBXBuildFile; fileRef = 7856E919CFA053446BF8858F1EDB803C /* format_constants.h */; settings = {ATTRIBUTES = (Project, ); }; };
-		A1DE7E49F8052979C516CCBFAA6F3EBB /* FilterSettingsView.swift in Sources */ = {isa = PBXBuildFile; fileRef = F4AF92A760D1F4FCC0C0E2F674A7186A /* FilterSettingsView.swift */; };
-		A244088CB78B927664E5D72FA636195D /* CameraOption.swift in Sources */ = {isa = PBXBuildFile; fileRef = 83926BF37C5F4C1478D224A2075137BF /* CameraOption.swift */; };
-		A251BF3360A9E2A362BC0E0D98971F19 /* SDImageGraphics.h in Headers */ = {isa = PBXBuildFile; fileRef = C65B1065667F023BC72E9017FB977E1A /* SDImageGraphics.h */; settings = {ATTRIBUTES = (Project, ); }; };
-		A29994A082D71265CA77F7A52456EA20 /* AppUIChangedListener.swift in Sources */ = {isa = PBXBuildFile; fileRef = DD070760691D093E871C8B70B1809FD8 /* AppUIChangedListener.swift */; };
-		A2C06C34F782B329D71FFE4C32FFE971 /* MediaExporter.swift in Sources */ = {isa = PBXBuildFile; fileRef = 4DDC8BEBFADCD4C66EEBB6E76D7700AF /* MediaExporter.swift */; };
-		A2C3DB0C76D64336036840ED48587CFA /* Cancelable.swift in Sources */ = {isa = PBXBuildFile; fileRef = A80B3519D4613602F140E21402228A23 /* Cancelable.swift */; };
-		A34466226E3D50BD1265756796D0DD71 /* config_enc.c in Sources */ = {isa = PBXBuildFile; fileRef = D5CC1190009A335C925CB27BBE85DE38 /* config_enc.c */; settings = {COMPILER_FLAGS = "-D_THREAD_SAFE -fno-objc-arc"; }; };
-		A378C46CD752916D2971AC1CC2995BE8 /* SDImageLoadersManager.h in Headers */ = {isa = PBXBuildFile; fileRef = DD86937C5F9BC151E3473AFEA131510F /* SDImageLoadersManager.h */; settings = {ATTRIBUTES = (Project, ); }; };
-		A39850F1C2EDECF0B304B88F31066E62 /* rescaler_sse2.c in Sources */ = {isa = PBXBuildFile; fileRef = F3301280B3E8A4078790CACDAD2ED325 /* rescaler_sse2.c */; settings = {COMPILER_FLAGS = "-D_THREAD_SAFE -fno-objc-arc"; }; };
-		A3ABFFF35CD77259C92EA62444050681 /* neon.h in Headers */ = {isa = PBXBuildFile; fileRef = C3492B2D4930532B49E312A3898AB899 /* neon.h */; settings = {ATTRIBUTES = (Project, ); }; };
-		A3AD47B0AE7519DB4712E44887CD34DA /* SDImageCacheConfig.m in Sources */ = {isa = PBXBuildFile; fileRef = 43B28C9C8B7CBFFCA29B4AC52C47E2BE /* SDImageCacheConfig.m */; };
-		A3C45218A2A69E9E35BE961AEC763C1B /* Filter.swift in Sources */ = {isa = PBXBuildFile; fileRef = 2FC56E7968162DB46084066A79CB93AE /* Filter.swift */; };
-		A40C4F92B5930FEB25E1D4395F491B67 /* PlasmaFilter.swift in Sources */ = {isa = PBXBuildFile; fileRef = A36D02699C878ABE623C4533C7FDA8AA /* PlasmaFilter.swift */; };
-		A457A948F248D2A52CD05F067B0C1367 /* UIImage+Compare.m in Sources */ = {isa = PBXBuildFile; fileRef = 6596C362305E3F1F618A495AB98EA6DE /* UIImage+Compare.m */; };
-		A54C39BF2449FCC88913B519194EEFAE /* picture_rescale_enc.c in Sources */ = {isa = PBXBuildFile; fileRef = 82174F5E0ACCDE9FC593C4CCE440AD58 /* picture_rescale_enc.c */; settings = {COMPILER_FLAGS = "-D_THREAD_SAFE -fno-objc-arc"; }; };
-		A5A6BC0FB4734ACB964192BA1D0E2EC5 /* SDImageGIFCoder.m in Sources */ = {isa = PBXBuildFile; fileRef = 01D975FB79082576FA2B2979AFFBA8A9 /* SDImageGIFCoder.m */; };
-		A5C2E4CD95686964ACC8B39D3E698714 /* picture_csp_enc.c in Sources */ = {isa = PBXBuildFile; fileRef = 23CC7791CA6F829D2695405C62A4FFDF /* picture_csp_enc.c */; settings = {COMPILER_FLAGS = "-D_THREAD_SAFE -fno-objc-arc"; }; };
-		A5C3001B7B7F99B252355E96600C2FFB /* vp8_dec.c in Sources */ = {isa = PBXBuildFile; fileRef = E8BE14F86608D1ADFD775A449C36427A /* vp8_dec.c */; settings = {COMPILER_FLAGS = "-D_THREAD_SAFE -fno-objc-arc"; }; };
-		A6C5BCFB50E250183ABD2CE73C21FEAA /* lossless_msa.c in Sources */ = {isa = PBXBuildFile; fileRef = 0DC9EE27D1B2917BB9A82F76F4365720 /* lossless_msa.c */; settings = {COMPILER_FLAGS = "-D_THREAD_SAFE -fno-objc-arc"; }; };
-		A7597C3954DA9A46DB54910F4E2AC139 /* StrokeSelectorView.swift in Sources */ = {isa = PBXBuildFile; fileRef = E589B30ECF8BE85682D5A10110B4BA51 /* StrokeSelectorView.swift */; };
-		A75F0270E05938F60018534996E02141 /* SDImageWebPCoder.m in Sources */ = {isa = PBXBuildFile; fileRef = 0BB266792D3562AD49E5F9ADF19809A8 /* SDImageWebPCoder.m */; };
-		A7BBAC578E0FC3FA6CD42B4CDE6DF640 /* SDWebImage-umbrella.h in Headers */ = {isa = PBXBuildFile; fileRef = CAE837FC4D9402F0D1AE4BBADD4004F7 /* SDWebImage-umbrella.h */; settings = {ATTRIBUTES = (Project, ); }; };
-		A82CCAD5B8AE9A28523046016F202020 /* alpha_processing_sse41.c in Sources */ = {isa = PBXBuildFile; fileRef = F8FF8DF48E6139117EF73E48E4B04D85 /* alpha_processing_sse41.c */; settings = {COMPILER_FLAGS = "-D_THREAD_SAFE -fno-objc-arc"; }; };
-		A992DB6428C2C818988621F492E2F8F4 /* Marker.swift in Sources */ = {isa = PBXBuildFile; fileRef = 8C0F5125F0B68C3F9D4C587DC02E1C85 /* Marker.swift */; };
-		AA0AC65F7A72C123A97642C8F2DE05A9 /* AppColorPalette.swift in Sources */ = {isa = PBXBuildFile; fileRef = 3D9D5C12044EE284E2420F852FF66912 /* AppColorPalette.swift */; };
-		AA10D121A622DE522B20382F806868AA /* enc_sse2.c in Sources */ = {isa = PBXBuildFile; fileRef = E9A67D9DF613A36CD137C62E988542EB /* enc_sse2.c */; settings = {COMPILER_FLAGS = "-D_THREAD_SAFE -fno-objc-arc"; }; };
-		AA1729720165E8E7632E1043B80CD1B8 /* OptionView.swift in Sources */ = {isa = PBXBuildFile; fileRef = CE4B4A34A4E8135BF71124947B3E7CC6 /* OptionView.swift */; };
-		AB1EB0F49F9D517F78C8AC603B2A7B6B /* upsampling_neon.c in Sources */ = {isa = PBXBuildFile; fileRef = C6AEC2253D16C9533A0151471116BFF0 /* upsampling_neon.c */; settings = {COMPILER_FLAGS = "-D_THREAD_SAFE -fno-objc-arc"; }; };
-		AB3570007412B510F78B81D1A83E7FC9 /* FBSnapshotTestCase-umbrella.h in Headers */ = {isa = PBXBuildFile; fileRef = 6557CF6BCA309A20CB7959D421ADF712 /* FBSnapshotTestCase-umbrella.h */; settings = {ATTRIBUTES = (Project, ); }; };
-		AB3DAF426B5E59DFFD4D77F3D222A110 /* UIImage+WebP.m in Sources */ = {isa = PBXBuildFile; fileRef = 077D018A22523C922C9B606BFA52D0B7 /* UIImage+WebP.m */; };
-		ABABE14E78E7E181445A8E1E698CFF40 /* SDWebImageError.h in Headers */ = {isa = PBXBuildFile; fileRef = A8DEB85D8BDFFF715E155269818ECECB /* SDWebImageError.h */; settings = {ATTRIBUTES = (Project, ); }; };
-		AC3AA83F98598DE85907207BAC7FB9FF /* TumblrTheme-umbrella.h in Headers */ = {isa = PBXBuildFile; fileRef = F40672414C2380EBED6C4A1AC6E9B5F2 /* TumblrTheme-umbrella.h */; settings = {ATTRIBUTES = (Project, ); }; };
-		AC4B34C44438E1C88A3AED4A8F2F6BD2 /* Sticker.swift in Sources */ = {isa = PBXBuildFile; fileRef = 7DD336505D47C28C85ECFA97C522B1B6 /* Sticker.swift */; };
-		ACB988ADDF81EBBA4C1E72F6B8C47888 /* BlogImageCacheManager.swift in Sources */ = {isa = PBXBuildFile; fileRef = AA9E929859A5000E35ECF1FC466BC342 /* BlogImageCacheManager.swift */; };
-		ACCFE4E918FBB5436346691EC4D57542 /* TMPageViewController.swift in Sources */ = {isa = PBXBuildFile; fileRef = 7DAA05668227131E7800CADDE27E47C7 /* TMPageViewController.swift */; };
-		AD925A799EF5FC9C687AC40C0DB947DC /* rescaler.c in Sources */ = {isa = PBXBuildFile; fileRef = 6AD1EEBE445729FA40EAE6165D562252 /* rescaler.c */; settings = {COMPILER_FLAGS = "-D_THREAD_SAFE -fno-objc-arc"; }; };
-		ADA54CB2DF1411780E2CF75D6B373560 /* Array+Object.swift in Sources */ = {isa = PBXBuildFile; fileRef = 9DB89CC4B2C046D5258FA3A92BBF8612 /* Array+Object.swift */; };
-		AE7C4E62D2A74DC953609B0E9CE4BC3B /* TrashView.swift in Sources */ = {isa = PBXBuildFile; fileRef = E0DB488F8BB9C389CEC0D35A0A545C73 /* TrashView.swift */; };
-		AF1D7F75A432355B826DBBEA01C570A6 /* SDAnimatedImageView+WebCache.h in Headers */ = {isa = PBXBuildFile; fileRef = 016D5AEC25CF32B8AC9D10BE96B6DCA9 /* SDAnimatedImageView+WebCache.h */; settings = {ATTRIBUTES = (Project, ); }; };
-		B12D6071486F766DD4EA1A7230A57FBC /* Assets.xcassets in Resources */ = {isa = PBXBuildFile; fileRef = 381914FEAE762603AC4DBB8B6006E808 /* Assets.xcassets */; };
-		B154000FADDD2E81CA1C25FBCDB2FFF8 /* SDAnimatedImageRep.m in Sources */ = {isa = PBXBuildFile; fileRef = 0D0124F95DC33D36BDA5A10FDFFB6AFB /* SDAnimatedImageRep.m */; };
-		B17EE3ECBDCBE238914387FCFDF9520B /* MediaClipsCollectionController.swift in Sources */ = {isa = PBXBuildFile; fileRef = D55B54BD6A3836078349D6CD2BCAD5FB /* MediaClipsCollectionController.swift */; };
-		B1FFE9B3DEF4A919F21414C64D740086 /* UIUpdate.swift in Sources */ = {isa = PBXBuildFile; fileRef = 92170D63ABEA7EECAA6CA3A28B7776A4 /* UIUpdate.swift */; };
-		B2B8D0AC41D695EB60A5238454183F12 /* AlphaBlendFilter.swift in Sources */ = {isa = PBXBuildFile; fileRef = 1DB16325EA8A766B27BC088D21B1AADA /* AlphaBlendFilter.swift */; };
-		B3676424DBAA47957E458754CF4D8DCC /* SDAsyncBlockOperation.h in Headers */ = {isa = PBXBuildFile; fileRef = 6FB582989F2DD7FE449482F70C46F406 /* SDAsyncBlockOperation.h */; settings = {ATTRIBUTES = (Project, ); }; };
-		B37ABCA67637DFA25C700C40B569BD16 /* UIFont+TumblrTheme.swift in Sources */ = {isa = PBXBuildFile; fileRef = 9B2D1B001912F3C05586CCFBEE281451 /* UIFont+TumblrTheme.swift */; };
-		B41FDDD347125F193A6AAF9ADA8E7FAF /* DrawerTabBarOption.swift in Sources */ = {isa = PBXBuildFile; fileRef = 24DE48729CF814017D3B0E075DB83F93 /* DrawerTabBarOption.swift */; };
-		B43CB534846E95941459665E007A0FFB /* ColorCollectionController.swift in Sources */ = {isa = PBXBuildFile; fileRef = 436211A9D9E276C4A19C7FABB298AA20 /* ColorCollectionController.swift */; };
-		B4420B10934E5919A5DF820E65703C7A /* lossless_common.h in Headers */ = {isa = PBXBuildFile; fileRef = 7382582212E0768E31B2474B0104B098 /* lossless_common.h */; settings = {ATTRIBUTES = (Project, ); }; };
-		B5B47D4098429A325AA0DDEEE80C6431 /* SDImageIOAnimatedCoderInternal.h in Headers */ = {isa = PBXBuildFile; fileRef = 72F8C0FEDD0F93AE41B346E5A4E17D5E /* SDImageIOAnimatedCoderInternal.h */; settings = {ATTRIBUTES = (Project, ); }; };
-		B5EB7512E746A42E527B87DFBC019DC1 /* AvatarClearingHelper.swift in Sources */ = {isa = PBXBuildFile; fileRef = 1946A5AF83BC55C574BD9DCD0338FCD6 /* AvatarClearingHelper.swift */; };
-		B6C645F4A5C446665DD098BF44F34443 /* SDAnimatedImage.m in Sources */ = {isa = PBXBuildFile; fileRef = BA1D5367299F68DBDB7EED33FBD12A80 /* SDAnimatedImage.m */; };
-		B7C74EBAE429AB3CE51E77CE81CCD26E /* UIImage+SharedUIAssets.swift in Sources */ = {isa = PBXBuildFile; fileRef = 00540C70237C06C1BED104146BFFA826 /* UIImage+SharedUIAssets.swift */; };
-		B7DFDB149AFF2301096C46948FB90D68 /* SDImageHEICCoder.m in Sources */ = {isa = PBXBuildFile; fileRef = 1A9C3FE9EA1B2C74D3E3BAACF3125D83 /* SDImageHEICCoder.m */; };
-		B898E306645B5D22470EE52D57E080F5 /* SuggestedTagsView.swift in Sources */ = {isa = PBXBuildFile; fileRef = FDFBA080508BAAE7D8E90EF58C6BBF4A /* SuggestedTagsView.swift */; };
-		B8ADA30C051A2790FE88BE07CBFFF592 /* UIImage+Diff.m in Sources */ = {isa = PBXBuildFile; fileRef = 02C15DEDB6187AC4E355C89AB3F3253A /* UIImage+Diff.m */; };
-		BB19202ED296E97C3EC12496E0675876 /* SDImageIOAnimatedCoder.h in Headers */ = {isa = PBXBuildFile; fileRef = 4D17173CB07CA5432D410F7E9CE349D0 /* SDImageIOAnimatedCoder.h */; settings = {ATTRIBUTES = (Project, ); }; };
-		BB59DEF4A557EF7B5F4AF2C9789CBF1D /* GifVideoOutputHandler.swift in Sources */ = {isa = PBXBuildFile; fileRef = 36B9DDC497C5DCBE6BA4CBF81AC5CB0B /* GifVideoOutputHandler.swift */; };
-		BBBC666E3A7BC3C3139EE84D59C86233 /* MediaPlayerController.swift in Sources */ = {isa = PBXBuildFile; fileRef = 6EA2E6A41776A0624B0CA0CA0050E42D /* MediaPlayerController.swift */; };
-		BC11C8E5B72F9D72269A0B479E94FFCF /* lossless_enc_sse2.c in Sources */ = {isa = PBXBuildFile; fileRef = 3066F6657A91973C57A831571F2E70AB /* lossless_enc_sse2.c */; settings = {COMPILER_FLAGS = "-D_THREAD_SAFE -fno-objc-arc"; }; };
-		BD88BCBF2670D6825D69FE836DEB55D0 /* StylableImageView.swift in Sources */ = {isa = PBXBuildFile; fileRef = 0F95559B20F2D16C966A4E13A3659F79 /* StylableImageView.swift */; };
-		BEA4100C55B3AD93A38B35FFBF351C85 /* CameraController.swift in Sources */ = {isa = PBXBuildFile; fileRef = 9BFB441597A4E7568E0EA7E147F0F400 /* CameraController.swift */; };
-		BED954136D95DBD92FB31D1B89A6A9F0 /* SDWebImageDownloaderDecryptor.h in Headers */ = {isa = PBXBuildFile; fileRef = 83B6578AC7120AACCB1AB1792824F2DC /* SDWebImageDownloaderDecryptor.h */; settings = {ATTRIBUTES = (Project, ); }; };
-		BF6988E0DFEFAF01F6FD7874B4B4C0E8 /* yuv_mips32.c in Sources */ = {isa = PBXBuildFile; fileRef = 7648E3EC5E8EC5907F5D666FC054E367 /* yuv_mips32.c */; settings = {COMPILER_FLAGS = "-D_THREAD_SAFE -fno-objc-arc"; }; };
-		BFEB5E723C99B717845E9B46ED9E8458 /* vp8li_enc.h in Headers */ = {isa = PBXBuildFile; fileRef = DC0F7874D8310A030274B5800C15D71E /* vp8li_enc.h */; settings = {ATTRIBUTES = (Project, ); }; };
-		C0185E9939F31B6C1A282371D0F3C215 /* color_cache_utils.h in Headers */ = {isa = PBXBuildFile; fileRef = 994916435F9792A7B09B1F6D462C4334 /* color_cache_utils.h */; settings = {ATTRIBUTES = (Project, ); }; };
-		C0DA51317FC3B043EA30020A9FB9C547 /* enc_msa.c in Sources */ = {isa = PBXBuildFile; fileRef = 892445235FC02AC4712A7A25D6DF6A1E /* enc_msa.c */; settings = {COMPILER_FLAGS = "-D_THREAD_SAFE -fno-objc-arc"; }; };
-		C0FCE3F429764A4169C0F69365C19897 /* SDImageCachesManagerOperation.h in Headers */ = {isa = PBXBuildFile; fileRef = E30181A306D7DC0E9D7E410F70E853DE /* SDImageCachesManagerOperation.h */; settings = {ATTRIBUTES = (Project, ); }; };
-		C10D730329510C66F83DC7E9DAC04A6E /* MovableView.swift in Sources */ = {isa = PBXBuildFile; fileRef = 0561D09322CAABA530B55078DDA103DB /* MovableView.swift */; };
-		C1BC4250780423F19BDC9947D3AD8A62 /* UIImage+MemoryCacheCost.h in Headers */ = {isa = PBXBuildFile; fileRef = 2CAB5B755FFC392DAEDFFD68D5B0FF46 /* UIImage+MemoryCacheCost.h */; settings = {ATTRIBUTES = (Project, ); }; };
-		C227FD1C858148327AD6CF45F9BC35E4 /* UIImage+Diff.h in Headers */ = {isa = PBXBuildFile; fileRef = 4FEB6B449152CEFF044774BCC2A94DB3 /* UIImage+Diff.h */; settings = {ATTRIBUTES = (Project, ); }; };
-		C2A63EB3A665AFE63965E58195B4FDDA /* GLPixelBufferView.swift in Sources */ = {isa = PBXBuildFile; fileRef = 4B228B80629CD8A1D237AB2E6A7AE080 /* GLPixelBufferView.swift */; };
-		C2FD0B0C39F2BF01FDA40E8F1BC5D472 /* yuv_sse2.c in Sources */ = {isa = PBXBuildFile; fileRef = E0300F25DC6C281DE10965B85E441E6C /* yuv_sse2.c */; settings = {COMPILER_FLAGS = "-D_THREAD_SAFE -fno-objc-arc"; }; };
-		C323C1728ABD54F11787E6198E856C28 /* EasyTipView.swift in Sources */ = {isa = PBXBuildFile; fileRef = 59360F3B8B5C85097859911285F30204 /* EasyTipView.swift */; };
-		C32E00D6A00EB8C53E934CEC28B3FA65 /* enc_sse41.c in Sources */ = {isa = PBXBuildFile; fileRef = 81AE10AD52D3E20F2AD5DF6408DD2C74 /* enc_sse41.c */; settings = {COMPILER_FLAGS = "-D_THREAD_SAFE -fno-objc-arc"; }; };
-		C337046DB65685BE327658FAB1C3CF32 /* Reachability-dummy.m in Sources */ = {isa = PBXBuildFile; fileRef = 3CF4DADC3FC1505729017CF50D8158AA /* Reachability-dummy.m */; };
-		C3CA256CC5C3308862AFF3218B47B684 /* UIImage+Compare.h in Headers */ = {isa = PBXBuildFile; fileRef = 0D2BB6439ADB8596B9239022AD7A3C31 /* UIImage+Compare.h */; settings = {ATTRIBUTES = (Project, ); }; };
-		C4436CB0D9DD86996A500D2599DA6AA4 /* UIImage+WebP.h in Headers */ = {isa = PBXBuildFile; fileRef = 7A3CEB5225D72526CC8F4B68C0162A1E /* UIImage+WebP.h */; settings = {ATTRIBUTES = (Project, ); }; };
-		C4632ABC9A8E1BCA955619CDB27DDC2E /* LightLeaksFilter.swift in Sources */ = {isa = PBXBuildFile; fileRef = F5171805472D8D2F849D07FB534F59D0 /* LightLeaksFilter.swift */; };
-		C515434D77119F3F70F861CB2BB1AA78 /* quant_dec.c in Sources */ = {isa = PBXBuildFile; fileRef = 803E69A95F7B95BC672978360FE4D3A4 /* quant_dec.c */; settings = {COMPILER_FLAGS = "-D_THREAD_SAFE -fno-objc-arc"; }; };
-		C5503532D6B7E640CC93DA4C87C79691 /* NSLayoutConstraint+Utils.swift in Sources */ = {isa = PBXBuildFile; fileRef = 7D5D9B443BD097CB4862B8B338E8F022 /* NSLayoutConstraint+Utils.swift */; };
-		C5C6A658E754B316F5FB75933C46BE8B /* webpi_dec.h in Headers */ = {isa = PBXBuildFile; fileRef = CAC6A57DA4CFED4D7A4477AD5D39582B /* webpi_dec.h */; settings = {ATTRIBUTES = (Project, ); }; };
-		C6DDC8482348A4E9B78F066A417E97B2 /* StickerTypeCollectionCell.swift in Sources */ = {isa = PBXBuildFile; fileRef = 0AE4620019D6FA06BFC99679F2EC7774 /* StickerTypeCollectionCell.swift */; };
-		C7373DB36FA7E4177283FEFA9A05AE0C /* SDAnimatedImageRep.h in Headers */ = {isa = PBXBuildFile; fileRef = 8FEC617B50B83476698179F39E785C2B /* SDAnimatedImageRep.h */; settings = {ATTRIBUTES = (Project, ); }; };
-		C75148912C5F10643610A5B1BADC4E85 /* GrayscaleFilter.swift in Sources */ = {isa = PBXBuildFile; fileRef = A31FB106ACA3084D19598AD7052BBEBE /* GrayscaleFilter.swift */; };
-		C847B666F32AB377F8C1E94B6F1DD400 /* MockImageLoader.swift in Sources */ = {isa = PBXBuildFile; fileRef = F11BAB2120BC52613C61DE1297082A45 /* MockImageLoader.swift */; };
-		C9178D8CB685E83A5D6C7ED969CC9539 /* thread_utils.h in Headers */ = {isa = PBXBuildFile; fileRef = DF23DD51B8FC0025899867057618D1F0 /* thread_utils.h */; settings = {ATTRIBUTES = (Project, ); }; };
-		C9BC9B64D37265190B8248D8CA933B39 /* StrokeSelectorController.swift in Sources */ = {isa = PBXBuildFile; fileRef = 39EF920681C22D28CFB866CC60205CEB /* StrokeSelectorController.swift */; };
-		C9E94B63693C4645F628F94C6FAB152F /* vp8l_dec.c in Sources */ = {isa = PBXBuildFile; fileRef = 4676F26F535482FBA9B1E88536C301D6 /* vp8l_dec.c */; settings = {COMPILER_FLAGS = "-D_THREAD_SAFE -fno-objc-arc"; }; };
-		CA97FC9A5E4E410572882EB7F821B9CE /* Device.swift in Sources */ = {isa = PBXBuildFile; fileRef = 53723A048F8ACC62999CF994484C105D /* Device.swift */; };
-		CACB34B83CF01D82D80BF36F62694DC6 /* SDWebImageDownloaderDecryptor.m in Sources */ = {isa = PBXBuildFile; fileRef = AC9D682E665D0B55BA6424C7AD1C1182 /* SDWebImageDownloaderDecryptor.m */; };
-		CAE1FB30FBE63FE745C4B493A62F92AF /* cost.c in Sources */ = {isa = PBXBuildFile; fileRef = DA4E5F35C22F1F019D340E3BE2648DCB /* cost.c */; settings = {COMPILER_FLAGS = "-D_THREAD_SAFE -fno-objc-arc"; }; };
-		CAE6C6C135EA69BF44838227C378763A /* backward_references_enc.h in Headers */ = {isa = PBXBuildFile; fileRef = A079913E9667CBBAFC3BC76BDB61FAF3 /* backward_references_enc.h */; settings = {ATTRIBUTES = (Project, ); }; };
-		CAEAE722894C5C5E26D68DEDC8E2E392 /* bit_writer_utils.h in Headers */ = {isa = PBXBuildFile; fileRef = 1552134485302B52DA79F2D062E4B9DE /* bit_writer_utils.h */; settings = {ATTRIBUTES = (Project, ); }; };
-		CBBA65641DEC4FA9182558F15DC4D260 /* UIImage+Transform.h in Headers */ = {isa = PBXBuildFile; fileRef = C65922FAD2CA7B2911A3360F85943827 /* UIImage+Transform.h */; settings = {ATTRIBUTES = (Project, ); }; };
-		CBD39660A2AEA338F8D2CE18BEBECEF9 /* UIImage+Snapshot.m in Sources */ = {isa = PBXBuildFile; fileRef = DB3FD9758D72404262F71BED156F9B6E /* UIImage+Snapshot.m */; };
-		CC5D843DB477ACD7092DBBEF7C9FA110 /* UIView+Layout.swift in Sources */ = {isa = PBXBuildFile; fileRef = FD013E51EB1B001BADBD7D5D96FE023F /* UIView+Layout.swift */; };
-		CCF0585CE3645ACB1F0FD4F9ABD3B481 /* UIImage+FlipLeftMirrored.swift in Sources */ = {isa = PBXBuildFile; fileRef = 6E9526FFF3BFE121622CDF8813D4D2FC /* UIImage+FlipLeftMirrored.swift */; };
-		CD175825AD847A00989103D38FB3A5AF /* OptionsStackView.swift in Sources */ = {isa = PBXBuildFile; fileRef = 928264DE02300C07D15050C51C158B57 /* OptionsStackView.swift */; };
-		CDC876D0AD3019157B5FC244E34D2688 /* CameraInputOutput.swift in Sources */ = {isa = PBXBuildFile; fileRef = 6E68CC10803AA72F17ABF179D5620C91 /* CameraInputOutput.swift */; };
-		CE17814BA3166755BD214234F659D6CD /* SDInternalMacros.m in Sources */ = {isa = PBXBuildFile; fileRef = 63C7C31F057D2C67619ADD20825167BA /* SDInternalMacros.m */; };
-		CE293C00E83B9851AAF7094D441DD715 /* UIView+Shadows.swift in Sources */ = {isa = PBXBuildFile; fileRef = D69D7B9FE6A69D2914C535D3CA767C1A /* UIView+Shadows.swift */; };
-		CF68E4A0421B2D575EA4160AB4AC270B /* TextureSelectorView.swift in Sources */ = {isa = PBXBuildFile; fileRef = 3FDFE81E4C05DBC2F032362F7917A8E5 /* TextureSelectorView.swift */; };
-		CF74B25B3B4038E9D9E6D653EE35BD6E /* ConicalGradientLayer.swift in Sources */ = {isa = PBXBuildFile; fileRef = 15D6607DB874CE4F0B9E946CFE5F4F51 /* ConicalGradientLayer.swift */; };
-		CF94EB4B4C050448DD9B99E54D229D9D /* MirrorFourFilter.swift in Sources */ = {isa = PBXBuildFile; fileRef = 868D6E72D631447FC23F9ACD3403F8AC /* MirrorFourFilter.swift */; };
-		D02956371D312DADB02AABBA30A8D3DE /* filters_mips_dsp_r2.c in Sources */ = {isa = PBXBuildFile; fileRef = 158D2DFE50EE7B10008098223AC5ED67 /* filters_mips_dsp_r2.c */; settings = {COMPILER_FLAGS = "-D_THREAD_SAFE -fno-objc-arc"; }; };
-		D0ABE514937BD41F1EDF6C130A6CEFAB /* common_sse41.h in Headers */ = {isa = PBXBuildFile; fileRef = 8B6FAA795B03E1E3AC361503A170BDF7 /* common_sse41.h */; settings = {ATTRIBUTES = (Project, ); }; };
-		D0D92E8BBB9901012C9AB1DCFC6906B9 /* SDAnimatedImageView+WebCache.m in Sources */ = {isa = PBXBuildFile; fileRef = 0582765AB40995461D2D991FE49B6ABE /* SDAnimatedImageView+WebCache.m */; };
-		D130F1912ED7A37A6859C96466155CC6 /* ModeButtonView.swift in Sources */ = {isa = PBXBuildFile; fileRef = 0C7030DC125DB5F18051D57E983CEACF /* ModeButtonView.swift */; };
-		D150DBAC8BCDD90C41709AB3804C3C69 /* StickerTypeCollectionController.swift in Sources */ = {isa = PBXBuildFile; fileRef = 6FFC223151E1A7D60E0ED7625740F97B /* StickerTypeCollectionController.swift */; };
-		D222AA4F3F560FD6C0F357CC207B5049 /* mux.h in Headers */ = {isa = PBXBuildFile; fileRef = 7E11E2B5FFEDBDA5C0E0C9156044B76E /* mux.h */; settings = {ATTRIBUTES = (Project, ); }; };
-		D28C21311B598AC18BE3EE3323BEAB22 /* Reachability-umbrella.h in Headers */ = {isa = PBXBuildFile; fileRef = 663FCFE92FDE56BCF66D2555819D05B3 /* Reachability-umbrella.h */; settings = {ATTRIBUTES = (Project, ); }; };
-		D2C3B72A42E55B6C48170E5DD73720ED /* dec_neon.c in Sources */ = {isa = PBXBuildFile; fileRef = BEBB8FBB3EC4E6899ECD7D91CF423D53 /* dec_neon.c */; settings = {COMPILER_FLAGS = "-D_THREAD_SAFE -fno-objc-arc"; }; };
-		D2DCFD0B024DBB5C68CEC8BC53F56CE4 /* DimensionsHelper.swift in Sources */ = {isa = PBXBuildFile; fileRef = 2BA3DEAD581FA90BA21A2DC8940F7E92 /* DimensionsHelper.swift */; };
-		D3CAEAC6955355837F5E723225CEB968 /* SDImageCachesManager.m in Sources */ = {isa = PBXBuildFile; fileRef = 57B74D8B598DF59E1B28662533CA117D /* SDImageCachesManager.m */; };
-		D3D542093CD817994ADB28357BD2C8ED /* ImageLoaderURLSessionMetricsDelegate.swift in Sources */ = {isa = PBXBuildFile; fileRef = 605A12FE8D798B8CB1350584AB65E6D3 /* ImageLoaderURLSessionMetricsDelegate.swift */; };
-		D41D5F0CB63CA4D6C4D652D7B75A76AA /* Assets.xcassets in Resources */ = {isa = PBXBuildFile; fileRef = E475578B5C3F8AD58D54CD7F8E840628 /* Assets.xcassets */; };
-		D447AB78FCFBBFC105C6321190B635B3 /* SDWebImageOperation.h in Headers */ = {isa = PBXBuildFile; fileRef = 5CFD4F5D7C971F400CD09DEF49769B98 /* SDWebImageOperation.h */; settings = {ATTRIBUTES = (Project, ); }; };
-		D4A60AA1EEADEB64614630A93A255A2B /* filters_utils.h in Headers */ = {isa = PBXBuildFile; fileRef = 97C9036ED1CAB414AC0058837DFA474C /* filters_utils.h */; settings = {ATTRIBUTES = (Project, ); }; };
-		D55E5F4BC548B1F94D049D8EE8CE3717 /* io_dec.c in Sources */ = {isa = PBXBuildFile; fileRef = AF6DB2F9DC552AB0471D58FEC61BB119 /* io_dec.c */; settings = {COMPILER_FLAGS = "-D_THREAD_SAFE -fno-objc-arc"; }; };
-		D564A699D065954E4948D7E571F459A9 /* UIView+WebCacheOperation.h in Headers */ = {isa = PBXBuildFile; fileRef = 0BDFAB9CEBA78D24759C135C352C5692 /* UIView+WebCacheOperation.h */; settings = {ATTRIBUTES = (Project, ); }; };
-		D5FAA5ED25EAEE61F6476D63E0CA9894 /* FBSnapshotTestCase-dummy.m in Sources */ = {isa = PBXBuildFile; fileRef = 8953A0BC71A27CF1EFB495DBA5C1CEF0 /* FBSnapshotTestCase-dummy.m */; };
-		D607E281B6103D213C2295CE59CC6658 /* FBSnapshotTestCase.m in Sources */ = {isa = PBXBuildFile; fileRef = F7C3DA98AC102CA722D567D8200C2176 /* FBSnapshotTestCase.m */; };
-		D61AF4096D1E64C83C91AC3E343A454D /* ReachabilityDeterminer.swift in Sources */ = {isa = PBXBuildFile; fileRef = 41A047AD4338241EC205EE1577A24734 /* ReachabilityDeterminer.swift */; };
-		D7D839209EE76229E322FCC9C07ED5D0 /* alpha_processing_sse2.c in Sources */ = {isa = PBXBuildFile; fileRef = 50B093CA289DABE830013673136B64FD /* alpha_processing_sse2.c */; settings = {COMPILER_FLAGS = "-D_THREAD_SAFE -fno-objc-arc"; }; };
-		D853451D288A17FF613656E757FD6908 /* encode.h in Headers */ = {isa = PBXBuildFile; fileRef = 67A2FB675F7958CBAC190C9757A4B723 /* encode.h */; settings = {ATTRIBUTES = (Project, ); }; };
-		D8EE06CAF7E4CF2022F81BA70C555AB8 /* IndexPath+Order.swift in Sources */ = {isa = PBXBuildFile; fileRef = 02CF561F1B8E4F100D67889B62EBEA2E /* IndexPath+Order.swift */; };
-		D9083C5E50730E97C6BA2AEA61407D5C /* CameraZoomHandler.swift in Sources */ = {isa = PBXBuildFile; fileRef = F02A428CEDF48AE0172C26CDBD4E3368 /* CameraZoomHandler.swift */; };
-		D9A0B042F6D0B1EB2A06D822FC8AAFBB /* backward_references_enc.c in Sources */ = {isa = PBXBuildFile; fileRef = 16AE5471B645D0577474054799FE692B /* backward_references_enc.c */; settings = {COMPILER_FLAGS = "-D_THREAD_SAFE -fno-objc-arc"; }; };
-		DA2F8925DB709CC3E3D310A6446A1BA9 /* Pencil.swift in Sources */ = {isa = PBXBuildFile; fileRef = B10E35A94E5D6D84169CF74FA4582C05 /* Pencil.swift */; };
-		DA6579D9425A7E89622E51345B887E62 /* SDWebImageManager.m in Sources */ = {isa = PBXBuildFile; fileRef = 0B53D4FF14F9C2243104E4026D58A335 /* SDWebImageManager.m */; };
-		DA951A1592D0044020222139E1996999 /* TimelineContaining.swift in Sources */ = {isa = PBXBuildFile; fileRef = D972805B1332A07385D28C661F7A5252 /* TimelineContaining.swift */; };
-		DAE3216336C228B3AE78951B5E6F76AF /* dec_sse41.c in Sources */ = {isa = PBXBuildFile; fileRef = 292A4614A5443B0D0A9B31421127B9DC /* dec_sse41.c */; settings = {COMPILER_FLAGS = "-D_THREAD_SAFE -fno-objc-arc"; }; };
-		DB0EA16BEA6C4A5EFC9F2BDA9D686DE9 /* UIImage+DominantColors.swift in Sources */ = {isa = PBXBuildFile; fileRef = 2186509F9CFFB234ACCAE86D4F2AD8C0 /* UIImage+DominantColors.swift */; };
-		DB8083BB3B3CED0C05EB3A412D0C4F58 /* FilmFilter.swift in Sources */ = {isa = PBXBuildFile; fileRef = FDE332DB37627ED8CB10AD4BB67BA2DB /* FilmFilter.swift */; };
-		DC7E31B78E30BE5FA00DB04944A7A593 /* SDImageCache.h in Headers */ = {isa = PBXBuildFile; fileRef = 151FB7B88C77335AE6EC01220FD1B140 /* SDImageCache.h */; settings = {ATTRIBUTES = (Project, ); }; };
-		DC89F7D13FEBEB0C2BFDD8DC4A368BF3 /* UIColor+SharedColors.swift in Sources */ = {isa = PBXBuildFile; fileRef = 7BB1699C4DDE542F20DBAC87D9A860CF /* UIColor+SharedColors.swift */; };
-		DD8C9392F13CE5951A63C03D07AC3DCD /* MangaFilter.swift in Sources */ = {isa = PBXBuildFile; fileRef = 07C7FEBFC9F7A85DDA61D556A0EABF0D /* MangaFilter.swift */; };
-		DEA98D162B81357BF4504880E75BF846 /* Pods-KanvasCameraExampleTests-dummy.m in Sources */ = {isa = PBXBuildFile; fileRef = 76AE966E712D09165689018C294D7147 /* Pods-KanvasCameraExampleTests-dummy.m */; };
-		DEC55993A49C73A9CB601DC81D5927E5 /* UIButton+Custom.swift in Sources */ = {isa = PBXBuildFile; fileRef = E2AE8B064ED7C967179019A8D22FDC55 /* UIButton+Custom.swift */; };
-		DF02671C2108C3001F269D4E1F44DD79 /* SDWeakProxy.h in Headers */ = {isa = PBXBuildFile; fileRef = 3FADC24DE06C5FB384747D5268C0E45E /* SDWeakProxy.h */; settings = {ATTRIBUTES = (Project, ); }; };
-		DF1F9D72FF0DD87E2BA5F187381416B0 /* ToastPresentationStyle.swift in Sources */ = {isa = PBXBuildFile; fileRef = 75B273FFE1A954ABA3FF8CD8B2C5754B /* ToastPresentationStyle.swift */; };
-		DFD299E5210E628AED977F8EFC55F5AE /* KanvasCamera-dummy.m in Sources */ = {isa = PBXBuildFile; fileRef = ABE33258E7109566D7C4EA9B70A3353A /* KanvasCamera-dummy.m */; };
-		E09D89F1D97F4124AD034DEDD5D7B08A /* Dictionary+Copy.swift in Sources */ = {isa = PBXBuildFile; fileRef = 380BD62D7A5ED4161373ABFDB03E7921 /* Dictionary+Copy.swift */; };
-		E0A0FA78854F03BDB6CE9C9F149A8F21 /* NSButton+WebCache.h in Headers */ = {isa = PBXBuildFile; fileRef = 74C1BA66A9957B2BC383BE05F45564D8 /* NSButton+WebCache.h */; settings = {ATTRIBUTES = (Project, ); }; };
-		E0A11D608F7BBED24907F8EB867F647B /* FilterSettingsController.swift in Sources */ = {isa = PBXBuildFile; fileRef = 960466A134FE99D6D69C215975C53D04 /* FilterSettingsController.swift */; };
-		E0C2E5376904FE8B6D3ED75EA90C0A6C /* StickerCollectionCell.swift in Sources */ = {isa = PBXBuildFile; fileRef = 9E30F60120AE9B9B398331357FB66C5F /* StickerCollectionCell.swift */; };
-		E0D7889F3CAAA8737BFFA00006DEDF13 /* UIImage+Metadata.h in Headers */ = {isa = PBXBuildFile; fileRef = EFB5105E7EEC6864A51857365A98687B /* UIImage+Metadata.h */; settings = {ATTRIBUTES = (Project, ); }; };
-		E1BA38696E19C3A22380D016E334EFA2 /* SDWebImage.h in Headers */ = {isa = PBXBuildFile; fileRef = 484AC0342F382EBA0683F063CB7C1259 /* SDWebImage.h */; settings = {ATTRIBUTES = (Project, ); }; };
-		E21C73A7DCC38B4994E2FC964D771550 /* Sharpie.swift in Sources */ = {isa = PBXBuildFile; fileRef = 40C68EC86CB86D29877C0D848808EB72 /* Sharpie.swift */; };
-		E29A47FFF11500704F6835E6B6BB8C71 /* SDImageCacheConfig.h in Headers */ = {isa = PBXBuildFile; fileRef = 7EF0AE8F1FC4059442174AA840EF7EFD /* SDImageCacheConfig.h */; settings = {ATTRIBUTES = (Project, ); }; };
-		E2D482248F3100F5819286004C8A6D77 /* SDDeviceHelper.h in Headers */ = {isa = PBXBuildFile; fileRef = 6BFE0A49D186DB1E32362A9F26B4616E /* SDDeviceHelper.h */; settings = {ATTRIBUTES = (Project, ); }; };
-		E477C9B2DD163143D5BDB62FB52D84C8 /* TumblrTheme-dummy.m in Sources */ = {isa = PBXBuildFile; fileRef = 06AA68782245620B7D7600B8B95D9E9A /* TumblrTheme-dummy.m */; };
-		E52AA05286C2C29EF1961DE8D985A611 /* TumblrMediaInfo.swift in Sources */ = {isa = PBXBuildFile; fileRef = 99CBADE17AF92B3E49B0A1973465F3B5 /* TumblrMediaInfo.swift */; };
-		E7EC9690754C491187E185EE95202D6A /* SDImageCachesManagerOperation.m in Sources */ = {isa = PBXBuildFile; fileRef = 4FC280DD522ECB16D32FA746CC6DFD8E /* SDImageCachesManagerOperation.m */; };
-		E8A340D98B001D6873113DD9DE3B523C /* endian_inl_utils.h in Headers */ = {isa = PBXBuildFile; fileRef = 9ABE19A071EB8F0574C9CC109BF76663 /* endian_inl_utils.h */; settings = {ATTRIBUTES = (Project, ); }; };
-		E8E65DBFA1A9AAEF51DFE509E94E19EA /* UIImage+MemoryCacheCost.m in Sources */ = {isa = PBXBuildFile; fileRef = DED62E73B13BCFA169013C4C893909DD /* UIImage+MemoryCacheCost.m */; };
-		E917A1F27C4DE816E3227DA7039178E8 /* UIImage+ExtendedCacheData.h in Headers */ = {isa = PBXBuildFile; fileRef = 85B2C0D7CC006A8AAF947CE28D017A1E /* UIImage+ExtendedCacheData.h */; settings = {ATTRIBUTES = (Project, ); }; };
-		E958AA0BBF954C471FF24B6CAD010E5F /* UIImage+MultiFormat.h in Headers */ = {isa = PBXBuildFile; fileRef = 3E12E6104D6C3EBAA1522783EC1F33D2 /* UIImage+MultiFormat.h */; settings = {ATTRIBUTES = (Project, ); }; };
-		E95D472FF3A037401293FD1161EDD3F0 /* TagsViewTagCell.swift in Sources */ = {isa = PBXBuildFile; fileRef = 6AB1577DB22EE40F2E572196A9736829 /* TagsViewTagCell.swift */; };
-		EA03946322DDB026F07377BB49D9AC18 /* SDGraphicsImageRenderer.h in Headers */ = {isa = PBXBuildFile; fileRef = 20CADC2677C4C421F81D5DD346EAA2A1 /* SDGraphicsImageRenderer.h */; settings = {ATTRIBUTES = (Project, ); }; };
-		EA1A400C369A1D4AEB081E951CAD487E /* NSBundle+Orangina.swift in Sources */ = {isa = PBXBuildFile; fileRef = 678D7ECE011EA271B69837CBB6BA0DF9 /* NSBundle+Orangina.swift */; };
-		EA2A45D22A215030816120BF932C45BD /* CameraSettings.swift in Sources */ = {isa = PBXBuildFile; fileRef = A2E955C347A8EBB4B202A204B0A04BEA /* CameraSettings.swift */; };
-		EA32F1D439E66FCCCF31B101183630BE /* upsampling.c in Sources */ = {isa = PBXBuildFile; fileRef = 6641387D861BD68C2B75D61FEA56E606 /* upsampling.c */; settings = {COMPILER_FLAGS = "-D_THREAD_SAFE -fno-objc-arc"; }; };
-		EA4BA9FA19F9E0D6945D5569C65FB6B4 /* iterator_enc.c in Sources */ = {isa = PBXBuildFile; fileRef = DD82AD66F11185CD66E2F48FF33FCBE7 /* iterator_enc.c */; settings = {COMPILER_FLAGS = "-D_THREAD_SAFE -fno-objc-arc"; }; };
-		EADAB6E91BF45557BC383468C96CE782 /* Renderer.swift in Sources */ = {isa = PBXBuildFile; fileRef = B3C6572F9F328E7783D4ED9225200BDA /* Renderer.swift */; };
-		EB3607E117BEE453CB2E2C98017F1920 /* EditorTextView.swift in Sources */ = {isa = PBXBuildFile; fileRef = 521B863617B9382ECC068B0A99149BBC /* EditorTextView.swift */; };
-		EB5582BDDF9BA9D520B0D35B760DCFF7 /* RGBA.swift in Sources */ = {isa = PBXBuildFile; fileRef = 599A292D0C05A4F20F5EBCF0CFE7054C /* RGBA.swift */; };
-		EBE3BAE3393ED82960A2E50B900BCEB4 /* lossless_enc.c in Sources */ = {isa = PBXBuildFile; fileRef = A851A8C6C48574F06725DA6B74214E61 /* lossless_enc.c */; settings = {COMPILER_FLAGS = "-D_THREAD_SAFE -fno-objc-arc"; }; };
-		EC35CDE850A5ECE641096E167380A57C /* UIImage+ExtendedCacheData.m in Sources */ = {isa = PBXBuildFile; fileRef = CF0DEC00990D285141AD1A9932A17E41 /* UIImage+ExtendedCacheData.m */; };
-		ECA4D53089C5C81EC7B313505405EA84 /* UIColor+Adaptive.swift in Sources */ = {isa = PBXBuildFile; fileRef = D435B3A3D2EE59052C85960B71968EFC /* UIColor+Adaptive.swift */; };
-		ECBC1A6644EA2E438CF3D14A9BE4E69D /* CVPixelBuffer+copy.swift in Sources */ = {isa = PBXBuildFile; fileRef = 95E5B7DC900262A993E0E0F724DECCD9 /* CVPixelBuffer+copy.swift */; };
-		ECBDC4CBA1E59782962120B06AC546E4 /* SDImageIOCoder.m in Sources */ = {isa = PBXBuildFile; fileRef = 56C20DD6D84ACA2EE40CF263CE69BAA9 /* SDImageIOCoder.m */; };
-		ED659FFB113AFCC34FC8C2DB6B9274BE /* dec_sse2.c in Sources */ = {isa = PBXBuildFile; fileRef = C666819D66333D754C29FD3940122943 /* dec_sse2.c */; settings = {COMPILER_FLAGS = "-D_THREAD_SAFE -fno-objc-arc"; }; };
-		EE1BFB44C346188708FCAB793091D622 /* MMCQ.swift in Sources */ = {isa = PBXBuildFile; fileRef = FCDC17C3B58EFCC287C381950A491781 /* MMCQ.swift */; };
-		EE92058CF2C2BE749F7F589F65A8486B /* TagsViewCollectionViewLayout.swift in Sources */ = {isa = PBXBuildFile; fileRef = C7C3FF2111C63B16AB2B9E592B37DAA6 /* TagsViewCollectionViewLayout.swift */; };
-		EF093C21C31273F480B3CA0A0617D038 /* SDWebImageCacheKeyFilter.m in Sources */ = {isa = PBXBuildFile; fileRef = 0BD11733B2CF909DCF5F03E2FCBE9322 /* SDWebImageCacheKeyFilter.m */; };
-		EF11769E3FA018F8AFD90C6D65E61D50 /* ChromaFilter.swift in Sources */ = {isa = PBXBuildFile; fileRef = 8BBAF998220C7D6AFC8DD275182ADFB4 /* ChromaFilter.swift */; };
-		EFA45E70CD6224C8B68738ED9E97CA21 /* FBSnapshotTestController.h in Headers */ = {isa = PBXBuildFile; fileRef = D3FADC2563BEEE2CEFE76163F3C4F4AE /* FBSnapshotTestController.h */; settings = {ATTRIBUTES = (Project, ); }; };
-		F0176A5831E8E294EAC95E34542EFA77 /* SDDiskCache.h in Headers */ = {isa = PBXBuildFile; fileRef = 234543BE0AAFA461107566ADCBB722D5 /* SDDiskCache.h */; settings = {ATTRIBUTES = (Project, ); }; };
-		F0FB2DA0231731C111F60C4B4E6FC264 /* SDImageIOAnimatedCoder.m in Sources */ = {isa = PBXBuildFile; fileRef = 484052CC1CC7F0354A789A2C24FD3859 /* SDImageIOAnimatedCoder.m */; };
-		F22989E78C8D097EEFE08F2C1C4BAB7E /* ExtendedStackView.swift in Sources */ = {isa = PBXBuildFile; fileRef = B6A296C9EB3FA95817E314ABFE054214 /* ExtendedStackView.swift */; };
-		F247ED26858A417D4432CC9CD5873EA6 /* SDImageAPNGCoder.h in Headers */ = {isa = PBXBuildFile; fileRef = 51EC0E58C78FB07884A63CF745D8C84A /* SDImageAPNGCoder.h */; settings = {ATTRIBUTES = (Project, ); }; };
-		F2C38A7EEA52E83FF49C7692C2BABE08 /* SharedUI-umbrella.h in Headers */ = {isa = PBXBuildFile; fileRef = 93B24D269C1C58DB390B92CB3C2681F2 /* SharedUI-umbrella.h */; settings = {ATTRIBUTES = (Project, ); }; };
-		F33B9E606DE2D83939F17A8BA129BB28 /* ImageLoader-umbrella.h in Headers */ = {isa = PBXBuildFile; fileRef = 1E62877E0FA7FA2FC81E67546EA5885F /* ImageLoader-umbrella.h */; settings = {ATTRIBUTES = (Project, ); }; };
-		F34816B5661A608FFA3753E6AA9EFC77 /* picture_tools_enc.c in Sources */ = {isa = PBXBuildFile; fileRef = 75B2EB1E8143ACF2EC7823AE8F96DD84 /* picture_tools_enc.c */; settings = {COMPILER_FLAGS = "-D_THREAD_SAFE -fno-objc-arc"; }; };
-		F37082A0F75D801F722255B52608805E /* SDFileAttributeHelper.h in Headers */ = {isa = PBXBuildFile; fileRef = 9BE5BDC382E3D2A903114DE07CD0092C /* SDFileAttributeHelper.h */; settings = {ATTRIBUTES = (Project, ); }; };
-		F3B336D84FA461191F3DC0A155F6688D /* TagsViewController.swift in Sources */ = {isa = PBXBuildFile; fileRef = 7CF8FD532DD8F39EF15178D6DAE77421 /* TagsViewController.swift */; };
-		F469D41BE9482924643C98A9C8C49D61 /* UIColor+Util.swift in Sources */ = {isa = PBXBuildFile; fileRef = C10EFA8CB88BFCEA7D701C547A50F845 /* UIColor+Util.swift */; };
-		F47BD8FA031C650485618DDCDEE6FD14 /* CameraFilterCollectionController.swift in Sources */ = {isa = PBXBuildFile; fileRef = AD9E8F1383F10D4271307A1C12FD9CDA /* CameraFilterCollectionController.swift */; };
-		F49311530E6B0869FC0F72499BC9D907 /* bit_reader_utils.c in Sources */ = {isa = PBXBuildFile; fileRef = 78D0961C1693A438D587814E816CF379 /* bit_reader_utils.c */; settings = {COMPILER_FLAGS = "-D_THREAD_SAFE -fno-objc-arc"; }; };
-		F499C21F68AAE6430066B692F3AACB2C /* DrawerTabBarView.swift in Sources */ = {isa = PBXBuildFile; fileRef = DB8E826E6B1602E907D21CA8A3EE6061 /* DrawerTabBarView.swift */; };
-		F49E11524DDC4D8C3E6FC2B64759B86E /* KanvasUIImagePickerViewController.swift in Sources */ = {isa = PBXBuildFile; fileRef = D1ABF31969976141374404B7FA1E76D5 /* KanvasUIImagePickerViewController.swift */; };
-		F5FA606F0D7761E417B6CF8C8E12FFF9 /* vp8i_enc.h in Headers */ = {isa = PBXBuildFile; fileRef = 67085526A80D861ED3399D87233391CD /* vp8i_enc.h */; settings = {ATTRIBUTES = (Project, ); }; };
-		F6CAB181F9AF2E3FA411C28D1CBABB9C /* SDFileAttributeHelper.m in Sources */ = {isa = PBXBuildFile; fileRef = 9172B309086BC9AE8FEB3F57B6CBDD87 /* SDFileAttributeHelper.m */; };
-		F6EF8EA309560FA181BF0C4CFBEA83EC /* frame_dec.c in Sources */ = {isa = PBXBuildFile; fileRef = 68F937030C0C90C9296AF7F5376DE6FB /* frame_dec.c */; settings = {COMPILER_FLAGS = "-D_THREAD_SAFE -fno-objc-arc"; }; };
-		F70E2E3A921334A682EA7A6DC7C57290 /* SDWebImageDownloader.h in Headers */ = {isa = PBXBuildFile; fileRef = F1AAAB56266252EDBBC32A8779835CE5 /* SDWebImageDownloader.h */; settings = {ATTRIBUTES = (Project, ); }; };
-		F725A4264CB6B573F07B10800523B722 /* upsampling_sse41.c in Sources */ = {isa = PBXBuildFile; fileRef = B711A8BFCA4D41E11CAAEA2185853220 /* upsampling_sse41.c */; settings = {COMPILER_FLAGS = "-D_THREAD_SAFE -fno-objc-arc"; }; };
-		F80E7F7A0FD2F82F42562B8A51E26AFF /* yuv_neon.c in Sources */ = {isa = PBXBuildFile; fileRef = 32D887F50AFB19C71559C57F6E140773 /* yuv_neon.c */; settings = {COMPILER_FLAGS = "-D_THREAD_SAFE -fno-objc-arc"; }; };
-		F876F054886227B059B0778C6C1A0A83 /* UIImage+Snapshot.h in Headers */ = {isa = PBXBuildFile; fileRef = E67A0FB32D1FF48603C8C1A8AC8497DD /* UIImage+Snapshot.h */; settings = {ATTRIBUTES = (Project, ); }; };
-		F8AEEC4A6CC46800604AC49C5482D299 /* utils.c in Sources */ = {isa = PBXBuildFile; fileRef = C8FD8A3AD158B99079BAC8CF522E6BDB /* utils.c */; settings = {COMPILER_FLAGS = "-D_THREAD_SAFE -fno-objc-arc"; }; };
-		F945C307D8EECE7C1ED233479A1D0F5E /* MediaPickerButtonView.swift in Sources */ = {isa = PBXBuildFile; fileRef = 1522F09F2D467EA0738505656AAB2E1D /* MediaPickerButtonView.swift */; };
-		FA13CA8E07C9C34A3BAA5BF336694E9D /* MediaDrawerView.swift in Sources */ = {isa = PBXBuildFile; fileRef = C8C3C13AEF0D02FD4FAA982B03C3D4EF /* MediaDrawerView.swift */; };
-		FA31D077F4B0EE963344E4A57E25C7FF /* bit_reader_inl_utils.h in Headers */ = {isa = PBXBuildFile; fileRef = 23B01BF3780828738C4966734A26B5D0 /* bit_reader_inl_utils.h */; settings = {ATTRIBUTES = (Project, ); }; };
-		FA39FFF05BD0D6DF904A53C844BA5B49 /* TagsViewEditCell.swift in Sources */ = {isa = PBXBuildFile; fileRef = C255BD70ED09D42D3FF0968508AF2256 /* TagsViewEditCell.swift */; };
-		FB05D0240A1BD28DDD4ABECCD90060B5 /* FilterType.swift in Sources */ = {isa = PBXBuildFile; fileRef = 4BF907DD602CFB5DD96900BFDE68E984 /* FilterType.swift */; };
-		FC35776679766715931F35BA40AE8F42 /* FilterCollectionInnerCell.swift in Sources */ = {isa = PBXBuildFile; fileRef = 47DC887082007C2BAB072CE3E053B73D /* FilterCollectionInnerCell.swift */; };
-		FCFD2CF63A23A6BE870C704E5196DFA9 /* SDImageTransformer.h in Headers */ = {isa = PBXBuildFile; fileRef = 3C0764B6B5140527211C1DD87BD55E88 /* SDImageTransformer.h */; settings = {ATTRIBUTES = (Project, ); }; };
-		FD178BE909CB4ABFFE4F1D48D464B4E6 /* CVPixelBuffer+sampleBuffer.swift in Sources */ = {isa = PBXBuildFile; fileRef = 24709202265E9AAB8155900990CF510F /* CVPixelBuffer+sampleBuffer.swift */; };
-		FD4362CFF79A80F3CD225B0A28244397 /* SDWebImage-dummy.m in Sources */ = {isa = PBXBuildFile; fileRef = F65CC994570DBEF6C05BBDB507EF3FB6 /* SDWebImage-dummy.m */; };
-		FDDB41B83EE5FC96867824AB67CD51A8 /* SDAnimatedImageView.m in Sources */ = {isa = PBXBuildFile; fileRef = B8798F063652343B430B7FF468C8F761 /* SDAnimatedImageView.m */; };
-		FE39758FA1A80C0A48B4E4CD3B6F7ABE /* MovableViewCanvas.swift in Sources */ = {isa = PBXBuildFile; fileRef = 733CEB76D91899A236FBA3DD91B8E8DA /* MovableViewCanvas.swift */; };
-		FE61F135AF922D6F387A4C8AC4392987 /* SDImageTransformer.m in Sources */ = {isa = PBXBuildFile; fileRef = 1B3BA982CAE3E97D8F907FE81F6C2763 /* SDImageTransformer.m */; };
-		FE676C92FB4E881E38BA28741F89102A /* UIView+AutoLayout.swift in Sources */ = {isa = PBXBuildFile; fileRef = D14440258CD54E9EF11BF21938616F09 /* UIView+AutoLayout.swift */; };
-		FEC19A8DBEE60520378739DD38D7F7DF /* enc_mips_dsp_r2.c in Sources */ = {isa = PBXBuildFile; fileRef = E20893A3BD97CF55D1B61737BAEEDF65 /* enc_mips_dsp_r2.c */; settings = {COMPILER_FLAGS = "-D_THREAD_SAFE -fno-objc-arc"; }; };
-		FF5756A53B5C23BDE93F0DF084DC45F5 /* SDAnimatedImage.h in Headers */ = {isa = PBXBuildFile; fileRef = D3702FAB61994D5061D67715D2E37A06 /* SDAnimatedImage.h */; settings = {ATTRIBUTES = (Project, ); }; };
-		FF754EBC50E0A1644388BB605E48D870 /* Array+Convenience.swift in Sources */ = {isa = PBXBuildFile; fileRef = 40F7CBA8E7DBA6DDB55AE23487FDFCAA /* Array+Convenience.swift */; };
-		FFB43AF6B2C2A3FA44278C5B176E7EDD /* SDWebImageCompat.m in Sources */ = {isa = PBXBuildFile; fileRef = 28D92C89C0509A1BE9AE8F8373C0ABAF /* SDWebImageCompat.m */; };
-		FFEDC395952C9BA3CE78555CBC99A003 /* UIView+WebCache.h in Headers */ = {isa = PBXBuildFile; fileRef = D6E62B281FE9E6B4AE99BA6CFCD94571 /* UIView+WebCache.h */; settings = {ATTRIBUTES = (Project, ); }; };
-		FFFAC4219832F82C313097D6EE81674E /* UICollectionView+Cells.swift in Sources */ = {isa = PBXBuildFile; fileRef = 34AAE65FA7180054B40BA44F02D8CAA6 /* UICollectionView+Cells.swift */; };
->>>>>>> faefed1c
 /* End PBXBuildFile section */
 
 /* Begin PBXContainerItemProxy section */
@@ -1424,10 +801,9 @@
 /* End PBXContainerItemProxy section */
 
 /* Begin PBXFileReference section */
-<<<<<<< HEAD
+		002A0A1DF806A403D9398483C54E88FA /* UIView+WebCacheOperation.h */ = {isa = PBXFileReference; includeInIndex = 1; lastKnownFileType = sourcecode.c.h; name = "UIView+WebCacheOperation.h"; path = "SDWebImage/Core/UIView+WebCacheOperation.h"; sourceTree = "<group>"; };
 		0073C7CF8F4F28A2C989CAF2C5682109 /* GLKMatrix4+Unsafe.swift */ = {isa = PBXFileReference; includeInIndex = 1; lastKnownFileType = sourcecode.swift; path = "GLKMatrix4+Unsafe.swift"; sourceTree = "<group>"; };
 		009E989A915A478B7D53447ACB7436BE /* BlurImageOperation.swift */ = {isa = PBXFileReference; includeInIndex = 1; lastKnownFileType = sourcecode.swift; path = BlurImageOperation.swift; sourceTree = "<group>"; };
-		0108B879E4921CCB7783207B99E00C71 /* NSBezierPath+RoundedCorners.h */ = {isa = PBXFileReference; includeInIndex = 1; lastKnownFileType = sourcecode.c.h; name = "NSBezierPath+RoundedCorners.h"; path = "SDWebImage/Private/NSBezierPath+RoundedCorners.h"; sourceTree = "<group>"; };
 		02CC865BF211C6408628DAAEF1B462DD /* StickerCollectionView.swift */ = {isa = PBXFileReference; includeInIndex = 1; lastKnownFileType = sourcecode.swift; path = StickerCollectionView.swift; sourceTree = "<group>"; };
 		03D364835C33ED399F5ADE3B2C5E5581 /* RoundedTexture.swift */ = {isa = PBXFileReference; includeInIndex = 1; lastKnownFileType = sourcecode.swift; path = RoundedTexture.swift; sourceTree = "<group>"; };
 		03E8ACCB67EEC07D1228F5FFE8B9EC1F /* TagsViewEditCell.swift */ = {isa = PBXFileReference; includeInIndex = 1; lastKnownFileType = sourcecode.swift; path = TagsViewEditCell.swift; sourceTree = "<group>"; };
@@ -1437,26 +813,20 @@
 		059056DDF303837CFA63025F4531F2AE /* SDWebImageWebPCoder.modulemap */ = {isa = PBXFileReference; includeInIndex = 1; lastKnownFileType = sourcecode.module; path = SDWebImageWebPCoder.modulemap; sourceTree = "<group>"; };
 		06274EE61C08105DB55954FF617F3A44 /* Shader.swift */ = {isa = PBXFileReference; includeInIndex = 1; lastKnownFileType = sourcecode.swift; path = Shader.swift; sourceTree = "<group>"; };
 		06CBAE1B0A806307ABFC19BA244BB26F /* ContentTypeDetector.swift */ = {isa = PBXFileReference; includeInIndex = 1; lastKnownFileType = sourcecode.swift; name = ContentTypeDetector.swift; path = Source/ContentTypeDetector.swift; sourceTree = "<group>"; };
-		07884EBFDF4B1F412B545428BCC37A12 /* SDWebImagePrefetcher.h */ = {isa = PBXFileReference; includeInIndex = 1; lastKnownFileType = sourcecode.c.h; name = SDWebImagePrefetcher.h; path = SDWebImage/Core/SDWebImagePrefetcher.h; sourceTree = "<group>"; };
-		08692D97CE18A98C208592FFCC609A5F /* UIImage+MemoryCacheCost.h */ = {isa = PBXFileReference; includeInIndex = 1; lastKnownFileType = sourcecode.c.h; name = "UIImage+MemoryCacheCost.h"; path = "SDWebImage/Core/UIImage+MemoryCacheCost.h"; sourceTree = "<group>"; };
 		089144BD9926E0F2FE6023FCAD3E89B1 /* quant_dec.c */ = {isa = PBXFileReference; includeInIndex = 1; name = quant_dec.c; path = src/dec/quant_dec.c; sourceTree = "<group>"; };
 		08DF20D965F84AC774A14F4C84322580 /* FilterCollectionCell.swift */ = {isa = PBXFileReference; includeInIndex = 1; lastKnownFileType = sourcecode.swift; path = FilterCollectionCell.swift; sourceTree = "<group>"; };
-		0916561D23E1FD3F13C2BB3401198AE6 /* SDWebImageError.h */ = {isa = PBXFileReference; includeInIndex = 1; lastKnownFileType = sourcecode.c.h; name = SDWebImageError.h; path = SDWebImage/Core/SDWebImageError.h; sourceTree = "<group>"; };
 		095685D3F006D357A3DD40D822C8E8A4 /* filters_utils.c */ = {isa = PBXFileReference; includeInIndex = 1; name = filters_utils.c; path = src/utils/filters_utils.c; sourceTree = "<group>"; };
-		0981FC48AF5E416520A02FB17EC06BC8 /* SDImageHEICCoder.h */ = {isa = PBXFileReference; includeInIndex = 1; lastKnownFileType = sourcecode.c.h; name = SDImageHEICCoder.h; path = SDWebImage/Core/SDImageHEICCoder.h; sourceTree = "<group>"; };
 		09C18680EB89CBF07B365D4E15BEDE58 /* lossless_enc_mips_dsp_r2.c */ = {isa = PBXFileReference; includeInIndex = 1; name = lossless_enc_mips_dsp_r2.c; path = src/dsp/lossless_enc_mips_dsp_r2.c; sourceTree = "<group>"; };
 		09E381C85BB6D78C184133C38E8B8D09 /* rescaler_neon.c */ = {isa = PBXFileReference; includeInIndex = 1; name = rescaler_neon.c; path = src/dsp/rescaler_neon.c; sourceTree = "<group>"; };
 		0A2ED504050EBC35435013D97D72E3D9 /* Pods-KanvasCameraExample-umbrella.h */ = {isa = PBXFileReference; includeInIndex = 1; lastKnownFileType = sourcecode.c.h; path = "Pods-KanvasCameraExample-umbrella.h"; sourceTree = "<group>"; };
+		0A541B5F5ED21602313FEF6A33946E63 /* SDImageGraphics.m */ = {isa = PBXFileReference; includeInIndex = 1; lastKnownFileType = sourcecode.c.objc; name = SDImageGraphics.m; path = SDWebImage/Core/SDImageGraphics.m; sourceTree = "<group>"; };
 		0A966F8CC02AF6C9C4D66DDF06B58364 /* libPods-KanvasCameraExample.a */ = {isa = PBXFileReference; explicitFileType = archive.ar; includeInIndex = 0; name = "libPods-KanvasCameraExample.a"; path = "libPods-KanvasCameraExample.a"; sourceTree = BUILT_PRODUCTS_DIR; };
 		0ABC2DC5DB5F7FD13BE404AA80A84B2E /* KanvasCamera-umbrella.h */ = {isa = PBXFileReference; includeInIndex = 1; lastKnownFileType = sourcecode.c.h; path = "KanvasCamera-umbrella.h"; sourceTree = "<group>"; };
 		0AE39BC88209CA6747DA13A8E3250CC8 /* lossless_enc_msa.c */ = {isa = PBXFileReference; includeInIndex = 1; name = lossless_enc_msa.c; path = src/dsp/lossless_enc_msa.c; sourceTree = "<group>"; };
-		0B2F7344BC4BF460B328A00D71A94AC6 /* SDAnimatedImageRep.h */ = {isa = PBXFileReference; includeInIndex = 1; lastKnownFileType = sourcecode.c.h; name = SDAnimatedImageRep.h; path = SDWebImage/Core/SDAnimatedImageRep.h; sourceTree = "<group>"; };
-		0B55793A337029743D0DD0F391905DDB /* SDImageCacheDefine.h */ = {isa = PBXFileReference; includeInIndex = 1; lastKnownFileType = sourcecode.c.h; name = SDImageCacheDefine.h; path = SDWebImage/Core/SDImageCacheDefine.h; sourceTree = "<group>"; };
-		0BF3826671B8CB1EE869BEFADE2D69C4 /* UIImage+ExtendedCacheData.m */ = {isa = PBXFileReference; includeInIndex = 1; lastKnownFileType = sourcecode.c.objc; name = "UIImage+ExtendedCacheData.m"; path = "SDWebImage/Core/UIImage+ExtendedCacheData.m"; sourceTree = "<group>"; };
-		0C344401CEA96622886FF45F8C585F3F /* SDImageIOAnimatedCoder.h */ = {isa = PBXFileReference; includeInIndex = 1; lastKnownFileType = sourcecode.c.h; name = SDImageIOAnimatedCoder.h; path = SDWebImage/Core/SDImageIOAnimatedCoder.h; sourceTree = "<group>"; };
+		0B6CA18D4637D6CE5A230421A9F25B44 /* SDWebImageDownloaderOperation.m */ = {isa = PBXFileReference; includeInIndex = 1; lastKnownFileType = sourcecode.c.objc; name = SDWebImageDownloaderOperation.m; path = SDWebImage/Core/SDWebImageDownloaderOperation.m; sourceTree = "<group>"; };
 		0C4EB43073E2E44B70EDA2E8A0AA24D2 /* MediaClipsCollectionCell.swift */ = {isa = PBXFileReference; includeInIndex = 1; lastKnownFileType = sourcecode.swift; path = MediaClipsCollectionCell.swift; sourceTree = "<group>"; };
-		0C8484B45449604F2D3D2354068DA1E2 /* SDAnimatedImageRep.m */ = {isa = PBXFileReference; includeInIndex = 1; lastKnownFileType = sourcecode.c.objc; name = SDAnimatedImageRep.m; path = SDWebImage/Core/SDAnimatedImageRep.m; sourceTree = "<group>"; };
 		0D0E0FBD82BC7D5E1F7D3F736D98E5D5 /* UIFont+Orangina.swift */ = {isa = PBXFileReference; includeInIndex = 1; lastKnownFileType = sourcecode.swift; name = "UIFont+Orangina.swift"; path = "Source/UIFont+Orangina.swift"; sourceTree = "<group>"; };
+		0D4F762A931A7E04DFEFDF6A9C978F3F /* SDImageAPNGCoder.h */ = {isa = PBXFileReference; includeInIndex = 1; lastKnownFileType = sourcecode.c.h; name = SDImageAPNGCoder.h; path = SDWebImage/Core/SDImageAPNGCoder.h; sourceTree = "<group>"; };
 		0DAE6361CDC622195378A68D486386AF /* libwebp.release.xcconfig */ = {isa = PBXFileReference; includeInIndex = 1; lastKnownFileType = text.xcconfig; path = libwebp.release.xcconfig; sourceTree = "<group>"; };
 		0DBC2718DA812341FFB80EBA4386523A /* quant_levels_utils.c */ = {isa = PBXFileReference; includeInIndex = 1; name = quant_levels_utils.c; path = src/utils/quant_levels_utils.c; sourceTree = "<group>"; };
 		0E0A0B7445346A292A9EA1A19FD0043D /* filters_neon.c */ = {isa = PBXFileReference; includeInIndex = 1; name = filters_neon.c; path = src/dsp/filters_neon.c; sourceTree = "<group>"; };
@@ -1465,10 +835,14 @@
 		0EE733A03690A28D811D7AAFC372D70B /* UIImage+SDAnimatedImage.swift */ = {isa = PBXFileReference; includeInIndex = 1; lastKnownFileType = sourcecode.swift; name = "UIImage+SDAnimatedImage.swift"; path = "Classes/UIImage+SDAnimatedImage.swift"; sourceTree = "<group>"; };
 		0EEC66F26CEA9C1FB22DED4A8E40BA32 /* ShowModalFromTopAnimator.swift */ = {isa = PBXFileReference; includeInIndex = 1; lastKnownFileType = sourcecode.swift; name = ShowModalFromTopAnimator.swift; path = Source/ShowModalFromTopAnimator.swift; sourceTree = "<group>"; };
 		0FE80FFAF70523D879F6C66408577505 /* SDWebImage-umbrella.h */ = {isa = PBXFileReference; includeInIndex = 1; lastKnownFileType = sourcecode.c.h; path = "SDWebImage-umbrella.h"; sourceTree = "<group>"; };
+		0FF7FFBBB7809BFAB078950B2E9DDDEB /* SDWebImagePrefetcher.m */ = {isa = PBXFileReference; includeInIndex = 1; lastKnownFileType = sourcecode.c.objc; name = SDWebImagePrefetcher.m; path = SDWebImage/Core/SDWebImagePrefetcher.m; sourceTree = "<group>"; };
 		10B1FB3C7A012DDB08500D9389F3BFA7 /* Reachability-dummy.m */ = {isa = PBXFileReference; includeInIndex = 1; lastKnownFileType = sourcecode.c.objc; path = "Reachability-dummy.m"; sourceTree = "<group>"; };
 		10F78F8926282E6C9462B082B6B38918 /* StickerTypeCollectionController.swift */ = {isa = PBXFileReference; includeInIndex = 1; lastKnownFileType = sourcecode.swift; path = StickerTypeCollectionController.swift; sourceTree = "<group>"; };
+		11CF09D2B4CDAF62217033250BA2FCEB /* SDImageCachesManagerOperation.m */ = {isa = PBXFileReference; includeInIndex = 1; lastKnownFileType = sourcecode.c.objc; name = SDImageCachesManagerOperation.m; path = SDWebImage/Private/SDImageCachesManagerOperation.m; sourceTree = "<group>"; };
 		1287A8E36FD628F853EB791EE3D5A771 /* libwebp-prefix.pch */ = {isa = PBXFileReference; includeInIndex = 1; lastKnownFileType = sourcecode.c.h; path = "libwebp-prefix.pch"; sourceTree = "<group>"; };
-		12AB162C2DDF2B4EE4C7897E38139F20 /* UIView+WebCache.m */ = {isa = PBXFileReference; includeInIndex = 1; lastKnownFileType = sourcecode.c.objc; name = "UIView+WebCache.m"; path = "SDWebImage/Core/UIView+WebCache.m"; sourceTree = "<group>"; };
+		12956238DF14FEDB62A663A9402A180A /* UIImageView+WebCache.m */ = {isa = PBXFileReference; includeInIndex = 1; lastKnownFileType = sourcecode.c.objc; name = "UIImageView+WebCache.m"; path = "SDWebImage/Core/UIImageView+WebCache.m"; sourceTree = "<group>"; };
+		12E53B28AB11B6D275484F3FD5069AC1 /* UIImage+Metadata.m */ = {isa = PBXFileReference; includeInIndex = 1; lastKnownFileType = sourcecode.c.objc; name = "UIImage+Metadata.m"; path = "SDWebImage/Core/UIImage+Metadata.m"; sourceTree = "<group>"; };
+		135770AE3D3E57F5B1111C0FB8BDD5EF /* NSBezierPath+SDRoundedCorners.m */ = {isa = PBXFileReference; includeInIndex = 1; lastKnownFileType = sourcecode.c.objc; name = "NSBezierPath+SDRoundedCorners.m"; path = "SDWebImage/Private/NSBezierPath+SDRoundedCorners.m"; sourceTree = "<group>"; };
 		145D3ACD637AD8A399A118005E40E060 /* UIImage+PixelBuffer.swift */ = {isa = PBXFileReference; includeInIndex = 1; lastKnownFileType = sourcecode.swift; path = "UIImage+PixelBuffer.swift"; sourceTree = "<group>"; };
 		14798918D74F22D3CAF641665A571CF2 /* EditorViewController.swift */ = {isa = PBXFileReference; includeInIndex = 1; lastKnownFileType = sourcecode.swift; path = EditorViewController.swift; sourceTree = "<group>"; };
 		14BCB59F10BA7BA000674D0DBC9D687C /* EditionOption.swift */ = {isa = PBXFileReference; includeInIndex = 1; lastKnownFileType = sourcecode.swift; path = EditionOption.swift; sourceTree = "<group>"; };
@@ -1483,104 +857,31 @@
 		197F741FB5ECDCD24DD0E2B31CC76516 /* muxinternal.c */ = {isa = PBXFileReference; includeInIndex = 1; name = muxinternal.c; path = src/mux/muxinternal.c; sourceTree = "<group>"; };
 		1A07B65A866C0F0503D79D325D59ABD4 /* vp8i_enc.h */ = {isa = PBXFileReference; includeInIndex = 1; lastKnownFileType = sourcecode.c.h; name = vp8i_enc.h; path = src/enc/vp8i_enc.h; sourceTree = "<group>"; };
 		1A20902121C43C1FDC84D628FF1694E3 /* ToonFilter.swift */ = {isa = PBXFileReference; includeInIndex = 1; lastKnownFileType = sourcecode.swift; path = ToonFilter.swift; sourceTree = "<group>"; };
+		1A3ED453C46100C90217671329FB27D7 /* UIView+WebCache.m */ = {isa = PBXFileReference; includeInIndex = 1; lastKnownFileType = sourcecode.c.objc; name = "UIView+WebCache.m"; path = "SDWebImage/Core/UIView+WebCache.m"; sourceTree = "<group>"; };
 		1AC48F8FB6E8951202C5F5295ED404EC /* TumblrTheme.release.xcconfig */ = {isa = PBXFileReference; includeInIndex = 1; lastKnownFileType = text.xcconfig; path = TumblrTheme.release.xcconfig; sourceTree = "<group>"; };
+		1ACA1278EBF1694C5CB135EB152D1290 /* SDWebImageCacheKeyFilter.h */ = {isa = PBXFileReference; includeInIndex = 1; lastKnownFileType = sourcecode.c.h; name = SDWebImageCacheKeyFilter.h; path = SDWebImage/Core/SDWebImageCacheKeyFilter.h; sourceTree = "<group>"; };
 		1AD853C2CFD3199CA01CE86114C71AD6 /* FBSnapshotTestCase.m */ = {isa = PBXFileReference; includeInIndex = 1; lastKnownFileType = sourcecode.c.objc; name = FBSnapshotTestCase.m; path = FBSnapshotTestCase/FBSnapshotTestCase.m; sourceTree = "<group>"; };
 		1AE48348073DD5D617CFFF5D42371EA2 /* IgnoreTouchesView.swift */ = {isa = PBXFileReference; includeInIndex = 1; lastKnownFileType = sourcecode.swift; path = IgnoreTouchesView.swift; sourceTree = "<group>"; };
-		1C57DB0CE17EDCFB02558C30ABDA4390 /* SDImageCacheDefine.m */ = {isa = PBXFileReference; includeInIndex = 1; lastKnownFileType = sourcecode.c.objc; name = SDImageCacheDefine.m; path = SDWebImage/Core/SDImageCacheDefine.m; sourceTree = "<group>"; };
-		1CBD5573A350013157B11C2C141B8D98 /* SDWebImageDownloaderResponseModifier.h */ = {isa = PBXFileReference; includeInIndex = 1; lastKnownFileType = sourcecode.c.h; name = SDWebImageDownloaderResponseModifier.h; path = SDWebImage/Core/SDWebImageDownloaderResponseModifier.h; sourceTree = "<group>"; };
-		1CEAE137ACF3CAC0EA362E3FBAE05B74 /* SDAnimatedImageView.h */ = {isa = PBXFileReference; includeInIndex = 1; lastKnownFileType = sourcecode.c.h; name = SDAnimatedImageView.h; path = SDWebImage/Core/SDAnimatedImageView.h; sourceTree = "<group>"; };
-=======
-		00540C70237C06C1BED104146BFFA826 /* UIImage+SharedUIAssets.swift */ = {isa = PBXFileReference; includeInIndex = 1; lastKnownFileType = sourcecode.swift; name = "UIImage+SharedUIAssets.swift"; path = "Source/UIImage+SharedUIAssets.swift"; sourceTree = "<group>"; };
-		00638D63B3F500045BEBF140290F4F9B /* SDDisplayLink.m */ = {isa = PBXFileReference; includeInIndex = 1; lastKnownFileType = sourcecode.c.objc; name = SDDisplayLink.m; path = SDWebImage/Private/SDDisplayLink.m; sourceTree = "<group>"; };
-		016D5AEC25CF32B8AC9D10BE96B6DCA9 /* SDAnimatedImageView+WebCache.h */ = {isa = PBXFileReference; includeInIndex = 1; lastKnownFileType = sourcecode.c.h; name = "SDAnimatedImageView+WebCache.h"; path = "SDWebImage/Core/SDAnimatedImageView+WebCache.h"; sourceTree = "<group>"; };
-		01D975FB79082576FA2B2979AFFBA8A9 /* SDImageGIFCoder.m */ = {isa = PBXFileReference; includeInIndex = 1; lastKnownFileType = sourcecode.c.objc; name = SDImageGIFCoder.m; path = SDWebImage/Core/SDImageGIFCoder.m; sourceTree = "<group>"; };
-		02459B085AF136F9D3FA5E34C65B34E5 /* SDWeakProxy.m */ = {isa = PBXFileReference; includeInIndex = 1; lastKnownFileType = sourcecode.c.objc; name = SDWeakProxy.m; path = SDWebImage/Private/SDWeakProxy.m; sourceTree = "<group>"; };
-		02C15DEDB6187AC4E355C89AB3F3253A /* UIImage+Diff.m */ = {isa = PBXFileReference; includeInIndex = 1; lastKnownFileType = sourcecode.c.objc; name = "UIImage+Diff.m"; path = "FBSnapshotTestCase/Categories/UIImage+Diff.m"; sourceTree = "<group>"; };
-		02CF561F1B8E4F100D67889B62EBEA2E /* IndexPath+Order.swift */ = {isa = PBXFileReference; includeInIndex = 1; lastKnownFileType = sourcecode.swift; path = "IndexPath+Order.swift"; sourceTree = "<group>"; };
-		03A222206EDECC76BFA8C00700CD62AD /* ImageLoader.swift */ = {isa = PBXFileReference; includeInIndex = 1; lastKnownFileType = sourcecode.swift; name = ImageLoader.swift; path = Classes/ImageLoader.swift; sourceTree = "<group>"; };
-		047B4CD216CB6A1D494CC01DB61A4B45 /* SDImageCoder.m */ = {isa = PBXFileReference; includeInIndex = 1; lastKnownFileType = sourcecode.c.objc; name = SDImageCoder.m; path = SDWebImage/Core/SDImageCoder.m; sourceTree = "<group>"; };
-		04FC0C3C81C3F84616A16DF5DDA69E5C /* UIColor+SDHexString.m */ = {isa = PBXFileReference; includeInIndex = 1; lastKnownFileType = sourcecode.c.objc; name = "UIColor+SDHexString.m"; path = "SDWebImage/Private/UIColor+SDHexString.m"; sourceTree = "<group>"; };
-		0561D09322CAABA530B55078DDA103DB /* MovableView.swift */ = {isa = PBXFileReference; includeInIndex = 1; lastKnownFileType = sourcecode.swift; path = MovableView.swift; sourceTree = "<group>"; };
-		0578B89FFD1646206D67560506742DE0 /* SDImageCodersManager.m */ = {isa = PBXFileReference; includeInIndex = 1; lastKnownFileType = sourcecode.c.objc; name = SDImageCodersManager.m; path = SDWebImage/Core/SDImageCodersManager.m; sourceTree = "<group>"; };
-		0582765AB40995461D2D991FE49B6ABE /* SDAnimatedImageView+WebCache.m */ = {isa = PBXFileReference; includeInIndex = 1; lastKnownFileType = sourcecode.c.objc; name = "SDAnimatedImageView+WebCache.m"; path = "SDWebImage/Core/SDAnimatedImageView+WebCache.m"; sourceTree = "<group>"; };
-		066272CB1B168BD661A849376225CE02 /* mips_macro.h */ = {isa = PBXFileReference; includeInIndex = 1; lastKnownFileType = sourcecode.c.h; name = mips_macro.h; path = src/dsp/mips_macro.h; sourceTree = "<group>"; };
-		06AA68782245620B7D7600B8B95D9E9A /* TumblrTheme-dummy.m */ = {isa = PBXFileReference; includeInIndex = 1; lastKnownFileType = sourcecode.c.objc; path = "TumblrTheme-dummy.m"; sourceTree = "<group>"; };
-		077D018A22523C922C9B606BFA52D0B7 /* UIImage+WebP.m */ = {isa = PBXFileReference; includeInIndex = 1; lastKnownFileType = sourcecode.c.objc; name = "UIImage+WebP.m"; path = "SDWebImageWebPCoder/Classes/UIImage+WebP.m"; sourceTree = "<group>"; };
-		07C7FEBFC9F7A85DDA61D556A0EABF0D /* MangaFilter.swift */ = {isa = PBXFileReference; includeInIndex = 1; lastKnownFileType = sourcecode.swift; path = MangaFilter.swift; sourceTree = "<group>"; };
-		07CC8DEC4CE3209BEC16F838FEFDD373 /* upsampling_mips_dsp_r2.c */ = {isa = PBXFileReference; includeInIndex = 1; name = upsampling_mips_dsp_r2.c; path = src/dsp/upsampling_mips_dsp_r2.c; sourceTree = "<group>"; };
-		0847A27ADCBC0E8EA5686CE9C7BB511D /* SDWebImageIndicator.m */ = {isa = PBXFileReference; includeInIndex = 1; lastKnownFileType = sourcecode.c.objc; name = SDWebImageIndicator.m; path = SDWebImage/Core/SDWebImageIndicator.m; sourceTree = "<group>"; };
-		09621325066002C4CB0B4B966E95F5D4 /* CameraSegmentHandler.swift */ = {isa = PBXFileReference; includeInIndex = 1; lastKnownFileType = sourcecode.swift; path = CameraSegmentHandler.swift; sourceTree = "<group>"; };
-		0A2D76516B732D51114B6AC68AF88CA1 /* KanvasCamera.xcconfig */ = {isa = PBXFileReference; includeInIndex = 1; lastKnownFileType = text.xcconfig; path = KanvasCamera.xcconfig; sourceTree = "<group>"; };
-		0A2ED504050EBC35435013D97D72E3D9 /* Pods-KanvasCameraExample-umbrella.h */ = {isa = PBXFileReference; includeInIndex = 1; lastKnownFileType = sourcecode.c.h; path = "Pods-KanvasCameraExample-umbrella.h"; sourceTree = "<group>"; };
-		0A966F8CC02AF6C9C4D66DDF06B58364 /* libPods-KanvasCameraExample.a */ = {isa = PBXFileReference; explicitFileType = archive.ar; includeInIndex = 0; name = "libPods-KanvasCameraExample.a"; path = "libPods-KanvasCameraExample.a"; sourceTree = BUILT_PRODUCTS_DIR; };
-		0AE4620019D6FA06BFC99679F2EC7774 /* StickerTypeCollectionCell.swift */ = {isa = PBXFileReference; includeInIndex = 1; lastKnownFileType = sourcecode.swift; path = StickerTypeCollectionCell.swift; sourceTree = "<group>"; };
-		0B53D4FF14F9C2243104E4026D58A335 /* SDWebImageManager.m */ = {isa = PBXFileReference; includeInIndex = 1; lastKnownFileType = sourcecode.c.objc; name = SDWebImageManager.m; path = SDWebImage/Core/SDWebImageManager.m; sourceTree = "<group>"; };
-		0B5C86F8E5D2B55ACCB441E6AD0E3B51 /* NSURL+Media.swift */ = {isa = PBXFileReference; includeInIndex = 1; lastKnownFileType = sourcecode.swift; path = "NSURL+Media.swift"; sourceTree = "<group>"; };
-		0BB266792D3562AD49E5F9ADF19809A8 /* SDImageWebPCoder.m */ = {isa = PBXFileReference; includeInIndex = 1; lastKnownFileType = sourcecode.c.objc; name = SDImageWebPCoder.m; path = SDWebImageWebPCoder/Classes/SDImageWebPCoder.m; sourceTree = "<group>"; };
-		0BD11733B2CF909DCF5F03E2FCBE9322 /* SDWebImageCacheKeyFilter.m */ = {isa = PBXFileReference; includeInIndex = 1; lastKnownFileType = sourcecode.c.objc; name = SDWebImageCacheKeyFilter.m; path = SDWebImage/Core/SDWebImageCacheKeyFilter.m; sourceTree = "<group>"; };
-		0BD75E3B4762FFFB38EA309DBAA67B6B /* SDWebImageImageLoader.swift */ = {isa = PBXFileReference; includeInIndex = 1; lastKnownFileType = sourcecode.swift; name = SDWebImageImageLoader.swift; path = Classes/SDWebImageImageLoader.swift; sourceTree = "<group>"; };
-		0BDFAB9CEBA78D24759C135C352C5692 /* UIView+WebCacheOperation.h */ = {isa = PBXFileReference; includeInIndex = 1; lastKnownFileType = sourcecode.c.h; name = "UIView+WebCacheOperation.h"; path = "SDWebImage/Core/UIView+WebCacheOperation.h"; sourceTree = "<group>"; };
-		0C7030DC125DB5F18051D57E983CEACF /* ModeButtonView.swift */ = {isa = PBXFileReference; includeInIndex = 1; lastKnownFileType = sourcecode.swift; path = ModeButtonView.swift; sourceTree = "<group>"; };
-		0C72CFF186E098B237637F22CCE122DD /* SDWebImageDownloaderConfig.m */ = {isa = PBXFileReference; includeInIndex = 1; lastKnownFileType = sourcecode.c.objc; name = SDWebImageDownloaderConfig.m; path = SDWebImage/Core/SDWebImageDownloaderConfig.m; sourceTree = "<group>"; };
-		0CAF0C9942759AD1B5A256597D9AAFE0 /* anim_encode.c */ = {isa = PBXFileReference; includeInIndex = 1; name = anim_encode.c; path = src/mux/anim_encode.c; sourceTree = "<group>"; };
-		0CB4FF97D1966E9DCE101AC69EDDAD11 /* Reachability.xcconfig */ = {isa = PBXFileReference; includeInIndex = 1; lastKnownFileType = text.xcconfig; path = Reachability.xcconfig; sourceTree = "<group>"; };
-		0D0124F95DC33D36BDA5A10FDFFB6AFB /* SDAnimatedImageRep.m */ = {isa = PBXFileReference; includeInIndex = 1; lastKnownFileType = sourcecode.c.objc; name = SDAnimatedImageRep.m; path = SDWebImage/Core/SDAnimatedImageRep.m; sourceTree = "<group>"; };
-		0D2BB6439ADB8596B9239022AD7A3C31 /* UIImage+Compare.h */ = {isa = PBXFileReference; includeInIndex = 1; lastKnownFileType = sourcecode.c.h; name = "UIImage+Compare.h"; path = "FBSnapshotTestCase/Categories/UIImage+Compare.h"; sourceTree = "<group>"; };
-		0DC9EE27D1B2917BB9A82F76F4365720 /* lossless_msa.c */ = {isa = PBXFileReference; includeInIndex = 1; name = lossless_msa.c; path = src/dsp/lossless_msa.c; sourceTree = "<group>"; };
-		0DEDBFC021B9C5F466FE3DE86773B2D0 /* CameraInputController.swift */ = {isa = PBXFileReference; includeInIndex = 1; lastKnownFileType = sourcecode.swift; path = CameraInputController.swift; sourceTree = "<group>"; };
-		0E431A7F84A43E2DC67951828E823410 /* ColorPickerViewController.swift */ = {isa = PBXFileReference; includeInIndex = 1; lastKnownFileType = sourcecode.swift; name = ColorPickerViewController.swift; path = Source/ColorPickerViewController.swift; sourceTree = "<group>"; };
-		0E65318D2EA283FF8468C9F8CC861DD3 /* README.md */ = {isa = PBXFileReference; includeInIndex = 1; path = README.md; sourceTree = "<group>"; };
-		0F813EF854A476A3784DAA484D4F7DEB /* vp8l_enc.c */ = {isa = PBXFileReference; includeInIndex = 1; name = vp8l_enc.c; path = src/enc/vp8l_enc.c; sourceTree = "<group>"; };
-		0F95559B20F2D16C966A4E13A3659F79 /* StylableImageView.swift */ = {isa = PBXFileReference; includeInIndex = 1; lastKnownFileType = sourcecode.swift; path = StylableImageView.swift; sourceTree = "<group>"; };
-		1036F69D3908A04D3B8C37D5B3F9DAB9 /* near_lossless_enc.c */ = {isa = PBXFileReference; includeInIndex = 1; name = near_lossless_enc.c; path = src/enc/near_lossless_enc.c; sourceTree = "<group>"; };
-		1153DA4827665211D2533ACC628F5512 /* TMUserInterfaceIdiom.swift */ = {isa = PBXFileReference; includeInIndex = 1; lastKnownFileType = sourcecode.swift; name = TMUserInterfaceIdiom.swift; path = Source/TMUserInterfaceIdiom.swift; sourceTree = "<group>"; };
-		12984D5B668D1588C03E28216B9F952C /* BackgroundFillOperation.swift */ = {isa = PBXFileReference; includeInIndex = 1; lastKnownFileType = sourcecode.swift; path = BackgroundFillOperation.swift; sourceTree = "<group>"; };
-		145C7FA740D2BC9A59565F5BE13790C9 /* upsampling_msa.c */ = {isa = PBXFileReference; includeInIndex = 1; name = upsampling_msa.c; path = src/dsp/upsampling_msa.c; sourceTree = "<group>"; };
-		151FB7B88C77335AE6EC01220FD1B140 /* SDImageCache.h */ = {isa = PBXFileReference; includeInIndex = 1; lastKnownFileType = sourcecode.c.h; name = SDImageCache.h; path = SDWebImage/Core/SDImageCache.h; sourceTree = "<group>"; };
-		1522F09F2D467EA0738505656AAB2E1D /* MediaPickerButtonView.swift */ = {isa = PBXFileReference; includeInIndex = 1; lastKnownFileType = sourcecode.swift; path = MediaPickerButtonView.swift; sourceTree = "<group>"; };
-		153C5CF7F8DEA06183F9A11AF2E97BA0 /* SDWebImageDownloaderResponseModifier.h */ = {isa = PBXFileReference; includeInIndex = 1; lastKnownFileType = sourcecode.c.h; name = SDWebImageDownloaderResponseModifier.h; path = SDWebImage/Core/SDWebImageDownloaderResponseModifier.h; sourceTree = "<group>"; };
-		1552134485302B52DA79F2D062E4B9DE /* bit_writer_utils.h */ = {isa = PBXFileReference; includeInIndex = 1; lastKnownFileType = sourcecode.c.h; name = bit_writer_utils.h; path = src/utils/bit_writer_utils.h; sourceTree = "<group>"; };
-		158D2DFE50EE7B10008098223AC5ED67 /* filters_mips_dsp_r2.c */ = {isa = PBXFileReference; includeInIndex = 1; name = filters_mips_dsp_r2.c; path = src/dsp/filters_mips_dsp_r2.c; sourceTree = "<group>"; };
-		159583158B70A2AF83ED84F7412414C0 /* ImageLoader-dummy.m */ = {isa = PBXFileReference; includeInIndex = 1; lastKnownFileType = sourcecode.c.objc; path = "ImageLoader-dummy.m"; sourceTree = "<group>"; };
-		15D6607DB874CE4F0B9E946CFE5F4F51 /* ConicalGradientLayer.swift */ = {isa = PBXFileReference; includeInIndex = 1; lastKnownFileType = sourcecode.swift; path = ConicalGradientLayer.swift; sourceTree = "<group>"; };
-		15EA4159C509F5200D117B182998C47C /* FilterCollectionCell.swift */ = {isa = PBXFileReference; includeInIndex = 1; lastKnownFileType = sourcecode.swift; path = FilterCollectionCell.swift; sourceTree = "<group>"; };
-		16AE5471B645D0577474054799FE692B /* backward_references_enc.c */ = {isa = PBXFileReference; includeInIndex = 1; name = backward_references_enc.c; path = src/enc/backward_references_enc.c; sourceTree = "<group>"; };
-		178E5543C847B933501A59684DA5022F /* ImageLoader.modulemap */ = {isa = PBXFileReference; includeInIndex = 1; lastKnownFileType = sourcecode.module; path = ImageLoader.modulemap; sourceTree = "<group>"; };
-		1840E01545CC47D830A01D5E4529BA1E /* FilterProtocol.swift */ = {isa = PBXFileReference; includeInIndex = 1; lastKnownFileType = sourcecode.swift; path = FilterProtocol.swift; sourceTree = "<group>"; };
-		19424181C34986C983D37343450EB5EF /* ToonFilter.swift */ = {isa = PBXFileReference; includeInIndex = 1; lastKnownFileType = sourcecode.swift; path = ToonFilter.swift; sourceTree = "<group>"; };
-		1946A5AF83BC55C574BD9DCD0338FCD6 /* AvatarClearingHelper.swift */ = {isa = PBXFileReference; includeInIndex = 1; lastKnownFileType = sourcecode.swift; name = AvatarClearingHelper.swift; path = Classes/AvatarClearingHelper.swift; sourceTree = "<group>"; };
-		195F220C81F116F86801A2FC5B0D62F1 /* Array+Safety.swift */ = {isa = PBXFileReference; includeInIndex = 1; lastKnownFileType = sourcecode.swift; name = "Array+Safety.swift"; path = "Source/Array+Safety.swift"; sourceTree = "<group>"; };
-		198555C14D9DAF069A92A66A24FE5D86 /* UIImage+GIF.m */ = {isa = PBXFileReference; includeInIndex = 1; lastKnownFileType = sourcecode.c.objc; name = "UIImage+GIF.m"; path = "SDWebImage/Core/UIImage+GIF.m"; sourceTree = "<group>"; };
-		1A118F435B0C1D8112380A677F644A7E /* SDWebImagePrefetcher.h */ = {isa = PBXFileReference; includeInIndex = 1; lastKnownFileType = sourcecode.c.h; name = SDWebImagePrefetcher.h; path = SDWebImage/Core/SDWebImagePrefetcher.h; sourceTree = "<group>"; };
-		1A9C3FE9EA1B2C74D3E3BAACF3125D83 /* SDImageHEICCoder.m */ = {isa = PBXFileReference; includeInIndex = 1; lastKnownFileType = sourcecode.c.objc; name = SDImageHEICCoder.m; path = SDWebImage/Core/SDImageHEICCoder.m; sourceTree = "<group>"; };
-		1B3BA982CAE3E97D8F907FE81F6C2763 /* SDImageTransformer.m */ = {isa = PBXFileReference; includeInIndex = 1; lastKnownFileType = sourcecode.c.objc; name = SDImageTransformer.m; path = SDWebImage/Core/SDImageTransformer.m; sourceTree = "<group>"; };
-		1BD3EA4D9E21C544075E7FE01A3FCFA2 /* MediaClipsEditorView.swift */ = {isa = PBXFileReference; includeInIndex = 1; lastKnownFileType = sourcecode.swift; path = MediaClipsEditorView.swift; sourceTree = "<group>"; };
-		1C0D001E5975BAC835874E2632885F79 /* filters_neon.c */ = {isa = PBXFileReference; includeInIndex = 1; name = filters_neon.c; path = src/dsp/filters_neon.c; sourceTree = "<group>"; };
-		1C0DE050C64C99CC4283B698170BC21B /* MediaClip.swift */ = {isa = PBXFileReference; includeInIndex = 1; lastKnownFileType = sourcecode.swift; path = MediaClip.swift; sourceTree = "<group>"; };
-		1C1B67B4DA7B27723F5B32C99D774173 /* ssim_sse2.c */ = {isa = PBXFileReference; includeInIndex = 1; name = ssim_sse2.c; path = src/dsp/ssim_sse2.c; sourceTree = "<group>"; };
-		1C3FDB716FCE194D51DEC964CB8F1FAC /* SDImageGraphics.m */ = {isa = PBXFileReference; includeInIndex = 1; lastKnownFileType = sourcecode.c.objc; name = SDImageGraphics.m; path = SDWebImage/Core/SDImageGraphics.m; sourceTree = "<group>"; };
-		1CBEB115D3ABE43FF6A7DD08DDE02A39 /* SDImageCachesManager.h */ = {isa = PBXFileReference; includeInIndex = 1; lastKnownFileType = sourcecode.c.h; name = SDImageCachesManager.h; path = SDWebImage/Core/SDImageCachesManager.h; sourceTree = "<group>"; };
->>>>>>> faefed1c
+		1C6BCD0D9DEB19511372524DB9887125 /* SDAsyncBlockOperation.h */ = {isa = PBXFileReference; includeInIndex = 1; lastKnownFileType = sourcecode.c.h; name = SDAsyncBlockOperation.h; path = SDWebImage/Private/SDAsyncBlockOperation.h; sourceTree = "<group>"; };
 		1CEE4C47043FCDD185056E0AEB2F3CBA /* Pods-KanvasCameraExample-dummy.m */ = {isa = PBXFileReference; includeInIndex = 1; lastKnownFileType = sourcecode.c.objc; path = "Pods-KanvasCameraExample-dummy.m"; sourceTree = "<group>"; };
 		1D2D8F4EB0C01120F40AF3E897E8A75D /* ColorPickerView.swift */ = {isa = PBXFileReference; includeInIndex = 1; lastKnownFileType = sourcecode.swift; path = ColorPickerView.swift; sourceTree = "<group>"; };
 		1D34AC70D2BEE3FC569FF876B1E9E088 /* cost_enc.h */ = {isa = PBXFileReference; includeInIndex = 1; lastKnownFileType = sourcecode.c.h; name = cost_enc.h; path = src/enc/cost_enc.h; sourceTree = "<group>"; };
 		1D3D97190BB651B09CF585B6FB8B3787 /* yuv_sse41.c */ = {isa = PBXFileReference; includeInIndex = 1; name = yuv_sse41.c; path = src/dsp/yuv_sse41.c; sourceTree = "<group>"; };
+		1D7AAA39E8A2605E6773AB7B7046ECC9 /* SDWebImageDownloaderResponseModifier.m */ = {isa = PBXFileReference; includeInIndex = 1; lastKnownFileType = sourcecode.c.objc; name = SDWebImageDownloaderResponseModifier.m; path = SDWebImage/Core/SDWebImageDownloaderResponseModifier.m; sourceTree = "<group>"; };
+		1D8E8B2716D57FECAA672F2E038BAC9E /* SDWebImageOperation.h */ = {isa = PBXFileReference; includeInIndex = 1; lastKnownFileType = sourcecode.c.h; name = SDWebImageOperation.h; path = SDWebImage/Core/SDWebImageOperation.h; sourceTree = "<group>"; };
 		1DF61DA1F9AC397EF265A9EC75BF3AE1 /* libSharedUI.a */ = {isa = PBXFileReference; explicitFileType = archive.ar; includeInIndex = 0; name = libSharedUI.a; path = libSharedUI.a; sourceTree = BUILT_PRODUCTS_DIR; };
-<<<<<<< HEAD
-		1E02CA1AAFB5BFDA577CBA3EE22F68EF /* SDGraphicsImageRenderer.m */ = {isa = PBXFileReference; includeInIndex = 1; lastKnownFileType = sourcecode.c.objc; name = SDGraphicsImageRenderer.m; path = SDWebImage/Core/SDGraphicsImageRenderer.m; sourceTree = "<group>"; };
 		1E4484BC72C76452E3826FEC3E7D43EA /* UIView+Shadows.swift */ = {isa = PBXFileReference; includeInIndex = 1; lastKnownFileType = sourcecode.swift; name = "UIView+Shadows.swift"; path = "Source/UIView+Shadows.swift"; sourceTree = "<group>"; };
+		1E4F98128C0FCD4D15C91B02F719D0AF /* SDImageGIFCoder.m */ = {isa = PBXFileReference; includeInIndex = 1; lastKnownFileType = sourcecode.c.objc; name = SDImageGIFCoder.m; path = SDWebImage/Core/SDImageGIFCoder.m; sourceTree = "<group>"; };
 		1E6837B748092BE3B43B9E00246E87F2 /* TagsOptionsModel.swift */ = {isa = PBXFileReference; includeInIndex = 1; lastKnownFileType = sourcecode.swift; path = TagsOptionsModel.swift; sourceTree = "<group>"; };
 		1E77228A7E19EC9FCF982067F6C9F091 /* UIImage+Compare.h */ = {isa = PBXFileReference; includeInIndex = 1; lastKnownFileType = sourcecode.c.h; name = "UIImage+Compare.h"; path = "FBSnapshotTestCase/Categories/UIImage+Compare.h"; sourceTree = "<group>"; };
 		1E9ECF432E1932ED9354C9A44E7A959E /* enc_msa.c */ = {isa = PBXFileReference; includeInIndex = 1; name = enc_msa.c; path = src/dsp/enc_msa.c; sourceTree = "<group>"; };
 		1EB0184E55F852ED8165F3AAA5B3DC56 /* ImageLoader.release.xcconfig */ = {isa = PBXFileReference; includeInIndex = 1; lastKnownFileType = text.xcconfig; path = ImageLoader.release.xcconfig; sourceTree = "<group>"; };
-		1EC1535C1D8F35424CFAE232ABB95AB1 /* SDImageAssetManager.h */ = {isa = PBXFileReference; includeInIndex = 1; lastKnownFileType = sourcecode.c.h; name = SDImageAssetManager.h; path = SDWebImage/Private/SDImageAssetManager.h; sourceTree = "<group>"; };
 		1EC521FC8E1766A609E38F91491EA7EA /* alpha_processing_sse2.c */ = {isa = PBXFileReference; includeInIndex = 1; name = alpha_processing_sse2.c; path = src/dsp/alpha_processing_sse2.c; sourceTree = "<group>"; };
+		202AAF7335C816191AA80C3A8A8DA6E3 /* NSImage+Compatibility.m */ = {isa = PBXFileReference; includeInIndex = 1; lastKnownFileType = sourcecode.c.objc; name = "NSImage+Compatibility.m"; path = "SDWebImage/Core/NSImage+Compatibility.m"; sourceTree = "<group>"; };
 		20624676187CF3AC9029EDDF19F8AC39 /* ImageType.swift */ = {isa = PBXFileReference; includeInIndex = 1; lastKnownFileType = sourcecode.swift; name = ImageType.swift; path = Classes/ImageType.swift; sourceTree = "<group>"; };
 		20A9241C4799FF96FD89491004B3ACB1 /* NavigationBarStyleDefining.swift */ = {isa = PBXFileReference; includeInIndex = 1; lastKnownFileType = sourcecode.swift; name = NavigationBarStyleDefining.swift; path = Source/NavigationBarStyleDefining.swift; sourceTree = "<group>"; };
 		20C68D705381CDD46A8D63171050EE99 /* FBSnapshotTestController.h */ = {isa = PBXFileReference; includeInIndex = 1; lastKnownFileType = sourcecode.c.h; name = FBSnapshotTestController.h; path = FBSnapshotTestCase/FBSnapshotTestController.h; sourceTree = "<group>"; };
 		20CFF2CFD03B9C29465CF3E205DD6221 /* NSDate+Offset.swift */ = {isa = PBXFileReference; includeInIndex = 1; lastKnownFileType = sourcecode.swift; name = "NSDate+Offset.swift"; path = "Source/NSDate+Offset.swift"; sourceTree = "<group>"; };
-		212B253F6E0D6C7D27CEB87F531C9E53 /* SDWebImageTransition.m */ = {isa = PBXFileReference; includeInIndex = 1; lastKnownFileType = sourcecode.c.objc; name = SDWebImageTransition.m; path = SDWebImage/Core/SDWebImageTransition.m; sourceTree = "<group>"; };
-		218D9361EAA74C18B8274881D3FBEBA0 /* SDDisplayLink.m */ = {isa = PBXFileReference; includeInIndex = 1; lastKnownFileType = sourcecode.c.objc; name = SDDisplayLink.m; path = SDWebImage/Private/SDDisplayLink.m; sourceTree = "<group>"; };
 		21BD2FB89BF453C1FF70C16F26F604F2 /* ExtendedStackView.swift */ = {isa = PBXFileReference; includeInIndex = 1; lastKnownFileType = sourcecode.swift; path = ExtendedStackView.swift; sourceTree = "<group>"; };
 		21D355D98F638910356FF29A922F369C /* GrayscaleFilter.swift */ = {isa = PBXFileReference; includeInIndex = 1; lastKnownFileType = sourcecode.swift; path = GrayscaleFilter.swift; sourceTree = "<group>"; };
 		22C988DC141FA2849BF1F8EF6C839CD9 /* EMInterferenceFilter.swift */ = {isa = PBXFileReference; includeInIndex = 1; lastKnownFileType = sourcecode.swift; path = EMInterferenceFilter.swift; sourceTree = "<group>"; };
@@ -1589,18 +890,18 @@
 		234F6A6F01095A225EC8C563404CA163 /* picture_csp_enc.c */ = {isa = PBXFileReference; includeInIndex = 1; name = picture_csp_enc.c; path = src/enc/picture_csp_enc.c; sourceTree = "<group>"; };
 		23783BCF47F402AA10EB8DB8578A5B0A /* ImageLoader.modulemap */ = {isa = PBXFileReference; includeInIndex = 1; lastKnownFileType = sourcecode.module; path = ImageLoader.modulemap; sourceTree = "<group>"; };
 		2383078A6D28DE6A15E11489708BA4FD /* libPods-KanvasCameraExampleTests.a */ = {isa = PBXFileReference; explicitFileType = archive.ar; includeInIndex = 0; name = "libPods-KanvasCameraExampleTests.a"; path = "libPods-KanvasCameraExampleTests.a"; sourceTree = BUILT_PRODUCTS_DIR; };
-		2390E8D2BECF8C705973266274578619 /* SDImageCodersManager.m */ = {isa = PBXFileReference; includeInIndex = 1; lastKnownFileType = sourcecode.c.objc; name = SDImageCodersManager.m; path = SDWebImage/Core/SDImageCodersManager.m; sourceTree = "<group>"; };
 		23B4C56A7855EA1A15EB09CF0D86FC58 /* bit_writer_utils.c */ = {isa = PBXFileReference; includeInIndex = 1; name = bit_writer_utils.c; path = src/utils/bit_writer_utils.c; sourceTree = "<group>"; };
 		23CCD078DF1B7D86A43CE2D99E4686AB /* HapticFeedbackGenerating.swift */ = {isa = PBXFileReference; includeInIndex = 1; lastKnownFileType = sourcecode.swift; name = HapticFeedbackGenerating.swift; path = Source/HapticFeedbackGenerating.swift; sourceTree = "<group>"; };
+		2407A4841291453D765D8AEFAD7AF699 /* UIImageView+WebCache.h */ = {isa = PBXFileReference; includeInIndex = 1; lastKnownFileType = sourcecode.c.h; name = "UIImageView+WebCache.h"; path = "SDWebImage/Core/UIImageView+WebCache.h"; sourceTree = "<group>"; };
+		243B19D5FEEB10FE1DE7C1882FC68873 /* SDWebImageDownloaderOperation.h */ = {isa = PBXFileReference; includeInIndex = 1; lastKnownFileType = sourcecode.c.h; name = SDWebImageDownloaderOperation.h; path = SDWebImage/Core/SDWebImageDownloaderOperation.h; sourceTree = "<group>"; };
 		2463956BFB13012DA298C88A284F78F5 /* LoadingIndicatorView.swift */ = {isa = PBXFileReference; includeInIndex = 1; lastKnownFileType = sourcecode.swift; path = LoadingIndicatorView.swift; sourceTree = "<group>"; };
 		24C5110C33A0F1CB5BEEAE625C7C5417 /* CameraFilterCollectionController.swift */ = {isa = PBXFileReference; includeInIndex = 1; lastKnownFileType = sourcecode.swift; path = CameraFilterCollectionController.swift; sourceTree = "<group>"; };
-		259FC5896B691BE9453AD7C41854FBC3 /* SDImageCachesManager.h */ = {isa = PBXFileReference; includeInIndex = 1; lastKnownFileType = sourcecode.c.h; name = SDImageCachesManager.h; path = SDWebImage/Core/SDImageCachesManager.h; sourceTree = "<group>"; };
-		25BA46823FA3457CF31143F85BED41FA /* UIColor+HexString.m */ = {isa = PBXFileReference; includeInIndex = 1; lastKnownFileType = sourcecode.c.objc; name = "UIColor+HexString.m"; path = "SDWebImage/Private/UIColor+HexString.m"; sourceTree = "<group>"; };
 		26740FC68BEAE560222B8DE6205CF10A /* SuggestedTagsView.swift */ = {isa = PBXFileReference; includeInIndex = 1; lastKnownFileType = sourcecode.swift; path = SuggestedTagsView.swift; sourceTree = "<group>"; };
 		2681E01832AE2EDA05EB801F53C51E6A /* random_utils.h */ = {isa = PBXFileReference; includeInIndex = 1; lastKnownFileType = sourcecode.c.h; name = random_utils.h; path = src/utils/random_utils.h; sourceTree = "<group>"; };
 		2695B9E607CEB5707923B1A3F60BA944 /* KanvasCameraAnalyticsProvider.swift */ = {isa = PBXFileReference; includeInIndex = 1; lastKnownFileType = sourcecode.swift; path = KanvasCameraAnalyticsProvider.swift; sourceTree = "<group>"; };
 		26DCCC5005589A6D0217B61DF30F6B79 /* vp8l_dec.c */ = {isa = PBXFileReference; includeInIndex = 1; name = vp8l_dec.c; path = src/dec/vp8l_dec.c; sourceTree = "<group>"; };
 		285FD35C83D058B496B3E4F537ECFF26 /* CameraInputOutput.swift */ = {isa = PBXFileReference; includeInIndex = 1; lastKnownFileType = sourcecode.swift; path = CameraInputOutput.swift; sourceTree = "<group>"; };
+		28B56CA266DFB9F59327D0A3E05E3565 /* SDWebImage.h */ = {isa = PBXFileReference; includeInIndex = 1; lastKnownFileType = sourcecode.c.h; name = SDWebImage.h; path = WebImage/SDWebImage.h; sourceTree = "<group>"; };
 		28EF07F27821952A4B38CD6497D2D9AE /* DrawerTabBarController.swift */ = {isa = PBXFileReference; includeInIndex = 1; lastKnownFileType = sourcecode.swift; path = DrawerTabBarController.swift; sourceTree = "<group>"; };
 		2904A00DB965662FC8CD667EBF8E53EB /* ImageLoader-umbrella.h */ = {isa = PBXFileReference; includeInIndex = 1; lastKnownFileType = sourcecode.c.h; path = "ImageLoader-umbrella.h"; sourceTree = "<group>"; };
 		292F372CC72FBECC5B7D7989E4412C8A /* LegoFilter.swift */ = {isa = PBXFileReference; includeInIndex = 1; lastKnownFileType = sourcecode.swift; path = LegoFilter.swift; sourceTree = "<group>"; };
@@ -1615,38 +916,37 @@
 		2BA3A7EF9BE414B8C52F4871A9084584 /* KanvasCameraImages.swift */ = {isa = PBXFileReference; includeInIndex = 1; lastKnownFileType = sourcecode.swift; path = KanvasCameraImages.swift; sourceTree = "<group>"; };
 		2BE51B0AAB7A076ACA13C735DA4F5B2E /* UIButton+Custom.swift */ = {isa = PBXFileReference; includeInIndex = 1; lastKnownFileType = sourcecode.swift; name = "UIButton+Custom.swift"; path = "Source/UIButton+Custom.swift"; sourceTree = "<group>"; };
 		2C9CE44A99A69D06CA33E3DEF6607A5C /* rescaler_utils.h */ = {isa = PBXFileReference; includeInIndex = 1; lastKnownFileType = sourcecode.c.h; name = rescaler_utils.h; path = src/utils/rescaler_utils.h; sourceTree = "<group>"; };
-		2C9FBC8827D8E37569924370FCD19823 /* UIImage+MemoryCacheCost.m */ = {isa = PBXFileReference; includeInIndex = 1; lastKnownFileType = sourcecode.c.objc; name = "UIImage+MemoryCacheCost.m"; path = "SDWebImage/Core/UIImage+MemoryCacheCost.m"; sourceTree = "<group>"; };
 		2CB1F0F39CE3D7B07C8ED9EFE1C90C6E /* TumblrThemeFontFamily.swift */ = {isa = PBXFileReference; includeInIndex = 1; lastKnownFileType = sourcecode.swift; name = TumblrThemeFontFamily.swift; path = Source/TumblrThemeFontFamily.swift; sourceTree = "<group>"; };
 		2D88E68E53446651E9C7CAE2DF6914C2 /* StickerMenuView.swift */ = {isa = PBXFileReference; includeInIndex = 1; lastKnownFileType = sourcecode.swift; path = StickerMenuView.swift; sourceTree = "<group>"; };
+		2D9DB3E58C73423E5524528D11E0F9FF /* SDWebImageCacheSerializer.h */ = {isa = PBXFileReference; includeInIndex = 1; lastKnownFileType = sourcecode.c.h; name = SDWebImageCacheSerializer.h; path = SDWebImage/Core/SDWebImageCacheSerializer.h; sourceTree = "<group>"; };
 		2DC80A553989C50E83A168323DD45BB2 /* CameraZoomHandler.swift */ = {isa = PBXFileReference; includeInIndex = 1; lastKnownFileType = sourcecode.swift; path = CameraZoomHandler.swift; sourceTree = "<group>"; };
 		2DFAF3C145EC508BB1C3C58D272FE180 /* yuv.c */ = {isa = PBXFileReference; includeInIndex = 1; name = yuv.c; path = src/dsp/yuv.c; sourceTree = "<group>"; };
 		2EA37EE03F8C9BF11548C91E9DDD7C36 /* MediaClipsCollectionView.swift */ = {isa = PBXFileReference; includeInIndex = 1; lastKnownFileType = sourcecode.swift; path = MediaClipsCollectionView.swift; sourceTree = "<group>"; };
 		2ECAFB33B3C190956FAB22BA3C0E1568 /* String+HexColor.swift */ = {isa = PBXFileReference; includeInIndex = 1; lastKnownFileType = sourcecode.swift; name = "String+HexColor.swift"; path = "Source/String+HexColor.swift"; sourceTree = "<group>"; };
 		2EEFB46CCCB2D2D38940C87A6B85C7E3 /* alphai_dec.h */ = {isa = PBXFileReference; includeInIndex = 1; lastKnownFileType = sourcecode.c.h; name = alphai_dec.h; path = src/dec/alphai_dec.h; sourceTree = "<group>"; };
-		2EF7BBB1CAA4B73818967CB95B8268B3 /* UIColor+HexString.h */ = {isa = PBXFileReference; includeInIndex = 1; lastKnownFileType = sourcecode.c.h; name = "UIColor+HexString.h"; path = "SDWebImage/Private/UIColor+HexString.h"; sourceTree = "<group>"; };
 		2F2276B25ED3DD5FE5AE6072F987B04F /* MediaClipsEditorViewController.swift */ = {isa = PBXFileReference; includeInIndex = 1; lastKnownFileType = sourcecode.swift; path = MediaClipsEditorViewController.swift; sourceTree = "<group>"; };
 		2F5433314F10D0C244E29F4D393AB0D8 /* UIImage+DominantColors.swift */ = {isa = PBXFileReference; includeInIndex = 1; lastKnownFileType = sourcecode.swift; path = "UIImage+DominantColors.swift"; sourceTree = "<group>"; };
-		2F564CF7A4B5034832482C8B8DDBEDC5 /* SDWebImageDownloaderOperation.h */ = {isa = PBXFileReference; includeInIndex = 1; lastKnownFileType = sourcecode.c.h; name = SDWebImageDownloaderOperation.h; path = SDWebImage/Core/SDWebImageDownloaderOperation.h; sourceTree = "<group>"; };
 		2FC14114F550E20F96E392C80A3B7C41 /* EditorFilterCollectionController.swift */ = {isa = PBXFileReference; includeInIndex = 1; lastKnownFileType = sourcecode.swift; path = EditorFilterCollectionController.swift; sourceTree = "<group>"; };
+		2FF8F7D062CF98E5705969028543F3D2 /* SDImageLoader.h */ = {isa = PBXFileReference; includeInIndex = 1; lastKnownFileType = sourcecode.c.h; name = SDImageLoader.h; path = SDWebImage/Core/SDImageLoader.h; sourceTree = "<group>"; };
+		3005DCBB0817AB6A5B4A2E8B33B839C2 /* SDAnimatedImageRep.h */ = {isa = PBXFileReference; includeInIndex = 1; lastKnownFileType = sourcecode.c.h; name = SDAnimatedImageRep.h; path = SDWebImage/Core/SDAnimatedImageRep.h; sourceTree = "<group>"; };
 		303197D2CDCEBC32644C1979B61FB44A /* UIColor+Lerp.swift */ = {isa = PBXFileReference; includeInIndex = 1; lastKnownFileType = sourcecode.swift; path = "UIColor+Lerp.swift"; sourceTree = "<group>"; };
 		3087121CCE8088ECCB9584A394F0EB88 /* String+UTF16Substring.swift */ = {isa = PBXFileReference; includeInIndex = 1; lastKnownFileType = sourcecode.swift; path = "String+UTF16Substring.swift"; sourceTree = "<group>"; };
 		30FEBAEFB574B05039531F6326199C4D /* NSDate+Orangina.swift */ = {isa = PBXFileReference; includeInIndex = 1; lastKnownFileType = sourcecode.swift; name = "NSDate+Orangina.swift"; path = "Source/NSDate+Orangina.swift"; sourceTree = "<group>"; };
 		311611285381BC111A88B5E017264014 /* CameraFilterCollectionCell.swift */ = {isa = PBXFileReference; includeInIndex = 1; lastKnownFileType = sourcecode.swift; path = CameraFilterCollectionCell.swift; sourceTree = "<group>"; };
-		31C7AFC370ED2C0500B9CF61C6018604 /* SDWebImageCacheSerializer.m */ = {isa = PBXFileReference; includeInIndex = 1; lastKnownFileType = sourcecode.c.objc; name = SDWebImageCacheSerializer.m; path = SDWebImage/Core/SDWebImageCacheSerializer.m; sourceTree = "<group>"; };
-		3204C726F6E54A1FD7BA08D9A4006487 /* SDWebImageDefine.h */ = {isa = PBXFileReference; includeInIndex = 1; lastKnownFileType = sourcecode.c.h; name = SDWebImageDefine.h; path = SDWebImage/Core/SDWebImageDefine.h; sourceTree = "<group>"; };
 		32BB93E9A409EECDCBBBF2021ED7A52A /* AlphaBlendFilter.swift */ = {isa = PBXFileReference; includeInIndex = 1; lastKnownFileType = sourcecode.swift; path = AlphaBlendFilter.swift; sourceTree = "<group>"; };
 		32E8DB467D165639A9BAAA2F7337CF8A /* rescaler_sse2.c */ = {isa = PBXFileReference; includeInIndex = 1; name = rescaler_sse2.c; path = src/dsp/rescaler_sse2.c; sourceTree = "<group>"; };
-		32EC7999DB1A72C649CC93AF5083CC00 /* UIImageView+WebCache.h */ = {isa = PBXFileReference; includeInIndex = 1; lastKnownFileType = sourcecode.c.h; name = "UIImageView+WebCache.h"; path = "SDWebImage/Core/UIImageView+WebCache.h"; sourceTree = "<group>"; };
 		330399C4385908229645BAE0D5B0855C /* backward_references_enc.h */ = {isa = PBXFileReference; includeInIndex = 1; lastKnownFileType = sourcecode.c.h; name = backward_references_enc.h; path = src/enc/backward_references_enc.h; sourceTree = "<group>"; };
 		330E46BD37EBD4599199DFF173F2055F /* ImageLoader.swift */ = {isa = PBXFileReference; includeInIndex = 1; lastKnownFileType = sourcecode.swift; name = ImageLoader.swift; path = Classes/ImageLoader.swift; sourceTree = "<group>"; };
 		334AA8F368E4B71C429B850312E48166 /* ReachabilityDeterminer.swift */ = {isa = PBXFileReference; includeInIndex = 1; lastKnownFileType = sourcecode.swift; name = ReachabilityDeterminer.swift; path = Source/ReachabilityDeterminer.swift; sourceTree = "<group>"; };
 		33D3E328E22BB4E6B893CA7EF5AB1A33 /* lossless_sse2.c */ = {isa = PBXFileReference; includeInIndex = 1; name = lossless_sse2.c; path = src/dsp/lossless_sse2.c; sourceTree = "<group>"; };
 		33DBA00AA922682E8CEFDC67F883A273 /* CircularImageView.swift */ = {isa = PBXFileReference; includeInIndex = 1; lastKnownFileType = sourcecode.swift; path = CircularImageView.swift; sourceTree = "<group>"; };
+		33E83D02943A5199B83C8316F27EF2F6 /* SDWebImageDownloaderRequestModifier.h */ = {isa = PBXFileReference; includeInIndex = 1; lastKnownFileType = sourcecode.c.h; name = SDWebImageDownloaderRequestModifier.h; path = SDWebImage/Core/SDWebImageDownloaderRequestModifier.h; sourceTree = "<group>"; };
 		341A51AF64D5BE1F01C6D2AFD7584D93 /* StylableImageView.swift */ = {isa = PBXFileReference; includeInIndex = 1; lastKnownFileType = sourcecode.swift; path = StylableImageView.swift; sourceTree = "<group>"; };
 		343BD2BF8B9702A1D98E960A1E213693 /* dsp.h */ = {isa = PBXFileReference; includeInIndex = 1; lastKnownFileType = sourcecode.c.h; name = dsp.h; path = src/dsp/dsp.h; sourceTree = "<group>"; };
 		345DA4D1233DB6E7758F1832006D9B12 /* FilterItem.swift */ = {isa = PBXFileReference; includeInIndex = 1; lastKnownFileType = sourcecode.swift; path = FilterItem.swift; sourceTree = "<group>"; };
 		348478F3E836421ABA683E41EC9A0855 /* webp_dec.c */ = {isa = PBXFileReference; includeInIndex = 1; name = webp_dec.c; path = src/dec/webp_dec.c; sourceTree = "<group>"; };
 		34936877CBA4C2D31D8B2305B20F9D56 /* KanvasCameraTimes.swift */ = {isa = PBXFileReference; includeInIndex = 1; lastKnownFileType = sourcecode.swift; path = KanvasCameraTimes.swift; sourceTree = "<group>"; };
+		349AF76D32E41290C0197FFEFFE0EE74 /* SDImageCodersManager.m */ = {isa = PBXFileReference; includeInIndex = 1; lastKnownFileType = sourcecode.c.objc; name = SDImageCodersManager.m; path = SDWebImage/Core/SDImageCodersManager.m; sourceTree = "<group>"; };
 		34F90715EA8E9CAA0664DF0C01582092 /* UIGestureRecognizer+Active.swift */ = {isa = PBXFileReference; includeInIndex = 1; lastKnownFileType = sourcecode.swift; path = "UIGestureRecognizer+Active.swift"; sourceTree = "<group>"; };
 		34FC5F9480968C533A41ACD7CAD30977 /* iterator_enc.c */ = {isa = PBXFileReference; includeInIndex = 1; name = iterator_enc.c; path = src/enc/iterator_enc.c; sourceTree = "<group>"; };
 		3503C780FB93E94BB900EFC3FA6F4040 /* filter_enc.c */ = {isa = PBXFileReference; includeInIndex = 1; name = filter_enc.c; path = src/enc/filter_enc.c; sourceTree = "<group>"; };
@@ -1654,34 +954,39 @@
 		355271E3AFD00F46A4974A8D91486574 /* demux.c */ = {isa = PBXFileReference; includeInIndex = 1; name = demux.c; path = src/demux/demux.c; sourceTree = "<group>"; };
 		35C784A7FEE6609DB37B7FE4BF27982F /* yuv_mips_dsp_r2.c */ = {isa = PBXFileReference; includeInIndex = 1; name = yuv_mips_dsp_r2.c; path = src/dsp/yuv_mips_dsp_r2.c; sourceTree = "<group>"; };
 		35FAA27E04BC4AD46679D3A52565FFBB /* io_dec.c */ = {isa = PBXFileReference; includeInIndex = 1; name = io_dec.c; path = src/dec/io_dec.c; sourceTree = "<group>"; };
-		3658ABD97764AB8631AFCAA95484B33B /* SDWebImagePrefetcher.m */ = {isa = PBXFileReference; includeInIndex = 1; lastKnownFileType = sourcecode.c.objc; name = SDWebImagePrefetcher.m; path = SDWebImage/Core/SDWebImagePrefetcher.m; sourceTree = "<group>"; };
+		36448CE7A0888818E02519265282BFCA /* SDImageFrame.h */ = {isa = PBXFileReference; includeInIndex = 1; lastKnownFileType = sourcecode.c.h; name = SDImageFrame.h; path = SDWebImage/Core/SDImageFrame.h; sourceTree = "<group>"; };
 		36F44228D41305DC8F02423CAA60D573 /* ImagePreviewController.swift */ = {isa = PBXFileReference; includeInIndex = 1; lastKnownFileType = sourcecode.swift; path = ImagePreviewController.swift; sourceTree = "<group>"; };
 		37A50B3E9B92A7749032DEDFE6B45165 /* Utils.release.xcconfig */ = {isa = PBXFileReference; includeInIndex = 1; lastKnownFileType = text.xcconfig; path = Utils.release.xcconfig; sourceTree = "<group>"; };
 		3819D576B1FBE0B1DB9AE9EFDDF669C4 /* cpu.c */ = {isa = PBXFileReference; includeInIndex = 1; name = cpu.c; path = src/dsp/cpu.c; sourceTree = "<group>"; };
-		382E3C6398D072C055D953E8B9114F11 /* SDImageTransformer.m */ = {isa = PBXFileReference; includeInIndex = 1; lastKnownFileType = sourcecode.c.objc; name = SDImageTransformer.m; path = SDWebImage/Core/SDImageTransformer.m; sourceTree = "<group>"; };
 		3838F9F988E1A06E8E3A2EF7714EEAB3 /* Utils.modulemap */ = {isa = PBXFileReference; includeInIndex = 1; lastKnownFileType = sourcecode.module; path = Utils.modulemap; sourceTree = "<group>"; };
-		384F64F3222861A2286A7111E00BCAF4 /* NSButton+WebCache.h */ = {isa = PBXFileReference; includeInIndex = 1; lastKnownFileType = sourcecode.c.h; name = "NSButton+WebCache.h"; path = "SDWebImage/Core/NSButton+WebCache.h"; sourceTree = "<group>"; };
 		39287ABDDF684533914320C610C48421 /* yuv_mips32.c */ = {isa = PBXFileReference; includeInIndex = 1; name = yuv_mips32.c; path = src/dsp/yuv_mips32.c; sourceTree = "<group>"; };
 		394F890090063D56546D7D0D4191671B /* UIFont+Fonts.swift */ = {isa = PBXFileReference; includeInIndex = 1; lastKnownFileType = sourcecode.swift; path = "UIFont+Fonts.swift"; sourceTree = "<group>"; };
 		39AD5DFD47DCFD855838BFF9872D8D3D /* CameraPreviewView.swift */ = {isa = PBXFileReference; includeInIndex = 1; lastKnownFileType = sourcecode.swift; path = CameraPreviewView.swift; sourceTree = "<group>"; };
 		39BD791512602BBA9BCB31ED3D845D42 /* FilmFilter.swift */ = {isa = PBXFileReference; includeInIndex = 1; lastKnownFileType = sourcecode.swift; path = FilmFilter.swift; sourceTree = "<group>"; };
+		39ECD99DAA87ADA84ACD1231F64A3426 /* SDAnimatedImage.h */ = {isa = PBXFileReference; includeInIndex = 1; lastKnownFileType = sourcecode.c.h; name = SDAnimatedImage.h; path = SDWebImage/Core/SDAnimatedImage.h; sourceTree = "<group>"; };
 		3A42466E8787A05854BF483A71834898 /* anim_encode.c */ = {isa = PBXFileReference; includeInIndex = 1; name = anim_encode.c; path = src/mux/anim_encode.c; sourceTree = "<group>"; };
 		3ACF4FF6A314C74A927D422005221CCB /* Queue.swift */ = {isa = PBXFileReference; includeInIndex = 1; lastKnownFileType = sourcecode.swift; path = Queue.swift; sourceTree = "<group>"; };
 		3B0A7445DCB09FF1386FADA30045D311 /* enc_mips_dsp_r2.c */ = {isa = PBXFileReference; includeInIndex = 1; name = enc_mips_dsp_r2.c; path = src/dsp/enc_mips_dsp_r2.c; sourceTree = "<group>"; };
 		3B496F095F55FA668681DBE410AB08EE /* TMUserInterfaceIdiom.swift */ = {isa = PBXFileReference; includeInIndex = 1; lastKnownFileType = sourcecode.swift; name = TMUserInterfaceIdiom.swift; path = Source/TMUserInterfaceIdiom.swift; sourceTree = "<group>"; };
+		3BF22C084B65717272690D933B327C0C /* SDWebImageDownloaderConfig.h */ = {isa = PBXFileReference; includeInIndex = 1; lastKnownFileType = sourcecode.c.h; name = SDWebImageDownloaderConfig.h; path = SDWebImage/Core/SDWebImageDownloaderConfig.h; sourceTree = "<group>"; };
 		3CA7286266118F2114D28E07BB6820E0 /* libwebp.debug.xcconfig */ = {isa = PBXFileReference; includeInIndex = 1; lastKnownFileType = text.xcconfig; path = libwebp.debug.xcconfig; sourceTree = "<group>"; };
-		3CD2FED03F94BC1F8AE7860CBE677BAF /* SDAssociatedObject.h */ = {isa = PBXFileReference; includeInIndex = 1; lastKnownFileType = sourcecode.c.h; name = SDAssociatedObject.h; path = SDWebImage/Private/SDAssociatedObject.h; sourceTree = "<group>"; };
+		3CFE6BA9E8B26DEB18B8B53ECA4A44BA /* SDWebImageDownloader.m */ = {isa = PBXFileReference; includeInIndex = 1; lastKnownFileType = sourcecode.c.objc; name = SDWebImageDownloader.m; path = SDWebImage/Core/SDWebImageDownloader.m; sourceTree = "<group>"; };
 		3DA84B18530AEA2D9384B18E7675EB07 /* RGBFilter.swift */ = {isa = PBXFileReference; includeInIndex = 1; lastKnownFileType = sourcecode.swift; path = RGBFilter.swift; sourceTree = "<group>"; };
+		3E89ED61302A2B6A11E4BEA370FD0185 /* SDWebImageOptionsProcessor.m */ = {isa = PBXFileReference; includeInIndex = 1; lastKnownFileType = sourcecode.c.objc; name = SDWebImageOptionsProcessor.m; path = SDWebImage/Core/SDWebImageOptionsProcessor.m; sourceTree = "<group>"; };
 		3EC12618791DB8A15C49BD6BB19995BB /* UIViewController+Load.swift */ = {isa = PBXFileReference; includeInIndex = 1; lastKnownFileType = sourcecode.swift; path = "UIViewController+Load.swift"; sourceTree = "<group>"; };
-		3ECFED328AC4D2E79F517E5FF5169D30 /* SDWebImageCacheSerializer.h */ = {isa = PBXFileReference; includeInIndex = 1; lastKnownFileType = sourcecode.c.h; name = SDWebImageCacheSerializer.h; path = SDWebImage/Core/SDWebImageCacheSerializer.h; sourceTree = "<group>"; };
+		3EE8FB0AE34D7E865368ECB16A2EC515 /* UIImageView+HighlightedWebCache.h */ = {isa = PBXFileReference; includeInIndex = 1; lastKnownFileType = sourcecode.c.h; name = "UIImageView+HighlightedWebCache.h"; path = "SDWebImage/Core/UIImageView+HighlightedWebCache.h"; sourceTree = "<group>"; };
 		3EF0838ADD3295D6CD9D5899BF06BAEF /* TumblrTheme.debug.xcconfig */ = {isa = PBXFileReference; includeInIndex = 1; lastKnownFileType = text.xcconfig; path = TumblrTheme.debug.xcconfig; sourceTree = "<group>"; };
+		3FA38E2F9B327C34C0CCA2550A813179 /* SDImageCacheConfig.m */ = {isa = PBXFileReference; includeInIndex = 1; lastKnownFileType = sourcecode.c.objc; name = SDImageCacheConfig.m; path = SDWebImage/Core/SDImageCacheConfig.m; sourceTree = "<group>"; };
+		3FBD76C7A368B2396695BDA0D9B92DF8 /* SDImageHEICCoder.h */ = {isa = PBXFileReference; includeInIndex = 1; lastKnownFileType = sourcecode.c.h; name = SDImageHEICCoder.h; path = SDWebImage/Core/SDImageHEICCoder.h; sourceTree = "<group>"; };
 		400FF55D0451E7A8F33A3D0D3E11C1B9 /* libReachability.a */ = {isa = PBXFileReference; explicitFileType = archive.ar; includeInIndex = 0; name = libReachability.a; path = libReachability.a; sourceTree = BUILT_PRODUCTS_DIR; };
 		4043564F17E02F1DEE88D52FBCD23FE6 /* RaveFilter.swift */ = {isa = PBXFileReference; includeInIndex = 1; lastKnownFileType = sourcecode.swift; path = RaveFilter.swift; sourceTree = "<group>"; };
 		406E8136E40FB1D4476A1452C5155F1B /* TumblrMediaInfo.swift */ = {isa = PBXFileReference; includeInIndex = 1; lastKnownFileType = sourcecode.swift; name = TumblrMediaInfo.swift; path = Source/TumblrMediaInfo.swift; sourceTree = "<group>"; };
 		40A5B3F19BDB6F7D04AF93B3E496389D /* SDWebImageImageLoader.swift */ = {isa = PBXFileReference; includeInIndex = 1; lastKnownFileType = sourcecode.swift; name = SDWebImageImageLoader.swift; path = Classes/SDWebImageImageLoader.swift; sourceTree = "<group>"; };
 		40C044B80EEBBCFF3066D31EABC202CB /* neon.h */ = {isa = PBXFileReference; includeInIndex = 1; lastKnownFileType = sourcecode.c.h; name = neon.h; path = src/dsp/neon.h; sourceTree = "<group>"; };
-		40D100B544A46C40452CF8C5F295E367 /* SDInternalMacros.h */ = {isa = PBXFileReference; includeInIndex = 1; lastKnownFileType = sourcecode.c.h; name = SDInternalMacros.h; path = SDWebImage/Private/SDInternalMacros.h; sourceTree = "<group>"; };
-		41761DABEFE45A257FA298C21ED07FB3 /* SDImageCoderHelper.h */ = {isa = PBXFileReference; includeInIndex = 1; lastKnownFileType = sourcecode.c.h; name = SDImageCoderHelper.h; path = SDWebImage/Core/SDImageCoderHelper.h; sourceTree = "<group>"; };
+		414207BC9F45E102D40289D728BFF65E /* UIImage+MemoryCacheCost.h */ = {isa = PBXFileReference; includeInIndex = 1; lastKnownFileType = sourcecode.c.h; name = "UIImage+MemoryCacheCost.h"; path = "SDWebImage/Core/UIImage+MemoryCacheCost.h"; sourceTree = "<group>"; };
+		4154420BE7CD5DCC530C53E66A1A0388 /* SDImageHEICCoder.m */ = {isa = PBXFileReference; includeInIndex = 1; lastKnownFileType = sourcecode.c.objc; name = SDImageHEICCoder.m; path = SDWebImage/Core/SDImageHEICCoder.m; sourceTree = "<group>"; };
+		419C43603934441FCD9AA28D54D65AB9 /* SDImageAPNGCoder.m */ = {isa = PBXFileReference; includeInIndex = 1; lastKnownFileType = sourcecode.c.objc; name = SDImageAPNGCoder.m; path = SDWebImage/Core/SDImageAPNGCoder.m; sourceTree = "<group>"; };
+		42440751BEFBEF3327900FB1241ACB97 /* SDAnimatedImageView.m */ = {isa = PBXFileReference; includeInIndex = 1; lastKnownFileType = sourcecode.c.objc; name = SDAnimatedImageView.m; path = SDWebImage/Core/SDAnimatedImageView.m; sourceTree = "<group>"; };
 		42614E2E380FF0E2D1E4A758BCFB7424 /* lossless.h */ = {isa = PBXFileReference; includeInIndex = 1; lastKnownFileType = sourcecode.c.h; name = lossless.h; path = src/dsp/lossless.h; sourceTree = "<group>"; };
 		428500F1C2941AC3E61711E1A8FA17E2 /* TagsViewController.swift */ = {isa = PBXFileReference; includeInIndex = 1; lastKnownFileType = sourcecode.swift; path = TagsViewController.swift; sourceTree = "<group>"; };
 		4291D880A5144A66DFB5C0CD4BAA7C38 /* SuggestedTagsDataSource.swift */ = {isa = PBXFileReference; includeInIndex = 1; lastKnownFileType = sourcecode.swift; path = SuggestedTagsDataSource.swift; sourceTree = "<group>"; };
@@ -1697,40 +1002,38 @@
 		4656F2B1DF342AA541245854B038804E /* upsampling_mips_dsp_r2.c */ = {isa = PBXFileReference; includeInIndex = 1; name = upsampling_mips_dsp_r2.c; path = src/dsp/upsampling_mips_dsp_r2.c; sourceTree = "<group>"; };
 		46DB8B3C32AD262D226D034BD4A62B7A /* UIImage+Diff.m */ = {isa = PBXFileReference; includeInIndex = 1; lastKnownFileType = sourcecode.c.objc; name = "UIImage+Diff.m"; path = "FBSnapshotTestCase/Categories/UIImage+Diff.m"; sourceTree = "<group>"; };
 		4789206E020A4BAD6D766C65C0A0D17F /* Utils-dummy.m */ = {isa = PBXFileReference; includeInIndex = 1; lastKnownFileType = sourcecode.c.objc; path = "Utils-dummy.m"; sourceTree = "<group>"; };
-		47C91A0921EB960228E066F30E31B0A6 /* SDImageCachesManagerOperation.m */ = {isa = PBXFileReference; includeInIndex = 1; lastKnownFileType = sourcecode.c.objc; name = SDImageCachesManagerOperation.m; path = SDWebImage/Private/SDImageCachesManagerOperation.m; sourceTree = "<group>"; };
+		47D85D12557E7E90F2186AC69D535B88 /* SDAssociatedObject.m */ = {isa = PBXFileReference; includeInIndex = 1; lastKnownFileType = sourcecode.c.objc; name = SDAssociatedObject.m; path = SDWebImage/Private/SDAssociatedObject.m; sourceTree = "<group>"; };
 		47E4221F78ED674A7AA7EE09841B88B3 /* CVPixelBuffer+sampleBuffer.swift */ = {isa = PBXFileReference; includeInIndex = 1; lastKnownFileType = sourcecode.swift; path = "CVPixelBuffer+sampleBuffer.swift"; sourceTree = "<group>"; };
-		47F1490AA36A0E4B58C5674FF8B3BB79 /* SDImageIOCoder.h */ = {isa = PBXFileReference; includeInIndex = 1; lastKnownFileType = sourcecode.c.h; name = SDImageIOCoder.h; path = SDWebImage/Core/SDImageIOCoder.h; sourceTree = "<group>"; };
 		47FDAB7AF6A68C6009D84123E54D69B5 /* GLError.swift */ = {isa = PBXFileReference; includeInIndex = 1; lastKnownFileType = sourcecode.swift; path = GLError.swift; sourceTree = "<group>"; };
 		4840B80F1A08D2916E80577EF37CC129 /* upsampling_neon.c */ = {isa = PBXFileReference; includeInIndex = 1; name = upsampling_neon.c; path = src/dsp/upsampling_neon.c; sourceTree = "<group>"; };
 		49020B207ACBF0E2470B5DE2A9677B30 /* ImagePoolFilter.swift */ = {isa = PBXFileReference; includeInIndex = 1; lastKnownFileType = sourcecode.swift; path = ImagePoolFilter.swift; sourceTree = "<group>"; };
 		499DFBA48D4803ABFDB0399B808A22B7 /* CameraInputController.swift */ = {isa = PBXFileReference; includeInIndex = 1; lastKnownFileType = sourcecode.swift; path = CameraInputController.swift; sourceTree = "<group>"; };
 		49D845F6080555EFA9972B63AAFC1258 /* KanvasUIImagePickerViewController.swift */ = {isa = PBXFileReference; includeInIndex = 1; lastKnownFileType = sourcecode.swift; path = KanvasUIImagePickerViewController.swift; sourceTree = "<group>"; };
-		4A339EA710076AAEC76EA0CD3A00C3A9 /* SDMemoryCache.m */ = {isa = PBXFileReference; includeInIndex = 1; lastKnownFileType = sourcecode.c.objc; name = SDMemoryCache.m; path = SDWebImage/Core/SDMemoryCache.m; sourceTree = "<group>"; };
-		4ADAC8B0F719F104E94762515043DF70 /* UIButton+WebCache.m */ = {isa = PBXFileReference; includeInIndex = 1; lastKnownFileType = sourcecode.c.objc; name = "UIButton+WebCache.m"; path = "SDWebImage/Core/UIButton+WebCache.m"; sourceTree = "<group>"; };
+		4A4F6B7596ED0DE75FC4CD4F0ECB2DD9 /* SDDisplayLink.h */ = {isa = PBXFileReference; includeInIndex = 1; lastKnownFileType = sourcecode.c.h; name = SDDisplayLink.h; path = SDWebImage/Private/SDDisplayLink.h; sourceTree = "<group>"; };
 		4B58393C8725A7F672DE99510CDD4B4D /* common_sse2.h */ = {isa = PBXFileReference; includeInIndex = 1; lastKnownFileType = sourcecode.c.h; name = common_sse2.h; path = src/dsp/common_sse2.h; sourceTree = "<group>"; };
-		4B8709AF3D8B72C4B290674FBD150EAD /* SDImageAPNGCoder.h */ = {isa = PBXFileReference; includeInIndex = 1; lastKnownFileType = sourcecode.c.h; name = SDImageAPNGCoder.h; path = SDWebImage/Core/SDImageAPNGCoder.h; sourceTree = "<group>"; };
 		4BEBA464A790CAEE723B4DC4AAC05D0E /* Array+Object.swift */ = {isa = PBXFileReference; includeInIndex = 1; lastKnownFileType = sourcecode.swift; path = "Array+Object.swift"; sourceTree = "<group>"; };
 		4C9A9D866ECDBE4DC7CFFD6B5DE7098B /* frame_dec.c */ = {isa = PBXFileReference; includeInIndex = 1; name = frame_dec.c; path = src/dec/frame_dec.c; sourceTree = "<group>"; };
+		4D0C354396389E5229FFE8D0C4322773 /* SDImageCache.m */ = {isa = PBXFileReference; includeInIndex = 1; lastKnownFileType = sourcecode.c.objc; name = SDImageCache.m; path = SDWebImage/Core/SDImageCache.m; sourceTree = "<group>"; };
 		4D3A406C5E74B1AE0D60B2D5962E9551 /* idec_dec.c */ = {isa = PBXFileReference; includeInIndex = 1; name = idec_dec.c; path = src/dec/idec_dec.c; sourceTree = "<group>"; };
 		4D61222325ACE16D9D08217A9184798B /* MediaClipsCollectionController.swift */ = {isa = PBXFileReference; includeInIndex = 1; lastKnownFileType = sourcecode.swift; path = MediaClipsCollectionController.swift; sourceTree = "<group>"; };
-		4D63047C8846189C6DA9A2FFCA3D8A02 /* SDImageLoader.m */ = {isa = PBXFileReference; includeInIndex = 1; lastKnownFileType = sourcecode.c.objc; name = SDImageLoader.m; path = SDWebImage/Core/SDImageLoader.m; sourceTree = "<group>"; };
-		4DF93A3E998BD06BB1ACECD65927D83B /* UIImage+ForceDecode.m */ = {isa = PBXFileReference; includeInIndex = 1; lastKnownFileType = sourcecode.c.objc; name = "UIImage+ForceDecode.m"; path = "SDWebImage/Core/UIImage+ForceDecode.m"; sourceTree = "<group>"; };
-		4E4659BA6832BF2F68AF54147EFE4D3E /* SDImageCachesManager.m */ = {isa = PBXFileReference; includeInIndex = 1; lastKnownFileType = sourcecode.c.objc; name = SDImageCachesManager.m; path = SDWebImage/Core/SDImageCachesManager.m; sourceTree = "<group>"; };
 		4E4E5185292C49F25ACDB6B67301B21A /* ColorThief.swift */ = {isa = PBXFileReference; includeInIndex = 1; lastKnownFileType = sourcecode.swift; path = ColorThief.swift; sourceTree = "<group>"; };
 		4EC8592395F8D1293077547F789232BA /* ImageLoaderError.swift */ = {isa = PBXFileReference; includeInIndex = 1; lastKnownFileType = sourcecode.swift; name = ImageLoaderError.swift; path = Classes/ImageLoaderError.swift; sourceTree = "<group>"; };
 		4ECD58881A2FF9F0C2FF1F6A79DF0134 /* NSFileManager+Orangina.swift */ = {isa = PBXFileReference; includeInIndex = 1; lastKnownFileType = sourcecode.swift; name = "NSFileManager+Orangina.swift"; path = "Source/NSFileManager+Orangina.swift"; sourceTree = "<group>"; };
+		4F765C2B10B06BE9F827F6B6EFED0647 /* SDImageFrame.m */ = {isa = PBXFileReference; includeInIndex = 1; lastKnownFileType = sourcecode.c.objc; name = SDImageFrame.m; path = SDWebImage/Core/SDImageFrame.m; sourceTree = "<group>"; };
 		4F8CE3F52BEDC9F8BD2FF9ECCC887D70 /* AVAsset+Utils.swift */ = {isa = PBXFileReference; includeInIndex = 1; lastKnownFileType = sourcecode.swift; name = "AVAsset+Utils.swift"; path = "Source/AVAsset+Utils.swift"; sourceTree = "<group>"; };
 		4F9625AC5523519BF50AB199DB60EAF2 /* NSLayoutConstraint+Utils.swift */ = {isa = PBXFileReference; includeInIndex = 1; lastKnownFileType = sourcecode.swift; name = "NSLayoutConstraint+Utils.swift"; path = "Source/NSLayoutConstraint+Utils.swift"; sourceTree = "<group>"; };
 		4F971E9A26DC30B7311BFCA0378E629E /* histogram_enc.c */ = {isa = PBXFileReference; includeInIndex = 1; name = histogram_enc.c; path = src/enc/histogram_enc.c; sourceTree = "<group>"; };
 		5008AC3FFAF6C924BDADB53F7500EEE1 /* UIImage+Snapshot.h */ = {isa = PBXFileReference; includeInIndex = 1; lastKnownFileType = sourcecode.c.h; name = "UIImage+Snapshot.h"; path = "FBSnapshotTestCase/Categories/UIImage+Snapshot.h"; sourceTree = "<group>"; };
-		50F9C8D30B5A2C76260060B7E993F24A /* SDImageLoadersManager.h */ = {isa = PBXFileReference; includeInIndex = 1; lastKnownFileType = sourcecode.c.h; name = SDImageLoadersManager.h; path = SDWebImage/Core/SDImageLoadersManager.h; sourceTree = "<group>"; };
+		5161E0BA193584E69ABF32453867A5F5 /* SDImageCodersManager.h */ = {isa = PBXFileReference; includeInIndex = 1; lastKnownFileType = sourcecode.c.h; name = SDImageCodersManager.h; path = SDWebImage/Core/SDImageCodersManager.h; sourceTree = "<group>"; };
 		5172D2A16DE0755A78E95B9DDCBC614E /* KanvasCamera.bundle */ = {isa = PBXFileReference; explicitFileType = wrapper.cfbundle; includeInIndex = 0; name = KanvasCamera.bundle; path = "KanvasCamera-KanvasCamera.bundle"; sourceTree = BUILT_PRODUCTS_DIR; };
 		523EAA3534E69A5993A08C61D8EBAC58 /* color_cache_utils.c */ = {isa = PBXFileReference; includeInIndex = 1; name = color_cache_utils.c; path = src/utils/color_cache_utils.c; sourceTree = "<group>"; };
 		52AD75A3A25FD9F89C37F9EA0B25B9E2 /* random_utils.c */ = {isa = PBXFileReference; includeInIndex = 1; name = random_utils.c; path = src/utils/random_utils.c; sourceTree = "<group>"; };
 		5335E62A47CF2DAB289BA87AFAA7E85E /* FBSnapshotTestCase-prefix.pch */ = {isa = PBXFileReference; includeInIndex = 1; lastKnownFileType = sourcecode.c.h; path = "FBSnapshotTestCase-prefix.pch"; sourceTree = "<group>"; };
 		53B41CA6ECD4F8B1772BC6F4FC3B7A25 /* ColorCollectionController.swift */ = {isa = PBXFileReference; includeInIndex = 1; lastKnownFileType = sourcecode.swift; path = ColorCollectionController.swift; sourceTree = "<group>"; };
+		543796D34F425936AC62F381A8AEF21E /* UIImage+GIF.m */ = {isa = PBXFileReference; includeInIndex = 1; lastKnownFileType = sourcecode.c.objc; name = "UIImage+GIF.m"; path = "SDWebImage/Core/UIImage+GIF.m"; sourceTree = "<group>"; };
 		543ECDA8599A5AB8DC2DC250B5867CB3 /* huffman_utils.h */ = {isa = PBXFileReference; includeInIndex = 1; lastKnownFileType = sourcecode.c.h; name = huffman_utils.h; path = src/utils/huffman_utils.h; sourceTree = "<group>"; };
-		55605E9724CD33EA32A8772F071176B7 /* SDImageCoder.m */ = {isa = PBXFileReference; includeInIndex = 1; lastKnownFileType = sourcecode.c.objc; name = SDImageCoder.m; path = SDWebImage/Core/SDImageCoder.m; sourceTree = "<group>"; };
+		55153B5AE66994142F92744C588DE3BD /* SDImageCacheDefine.h */ = {isa = PBXFileReference; includeInIndex = 1; lastKnownFileType = sourcecode.c.h; name = SDImageCacheDefine.h; path = SDWebImage/Core/SDImageCacheDefine.h; sourceTree = "<group>"; };
+		557028F2A22059FA8A35D6893117DDE0 /* UIImage+Transform.h */ = {isa = PBXFileReference; includeInIndex = 1; lastKnownFileType = sourcecode.c.h; name = "UIImage+Transform.h"; path = "SDWebImage/Core/UIImage+Transform.h"; sourceTree = "<group>"; };
 		55C8591104A2CFE35AAE0E475C3482D9 /* EditTagsView.swift */ = {isa = PBXFileReference; includeInIndex = 1; lastKnownFileType = sourcecode.swift; path = EditTagsView.swift; sourceTree = "<group>"; };
 		55E47C3CCA41ACD0FB1F80E9503CC5B1 /* FilterFactory.swift */ = {isa = PBXFileReference; includeInIndex = 1; lastKnownFileType = sourcecode.swift; path = FilterFactory.swift; sourceTree = "<group>"; };
 		56FFA30183F182277D154B9F3EB5C9DB /* tree_dec.c */ = {isa = PBXFileReference; includeInIndex = 1; name = tree_dec.c; path = src/dec/tree_dec.c; sourceTree = "<group>"; };
@@ -1744,13 +1047,13 @@
 		597476E1EC0BCF5782BB847CAF467650 /* msa_macro.h */ = {isa = PBXFileReference; includeInIndex = 1; lastKnownFileType = sourcecode.c.h; name = msa_macro.h; path = src/dsp/msa_macro.h; sourceTree = "<group>"; };
 		59E25692037A4266570EEB101F0EF5A0 /* EditorTextController.swift */ = {isa = PBXFileReference; includeInIndex = 1; lastKnownFileType = sourcecode.swift; path = EditorTextController.swift; sourceTree = "<group>"; };
 		5A87F8737E0F346A20DB3C219AAFDD2A /* picture_tools_enc.c */ = {isa = PBXFileReference; includeInIndex = 1; name = picture_tools_enc.c; path = src/enc/picture_tools_enc.c; sourceTree = "<group>"; };
-		5B4F6BF4FF6D408D24AC46B6A08FAF07 /* SDAnimatedImage.h */ = {isa = PBXFileReference; includeInIndex = 1; lastKnownFileType = sourcecode.c.h; name = SDAnimatedImage.h; path = SDWebImage/Core/SDAnimatedImage.h; sourceTree = "<group>"; };
 		5B737EF75791B03FEEE52BCF98B373BD /* Pods-KanvasCameraExample-acknowledgements.markdown */ = {isa = PBXFileReference; includeInIndex = 1; lastKnownFileType = text; path = "Pods-KanvasCameraExample-acknowledgements.markdown"; sourceTree = "<group>"; };
 		5B73D47EBB955E30C4C8EE7D3178B8F5 /* AppColorSource.swift */ = {isa = PBXFileReference; includeInIndex = 1; lastKnownFileType = sourcecode.swift; name = AppColorSource.swift; path = Source/AppColorSource.swift; sourceTree = "<group>"; };
+		5B915EB0DEDBBA2A740877FE167E6964 /* SDMemoryCache.h */ = {isa = PBXFileReference; includeInIndex = 1; lastKnownFileType = sourcecode.c.h; name = SDMemoryCache.h; path = SDWebImage/Core/SDMemoryCache.h; sourceTree = "<group>"; };
 		5B93053595F66B9E47DF164A3918EA27 /* SDWebImage-prefix.pch */ = {isa = PBXFileReference; includeInIndex = 1; lastKnownFileType = sourcecode.c.h; path = "SDWebImage-prefix.pch"; sourceTree = "<group>"; };
-		5B99DD95F275C74BE8829C84B850A489 /* SDImageCacheConfig.m */ = {isa = PBXFileReference; includeInIndex = 1; lastKnownFileType = sourcecode.c.objc; name = SDImageCacheConfig.m; path = SDWebImage/Core/SDImageCacheConfig.m; sourceTree = "<group>"; };
+		5BE82E6CB65C00253741A8459F1B387C /* SDDiskCache.m */ = {isa = PBXFileReference; includeInIndex = 1; lastKnownFileType = sourcecode.c.objc; name = SDDiskCache.m; path = SDWebImage/Core/SDDiskCache.m; sourceTree = "<group>"; };
 		5C4F31330DFA99D699E4BDC8C3573D73 /* libFBSnapshotTestCase.a */ = {isa = PBXFileReference; explicitFileType = archive.ar; includeInIndex = 0; name = libFBSnapshotTestCase.a; path = libFBSnapshotTestCase.a; sourceTree = BUILT_PRODUCTS_DIR; };
-		5C61ABC58997C848448E3789159381B1 /* SDImageAPNGCoder.m */ = {isa = PBXFileReference; includeInIndex = 1; lastKnownFileType = sourcecode.c.objc; name = SDImageAPNGCoder.m; path = SDWebImage/Core/SDImageAPNGCoder.m; sourceTree = "<group>"; };
+		5C6E926B11450C0E09F39DAC493E44BE /* SDImageCachesManagerOperation.h */ = {isa = PBXFileReference; includeInIndex = 1; lastKnownFileType = sourcecode.c.h; name = SDImageCachesManagerOperation.h; path = SDWebImage/Private/SDImageCachesManagerOperation.h; sourceTree = "<group>"; };
 		5CD2C32CC59EF928066B012F7C0AB637 /* CGPoint+Operators.swift */ = {isa = PBXFileReference; includeInIndex = 1; lastKnownFileType = sourcecode.swift; path = "CGPoint+Operators.swift"; sourceTree = "<group>"; };
 		5CE0F0BCEE91571C41734EED2D2A59FF /* Reachability.debug.xcconfig */ = {isa = PBXFileReference; includeInIndex = 1; lastKnownFileType = text.xcconfig; path = Reachability.debug.xcconfig; sourceTree = "<group>"; };
 		5D450FDD0460F89FDBBA541A517530E1 /* TumblrTheme.podspec */ = {isa = PBXFileReference; explicitFileType = text.script.ruby; includeInIndex = 1; indentWidth = 2; lastKnownFileType = text; path = TumblrTheme.podspec; sourceTree = "<group>"; tabWidth = 2; xcLanguageSpecificationIdentifier = xcode.lang.ruby; };
@@ -1761,26 +1064,27 @@
 		5F58476E023605BA3BB9493F2488922D /* FilterCollectionView.swift */ = {isa = PBXFileReference; includeInIndex = 1; lastKnownFileType = sourcecode.swift; path = FilterCollectionView.swift; sourceTree = "<group>"; };
 		5FABF373786738DEB15F23AA2840215F /* GLUtilities.swift */ = {isa = PBXFileReference; includeInIndex = 1; lastKnownFileType = sourcecode.swift; path = GLUtilities.swift; sourceTree = "<group>"; };
 		5FB7E60D1685E9D9504E7673CC2C2BBE /* TumblrTheme-umbrella.h */ = {isa = PBXFileReference; includeInIndex = 1; lastKnownFileType = sourcecode.c.h; path = "TumblrTheme-umbrella.h"; sourceTree = "<group>"; };
-		5FF6208A2B33B732DFC109C144F6633F /* SDWebImageDownloaderRequestModifier.m */ = {isa = PBXFileReference; includeInIndex = 1; lastKnownFileType = sourcecode.c.objc; name = SDWebImageDownloaderRequestModifier.m; path = SDWebImage/Core/SDWebImageDownloaderRequestModifier.m; sourceTree = "<group>"; };
 		6046EAFE87D015357840C011B1BC3AA4 /* enc_sse2.c */ = {isa = PBXFileReference; includeInIndex = 1; name = enc_sse2.c; path = src/dsp/enc_sse2.c; sourceTree = "<group>"; };
+		6072E65CD8EF270CDBBDC69EF01AC700 /* UIImageView+HighlightedWebCache.m */ = {isa = PBXFileReference; includeInIndex = 1; lastKnownFileType = sourcecode.c.objc; name = "UIImageView+HighlightedWebCache.m"; path = "SDWebImage/Core/UIImageView+HighlightedWebCache.m"; sourceTree = "<group>"; };
 		6103315B49D12299EE0E7830D5376ED6 /* frame_enc.c */ = {isa = PBXFileReference; includeInIndex = 1; name = frame_enc.c; path = src/enc/frame_enc.c; sourceTree = "<group>"; };
 		6105497F85D2559E64941CB0F1786765 /* upsampling.c */ = {isa = PBXFileReference; includeInIndex = 1; name = upsampling.c; path = src/dsp/upsampling.c; sourceTree = "<group>"; };
+		61330F84A7759DFFB34FB3D14D0E7B20 /* SDWebImageCacheKeyFilter.m */ = {isa = PBXFileReference; includeInIndex = 1; lastKnownFileType = sourcecode.c.objc; name = SDWebImageCacheKeyFilter.m; path = SDWebImage/Core/SDWebImageCacheKeyFilter.m; sourceTree = "<group>"; };
 		615A599A5F96D7883F672A7E6B512DC2 /* CameraRecordingProtocol.swift */ = {isa = PBXFileReference; includeInIndex = 1; lastKnownFileType = sourcecode.swift; path = CameraRecordingProtocol.swift; sourceTree = "<group>"; };
 		615B23346F91BCEDFF38DFA49AD039C8 /* IgnoreTouchesCollectionView.swift */ = {isa = PBXFileReference; includeInIndex = 1; lastKnownFileType = sourcecode.swift; path = IgnoreTouchesCollectionView.swift; sourceTree = "<group>"; };
-		616F0289E72A034368B0D31DA1BA0621 /* SDGraphicsImageRenderer.h */ = {isa = PBXFileReference; includeInIndex = 1; lastKnownFileType = sourcecode.c.h; name = SDGraphicsImageRenderer.h; path = SDWebImage/Core/SDGraphicsImageRenderer.h; sourceTree = "<group>"; };
 		621F2337EC216AFB8291D5D941F63E16 /* StickerType.swift */ = {isa = PBXFileReference; includeInIndex = 1; lastKnownFileType = sourcecode.swift; path = StickerType.swift; sourceTree = "<group>"; };
 		62707D64B5DB586E01C60343BC59398C /* dec_msa.c */ = {isa = PBXFileReference; includeInIndex = 1; name = dec_msa.c; path = src/dsp/dec_msa.c; sourceTree = "<group>"; };
-		62DFEB5D95857A0CA5F292E8C5C0A6F7 /* SDDiskCache.h */ = {isa = PBXFileReference; includeInIndex = 1; lastKnownFileType = sourcecode.c.h; name = SDDiskCache.h; path = SDWebImage/Core/SDDiskCache.h; sourceTree = "<group>"; };
 		630B8998A5C69B937ECEEBCB0E155572 /* Reachability-umbrella.h */ = {isa = PBXFileReference; includeInIndex = 1; lastKnownFileType = sourcecode.c.h; path = "Reachability-umbrella.h"; sourceTree = "<group>"; };
 		644C9DFB24FDCCB7FB37FE933D40BE1D /* backward_references_cost_enc.c */ = {isa = PBXFileReference; includeInIndex = 1; name = backward_references_cost_enc.c; path = src/enc/backward_references_cost_enc.c; sourceTree = "<group>"; };
-		646EAE66E0D51FDC4BC435290FA3E019 /* UIImageView+WebCache.m */ = {isa = PBXFileReference; includeInIndex = 1; lastKnownFileType = sourcecode.c.objc; name = "UIImageView+WebCache.m"; path = "SDWebImage/Core/UIImageView+WebCache.m"; sourceTree = "<group>"; };
 		647A554441B29BCEEB8A85DC331B870D /* SharedUI.modulemap */ = {isa = PBXFileReference; includeInIndex = 1; lastKnownFileType = sourcecode.module; path = SharedUI.modulemap; sourceTree = "<group>"; };
-		64D7135A57DD56C1AB91884A19CBAE4A /* SDWebImageDownloaderConfig.m */ = {isa = PBXFileReference; includeInIndex = 1; lastKnownFileType = sourcecode.c.objc; name = SDWebImageDownloaderConfig.m; path = SDWebImage/Core/SDWebImageDownloaderConfig.m; sourceTree = "<group>"; };
 		64F79BE3487AAF4AD397742EC3B17A08 /* lossless_enc_sse41.c */ = {isa = PBXFileReference; includeInIndex = 1; name = lossless_enc_sse41.c; path = src/dsp/lossless_enc_sse41.c; sourceTree = "<group>"; };
 		65374338913D1436C96A828064B431A0 /* AppColorPalette.swift */ = {isa = PBXFileReference; includeInIndex = 1; lastKnownFileType = sourcecode.swift; name = AppColorPalette.swift; path = Source/AppColorPalette.swift; sourceTree = "<group>"; };
+		653A57EDDFE771469846380C36E81F4F /* SDWebImageTransition.m */ = {isa = PBXFileReference; includeInIndex = 1; lastKnownFileType = sourcecode.c.objc; name = SDWebImageTransition.m; path = SDWebImage/Core/SDWebImageTransition.m; sourceTree = "<group>"; };
 		658A0804ACCFF358B5D639F894C31520 /* TagsViewCollectionViewLayout.swift */ = {isa = PBXFileReference; includeInIndex = 1; lastKnownFileType = sourcecode.swift; path = TagsViewCollectionViewLayout.swift; sourceTree = "<group>"; };
 		6602CD3EEC78C99A22D611ADEB85553E /* CameraView.swift */ = {isa = PBXFileReference; includeInIndex = 1; lastKnownFileType = sourcecode.swift; path = CameraView.swift; sourceTree = "<group>"; };
+		66060355ECFA400CA363448B19B49E79 /* UIImage+GIF.h */ = {isa = PBXFileReference; includeInIndex = 1; lastKnownFileType = sourcecode.c.h; name = "UIImage+GIF.h"; path = "SDWebImage/Core/UIImage+GIF.h"; sourceTree = "<group>"; };
+		661D8774EFABECB9AC050B44C5AA22CF /* SDWebImageError.h */ = {isa = PBXFileReference; includeInIndex = 1; lastKnownFileType = sourcecode.c.h; name = SDWebImageError.h; path = SDWebImage/Core/SDWebImageError.h; sourceTree = "<group>"; };
 		66B5A66E9196C461C29C327065299951 /* endian_inl_utils.h */ = {isa = PBXFileReference; includeInIndex = 1; lastKnownFileType = sourcecode.c.h; name = endian_inl_utils.h; path = src/utils/endian_inl_utils.h; sourceTree = "<group>"; };
+		671F2CD088AA028844FD37E88EAAF19E /* SDDisplayLink.m */ = {isa = PBXFileReference; includeInIndex = 1; lastKnownFileType = sourcecode.c.objc; name = SDDisplayLink.m; path = SDWebImage/Private/SDDisplayLink.m; sourceTree = "<group>"; };
 		6731E4077057398437082F8E80CEC103 /* StickerMenuController.swift */ = {isa = PBXFileReference; includeInIndex = 1; lastKnownFileType = sourcecode.swift; path = StickerMenuController.swift; sourceTree = "<group>"; };
 		67C24EE8371548CAF2F2F882458B10B9 /* SuggestedTagView.swift */ = {isa = PBXFileReference; includeInIndex = 1; lastKnownFileType = sourcecode.swift; path = SuggestedTagView.swift; sourceTree = "<group>"; };
 		67F64E90E68F54CC0570AB79B3AB8820 /* VideoCompositor.swift */ = {isa = PBXFileReference; includeInIndex = 1; lastKnownFileType = sourcecode.swift; path = VideoCompositor.swift; sourceTree = "<group>"; };
@@ -1788,36 +1092,34 @@
 		6957ED5A4202E25C151F1EE4410E96DE /* muxi.h */ = {isa = PBXFileReference; includeInIndex = 1; lastKnownFileType = sourcecode.c.h; name = muxi.h; path = src/mux/muxi.h; sourceTree = "<group>"; };
 		6979B99B94E3A0592FE7165A6839A8BA /* StrokeSelectorView.swift */ = {isa = PBXFileReference; includeInIndex = 1; lastKnownFileType = sourcecode.swift; path = StrokeSelectorView.swift; sourceTree = "<group>"; };
 		69CF9F04FAB2E7A3E0AF121556A40290 /* UIImage+WebP.m */ = {isa = PBXFileReference; includeInIndex = 1; lastKnownFileType = sourcecode.c.objc; name = "UIImage+WebP.m"; path = "SDWebImageWebPCoder/Classes/UIImage+WebP.m"; sourceTree = "<group>"; };
-		6A0A8314A3E0345BFE19A7B050903A1A /* SDWebImageManager.m */ = {isa = PBXFileReference; includeInIndex = 1; lastKnownFileType = sourcecode.c.objc; name = SDWebImageManager.m; path = SDWebImage/Core/SDWebImageManager.m; sourceTree = "<group>"; };
+		69E6C1BF731EE66DD48ED9A5B4B1C427 /* SDWebImageDownloaderDecryptor.m */ = {isa = PBXFileReference; includeInIndex = 1; lastKnownFileType = sourcecode.c.objc; name = SDWebImageDownloaderDecryptor.m; path = SDWebImage/Core/SDWebImageDownloaderDecryptor.m; sourceTree = "<group>"; };
 		6A1D27B917983CD4C6340CE84257D87E /* BlogImageCacheManager.swift */ = {isa = PBXFileReference; includeInIndex = 1; lastKnownFileType = sourcecode.swift; name = BlogImageCacheManager.swift; path = Classes/BlogImageCacheManager.swift; sourceTree = "<group>"; };
 		6A410CFAC71F2E836A62E6D54FB48BF2 /* KanvasCamera.release.xcconfig */ = {isa = PBXFileReference; includeInIndex = 1; lastKnownFileType = text.xcconfig; path = KanvasCamera.release.xcconfig; sourceTree = "<group>"; };
 		6A4303F46DB9F159DEDE98B8D1B3DABB /* SDWebImage.modulemap */ = {isa = PBXFileReference; includeInIndex = 1; lastKnownFileType = sourcecode.module; path = SDWebImage.modulemap; sourceTree = "<group>"; };
 		6A63429C8AFCEE1B5E9CC4362E254EA6 /* MovableViewCanvas.swift */ = {isa = PBXFileReference; includeInIndex = 1; lastKnownFileType = sourcecode.swift; path = MovableViewCanvas.swift; sourceTree = "<group>"; };
-		6A8875FD4750CC22BAF43625DCF6A512 /* SDImageCache.h */ = {isa = PBXFileReference; includeInIndex = 1; lastKnownFileType = sourcecode.c.h; name = SDImageCache.h; path = SDWebImage/Core/SDImageCache.h; sourceTree = "<group>"; };
-		6AB08C89A4B393EDC4E9F5712D4C2564 /* SDWebImageManager.h */ = {isa = PBXFileReference; includeInIndex = 1; lastKnownFileType = sourcecode.c.h; name = SDWebImageManager.h; path = SDWebImage/Core/SDWebImageManager.h; sourceTree = "<group>"; };
 		6AEE255D80D4ECE7A21FA56E53FCE7B1 /* ImageRequestAuthHeaderProvider.swift */ = {isa = PBXFileReference; includeInIndex = 1; lastKnownFileType = sourcecode.swift; name = ImageRequestAuthHeaderProvider.swift; path = Classes/ImageRequestAuthHeaderProvider.swift; sourceTree = "<group>"; };
 		6AF2044F083E0A9945E023DA864BDB5B /* bit_writer_utils.h */ = {isa = PBXFileReference; includeInIndex = 1; lastKnownFileType = sourcecode.c.h; name = bit_writer_utils.h; path = src/utils/bit_writer_utils.h; sourceTree = "<group>"; };
 		6B021E6E4313D7010362B8C66F9B8BED /* Reachability.release.xcconfig */ = {isa = PBXFileReference; includeInIndex = 1; lastKnownFileType = text.xcconfig; path = Reachability.release.xcconfig; sourceTree = "<group>"; };
 		6B6F53C4C5CE7D4957DF477E7071A91B /* ImagePerformanceLogging.swift */ = {isa = PBXFileReference; includeInIndex = 1; lastKnownFileType = sourcecode.swift; name = ImagePerformanceLogging.swift; path = Classes/ImagePerformanceLogging.swift; sourceTree = "<group>"; };
-		6BBFBB05AFBE74A1050707BFBF520DAA /* SDImageAssetManager.m */ = {isa = PBXFileReference; includeInIndex = 1; lastKnownFileType = sourcecode.c.objc; name = SDImageAssetManager.m; path = SDWebImage/Private/SDImageAssetManager.m; sourceTree = "<group>"; };
+		6BEEF50382DF000429651D6EC192E147 /* UIButton+WebCache.h */ = {isa = PBXFileReference; includeInIndex = 1; lastKnownFileType = sourcecode.c.h; name = "UIButton+WebCache.h"; path = "SDWebImage/Core/UIButton+WebCache.h"; sourceTree = "<group>"; };
+		6C1401AAEEB5F104191878969FCA2854 /* UIImage+Metadata.h */ = {isa = PBXFileReference; includeInIndex = 1; lastKnownFileType = sourcecode.c.h; name = "UIImage+Metadata.h"; path = "SDWebImage/Core/UIImage+Metadata.h"; sourceTree = "<group>"; };
 		6C38125C154BE29352F60B6656406968 /* NumTypes+Conversion.swift */ = {isa = PBXFileReference; includeInIndex = 1; lastKnownFileType = sourcecode.swift; path = "NumTypes+Conversion.swift"; sourceTree = "<group>"; };
 		6C56B07E5DBB8DA7D7A86AC700D777AF /* TumblrTheme.modulemap */ = {isa = PBXFileReference; includeInIndex = 1; lastKnownFileType = sourcecode.module; path = TumblrTheme.modulemap; sourceTree = "<group>"; };
 		6C774472519040078AD2F50D8FF064F6 /* filters_mips_dsp_r2.c */ = {isa = PBXFileReference; includeInIndex = 1; name = filters_mips_dsp_r2.c; path = src/dsp/filters_mips_dsp_r2.c; sourceTree = "<group>"; };
-		6C7D17D1D517789797621DE24C17FC84 /* SDWebImageError.m */ = {isa = PBXFileReference; includeInIndex = 1; lastKnownFileType = sourcecode.c.objc; name = SDWebImageError.m; path = SDWebImage/Core/SDWebImageError.m; sourceTree = "<group>"; };
 		6C83D089A9512F14E73C3433272D36F7 /* AVURLAsset+Thumbnail.swift */ = {isa = PBXFileReference; includeInIndex = 1; lastKnownFileType = sourcecode.swift; path = "AVURLAsset+Thumbnail.swift"; sourceTree = "<group>"; };
-		6D05AD909AAB244733E25EC23132B987 /* SDWebImageTransition.h */ = {isa = PBXFileReference; includeInIndex = 1; lastKnownFileType = sourcecode.c.h; name = SDWebImageTransition.h; path = SDWebImage/Core/SDWebImageTransition.h; sourceTree = "<group>"; };
 		6D0D5D670502C88DD42B54E7289AA9C5 /* ImageOperation.swift */ = {isa = PBXFileReference; includeInIndex = 1; lastKnownFileType = sourcecode.swift; path = ImageOperation.swift; sourceTree = "<group>"; };
 		6D243D8AF6CB9DF1F49C54B72FEBAB5A /* lossless.c */ = {isa = PBXFileReference; includeInIndex = 1; name = lossless.c; path = src/dsp/lossless.c; sourceTree = "<group>"; };
 		6D35CB7BE26B185DBBFB1B4E7430A647 /* UIImage+Compare.m */ = {isa = PBXFileReference; includeInIndex = 1; lastKnownFileType = sourcecode.c.objc; name = "UIImage+Compare.m"; path = "FBSnapshotTestCase/Categories/UIImage+Compare.m"; sourceTree = "<group>"; };
-		6DA29BAC8BF548260D21A96157012B47 /* SDAnimatedImageView+WebCache.h */ = {isa = PBXFileReference; includeInIndex = 1; lastKnownFileType = sourcecode.c.h; name = "SDAnimatedImageView+WebCache.h"; path = "SDWebImage/Core/SDAnimatedImageView+WebCache.h"; sourceTree = "<group>"; };
 		6E4B45A1189BBC0563EC1CF0F92DEE4C /* Rendering.swift */ = {isa = PBXFileReference; includeInIndex = 1; lastKnownFileType = sourcecode.swift; path = Rendering.swift; sourceTree = "<group>"; };
 		6EC75366F74642DB13DA1E327784B0B0 /* vp8li_enc.h */ = {isa = PBXFileReference; includeInIndex = 1; lastKnownFileType = sourcecode.c.h; name = vp8li_enc.h; path = src/enc/vp8li_enc.h; sourceTree = "<group>"; };
 		6F630426EE550B8E662A9A4C0B01BD32 /* predictor_enc.c */ = {isa = PBXFileReference; includeInIndex = 1; name = predictor_enc.c; path = src/enc/predictor_enc.c; sourceTree = "<group>"; };
 		70052E755082C37141EBFE5E5C4574CD /* mux.h */ = {isa = PBXFileReference; includeInIndex = 1; lastKnownFileType = sourcecode.c.h; name = mux.h; path = src/webp/mux.h; sourceTree = "<group>"; };
+		701DA5A03AF6EC2E0005F604A192E3B2 /* SDWeakProxy.h */ = {isa = PBXFileReference; includeInIndex = 1; lastKnownFileType = sourcecode.c.h; name = SDWeakProxy.h; path = SDWebImage/Private/SDWeakProxy.h; sourceTree = "<group>"; };
 		7036CC36B246D265148518E5F6EACB30 /* HapticFeedbackGenerator.swift */ = {isa = PBXFileReference; includeInIndex = 1; lastKnownFileType = sourcecode.swift; name = HapticFeedbackGenerator.swift; path = Source/HapticFeedbackGenerator.swift; sourceTree = "<group>"; };
 		7053D1B5D28863D7590BBC8E85047316 /* picture_enc.c */ = {isa = PBXFileReference; includeInIndex = 1; name = picture_enc.c; path = src/enc/picture_enc.c; sourceTree = "<group>"; };
+		70C2C87D68995E56751439EF02404A7E /* NSData+ImageContentType.h */ = {isa = PBXFileReference; includeInIndex = 1; lastKnownFileType = sourcecode.c.h; name = "NSData+ImageContentType.h"; path = "SDWebImage/Core/NSData+ImageContentType.h"; sourceTree = "<group>"; };
 		71ECF14FF0D7DE70B212F5FB3DD0F4DA /* TMPageViewController.swift */ = {isa = PBXFileReference; includeInIndex = 1; lastKnownFileType = sourcecode.swift; name = TMPageViewController.swift; path = Source/TMPageViewController.swift; sourceTree = "<group>"; };
-		729671CD9DDE6E3782DDD1E58EE9D993 /* SDDeviceHelper.h */ = {isa = PBXFileReference; includeInIndex = 1; lastKnownFileType = sourcecode.c.h; name = SDDeviceHelper.h; path = SDWebImage/Private/SDDeviceHelper.h; sourceTree = "<group>"; };
+		729A48FA825134C06755FB5F19354CD7 /* SDWebImageManager.m */ = {isa = PBXFileReference; includeInIndex = 1; lastKnownFileType = sourcecode.c.objc; name = SDWebImageManager.m; path = SDWebImage/Core/SDWebImageManager.m; sourceTree = "<group>"; };
 		72BC6172444BC8896A7DD17D385D81BE /* Pods-KanvasCameraExampleTests.release.xcconfig */ = {isa = PBXFileReference; includeInIndex = 1; lastKnownFileType = text.xcconfig; path = "Pods-KanvasCameraExampleTests.release.xcconfig"; sourceTree = "<group>"; };
 		7313934ED0C976BC15527DA2C93F411A /* AVAssetTrack+transform.swift */ = {isa = PBXFileReference; includeInIndex = 1; lastKnownFileType = sourcecode.swift; path = "AVAssetTrack+transform.swift"; sourceTree = "<group>"; };
 		73559C7C0ECA09AB6F73A2B3AA7F0613 /* SDWebImageWebPCoder.release.xcconfig */ = {isa = PBXFileReference; includeInIndex = 1; lastKnownFileType = text.xcconfig; path = SDWebImageWebPCoder.release.xcconfig; sourceTree = "<group>"; };
@@ -1828,336 +1130,57 @@
 		753DC105A446C390E2860AE4DA82EC27 /* yuv_neon.c */ = {isa = PBXFileReference; includeInIndex = 1; name = yuv_neon.c; path = src/dsp/yuv_neon.c; sourceTree = "<group>"; };
 		7553FB6FEBA378BD5FE5A4C8FAA6165A /* MediaPlayerController.swift */ = {isa = PBXFileReference; includeInIndex = 1; lastKnownFileType = sourcecode.swift; path = MediaPlayerController.swift; sourceTree = "<group>"; };
 		756BDDD32BB2518BE01BE22626B46339 /* histogram_enc.h */ = {isa = PBXFileReference; includeInIndex = 1; lastKnownFileType = sourcecode.c.h; name = histogram_enc.h; path = src/enc/histogram_enc.h; sourceTree = "<group>"; };
-		7599B807EEAF76AC625AD0EF2A63C61E /* SDWebImageOptionsProcessor.m */ = {isa = PBXFileReference; includeInIndex = 1; lastKnownFileType = sourcecode.c.objc; name = SDWebImageOptionsProcessor.m; path = SDWebImage/Core/SDWebImageOptionsProcessor.m; sourceTree = "<group>"; };
 		75BFF17E0CF94691ED1B24E9EAB53437 /* cost_mips_dsp_r2.c */ = {isa = PBXFileReference; includeInIndex = 1; name = cost_mips_dsp_r2.c; path = src/dsp/cost_mips_dsp_r2.c; sourceTree = "<group>"; };
 		761C64B59BF11A7BB666209EEA5D9F14 /* Utils.debug.xcconfig */ = {isa = PBXFileReference; includeInIndex = 1; lastKnownFileType = text.xcconfig; path = Utils.debug.xcconfig; sourceTree = "<group>"; };
 		7624BC906DB07891FF18A1E31A6C8107 /* Array+Rotate.swift */ = {isa = PBXFileReference; includeInIndex = 1; lastKnownFileType = sourcecode.swift; path = "Array+Rotate.swift"; sourceTree = "<group>"; };
 		76A77C9ACC34511CC665A8D7EBCBB4B2 /* EditionMenuCollectionController.swift */ = {isa = PBXFileReference; includeInIndex = 1; lastKnownFileType = sourcecode.swift; path = EditionMenuCollectionController.swift; sourceTree = "<group>"; };
 		76AE966E712D09165689018C294D7147 /* Pods-KanvasCameraExampleTests-dummy.m */ = {isa = PBXFileReference; includeInIndex = 1; lastKnownFileType = sourcecode.c.objc; path = "Pods-KanvasCameraExampleTests-dummy.m"; sourceTree = "<group>"; };
-		7719AE84A0F05EAF5B767AC3D4EA467E /* SDMemoryCache.h */ = {isa = PBXFileReference; includeInIndex = 1; lastKnownFileType = sourcecode.c.h; name = SDMemoryCache.h; path = SDWebImage/Core/SDMemoryCache.h; sourceTree = "<group>"; };
+		7724DFFE365C7BC035EB9D9B0CCA61BD /* SDImageAssetManager.m */ = {isa = PBXFileReference; includeInIndex = 1; lastKnownFileType = sourcecode.c.objc; name = SDImageAssetManager.m; path = SDWebImage/Private/SDImageAssetManager.m; sourceTree = "<group>"; };
 		77A11E6938025F5E55CFCFD3652FBCF0 /* ColorCollectionCell.swift */ = {isa = PBXFileReference; includeInIndex = 1; lastKnownFileType = sourcecode.swift; path = ColorCollectionCell.swift; sourceTree = "<group>"; };
-		77DEBC5AE0B16DE75EF40D09DF757C86 /* SDAnimatedImage.m */ = {isa = PBXFileReference; includeInIndex = 1; lastKnownFileType = sourcecode.c.objc; name = SDAnimatedImage.m; path = SDWebImage/Core/SDAnimatedImage.m; sourceTree = "<group>"; };
-		784C3D5A7EF1C19935761E830AFAB21D /* SDImageFrame.m */ = {isa = PBXFileReference; includeInIndex = 1; lastKnownFileType = sourcecode.c.objc; name = SDImageFrame.m; path = SDWebImage/Core/SDImageFrame.m; sourceTree = "<group>"; };
 		78510590A0B547A62001C9C1B54D7522 /* MainTextView.swift */ = {isa = PBXFileReference; includeInIndex = 1; lastKnownFileType = sourcecode.swift; path = MainTextView.swift; sourceTree = "<group>"; };
 		79201DAD15852297EADB74541F8D2C75 /* DrawerTabBarOption.swift */ = {isa = PBXFileReference; includeInIndex = 1; lastKnownFileType = sourcecode.swift; path = DrawerTabBarOption.swift; sourceTree = "<group>"; };
-		7928EBC71F8DCCFD043C5EEA810B7E1F /* SDImageCachesManagerOperation.h */ = {isa = PBXFileReference; includeInIndex = 1; lastKnownFileType = sourcecode.c.h; name = SDImageCachesManagerOperation.h; path = SDWebImage/Private/SDImageCachesManagerOperation.h; sourceTree = "<group>"; };
 		7A21164C0612B9E7FDCA28216C46D0DC /* rescaler_utils.c */ = {isa = PBXFileReference; includeInIndex = 1; name = rescaler_utils.c; path = src/utils/rescaler_utils.c; sourceTree = "<group>"; };
 		7A2D951D5BE3000FDA623F0E853FF6C1 /* ViewTransformations.swift */ = {isa = PBXFileReference; includeInIndex = 1; lastKnownFileType = sourcecode.swift; path = ViewTransformations.swift; sourceTree = "<group>"; };
 		7A53A5FDCF1D8E8C389E19F36E386F85 /* DrawerController.swift */ = {isa = PBXFileReference; includeInIndex = 1; lastKnownFileType = sourcecode.swift; path = DrawerController.swift; sourceTree = "<group>"; };
 		7B2C495C50D7D70665E6F609953B8796 /* UIFont+PostFonts.swift */ = {isa = PBXFileReference; includeInIndex = 1; lastKnownFileType = sourcecode.swift; name = "UIFont+PostFonts.swift"; path = "Source/UIFont+PostFonts.swift"; sourceTree = "<group>"; };
 		7BFE1B563418B343856B1BEBA9326B4D /* MediaDrawerController.swift */ = {isa = PBXFileReference; includeInIndex = 1; lastKnownFileType = sourcecode.swift; path = MediaDrawerController.swift; sourceTree = "<group>"; };
+		7C212CBEFF4617CA2B29029F3CA748F5 /* SDMemoryCache.m */ = {isa = PBXFileReference; includeInIndex = 1; lastKnownFileType = sourcecode.c.objc; name = SDMemoryCache.m; path = SDWebImage/Core/SDMemoryCache.m; sourceTree = "<group>"; };
 		7CAF677E7DFC78E8F8D5024E3C4EB43F /* CameraPermissionsViewController.swift */ = {isa = PBXFileReference; includeInIndex = 1; lastKnownFileType = sourcecode.swift; path = CameraPermissionsViewController.swift; sourceTree = "<group>"; };
 		7DEDF469170F07EE6EF1EB3D1490CDC2 /* Pencil.swift */ = {isa = PBXFileReference; includeInIndex = 1; lastKnownFileType = sourcecode.swift; path = Pencil.swift; sourceTree = "<group>"; };
 		7E3EC6F0ABCA2B4CA4D483787468A8B2 /* CameraRecorder.swift */ = {isa = PBXFileReference; includeInIndex = 1; lastKnownFileType = sourcecode.swift; path = CameraRecorder.swift; sourceTree = "<group>"; };
 		7E487752E0646B4311E94CECC62D53F9 /* vp8l_enc.c */ = {isa = PBXFileReference; includeInIndex = 1; name = vp8l_enc.c; path = src/enc/vp8l_enc.c; sourceTree = "<group>"; };
+		7E65EFD95CF92D8AA54581969936EEAB /* SDImageTransformer.h */ = {isa = PBXFileReference; includeInIndex = 1; lastKnownFileType = sourcecode.c.h; name = SDImageTransformer.h; path = SDWebImage/Core/SDImageTransformer.h; sourceTree = "<group>"; };
+		7EBC51AC343C31E22BD0C4C667A3FBF1 /* SDImageIOCoder.h */ = {isa = PBXFileReference; includeInIndex = 1; lastKnownFileType = sourcecode.c.h; name = SDImageIOCoder.h; path = SDWebImage/Core/SDImageIOCoder.h; sourceTree = "<group>"; };
+		7F2707755D8BA16283DAB7907AF1B0DF /* SDImageCachesManager.h */ = {isa = PBXFileReference; includeInIndex = 1; lastKnownFileType = sourcecode.c.h; name = SDImageCachesManager.h; path = SDWebImage/Core/SDImageCachesManager.h; sourceTree = "<group>"; };
 		7F97A76D905DB402F27038E9EF3FE5C7 /* README.md */ = {isa = PBXFileReference; includeInIndex = 1; path = README.md; sourceTree = "<group>"; };
 		802A2EEA02EC537294EA37E8E21B95B8 /* OptionsStackView.swift */ = {isa = PBXFileReference; includeInIndex = 1; lastKnownFileType = sourcecode.swift; path = OptionsStackView.swift; sourceTree = "<group>"; };
-		80A5CE76347CEBB53BECCFCC39C6381D /* SDImageCoderHelper.m */ = {isa = PBXFileReference; includeInIndex = 1; lastKnownFileType = sourcecode.c.objc; name = SDImageCoderHelper.m; path = SDWebImage/Core/SDImageCoderHelper.m; sourceTree = "<group>"; };
 		80BFFF5E53AE0E29FB98FB0AF8E5A5FC /* ComposeNavigationBar.swift */ = {isa = PBXFileReference; includeInIndex = 1; lastKnownFileType = sourcecode.swift; name = ComposeNavigationBar.swift; path = Source/ComposeNavigationBar.swift; sourceTree = "<group>"; };
 		80F11358F841F5E7EFE604CCB8B9A939 /* FilterCollectionInnerCell.swift */ = {isa = PBXFileReference; includeInIndex = 1; lastKnownFileType = sourcecode.swift; path = FilterCollectionInnerCell.swift; sourceTree = "<group>"; };
-		812F1B8721F24DD648CBE06EFC1B91A0 /* SDImageIOCoder.m */ = {isa = PBXFileReference; includeInIndex = 1; lastKnownFileType = sourcecode.c.objc; name = SDImageIOCoder.m; path = SDWebImage/Core/SDImageIOCoder.m; sourceTree = "<group>"; };
 		815FF43053890BEB6C6D4180ADCDDCEC /* ResourceBundle-SharedUI-SharedUI-Info.plist */ = {isa = PBXFileReference; includeInIndex = 1; lastKnownFileType = text.plist.xml; path = "ResourceBundle-SharedUI-SharedUI-Info.plist"; sourceTree = "<group>"; };
 		8168F6C0B8A8FA1C28AA6DEA4894FF7F /* UIView+Snaphot.swift */ = {isa = PBXFileReference; includeInIndex = 1; lastKnownFileType = sourcecode.swift; name = "UIView+Snaphot.swift"; path = "Source/UIView+Snaphot.swift"; sourceTree = "<group>"; };
+		818912E6BC2FA11C79C6F90F45E1B9EA /* SDAnimatedImagePlayer.m */ = {isa = PBXFileReference; includeInIndex = 1; lastKnownFileType = sourcecode.c.objc; name = SDAnimatedImagePlayer.m; path = SDWebImage/Core/SDAnimatedImagePlayer.m; sourceTree = "<group>"; };
 		81C2EEC177125354EEA3E9533C19B44F /* CameraOption.swift */ = {isa = PBXFileReference; includeInIndex = 1; lastKnownFileType = sourcecode.swift; path = CameraOption.swift; sourceTree = "<group>"; };
 		81D2E3DE6746F68304DE337C5F4BF361 /* SDImageWebPCoder.m */ = {isa = PBXFileReference; includeInIndex = 1; lastKnownFileType = sourcecode.c.objc; name = SDImageWebPCoder.m; path = SDWebImageWebPCoder/Classes/SDImageWebPCoder.m; sourceTree = "<group>"; };
 		8220CDA2E2E9361268E048CDF62B7FE9 /* IgnoreBackgroundTouchesStackView.swift */ = {isa = PBXFileReference; includeInIndex = 1; lastKnownFileType = sourcecode.swift; path = IgnoreBackgroundTouchesStackView.swift; sourceTree = "<group>"; };
 		8223D9AEE258C1A37A07A096111867A8 /* lossless_enc.c */ = {isa = PBXFileReference; includeInIndex = 1; name = lossless_enc.c; path = src/dsp/lossless_enc.c; sourceTree = "<group>"; };
 		829E211496EB547DCC4BD20FC68460BD /* Sticker.swift */ = {isa = PBXFileReference; includeInIndex = 1; lastKnownFileType = sourcecode.swift; path = Sticker.swift; sourceTree = "<group>"; };
 		82B79EDF5668E8B073D433F04AF90E0B /* MediaDrawerView.swift */ = {isa = PBXFileReference; includeInIndex = 1; lastKnownFileType = sourcecode.swift; path = MediaDrawerView.swift; sourceTree = "<group>"; };
+		82E3FD2FF7038CDB9AB02DAFB51FF4C8 /* UIImage+ForceDecode.h */ = {isa = PBXFileReference; includeInIndex = 1; lastKnownFileType = sourcecode.c.h; name = "UIImage+ForceDecode.h"; path = "SDWebImage/Core/UIImage+ForceDecode.h"; sourceTree = "<group>"; };
 		832ACFDC9EF7C0DF032DA1074EC9BC06 /* LightLeaksFilter.swift */ = {isa = PBXFileReference; includeInIndex = 1; lastKnownFileType = sourcecode.swift; path = LightLeaksFilter.swift; sourceTree = "<group>"; };
 		849F6EA3A3DFB585F4BAEECD1B971EF0 /* ImageURLChooser.swift */ = {isa = PBXFileReference; includeInIndex = 1; lastKnownFileType = sourcecode.swift; name = ImageURLChooser.swift; path = Classes/ImageURLChooser.swift; sourceTree = "<group>"; };
 		84E8C1EBE81D8D41D2D93961DD4E9A11 /* PixelateImageOperation.swift */ = {isa = PBXFileReference; includeInIndex = 1; lastKnownFileType = sourcecode.swift; path = PixelateImageOperation.swift; sourceTree = "<group>"; };
-		855D824236E587D0BB135CE1E710A042 /* UIImageView+HighlightedWebCache.h */ = {isa = PBXFileReference; includeInIndex = 1; lastKnownFileType = sourcecode.c.h; name = "UIImageView+HighlightedWebCache.h"; path = "SDWebImage/Core/UIImageView+HighlightedWebCache.h"; sourceTree = "<group>"; };
+		859D5FDE1ACD39D94C39CB6480FA6D8B /* UIView+WebCacheOperation.m */ = {isa = PBXFileReference; includeInIndex = 1; lastKnownFileType = sourcecode.c.objc; name = "UIView+WebCacheOperation.m"; path = "SDWebImage/Core/UIView+WebCacheOperation.m"; sourceTree = "<group>"; };
+		862352D5B17DD9CD6BEAEE428D942F0A /* SDImageCoderHelper.m */ = {isa = PBXFileReference; includeInIndex = 1; lastKnownFileType = sourcecode.c.objc; name = SDImageCoderHelper.m; path = SDWebImage/Core/SDImageCoderHelper.m; sourceTree = "<group>"; };
 		8699148C67F40C0F1DC7F427AFAE72BA /* UICollectionView+Cells.swift */ = {isa = PBXFileReference; includeInIndex = 1; lastKnownFileType = sourcecode.swift; path = "UICollectionView+Cells.swift"; sourceTree = "<group>"; };
 		87498E68AE9C2B5A1AEABA24AA2C6C61 /* demux.h */ = {isa = PBXFileReference; includeInIndex = 1; lastKnownFileType = sourcecode.c.h; name = demux.h; path = src/webp/demux.h; sourceTree = "<group>"; };
 		87A508F48747753D2B31B26CF6C96387 /* SharedUI-umbrella.h */ = {isa = PBXFileReference; includeInIndex = 1; lastKnownFileType = sourcecode.c.h; path = "SharedUI-umbrella.h"; sourceTree = "<group>"; };
 		87B97FAA1E4BCADF57EDF6596C8E5174 /* UIImage+FlipLeftMirrored.swift */ = {isa = PBXFileReference; includeInIndex = 1; lastKnownFileType = sourcecode.swift; path = "UIImage+FlipLeftMirrored.swift"; sourceTree = "<group>"; };
+		87DE7E605E1411A6418FB3DD04190F4B /* NSImage+Compatibility.h */ = {isa = PBXFileReference; includeInIndex = 1; lastKnownFileType = sourcecode.c.h; name = "NSImage+Compatibility.h"; path = "SDWebImage/Core/NSImage+Compatibility.h"; sourceTree = "<group>"; };
 		87EB0074E36D53976AE98B0CD8AFC402 /* SDImageWebPCoder.h */ = {isa = PBXFileReference; includeInIndex = 1; lastKnownFileType = sourcecode.c.h; name = SDImageWebPCoder.h; path = SDWebImageWebPCoder/Classes/SDImageWebPCoder.h; sourceTree = "<group>"; };
-=======
-		1E62877E0FA7FA2FC81E67546EA5885F /* ImageLoader-umbrella.h */ = {isa = PBXFileReference; includeInIndex = 1; lastKnownFileType = sourcecode.c.h; path = "ImageLoader-umbrella.h"; sourceTree = "<group>"; };
-		1E7B147AF1D68E4BA2ACDA386F7AF225 /* SDImageHEICCoderInternal.h */ = {isa = PBXFileReference; includeInIndex = 1; lastKnownFileType = sourcecode.c.h; name = SDImageHEICCoderInternal.h; path = SDWebImage/Private/SDImageHEICCoderInternal.h; sourceTree = "<group>"; };
-		1F010AAB0A94011D1B0D47034EC82DDB /* SDImageFrame.h */ = {isa = PBXFileReference; includeInIndex = 1; lastKnownFileType = sourcecode.c.h; name = SDImageFrame.h; path = SDWebImage/Core/SDImageFrame.h; sourceTree = "<group>"; };
-		1F2EF8FFEC9BC9854D38264A13597751 /* CircularImageView.swift */ = {isa = PBXFileReference; includeInIndex = 1; lastKnownFileType = sourcecode.swift; path = CircularImageView.swift; sourceTree = "<group>"; };
-		20CADC2677C4C421F81D5DD346EAA2A1 /* SDGraphicsImageRenderer.h */ = {isa = PBXFileReference; includeInIndex = 1; lastKnownFileType = sourcecode.c.h; name = SDGraphicsImageRenderer.h; path = SDWebImage/Core/SDGraphicsImageRenderer.h; sourceTree = "<group>"; };
-		21501BAA3864A111F6A8D27801F15174 /* SDAnimatedImage+Data.swift */ = {isa = PBXFileReference; includeInIndex = 1; lastKnownFileType = sourcecode.swift; name = "SDAnimatedImage+Data.swift"; path = "Classes/SDAnimatedImage+Data.swift"; sourceTree = "<group>"; };
-		2186509F9CFFB234ACCAE86D4F2AD8C0 /* UIImage+DominantColors.swift */ = {isa = PBXFileReference; includeInIndex = 1; lastKnownFileType = sourcecode.swift; path = "UIImage+DominantColors.swift"; sourceTree = "<group>"; };
-		21FD581B58403F324C8B1306A5757680 /* FBSnapshotTestCasePlatform.h */ = {isa = PBXFileReference; includeInIndex = 1; lastKnownFileType = sourcecode.c.h; name = FBSnapshotTestCasePlatform.h; path = FBSnapshotTestCase/FBSnapshotTestCasePlatform.h; sourceTree = "<group>"; };
-		2292CA76BB0F61597711B8CADC4740C7 /* Utils-dummy.m */ = {isa = PBXFileReference; includeInIndex = 1; lastKnownFileType = sourcecode.c.objc; path = "Utils-dummy.m"; sourceTree = "<group>"; };
-		23375E58E8679664C2A4159FEBD69244 /* RGBFilter.swift */ = {isa = PBXFileReference; includeInIndex = 1; lastKnownFileType = sourcecode.swift; path = RGBFilter.swift; sourceTree = "<group>"; };
-		234543BE0AAFA461107566ADCBB722D5 /* SDDiskCache.h */ = {isa = PBXFileReference; includeInIndex = 1; lastKnownFileType = sourcecode.c.h; name = SDDiskCache.h; path = SDWebImage/Core/SDDiskCache.h; sourceTree = "<group>"; };
-		23811595F686CFC7D78879ED57EA5E5A /* random_utils.c */ = {isa = PBXFileReference; includeInIndex = 1; name = random_utils.c; path = src/utils/random_utils.c; sourceTree = "<group>"; };
-		2383078A6D28DE6A15E11489708BA4FD /* libPods-KanvasCameraExampleTests.a */ = {isa = PBXFileReference; explicitFileType = archive.ar; includeInIndex = 0; name = "libPods-KanvasCameraExampleTests.a"; path = "libPods-KanvasCameraExampleTests.a"; sourceTree = BUILT_PRODUCTS_DIR; };
-		23B01BF3780828738C4966734A26B5D0 /* bit_reader_inl_utils.h */ = {isa = PBXFileReference; includeInIndex = 1; lastKnownFileType = sourcecode.c.h; name = bit_reader_inl_utils.h; path = src/utils/bit_reader_inl_utils.h; sourceTree = "<group>"; };
-		23CC7791CA6F829D2695405C62A4FFDF /* picture_csp_enc.c */ = {isa = PBXFileReference; includeInIndex = 1; name = picture_csp_enc.c; path = src/enc/picture_csp_enc.c; sourceTree = "<group>"; };
-		24709202265E9AAB8155900990CF510F /* CVPixelBuffer+sampleBuffer.swift */ = {isa = PBXFileReference; includeInIndex = 1; lastKnownFileType = sourcecode.swift; path = "CVPixelBuffer+sampleBuffer.swift"; sourceTree = "<group>"; };
-		24932BEDA24A2E4922EEB2B0B347B046 /* Utils-umbrella.h */ = {isa = PBXFileReference; includeInIndex = 1; lastKnownFileType = sourcecode.c.h; path = "Utils-umbrella.h"; sourceTree = "<group>"; };
-		2495FA93E8A43040C5FE23D323AAA856 /* bit_reader_utils.h */ = {isa = PBXFileReference; includeInIndex = 1; lastKnownFileType = sourcecode.c.h; name = bit_reader_utils.h; path = src/utils/bit_reader_utils.h; sourceTree = "<group>"; };
-		24DE48729CF814017D3B0E075DB83F93 /* DrawerTabBarOption.swift */ = {isa = PBXFileReference; includeInIndex = 1; lastKnownFileType = sourcecode.swift; path = DrawerTabBarOption.swift; sourceTree = "<group>"; };
-		251A89FCD4E0B1BAA1FC9AAFB1C453F0 /* LoadingIndicatorView.swift */ = {isa = PBXFileReference; includeInIndex = 1; lastKnownFileType = sourcecode.swift; path = LoadingIndicatorView.swift; sourceTree = "<group>"; };
-		26177012A8EF212BCCFBE2CB084DDCEB /* UIImageView+HighlightedWebCache.h */ = {isa = PBXFileReference; includeInIndex = 1; lastKnownFileType = sourcecode.c.h; name = "UIImageView+HighlightedWebCache.h"; path = "SDWebImage/Core/UIImageView+HighlightedWebCache.h"; sourceTree = "<group>"; };
-		26DA6D548DCBF303BF14CC4C06C9ED4D /* EditionOption.swift */ = {isa = PBXFileReference; includeInIndex = 1; lastKnownFileType = sourcecode.swift; path = EditionOption.swift; sourceTree = "<group>"; };
-		2777FF846FB540FB2F7E87970695CC84 /* GLError.swift */ = {isa = PBXFileReference; includeInIndex = 1; lastKnownFileType = sourcecode.swift; path = GLError.swift; sourceTree = "<group>"; };
-		288CAB1AD4972B628FB834802A14B14B /* RoundedTexture.swift */ = {isa = PBXFileReference; includeInIndex = 1; lastKnownFileType = sourcecode.swift; path = RoundedTexture.swift; sourceTree = "<group>"; };
-		28D92C89C0509A1BE9AE8F8373C0ABAF /* SDWebImageCompat.m */ = {isa = PBXFileReference; includeInIndex = 1; lastKnownFileType = sourcecode.c.objc; name = SDWebImageCompat.m; path = SDWebImage/Core/SDWebImageCompat.m; sourceTree = "<group>"; };
-		292A4614A5443B0D0A9B31421127B9DC /* dec_sse41.c */ = {isa = PBXFileReference; includeInIndex = 1; name = dec_sse41.c; path = src/dsp/dec_sse41.c; sourceTree = "<group>"; };
-		2962D2CACA3C6A25D923286AE5D8E19E /* Pods-KanvasCameraExampleTests.modulemap */ = {isa = PBXFileReference; includeInIndex = 1; lastKnownFileType = sourcecode.module; path = "Pods-KanvasCameraExampleTests.modulemap"; sourceTree = "<group>"; };
-		2985C79CC2955399CFE878AEE63E493E /* dec_mips32.c */ = {isa = PBXFileReference; includeInIndex = 1; name = dec_mips32.c; path = src/dsp/dec_mips32.c; sourceTree = "<group>"; };
-		2A8A9ABD6BB85B276B4CB50EA8D16E33 /* ImageRequestAuthHeaderProvider.swift */ = {isa = PBXFileReference; includeInIndex = 1; lastKnownFileType = sourcecode.swift; name = ImageRequestAuthHeaderProvider.swift; path = Classes/ImageRequestAuthHeaderProvider.swift; sourceTree = "<group>"; };
-		2AA0E164EE6747DB6D36656730267C1B /* NavigationBarStyleDefining.swift */ = {isa = PBXFileReference; includeInIndex = 1; lastKnownFileType = sourcecode.swift; name = NavigationBarStyleDefining.swift; path = Source/NavigationBarStyleDefining.swift; sourceTree = "<group>"; };
-		2BA3DEAD581FA90BA21A2DC8940F7E92 /* DimensionsHelper.swift */ = {isa = PBXFileReference; includeInIndex = 1; lastKnownFileType = sourcecode.swift; path = DimensionsHelper.swift; sourceTree = "<group>"; };
-		2C97D602A2F40AA2F3317661EEC352D4 /* ScrollHandler.swift */ = {isa = PBXFileReference; includeInIndex = 1; lastKnownFileType = sourcecode.swift; path = ScrollHandler.swift; sourceTree = "<group>"; };
-		2CAB5B755FFC392DAEDFFD68D5B0FF46 /* UIImage+MemoryCacheCost.h */ = {isa = PBXFileReference; includeInIndex = 1; lastKnownFileType = sourcecode.c.h; name = "UIImage+MemoryCacheCost.h"; path = "SDWebImage/Core/UIImage+MemoryCacheCost.h"; sourceTree = "<group>"; };
-		2CAE7DD17AFABCC37B07E6BC1BECE65A /* SDImageLoadersManager.m */ = {isa = PBXFileReference; includeInIndex = 1; lastKnownFileType = sourcecode.c.objc; name = SDImageLoadersManager.m; path = SDWebImage/Core/SDImageLoadersManager.m; sourceTree = "<group>"; };
-		2D2BB2CF0C02686BA7C110ED2C50042F /* UIImageView+WebCache.m */ = {isa = PBXFileReference; includeInIndex = 1; lastKnownFileType = sourcecode.c.objc; name = "UIImageView+WebCache.m"; path = "SDWebImage/Core/UIImageView+WebCache.m"; sourceTree = "<group>"; };
-		2DAA415BF11F10A40C57BD4C446C25D0 /* AppColorScheme.swift */ = {isa = PBXFileReference; includeInIndex = 1; lastKnownFileType = sourcecode.swift; name = AppColorScheme.swift; path = Source/AppColorScheme.swift; sourceTree = "<group>"; };
-		2DD826805C7C0FA0989FA705DFFDDBD7 /* TagsViewAnimationCoordinator.swift */ = {isa = PBXFileReference; includeInIndex = 1; lastKnownFileType = sourcecode.swift; path = TagsViewAnimationCoordinator.swift; sourceTree = "<group>"; };
-		2E94DE447B9A9AC4DA7210801C04002B /* ReachabilityObserver.swift */ = {isa = PBXFileReference; includeInIndex = 1; lastKnownFileType = sourcecode.swift; name = ReachabilityObserver.swift; path = Source/ReachabilityObserver.swift; sourceTree = "<group>"; };
-		2EE556CC5254EBDE00EFB16CFE4157DF /* UIGestureRecognizer+Active.swift */ = {isa = PBXFileReference; includeInIndex = 1; lastKnownFileType = sourcecode.swift; path = "UIGestureRecognizer+Active.swift"; sourceTree = "<group>"; };
-		2F2D0948AD18840D8E953E06FBE9D7E6 /* UIImage+ForceDecode.m */ = {isa = PBXFileReference; includeInIndex = 1; lastKnownFileType = sourcecode.c.objc; name = "UIImage+ForceDecode.m"; path = "SDWebImage/Core/UIImage+ForceDecode.m"; sourceTree = "<group>"; };
-		2F9CD58487E30EC5518FCD8DDF7DE2FB /* yuv_mips_dsp_r2.c */ = {isa = PBXFileReference; includeInIndex = 1; name = yuv_mips_dsp_r2.c; path = src/dsp/yuv_mips_dsp_r2.c; sourceTree = "<group>"; };
-		2FC56E7968162DB46084066A79CB93AE /* Filter.swift */ = {isa = PBXFileReference; includeInIndex = 1; lastKnownFileType = sourcecode.swift; path = Filter.swift; sourceTree = "<group>"; };
-		3036D2A7F14E4355051B173488AAE810 /* ImageLoaderError.swift */ = {isa = PBXFileReference; includeInIndex = 1; lastKnownFileType = sourcecode.swift; name = ImageLoaderError.swift; path = Classes/ImageLoaderError.swift; sourceTree = "<group>"; };
-		3066F6657A91973C57A831571F2E70AB /* lossless_enc_sse2.c */ = {isa = PBXFileReference; includeInIndex = 1; name = lossless_enc_sse2.c; path = src/dsp/lossless_enc_sse2.c; sourceTree = "<group>"; };
-		32848668533C67E7A7033832E47A3061 /* Utils.xcconfig */ = {isa = PBXFileReference; includeInIndex = 1; lastKnownFileType = text.xcconfig; path = Utils.xcconfig; sourceTree = "<group>"; };
-		32D887F50AFB19C71559C57F6E140773 /* yuv_neon.c */ = {isa = PBXFileReference; includeInIndex = 1; name = yuv_neon.c; path = src/dsp/yuv_neon.c; sourceTree = "<group>"; };
-		32FE13DF37680CB9C6450054DD890889 /* UIView+WebCacheOperation.m */ = {isa = PBXFileReference; includeInIndex = 1; lastKnownFileType = sourcecode.c.objc; name = "UIView+WebCacheOperation.m"; path = "SDWebImage/Core/UIView+WebCacheOperation.m"; sourceTree = "<group>"; };
-		339B8896E8F38B5B21E1EA5D7C5F0346 /* UIFont+PostFonts.swift */ = {isa = PBXFileReference; includeInIndex = 1; lastKnownFileType = sourcecode.swift; name = "UIFont+PostFonts.swift"; path = "Source/UIFont+PostFonts.swift"; sourceTree = "<group>"; };
-		34AAE65FA7180054B40BA44F02D8CAA6 /* UICollectionView+Cells.swift */ = {isa = PBXFileReference; includeInIndex = 1; lastKnownFileType = sourcecode.swift; path = "UICollectionView+Cells.swift"; sourceTree = "<group>"; };
-		3507565180D3B6782D520CCBCA63CD74 /* ColorPickerController.swift */ = {isa = PBXFileReference; includeInIndex = 1; lastKnownFileType = sourcecode.swift; path = ColorPickerController.swift; sourceTree = "<group>"; };
-		352EE783CFE5CC53F6EA5716F8C8A658 /* StickerCollectionController.swift */ = {isa = PBXFileReference; includeInIndex = 1; lastKnownFileType = sourcecode.swift; path = StickerCollectionController.swift; sourceTree = "<group>"; };
-		35CCCFAD501D83F388F4E1C73B3C13DA /* CameraInputControllerDelegate.swift */ = {isa = PBXFileReference; includeInIndex = 1; lastKnownFileType = sourcecode.swift; path = CameraInputControllerDelegate.swift; sourceTree = "<group>"; };
-		35F46CD57A87EAF47172BBBDAC5661B1 /* lossless.h */ = {isa = PBXFileReference; includeInIndex = 1; lastKnownFileType = sourcecode.c.h; name = lossless.h; path = src/dsp/lossless.h; sourceTree = "<group>"; };
-		367AFFEA4AB33D23D8975195C26FB6CC /* SDDiskCache.m */ = {isa = PBXFileReference; includeInIndex = 1; lastKnownFileType = sourcecode.c.objc; name = SDDiskCache.m; path = SDWebImage/Core/SDDiskCache.m; sourceTree = "<group>"; };
-		36B9DDC497C5DCBE6BA4CBF81AC5CB0B /* GifVideoOutputHandler.swift */ = {isa = PBXFileReference; includeInIndex = 1; lastKnownFileType = sourcecode.swift; path = GifVideoOutputHandler.swift; sourceTree = "<group>"; };
-		377F0C7E7387F6294DFE97A84D7C5005 /* demux.h */ = {isa = PBXFileReference; includeInIndex = 1; lastKnownFileType = sourcecode.c.h; name = demux.h; path = src/webp/demux.h; sourceTree = "<group>"; };
-		37A017D908900C622886635B1DC10615 /* PostOptionsConstants.swift */ = {isa = PBXFileReference; includeInIndex = 1; lastKnownFileType = sourcecode.swift; path = PostOptionsConstants.swift; sourceTree = "<group>"; };
-		37CC1938283E2B9692A7B13B69651343 /* DrawingView.swift */ = {isa = PBXFileReference; includeInIndex = 1; lastKnownFileType = sourcecode.swift; path = DrawingView.swift; sourceTree = "<group>"; };
-		380BD62D7A5ED4161373ABFDB03E7921 /* Dictionary+Copy.swift */ = {isa = PBXFileReference; includeInIndex = 1; lastKnownFileType = sourcecode.swift; name = "Dictionary+Copy.swift"; path = "Source/Dictionary+Copy.swift"; sourceTree = "<group>"; };
-		381914FEAE762603AC4DBB8B6006E808 /* Assets.xcassets */ = {isa = PBXFileReference; includeInIndex = 1; lastKnownFileType = folder.assetcatalog; name = Assets.xcassets; path = Resources/Assets.xcassets; sourceTree = "<group>"; };
-		3854B248A18090BD5A694B3BF974C1B2 /* huffman_utils.h */ = {isa = PBXFileReference; includeInIndex = 1; lastKnownFileType = sourcecode.c.h; name = huffman_utils.h; path = src/utils/huffman_utils.h; sourceTree = "<group>"; };
-		392BB8C25B2F32DA6D17051AC1F71C5A /* TagsOptionsModel.swift */ = {isa = PBXFileReference; includeInIndex = 1; lastKnownFileType = sourcecode.swift; path = TagsOptionsModel.swift; sourceTree = "<group>"; };
-		39EF920681C22D28CFB866CC60205CEB /* StrokeSelectorController.swift */ = {isa = PBXFileReference; includeInIndex = 1; lastKnownFileType = sourcecode.swift; path = StrokeSelectorController.swift; sourceTree = "<group>"; };
-		39FF7AE60E72AC04EB2F4A8427DD412F /* SDWebImageManager.h */ = {isa = PBXFileReference; includeInIndex = 1; lastKnownFileType = sourcecode.c.h; name = SDWebImageManager.h; path = SDWebImage/Core/SDWebImageManager.h; sourceTree = "<group>"; };
-		3A918F9E36AF334C3C5DA7B174459917 /* UIColor+SDHexString.h */ = {isa = PBXFileReference; includeInIndex = 1; lastKnownFileType = sourcecode.c.h; name = "UIColor+SDHexString.h"; path = "SDWebImage/Private/UIColor+SDHexString.h"; sourceTree = "<group>"; };
-		3C0764B6B5140527211C1DD87BD55E88 /* SDImageTransformer.h */ = {isa = PBXFileReference; includeInIndex = 1; lastKnownFileType = sourcecode.c.h; name = SDImageTransformer.h; path = SDWebImage/Core/SDImageTransformer.h; sourceTree = "<group>"; };
-		3C29F4409ED13D40586840A304698C66 /* SDWebImageDownloader.m */ = {isa = PBXFileReference; includeInIndex = 1; lastKnownFileType = sourcecode.c.objc; name = SDWebImageDownloader.m; path = SDWebImage/Core/SDWebImageDownloader.m; sourceTree = "<group>"; };
-		3C3A16E4BB2062D9DC6A08B72D302018 /* StickerTypeCollectionView.swift */ = {isa = PBXFileReference; includeInIndex = 1; lastKnownFileType = sourcecode.swift; path = StickerTypeCollectionView.swift; sourceTree = "<group>"; };
-		3CAA5639F16E20657983059056E5A253 /* SharedUI.xcconfig */ = {isa = PBXFileReference; includeInIndex = 1; lastKnownFileType = text.xcconfig; path = SharedUI.xcconfig; sourceTree = "<group>"; };
-		3CF4DADC3FC1505729017CF50D8158AA /* Reachability-dummy.m */ = {isa = PBXFileReference; includeInIndex = 1; lastKnownFileType = sourcecode.c.objc; path = "Reachability-dummy.m"; sourceTree = "<group>"; };
-		3D819A83E6C1F83E3AEDFE24E4748BDE /* alpha_enc.c */ = {isa = PBXFileReference; includeInIndex = 1; name = alpha_enc.c; path = src/enc/alpha_enc.c; sourceTree = "<group>"; };
-		3D9D5C12044EE284E2420F852FF66912 /* AppColorPalette.swift */ = {isa = PBXFileReference; includeInIndex = 1; lastKnownFileType = sourcecode.swift; name = AppColorPalette.swift; path = Source/AppColorPalette.swift; sourceTree = "<group>"; };
-		3E03569FF46EAC94F603E845AF8B1574 /* alpha_dec.c */ = {isa = PBXFileReference; includeInIndex = 1; name = alpha_dec.c; path = src/dec/alpha_dec.c; sourceTree = "<group>"; };
-		3E12E6104D6C3EBAA1522783EC1F33D2 /* UIImage+MultiFormat.h */ = {isa = PBXFileReference; includeInIndex = 1; lastKnownFileType = sourcecode.c.h; name = "UIImage+MultiFormat.h"; path = "SDWebImage/Core/UIImage+MultiFormat.h"; sourceTree = "<group>"; };
-		3E88D9CED815BC51A94D2AF9AAEB74D7 /* ColorPickerView.swift */ = {isa = PBXFileReference; includeInIndex = 1; lastKnownFileType = sourcecode.swift; path = ColorPickerView.swift; sourceTree = "<group>"; };
-		3ECCCC62A10E52DE290A02A0687BBBBB /* NSDate+Offset.swift */ = {isa = PBXFileReference; includeInIndex = 1; lastKnownFileType = sourcecode.swift; name = "NSDate+Offset.swift"; path = "Source/NSDate+Offset.swift"; sourceTree = "<group>"; };
-		3FADC24DE06C5FB384747D5268C0E45E /* SDWeakProxy.h */ = {isa = PBXFileReference; includeInIndex = 1; lastKnownFileType = sourcecode.c.h; name = SDWeakProxy.h; path = SDWebImage/Private/SDWeakProxy.h; sourceTree = "<group>"; };
-		3FD1AB9AA0B679D336B65E3EF45342CF /* yuv.c */ = {isa = PBXFileReference; includeInIndex = 1; name = yuv.c; path = src/dsp/yuv.c; sourceTree = "<group>"; };
-		3FDFE81E4C05DBC2F032362F7917A8E5 /* TextureSelectorView.swift */ = {isa = PBXFileReference; includeInIndex = 1; lastKnownFileType = sourcecode.swift; path = TextureSelectorView.swift; sourceTree = "<group>"; };
-		400FF55D0451E7A8F33A3D0D3E11C1B9 /* libReachability.a */ = {isa = PBXFileReference; explicitFileType = archive.ar; includeInIndex = 0; name = libReachability.a; path = libReachability.a; sourceTree = BUILT_PRODUCTS_DIR; };
-		4082C0D1387E89C408B52C1B7FD1CBBA /* alpha_processing.c */ = {isa = PBXFileReference; includeInIndex = 1; name = alpha_processing.c; path = src/dsp/alpha_processing.c; sourceTree = "<group>"; };
-		40ADFAA5D1C182C1C965A8BECFDD0575 /* StickerMenuController.swift */ = {isa = PBXFileReference; includeInIndex = 1; lastKnownFileType = sourcecode.swift; path = StickerMenuController.swift; sourceTree = "<group>"; };
-		40C68EC86CB86D29877C0D848808EB72 /* Sharpie.swift */ = {isa = PBXFileReference; includeInIndex = 1; lastKnownFileType = sourcecode.swift; path = Sharpie.swift; sourceTree = "<group>"; };
-		40F7CBA8E7DBA6DDB55AE23487FDFCAA /* Array+Convenience.swift */ = {isa = PBXFileReference; includeInIndex = 1; lastKnownFileType = sourcecode.swift; name = "Array+Convenience.swift"; path = "Source/Array+Convenience.swift"; sourceTree = "<group>"; };
-		415BAB844B2EF84F429D1A6B0D06DCE4 /* rescaler_mips32.c */ = {isa = PBXFileReference; includeInIndex = 1; name = rescaler_mips32.c; path = src/dsp/rescaler_mips32.c; sourceTree = "<group>"; };
-		41990351E9A2E899A42F0037B5389983 /* UIImage+GIF.h */ = {isa = PBXFileReference; includeInIndex = 1; lastKnownFileType = sourcecode.c.h; name = "UIImage+GIF.h"; path = "SDWebImage/Core/UIImage+GIF.h"; sourceTree = "<group>"; };
-		41A047AD4338241EC205EE1577A24734 /* ReachabilityDeterminer.swift */ = {isa = PBXFileReference; includeInIndex = 1; lastKnownFileType = sourcecode.swift; name = ReachabilityDeterminer.swift; path = Source/ReachabilityDeterminer.swift; sourceTree = "<group>"; };
-		41E910B9AECC646D5BBB24DA034AFF56 /* random_utils.h */ = {isa = PBXFileReference; includeInIndex = 1; lastKnownFileType = sourcecode.c.h; name = random_utils.h; path = src/utils/random_utils.h; sourceTree = "<group>"; };
-		41F43104F7A302DFF9644FDB082B5B1B /* Shader.swift */ = {isa = PBXFileReference; includeInIndex = 1; lastKnownFileType = sourcecode.swift; path = Shader.swift; sourceTree = "<group>"; };
-		42253E485174D6C39EF6B68A0600426D /* ImageURLChooser.swift */ = {isa = PBXFileReference; includeInIndex = 1; lastKnownFileType = sourcecode.swift; name = ImageURLChooser.swift; path = Classes/ImageURLChooser.swift; sourceTree = "<group>"; };
-		427F8E90A9D14D8D7348233E3711F9E7 /* CGPoint+Operators.swift */ = {isa = PBXFileReference; includeInIndex = 1; lastKnownFileType = sourcecode.swift; path = "CGPoint+Operators.swift"; sourceTree = "<group>"; };
-		42B13D8DC51C97A5208CAA4524C35AF4 /* StylableTextView.swift */ = {isa = PBXFileReference; includeInIndex = 1; lastKnownFileType = sourcecode.swift; path = StylableTextView.swift; sourceTree = "<group>"; };
-		42CDF3BC681567CADAE0C02049A5AA8F /* muxread.c */ = {isa = PBXFileReference; includeInIndex = 1; name = muxread.c; path = src/mux/muxread.c; sourceTree = "<group>"; };
-		42D5FC075506B80ACA4CE9A698C893B4 /* dec_mips_dsp_r2.c */ = {isa = PBXFileReference; includeInIndex = 1; name = dec_mips_dsp_r2.c; path = src/dsp/dec_mips_dsp_r2.c; sourceTree = "<group>"; };
-		436211A9D9E276C4A19C7FABB298AA20 /* ColorCollectionController.swift */ = {isa = PBXFileReference; includeInIndex = 1; lastKnownFileType = sourcecode.swift; path = ColorCollectionController.swift; sourceTree = "<group>"; };
-		43641D47A539F004DACECF9598AECB9B /* ColorSelectorView.swift */ = {isa = PBXFileReference; includeInIndex = 1; lastKnownFileType = sourcecode.swift; path = ColorSelectorView.swift; sourceTree = "<group>"; };
-		436568E04B97B0EF68EFFF4D724247E0 /* yuv_sse41.c */ = {isa = PBXFileReference; includeInIndex = 1; name = yuv_sse41.c; path = src/dsp/yuv_sse41.c; sourceTree = "<group>"; };
-		437AF6FAB8C569DE7A2E228D85E92F29 /* MediaClipsCollectionCell.swift */ = {isa = PBXFileReference; includeInIndex = 1; lastKnownFileType = sourcecode.swift; path = MediaClipsCollectionCell.swift; sourceTree = "<group>"; };
-		43B28C9C8B7CBFFCA29B4AC52C47E2BE /* SDImageCacheConfig.m */ = {isa = PBXFileReference; includeInIndex = 1; lastKnownFileType = sourcecode.c.objc; name = SDImageCacheConfig.m; path = SDWebImage/Core/SDImageCacheConfig.m; sourceTree = "<group>"; };
-		46007E226E37C0D4BCC7841415E07EBA /* AVAsset+Utils.swift */ = {isa = PBXFileReference; includeInIndex = 1; lastKnownFileType = sourcecode.swift; name = "AVAsset+Utils.swift"; path = "Source/AVAsset+Utils.swift"; sourceTree = "<group>"; };
-		4634B9D0AFC505805D842D11D11FA260 /* SharedUI-dummy.m */ = {isa = PBXFileReference; includeInIndex = 1; lastKnownFileType = sourcecode.c.objc; path = "SharedUI-dummy.m"; sourceTree = "<group>"; };
-		4676F26F535482FBA9B1E88536C301D6 /* vp8l_dec.c */ = {isa = PBXFileReference; includeInIndex = 1; name = vp8l_dec.c; path = src/dec/vp8l_dec.c; sourceTree = "<group>"; };
-		47DC887082007C2BAB072CE3E053B73D /* FilterCollectionInnerCell.swift */ = {isa = PBXFileReference; includeInIndex = 1; lastKnownFileType = sourcecode.swift; path = FilterCollectionInnerCell.swift; sourceTree = "<group>"; };
-		47E1317E0BF17966880F21E6D86A0092 /* picture_enc.c */ = {isa = PBXFileReference; includeInIndex = 1; name = picture_enc.c; path = src/enc/picture_enc.c; sourceTree = "<group>"; };
-		48087380F24E61F92997C8107369E5C1 /* CALayer+Shadows.swift */ = {isa = PBXFileReference; includeInIndex = 1; lastKnownFileType = sourcecode.swift; path = "CALayer+Shadows.swift"; sourceTree = "<group>"; };
-		482558EEF1C3B2DCEEF558843F8A4B54 /* SuggestedTagView.swift */ = {isa = PBXFileReference; includeInIndex = 1; lastKnownFileType = sourcecode.swift; path = SuggestedTagView.swift; sourceTree = "<group>"; };
-		484052CC1CC7F0354A789A2C24FD3859 /* SDImageIOAnimatedCoder.m */ = {isa = PBXFileReference; includeInIndex = 1; lastKnownFileType = sourcecode.c.objc; name = SDImageIOAnimatedCoder.m; path = SDWebImage/Core/SDImageIOAnimatedCoder.m; sourceTree = "<group>"; };
-		484AC0342F382EBA0683F063CB7C1259 /* SDWebImage.h */ = {isa = PBXFileReference; includeInIndex = 1; lastKnownFileType = sourcecode.c.h; name = SDWebImage.h; path = WebImage/SDWebImage.h; sourceTree = "<group>"; };
-		484C8809AADD45C7F4454BB3766C2ABF /* muxinternal.c */ = {isa = PBXFileReference; includeInIndex = 1; name = muxinternal.c; path = src/mux/muxinternal.c; sourceTree = "<group>"; };
-		48E920574085A8328F91928BDD587858 /* anim_decode.c */ = {isa = PBXFileReference; includeInIndex = 1; name = anim_decode.c; path = src/demux/anim_decode.c; sourceTree = "<group>"; };
-		49749CA439804257205869C97C643852 /* MediaClipsEditorViewController.swift */ = {isa = PBXFileReference; includeInIndex = 1; lastKnownFileType = sourcecode.swift; path = MediaClipsEditorViewController.swift; sourceTree = "<group>"; };
-		49C66A2A51A5F55560080C1A439C2E15 /* KanvasCamera-prefix.pch */ = {isa = PBXFileReference; includeInIndex = 1; lastKnownFileType = sourcecode.c.h; path = "KanvasCamera-prefix.pch"; sourceTree = "<group>"; };
-		49DE4AC322F2C21C94CBBD69B0B70CC2 /* Array+Move.swift */ = {isa = PBXFileReference; includeInIndex = 1; lastKnownFileType = sourcecode.swift; path = "Array+Move.swift"; sourceTree = "<group>"; };
-		49E5CB6DA65BE198B2799AAE45DA2BE5 /* Synchronized.swift */ = {isa = PBXFileReference; includeInIndex = 1; lastKnownFileType = sourcecode.swift; path = Synchronized.swift; sourceTree = "<group>"; };
-		4A621AA1556D1A9EC928933B668B4781 /* BlurImageOperation.swift */ = {isa = PBXFileReference; includeInIndex = 1; lastKnownFileType = sourcecode.swift; path = BlurImageOperation.swift; sourceTree = "<group>"; };
-		4B228B80629CD8A1D237AB2E6A7AE080 /* GLPixelBufferView.swift */ = {isa = PBXFileReference; includeInIndex = 1; lastKnownFileType = sourcecode.swift; path = GLPixelBufferView.swift; sourceTree = "<group>"; };
-		4B6ECC5E2CB8AC6E7FD1225F65D1AE9B /* KanvasCamera-umbrella.h */ = {isa = PBXFileReference; includeInIndex = 1; lastKnownFileType = sourcecode.c.h; path = "KanvasCamera-umbrella.h"; sourceTree = "<group>"; };
-		4BDDD3747882662D0EB30519C59AFFF4 /* ClosedRange+Clamp.swift */ = {isa = PBXFileReference; includeInIndex = 1; lastKnownFileType = sourcecode.swift; path = "ClosedRange+Clamp.swift"; sourceTree = "<group>"; };
-		4BF907DD602CFB5DD96900BFDE68E984 /* FilterType.swift */ = {isa = PBXFileReference; includeInIndex = 1; lastKnownFileType = sourcecode.swift; path = FilterType.swift; sourceTree = "<group>"; };
-		4D17173CB07CA5432D410F7E9CE349D0 /* SDImageIOAnimatedCoder.h */ = {isa = PBXFileReference; includeInIndex = 1; lastKnownFileType = sourcecode.c.h; name = SDImageIOAnimatedCoder.h; path = SDWebImage/Core/SDImageIOAnimatedCoder.h; sourceTree = "<group>"; };
-		4D9059BFBDF4F66C8006273D58533FB6 /* SDWebImage.xcconfig */ = {isa = PBXFileReference; includeInIndex = 1; lastKnownFileType = text.xcconfig; path = SDWebImage.xcconfig; sourceTree = "<group>"; };
-		4DDC8BEBFADCD4C66EEBB6E76D7700AF /* MediaExporter.swift */ = {isa = PBXFileReference; includeInIndex = 1; lastKnownFileType = sourcecode.swift; path = MediaExporter.swift; sourceTree = "<group>"; };
-		4E3888DD9779259ADDA54BCBCE9ED3AE /* lossless_neon.c */ = {isa = PBXFileReference; includeInIndex = 1; name = lossless_neon.c; path = src/dsp/lossless_neon.c; sourceTree = "<group>"; };
-		4EC1701989F0DA7B482F168FAB5924F9 /* bit_writer_utils.c */ = {isa = PBXFileReference; includeInIndex = 1; name = bit_writer_utils.c; path = src/utils/bit_writer_utils.c; sourceTree = "<group>"; };
-		4FC280DD522ECB16D32FA746CC6DFD8E /* SDImageCachesManagerOperation.m */ = {isa = PBXFileReference; includeInIndex = 1; lastKnownFileType = sourcecode.c.objc; name = SDImageCachesManagerOperation.m; path = SDWebImage/Private/SDImageCachesManagerOperation.m; sourceTree = "<group>"; };
-		4FD8C8EBC355BADE512E74D8E7F23FAF /* Queue.swift */ = {isa = PBXFileReference; includeInIndex = 1; lastKnownFileType = sourcecode.swift; path = Queue.swift; sourceTree = "<group>"; };
-		4FEB6B449152CEFF044774BCC2A94DB3 /* UIImage+Diff.h */ = {isa = PBXFileReference; includeInIndex = 1; lastKnownFileType = sourcecode.c.h; name = "UIImage+Diff.h"; path = "FBSnapshotTestCase/Categories/UIImage+Diff.h"; sourceTree = "<group>"; };
-		505D758734C940ACC73CE8733240AC87 /* Reachability.m */ = {isa = PBXFileReference; includeInIndex = 1; lastKnownFileType = sourcecode.c.objc; path = Reachability.m; sourceTree = "<group>"; };
-		50B093CA289DABE830013673136B64FD /* alpha_processing_sse2.c */ = {isa = PBXFileReference; includeInIndex = 1; name = alpha_processing_sse2.c; path = src/dsp/alpha_processing_sse2.c; sourceTree = "<group>"; };
-		50E60E22E92570F2A06D0486B273D4AE /* UIImage+SDAnimatedImage.swift */ = {isa = PBXFileReference; includeInIndex = 1; lastKnownFileType = sourcecode.swift; name = "UIImage+SDAnimatedImage.swift"; path = "Classes/UIImage+SDAnimatedImage.swift"; sourceTree = "<group>"; };
-		515B771B36AD7DEF8E2182373D99D97C /* UIImage+PixelBuffer.swift */ = {isa = PBXFileReference; includeInIndex = 1; lastKnownFileType = sourcecode.swift; path = "UIImage+PixelBuffer.swift"; sourceTree = "<group>"; };
-		516706702688190F20A46972D2508938 /* picture_psnr_enc.c */ = {isa = PBXFileReference; includeInIndex = 1; name = picture_psnr_enc.c; path = src/enc/picture_psnr_enc.c; sourceTree = "<group>"; };
-		5172D2A16DE0755A78E95B9DDCBC614E /* KanvasCamera.bundle */ = {isa = PBXFileReference; explicitFileType = wrapper.cfbundle; includeInIndex = 0; name = KanvasCamera.bundle; path = "KanvasCamera-KanvasCamera.bundle"; sourceTree = BUILT_PRODUCTS_DIR; };
-		5192B3CB70CFEB37E7C720FFBAE5D4C6 /* DrawerController.swift */ = {isa = PBXFileReference; includeInIndex = 1; lastKnownFileType = sourcecode.swift; path = DrawerController.swift; sourceTree = "<group>"; };
-		51EC0E58C78FB07884A63CF745D8C84A /* SDImageAPNGCoder.h */ = {isa = PBXFileReference; includeInIndex = 1; lastKnownFileType = sourcecode.c.h; name = SDImageAPNGCoder.h; path = SDWebImage/Core/SDImageAPNGCoder.h; sourceTree = "<group>"; };
-		521B863617B9382ECC068B0A99149BBC /* EditorTextView.swift */ = {isa = PBXFileReference; includeInIndex = 1; lastKnownFileType = sourcecode.swift; path = EditorTextView.swift; sourceTree = "<group>"; };
-		522D468D3D3A20C962B57DD471FD14AF /* types.h */ = {isa = PBXFileReference; includeInIndex = 1; lastKnownFileType = sourcecode.c.h; name = types.h; path = src/webp/types.h; sourceTree = "<group>"; };
-		532028914DF1FF2424FE60D88061D48E /* enc_neon.c */ = {isa = PBXFileReference; includeInIndex = 1; name = enc_neon.c; path = src/dsp/enc_neon.c; sourceTree = "<group>"; };
-		53723A048F8ACC62999CF994484C105D /* Device.swift */ = {isa = PBXFileReference; includeInIndex = 1; lastKnownFileType = sourcecode.swift; path = Device.swift; sourceTree = "<group>"; };
-		5394D3F97E03DB99A12233B59B976263 /* FilterItem.swift */ = {isa = PBXFileReference; includeInIndex = 1; lastKnownFileType = sourcecode.swift; path = FilterItem.swift; sourceTree = "<group>"; };
-		53D0CA82F3EB9BCE2E33BA1E4FF1F69D /* vp8li_dec.h */ = {isa = PBXFileReference; includeInIndex = 1; lastKnownFileType = sourcecode.c.h; name = vp8li_dec.h; path = src/dec/vp8li_dec.h; sourceTree = "<group>"; };
-		5402B734B057DEA3DE228B6863B124D8 /* utils.h */ = {isa = PBXFileReference; includeInIndex = 1; lastKnownFileType = sourcecode.c.h; name = utils.h; path = src/utils/utils.h; sourceTree = "<group>"; };
-		54DE436FF6E664276DEAD668A293CC97 /* NumTypes+Conversion.swift */ = {isa = PBXFileReference; includeInIndex = 1; lastKnownFileType = sourcecode.swift; path = "NumTypes+Conversion.swift"; sourceTree = "<group>"; };
-		554C2E5C9528DF2C4E566FCC6B6E8446 /* libwebp-prefix.pch */ = {isa = PBXFileReference; includeInIndex = 1; lastKnownFileType = sourcecode.c.h; path = "libwebp-prefix.pch"; sourceTree = "<group>"; };
-		56C20DD6D84ACA2EE40CF263CE69BAA9 /* SDImageIOCoder.m */ = {isa = PBXFileReference; includeInIndex = 1; lastKnownFileType = sourcecode.c.objc; name = SDImageIOCoder.m; path = SDWebImage/Core/SDImageIOCoder.m; sourceTree = "<group>"; };
-		57B74D8B598DF59E1B28662533CA117D /* SDImageCachesManager.m */ = {isa = PBXFileReference; includeInIndex = 1; lastKnownFileType = sourcecode.c.objc; name = SDImageCachesManager.m; path = SDWebImage/Core/SDImageCachesManager.m; sourceTree = "<group>"; };
-		58486FC03005E9758C41F0460AE2B065 /* rescaler_neon.c */ = {isa = PBXFileReference; includeInIndex = 1; name = rescaler_neon.c; path = src/dsp/rescaler_neon.c; sourceTree = "<group>"; };
-		584E73D6EB4729464B5E3FD5CB29825E /* ImagePerformanceLogging.swift */ = {isa = PBXFileReference; includeInIndex = 1; lastKnownFileType = sourcecode.swift; name = ImagePerformanceLogging.swift; path = Classes/ImagePerformanceLogging.swift; sourceTree = "<group>"; };
-		58B14F0D24FD5A6E466692D2B4FEAE8B /* FBSnapshotTestCasePlatform.m */ = {isa = PBXFileReference; includeInIndex = 1; lastKnownFileType = sourcecode.c.objc; name = FBSnapshotTestCasePlatform.m; path = FBSnapshotTestCase/FBSnapshotTestCasePlatform.m; sourceTree = "<group>"; };
-		58FDB26B931673E4725F5331B9C6BA0C /* backward_references_cost_enc.c */ = {isa = PBXFileReference; includeInIndex = 1; name = backward_references_cost_enc.c; path = src/enc/backward_references_cost_enc.c; sourceTree = "<group>"; };
-		59360F3B8B5C85097859911285F30204 /* EasyTipView.swift */ = {isa = PBXFileReference; includeInIndex = 1; lastKnownFileType = sourcecode.swift; name = EasyTipView.swift; path = Source/EasyTipView.swift; sourceTree = "<group>"; };
-		599A292D0C05A4F20F5EBCF0CFE7054C /* RGBA.swift */ = {isa = PBXFileReference; includeInIndex = 1; lastKnownFileType = sourcecode.swift; path = RGBA.swift; sourceTree = "<group>"; };
-		59FFA004D3C32DCC3E64357B8D7A4F16 /* lossless.c */ = {isa = PBXFileReference; includeInIndex = 1; name = lossless.c; path = src/dsp/lossless.c; sourceTree = "<group>"; };
-		5A690F1034E0D1ACBAF68216E97AD7D0 /* HapticFeedbackGenerating.swift */ = {isa = PBXFileReference; includeInIndex = 1; lastKnownFileType = sourcecode.swift; name = HapticFeedbackGenerating.swift; path = Source/HapticFeedbackGenerating.swift; sourceTree = "<group>"; };
-		5B737EF75791B03FEEE52BCF98B373BD /* Pods-KanvasCameraExample-acknowledgements.markdown */ = {isa = PBXFileReference; includeInIndex = 1; lastKnownFileType = text; path = "Pods-KanvasCameraExample-acknowledgements.markdown"; sourceTree = "<group>"; };
-		5BC744B90C4048736B51BBF9CE9DA610 /* SDAnimatedImagePlayer.m */ = {isa = PBXFileReference; includeInIndex = 1; lastKnownFileType = sourcecode.c.objc; name = SDAnimatedImagePlayer.m; path = SDWebImage/Core/SDAnimatedImagePlayer.m; sourceTree = "<group>"; };
-		5C4F31330DFA99D699E4BDC8C3573D73 /* libFBSnapshotTestCase.a */ = {isa = PBXFileReference; explicitFileType = archive.ar; includeInIndex = 0; name = libFBSnapshotTestCase.a; path = libFBSnapshotTestCase.a; sourceTree = BUILT_PRODUCTS_DIR; };
-		5C9DC03ED76DCD165D9C25A30E9C5061 /* TumblrTheme.modulemap */ = {isa = PBXFileReference; includeInIndex = 1; lastKnownFileType = sourcecode.module; path = TumblrTheme.modulemap; sourceTree = "<group>"; };
-		5CFD4F5D7C971F400CD09DEF49769B98 /* SDWebImageOperation.h */ = {isa = PBXFileReference; includeInIndex = 1; lastKnownFileType = sourcecode.c.h; name = SDWebImageOperation.h; path = SDWebImage/Core/SDWebImageOperation.h; sourceTree = "<group>"; };
-		5D095738ADAED222A61F1DDA35C84B74 /* quant_levels_utils.c */ = {isa = PBXFileReference; includeInIndex = 1; name = quant_levels_utils.c; path = src/utils/quant_levels_utils.c; sourceTree = "<group>"; };
-		5D13CE51D4821FEC6E1CEF528806E0B2 /* EditionMenuCollectionView.swift */ = {isa = PBXFileReference; includeInIndex = 1; lastKnownFileType = sourcecode.swift; path = EditionMenuCollectionView.swift; sourceTree = "<group>"; };
-		5E2880B896A875B161AD79D76F5FA76A /* AVAssetTrack+transform.swift */ = {isa = PBXFileReference; includeInIndex = 1; lastKnownFileType = sourcecode.swift; path = "AVAssetTrack+transform.swift"; sourceTree = "<group>"; };
-		5E4674603A5D5B9215FFA0F8E69F8B71 /* liblibwebp.a */ = {isa = PBXFileReference; explicitFileType = archive.ar; includeInIndex = 0; name = liblibwebp.a; path = liblibwebp.a; sourceTree = BUILT_PRODUCTS_DIR; };
-		5E7E4810D578E6B9057BB19AA256F5E6 /* filter_enc.c */ = {isa = PBXFileReference; includeInIndex = 1; name = filter_enc.c; path = src/enc/filter_enc.c; sourceTree = "<group>"; };
-		5EBEBC7D20CA840EF3A91AE1F4340629 /* Reachability.h */ = {isa = PBXFileReference; includeInIndex = 1; lastKnownFileType = sourcecode.c.h; path = Reachability.h; sourceTree = "<group>"; };
-		5F5E456C8EA1150139ADEADB88F88592 /* SDImageGIFCoder.h */ = {isa = PBXFileReference; includeInIndex = 1; lastKnownFileType = sourcecode.c.h; name = SDImageGIFCoder.h; path = SDWebImage/Core/SDImageGIFCoder.h; sourceTree = "<group>"; };
-		5F7EF80E740BD089494C5A948B2AD373 /* StickerProvider.swift */ = {isa = PBXFileReference; includeInIndex = 1; lastKnownFileType = sourcecode.swift; path = StickerProvider.swift; sourceTree = "<group>"; };
-		60172C71DDE45627952EBC2287EF25D4 /* SDImageAssetManager.m */ = {isa = PBXFileReference; includeInIndex = 1; lastKnownFileType = sourcecode.c.objc; name = SDImageAssetManager.m; path = SDWebImage/Private/SDImageAssetManager.m; sourceTree = "<group>"; };
-		605A12FE8D798B8CB1350584AB65E6D3 /* ImageLoaderURLSessionMetricsDelegate.swift */ = {isa = PBXFileReference; includeInIndex = 1; lastKnownFileType = sourcecode.swift; name = ImageLoaderURLSessionMetricsDelegate.swift; path = Classes/ImageLoaderURLSessionMetricsDelegate.swift; sourceTree = "<group>"; };
-		6071907B46104901002B36D01C1AECFD /* cost_sse2.c */ = {isa = PBXFileReference; includeInIndex = 1; name = cost_sse2.c; path = src/dsp/cost_sse2.c; sourceTree = "<group>"; };
-		6118E038E324B425D69143EFC04010C8 /* alpha_processing_neon.c */ = {isa = PBXFileReference; includeInIndex = 1; name = alpha_processing_neon.c; path = src/dsp/alpha_processing_neon.c; sourceTree = "<group>"; };
-		61CCF687AD19B78C76CEB8134B65128B /* StatusBarStyleDefining.swift */ = {isa = PBXFileReference; includeInIndex = 1; lastKnownFileType = sourcecode.swift; name = StatusBarStyleDefining.swift; path = Source/StatusBarStyleDefining.swift; sourceTree = "<group>"; };
-		626738B076E1B76C1F486052E38DCE05 /* UIColor+Hex.swift */ = {isa = PBXFileReference; includeInIndex = 1; lastKnownFileType = sourcecode.swift; name = "UIColor+Hex.swift"; path = "Source/UIColor+Hex.swift"; sourceTree = "<group>"; };
-		62CB4633D2DB177A8CEBA35FCA755B4C /* ResourceBundle-SharedUI-SharedUI-Info.plist */ = {isa = PBXFileReference; includeInIndex = 1; lastKnownFileType = text.plist.xml; path = "ResourceBundle-SharedUI-SharedUI-Info.plist"; sourceTree = "<group>"; };
-		63A16823F6D3663C1E56CD8D907E2216 /* RaveFilter.swift */ = {isa = PBXFileReference; includeInIndex = 1; lastKnownFileType = sourcecode.swift; path = RaveFilter.swift; sourceTree = "<group>"; };
-		63C7C31F057D2C67619ADD20825167BA /* SDInternalMacros.m */ = {isa = PBXFileReference; includeInIndex = 1; lastKnownFileType = sourcecode.c.objc; name = SDInternalMacros.m; path = SDWebImage/Private/SDInternalMacros.m; sourceTree = "<group>"; };
-		6557CF6BCA309A20CB7959D421ADF712 /* FBSnapshotTestCase-umbrella.h */ = {isa = PBXFileReference; includeInIndex = 1; lastKnownFileType = sourcecode.c.h; path = "FBSnapshotTestCase-umbrella.h"; sourceTree = "<group>"; };
-		6596C362305E3F1F618A495AB98EA6DE /* UIImage+Compare.m */ = {isa = PBXFileReference; includeInIndex = 1; lastKnownFileType = sourcecode.c.objc; name = "UIImage+Compare.m"; path = "FBSnapshotTestCase/Categories/UIImage+Compare.m"; sourceTree = "<group>"; };
-		663FCFE92FDE56BCF66D2555819D05B3 /* Reachability-umbrella.h */ = {isa = PBXFileReference; includeInIndex = 1; lastKnownFileType = sourcecode.c.h; path = "Reachability-umbrella.h"; sourceTree = "<group>"; };
-		6641387D861BD68C2B75D61FEA56E606 /* upsampling.c */ = {isa = PBXFileReference; includeInIndex = 1; name = upsampling.c; path = src/dsp/upsampling.c; sourceTree = "<group>"; };
-		66482CFE2D82B12257F932335A6BB882 /* CALayer+CGImage.swift */ = {isa = PBXFileReference; includeInIndex = 1; lastKnownFileType = sourcecode.swift; path = "CALayer+CGImage.swift"; sourceTree = "<group>"; };
-		67085526A80D861ED3399D87233391CD /* vp8i_enc.h */ = {isa = PBXFileReference; includeInIndex = 1; lastKnownFileType = sourcecode.c.h; name = vp8i_enc.h; path = src/enc/vp8i_enc.h; sourceTree = "<group>"; };
-		67172D5B2BA24F0FECDEE1CD6CD5550B /* SDWebImageDownloaderOperation.m */ = {isa = PBXFileReference; includeInIndex = 1; lastKnownFileType = sourcecode.c.objc; name = SDWebImageDownloaderOperation.m; path = SDWebImage/Core/SDWebImageDownloaderOperation.m; sourceTree = "<group>"; };
-		675AD31A39A633EC07472AF525A0D371 /* quant_levels_dec_utils.c */ = {isa = PBXFileReference; includeInIndex = 1; name = quant_levels_dec_utils.c; path = src/utils/quant_levels_dec_utils.c; sourceTree = "<group>"; };
-		675E83A67021F757AAF0803A215B1E5A /* SliderView.swift */ = {isa = PBXFileReference; includeInIndex = 1; lastKnownFileType = sourcecode.swift; path = SliderView.swift; sourceTree = "<group>"; };
-		678D7ECE011EA271B69837CBB6BA0DF9 /* NSBundle+Orangina.swift */ = {isa = PBXFileReference; includeInIndex = 1; lastKnownFileType = sourcecode.swift; name = "NSBundle+Orangina.swift"; path = "Source/NSBundle+Orangina.swift"; sourceTree = "<group>"; };
-		67A2FB675F7958CBAC190C9757A4B723 /* encode.h */ = {isa = PBXFileReference; includeInIndex = 1; lastKnownFileType = sourcecode.c.h; name = encode.h; path = src/webp/encode.h; sourceTree = "<group>"; };
-		67AE16AF539E1DE2A2269D4FE39144EA /* EditionMenuCollectionController.swift */ = {isa = PBXFileReference; includeInIndex = 1; lastKnownFileType = sourcecode.swift; path = EditionMenuCollectionController.swift; sourceTree = "<group>"; };
-		67C1355186CCE347DA6D15BA95C911FF /* common_dec.h */ = {isa = PBXFileReference; includeInIndex = 1; lastKnownFileType = sourcecode.c.h; name = common_dec.h; path = src/dec/common_dec.h; sourceTree = "<group>"; };
-		68E4BF5A682FA99AEE7D99D7B3A444B9 /* SDImageHEICCoder.h */ = {isa = PBXFileReference; includeInIndex = 1; lastKnownFileType = sourcecode.c.h; name = SDImageHEICCoder.h; path = SDWebImage/Core/SDImageHEICCoder.h; sourceTree = "<group>"; };
-		68F937030C0C90C9296AF7F5376DE6FB /* frame_dec.c */ = {isa = PBXFileReference; includeInIndex = 1; name = frame_dec.c; path = src/dec/frame_dec.c; sourceTree = "<group>"; };
-		696CA34C9A36097E3BCAEB59735D1BD4 /* FBSnapshotTestCase.h */ = {isa = PBXFileReference; includeInIndex = 1; lastKnownFileType = sourcecode.c.h; name = FBSnapshotTestCase.h; path = FBSnapshotTestCase/FBSnapshotTestCase.h; sourceTree = "<group>"; };
-		6AB1577DB22EE40F2E572196A9736829 /* TagsViewTagCell.swift */ = {isa = PBXFileReference; includeInIndex = 1; lastKnownFileType = sourcecode.swift; path = TagsViewTagCell.swift; sourceTree = "<group>"; };
-		6AD1EEBE445729FA40EAE6165D562252 /* rescaler.c */ = {isa = PBXFileReference; includeInIndex = 1; name = rescaler.c; path = src/dsp/rescaler.c; sourceTree = "<group>"; };
-		6BDA66778474987DDA1526A5F691641B /* ColorCollectionCell.swift */ = {isa = PBXFileReference; includeInIndex = 1; lastKnownFileType = sourcecode.swift; path = ColorCollectionCell.swift; sourceTree = "<group>"; };
-		6BFE0A49D186DB1E32362A9F26B4616E /* SDDeviceHelper.h */ = {isa = PBXFileReference; includeInIndex = 1; lastKnownFileType = sourcecode.c.h; name = SDDeviceHelper.h; path = SDWebImage/Private/SDDeviceHelper.h; sourceTree = "<group>"; };
-		6C8453D8215C530EF50E61C024760F48 /* StaggeredGridLayout.swift */ = {isa = PBXFileReference; includeInIndex = 1; lastKnownFileType = sourcecode.swift; path = StaggeredGridLayout.swift; sourceTree = "<group>"; };
-		6CA5CE77F086B7826922F16FD13F066A /* SDWebImageOptionsProcessor.h */ = {isa = PBXFileReference; includeInIndex = 1; lastKnownFileType = sourcecode.c.h; name = SDWebImageOptionsProcessor.h; path = SDWebImage/Core/SDWebImageOptionsProcessor.h; sourceTree = "<group>"; };
-		6CB5E3FBB6A3DAA49E55A9511FBF8D0E /* EditorView.swift */ = {isa = PBXFileReference; includeInIndex = 1; lastKnownFileType = sourcecode.swift; path = EditorView.swift; sourceTree = "<group>"; };
-		6E267724781CA7CF7C53FE76E1481B42 /* SDWebImageOptionsProcessor.m */ = {isa = PBXFileReference; includeInIndex = 1; lastKnownFileType = sourcecode.c.objc; name = SDWebImageOptionsProcessor.m; path = SDWebImage/Core/SDWebImageOptionsProcessor.m; sourceTree = "<group>"; };
-		6E4F3437FF1C0730FCE56AF4665AD293 /* Reachability.modulemap */ = {isa = PBXFileReference; includeInIndex = 1; lastKnownFileType = sourcecode.module; path = Reachability.modulemap; sourceTree = "<group>"; };
-		6E68CC10803AA72F17ABF179D5620C91 /* CameraInputOutput.swift */ = {isa = PBXFileReference; includeInIndex = 1; lastKnownFileType = sourcecode.swift; path = CameraInputOutput.swift; sourceTree = "<group>"; };
-		6E9526FFF3BFE121622CDF8813D4D2FC /* UIImage+FlipLeftMirrored.swift */ = {isa = PBXFileReference; includeInIndex = 1; lastKnownFileType = sourcecode.swift; path = "UIImage+FlipLeftMirrored.swift"; sourceTree = "<group>"; };
-		6EA2E6A41776A0624B0CA0CA0050E42D /* MediaPlayerController.swift */ = {isa = PBXFileReference; includeInIndex = 1; lastKnownFileType = sourcecode.swift; path = MediaPlayerController.swift; sourceTree = "<group>"; };
-		6F09DFE4EA83B4BD9E9F68FFCAFF7ABA /* huffman_encode_utils.c */ = {isa = PBXFileReference; includeInIndex = 1; name = huffman_encode_utils.c; path = src/utils/huffman_encode_utils.c; sourceTree = "<group>"; };
-		6FB582989F2DD7FE449482F70C46F406 /* SDAsyncBlockOperation.h */ = {isa = PBXFileReference; includeInIndex = 1; lastKnownFileType = sourcecode.c.h; name = SDAsyncBlockOperation.h; path = SDWebImage/Private/SDAsyncBlockOperation.h; sourceTree = "<group>"; };
-		6FFC223151E1A7D60E0ED7625740F97B /* StickerTypeCollectionController.swift */ = {isa = PBXFileReference; includeInIndex = 1; lastKnownFileType = sourcecode.swift; path = StickerTypeCollectionController.swift; sourceTree = "<group>"; };
-		70657B877878CDE6E604A6089B59A047 /* libwebp.modulemap */ = {isa = PBXFileReference; includeInIndex = 1; lastKnownFileType = sourcecode.module; path = libwebp.modulemap; sourceTree = "<group>"; };
-		7097096A5AE343CF73B1E4FF7E8E1D28 /* UIImageView+WebCache.h */ = {isa = PBXFileReference; includeInIndex = 1; lastKnownFileType = sourcecode.c.h; name = "UIImageView+WebCache.h"; path = "SDWebImage/Core/UIImageView+WebCache.h"; sourceTree = "<group>"; };
-		70C44A8AF4156B913EAB6B852CFECEF4 /* SDImageCodersManager.h */ = {isa = PBXFileReference; includeInIndex = 1; lastKnownFileType = sourcecode.c.h; name = SDImageCodersManager.h; path = SDWebImage/Core/SDImageCodersManager.h; sourceTree = "<group>"; };
-		71BA6A2B7AE903155D2543B7B292DCFC /* AppColorSource.swift */ = {isa = PBXFileReference; includeInIndex = 1; lastKnownFileType = sourcecode.swift; name = AppColorSource.swift; path = Source/AppColorSource.swift; sourceTree = "<group>"; };
-		72B377A433E5FEA2BBF7DD56771CAA7A /* ViewTransformations.swift */ = {isa = PBXFileReference; includeInIndex = 1; lastKnownFileType = sourcecode.swift; path = ViewTransformations.swift; sourceTree = "<group>"; };
-		72BC6172444BC8896A7DD17D385D81BE /* Pods-KanvasCameraExampleTests.release.xcconfig */ = {isa = PBXFileReference; includeInIndex = 1; lastKnownFileType = text.xcconfig; path = "Pods-KanvasCameraExampleTests.release.xcconfig"; sourceTree = "<group>"; };
-		72F8C0FEDD0F93AE41B346E5A4E17D5E /* SDImageIOAnimatedCoderInternal.h */ = {isa = PBXFileReference; includeInIndex = 1; lastKnownFileType = sourcecode.c.h; name = SDImageIOAnimatedCoderInternal.h; path = SDWebImage/Private/SDImageIOAnimatedCoderInternal.h; sourceTree = "<group>"; };
-		732FC26A5BA628024E5518C9935CFD6D /* SDWebImageDownloaderRequestModifier.m */ = {isa = PBXFileReference; includeInIndex = 1; lastKnownFileType = sourcecode.c.objc; name = SDWebImageDownloaderRequestModifier.m; path = SDWebImage/Core/SDWebImageDownloaderRequestModifier.m; sourceTree = "<group>"; };
-		733CEB76D91899A236FBA3DD91B8E8DA /* MovableViewCanvas.swift */ = {isa = PBXFileReference; includeInIndex = 1; lastKnownFileType = sourcecode.swift; path = MovableViewCanvas.swift; sourceTree = "<group>"; };
-		7382582212E0768E31B2474B0104B098 /* lossless_common.h */ = {isa = PBXFileReference; includeInIndex = 1; lastKnownFileType = sourcecode.c.h; name = lossless_common.h; path = src/dsp/lossless_common.h; sourceTree = "<group>"; };
-		74C1BA66A9957B2BC383BE05F45564D8 /* NSButton+WebCache.h */ = {isa = PBXFileReference; includeInIndex = 1; lastKnownFileType = sourcecode.c.h; name = "NSButton+WebCache.h"; path = "SDWebImage/Core/NSButton+WebCache.h"; sourceTree = "<group>"; };
-		74EA8A69D0F558F277530B83A54E6DDD /* decode.h */ = {isa = PBXFileReference; includeInIndex = 1; lastKnownFileType = sourcecode.c.h; name = decode.h; path = src/webp/decode.h; sourceTree = "<group>"; };
-		7551CF92A2F5BA4A890265845E2B7740 /* SDWebImageIndicator.h */ = {isa = PBXFileReference; includeInIndex = 1; lastKnownFileType = sourcecode.c.h; name = SDWebImageIndicator.h; path = SDWebImage/Core/SDWebImageIndicator.h; sourceTree = "<group>"; };
-		7577847FB80D6C714C3E467DB5356494 /* SDWebImageWebPCoder.h */ = {isa = PBXFileReference; includeInIndex = 1; lastKnownFileType = sourcecode.c.h; name = SDWebImageWebPCoder.h; path = SDWebImageWebPCoder/Module/SDWebImageWebPCoder.h; sourceTree = "<group>"; };
-		75B273FFE1A954ABA3FF8CD8B2C5754B /* ToastPresentationStyle.swift */ = {isa = PBXFileReference; includeInIndex = 1; lastKnownFileType = sourcecode.swift; name = ToastPresentationStyle.swift; path = Source/ToastPresentationStyle.swift; sourceTree = "<group>"; };
-		75B2EB1E8143ACF2EC7823AE8F96DD84 /* picture_tools_enc.c */ = {isa = PBXFileReference; includeInIndex = 1; name = picture_tools_enc.c; path = src/enc/picture_tools_enc.c; sourceTree = "<group>"; };
-		7648E3EC5E8EC5907F5D666FC054E367 /* yuv_mips32.c */ = {isa = PBXFileReference; includeInIndex = 1; name = yuv_mips32.c; path = src/dsp/yuv_mips32.c; sourceTree = "<group>"; };
-		768103899653BEBE17C6E8FE94D08AC0 /* SDWebImageDownloaderRequestModifier.h */ = {isa = PBXFileReference; includeInIndex = 1; lastKnownFileType = sourcecode.c.h; name = SDWebImageDownloaderRequestModifier.h; path = SDWebImage/Core/SDWebImageDownloaderRequestModifier.h; sourceTree = "<group>"; };
-		76A21532207667C062432F925452F454 /* UIViewController+Load.swift */ = {isa = PBXFileReference; includeInIndex = 1; lastKnownFileType = sourcecode.swift; path = "UIViewController+Load.swift"; sourceTree = "<group>"; };
-		76AB03CBD6F29F23906CB45F72463CD1 /* ModeSelectorAndShootView.swift */ = {isa = PBXFileReference; includeInIndex = 1; lastKnownFileType = sourcecode.swift; path = ModeSelectorAndShootView.swift; sourceTree = "<group>"; };
-		76AE966E712D09165689018C294D7147 /* Pods-KanvasCameraExampleTests-dummy.m */ = {isa = PBXFileReference; includeInIndex = 1; lastKnownFileType = sourcecode.c.objc; path = "Pods-KanvasCameraExampleTests-dummy.m"; sourceTree = "<group>"; };
-		76E4DD2109CCAE3ACF0AB5FD085E5729 /* idec_dec.c */ = {isa = PBXFileReference; includeInIndex = 1; name = idec_dec.c; path = src/dec/idec_dec.c; sourceTree = "<group>"; };
-		770C6BD6822D40FB2F713486C39E9301 /* ImagePoolFilter.swift */ = {isa = PBXFileReference; includeInIndex = 1; lastKnownFileType = sourcecode.swift; path = ImagePoolFilter.swift; sourceTree = "<group>"; };
-		7758BBA9169FF9178D1A23DC06FB2D82 /* UIView+WebCache.m */ = {isa = PBXFileReference; includeInIndex = 1; lastKnownFileType = sourcecode.c.objc; name = "UIView+WebCache.m"; path = "SDWebImage/Core/UIView+WebCache.m"; sourceTree = "<group>"; };
-		778991820E6D6258752240AB105ACD04 /* animi.h */ = {isa = PBXFileReference; includeInIndex = 1; lastKnownFileType = sourcecode.c.h; name = animi.h; path = src/mux/animi.h; sourceTree = "<group>"; };
-		783BBDF319A3C9F4B92CC68CD83800BA /* NSData+ImageContentType.m */ = {isa = PBXFileReference; includeInIndex = 1; lastKnownFileType = sourcecode.c.objc; name = "NSData+ImageContentType.m"; path = "SDWebImage/Core/NSData+ImageContentType.m"; sourceTree = "<group>"; };
-		783E0D0F14D5005CE41537A48686756C /* UIButton+WebCache.h */ = {isa = PBXFileReference; includeInIndex = 1; lastKnownFileType = sourcecode.c.h; name = "UIButton+WebCache.h"; path = "SDWebImage/Core/UIButton+WebCache.h"; sourceTree = "<group>"; };
-		7856E919CFA053446BF8858F1EDB803C /* format_constants.h */ = {isa = PBXFileReference; includeInIndex = 1; lastKnownFileType = sourcecode.c.h; name = format_constants.h; path = src/webp/format_constants.h; sourceTree = "<group>"; };
-		788EFBA570F6A4B8F6322D6AA753A1BE /* SDWebImageCompat.h */ = {isa = PBXFileReference; includeInIndex = 1; lastKnownFileType = sourcecode.c.h; name = SDWebImageCompat.h; path = SDWebImage/Core/SDWebImageCompat.h; sourceTree = "<group>"; };
-		78D0961C1693A438D587814E816CF379 /* bit_reader_utils.c */ = {isa = PBXFileReference; includeInIndex = 1; name = bit_reader_utils.c; path = src/utils/bit_reader_utils.c; sourceTree = "<group>"; };
-		79935239014BE38F280A5BA340893419 /* Utils-prefix.pch */ = {isa = PBXFileReference; includeInIndex = 1; lastKnownFileType = sourcecode.c.h; path = "Utils-prefix.pch"; sourceTree = "<group>"; };
-		79ED5FC94C0B73AE37A69820218192CA /* ImageType.swift */ = {isa = PBXFileReference; includeInIndex = 1; lastKnownFileType = sourcecode.swift; name = ImageType.swift; path = Classes/ImageType.swift; sourceTree = "<group>"; };
-		7A0C25423AAD33BE33658E0384B2CE28 /* UIImage+ForceDecode.h */ = {isa = PBXFileReference; includeInIndex = 1; lastKnownFileType = sourcecode.c.h; name = "UIImage+ForceDecode.h"; path = "SDWebImage/Core/UIImage+ForceDecode.h"; sourceTree = "<group>"; };
-		7A3CEB5225D72526CC8F4B68C0162A1E /* UIImage+WebP.h */ = {isa = PBXFileReference; includeInIndex = 1; lastKnownFileType = sourcecode.c.h; name = "UIImage+WebP.h"; path = "SDWebImageWebPCoder/Classes/UIImage+WebP.h"; sourceTree = "<group>"; };
-		7AF71D25D26271392DF142A0370A7CC3 /* SDWebImage-prefix.pch */ = {isa = PBXFileReference; includeInIndex = 1; lastKnownFileType = sourcecode.c.h; path = "SDWebImage-prefix.pch"; sourceTree = "<group>"; };
-		7B94186DD57A40A492DEB3C38E9141B7 /* mux_types.h */ = {isa = PBXFileReference; includeInIndex = 1; lastKnownFileType = sourcecode.c.h; name = mux_types.h; path = src/webp/mux_types.h; sourceTree = "<group>"; };
-		7BB1699C4DDE542F20DBAC87D9A860CF /* UIColor+SharedColors.swift */ = {isa = PBXFileReference; includeInIndex = 1; lastKnownFileType = sourcecode.swift; name = "UIColor+SharedColors.swift"; path = "Source/UIColor+SharedColors.swift"; sourceTree = "<group>"; };
-		7C949DAAC67A321FC4EAE6DA04A649AB /* CameraPermissionsViewController.swift */ = {isa = PBXFileReference; includeInIndex = 1; lastKnownFileType = sourcecode.swift; path = CameraPermissionsViewController.swift; sourceTree = "<group>"; };
-		7CBC9BB108B63F00C9D6EF3A168F4F7B /* CameraView.swift */ = {isa = PBXFileReference; includeInIndex = 1; lastKnownFileType = sourcecode.swift; path = CameraView.swift; sourceTree = "<group>"; };
-		7CC6B7AAFC000F4CA0FE305A634C8B8E /* SDImageIOCoder.h */ = {isa = PBXFileReference; includeInIndex = 1; lastKnownFileType = sourcecode.c.h; name = SDImageIOCoder.h; path = SDWebImage/Core/SDImageIOCoder.h; sourceTree = "<group>"; };
-		7CF8FD532DD8F39EF15178D6DAE77421 /* TagsViewController.swift */ = {isa = PBXFileReference; includeInIndex = 1; lastKnownFileType = sourcecode.swift; path = TagsViewController.swift; sourceTree = "<group>"; };
-		7D5D9B443BD097CB4862B8B338E8F022 /* NSLayoutConstraint+Utils.swift */ = {isa = PBXFileReference; includeInIndex = 1; lastKnownFileType = sourcecode.swift; name = "NSLayoutConstraint+Utils.swift"; path = "Source/NSLayoutConstraint+Utils.swift"; sourceTree = "<group>"; };
-		7DAA05668227131E7800CADDE27E47C7 /* TMPageViewController.swift */ = {isa = PBXFileReference; includeInIndex = 1; lastKnownFileType = sourcecode.swift; name = TMPageViewController.swift; path = Source/TMPageViewController.swift; sourceTree = "<group>"; };
-		7DD336505D47C28C85ECFA97C522B1B6 /* Sticker.swift */ = {isa = PBXFileReference; includeInIndex = 1; lastKnownFileType = sourcecode.swift; path = Sticker.swift; sourceTree = "<group>"; };
-		7E11E2B5FFEDBDA5C0E0C9156044B76E /* mux.h */ = {isa = PBXFileReference; includeInIndex = 1; lastKnownFileType = sourcecode.c.h; name = mux.h; path = src/webp/mux.h; sourceTree = "<group>"; };
-		7E233546D6218330C4F7B6084C5F09B7 /* lossless_enc_msa.c */ = {isa = PBXFileReference; includeInIndex = 1; name = lossless_enc_msa.c; path = src/dsp/lossless_enc_msa.c; sourceTree = "<group>"; };
-		7E36B3C9F94298F31B3AB165B0523DE5 /* PostOptionsTagsDelegate.swift */ = {isa = PBXFileReference; includeInIndex = 1; lastKnownFileType = sourcecode.swift; path = PostOptionsTagsDelegate.swift; sourceTree = "<group>"; };
-		7E402073427F1396347960C78910175E /* ExtendedButton.swift */ = {isa = PBXFileReference; includeInIndex = 1; lastKnownFileType = sourcecode.swift; path = ExtendedButton.swift; sourceTree = "<group>"; };
-		7EF0AE8F1FC4059442174AA840EF7EFD /* SDImageCacheConfig.h */ = {isa = PBXFileReference; includeInIndex = 1; lastKnownFileType = sourcecode.c.h; name = SDImageCacheConfig.h; path = SDWebImage/Core/SDImageCacheConfig.h; sourceTree = "<group>"; };
-		7F4965C0306285FB84FF29AC791CAE97 /* Utils.modulemap */ = {isa = PBXFileReference; includeInIndex = 1; lastKnownFileType = sourcecode.module; path = Utils.modulemap; sourceTree = "<group>"; };
-		7FC1F9A3F6F070DC20568D58E4527C3E /* IgnoreTouchesView.swift */ = {isa = PBXFileReference; includeInIndex = 1; lastKnownFileType = sourcecode.swift; path = IgnoreTouchesView.swift; sourceTree = "<group>"; };
-		7FD26E72B369D96C833100380B45508E /* quant.h */ = {isa = PBXFileReference; includeInIndex = 1; lastKnownFileType = sourcecode.c.h; name = quant.h; path = src/dsp/quant.h; sourceTree = "<group>"; };
-		803E69A95F7B95BC672978360FE4D3A4 /* quant_dec.c */ = {isa = PBXFileReference; includeInIndex = 1; name = quant_dec.c; path = src/dec/quant_dec.c; sourceTree = "<group>"; };
-		80DD6E691856122762A5AA0A99CF5A45 /* TextOptions.swift */ = {isa = PBXFileReference; includeInIndex = 1; lastKnownFileType = sourcecode.swift; path = TextOptions.swift; sourceTree = "<group>"; };
-		8107D82F6079B9E43D41E05430B07987 /* FBSnapshotTestCase.modulemap */ = {isa = PBXFileReference; includeInIndex = 1; lastKnownFileType = sourcecode.module; path = FBSnapshotTestCase.modulemap; sourceTree = "<group>"; };
-		81AE10AD52D3E20F2AD5DF6408DD2C74 /* enc_sse41.c */ = {isa = PBXFileReference; includeInIndex = 1; name = enc_sse41.c; path = src/dsp/enc_sse41.c; sourceTree = "<group>"; };
-		81B4C35C5DE8A8ECCF7D3BEC84E32068 /* ContentTypeDetector.swift */ = {isa = PBXFileReference; includeInIndex = 1; lastKnownFileType = sourcecode.swift; name = ContentTypeDetector.swift; path = Source/ContentTypeDetector.swift; sourceTree = "<group>"; };
-		82174F5E0ACCDE9FC593C4CCE440AD58 /* picture_rescale_enc.c */ = {isa = PBXFileReference; includeInIndex = 1; name = picture_rescale_enc.c; path = src/enc/picture_rescale_enc.c; sourceTree = "<group>"; };
-		835631FD61835E6A5DA5FFA43E59C0F4 /* UIFont+Fonts.swift */ = {isa = PBXFileReference; includeInIndex = 1; lastKnownFileType = sourcecode.swift; path = "UIFont+Fonts.swift"; sourceTree = "<group>"; };
-		8367A38A96B7F572A7A1EDB427FEC8A5 /* dec_msa.c */ = {isa = PBXFileReference; includeInIndex = 1; name = dec_msa.c; path = src/dsp/dec_msa.c; sourceTree = "<group>"; };
-		83926BF37C5F4C1478D224A2075137BF /* CameraOption.swift */ = {isa = PBXFileReference; includeInIndex = 1; lastKnownFileType = sourcecode.swift; path = CameraOption.swift; sourceTree = "<group>"; };
-		83B6578AC7120AACCB1AB1792824F2DC /* SDWebImageDownloaderDecryptor.h */ = {isa = PBXFileReference; includeInIndex = 1; lastKnownFileType = sourcecode.c.h; name = SDWebImageDownloaderDecryptor.h; path = SDWebImage/Core/SDWebImageDownloaderDecryptor.h; sourceTree = "<group>"; };
-		84D4F35810E67C3DFFAEF02F19DA616E /* SDWebImageError.m */ = {isa = PBXFileReference; includeInIndex = 1; lastKnownFileType = sourcecode.c.objc; name = SDWebImageError.m; path = SDWebImage/Core/SDWebImageError.m; sourceTree = "<group>"; };
-		85B2C0D7CC006A8AAF947CE28D017A1E /* UIImage+ExtendedCacheData.h */ = {isa = PBXFileReference; includeInIndex = 1; lastKnownFileType = sourcecode.c.h; name = "UIImage+ExtendedCacheData.h"; path = "SDWebImage/Core/UIImage+ExtendedCacheData.h"; sourceTree = "<group>"; };
-		85D6D0CAC6F5DBCA21A996FF0B042D6D /* StickerType.swift */ = {isa = PBXFileReference; includeInIndex = 1; lastKnownFileType = sourcecode.swift; path = StickerType.swift; sourceTree = "<group>"; };
-		85E594835C1198F28F190B4BC7E8AD2E /* MediaPlayer.swift */ = {isa = PBXFileReference; includeInIndex = 1; lastKnownFileType = sourcecode.swift; path = MediaPlayer.swift; sourceTree = "<group>"; };
-		8618F72424137D74F8C4A252937F34A6 /* Dictionary+Additions.swift */ = {isa = PBXFileReference; includeInIndex = 1; lastKnownFileType = sourcecode.swift; name = "Dictionary+Additions.swift"; path = "Source/Dictionary+Additions.swift"; sourceTree = "<group>"; };
-		868D6E72D631447FC23F9ACD3403F8AC /* MirrorFourFilter.swift */ = {isa = PBXFileReference; includeInIndex = 1; lastKnownFileType = sourcecode.swift; path = MirrorFourFilter.swift; sourceTree = "<group>"; };
-		86B4335A5E9C4AAA1DC69F9B15BE69A9 /* CameraFilterCollectionCell.swift */ = {isa = PBXFileReference; includeInIndex = 1; lastKnownFileType = sourcecode.swift; path = CameraFilterCollectionCell.swift; sourceTree = "<group>"; };
-		86D96CA3651CEF96149CE3522EC9989C /* DrawerView.swift */ = {isa = PBXFileReference; includeInIndex = 1; lastKnownFileType = sourcecode.swift; path = DrawerView.swift; sourceTree = "<group>"; };
-		87EC1BC15B80A84F4401D2A0DB025925 /* DrawingCanvas.swift */ = {isa = PBXFileReference; includeInIndex = 1; lastKnownFileType = sourcecode.swift; path = DrawingCanvas.swift; sourceTree = "<group>"; };
->>>>>>> faefed1c
 		87F968DFDAC351BDE68AB0020E3B5812 /* Pods-KanvasCameraExample.debug.xcconfig */ = {isa = PBXFileReference; includeInIndex = 1; lastKnownFileType = text.xcconfig; path = "Pods-KanvasCameraExample.debug.xcconfig"; sourceTree = "<group>"; };
 		881840C901E75880673964DE5EE8F904 /* CameraSegmentHandler.swift */ = {isa = PBXFileReference; includeInIndex = 1; lastKnownFileType = sourcecode.swift; path = CameraSegmentHandler.swift; sourceTree = "<group>"; };
-		883D5C2478445418A8A8C78C85721110 /* SDAsyncBlockOperation.m */ = {isa = PBXFileReference; includeInIndex = 1; lastKnownFileType = sourcecode.c.objc; name = SDAsyncBlockOperation.m; path = SDWebImage/Private/SDAsyncBlockOperation.m; sourceTree = "<group>"; };
 		888D1107ADA0E7FEBD72F2B681538E93 /* Pods-KanvasCameraExampleTests.debug.xcconfig */ = {isa = PBXFileReference; includeInIndex = 1; lastKnownFileType = text.xcconfig; path = "Pods-KanvasCameraExampleTests.debug.xcconfig"; sourceTree = "<group>"; };
-<<<<<<< HEAD
+		88AEB7BBDC45882E958D01E17B16A6EB /* UIButton+WebCache.m */ = {isa = PBXFileReference; includeInIndex = 1; lastKnownFileType = sourcecode.c.objc; name = "UIButton+WebCache.m"; path = "SDWebImage/Core/UIButton+WebCache.m"; sourceTree = "<group>"; };
 		88D722CB7FC43B63377F1C698EBDC179 /* FilterType.swift */ = {isa = PBXFileReference; includeInIndex = 1; lastKnownFileType = sourcecode.swift; path = FilterType.swift; sourceTree = "<group>"; };
 		892659B2817C2DD8E79DF428D7C293D9 /* KanvasQuickBlogSelectorCoordinating.swift */ = {isa = PBXFileReference; includeInIndex = 1; lastKnownFileType = sourcecode.swift; path = KanvasQuickBlogSelectorCoordinating.swift; sourceTree = "<group>"; };
 		8928CA9177260A46C894F8BF29FA9139 /* Utils.podspec */ = {isa = PBXFileReference; explicitFileType = text.script.ruby; includeInIndex = 1; indentWidth = 2; lastKnownFileType = text; path = Utils.podspec; sourceTree = "<group>"; tabWidth = 2; xcLanguageSpecificationIdentifier = xcode.lang.ruby; };
@@ -2168,189 +1191,120 @@
 		8AAB7F6090F864F938FF97A9EC0F7A7B /* dec_mips_dsp_r2.c */ = {isa = PBXFileReference; includeInIndex = 1; name = dec_mips_dsp_r2.c; path = src/dsp/dec_mips_dsp_r2.c; sourceTree = "<group>"; };
 		8BA1350A6430977A25E99B598CBE5010 /* buffer_dec.c */ = {isa = PBXFileReference; includeInIndex = 1; name = buffer_dec.c; path = src/dec/buffer_dec.c; sourceTree = "<group>"; };
 		8BABD1BD657E44AAE2955E5F4DA7A2F1 /* MediaPickerButtonView.swift */ = {isa = PBXFileReference; includeInIndex = 1; lastKnownFileType = sourcecode.swift; path = MediaPickerButtonView.swift; sourceTree = "<group>"; };
-		8BB6544EE61D4A7C63C160F9216B6056 /* SDImageCache.m */ = {isa = PBXFileReference; includeInIndex = 1; lastKnownFileType = sourcecode.c.objc; name = SDImageCache.m; path = SDWebImage/Core/SDImageCache.m; sourceTree = "<group>"; };
 		8BED1850464650F4364EC700501AB818 /* quant_enc.c */ = {isa = PBXFileReference; includeInIndex = 1; name = quant_enc.c; path = src/enc/quant_enc.c; sourceTree = "<group>"; };
 		8C42D89DC50F9DCFE1700DEF6DFD2DA9 /* libwebp.modulemap */ = {isa = PBXFileReference; includeInIndex = 1; lastKnownFileType = sourcecode.module; path = libwebp.modulemap; sourceTree = "<group>"; };
 		8CF4A9684AC8F9606E770BF5DE779BEC /* CameraController.swift */ = {isa = PBXFileReference; includeInIndex = 1; lastKnownFileType = sourcecode.swift; path = CameraController.swift; sourceTree = "<group>"; };
-		8D20215839D306561BED77381805933D /* SDImageIOAnimatedCoder.m */ = {isa = PBXFileReference; includeInIndex = 1; lastKnownFileType = sourcecode.c.objc; name = SDImageIOAnimatedCoder.m; path = SDWebImage/Core/SDImageIOAnimatedCoder.m; sourceTree = "<group>"; };
+		8DEEFAEFC8DD3D28C4C5B30B1401ADA3 /* SDWebImageManager.h */ = {isa = PBXFileReference; includeInIndex = 1; lastKnownFileType = sourcecode.c.h; name = SDWebImageManager.h; path = SDWebImage/Core/SDWebImageManager.h; sourceTree = "<group>"; };
 		8F3E538EF9541A86358066440FE50EC7 /* StickerCollectionController.swift */ = {isa = PBXFileReference; includeInIndex = 1; lastKnownFileType = sourcecode.swift; path = StickerCollectionController.swift; sourceTree = "<group>"; };
+		8F5C1075B9AD3228C468FD2EB1D27700 /* NSData+ImageContentType.m */ = {isa = PBXFileReference; includeInIndex = 1; lastKnownFileType = sourcecode.c.objc; name = "NSData+ImageContentType.m"; path = "SDWebImage/Core/NSData+ImageContentType.m"; sourceTree = "<group>"; };
+		901DEEC19CCCA62A2E51F471DAF6877D /* SDImageCoderHelper.h */ = {isa = PBXFileReference; includeInIndex = 1; lastKnownFileType = sourcecode.c.h; name = SDImageCoderHelper.h; path = SDWebImage/Core/SDImageCoderHelper.h; sourceTree = "<group>"; };
 		90AC54EE6C87FCF8E16BBC6E9E386B2F /* StylableTextView.swift */ = {isa = PBXFileReference; includeInIndex = 1; lastKnownFileType = sourcecode.swift; path = StylableTextView.swift; sourceTree = "<group>"; };
 		911985EF8D4354160564A03AD795AD21 /* ssim.c */ = {isa = PBXFileReference; includeInIndex = 1; name = ssim.c; path = src/dsp/ssim.c; sourceTree = "<group>"; };
 		9124A3D3B2591A4D508506DDEEFDF217 /* EditorTextView.swift */ = {isa = PBXFileReference; includeInIndex = 1; lastKnownFileType = sourcecode.swift; path = EditorTextView.swift; sourceTree = "<group>"; };
-		918ED6BCAF65E8D7504FBBD8CEBB3AF0 /* SDImageFrame.h */ = {isa = PBXFileReference; includeInIndex = 1; lastKnownFileType = sourcecode.c.h; name = SDImageFrame.h; path = SDWebImage/Core/SDImageFrame.h; sourceTree = "<group>"; };
 		919960E867F9FB28B2BD0422931889F9 /* ShootButtonView.swift */ = {isa = PBXFileReference; includeInIndex = 1; lastKnownFileType = sourcecode.swift; path = ShootButtonView.swift; sourceTree = "<group>"; };
 		925DE5223E631DA8F064C8C8293594A2 /* Assets.xcassets */ = {isa = PBXFileReference; includeInIndex = 1; lastKnownFileType = folder.assetcatalog; name = Assets.xcassets; path = Resources/Assets.xcassets; sourceTree = "<group>"; };
 		934E1820B725A818D0DD498E8ADEA2DA /* RGBA.swift */ = {isa = PBXFileReference; includeInIndex = 1; lastKnownFileType = sourcecode.swift; path = RGBA.swift; sourceTree = "<group>"; };
 		935D2F905708343A676F470470E602C4 /* DrawerPanRecognizer.swift */ = {isa = PBXFileReference; includeInIndex = 1; lastKnownFileType = sourcecode.swift; path = DrawerPanRecognizer.swift; sourceTree = "<group>"; };
+		938242C40DD97590BD24FE89B02911FF /* SDWebImageTransition.h */ = {isa = PBXFileReference; includeInIndex = 1; lastKnownFileType = sourcecode.c.h; name = SDWebImageTransition.h; path = SDWebImage/Core/SDWebImageTransition.h; sourceTree = "<group>"; };
 		94417A77A830ED27FC2A7F19E0DABB9B /* CameraPreviewViewController.swift */ = {isa = PBXFileReference; includeInIndex = 1; lastKnownFileType = sourcecode.swift; path = CameraPreviewViewController.swift; sourceTree = "<group>"; };
 		945327AB5A1722D63CDCEA632A5AA1ED /* CancelationToken.swift */ = {isa = PBXFileReference; includeInIndex = 1; lastKnownFileType = sourcecode.swift; name = CancelationToken.swift; path = Classes/CancelationToken.swift; sourceTree = "<group>"; };
+		94C6DC1C36AD5156988C1011F90D43A2 /* SDAnimatedImageView.h */ = {isa = PBXFileReference; includeInIndex = 1; lastKnownFileType = sourcecode.c.h; name = SDAnimatedImageView.h; path = SDWebImage/Core/SDAnimatedImageView.h; sourceTree = "<group>"; };
 		95636A787B3FD666C4CE3EB0C33E6FC3 /* lossless_msa.c */ = {isa = PBXFileReference; includeInIndex = 1; name = lossless_msa.c; path = src/dsp/lossless_msa.c; sourceTree = "<group>"; };
 		95C9AA1F7C4334AC2BC62C10DEDBA5EF /* cost_neon.c */ = {isa = PBXFileReference; includeInIndex = 1; name = cost_neon.c; path = src/dsp/cost_neon.c; sourceTree = "<group>"; };
+		95D1F79085A359156532D723AA2E3B53 /* UIColor+SDHexString.h */ = {isa = PBXFileReference; includeInIndex = 1; lastKnownFileType = sourcecode.c.h; name = "UIColor+SDHexString.h"; path = "SDWebImage/Private/UIColor+SDHexString.h"; sourceTree = "<group>"; };
+		960E67F9991197717CC7DB78597C8169 /* SDWebImageCacheSerializer.m */ = {isa = PBXFileReference; includeInIndex = 1; lastKnownFileType = sourcecode.c.objc; name = SDWebImageCacheSerializer.m; path = SDWebImage/Core/SDWebImageCacheSerializer.m; sourceTree = "<group>"; };
 		96450FA1FE1E8EAE5C903DB409160C47 /* mux_types.h */ = {isa = PBXFileReference; includeInIndex = 1; lastKnownFileType = sourcecode.c.h; name = mux_types.h; path = src/webp/mux_types.h; sourceTree = "<group>"; };
-		96C60981107D32D39D37CB9305606891 /* SDImageCacheConfig.h */ = {isa = PBXFileReference; includeInIndex = 1; lastKnownFileType = sourcecode.c.h; name = SDImageCacheConfig.h; path = SDWebImage/Core/SDImageCacheConfig.h; sourceTree = "<group>"; };
+		96D6FC4E57EC6424E288D69B959C95A5 /* SDWebImageIndicator.h */ = {isa = PBXFileReference; includeInIndex = 1; lastKnownFileType = sourcecode.c.h; name = SDWebImageIndicator.h; path = SDWebImage/Core/SDWebImageIndicator.h; sourceTree = "<group>"; };
+		97629972917100A720663B1768536BD3 /* SDWebImageDownloaderDecryptor.h */ = {isa = PBXFileReference; includeInIndex = 1; lastKnownFileType = sourcecode.c.h; name = SDWebImageDownloaderDecryptor.h; path = SDWebImage/Core/SDWebImageDownloaderDecryptor.h; sourceTree = "<group>"; };
+		97BB7C24F11AA0BD8C8202D62B6FA227 /* SDWebImageDefine.m */ = {isa = PBXFileReference; includeInIndex = 1; lastKnownFileType = sourcecode.c.objc; name = SDWebImageDefine.m; path = SDWebImage/Core/SDWebImageDefine.m; sourceTree = "<group>"; };
 		9831168340B63F19B1956AF98D1535F7 /* libKanvasCamera.a */ = {isa = PBXFileReference; explicitFileType = archive.ar; includeInIndex = 0; name = libKanvasCamera.a; path = libKanvasCamera.a; sourceTree = BUILT_PRODUCTS_DIR; };
 		983C87F7CFB7ACA87AB846C3C9F30486 /* quant.h */ = {isa = PBXFileReference; includeInIndex = 1; lastKnownFileType = sourcecode.c.h; name = quant.h; path = src/dsp/quant.h; sourceTree = "<group>"; };
 		984B0B1D21B91E63D3431B5CB627E242 /* FBSnapshotTestCase-dummy.m */ = {isa = PBXFileReference; includeInIndex = 1; lastKnownFileType = sourcecode.c.objc; path = "FBSnapshotTestCase-dummy.m"; sourceTree = "<group>"; };
 		9896D0D8B01DE7A6D981D902CA643BCA /* CameraInputControllerDelegate.swift */ = {isa = PBXFileReference; includeInIndex = 1; lastKnownFileType = sourcecode.swift; path = CameraInputControllerDelegate.swift; sourceTree = "<group>"; };
-		98CCBE888BED6C3828C2B09DD2DC80AE /* UIImage+Metadata.h */ = {isa = PBXFileReference; includeInIndex = 1; lastKnownFileType = sourcecode.c.h; name = "UIImage+Metadata.h"; path = "SDWebImage/Core/UIImage+Metadata.h"; sourceTree = "<group>"; };
 		9A4E349C2A0AA090CEC340159D6CEF73 /* FBSnapshotTestCasePlatform.m */ = {isa = PBXFileReference; includeInIndex = 1; lastKnownFileType = sourcecode.c.objc; name = FBSnapshotTestCasePlatform.m; path = FBSnapshotTestCase/FBSnapshotTestCasePlatform.m; sourceTree = "<group>"; };
-		9A6B648B3DCD5D8769FD2B5834707E7A /* UIImage+MultiFormat.m */ = {isa = PBXFileReference; includeInIndex = 1; lastKnownFileType = sourcecode.c.objc; name = "UIImage+MultiFormat.m"; path = "SDWebImage/Core/UIImage+MultiFormat.m"; sourceTree = "<group>"; };
 		9A76F860C49D7DE49F1717BEA61D3206 /* FilterSettingsView.swift */ = {isa = PBXFileReference; includeInIndex = 1; lastKnownFileType = sourcecode.swift; path = FilterSettingsView.swift; sourceTree = "<group>"; };
 		9B517E6A0870BABE91142F564727845B /* FBSnapshotTestCase.release.xcconfig */ = {isa = PBXFileReference; includeInIndex = 1; lastKnownFileType = text.xcconfig; path = FBSnapshotTestCase.release.xcconfig; sourceTree = "<group>"; };
 		9BB34B96A87A5B5940F749D9DD8C1895 /* picture_rescale_enc.c */ = {isa = PBXFileReference; includeInIndex = 1; name = picture_rescale_enc.c; path = src/enc/picture_rescale_enc.c; sourceTree = "<group>"; };
 		9BF9E6FBC53FB7E47E40F849F346655C /* utils.h */ = {isa = PBXFileReference; includeInIndex = 1; lastKnownFileType = sourcecode.c.h; name = utils.h; path = src/utils/utils.h; sourceTree = "<group>"; };
+		9C9E8C942AEE2C207C70425B9CE240CA /* UIView+WebCache.h */ = {isa = PBXFileReference; includeInIndex = 1; lastKnownFileType = sourcecode.c.h; name = "UIView+WebCache.h"; path = "SDWebImage/Core/UIView+WebCache.h"; sourceTree = "<group>"; };
 		9CC5720018013172E73306FD7677914C /* ImageLoaderURLSessionMetricsDelegate.swift */ = {isa = PBXFileReference; includeInIndex = 1; lastKnownFileType = sourcecode.swift; name = ImageLoaderURLSessionMetricsDelegate.swift; path = Classes/ImageLoaderURLSessionMetricsDelegate.swift; sourceTree = "<group>"; };
-		9D1B70C0767AF68031EF7ADF6F253C67 /* SDAnimatedImagePlayer.h */ = {isa = PBXFileReference; includeInIndex = 1; lastKnownFileType = sourcecode.c.h; name = SDAnimatedImagePlayer.h; path = SDWebImage/Core/SDAnimatedImagePlayer.h; sourceTree = "<group>"; };
 		9D940727FF8FB9C785EB98E56350EF41 /* Podfile */ = {isa = PBXFileReference; explicitFileType = text.script.ruby; includeInIndex = 1; indentWidth = 2; lastKnownFileType = text; name = Podfile; path = ../Podfile; sourceTree = SOURCE_ROOT; tabWidth = 2; xcLanguageSpecificationIdentifier = xcode.lang.ruby; };
 		9E70F0FC1E23624A9784FF7DFB43C2DF /* FilterSettingsController.swift */ = {isa = PBXFileReference; includeInIndex = 1; lastKnownFileType = sourcecode.swift; path = FilterSettingsController.swift; sourceTree = "<group>"; };
-		9E73124A39C92469812EDD8FED023567 /* SDImageCoder.h */ = {isa = PBXFileReference; includeInIndex = 1; lastKnownFileType = sourcecode.c.h; name = SDImageCoder.h; path = SDWebImage/Core/SDImageCoder.h; sourceTree = "<group>"; };
-		9F1A85754FBEDC2CF76768143DAAD576 /* SDImageTransformer.h */ = {isa = PBXFileReference; includeInIndex = 1; lastKnownFileType = sourcecode.c.h; name = SDImageTransformer.h; path = SDWebImage/Core/SDImageTransformer.h; sourceTree = "<group>"; };
-		9FF39C60A4140CDEA4556B9AB7CAC0A8 /* SDWebImageDownloader.h */ = {isa = PBXFileReference; includeInIndex = 1; lastKnownFileType = sourcecode.c.h; name = SDWebImageDownloader.h; path = SDWebImage/Core/SDWebImageDownloader.h; sourceTree = "<group>"; };
+		9ECFCA2593A08DC33F2D3030ABE98BDA /* SDGraphicsImageRenderer.h */ = {isa = PBXFileReference; includeInIndex = 1; lastKnownFileType = sourcecode.c.h; name = SDGraphicsImageRenderer.h; path = SDWebImage/Core/SDGraphicsImageRenderer.h; sourceTree = "<group>"; };
+		9EDCB14F250B9538F680ECDEDCDD67E1 /* SDImageTransformer.m */ = {isa = PBXFileReference; includeInIndex = 1; lastKnownFileType = sourcecode.c.objc; name = SDImageTransformer.m; path = SDWebImage/Core/SDImageTransformer.m; sourceTree = "<group>"; };
+		9F116F6EB852167F113A775CD96B4B9C /* SDAnimatedImage.m */ = {isa = PBXFileReference; includeInIndex = 1; lastKnownFileType = sourcecode.c.objc; name = SDAnimatedImage.m; path = SDWebImage/Core/SDAnimatedImage.m; sourceTree = "<group>"; };
 		A0243489F351AED614672FC8DEBD9BBD /* thread_utils.c */ = {isa = PBXFileReference; includeInIndex = 1; name = thread_utils.c; path = src/utils/thread_utils.c; sourceTree = "<group>"; };
+		A0DCB2B7E590420C9922F680B8902DCF /* SDImageCache.h */ = {isa = PBXFileReference; includeInIndex = 1; lastKnownFileType = sourcecode.c.h; name = SDImageCache.h; path = SDWebImage/Core/SDImageCache.h; sourceTree = "<group>"; };
 		A13EC794C186D728AAA202FDAEADCA87 /* Reachability-prefix.pch */ = {isa = PBXFileReference; includeInIndex = 1; lastKnownFileType = sourcecode.c.h; path = "Reachability-prefix.pch"; sourceTree = "<group>"; };
-		A17F0169C898B35C7E2BBF078FF9C224 /* UIImage+ExtendedCacheData.h */ = {isa = PBXFileReference; includeInIndex = 1; lastKnownFileType = sourcecode.c.h; name = "UIImage+ExtendedCacheData.h"; path = "SDWebImage/Core/UIImage+ExtendedCacheData.h"; sourceTree = "<group>"; };
+		A1709D534C16886D7C06E3A6D14696F2 /* SDAnimatedImagePlayer.h */ = {isa = PBXFileReference; includeInIndex = 1; lastKnownFileType = sourcecode.c.h; name = SDAnimatedImagePlayer.h; path = SDWebImage/Core/SDAnimatedImagePlayer.h; sourceTree = "<group>"; };
 		A1EC882BBB21C4E8960829E90C74B633 /* cost_enc.c */ = {isa = PBXFileReference; includeInIndex = 1; name = cost_enc.c; path = src/enc/cost_enc.c; sourceTree = "<group>"; };
-		A2797053FDC4EDAFD24719EE296EB396 /* SDImageLoadersManager.m */ = {isa = PBXFileReference; includeInIndex = 1; lastKnownFileType = sourcecode.c.objc; name = SDImageLoadersManager.m; path = SDWebImage/Core/SDImageLoadersManager.m; sourceTree = "<group>"; };
+		A299189110A75081C395013255EA3C2A /* SDImageCoder.m */ = {isa = PBXFileReference; includeInIndex = 1; lastKnownFileType = sourcecode.c.objc; name = SDImageCoder.m; path = SDWebImage/Core/SDImageCoder.m; sourceTree = "<group>"; };
 		A29F7A670B6A8B37EF8F7049CCD007B8 /* StickerProvider.swift */ = {isa = PBXFileReference; includeInIndex = 1; lastKnownFileType = sourcecode.swift; path = StickerProvider.swift; sourceTree = "<group>"; };
 		A333E8B5A74B1EC4F66E2E7945AC8AB2 /* UIColor+SharedColors.swift */ = {isa = PBXFileReference; includeInIndex = 1; lastKnownFileType = sourcecode.swift; name = "UIColor+SharedColors.swift"; path = "Source/UIColor+SharedColors.swift"; sourceTree = "<group>"; };
 		A35DF3B06B70BD04936AEB939C303373 /* enc_sse41.c */ = {isa = PBXFileReference; includeInIndex = 1; name = enc_sse41.c; path = src/dsp/enc_sse41.c; sourceTree = "<group>"; };
-		A362D76E6CED900A4DF150D3EA0E3C55 /* UIImage+Transform.m */ = {isa = PBXFileReference; includeInIndex = 1; lastKnownFileType = sourcecode.c.objc; name = "UIImage+Transform.m"; path = "SDWebImage/Core/UIImage+Transform.m"; sourceTree = "<group>"; };
 		A3AD68A6E3AC1DFDBCD173CCA7EE713E /* UIImage+Effects.swift */ = {isa = PBXFileReference; includeInIndex = 1; lastKnownFileType = sourcecode.swift; name = "UIImage+Effects.swift"; path = "Classes/UIImage+Effects.swift"; sourceTree = "<group>"; };
 		A3CA67516DD1EB1B6A8E7CC46FF97B55 /* ConicalGradientLayer.swift */ = {isa = PBXFileReference; includeInIndex = 1; lastKnownFileType = sourcecode.swift; path = ConicalGradientLayer.swift; sourceTree = "<group>"; };
 		A452686A95DD9CF8AAE1F09F43EF1E60 /* near_lossless_enc.c */ = {isa = PBXFileReference; includeInIndex = 1; name = near_lossless_enc.c; path = src/enc/near_lossless_enc.c; sourceTree = "<group>"; };
-=======
-		892445235FC02AC4712A7A25D6DF6A1E /* enc_msa.c */ = {isa = PBXFileReference; includeInIndex = 1; name = enc_msa.c; path = src/dsp/enc_msa.c; sourceTree = "<group>"; };
-		8953A0BC71A27CF1EFB495DBA5C1CEF0 /* FBSnapshotTestCase-dummy.m */ = {isa = PBXFileReference; includeInIndex = 1; lastKnownFileType = sourcecode.c.objc; path = "FBSnapshotTestCase-dummy.m"; sourceTree = "<group>"; };
-		8955CBC399CA5A10DDFD448191CDC9A0 /* CALayer+Color.swift */ = {isa = PBXFileReference; includeInIndex = 1; lastKnownFileType = sourcecode.swift; path = "CALayer+Color.swift"; sourceTree = "<group>"; };
-		8A228F963CC9F56777C747E06F648344 /* libTumblrTheme.a */ = {isa = PBXFileReference; explicitFileType = archive.ar; includeInIndex = 0; name = libTumblrTheme.a; path = libTumblrTheme.a; sourceTree = BUILT_PRODUCTS_DIR; };
-		8B6FAA795B03E1E3AC361503A170BDF7 /* common_sse41.h */ = {isa = PBXFileReference; includeInIndex = 1; lastKnownFileType = sourcecode.c.h; name = common_sse41.h; path = src/dsp/common_sse41.h; sourceTree = "<group>"; };
-		8BBAF998220C7D6AFC8DD275182ADFB4 /* ChromaFilter.swift */ = {isa = PBXFileReference; includeInIndex = 1; lastKnownFileType = sourcecode.swift; path = ChromaFilter.swift; sourceTree = "<group>"; };
-		8C0F5125F0B68C3F9D4C587DC02E1C85 /* Marker.swift */ = {isa = PBXFileReference; includeInIndex = 1; lastKnownFileType = sourcecode.swift; path = Marker.swift; sourceTree = "<group>"; };
-		8C9E46CAE4BDD2EDD1D9D7BB4ECCC30F /* ModeSelectorAndShootController.swift */ = {isa = PBXFileReference; includeInIndex = 1; lastKnownFileType = sourcecode.swift; path = ModeSelectorAndShootController.swift; sourceTree = "<group>"; };
-		8CA1A264ACE3F30B087AE1847892004E /* frame_enc.c */ = {isa = PBXFileReference; includeInIndex = 1; name = frame_enc.c; path = src/enc/frame_enc.c; sourceTree = "<group>"; };
-		8CA1DA15848A1E41FD115B470DDC016B /* KanvasCamera.modulemap */ = {isa = PBXFileReference; includeInIndex = 1; lastKnownFileType = sourcecode.module; path = KanvasCamera.modulemap; sourceTree = "<group>"; };
-		8D5F5ECF0E99B1982D5A7D4BC9308EBD /* NSDate+Orangina.swift */ = {isa = PBXFileReference; includeInIndex = 1; lastKnownFileType = sourcecode.swift; name = "NSDate+Orangina.swift"; path = "Source/NSDate+Orangina.swift"; sourceTree = "<group>"; };
-		8D82F3E165C58B4A7ED8197266EED969 /* SDImageAPNGCoder.m */ = {isa = PBXFileReference; includeInIndex = 1; lastKnownFileType = sourcecode.c.objc; name = SDImageAPNGCoder.m; path = SDWebImage/Core/SDImageAPNGCoder.m; sourceTree = "<group>"; };
-		8DC62426BB346B87F9F252CE2C80A91B /* CGSize+Utils.swift */ = {isa = PBXFileReference; includeInIndex = 1; lastKnownFileType = sourcecode.swift; name = "CGSize+Utils.swift"; path = "Source/CGSize+Utils.swift"; sourceTree = "<group>"; };
-		8E0CC7D2EB1E1151C96E87B6AB3794F1 /* libwebp-dummy.m */ = {isa = PBXFileReference; includeInIndex = 1; lastKnownFileType = sourcecode.c.objc; path = "libwebp-dummy.m"; sourceTree = "<group>"; };
-		8F9427700FC3A424016B1F2D88E5AB31 /* DrawerTabBarController.swift */ = {isa = PBXFileReference; includeInIndex = 1; lastKnownFileType = sourcecode.swift; path = DrawerTabBarController.swift; sourceTree = "<group>"; };
-		8FEC617B50B83476698179F39E785C2B /* SDAnimatedImageRep.h */ = {isa = PBXFileReference; includeInIndex = 1; lastKnownFileType = sourcecode.c.h; name = SDAnimatedImageRep.h; path = SDWebImage/Core/SDAnimatedImageRep.h; sourceTree = "<group>"; };
-		91051A380C00BDEA25F34AA37C38ED34 /* filters.c */ = {isa = PBXFileReference; includeInIndex = 1; name = filters.c; path = src/dsp/filters.c; sourceTree = "<group>"; };
-		9172B309086BC9AE8FEB3F57B6CBDD87 /* SDFileAttributeHelper.m */ = {isa = PBXFileReference; includeInIndex = 1; lastKnownFileType = sourcecode.c.objc; name = SDFileAttributeHelper.m; path = SDWebImage/Private/SDFileAttributeHelper.m; sourceTree = "<group>"; };
-		917ABFC1D31F8E205749C658EAA5DDEF /* PixelateImageOperation.swift */ = {isa = PBXFileReference; includeInIndex = 1; lastKnownFileType = sourcecode.swift; path = PixelateImageOperation.swift; sourceTree = "<group>"; };
-		91987AD0693B99C5E4C980FE490FA638 /* vp8i_dec.h */ = {isa = PBXFileReference; includeInIndex = 1; lastKnownFileType = sourcecode.c.h; name = vp8i_dec.h; path = src/dec/vp8i_dec.h; sourceTree = "<group>"; };
-		92170D63ABEA7EECAA6CA3A28B7776A4 /* UIUpdate.swift */ = {isa = PBXFileReference; includeInIndex = 1; lastKnownFileType = sourcecode.swift; path = UIUpdate.swift; sourceTree = "<group>"; };
-		928264DE02300C07D15050C51C158B57 /* OptionsStackView.swift */ = {isa = PBXFileReference; includeInIndex = 1; lastKnownFileType = sourcecode.swift; path = OptionsStackView.swift; sourceTree = "<group>"; };
-		92FDA287D7D91D4FF1B6CADEC26B6737 /* cost_enc.c */ = {isa = PBXFileReference; includeInIndex = 1; name = cost_enc.c; path = src/enc/cost_enc.c; sourceTree = "<group>"; };
-		9314D1405977E6D5CE8DBA20E8513EC2 /* TumblrTheme-prefix.pch */ = {isa = PBXFileReference; includeInIndex = 1; lastKnownFileType = sourcecode.c.h; path = "TumblrTheme-prefix.pch"; sourceTree = "<group>"; };
-		93B24D269C1C58DB390B92CB3C2681F2 /* SharedUI-umbrella.h */ = {isa = PBXFileReference; includeInIndex = 1; lastKnownFileType = sourcecode.c.h; path = "SharedUI-umbrella.h"; sourceTree = "<group>"; };
-		93F38653276C161FBCDC82CD11410B2A /* buffer_dec.c */ = {isa = PBXFileReference; includeInIndex = 1; name = buffer_dec.c; path = src/dec/buffer_dec.c; sourceTree = "<group>"; };
-		93FBB9C7E8808726469772137E669A04 /* huffman_utils.c */ = {isa = PBXFileReference; includeInIndex = 1; name = huffman_utils.c; path = src/utils/huffman_utils.c; sourceTree = "<group>"; };
-		942445748489943A755451DFA2AACEED /* NSBezierPath+SDRoundedCorners.h */ = {isa = PBXFileReference; includeInIndex = 1; lastKnownFileType = sourcecode.c.h; name = "NSBezierPath+SDRoundedCorners.h"; path = "SDWebImage/Private/NSBezierPath+SDRoundedCorners.h"; sourceTree = "<group>"; };
-		951E0879F292EBAD7CDCCAC3E845DA6F /* SDWebImageDownloaderOperation.h */ = {isa = PBXFileReference; includeInIndex = 1; lastKnownFileType = sourcecode.c.h; name = SDWebImageDownloaderOperation.h; path = SDWebImage/Core/SDWebImageDownloaderOperation.h; sourceTree = "<group>"; };
-		9546837147FE490501B2BECBF4357F28 /* ImageLoaderProvider.swift */ = {isa = PBXFileReference; includeInIndex = 1; lastKnownFileType = sourcecode.swift; name = ImageLoaderProvider.swift; path = Classes/ImageLoaderProvider.swift; sourceTree = "<group>"; };
-		95E5B7DC900262A993E0E0F724DECCD9 /* CVPixelBuffer+copy.swift */ = {isa = PBXFileReference; includeInIndex = 1; lastKnownFileType = sourcecode.swift; path = "CVPixelBuffer+copy.swift"; sourceTree = "<group>"; };
-		960466A134FE99D6D69C215975C53D04 /* FilterSettingsController.swift */ = {isa = PBXFileReference; includeInIndex = 1; lastKnownFileType = sourcecode.swift; path = FilterSettingsController.swift; sourceTree = "<group>"; };
-		963257DA6CC0B3D53F421627EEFD7591 /* enc.c */ = {isa = PBXFileReference; includeInIndex = 1; name = enc.c; path = src/dsp/enc.c; sourceTree = "<group>"; };
-		963EFEFBAE0907B7A92FABA262A4A2FF /* NSBezierPath+SDRoundedCorners.m */ = {isa = PBXFileReference; includeInIndex = 1; lastKnownFileType = sourcecode.c.objc; name = "NSBezierPath+SDRoundedCorners.m"; path = "SDWebImage/Private/NSBezierPath+SDRoundedCorners.m"; sourceTree = "<group>"; };
-		968DE2B1B8D7466342AC79FC43AB2ED4 /* PhotoOutputHandler.swift */ = {isa = PBXFileReference; includeInIndex = 1; lastKnownFileType = sourcecode.swift; path = PhotoOutputHandler.swift; sourceTree = "<group>"; };
-		96DD158AB6CF26DA8E0A1E218D5E0831 /* tree_dec.c */ = {isa = PBXFileReference; includeInIndex = 1; name = tree_dec.c; path = src/dec/tree_dec.c; sourceTree = "<group>"; };
-		97C9036ED1CAB414AC0058837DFA474C /* filters_utils.h */ = {isa = PBXFileReference; includeInIndex = 1; lastKnownFileType = sourcecode.c.h; name = filters_utils.h; path = src/utils/filters_utils.h; sourceTree = "<group>"; };
-		97F8366F1B6185BB3ADB54ED818E660A /* SDWebImageDefine.h */ = {isa = PBXFileReference; includeInIndex = 1; lastKnownFileType = sourcecode.c.h; name = SDWebImageDefine.h; path = SDWebImage/Core/SDWebImageDefine.h; sourceTree = "<group>"; };
-		98116DDECAB229BFB38012BCF3F605BF /* DrawerPanRecognizer.swift */ = {isa = PBXFileReference; includeInIndex = 1; lastKnownFileType = sourcecode.swift; path = DrawerPanRecognizer.swift; sourceTree = "<group>"; };
-		9831168340B63F19B1956AF98D1535F7 /* libKanvasCamera.a */ = {isa = PBXFileReference; explicitFileType = archive.ar; includeInIndex = 0; name = libKanvasCamera.a; path = libKanvasCamera.a; sourceTree = BUILT_PRODUCTS_DIR; };
-		992846F5EADEECA4B4EEF4B62B17D75F /* GroupFilter.swift */ = {isa = PBXFileReference; includeInIndex = 1; lastKnownFileType = sourcecode.swift; path = GroupFilter.swift; sourceTree = "<group>"; };
-		994916435F9792A7B09B1F6D462C4334 /* color_cache_utils.h */ = {isa = PBXFileReference; includeInIndex = 1; lastKnownFileType = sourcecode.c.h; name = color_cache_utils.h; path = src/utils/color_cache_utils.h; sourceTree = "<group>"; };
-		99CBADE17AF92B3E49B0A1973465F3B5 /* TumblrMediaInfo.swift */ = {isa = PBXFileReference; includeInIndex = 1; lastKnownFileType = sourcecode.swift; name = TumblrMediaInfo.swift; path = Source/TumblrMediaInfo.swift; sourceTree = "<group>"; };
-		9A6E05C220620DCAB72D9B98EEA05BAF /* token_enc.c */ = {isa = PBXFileReference; includeInIndex = 1; name = token_enc.c; path = src/enc/token_enc.c; sourceTree = "<group>"; };
-		9ABE19A071EB8F0574C9CC109BF76663 /* endian_inl_utils.h */ = {isa = PBXFileReference; includeInIndex = 1; lastKnownFileType = sourcecode.c.h; name = endian_inl_utils.h; path = src/utils/endian_inl_utils.h; sourceTree = "<group>"; };
-		9B2D1B001912F3C05586CCFBEE281451 /* UIFont+TumblrTheme.swift */ = {isa = PBXFileReference; includeInIndex = 1; lastKnownFileType = sourcecode.swift; name = "UIFont+TumblrTheme.swift"; path = "Source/UIFont+TumblrTheme.swift"; sourceTree = "<group>"; };
-		9B45E6BDBB910F1C910114E1BD10E853 /* ImagePreviewController.swift */ = {isa = PBXFileReference; includeInIndex = 1; lastKnownFileType = sourcecode.swift; path = ImagePreviewController.swift; sourceTree = "<group>"; };
-		9BD48966CA4396159AD26F5F8E2003CF /* TumblrTheme.xcconfig */ = {isa = PBXFileReference; includeInIndex = 1; lastKnownFileType = text.xcconfig; path = TumblrTheme.xcconfig; sourceTree = "<group>"; };
-		9BE12E42EFF7248DD49CC40B5E3B48CE /* histogram_enc.h */ = {isa = PBXFileReference; includeInIndex = 1; lastKnownFileType = sourcecode.c.h; name = histogram_enc.h; path = src/enc/histogram_enc.h; sourceTree = "<group>"; };
-		9BE5BDC382E3D2A903114DE07CD0092C /* SDFileAttributeHelper.h */ = {isa = PBXFileReference; includeInIndex = 1; lastKnownFileType = sourcecode.c.h; name = SDFileAttributeHelper.h; path = SDWebImage/Private/SDFileAttributeHelper.h; sourceTree = "<group>"; };
-		9BE654FFDAD67502533578F6AA13F10B /* EditorViewController.swift */ = {isa = PBXFileReference; includeInIndex = 1; lastKnownFileType = sourcecode.swift; path = EditorViewController.swift; sourceTree = "<group>"; };
-		9BFB441597A4E7568E0EA7E147F0F400 /* CameraController.swift */ = {isa = PBXFileReference; includeInIndex = 1; lastKnownFileType = sourcecode.swift; path = CameraController.swift; sourceTree = "<group>"; };
-		9CAC712CA3DE9CE54ED827165B9F7F27 /* cost_neon.c */ = {isa = PBXFileReference; includeInIndex = 1; name = cost_neon.c; path = src/dsp/cost_neon.c; sourceTree = "<group>"; };
-		9D0E21F9F42ABC9C4D79472397DA4F84 /* FilterCollectionView.swift */ = {isa = PBXFileReference; includeInIndex = 1; lastKnownFileType = sourcecode.swift; path = FilterCollectionView.swift; sourceTree = "<group>"; };
-		9D8E1A461BAEADCFE0ACD6230CE154E5 /* String+UTF16Substring.swift */ = {isa = PBXFileReference; includeInIndex = 1; lastKnownFileType = sourcecode.swift; path = "String+UTF16Substring.swift"; sourceTree = "<group>"; };
-		9D940727FF8FB9C785EB98E56350EF41 /* Podfile */ = {isa = PBXFileReference; explicitFileType = text.script.ruby; includeInIndex = 1; indentWidth = 2; lastKnownFileType = text; name = Podfile; path = ../Podfile; sourceTree = SOURCE_ROOT; tabWidth = 2; xcLanguageSpecificationIdentifier = xcode.lang.ruby; };
-		9DB89CC4B2C046D5258FA3A92BBF8612 /* Array+Object.swift */ = {isa = PBXFileReference; includeInIndex = 1; lastKnownFileType = sourcecode.swift; path = "Array+Object.swift"; sourceTree = "<group>"; };
-		9DC6EB4DE71A71DD140A0344CD9BA2A1 /* UIImage+Metadata.m */ = {isa = PBXFileReference; includeInIndex = 1; lastKnownFileType = sourcecode.c.objc; name = "UIImage+Metadata.m"; path = "SDWebImage/Core/UIImage+Metadata.m"; sourceTree = "<group>"; };
-		9E30F60120AE9B9B398331357FB66C5F /* StickerCollectionCell.swift */ = {isa = PBXFileReference; includeInIndex = 1; lastKnownFileType = sourcecode.swift; path = StickerCollectionCell.swift; sourceTree = "<group>"; };
-		9F4A58BD27C2CE9FA91549D97FE803C7 /* SDImageCoder.h */ = {isa = PBXFileReference; includeInIndex = 1; lastKnownFileType = sourcecode.c.h; name = SDImageCoder.h; path = SDWebImage/Core/SDImageCoder.h; sourceTree = "<group>"; };
-		9FC9E50D8A0552DCD879F14666EE370A /* SDDisplayLink.h */ = {isa = PBXFileReference; includeInIndex = 1; lastKnownFileType = sourcecode.c.h; name = SDDisplayLink.h; path = SDWebImage/Private/SDDisplayLink.h; sourceTree = "<group>"; };
-		A079913E9667CBBAFC3BC76BDB61FAF3 /* backward_references_enc.h */ = {isa = PBXFileReference; includeInIndex = 1; lastKnownFileType = sourcecode.c.h; name = backward_references_enc.h; path = src/enc/backward_references_enc.h; sourceTree = "<group>"; };
-		A12001FC5C8ADB65DFD03E371508F6BB /* UIApplication+StrictKeyWindow.h */ = {isa = PBXFileReference; includeInIndex = 1; lastKnownFileType = sourcecode.c.h; name = "UIApplication+StrictKeyWindow.h"; path = "FBSnapshotTestCase/Categories/UIApplication+StrictKeyWindow.h"; sourceTree = "<group>"; };
-		A1350387008E53CF7F2F5C5AA4A46F94 /* UIApplication+StrictKeyWindow.m */ = {isa = PBXFileReference; includeInIndex = 1; lastKnownFileType = sourcecode.c.objc; name = "UIApplication+StrictKeyWindow.m"; path = "FBSnapshotTestCase/Categories/UIApplication+StrictKeyWindow.m"; sourceTree = "<group>"; };
-		A13EF03FE0BF886D18D0971B67F466DF /* CameraRecordingProtocol.swift */ = {isa = PBXFileReference; includeInIndex = 1; lastKnownFileType = sourcecode.swift; path = CameraRecordingProtocol.swift; sourceTree = "<group>"; };
-		A156D5D7121414BA22E8992D0BC215F1 /* FBSnapshotTestCase-prefix.pch */ = {isa = PBXFileReference; includeInIndex = 1; lastKnownFileType = sourcecode.c.h; path = "FBSnapshotTestCase-prefix.pch"; sourceTree = "<group>"; };
-		A178A425C050AEAF8BD4B867E186D5D0 /* SDWebImageTransition.m */ = {isa = PBXFileReference; includeInIndex = 1; lastKnownFileType = sourcecode.c.objc; name = SDWebImageTransition.m; path = SDWebImage/Core/SDWebImageTransition.m; sourceTree = "<group>"; };
-		A2996E25841ACB5FB57847CCE92F3282 /* ShowModalFromTopAnimator.swift */ = {isa = PBXFileReference; includeInIndex = 1; lastKnownFileType = sourcecode.swift; name = ShowModalFromTopAnimator.swift; path = Source/ShowModalFromTopAnimator.swift; sourceTree = "<group>"; };
-		A2DBF14437B9A3BEC27BB08B5C64A830 /* quant_levels_dec_utils.h */ = {isa = PBXFileReference; includeInIndex = 1; lastKnownFileType = sourcecode.c.h; name = quant_levels_dec_utils.h; path = src/utils/quant_levels_dec_utils.h; sourceTree = "<group>"; };
-		A2E955C347A8EBB4B202A204B0A04BEA /* CameraSettings.swift */ = {isa = PBXFileReference; includeInIndex = 1; lastKnownFileType = sourcecode.swift; path = CameraSettings.swift; sourceTree = "<group>"; };
-		A31FB106ACA3084D19598AD7052BBEBE /* GrayscaleFilter.swift */ = {isa = PBXFileReference; includeInIndex = 1; lastKnownFileType = sourcecode.swift; path = GrayscaleFilter.swift; sourceTree = "<group>"; };
-		A36D02699C878ABE623C4533C7FDA8AA /* PlasmaFilter.swift */ = {isa = PBXFileReference; includeInIndex = 1; lastKnownFileType = sourcecode.swift; path = PlasmaFilter.swift; sourceTree = "<group>"; };
-		A405495F63C9902655E329E7C3EE13F3 /* EditTagsView.swift */ = {isa = PBXFileReference; includeInIndex = 1; lastKnownFileType = sourcecode.swift; path = EditTagsView.swift; sourceTree = "<group>"; };
-		A421DA0849CA9F305E46DA0202CBE1F1 /* lossless_enc_mips32.c */ = {isa = PBXFileReference; includeInIndex = 1; name = lossless_enc_mips32.c; path = src/dsp/lossless_enc_mips32.c; sourceTree = "<group>"; };
-		A43CF9AF7AC9B0701E5E8B84F3E7EAA3 /* FBSnapshotTestController.m */ = {isa = PBXFileReference; includeInIndex = 1; lastKnownFileType = sourcecode.c.objc; name = FBSnapshotTestController.m; path = FBSnapshotTestCase/FBSnapshotTestController.m; sourceTree = "<group>"; };
->>>>>>> faefed1c
 		A487E0CD825D8CCA727D36A85FAD1431 /* libImageLoader.a */ = {isa = PBXFileReference; explicitFileType = archive.ar; includeInIndex = 0; name = libImageLoader.a; path = libImageLoader.a; sourceTree = BUILT_PRODUCTS_DIR; };
 		A4A2D8A1186538674845B274D8DBFE22 /* ClosedRange+Clamp.swift */ = {isa = PBXFileReference; includeInIndex = 1; lastKnownFileType = sourcecode.swift; path = "ClosedRange+Clamp.swift"; sourceTree = "<group>"; };
 		A4C72A689D5AF8ED5331CA65CC4D1741 /* Pods-KanvasCameraExampleTests-acknowledgements.plist */ = {isa = PBXFileReference; includeInIndex = 1; lastKnownFileType = text.plist.xml; path = "Pods-KanvasCameraExampleTests-acknowledgements.plist"; sourceTree = "<group>"; };
 		A573ED1BAAC5EEC68D6AFA48BD54C79D /* Pods-KanvasCameraExample.release.xcconfig */ = {isa = PBXFileReference; includeInIndex = 1; lastKnownFileType = text.xcconfig; path = "Pods-KanvasCameraExample.release.xcconfig"; sourceTree = "<group>"; };
-<<<<<<< HEAD
+		A59F01B68CF9150FB9A497071EE8C72D /* SDImageGIFCoder.h */ = {isa = PBXFileReference; includeInIndex = 1; lastKnownFileType = sourcecode.c.h; name = SDImageGIFCoder.h; path = SDWebImage/Core/SDImageGIFCoder.h; sourceTree = "<group>"; };
+		A61D7356D9D991EC21C46ED65CFD599E /* SDWebImageDownloaderConfig.m */ = {isa = PBXFileReference; includeInIndex = 1; lastKnownFileType = sourcecode.c.objc; name = SDWebImageDownloaderConfig.m; path = SDWebImage/Core/SDWebImageDownloaderConfig.m; sourceTree = "<group>"; };
 		A67B63D0929CD51286464B99803FB459 /* StrokeSelectorController.swift */ = {isa = PBXFileReference; includeInIndex = 1; lastKnownFileType = sourcecode.swift; path = StrokeSelectorController.swift; sourceTree = "<group>"; };
 		A6CA40F45D4FCCC4238C1380C1D35694 /* lossless_neon.c */ = {isa = PBXFileReference; includeInIndex = 1; name = lossless_neon.c; path = src/dsp/lossless_neon.c; sourceTree = "<group>"; };
 		A7603CEAC4AACE4D5DFCE0990B6BC2DB /* ModeSelectorAndShootController.swift */ = {isa = PBXFileReference; includeInIndex = 1; lastKnownFileType = sourcecode.swift; path = ModeSelectorAndShootController.swift; sourceTree = "<group>"; };
 		A7A5C4C4D00E8A65A59DEE34E2F17D5E /* format_constants.h */ = {isa = PBXFileReference; includeInIndex = 1; lastKnownFileType = sourcecode.c.h; name = format_constants.h; path = src/webp/format_constants.h; sourceTree = "<group>"; };
 		A874978AF6AC76E1AE1AFD291B6334E9 /* DimensionsHelper.swift */ = {isa = PBXFileReference; includeInIndex = 1; lastKnownFileType = sourcecode.swift; path = DimensionsHelper.swift; sourceTree = "<group>"; };
-		A8B2AA308665CB4560730B4B75A99870 /* SDAssociatedObject.m */ = {isa = PBXFileReference; includeInIndex = 1; lastKnownFileType = sourcecode.c.objc; name = SDAssociatedObject.m; path = SDWebImage/Private/SDAssociatedObject.m; sourceTree = "<group>"; };
 		A8FA529CFDB0679A31CB7DD328BCB215 /* dec_sse41.c */ = {isa = PBXFileReference; includeInIndex = 1; name = dec_sse41.c; path = src/dsp/dec_sse41.c; sourceTree = "<group>"; };
 		A96EDFD5658679AEFF7962C7A2843A34 /* TextureSelectorView.swift */ = {isa = PBXFileReference; includeInIndex = 1; lastKnownFileType = sourcecode.swift; path = TextureSelectorView.swift; sourceTree = "<group>"; };
-		A9F561E5CB0B44DCC3C8B425270BDA80 /* SDImageGraphics.h */ = {isa = PBXFileReference; includeInIndex = 1; lastKnownFileType = sourcecode.c.h; name = SDImageGraphics.h; path = SDWebImage/Core/SDImageGraphics.h; sourceTree = "<group>"; };
+		AA26573581E3BC75A9B280965ED24AE0 /* SDWebImageError.m */ = {isa = PBXFileReference; includeInIndex = 1; lastKnownFileType = sourcecode.c.objc; name = SDWebImageError.m; path = SDWebImage/Core/SDWebImageError.m; sourceTree = "<group>"; };
 		AA639B951CF412BAC1EBFC8CAA275140 /* Utils-umbrella.h */ = {isa = PBXFileReference; includeInIndex = 1; lastKnownFileType = sourcecode.c.h; path = "Utils-umbrella.h"; sourceTree = "<group>"; };
 		AA9D12E61304DBBB834DC68F4B58CEA3 /* UIImage+Diff.h */ = {isa = PBXFileReference; includeInIndex = 1; lastKnownFileType = sourcecode.c.h; name = "UIImage+Diff.h"; path = "FBSnapshotTestCase/Categories/UIImage+Diff.h"; sourceTree = "<group>"; };
 		AACBE547E637E283EF7EF7E09FFC2B56 /* MediaExporter.swift */ = {isa = PBXFileReference; includeInIndex = 1; lastKnownFileType = sourcecode.swift; path = MediaExporter.swift; sourceTree = "<group>"; };
+		AAEAAEE94B39C2A890CD93FEA059726B /* SDImageCachesManager.m */ = {isa = PBXFileReference; includeInIndex = 1; lastKnownFileType = sourcecode.c.objc; name = SDImageCachesManager.m; path = SDWebImage/Core/SDImageCachesManager.m; sourceTree = "<group>"; };
+		AC4120E54639C9EEE68E62BFEB32476A /* UIImage+ExtendedCacheData.m */ = {isa = PBXFileReference; includeInIndex = 1; lastKnownFileType = sourcecode.c.objc; name = "UIImage+ExtendedCacheData.m"; path = "SDWebImage/Core/UIImage+ExtendedCacheData.m"; sourceTree = "<group>"; };
 		AC49DF63FF7E1FDAAFD43113BC6EA424 /* KanvasCamera-dummy.m */ = {isa = PBXFileReference; includeInIndex = 1; lastKnownFileType = sourcecode.c.objc; path = "KanvasCamera-dummy.m"; sourceTree = "<group>"; };
-		AC9F2378F76FCF1835FA332D32DFFC85 /* SDWebImageDownloaderResponseModifier.m */ = {isa = PBXFileReference; includeInIndex = 1; lastKnownFileType = sourcecode.c.objc; name = SDWebImageDownloaderResponseModifier.m; path = SDWebImage/Core/SDWebImageDownloaderResponseModifier.m; sourceTree = "<group>"; };
 		AD0AA6B0789CD960F93BF437563007E7 /* UIView+AutoLayout.swift */ = {isa = PBXFileReference; includeInIndex = 1; lastKnownFileType = sourcecode.swift; name = "UIView+AutoLayout.swift"; path = "Source/UIView+AutoLayout.swift"; sourceTree = "<group>"; };
 		AD9224E7A890AACE0EC7BFE732E2B03D /* TextureSelectorController.swift */ = {isa = PBXFileReference; includeInIndex = 1; lastKnownFileType = sourcecode.swift; path = TextureSelectorController.swift; sourceTree = "<group>"; };
+		AD9AE6F551F054A8CEDB02EF31DEF02C /* SDWebImageDownloaderResponseModifier.h */ = {isa = PBXFileReference; includeInIndex = 1; lastKnownFileType = sourcecode.c.h; name = SDWebImageDownloaderResponseModifier.h; path = SDWebImage/Core/SDWebImageDownloaderResponseModifier.h; sourceTree = "<group>"; };
 		ADDB8DAF8B26FED8445132BCEE4B14DA /* quant_levels_dec_utils.h */ = {isa = PBXFileReference; includeInIndex = 1; lastKnownFileType = sourcecode.c.h; name = quant_levels_dec_utils.h; path = src/utils/quant_levels_dec_utils.h; sourceTree = "<group>"; };
 		AEBEB1ABDBBEFE4E6394B94D6FE63DCA /* StickerCollectionCell.swift */ = {isa = PBXFileReference; includeInIndex = 1; lastKnownFileType = sourcecode.swift; path = StickerCollectionCell.swift; sourceTree = "<group>"; };
+		AF896914B2C165199C4E7FBAE361F764 /* SDAsyncBlockOperation.m */ = {isa = PBXFileReference; includeInIndex = 1; lastKnownFileType = sourcecode.c.objc; name = SDAsyncBlockOperation.m; path = SDWebImage/Private/SDAsyncBlockOperation.m; sourceTree = "<group>"; };
 		AFB3C30D02C32A44ED9F27AE3607F12C /* ToastPresentationStyle.swift */ = {isa = PBXFileReference; includeInIndex = 1; lastKnownFileType = sourcecode.swift; name = ToastPresentationStyle.swift; path = Source/ToastPresentationStyle.swift; sourceTree = "<group>"; };
 		B01EE05B0D9DDAAF48F85B61C6F55576 /* TagsView.swift */ = {isa = PBXFileReference; includeInIndex = 1; lastKnownFileType = sourcecode.swift; path = TagsView.swift; sourceTree = "<group>"; };
 		B0B214D775196BA7CA8E17E53048A493 /* libSDWebImage.a */ = {isa = PBXFileReference; explicitFileType = archive.ar; includeInIndex = 0; name = libSDWebImage.a; path = libSDWebImage.a; sourceTree = BUILT_PRODUCTS_DIR; };
-		B0EC34383FA91593C0E49E4094D25C55 /* SDImageGIFCoder.m */ = {isa = PBXFileReference; includeInIndex = 1; lastKnownFileType = sourcecode.c.objc; name = SDImageGIFCoder.m; path = SDWebImage/Core/SDImageGIFCoder.m; sourceTree = "<group>"; };
 		B10A9BE39F1FE322F8AC6C5ACB98720D /* HorizontalCollectionView.swift */ = {isa = PBXFileReference; includeInIndex = 1; lastKnownFileType = sourcecode.swift; path = HorizontalCollectionView.swift; sourceTree = "<group>"; };
 		B11510771FA1E7D097C0F0ACC7E4D5ED /* yuv.h */ = {isa = PBXFileReference; includeInIndex = 1; lastKnownFileType = sourcecode.c.h; name = yuv.h; path = src/dsp/yuv.h; sourceTree = "<group>"; };
 		B14690770BA4D7DBE999C3527917243D /* UIImage+WebP.h */ = {isa = PBXFileReference; includeInIndex = 1; lastKnownFileType = sourcecode.c.h; name = "UIImage+WebP.h"; path = "SDWebImageWebPCoder/Classes/UIImage+WebP.h"; sourceTree = "<group>"; };
 		B29A2ACA7E2F6BE40E0000BA1A497CB8 /* Utils-prefix.pch */ = {isa = PBXFileReference; includeInIndex = 1; lastKnownFileType = sourcecode.c.h; path = "Utils-prefix.pch"; sourceTree = "<group>"; };
 		B321C73955714AFB57F9DB8F1090071D /* libUtils.a */ = {isa = PBXFileReference; explicitFileType = archive.ar; includeInIndex = 0; name = libUtils.a; path = libUtils.a; sourceTree = BUILT_PRODUCTS_DIR; };
 		B33F4872F4B5AF22ECB55212C04C0214 /* MediaClipsEditorView.swift */ = {isa = PBXFileReference; includeInIndex = 1; lastKnownFileType = sourcecode.swift; path = MediaClipsEditorView.swift; sourceTree = "<group>"; };
-		B3A544D34A11FA2D04B565683883D602 /* SDWebImageDownloaderConfig.h */ = {isa = PBXFileReference; includeInIndex = 1; lastKnownFileType = sourcecode.c.h; name = SDWebImageDownloaderConfig.h; path = SDWebImage/Core/SDWebImageDownloaderConfig.h; sourceTree = "<group>"; };
-		B407F2EE1DEBDE71E5D2EE24B2C42633 /* UIView+WebCacheOperation.m */ = {isa = PBXFileReference; includeInIndex = 1; lastKnownFileType = sourcecode.c.objc; name = "UIView+WebCacheOperation.m"; path = "SDWebImage/Core/UIView+WebCacheOperation.m"; sourceTree = "<group>"; };
+		B3CF84624A6CD466163FBBB3524CAC04 /* NSButton+WebCache.m */ = {isa = PBXFileReference; includeInIndex = 1; lastKnownFileType = sourcecode.c.objc; name = "NSButton+WebCache.m"; path = "SDWebImage/Core/NSButton+WebCache.m"; sourceTree = "<group>"; };
 		B4227AD9AB326D2CB667687C2B1FC164 /* PostOptionsTagsDelegate.swift */ = {isa = PBXFileReference; includeInIndex = 1; lastKnownFileType = sourcecode.swift; path = PostOptionsTagsDelegate.swift; sourceTree = "<group>"; };
 		B46ADDBB498F5EF6CE6630F1842F0C58 /* PhotoOutputHandler.swift */ = {isa = PBXFileReference; includeInIndex = 1; lastKnownFileType = sourcecode.swift; path = PhotoOutputHandler.swift; sourceTree = "<group>"; };
-		B613A442CFAC1115DFAAA8F7666EBACD /* NSData+ImageContentType.h */ = {isa = PBXFileReference; includeInIndex = 1; lastKnownFileType = sourcecode.c.h; name = "NSData+ImageContentType.h"; path = "SDWebImage/Core/NSData+ImageContentType.h"; sourceTree = "<group>"; };
+		B622D5D2C8F4D98CDEBBCA0AB5494DAF /* SDImageIOAnimatedCoder.m */ = {isa = PBXFileReference; includeInIndex = 1; lastKnownFileType = sourcecode.c.objc; name = SDImageIOAnimatedCoder.m; path = SDWebImage/Core/SDImageIOAnimatedCoder.m; sourceTree = "<group>"; };
 		B70F2FC8E25D5CFE44D45DFEB4632D73 /* filters_msa.c */ = {isa = PBXFileReference; includeInIndex = 1; name = filters_msa.c; path = src/dsp/filters_msa.c; sourceTree = "<group>"; };
 		B719A4A6D90A9BCE602B1C6EB5CE5C0E /* TextOptions.swift */ = {isa = PBXFileReference; includeInIndex = 1; lastKnownFileType = sourcecode.swift; path = TextOptions.swift; sourceTree = "<group>"; };
 		B73BCB6CD0B725845C5418B7BB8CD7BE /* TagsViewTagCell.swift */ = {isa = PBXFileReference; includeInIndex = 1; lastKnownFileType = sourcecode.swift; path = TagsViewTagCell.swift; sourceTree = "<group>"; };
 		B750B36A1C4A17CBA8F07910FCBDB242 /* UIFont+ComposeFonts.swift */ = {isa = PBXFileReference; includeInIndex = 1; lastKnownFileType = sourcecode.swift; name = "UIFont+ComposeFonts.swift"; path = "Source/UIFont+ComposeFonts.swift"; sourceTree = "<group>"; };
 		B843775F5B1404A13A5A4E95D250D837 /* FBSnapshotTestController.m */ = {isa = PBXFileReference; includeInIndex = 1; lastKnownFileType = sourcecode.c.objc; name = FBSnapshotTestController.m; path = FBSnapshotTestCase/FBSnapshotTestController.m; sourceTree = "<group>"; };
 		B8A6E4081A3F076B25A63E379FACEBEE /* animi.h */ = {isa = PBXFileReference; includeInIndex = 1; lastKnownFileType = sourcecode.c.h; name = animi.h; path = src/mux/animi.h; sourceTree = "<group>"; };
+		B8E1C19A7D3B18704D1CB7FD7967A9DE /* SDAssociatedObject.h */ = {isa = PBXFileReference; includeInIndex = 1; lastKnownFileType = sourcecode.c.h; name = SDAssociatedObject.h; path = SDWebImage/Private/SDAssociatedObject.h; sourceTree = "<group>"; };
+		B940CF888A5B7DBE1F316E9A14D3F325 /* SDImageIOCoder.m */ = {isa = PBXFileReference; includeInIndex = 1; lastKnownFileType = sourcecode.c.objc; name = SDImageIOCoder.m; path = SDWebImage/Core/SDImageIOCoder.m; sourceTree = "<group>"; };
+		B9DF1630A4FE8F7B68B2E7EA293BCADF /* SDImageLoadersManager.h */ = {isa = PBXFileReference; includeInIndex = 1; lastKnownFileType = sourcecode.c.h; name = SDImageLoadersManager.h; path = SDWebImage/Core/SDImageLoadersManager.h; sourceTree = "<group>"; };
+		BA3CB5D05203030EB862795145A35281 /* SDWebImageCompat.h */ = {isa = PBXFileReference; includeInIndex = 1; lastKnownFileType = sourcecode.c.h; name = SDWebImageCompat.h; path = SDWebImage/Core/SDWebImageCompat.h; sourceTree = "<group>"; };
+		BA3FCC9E1DD83721516B845F8A26E26C /* SDWebImageDefine.h */ = {isa = PBXFileReference; includeInIndex = 1; lastKnownFileType = sourcecode.c.h; name = SDWebImageDefine.h; path = SDWebImage/Core/SDWebImageDefine.h; sourceTree = "<group>"; };
 		BAE5B311A6511E14F3FBB809778720D5 /* dec.c */ = {isa = PBXFileReference; includeInIndex = 1; name = dec.c; path = src/dsp/dec.c; sourceTree = "<group>"; };
-		BB3529C7B4FAA9F8AF7231864C4A3A96 /* UIImage+GIF.h */ = {isa = PBXFileReference; includeInIndex = 1; lastKnownFileType = sourcecode.c.h; name = "UIImage+GIF.h"; path = "SDWebImage/Core/UIImage+GIF.h"; sourceTree = "<group>"; };
 		BB3C1B54A314EE1F48A94B9F81A340E1 /* PostOptionsConstants.swift */ = {isa = PBXFileReference; includeInIndex = 1; lastKnownFileType = sourcecode.swift; path = PostOptionsConstants.swift; sourceTree = "<group>"; };
 		BB4682DC8AFA5622F700184B4B68C189 /* alpha_processing_neon.c */ = {isa = PBXFileReference; includeInIndex = 1; name = alpha_processing_neon.c; path = src/dsp/alpha_processing_neon.c; sourceTree = "<group>"; };
 		BB4868028CA72968142CB39675B700F6 /* enc_neon.c */ = {isa = PBXFileReference; includeInIndex = 1; name = enc_neon.c; path = src/dsp/enc_neon.c; sourceTree = "<group>"; };
-		BC3615BEAC0F8133B3C75B24145EBA20 /* NSImage+Compatibility.m */ = {isa = PBXFileReference; includeInIndex = 1; lastKnownFileType = sourcecode.c.objc; name = "NSImage+Compatibility.m"; path = "SDWebImage/Core/NSImage+Compatibility.m"; sourceTree = "<group>"; };
 		BC96AA2861D6562E1193DC930CF12F56 /* yuv_sse2.c */ = {isa = PBXFileReference; includeInIndex = 1; name = yuv_sse2.c; path = src/dsp/yuv_sse2.c; sourceTree = "<group>"; };
 		BCC23B60DBCAC5AC296A62FD1D049DCD /* Pods-KanvasCameraExample.modulemap */ = {isa = PBXFileReference; includeInIndex = 1; lastKnownFileType = sourcecode.module; path = "Pods-KanvasCameraExample.modulemap"; sourceTree = "<group>"; };
 		BD0B28CF433371E948581725AFADDEF1 /* FilteredInputViewController.swift */ = {isa = PBXFileReference; includeInIndex = 1; lastKnownFileType = sourcecode.swift; path = FilteredInputViewController.swift; sourceTree = "<group>"; };
 		BD8C0194F0929D5009B1D043CA55E168 /* Dictionary+Copy.swift */ = {isa = PBXFileReference; includeInIndex = 1; lastKnownFileType = sourcecode.swift; name = "Dictionary+Copy.swift"; path = "Source/Dictionary+Copy.swift"; sourceTree = "<group>"; };
-		BD9E2178B7708FF4879CD9E7DE5D8810 /* SDImageIOAnimatedCoderInternal.h */ = {isa = PBXFileReference; includeInIndex = 1; lastKnownFileType = sourcecode.c.h; name = SDImageIOAnimatedCoderInternal.h; path = SDWebImage/Private/SDImageIOAnimatedCoderInternal.h; sourceTree = "<group>"; };
 		BDFFDB2F16419AC2FAAB3C6B6A44A8E7 /* AppColorScheme.swift */ = {isa = PBXFileReference; includeInIndex = 1; lastKnownFileType = sourcecode.swift; name = AppColorScheme.swift; path = Source/AppColorScheme.swift; sourceTree = "<group>"; };
+		BE41C8E83BC91C2A4B2C0ACFDC092716 /* SDInternalMacros.m */ = {isa = PBXFileReference; includeInIndex = 1; lastKnownFileType = sourcecode.c.objc; name = SDInternalMacros.m; path = SDWebImage/Private/SDInternalMacros.m; sourceTree = "<group>"; };
 		BE52BA40544CBAD0A476E93653677A2C /* Reachability.h */ = {isa = PBXFileReference; includeInIndex = 1; lastKnownFileType = sourcecode.c.h; path = Reachability.h; sourceTree = "<group>"; };
 		BE90C716E81D10696458D60DDA1EB437 /* SliderView.swift */ = {isa = PBXFileReference; includeInIndex = 1; lastKnownFileType = sourcecode.swift; path = SliderView.swift; sourceTree = "<group>"; };
 		BEDDFD91A7F75931BCA242C1B9BC75A6 /* webp_enc.c */ = {isa = PBXFileReference; includeInIndex = 1; name = webp_enc.c; path = src/enc/webp_enc.c; sourceTree = "<group>"; };
@@ -2362,103 +1316,99 @@
 		C337EFDB55E597D83E95CEAF8959390B /* KanvasCamera.modulemap */ = {isa = PBXFileReference; includeInIndex = 1; lastKnownFileType = sourcecode.module; path = KanvasCamera.modulemap; sourceTree = "<group>"; };
 		C37687947B1A6DB79BC8231425CE8D1A /* lossless_mips_dsp_r2.c */ = {isa = PBXFileReference; includeInIndex = 1; name = lossless_mips_dsp_r2.c; path = src/dsp/lossless_mips_dsp_r2.c; sourceTree = "<group>"; };
 		C38081118E5D736FF565BC7BFBCF53ED /* KanvasCamera.podspec.json */ = {isa = PBXFileReference; includeInIndex = 1; path = KanvasCamera.podspec.json; sourceTree = "<group>"; };
-		C3A3954755D9A1270CDB546CE3897362 /* SDImageHEICCoderInternal.h */ = {isa = PBXFileReference; includeInIndex = 1; lastKnownFileType = sourcecode.c.h; name = SDImageHEICCoderInternal.h; path = SDWebImage/Private/SDImageHEICCoderInternal.h; sourceTree = "<group>"; };
+		C3E6563592ADD0B0ACE181CC0F62E50D /* SDInternalMacros.h */ = {isa = PBXFileReference; includeInIndex = 1; lastKnownFileType = sourcecode.c.h; name = SDInternalMacros.h; path = SDWebImage/Private/SDInternalMacros.h; sourceTree = "<group>"; };
 		C3EAEDBA0F2C2A38D7CC36BAF437BA67 /* SDWebImageWebPCoder.debug.xcconfig */ = {isa = PBXFileReference; includeInIndex = 1; lastKnownFileType = text.xcconfig; path = SDWebImageWebPCoder.debug.xcconfig; sourceTree = "<group>"; };
 		C4172FE205B46728E04DA5594077EB1A /* HashCodeBuilder.swift */ = {isa = PBXFileReference; includeInIndex = 1; lastKnownFileType = sourcecode.swift; name = HashCodeBuilder.swift; path = Source/HashCodeBuilder.swift; sourceTree = "<group>"; };
 		C42CA9EF7C3A39CDCB3000E56A025DFC /* MockImageLoader.swift */ = {isa = PBXFileReference; includeInIndex = 1; lastKnownFileType = sourcecode.swift; name = MockImageLoader.swift; path = Classes/MockImageLoader.swift; sourceTree = "<group>"; };
+		C44E6DC68D10B15D20C874254E02C895 /* NSBezierPath+SDRoundedCorners.h */ = {isa = PBXFileReference; includeInIndex = 1; lastKnownFileType = sourcecode.c.h; name = "NSBezierPath+SDRoundedCorners.h"; path = "SDWebImage/Private/NSBezierPath+SDRoundedCorners.h"; sourceTree = "<group>"; };
 		C472695D06ADFCDCBBE7DE8D6F3C603D /* cost.c */ = {isa = PBXFileReference; includeInIndex = 1; name = cost.c; path = src/dsp/cost.c; sourceTree = "<group>"; };
 		C496F8F15089F73286F58D85ABDE963C /* SDWebImage.release.xcconfig */ = {isa = PBXFileReference; includeInIndex = 1; lastKnownFileType = text.xcconfig; path = SDWebImage.release.xcconfig; sourceTree = "<group>"; };
 		C4D46806EBAE597AC5996B274337F186 /* StickerTypeCollectionCell.swift */ = {isa = PBXFileReference; includeInIndex = 1; lastKnownFileType = sourcecode.swift; path = StickerTypeCollectionCell.swift; sourceTree = "<group>"; };
 		C4EF8C26B472961B9EF6B1AC60A1AC2B /* ExtendedButton.swift */ = {isa = PBXFileReference; includeInIndex = 1; lastKnownFileType = sourcecode.swift; path = ExtendedButton.swift; sourceTree = "<group>"; };
 		C4F42F4CB487923A5BE629388BC918BE /* picture_psnr_enc.c */ = {isa = PBXFileReference; includeInIndex = 1; name = picture_psnr_enc.c; path = src/enc/picture_psnr_enc.c; sourceTree = "<group>"; };
 		C516D4EF141EF7DFF1F668412DDC72B0 /* Array+Safety.swift */ = {isa = PBXFileReference; includeInIndex = 1; lastKnownFileType = sourcecode.swift; name = "Array+Safety.swift"; path = "Source/Array+Safety.swift"; sourceTree = "<group>"; };
-		C53852E31AE37A08FA12B4396646C07A /* SDDiskCache.m */ = {isa = PBXFileReference; includeInIndex = 1; lastKnownFileType = sourcecode.c.objc; name = SDDiskCache.m; path = SDWebImage/Core/SDDiskCache.m; sourceTree = "<group>"; };
 		C555995986D200DE7D24A638E97BE49A /* UIUpdate.swift */ = {isa = PBXFileReference; includeInIndex = 1; lastKnownFileType = sourcecode.swift; path = UIUpdate.swift; sourceTree = "<group>"; };
 		C56223D4CE22AC8824C983F780E832CF /* Synchronized.swift */ = {isa = PBXFileReference; includeInIndex = 1; lastKnownFileType = sourcecode.swift; path = Synchronized.swift; sourceTree = "<group>"; };
-		C5B614946C9FFFDE1ACD629E8C27CA13 /* SDWebImageCacheKeyFilter.h */ = {isa = PBXFileReference; includeInIndex = 1; lastKnownFileType = sourcecode.c.h; name = SDWebImageCacheKeyFilter.h; path = SDWebImage/Core/SDWebImageCacheKeyFilter.h; sourceTree = "<group>"; };
+		C5A261F37CF53A8010CCA0C2EB017147 /* UIImage+MultiFormat.h */ = {isa = PBXFileReference; includeInIndex = 1; lastKnownFileType = sourcecode.c.h; name = "UIImage+MultiFormat.h"; path = "SDWebImage/Core/UIImage+MultiFormat.h"; sourceTree = "<group>"; };
 		C61B54FA3C5663DF49DBF53A3C56C2A6 /* dec_sse2.c */ = {isa = PBXFileReference; includeInIndex = 1; name = dec_sse2.c; path = src/dsp/dec_sse2.c; sourceTree = "<group>"; };
 		C650E2FAA04537FDBF1C5A90C219AB4B /* CameraSettings.swift */ = {isa = PBXFileReference; includeInIndex = 1; lastKnownFileType = sourcecode.swift; path = CameraSettings.swift; sourceTree = "<group>"; };
 		C654CF1963A9E4D7DF95C2AF363A7CB9 /* StatusBarStyleDefining.swift */ = {isa = PBXFileReference; includeInIndex = 1; lastKnownFileType = sourcecode.swift; name = StatusBarStyleDefining.swift; path = Source/StatusBarStyleDefining.swift; sourceTree = "<group>"; };
 		C6A26C72E1CB1559EE221506E7581198 /* lossless_enc_sse2.c */ = {isa = PBXFileReference; includeInIndex = 1; name = lossless_enc_sse2.c; path = src/dsp/lossless_enc_sse2.c; sourceTree = "<group>"; };
-		C6BDF5B1281A551542ED7B9157919D4D /* UIImage+MultiFormat.h */ = {isa = PBXFileReference; includeInIndex = 1; lastKnownFileType = sourcecode.c.h; name = "UIImage+MultiFormat.h"; path = "SDWebImage/Core/UIImage+MultiFormat.h"; sourceTree = "<group>"; };
 		C6DA57700D9CA9C1BB32CAE5D6AB43E5 /* CALayer+CGImage.swift */ = {isa = PBXFileReference; includeInIndex = 1; lastKnownFileType = sourcecode.swift; path = "CALayer+CGImage.swift"; sourceTree = "<group>"; };
 		C6F6466732D62D9047DB394F869DE6B5 /* FBSnapshotTestCase.modulemap */ = {isa = PBXFileReference; includeInIndex = 1; lastKnownFileType = sourcecode.module; path = FBSnapshotTestCase.modulemap; sourceTree = "<group>"; };
 		C6FB198160A93FA4F39675521E46462A /* CALayer+Color.swift */ = {isa = PBXFileReference; includeInIndex = 1; lastKnownFileType = sourcecode.swift; path = "CALayer+Color.swift"; sourceTree = "<group>"; };
 		C7CD558B7C6E82406A23D31995CA5B41 /* OpenGLShaders */ = {isa = PBXFileReference; includeInIndex = 1; name = OpenGLShaders; path = Resources/OpenGLShaders; sourceTree = "<group>"; };
 		C869EC08FB845761CB3734B6226A9D9B /* ColorSelectorController.swift */ = {isa = PBXFileReference; includeInIndex = 1; lastKnownFileType = sourcecode.swift; path = ColorSelectorController.swift; sourceTree = "<group>"; };
+		C91B86F15788B806B7802B5473D7ADFC /* SDImageLoader.m */ = {isa = PBXFileReference; includeInIndex = 1; lastKnownFileType = sourcecode.c.objc; name = SDImageLoader.m; path = SDWebImage/Core/SDImageLoader.m; sourceTree = "<group>"; };
 		C95F037EBFCEA99332D3B0B3931637E6 /* Pods-KanvasCameraExample-resources.sh */ = {isa = PBXFileReference; includeInIndex = 1; lastKnownFileType = text.script.sh; path = "Pods-KanvasCameraExample-resources.sh"; sourceTree = "<group>"; };
 		CA0D3B6857415715D88937D71471C226 /* UIApplication+StrictKeyWindow.m */ = {isa = PBXFileReference; includeInIndex = 1; lastKnownFileType = sourcecode.c.objc; name = "UIApplication+StrictKeyWindow.m"; path = "FBSnapshotTestCase/Categories/UIApplication+StrictKeyWindow.m"; sourceTree = "<group>"; };
 		CA867DF895243C36DF9DDC2D7372EBAF /* dec_clip_tables.c */ = {isa = PBXFileReference; includeInIndex = 1; name = dec_clip_tables.c; path = src/dsp/dec_clip_tables.c; sourceTree = "<group>"; };
-		CA8976B40CEEE2499431D2E400D922A0 /* SDWeakProxy.m */ = {isa = PBXFileReference; includeInIndex = 1; lastKnownFileType = sourcecode.c.objc; name = SDWeakProxy.m; path = SDWebImage/Private/SDWeakProxy.m; sourceTree = "<group>"; };
 		CADD8E1505F33DAFD46FD238D597E3B9 /* EditionMenuCollectionView.swift */ = {isa = PBXFileReference; includeInIndex = 1; lastKnownFileType = sourcecode.swift; path = EditionMenuCollectionView.swift; sourceTree = "<group>"; };
 		CAF8B8EC8EB5A5DCFA83F6C329B1F618 /* FilterProtocol.swift */ = {isa = PBXFileReference; includeInIndex = 1; lastKnownFileType = sourcecode.swift; path = FilterProtocol.swift; sourceTree = "<group>"; };
+		CB27E689EB479D2A64F7BFCF20CF5C91 /* SDDeviceHelper.m */ = {isa = PBXFileReference; includeInIndex = 1; lastKnownFileType = sourcecode.c.objc; name = SDDeviceHelper.m; path = SDWebImage/Private/SDDeviceHelper.m; sourceTree = "<group>"; };
 		CB2FCEF84203BA725EE8E4DCCAC1565B /* TumblrTheme-prefix.pch */ = {isa = PBXFileReference; includeInIndex = 1; lastKnownFileType = sourcecode.c.h; path = "TumblrTheme-prefix.pch"; sourceTree = "<group>"; };
 		CC06639D7EDAFED10B09610A03EAA32A /* Assets.xcassets */ = {isa = PBXFileReference; includeInIndex = 1; lastKnownFileType = folder.assetcatalog; name = Assets.xcassets; path = Resources/Assets.xcassets; sourceTree = "<group>"; };
-		CC5EDDF1BDF008EB1E9CB9AF042DBE10 /* SDWebImageDownloaderDecryptor.m */ = {isa = PBXFileReference; includeInIndex = 1; lastKnownFileType = sourcecode.c.objc; name = SDWebImageDownloaderDecryptor.m; path = SDWebImage/Core/SDWebImageDownloaderDecryptor.m; sourceTree = "<group>"; };
-		CC7895575E1A19B380C2AB130B2CEC39 /* SDWebImageIndicator.h */ = {isa = PBXFileReference; includeInIndex = 1; lastKnownFileType = sourcecode.c.h; name = SDWebImageIndicator.h; path = SDWebImage/Core/SDWebImageIndicator.h; sourceTree = "<group>"; };
 		CC84FB1AF659A281CBD4EDEB7DE7C6B3 /* MangaFilter.swift */ = {isa = PBXFileReference; includeInIndex = 1; lastKnownFileType = sourcecode.swift; path = MangaFilter.swift; sourceTree = "<group>"; };
-		CC9DE7FADC3DFB08EE0E729248FA6ADC /* SDImageGIFCoder.h */ = {isa = PBXFileReference; includeInIndex = 1; lastKnownFileType = sourcecode.c.h; name = SDImageGIFCoder.h; path = SDWebImage/Core/SDImageGIFCoder.h; sourceTree = "<group>"; };
 		CCB7E96567C293A70C66BC754CECC9B7 /* AvatarClearingHelper.swift */ = {isa = PBXFileReference; includeInIndex = 1; lastKnownFileType = sourcecode.swift; name = AvatarClearingHelper.swift; path = Classes/AvatarClearingHelper.swift; sourceTree = "<group>"; };
 		CCF40ADA1950F33AB1718D0C8F78BA5E /* PlasmaFilter.swift */ = {isa = PBXFileReference; includeInIndex = 1; lastKnownFileType = sourcecode.swift; path = PlasmaFilter.swift; sourceTree = "<group>"; };
 		CD0AA837CFA7A5E03211B3A0E7F74DE8 /* huffman_utils.c */ = {isa = PBXFileReference; includeInIndex = 1; name = huffman_utils.c; path = src/utils/huffman_utils.c; sourceTree = "<group>"; };
 		CD438F479D0A6179C74CE7AB05F70A37 /* config_enc.c */ = {isa = PBXFileReference; includeInIndex = 1; name = config_enc.c; path = src/enc/config_enc.c; sourceTree = "<group>"; };
-		CDAE5196BF8AA63C1B2ED5760AE04764 /* UIButton+WebCache.h */ = {isa = PBXFileReference; includeInIndex = 1; lastKnownFileType = sourcecode.c.h; name = "UIButton+WebCache.h"; path = "SDWebImage/Core/UIButton+WebCache.h"; sourceTree = "<group>"; };
+		CD89412B820919BA9368AF2D004A1D60 /* UIImage+MemoryCacheCost.m */ = {isa = PBXFileReference; includeInIndex = 1; lastKnownFileType = sourcecode.c.objc; name = "UIImage+MemoryCacheCost.m"; path = "SDWebImage/Core/UIImage+MemoryCacheCost.m"; sourceTree = "<group>"; };
 		CDCBF642CC00B3075D16FD8AF21AFBBF /* alpha_processing_mips_dsp_r2.c */ = {isa = PBXFileReference; includeInIndex = 1; name = alpha_processing_mips_dsp_r2.c; path = src/dsp/alpha_processing_mips_dsp_r2.c; sourceTree = "<group>"; };
 		CDEE2EF27BDF97AD4AA2386E61BD9863 /* Array+Convenience.swift */ = {isa = PBXFileReference; includeInIndex = 1; lastKnownFileType = sourcecode.swift; name = "Array+Convenience.swift"; path = "Source/Array+Convenience.swift"; sourceTree = "<group>"; };
 		CEEEBF9EA00108093D26593E0BA3A348 /* FBSnapshotTestCase-umbrella.h */ = {isa = PBXFileReference; includeInIndex = 1; lastKnownFileType = sourcecode.c.h; path = "FBSnapshotTestCase-umbrella.h"; sourceTree = "<group>"; };
-		CF1F0B99B0D7BEDCB14BABA2B227A685 /* SDDeviceHelper.m */ = {isa = PBXFileReference; includeInIndex = 1; lastKnownFileType = sourcecode.c.objc; name = SDDeviceHelper.m; path = SDWebImage/Private/SDDeviceHelper.m; sourceTree = "<group>"; };
 		CF4BDE7288832FCEB068A8D3FA41192F /* ColorSelectorView.swift */ = {isa = PBXFileReference; includeInIndex = 1; lastKnownFileType = sourcecode.swift; path = ColorSelectorView.swift; sourceTree = "<group>"; };
 		CF597CC438C97C86553FC28785FD5B72 /* EditionMenuCollectionCell.swift */ = {isa = PBXFileReference; includeInIndex = 1; lastKnownFileType = sourcecode.swift; path = EditionMenuCollectionCell.swift; sourceTree = "<group>"; };
 		CFCA3F15CACD66FA7394898DDEF6708F /* AppUIChangedListener.swift */ = {isa = PBXFileReference; includeInIndex = 1; lastKnownFileType = sourcecode.swift; name = AppUIChangedListener.swift; path = Source/AppUIChangedListener.swift; sourceTree = "<group>"; };
 		CFCF5C99EEB9F9F6002936E2A8ED4E18 /* EasyTipView.swift */ = {isa = PBXFileReference; includeInIndex = 1; lastKnownFileType = sourcecode.swift; name = EasyTipView.swift; path = Source/EasyTipView.swift; sourceTree = "<group>"; };
 		CFDE33047255F32FDED2389648DC623D /* DrawerView.swift */ = {isa = PBXFileReference; includeInIndex = 1; lastKnownFileType = sourcecode.swift; path = DrawerView.swift; sourceTree = "<group>"; };
-		CFFAFD595800E2B51C64B3A65F7CB020 /* SDWebImageDownloader.m */ = {isa = PBXFileReference; includeInIndex = 1; lastKnownFileType = sourcecode.c.objc; name = SDWebImageDownloader.m; path = SDWebImage/Core/SDWebImageDownloader.m; sourceTree = "<group>"; };
-		D03E2E4F32EC70F92B2CB323E6A9FBF9 /* UIImage+GIF.m */ = {isa = PBXFileReference; includeInIndex = 1; lastKnownFileType = sourcecode.c.objc; name = "UIImage+GIF.m"; path = "SDWebImage/Core/UIImage+GIF.m"; sourceTree = "<group>"; };
-		D06E155CF9D6D6E3E6ED8DBF275E68EB /* UIImage+Metadata.m */ = {isa = PBXFileReference; includeInIndex = 1; lastKnownFileType = sourcecode.c.objc; name = "UIImage+Metadata.m"; path = "SDWebImage/Core/UIImage+Metadata.m"; sourceTree = "<group>"; };
+		D05862784521A1AE8E12A385733BE6D4 /* SDWebImageIndicator.m */ = {isa = PBXFileReference; includeInIndex = 1; lastKnownFileType = sourcecode.c.objc; name = SDWebImageIndicator.m; path = SDWebImage/Core/SDWebImageIndicator.m; sourceTree = "<group>"; };
 		D0A7D1A9CB847356C7121DC3EE330CB4 /* FBSnapshotTestCase.debug.xcconfig */ = {isa = PBXFileReference; includeInIndex = 1; lastKnownFileType = text.xcconfig; path = FBSnapshotTestCase.debug.xcconfig; sourceTree = "<group>"; };
 		D0D9FFBCBB5515B43E8495FFC1D99321 /* vp8li_dec.h */ = {isa = PBXFileReference; includeInIndex = 1; lastKnownFileType = sourcecode.c.h; name = vp8li_dec.h; path = src/dec/vp8li_dec.h; sourceTree = "<group>"; };
 		D1740D6FCCBDE43BF580931D4CB7435F /* UIFont+Utils.swift */ = {isa = PBXFileReference; includeInIndex = 1; lastKnownFileType = sourcecode.swift; path = "UIFont+Utils.swift"; sourceTree = "<group>"; };
 		D1C7F24DC12DA2649125906F7F05095F /* muxread.c */ = {isa = PBXFileReference; includeInIndex = 1; name = muxread.c; path = src/mux/muxread.c; sourceTree = "<group>"; };
 		D1F996C445A564F4EC8DF6823266298B /* Device.swift */ = {isa = PBXFileReference; includeInIndex = 1; lastKnownFileType = sourcecode.swift; path = Device.swift; sourceTree = "<group>"; };
+		D271408FE4C0D6C22C096C960ACE6C82 /* NSButton+WebCache.h */ = {isa = PBXFileReference; includeInIndex = 1; lastKnownFileType = sourcecode.c.h; name = "NSButton+WebCache.h"; path = "SDWebImage/Core/NSButton+WebCache.h"; sourceTree = "<group>"; };
 		D2EA18211B7B9FC26E5845C69D1FADC8 /* alpha_enc.c */ = {isa = PBXFileReference; includeInIndex = 1; name = alpha_enc.c; path = src/enc/alpha_enc.c; sourceTree = "<group>"; };
 		D30234201F9DA8D6FB0B5DAC59508AAA /* DrawingView.swift */ = {isa = PBXFileReference; includeInIndex = 1; lastKnownFileType = sourcecode.swift; path = DrawingView.swift; sourceTree = "<group>"; };
 		D310F67A1C73366D31000E43960E7BAA /* Reachability.m */ = {isa = PBXFileReference; includeInIndex = 1; lastKnownFileType = sourcecode.c.objc; path = Reachability.m; sourceTree = "<group>"; };
 		D3BCC1232CE410CAB68F144C0C45030E /* cost_sse2.c */ = {isa = PBXFileReference; includeInIndex = 1; name = cost_sse2.c; path = src/dsp/cost_sse2.c; sourceTree = "<group>"; };
 		D3E364FC0AC0CCE0AA40C8F4B8AF98EF /* CALayer+Shadows.swift */ = {isa = PBXFileReference; includeInIndex = 1; lastKnownFileType = sourcecode.swift; path = "CALayer+Shadows.swift"; sourceTree = "<group>"; };
 		D40E40FD891530C87E2DBA3C9CDE7334 /* UIFont+TumblrTheme.swift */ = {isa = PBXFileReference; includeInIndex = 1; lastKnownFileType = sourcecode.swift; name = "UIFont+TumblrTheme.swift"; path = "Source/UIFont+TumblrTheme.swift"; sourceTree = "<group>"; };
+		D40FF65E625420BD595FAD056D9A1E4C /* SDWebImageDownloaderRequestModifier.m */ = {isa = PBXFileReference; includeInIndex = 1; lastKnownFileType = sourcecode.c.objc; name = SDWebImageDownloaderRequestModifier.m; path = SDWebImage/Core/SDWebImageDownloaderRequestModifier.m; sourceTree = "<group>"; };
 		D415B6D7E7DA8ECEF3A497507D4EAD46 /* UIImage+SharedUIAssets.swift */ = {isa = PBXFileReference; includeInIndex = 1; lastKnownFileType = sourcecode.swift; name = "UIImage+SharedUIAssets.swift"; path = "Source/UIImage+SharedUIAssets.swift"; sourceTree = "<group>"; };
 		D44C5EDCBCC74B662AB03DCD21A35A1B /* decode.h */ = {isa = PBXFileReference; includeInIndex = 1; lastKnownFileType = sourcecode.c.h; name = decode.h; path = src/webp/decode.h; sourceTree = "<group>"; };
 		D48D4CE33DE5C1779458542AA94243D8 /* NSURL+Media.swift */ = {isa = PBXFileReference; includeInIndex = 1; lastKnownFileType = sourcecode.swift; path = "NSURL+Media.swift"; sourceTree = "<group>"; };
-		D4DC6F5BC723E7B71E282714AC68C625 /* SDWebImageDownloaderDecryptor.h */ = {isa = PBXFileReference; includeInIndex = 1; lastKnownFileType = sourcecode.c.h; name = SDWebImageDownloaderDecryptor.h; path = SDWebImage/Core/SDWebImageDownloaderDecryptor.h; sourceTree = "<group>"; };
 		D59154F927C4C24738ACDC734BAE1D9F /* analysis_enc.c */ = {isa = PBXFileReference; includeInIndex = 1; name = analysis_enc.c; path = src/enc/analysis_enc.c; sourceTree = "<group>"; };
+		D5BDC03E173DB2CB10497AC687B0EF23 /* SDWebImagePrefetcher.h */ = {isa = PBXFileReference; includeInIndex = 1; lastKnownFileType = sourcecode.c.h; name = SDWebImagePrefetcher.h; path = SDWebImage/Core/SDWebImagePrefetcher.h; sourceTree = "<group>"; };
 		D5D37201B66208725A0B7E21C2A2655F /* bit_reader_inl_utils.h */ = {isa = PBXFileReference; includeInIndex = 1; lastKnownFileType = sourcecode.c.h; name = bit_reader_inl_utils.h; path = src/utils/bit_reader_inl_utils.h; sourceTree = "<group>"; };
 		D64D94EE263A6F7919C58E6494D07DB1 /* SharedUI.release.xcconfig */ = {isa = PBXFileReference; includeInIndex = 1; lastKnownFileType = text.xcconfig; path = SharedUI.release.xcconfig; sourceTree = "<group>"; };
-		D6551B1F4C7F2F6B877D5BC60EF9E675 /* SDWebImageIndicator.m */ = {isa = PBXFileReference; includeInIndex = 1; lastKnownFileType = sourcecode.c.objc; name = SDWebImageIndicator.m; path = SDWebImage/Core/SDWebImageIndicator.m; sourceTree = "<group>"; };
 		D675AA802BA2FCBE56DCEDB46B5560E4 /* ScrollHandler.swift */ = {isa = PBXFileReference; includeInIndex = 1; lastKnownFileType = sourcecode.swift; path = ScrollHandler.swift; sourceTree = "<group>"; };
 		D67D76049620A6B4D478FD0C9241D51D /* UIImage+Snapshot.m */ = {isa = PBXFileReference; includeInIndex = 1; lastKnownFileType = sourcecode.c.objc; name = "UIImage+Snapshot.m"; path = "FBSnapshotTestCase/Categories/UIImage+Snapshot.m"; sourceTree = "<group>"; };
-		D7AD01BA080DC240396F8BB76A97EA73 /* SDAsyncBlockOperation.h */ = {isa = PBXFileReference; includeInIndex = 1; lastKnownFileType = sourcecode.c.h; name = SDAsyncBlockOperation.h; path = SDWebImage/Private/SDAsyncBlockOperation.h; sourceTree = "<group>"; };
-		D7E5F794AE1D4BA2CDD3F863D2F59232 /* SDAnimatedImagePlayer.m */ = {isa = PBXFileReference; includeInIndex = 1; lastKnownFileType = sourcecode.c.objc; name = SDAnimatedImagePlayer.m; path = SDWebImage/Core/SDAnimatedImagePlayer.m; sourceTree = "<group>"; };
-		D81018B2D5DB3839678F6D35E09C898D /* NSBezierPath+RoundedCorners.m */ = {isa = PBXFileReference; includeInIndex = 1; lastKnownFileType = sourcecode.c.objc; name = "NSBezierPath+RoundedCorners.m"; path = "SDWebImage/Private/NSBezierPath+RoundedCorners.m"; sourceTree = "<group>"; };
 		D856BA4FF5E94B5DED520AA9B1AA8099 /* UIColor+Hex.swift */ = {isa = PBXFileReference; includeInIndex = 1; lastKnownFileType = sourcecode.swift; name = "UIColor+Hex.swift"; path = "Source/UIColor+Hex.swift"; sourceTree = "<group>"; };
 		D868D2AE8AB0E0D6569583B4019D02E3 /* SDWebImage.debug.xcconfig */ = {isa = PBXFileReference; includeInIndex = 1; lastKnownFileType = text.xcconfig; path = SDWebImage.debug.xcconfig; sourceTree = "<group>"; };
 		D87EEC820A33BD505C1A7E4E4A9EC6D9 /* Pods-KanvasCameraExampleTests-acknowledgements.markdown */ = {isa = PBXFileReference; includeInIndex = 1; lastKnownFileType = text; path = "Pods-KanvasCameraExampleTests-acknowledgements.markdown"; sourceTree = "<group>"; };
 		D89383CDE1AA1943163B8AEE6A9B3355 /* TagsViewAnimationCoordinator.swift */ = {isa = PBXFileReference; includeInIndex = 1; lastKnownFileType = sourcecode.swift; path = TagsViewAnimationCoordinator.swift; sourceTree = "<group>"; };
+		D8ACC2347B66E522A5E8F812C745C01F /* SDWebImageDownloader.h */ = {isa = PBXFileReference; includeInIndex = 1; lastKnownFileType = sourcecode.c.h; name = SDWebImageDownloader.h; path = SDWebImage/Core/SDWebImageDownloader.h; sourceTree = "<group>"; };
 		D8BCEB1E4B65A9D488A4ABAC8B45B6B3 /* UIImage+Camera.swift */ = {isa = PBXFileReference; includeInIndex = 1; lastKnownFileType = sourcecode.swift; path = "UIImage+Camera.swift"; sourceTree = "<group>"; };
 		DA060B79909CDD2B92B794C568F5FB6D /* UIView+Image.swift */ = {isa = PBXFileReference; includeInIndex = 1; lastKnownFileType = sourcecode.swift; path = "UIView+Image.swift"; sourceTree = "<group>"; };
 		DA240AC50622BB3186DECDC0290D521E /* SharedUI.bundle */ = {isa = PBXFileReference; explicitFileType = wrapper.cfbundle; includeInIndex = 0; name = SharedUI.bundle; path = "SharedUI-SharedUI.bundle"; sourceTree = BUILT_PRODUCTS_DIR; };
-		DA616CDF404F3A9FC13F5D13CFC340A6 /* SDWebImageOptionsProcessor.h */ = {isa = PBXFileReference; includeInIndex = 1; lastKnownFileType = sourcecode.c.h; name = SDWebImageOptionsProcessor.h; path = SDWebImage/Core/SDWebImageOptionsProcessor.h; sourceTree = "<group>"; };
+		DA78C24577A8DB78EAF751B956024BBA /* SDImageHEICCoderInternal.h */ = {isa = PBXFileReference; includeInIndex = 1; lastKnownFileType = sourcecode.c.h; name = SDImageHEICCoderInternal.h; path = SDWebImage/Private/SDImageHEICCoderInternal.h; sourceTree = "<group>"; };
 		DAB2FF842523B31491F4BFC8699A2E76 /* ModeButtonView.swift */ = {isa = PBXFileReference; includeInIndex = 1; lastKnownFileType = sourcecode.swift; path = ModeButtonView.swift; sourceTree = "<group>"; };
-		DB0B6D2103AAD2F70FCB47CD4E0C3A19 /* UIView+WebCacheOperation.h */ = {isa = PBXFileReference; includeInIndex = 1; lastKnownFileType = sourcecode.c.h; name = "UIView+WebCacheOperation.h"; path = "SDWebImage/Core/UIView+WebCacheOperation.h"; sourceTree = "<group>"; };
+		DAE33608C4285497C7B00B37E99A0C96 /* SDImageIOAnimatedCoder.h */ = {isa = PBXFileReference; includeInIndex = 1; lastKnownFileType = sourcecode.c.h; name = SDImageIOAnimatedCoder.h; path = SDWebImage/Core/SDImageIOAnimatedCoder.h; sourceTree = "<group>"; };
+		DBD61870329991F62C6D7D16952CF6B6 /* SDImageGraphics.h */ = {isa = PBXFileReference; includeInIndex = 1; lastKnownFileType = sourcecode.c.h; name = SDImageGraphics.h; path = SDWebImage/Core/SDImageGraphics.h; sourceTree = "<group>"; };
 		DBF384CAEBEF2F4B8B1BAA670EDA6B60 /* StickerTypeCollectionView.swift */ = {isa = PBXFileReference; includeInIndex = 1; lastKnownFileType = sourcecode.swift; path = StickerTypeCollectionView.swift; sourceTree = "<group>"; };
 		DBFA7E10619550EB0959C6BD4F1FEA50 /* Array+Move.swift */ = {isa = PBXFileReference; includeInIndex = 1; lastKnownFileType = sourcecode.swift; path = "Array+Move.swift"; sourceTree = "<group>"; };
-		DC8E4394216AC6ABCE256D1F49F502E5 /* SDAnimatedImageView.m */ = {isa = PBXFileReference; includeInIndex = 1; lastKnownFileType = sourcecode.c.objc; name = SDAnimatedImageView.m; path = SDWebImage/Core/SDAnimatedImageView.m; sourceTree = "<group>"; };
+		DD17311B291F557A4C7DD378E60B2BCB /* SDImageCacheDefine.m */ = {isa = PBXFileReference; includeInIndex = 1; lastKnownFileType = sourcecode.c.objc; name = SDImageCacheDefine.m; path = SDWebImage/Core/SDImageCacheDefine.m; sourceTree = "<group>"; };
 		DD479C85261827558E8142DA224911FA /* filters_utils.h */ = {isa = PBXFileReference; includeInIndex = 1; lastKnownFileType = sourcecode.c.h; name = filters_utils.h; path = src/utils/filters_utils.h; sourceTree = "<group>"; };
-		DD77658AD6A35096531BF71EC93685AE /* SDWebImageDefine.m */ = {isa = PBXFileReference; includeInIndex = 1; lastKnownFileType = sourcecode.c.objc; name = SDWebImageDefine.m; path = SDWebImage/Core/SDWebImageDefine.m; sourceTree = "<group>"; };
+		DD988128F2BBFA11A53AD61523E09575 /* SDImageAssetManager.h */ = {isa = PBXFileReference; includeInIndex = 1; lastKnownFileType = sourcecode.c.h; name = SDImageAssetManager.h; path = SDWebImage/Private/SDImageAssetManager.h; sourceTree = "<group>"; };
 		DE5881ECE5DB0461060A2737A5E4494D /* anim_decode.c */ = {isa = PBXFileReference; includeInIndex = 1; name = anim_decode.c; path = src/demux/anim_decode.c; sourceTree = "<group>"; };
-		DEDE02A9616621AAE70EB314E0BECE60 /* SDImageGraphics.m */ = {isa = PBXFileReference; includeInIndex = 1; lastKnownFileType = sourcecode.c.objc; name = SDImageGraphics.m; path = SDWebImage/Core/SDImageGraphics.m; sourceTree = "<group>"; };
+		DE73A3C79CF935D3345102972A49EB42 /* SDAnimatedImageRep.m */ = {isa = PBXFileReference; includeInIndex = 1; lastKnownFileType = sourcecode.c.objc; name = SDAnimatedImageRep.m; path = SDWebImage/Core/SDAnimatedImageRep.m; sourceTree = "<group>"; };
 		DEEC843BC6E6AAA9AB6522853476D901 /* SharedUI-prefix.pch */ = {isa = PBXFileReference; includeInIndex = 1; lastKnownFileType = sourcecode.c.h; path = "SharedUI-prefix.pch"; sourceTree = "<group>"; };
 		DEEE2E30854EFAAC57F4377DDC58AB01 /* StaggeredGridLayout.swift */ = {isa = PBXFileReference; includeInIndex = 1; lastKnownFileType = sourcecode.swift; path = StaggeredGridLayout.swift; sourceTree = "<group>"; };
 		DF12F1FA0CB114E1834A26F18552EFF1 /* ImageLoader.podspec */ = {isa = PBXFileReference; explicitFileType = text.script.ruby; includeInIndex = 1; indentWidth = 2; lastKnownFileType = text; path = ImageLoader.podspec; sourceTree = "<group>"; tabWidth = 2; xcLanguageSpecificationIdentifier = xcode.lang.ruby; };
+		DF4564078C10AF5B1F06F2CA41392199 /* UIImage+ExtendedCacheData.h */ = {isa = PBXFileReference; includeInIndex = 1; lastKnownFileType = sourcecode.c.h; name = "UIImage+ExtendedCacheData.h"; path = "SDWebImage/Core/UIImage+ExtendedCacheData.h"; sourceTree = "<group>"; };
+		DF79C05C9A8EDCED77648B84BAE4DC12 /* SDImageIOAnimatedCoderInternal.h */ = {isa = PBXFileReference; includeInIndex = 1; lastKnownFileType = sourcecode.c.h; name = SDImageIOAnimatedCoderInternal.h; path = SDWebImage/Private/SDImageIOAnimatedCoderInternal.h; sourceTree = "<group>"; };
 		DFC59AF8A1FB4335ACE6318412105097 /* alpha_dec.c */ = {isa = PBXFileReference; includeInIndex = 1; name = alpha_dec.c; path = src/dec/alpha_dec.c; sourceTree = "<group>"; };
 		DFD0B619DEDF61C47859B4D93B15569B /* UIColor+Util.swift */ = {isa = PBXFileReference; includeInIndex = 1; lastKnownFileType = sourcecode.swift; name = "UIColor+Util.swift"; path = "Source/UIColor+Util.swift"; sourceTree = "<group>"; };
 		DFE4C4D4D0C1844A74390175107CDEBE /* dec_neon.c */ = {isa = PBXFileReference; includeInIndex = 1; name = dec_neon.c; path = src/dsp/dec_neon.c; sourceTree = "<group>"; };
@@ -2466,25 +1416,23 @@
 		E097034CC5E7594BE93F7B29F205B83D /* lossless_common.h */ = {isa = PBXFileReference; includeInIndex = 1; lastKnownFileType = sourcecode.c.h; name = lossless_common.h; path = src/dsp/lossless_common.h; sourceTree = "<group>"; };
 		E0ADF2B458BE0BBA3B6FC5427F63C7B9 /* vp8_dec.h */ = {isa = PBXFileReference; includeInIndex = 1; lastKnownFileType = sourcecode.c.h; name = vp8_dec.h; path = src/dec/vp8_dec.h; sourceTree = "<group>"; };
 		E0E079F8164CB0FAEB14C89C6CCD0AD1 /* SharedUI.podspec */ = {isa = PBXFileReference; explicitFileType = text.script.ruby; includeInIndex = 1; indentWidth = 2; lastKnownFileType = text; path = SharedUI.podspec; sourceTree = "<group>"; tabWidth = 2; xcLanguageSpecificationIdentifier = xcode.lang.ruby; };
+		E11448148DFEB8577ED3B128E956EB13 /* SDWebImageCompat.m */ = {isa = PBXFileReference; includeInIndex = 1; lastKnownFileType = sourcecode.c.objc; name = SDWebImageCompat.m; path = SDWebImage/Core/SDWebImageCompat.m; sourceTree = "<group>"; };
 		E13AC2A9B65E8F6AE070390E5D4D99E1 /* rescaler_mips_dsp_r2.c */ = {isa = PBXFileReference; includeInIndex = 1; name = rescaler_mips_dsp_r2.c; path = src/dsp/rescaler_mips_dsp_r2.c; sourceTree = "<group>"; };
 		E14023A76C7F8CC896D040CAFC1D5319 /* upsampling_sse41.c */ = {isa = PBXFileReference; includeInIndex = 1; name = upsampling_sse41.c; path = src/dsp/upsampling_sse41.c; sourceTree = "<group>"; };
 		E1914AD7777F616B8113E43B652289A6 /* TrashView.swift */ = {isa = PBXFileReference; includeInIndex = 1; lastKnownFileType = sourcecode.swift; path = TrashView.swift; sourceTree = "<group>"; };
 		E19E91AB6EF293A078E66F0124DF7D0D /* VideoOutputHandler.swift */ = {isa = PBXFileReference; includeInIndex = 1; lastKnownFileType = sourcecode.swift; path = VideoOutputHandler.swift; sourceTree = "<group>"; };
 		E1B6FAA92460FEBCB998565BB15A23B9 /* vp8_dec.c */ = {isa = PBXFileReference; includeInIndex = 1; name = vp8_dec.c; path = src/dec/vp8_dec.c; sourceTree = "<group>"; };
-		E2326A77F7D0316E8BA8CB11D51DB896 /* SDmetamacros.h */ = {isa = PBXFileReference; includeInIndex = 1; lastKnownFileType = sourcecode.c.h; name = SDmetamacros.h; path = SDWebImage/Private/SDmetamacros.h; sourceTree = "<group>"; };
-		E27F7F05BFCD380FD6766AFCF5883EAE /* UIImage+ForceDecode.h */ = {isa = PBXFileReference; includeInIndex = 1; lastKnownFileType = sourcecode.c.h; name = "UIImage+ForceDecode.h"; path = "SDWebImage/Core/UIImage+ForceDecode.h"; sourceTree = "<group>"; };
+		E24C2040C69387C7C85C97DC2120376D /* SDDeviceHelper.h */ = {isa = PBXFileReference; includeInIndex = 1; lastKnownFileType = sourcecode.c.h; name = SDDeviceHelper.h; path = SDWebImage/Private/SDDeviceHelper.h; sourceTree = "<group>"; };
 		E2EC080699989E592FEBEF55A354D947 /* DrawerTabBarView.swift */ = {isa = PBXFileReference; includeInIndex = 1; lastKnownFileType = sourcecode.swift; path = DrawerTabBarView.swift; sourceTree = "<group>"; };
-		E37C16D60186266D71C206FF4683EC6D /* SDAnimatedImageView+WebCache.m */ = {isa = PBXFileReference; includeInIndex = 1; lastKnownFileType = sourcecode.c.objc; name = "SDAnimatedImageView+WebCache.m"; path = "SDWebImage/Core/SDAnimatedImageView+WebCache.m"; sourceTree = "<group>"; };
+		E3FBCEC4084E7D200859E4E4B449AF60 /* SDGraphicsImageRenderer.m */ = {isa = PBXFileReference; includeInIndex = 1; lastKnownFileType = sourcecode.c.objc; name = SDGraphicsImageRenderer.m; path = SDWebImage/Core/SDGraphicsImageRenderer.m; sourceTree = "<group>"; };
 		E476FB3E9D8BBA471E186B6F12D3C526 /* SharedUI.debug.xcconfig */ = {isa = PBXFileReference; includeInIndex = 1; lastKnownFileType = text.xcconfig; path = SharedUI.debug.xcconfig; sourceTree = "<group>"; };
-		E51B9C7F100E55677EFF56C06FB7E2D3 /* SDWebImageCompat.m */ = {isa = PBXFileReference; includeInIndex = 1; lastKnownFileType = sourcecode.c.objc; name = SDWebImageCompat.m; path = SDWebImage/Core/SDWebImageCompat.m; sourceTree = "<group>"; };
-		E54800203CB833B26D2663EDF3D77C60 /* SDInternalMacros.m */ = {isa = PBXFileReference; includeInIndex = 1; lastKnownFileType = sourcecode.c.objc; name = SDInternalMacros.m; path = SDWebImage/Private/SDInternalMacros.m; sourceTree = "<group>"; };
 		E5624C95BB56DD5B3ED9D35595974E5D /* GifVideoOutputHandler.swift */ = {isa = PBXFileReference; includeInIndex = 1; lastKnownFileType = sourcecode.swift; path = GifVideoOutputHandler.swift; sourceTree = "<group>"; };
 		E659445013F76A1ECBD48C485B0AC2B5 /* MediaClip.swift */ = {isa = PBXFileReference; includeInIndex = 1; lastKnownFileType = sourcecode.swift; path = MediaClip.swift; sourceTree = "<group>"; };
 		E76CF3898BEBF62CA4D85A1F0907005A /* GroupFilter.swift */ = {isa = PBXFileReference; includeInIndex = 1; lastKnownFileType = sourcecode.swift; path = GroupFilter.swift; sourceTree = "<group>"; };
-		E79BF95B28D72D973FA0086641D8765D /* UIImageView+HighlightedWebCache.m */ = {isa = PBXFileReference; includeInIndex = 1; lastKnownFileType = sourcecode.c.objc; name = "UIImageView+HighlightedWebCache.m"; path = "SDWebImage/Core/UIImageView+HighlightedWebCache.m"; sourceTree = "<group>"; };
 		E7A41530C359278D9F82BE9AF8BC14E6 /* KanvasCamera.debug.xcconfig */ = {isa = PBXFileReference; includeInIndex = 1; lastKnownFileType = text.xcconfig; path = KanvasCamera.debug.xcconfig; sourceTree = "<group>"; };
-		E7D68008B0BECC8FC111C63DB816A737 /* SDWebImageCacheKeyFilter.m */ = {isa = PBXFileReference; includeInIndex = 1; lastKnownFileType = sourcecode.c.objc; name = SDWebImageCacheKeyFilter.m; path = SDWebImage/Core/SDWebImageCacheKeyFilter.m; sourceTree = "<group>"; };
 		E868341890483AF5C622896693492B94 /* GLPixelBufferView.swift */ = {isa = PBXFileReference; includeInIndex = 1; lastKnownFileType = sourcecode.swift; path = GLPixelBufferView.swift; sourceTree = "<group>"; };
+		E8EB1E1BEE6727F6BA224DE6731DD039 /* SDImageCacheConfig.h */ = {isa = PBXFileReference; includeInIndex = 1; lastKnownFileType = sourcecode.c.h; name = SDImageCacheConfig.h; path = SDWebImage/Core/SDImageCacheConfig.h; sourceTree = "<group>"; };
+		E90984EA48E3491C3E491373D0B5CB2F /* SDFileAttributeHelper.m */ = {isa = PBXFileReference; includeInIndex = 1; lastKnownFileType = sourcecode.c.objc; name = SDFileAttributeHelper.m; path = SDWebImage/Private/SDFileAttributeHelper.m; sourceTree = "<group>"; };
 		E95F38DA2D863DBB7028F8F8CAA3F397 /* KanvasCameraColors.swift */ = {isa = PBXFileReference; includeInIndex = 1; lastKnownFileType = sourcecode.swift; path = KanvasCameraColors.swift; sourceTree = "<group>"; };
 		E966F98DA7545FF7BA1CC38EE02F743A /* types.h */ = {isa = PBXFileReference; includeInIndex = 1; lastKnownFileType = sourcecode.c.h; name = types.h; path = src/webp/types.h; sourceTree = "<group>"; };
 		E9FDFA7BE23128A34C6F4BB7711D8404 /* BackgroundFillOperation.swift */ = {isa = PBXFileReference; includeInIndex = 1; lastKnownFileType = sourcecode.swift; path = BackgroundFillOperation.swift; sourceTree = "<group>"; };
@@ -2495,312 +1443,58 @@
 		EB24071CA82DC6D89922B89022EAA660 /* thread_utils.h */ = {isa = PBXFileReference; includeInIndex = 1; lastKnownFileType = sourcecode.c.h; name = thread_utils.h; path = src/utils/thread_utils.h; sourceTree = "<group>"; };
 		EB4F73C14787B3C4C7B6C513CA1B7E64 /* KanvasCamera-prefix.pch */ = {isa = PBXFileReference; includeInIndex = 1; lastKnownFileType = sourcecode.c.h; path = "KanvasCamera-prefix.pch"; sourceTree = "<group>"; };
 		EB57BF4E4E5C3FCBC6270877BF1B67E9 /* ReachabilityObserving.swift */ = {isa = PBXFileReference; includeInIndex = 1; lastKnownFileType = sourcecode.swift; name = ReachabilityObserving.swift; path = Source/ReachabilityObserving.swift; sourceTree = "<group>"; };
-		EB7A44D7B67F4ADDC4CEF21F2DAD6FBE /* SDImageCodersManager.h */ = {isa = PBXFileReference; includeInIndex = 1; lastKnownFileType = sourcecode.c.h; name = SDImageCodersManager.h; path = SDWebImage/Core/SDImageCodersManager.h; sourceTree = "<group>"; };
 		EB849E05D8DED9687F3CCECF75949A40 /* ChromaFilter.swift */ = {isa = PBXFileReference; includeInIndex = 1; lastKnownFileType = sourcecode.swift; path = ChromaFilter.swift; sourceTree = "<group>"; };
-		EBB3C12052F0E8E8B97A00DF5F13CFEA /* NSImage+Compatibility.h */ = {isa = PBXFileReference; includeInIndex = 1; lastKnownFileType = sourcecode.c.h; name = "NSImage+Compatibility.h"; path = "SDWebImage/Core/NSImage+Compatibility.h"; sourceTree = "<group>"; };
 		EBE367B526E0AAE6E73A300B8EDC3BC3 /* enc_mips32.c */ = {isa = PBXFileReference; includeInIndex = 1; name = enc_mips32.c; path = src/dsp/enc_mips32.c; sourceTree = "<group>"; };
+		EC5F576CD015A28D6961E3C7926457D8 /* UIColor+SDHexString.m */ = {isa = PBXFileReference; includeInIndex = 1; lastKnownFileType = sourcecode.c.objc; name = "UIColor+SDHexString.m"; path = "SDWebImage/Private/UIColor+SDHexString.m"; sourceTree = "<group>"; };
+		ECB0137E0936107390D0CA6FF12C5E8D /* SDFileAttributeHelper.h */ = {isa = PBXFileReference; includeInIndex = 1; lastKnownFileType = sourcecode.c.h; name = SDFileAttributeHelper.h; path = SDWebImage/Private/SDFileAttributeHelper.h; sourceTree = "<group>"; };
 		ECE2B7CA97FB0A7FA4DD8A27E5F2BF6A /* upsampling_msa.c */ = {isa = PBXFileReference; includeInIndex = 1; name = upsampling_msa.c; path = src/dsp/upsampling_msa.c; sourceTree = "<group>"; };
-		ECEB5BCBFEB2A017C85E46EDCA1E8CD9 /* SDDisplayLink.h */ = {isa = PBXFileReference; includeInIndex = 1; lastKnownFileType = sourcecode.c.h; name = SDDisplayLink.h; path = SDWebImage/Private/SDDisplayLink.h; sourceTree = "<group>"; };
 		ED3DE0B755050BBA1A0286B2CB058DA6 /* SDWebImageWebPCoder-prefix.pch */ = {isa = PBXFileReference; includeInIndex = 1; lastKnownFileType = sourcecode.c.h; path = "SDWebImageWebPCoder-prefix.pch"; sourceTree = "<group>"; };
 		ED59D082A596D960D946B98B102C62AC /* HorizontalCollectionLayout.swift */ = {isa = PBXFileReference; includeInIndex = 1; lastKnownFileType = sourcecode.swift; path = HorizontalCollectionLayout.swift; sourceTree = "<group>"; };
 		ED9D2326378AE835B65649D80852BA66 /* dec_mips32.c */ = {isa = PBXFileReference; includeInIndex = 1; name = dec_mips32.c; path = src/dsp/dec_mips32.c; sourceTree = "<group>"; };
 		EDC629845F60CD645AE8AEC35DAD03FA /* mips_macro.h */ = {isa = PBXFileReference; includeInIndex = 1; lastKnownFileType = sourcecode.c.h; name = mips_macro.h; path = src/dsp/mips_macro.h; sourceTree = "<group>"; };
+		EDD774A8E1747592AC0F919CA6708C09 /* SDDiskCache.h */ = {isa = PBXFileReference; includeInIndex = 1; lastKnownFileType = sourcecode.c.h; name = SDDiskCache.h; path = SDWebImage/Core/SDDiskCache.h; sourceTree = "<group>"; };
 		EED3BD1EA65E546C56D15C3379DEF883 /* SDWebImageWebPCoder-dummy.m */ = {isa = PBXFileReference; includeInIndex = 1; lastKnownFileType = sourcecode.c.objc; path = "SDWebImageWebPCoder-dummy.m"; sourceTree = "<group>"; };
 		EF19CBC9A80AE6E392F719ED82701CE3 /* MirrorTwoFilter.swift */ = {isa = PBXFileReference; includeInIndex = 1; lastKnownFileType = sourcecode.swift; path = MirrorTwoFilter.swift; sourceTree = "<group>"; };
-		EF2A40CC91E75AA7930261FFEB74EF59 /* SDWebImage.h */ = {isa = PBXFileReference; includeInIndex = 1; lastKnownFileType = sourcecode.c.h; name = SDWebImage.h; path = WebImage/SDWebImage.h; sourceTree = "<group>"; };
 		EF5533CB1B4B3CB39F42EFBD1878F034 /* OptionView.swift */ = {isa = PBXFileReference; includeInIndex = 1; lastKnownFileType = sourcecode.swift; path = OptionView.swift; sourceTree = "<group>"; };
-		F0C3129213BC0F1EE3699D11FD6239AE /* SDWeakProxy.h */ = {isa = PBXFileReference; includeInIndex = 1; lastKnownFileType = sourcecode.c.h; name = SDWeakProxy.h; path = SDWebImage/Private/SDWeakProxy.h; sourceTree = "<group>"; };
+		F04DC0EDAF967E7B20FE9BCF8C9140B8 /* SDAnimatedImageView+WebCache.h */ = {isa = PBXFileReference; includeInIndex = 1; lastKnownFileType = sourcecode.c.h; name = "SDAnimatedImageView+WebCache.h"; path = "SDWebImage/Core/SDAnimatedImageView+WebCache.h"; sourceTree = "<group>"; };
 		F0EF6666D53171D31CAE55DD494ED907 /* filters_sse2.c */ = {isa = PBXFileReference; includeInIndex = 1; name = filters_sse2.c; path = src/dsp/filters_sse2.c; sourceTree = "<group>"; };
-		F2253CB8C737206F0921CAFB810516BC /* SDWebImageDownloaderOperation.m */ = {isa = PBXFileReference; includeInIndex = 1; lastKnownFileType = sourcecode.c.objc; name = SDWebImageDownloaderOperation.m; path = SDWebImage/Core/SDWebImageDownloaderOperation.m; sourceTree = "<group>"; };
-		F28410C4B95D91FF532965A8D4745A42 /* NSData+ImageContentType.m */ = {isa = PBXFileReference; includeInIndex = 1; lastKnownFileType = sourcecode.c.objc; name = "NSData+ImageContentType.m"; path = "SDWebImage/Core/NSData+ImageContentType.m"; sourceTree = "<group>"; };
 		F29D64D4BFCB0FF28971BED71E1FC618 /* utils.c */ = {isa = PBXFileReference; includeInIndex = 1; name = utils.c; path = src/utils/utils.c; sourceTree = "<group>"; };
-		F3CD2A7B6C986C5A0E85F82277D73FB5 /* SDWebImageDownloaderRequestModifier.h */ = {isa = PBXFileReference; includeInIndex = 1; lastKnownFileType = sourcecode.c.h; name = SDWebImageDownloaderRequestModifier.h; path = SDWebImage/Core/SDWebImageDownloaderRequestModifier.h; sourceTree = "<group>"; };
+		F2D768ECAA3AD68AB517DB3BF811A12F /* SDWeakProxy.m */ = {isa = PBXFileReference; includeInIndex = 1; lastKnownFileType = sourcecode.c.objc; name = SDWeakProxy.m; path = SDWebImage/Private/SDWeakProxy.m; sourceTree = "<group>"; };
 		F44F90FA3FDAC9637D8127A9727F0443 /* CGRect+Center.swift */ = {isa = PBXFileReference; includeInIndex = 1; lastKnownFileType = sourcecode.swift; path = "CGRect+Center.swift"; sourceTree = "<group>"; };
 		F500E363E140541FB51764EC889915B0 /* MediaPlayer.swift */ = {isa = PBXFileReference; includeInIndex = 1; lastKnownFileType = sourcecode.swift; path = MediaPlayer.swift; sourceTree = "<group>"; };
 		F505EC959F780B5DEFFFECFB2401ACBA /* tree_enc.c */ = {isa = PBXFileReference; includeInIndex = 1; name = tree_enc.c; path = src/enc/tree_enc.c; sourceTree = "<group>"; };
-		F51C8576593EA1A78485C80D7D23E882 /* UIImage+Transform.h */ = {isa = PBXFileReference; includeInIndex = 1; lastKnownFileType = sourcecode.c.h; name = "UIImage+Transform.h"; path = "SDWebImage/Core/UIImage+Transform.h"; sourceTree = "<group>"; };
-		F5431B652D02D167701927005F296F41 /* UIView+WebCache.h */ = {isa = PBXFileReference; includeInIndex = 1; lastKnownFileType = sourcecode.c.h; name = "UIView+WebCache.h"; path = "SDWebImage/Core/UIView+WebCache.h"; sourceTree = "<group>"; };
 		F588FAA9D82C224A741132FE780FA5AE /* FBSnapshotTestCasePlatform.h */ = {isa = PBXFileReference; includeInIndex = 1; lastKnownFileType = sourcecode.c.h; name = FBSnapshotTestCasePlatform.h; path = FBSnapshotTestCase/FBSnapshotTestCasePlatform.h; sourceTree = "<group>"; };
-		F5B76929156B5E7A15A1E165971ED66F /* SDFileAttributeHelper.h */ = {isa = PBXFileReference; includeInIndex = 1; lastKnownFileType = sourcecode.c.h; name = SDFileAttributeHelper.h; path = SDWebImage/Private/SDFileAttributeHelper.h; sourceTree = "<group>"; };
-		F5DD6080D1EBF45670FC7360D94A1850 /* NSButton+WebCache.m */ = {isa = PBXFileReference; includeInIndex = 1; lastKnownFileType = sourcecode.c.objc; name = "NSButton+WebCache.m"; path = "SDWebImage/Core/NSButton+WebCache.m"; sourceTree = "<group>"; };
+		F6321EA556FBDA064D1F5A12FE680D49 /* SDmetamacros.h */ = {isa = PBXFileReference; includeInIndex = 1; lastKnownFileType = sourcecode.c.h; name = SDmetamacros.h; path = SDWebImage/Private/SDmetamacros.h; sourceTree = "<group>"; };
 		F671AC4249C1E295772C72966CA1B954 /* rescaler_mips32.c */ = {isa = PBXFileReference; includeInIndex = 1; name = rescaler_mips32.c; path = src/dsp/rescaler_mips32.c; sourceTree = "<group>"; };
 		F7254A8C85A8F9982B68944F38720396 /* enc.c */ = {isa = PBXFileReference; includeInIndex = 1; name = enc.c; path = src/dsp/enc.c; sourceTree = "<group>"; };
 		F73730A255151B82B1DFD323C8B55A93 /* OptionsController.swift */ = {isa = PBXFileReference; includeInIndex = 1; lastKnownFileType = sourcecode.swift; path = OptionsController.swift; sourceTree = "<group>"; };
 		F775C354FBD562CBBD4DD7D84E7AC596 /* DrawerTabBarCell.swift */ = {isa = PBXFileReference; includeInIndex = 1; lastKnownFileType = sourcecode.swift; path = DrawerTabBarCell.swift; sourceTree = "<group>"; };
-		F81645CBAC323DEB57AC1A7AE3E004D7 /* SDImageHEICCoder.m */ = {isa = PBXFileReference; includeInIndex = 1; lastKnownFileType = sourcecode.c.objc; name = SDImageHEICCoder.m; path = SDWebImage/Core/SDImageHEICCoder.m; sourceTree = "<group>"; };
 		F830F0DF36C114907F001E8B4B977509 /* Marker.swift */ = {isa = PBXFileReference; includeInIndex = 1; lastKnownFileType = sourcecode.swift; path = Marker.swift; sourceTree = "<group>"; };
 		F871881E211CC7FA50E004B050BD38F5 /* NSBundle+Orangina.swift */ = {isa = PBXFileReference; includeInIndex = 1; lastKnownFileType = sourcecode.swift; name = "NSBundle+Orangina.swift"; path = "Source/NSBundle+Orangina.swift"; sourceTree = "<group>"; };
 		F899B7FE06DD68FCE5E2BB911AEB7B93 /* CVPixelBuffer+copy.swift */ = {isa = PBXFileReference; includeInIndex = 1; lastKnownFileType = sourcecode.swift; path = "CVPixelBuffer+copy.swift"; sourceTree = "<group>"; };
 		F8FCA7F413510DAE4C13926BA5C72762 /* DrawingController.swift */ = {isa = PBXFileReference; includeInIndex = 1; lastKnownFileType = sourcecode.swift; path = DrawingController.swift; sourceTree = "<group>"; };
-		F908C2887178E40742DE608DDECEB6A5 /* SDFileAttributeHelper.m */ = {isa = PBXFileReference; includeInIndex = 1; lastKnownFileType = sourcecode.c.objc; name = SDFileAttributeHelper.m; path = SDWebImage/Private/SDFileAttributeHelper.m; sourceTree = "<group>"; };
 		F929E21F185B15F6BF827D195D929335 /* bit_reader_utils.c */ = {isa = PBXFileReference; includeInIndex = 1; name = bit_reader_utils.c; path = src/utils/bit_reader_utils.c; sourceTree = "<group>"; };
 		F94BAF20744042986B11B270C4EA1298 /* rescaler_msa.c */ = {isa = PBXFileReference; includeInIndex = 1; name = rescaler_msa.c; path = src/dsp/rescaler_msa.c; sourceTree = "<group>"; };
 		F97AED05AF4474A53CBB66789A61F6EB /* rescaler.c */ = {isa = PBXFileReference; includeInIndex = 1; name = rescaler.c; path = src/dsp/rescaler.c; sourceTree = "<group>"; };
+		F99B11E92893538C299AED4867BBB63F /* SDAnimatedImageView+WebCache.m */ = {isa = PBXFileReference; includeInIndex = 1; lastKnownFileType = sourcecode.c.objc; name = "SDAnimatedImageView+WebCache.m"; path = "SDWebImage/Core/SDAnimatedImageView+WebCache.m"; sourceTree = "<group>"; };
 		FA527EF20F47A41041E4BC9930F8D9A0 /* MMCQ.swift */ = {isa = PBXFileReference; includeInIndex = 1; lastKnownFileType = sourcecode.swift; path = MMCQ.swift; sourceTree = "<group>"; };
+		FA63C6EB3489FA8ACC3CA04D6813EC8A /* SDWebImageOptionsProcessor.h */ = {isa = PBXFileReference; includeInIndex = 1; lastKnownFileType = sourcecode.c.h; name = SDWebImageOptionsProcessor.h; path = SDWebImage/Core/SDWebImageOptionsProcessor.h; sourceTree = "<group>"; };
 		FA96F22F7015F81A087C5A5CEDEF9A5D /* backward_references_enc.c */ = {isa = PBXFileReference; includeInIndex = 1; name = backward_references_enc.c; path = src/enc/backward_references_enc.c; sourceTree = "<group>"; };
+		FAA8EE0D4E0FAB584A95ECCE4BABD69B /* UIImage+ForceDecode.m */ = {isa = PBXFileReference; includeInIndex = 1; lastKnownFileType = sourcecode.c.objc; name = "UIImage+ForceDecode.m"; path = "SDWebImage/Core/UIImage+ForceDecode.m"; sourceTree = "<group>"; };
 		FB56C23DC586955415D6D7649511B3EF /* Sharpie.swift */ = {isa = PBXFileReference; includeInIndex = 1; lastKnownFileType = sourcecode.swift; path = Sharpie.swift; sourceTree = "<group>"; };
-		FB6D660EDBA984E469E84429803A1BD5 /* SDWebImageCompat.h */ = {isa = PBXFileReference; includeInIndex = 1; lastKnownFileType = sourcecode.c.h; name = SDWebImageCompat.h; path = SDWebImage/Core/SDWebImageCompat.h; sourceTree = "<group>"; };
+		FBE88AD706451BDDC3E0ECFF0FD6A4AA /* SDImageLoadersManager.m */ = {isa = PBXFileReference; includeInIndex = 1; lastKnownFileType = sourcecode.c.objc; name = SDImageLoadersManager.m; path = SDWebImage/Core/SDImageLoadersManager.m; sourceTree = "<group>"; };
 		FC2D68604E18C9F490EE9069C64AEBF7 /* Dictionary+Additions.swift */ = {isa = PBXFileReference; includeInIndex = 1; lastKnownFileType = sourcecode.swift; name = "Dictionary+Additions.swift"; path = "Source/Dictionary+Additions.swift"; sourceTree = "<group>"; };
 		FC73A5B352EFE249446C8FE0D2D288F4 /* bit_reader_utils.h */ = {isa = PBXFileReference; includeInIndex = 1; lastKnownFileType = sourcecode.c.h; name = bit_reader_utils.h; path = src/utils/bit_reader_utils.h; sourceTree = "<group>"; };
 		FC77E7179F1E4140374B3171EAB79E1A /* lossless_enc_neon.c */ = {isa = PBXFileReference; includeInIndex = 1; name = lossless_enc_neon.c; path = src/dsp/lossless_enc_neon.c; sourceTree = "<group>"; };
 		FCF61D9B2B75054A9A3185DDC609B7FF /* libSDWebImageWebPCoder.a */ = {isa = PBXFileReference; explicitFileType = archive.ar; includeInIndex = 0; name = libSDWebImageWebPCoder.a; path = libSDWebImageWebPCoder.a; sourceTree = BUILT_PRODUCTS_DIR; };
 		FDA2ABE23975C19FDC44FBC15B77E89F /* libwebp-dummy.m */ = {isa = PBXFileReference; includeInIndex = 1; lastKnownFileType = sourcecode.c.objc; path = "libwebp-dummy.m"; sourceTree = "<group>"; };
-		FDEC32114E74B514B425D8183C068E2A /* SDImageLoader.h */ = {isa = PBXFileReference; includeInIndex = 1; lastKnownFileType = sourcecode.c.h; name = SDImageLoader.h; path = SDWebImage/Core/SDImageLoader.h; sourceTree = "<group>"; };
 		FDF9881EB619C1EB0C3FC6A26F4C7D48 /* encode.h */ = {isa = PBXFileReference; includeInIndex = 1; lastKnownFileType = sourcecode.c.h; name = encode.h; path = src/webp/encode.h; sourceTree = "<group>"; };
-		FE918F308869FA7B3D11D9B0F72CE1DF /* SDWebImageOperation.h */ = {isa = PBXFileReference; includeInIndex = 1; lastKnownFileType = sourcecode.c.h; name = SDWebImageOperation.h; path = SDWebImage/Core/SDWebImageOperation.h; sourceTree = "<group>"; };
+		FE2EFB3A2D5108AA55C584A4D2DDFE06 /* SDImageCoder.h */ = {isa = PBXFileReference; includeInIndex = 1; lastKnownFileType = sourcecode.c.h; name = SDImageCoder.h; path = SDWebImage/Core/SDImageCoder.h; sourceTree = "<group>"; };
+		FECD7827616E4A7DD47EB94D7E809A65 /* UIImage+MultiFormat.m */ = {isa = PBXFileReference; includeInIndex = 1; lastKnownFileType = sourcecode.c.objc; name = "UIImage+MultiFormat.m"; path = "SDWebImage/Core/UIImage+MultiFormat.m"; sourceTree = "<group>"; };
+		FF16FD5E58C79036E153154BB83838FA /* UIImage+Transform.m */ = {isa = PBXFileReference; includeInIndex = 1; lastKnownFileType = sourcecode.c.objc; name = "UIImage+Transform.m"; path = "SDWebImage/Core/UIImage+Transform.m"; sourceTree = "<group>"; };
 		FF43EB9B75C785C2D7AACFFD3FC1615F /* syntax_enc.c */ = {isa = PBXFileReference; includeInIndex = 1; name = syntax_enc.c; path = src/enc/syntax_enc.c; sourceTree = "<group>"; };
 		FF557FFA0BEC388A7CD2E97616FB2E14 /* huffman_encode_utils.h */ = {isa = PBXFileReference; includeInIndex = 1; lastKnownFileType = sourcecode.c.h; name = huffman_encode_utils.h; path = src/utils/huffman_encode_utils.h; sourceTree = "<group>"; };
 		FFE3A6EA452CBAD965D5163ED7A2337C /* vp8i_dec.h */ = {isa = PBXFileReference; includeInIndex = 1; lastKnownFileType = sourcecode.c.h; name = vp8i_dec.h; path = src/dec/vp8i_dec.h; sourceTree = "<group>"; };
-=======
-		A5934061A1059DE3F9DF1CF82127125B /* tree_enc.c */ = {isa = PBXFileReference; includeInIndex = 1; name = tree_enc.c; path = src/enc/tree_enc.c; sourceTree = "<group>"; };
-		A619A39F25E3A3A94724091573D1EAE1 /* UIFont+ComposeFonts.swift */ = {isa = PBXFileReference; includeInIndex = 1; lastKnownFileType = sourcecode.swift; name = "UIFont+ComposeFonts.swift"; path = "Source/UIFont+ComposeFonts.swift"; sourceTree = "<group>"; };
-		A6D73B161ADE202F19DB0E101BF2CA67 /* ReachabilityObserving.swift */ = {isa = PBXFileReference; includeInIndex = 1; lastKnownFileType = sourcecode.swift; name = ReachabilityObserving.swift; path = Source/ReachabilityObserving.swift; sourceTree = "<group>"; };
-		A6F2383FE7E055E9C13CC6DCE394E781 /* FilterFactory.swift */ = {isa = PBXFileReference; includeInIndex = 1; lastKnownFileType = sourcecode.swift; path = FilterFactory.swift; sourceTree = "<group>"; };
-		A7ABB70C40E4DCEF3E515C1F6C6C153E /* cost_mips32.c */ = {isa = PBXFileReference; includeInIndex = 1; name = cost_mips32.c; path = src/dsp/cost_mips32.c; sourceTree = "<group>"; };
-		A7D8E4C7FE97D85EA2EAA6AE585578F8 /* rescaler_msa.c */ = {isa = PBXFileReference; includeInIndex = 1; name = rescaler_msa.c; path = src/dsp/rescaler_msa.c; sourceTree = "<group>"; };
-		A80B3519D4613602F140E21402228A23 /* Cancelable.swift */ = {isa = PBXFileReference; includeInIndex = 1; lastKnownFileType = sourcecode.swift; name = Cancelable.swift; path = Classes/Cancelable.swift; sourceTree = "<group>"; };
-		A815E4EA17194B32D183B7F99AB56E67 /* analysis_enc.c */ = {isa = PBXFileReference; includeInIndex = 1; name = analysis_enc.c; path = src/enc/analysis_enc.c; sourceTree = "<group>"; };
-		A851A8C6C48574F06725DA6B74214E61 /* lossless_enc.c */ = {isa = PBXFileReference; includeInIndex = 1; name = lossless_enc.c; path = src/dsp/lossless_enc.c; sourceTree = "<group>"; };
-		A89DB1421C4FAE21E3B618DEC1EE946D /* CameraPreviewViewController.swift */ = {isa = PBXFileReference; includeInIndex = 1; lastKnownFileType = sourcecode.swift; path = CameraPreviewViewController.swift; sourceTree = "<group>"; };
-		A8CE7EBE06F57B5930D25D960796D8B3 /* rescaler_utils.h */ = {isa = PBXFileReference; includeInIndex = 1; lastKnownFileType = sourcecode.c.h; name = rescaler_utils.h; path = src/utils/rescaler_utils.h; sourceTree = "<group>"; };
-		A8DEB85D8BDFFF715E155269818ECECB /* SDWebImageError.h */ = {isa = PBXFileReference; includeInIndex = 1; lastKnownFileType = sourcecode.c.h; name = SDWebImageError.h; path = SDWebImage/Core/SDWebImageError.h; sourceTree = "<group>"; };
-		A9EEAD2147CDA9C5EAC275DBB44F0F1A /* GLUtilities.swift */ = {isa = PBXFileReference; includeInIndex = 1; lastKnownFileType = sourcecode.swift; path = GLUtilities.swift; sourceTree = "<group>"; };
-		AA143277A3065DCCB9952ACB39E8DC50 /* SDImageCacheDefine.h */ = {isa = PBXFileReference; includeInIndex = 1; lastKnownFileType = sourcecode.c.h; name = SDImageCacheDefine.h; path = SDWebImage/Core/SDImageCacheDefine.h; sourceTree = "<group>"; };
-		AA184B6A901103D44E955EC5C6A2FEFE /* lossless_enc_sse41.c */ = {isa = PBXFileReference; includeInIndex = 1; name = lossless_enc_sse41.c; path = src/dsp/lossless_enc_sse41.c; sourceTree = "<group>"; };
-		AA9E929859A5000E35ECF1FC466BC342 /* BlogImageCacheManager.swift */ = {isa = PBXFileReference; includeInIndex = 1; lastKnownFileType = sourcecode.swift; name = BlogImageCacheManager.swift; path = Classes/BlogImageCacheManager.swift; sourceTree = "<group>"; };
-		AAEFA19608CDE21DA2C42A6E713765A7 /* EditorFilterCollectionCell.swift */ = {isa = PBXFileReference; includeInIndex = 1; lastKnownFileType = sourcecode.swift; path = EditorFilterCollectionCell.swift; sourceTree = "<group>"; };
-		AB1A2979AF2334FB0B0B139F78B00014 /* ImageLoader-prefix.pch */ = {isa = PBXFileReference; includeInIndex = 1; lastKnownFileType = sourcecode.c.h; path = "ImageLoader-prefix.pch"; sourceTree = "<group>"; };
-		AB1F6DFF355A6FEA8C7D5AE1C9CC18DC /* ColorCollectionView.swift */ = {isa = PBXFileReference; includeInIndex = 1; lastKnownFileType = sourcecode.swift; path = ColorCollectionView.swift; sourceTree = "<group>"; };
-		ABE33258E7109566D7C4EA9B70A3353A /* KanvasCamera-dummy.m */ = {isa = PBXFileReference; includeInIndex = 1; lastKnownFileType = sourcecode.c.objc; path = "KanvasCamera-dummy.m"; sourceTree = "<group>"; };
-		AC41A230B010CAE10565F1BE80CAC4DD /* thread_utils.c */ = {isa = PBXFileReference; includeInIndex = 1; name = thread_utils.c; path = src/utils/thread_utils.c; sourceTree = "<group>"; };
-		AC9D682E665D0B55BA6424C7AD1C1182 /* SDWebImageDownloaderDecryptor.m */ = {isa = PBXFileReference; includeInIndex = 1; lastKnownFileType = sourcecode.c.objc; name = SDWebImageDownloaderDecryptor.m; path = SDWebImage/Core/SDWebImageDownloaderDecryptor.m; sourceTree = "<group>"; };
-		AD16D10FB89F7C0FF05C3CC7A7765E63 /* SDImageCoderHelper.h */ = {isa = PBXFileReference; includeInIndex = 1; lastKnownFileType = sourcecode.c.h; name = SDImageCoderHelper.h; path = SDWebImage/Core/SDImageCoderHelper.h; sourceTree = "<group>"; };
-		AD218552653B4A9A7ACEF8497E1A5980 /* UIViewController+Orientation.swift */ = {isa = PBXFileReference; includeInIndex = 1; lastKnownFileType = sourcecode.swift; name = "UIViewController+Orientation.swift"; path = "Source/UIViewController+Orientation.swift"; sourceTree = "<group>"; };
-		AD9E8F1383F10D4271307A1C12FD9CDA /* CameraFilterCollectionController.swift */ = {isa = PBXFileReference; includeInIndex = 1; lastKnownFileType = sourcecode.swift; path = CameraFilterCollectionController.swift; sourceTree = "<group>"; };
-		ADEC4329B63664A28B03FCC4036EBCEC /* SDImageLoader.m */ = {isa = PBXFileReference; includeInIndex = 1; lastKnownFileType = sourcecode.c.objc; name = SDImageLoader.m; path = SDWebImage/Core/SDImageLoader.m; sourceTree = "<group>"; };
-		AE81F494C3B54D487F03A49F836396B5 /* KanvasCameraImages.swift */ = {isa = PBXFileReference; includeInIndex = 1; lastKnownFileType = sourcecode.swift; path = KanvasCameraImages.swift; sourceTree = "<group>"; };
-		AF4CD86511826B84929E8BA8D60F2316 /* Utils.podspec */ = {isa = PBXFileReference; explicitFileType = text.script.ruby; includeInIndex = 1; indentWidth = 2; lastKnownFileType = text; path = Utils.podspec; sourceTree = "<group>"; tabWidth = 2; xcLanguageSpecificationIdentifier = xcode.lang.ruby; };
-		AF6DB2F9DC552AB0471D58FEC61BB119 /* io_dec.c */ = {isa = PBXFileReference; includeInIndex = 1; name = io_dec.c; path = src/dec/io_dec.c; sourceTree = "<group>"; };
-		AF95FDC1308A495F99939F760FD4F252 /* SDImageLoader.h */ = {isa = PBXFileReference; includeInIndex = 1; lastKnownFileType = sourcecode.c.h; name = SDImageLoader.h; path = SDWebImage/Core/SDImageLoader.h; sourceTree = "<group>"; };
-		B0B214D775196BA7CA8E17E53048A493 /* libSDWebImage.a */ = {isa = PBXFileReference; explicitFileType = archive.ar; includeInIndex = 0; name = libSDWebImage.a; path = libSDWebImage.a; sourceTree = BUILT_PRODUCTS_DIR; };
-		B0F3A78A92AA5D59218955E0C92E9C0A /* alphai_dec.h */ = {isa = PBXFileReference; includeInIndex = 1; lastKnownFileType = sourcecode.c.h; name = alphai_dec.h; path = src/dec/alphai_dec.h; sourceTree = "<group>"; };
-		B10E35A94E5D6D84169CF74FA4582C05 /* Pencil.swift */ = {isa = PBXFileReference; includeInIndex = 1; lastKnownFileType = sourcecode.swift; path = Pencil.swift; sourceTree = "<group>"; };
-		B24FB4D20D0894B83938F42854CF1998 /* MediaDrawerController.swift */ = {isa = PBXFileReference; includeInIndex = 1; lastKnownFileType = sourcecode.swift; path = MediaDrawerController.swift; sourceTree = "<group>"; };
-		B2E0FF52EB0342F80D0A07A8FB71F117 /* SDmetamacros.h */ = {isa = PBXFileReference; includeInIndex = 1; lastKnownFileType = sourcecode.c.h; name = SDmetamacros.h; path = SDWebImage/Private/SDmetamacros.h; sourceTree = "<group>"; };
-		B2F8BF6A3D0B3B7AC3657F6EB53DF291 /* histogram_enc.c */ = {isa = PBXFileReference; includeInIndex = 1; name = histogram_enc.c; path = src/enc/histogram_enc.c; sourceTree = "<group>"; };
-		B321C73955714AFB57F9DB8F1090071D /* libUtils.a */ = {isa = PBXFileReference; explicitFileType = archive.ar; includeInIndex = 0; name = libUtils.a; path = libUtils.a; sourceTree = BUILT_PRODUCTS_DIR; };
-		B3C1BBEB6DA2B71A383246FA53219340 /* upsampling_sse2.c */ = {isa = PBXFileReference; includeInIndex = 1; name = upsampling_sse2.c; path = src/dsp/upsampling_sse2.c; sourceTree = "<group>"; };
-		B3C6572F9F328E7783D4ED9225200BDA /* Renderer.swift */ = {isa = PBXFileReference; includeInIndex = 1; lastKnownFileType = sourcecode.swift; path = Renderer.swift; sourceTree = "<group>"; };
-		B6A296C9EB3FA95817E314ABFE054214 /* ExtendedStackView.swift */ = {isa = PBXFileReference; includeInIndex = 1; lastKnownFileType = sourcecode.swift; path = ExtendedStackView.swift; sourceTree = "<group>"; };
-		B711A8BFCA4D41E11CAAEA2185853220 /* upsampling_sse41.c */ = {isa = PBXFileReference; includeInIndex = 1; name = upsampling_sse41.c; path = src/dsp/upsampling_sse41.c; sourceTree = "<group>"; };
-		B872DC62FD7AE338B0BD8ED1E7EEDFC8 /* DrawerTabBarCell.swift */ = {isa = PBXFileReference; includeInIndex = 1; lastKnownFileType = sourcecode.swift; path = DrawerTabBarCell.swift; sourceTree = "<group>"; };
-		B8798F063652343B430B7FF468C8F761 /* SDAnimatedImageView.m */ = {isa = PBXFileReference; includeInIndex = 1; lastKnownFileType = sourcecode.c.objc; name = SDAnimatedImageView.m; path = SDWebImage/Core/SDAnimatedImageView.m; sourceTree = "<group>"; };
-		B87A97E6540694C144156A52532B2F52 /* SDImageAssetManager.h */ = {isa = PBXFileReference; includeInIndex = 1; lastKnownFileType = sourcecode.c.h; name = SDImageAssetManager.h; path = SDWebImage/Private/SDImageAssetManager.h; sourceTree = "<group>"; };
-		B880CA28F208742598D35993E27E2D25 /* PostFormKeyboardTracker.swift */ = {isa = PBXFileReference; includeInIndex = 1; lastKnownFileType = sourcecode.swift; name = PostFormKeyboardTracker.swift; path = Source/PostFormKeyboardTracker.swift; sourceTree = "<group>"; };
-		B88C378B237631A161D6C32AFCCCB669 /* SDAssociatedObject.m */ = {isa = PBXFileReference; includeInIndex = 1; lastKnownFileType = sourcecode.c.objc; name = SDAssociatedObject.m; path = SDWebImage/Private/SDAssociatedObject.m; sourceTree = "<group>"; };
-		B897FF67BF68F9CB7F2B9D69C4E2EF71 /* syntax_enc.c */ = {isa = PBXFileReference; includeInIndex = 1; name = syntax_enc.c; path = src/enc/syntax_enc.c; sourceTree = "<group>"; };
-		B959029EFD13486D63507BB636643C27 /* MainTextView.swift */ = {isa = PBXFileReference; includeInIndex = 1; lastKnownFileType = sourcecode.swift; path = MainTextView.swift; sourceTree = "<group>"; };
-		B99ACE584FBE46A6503C4C91BC1EA779 /* cost_mips_dsp_r2.c */ = {isa = PBXFileReference; includeInIndex = 1; name = cost_mips_dsp_r2.c; path = src/dsp/cost_mips_dsp_r2.c; sourceTree = "<group>"; };
-		BA1D5367299F68DBDB7EED33FBD12A80 /* SDAnimatedImage.m */ = {isa = PBXFileReference; includeInIndex = 1; lastKnownFileType = sourcecode.c.objc; name = SDAnimatedImage.m; path = SDWebImage/Core/SDAnimatedImage.m; sourceTree = "<group>"; };
-		BA4BB19686CEBE16B9E5F8A5BFC52401 /* KanvasCameraTimes.swift */ = {isa = PBXFileReference; includeInIndex = 1; lastKnownFileType = sourcecode.swift; path = KanvasCameraTimes.swift; sourceTree = "<group>"; };
-		BA9AFFA1ED1022B36BE8167F79EBED6D /* GLKMatrix4+Unsafe.swift */ = {isa = PBXFileReference; includeInIndex = 1; lastKnownFileType = sourcecode.swift; path = "GLKMatrix4+Unsafe.swift"; sourceTree = "<group>"; };
-		BAC6B735FC5D4EAB93C02ED4EFC53754 /* enc_mips32.c */ = {isa = PBXFileReference; includeInIndex = 1; name = enc_mips32.c; path = src/dsp/enc_mips32.c; sourceTree = "<group>"; };
-		BB8B382FFBDED48B5F0310F69CB06555 /* UIView+Utils.swift */ = {isa = PBXFileReference; includeInIndex = 1; lastKnownFileType = sourcecode.swift; name = "UIView+Utils.swift"; path = "Source/UIView+Utils.swift"; sourceTree = "<group>"; };
-		BCC23B60DBCAC5AC296A62FD1D049DCD /* Pods-KanvasCameraExample.modulemap */ = {isa = PBXFileReference; includeInIndex = 1; lastKnownFileType = sourcecode.module; path = "Pods-KanvasCameraExample.modulemap"; sourceTree = "<group>"; };
-		BE6A2F9F0268EF4F084A29F46F3A62A7 /* UIView+Snaphot.swift */ = {isa = PBXFileReference; includeInIndex = 1; lastKnownFileType = sourcecode.swift; name = "UIView+Snaphot.swift"; path = "Source/UIView+Snaphot.swift"; sourceTree = "<group>"; };
-		BE836C2A8328571838BFDCAE4B1A3291 /* SDImageFrame.m */ = {isa = PBXFileReference; includeInIndex = 1; lastKnownFileType = sourcecode.c.objc; name = SDImageFrame.m; path = SDWebImage/Core/SDImageFrame.m; sourceTree = "<group>"; };
-		BEBB8FBB3EC4E6899ECD7D91CF423D53 /* dec_neon.c */ = {isa = PBXFileReference; includeInIndex = 1; name = dec_neon.c; path = src/dsp/dec_neon.c; sourceTree = "<group>"; };
-		BFC144A03ECB6FA4586B6644643EBB58 /* Pods-KanvasCameraExampleTests-umbrella.h */ = {isa = PBXFileReference; includeInIndex = 1; lastKnownFileType = sourcecode.c.h; path = "Pods-KanvasCameraExampleTests-umbrella.h"; sourceTree = "<group>"; };
-		C10EFA8CB88BFCEA7D701C547A50F845 /* UIColor+Util.swift */ = {isa = PBXFileReference; includeInIndex = 1; lastKnownFileType = sourcecode.swift; name = "UIColor+Util.swift"; path = "Source/UIColor+Util.swift"; sourceTree = "<group>"; };
-		C11DE63678A05A9F4CED759FE02C4449 /* UIButton+WebCache.m */ = {isa = PBXFileReference; includeInIndex = 1; lastKnownFileType = sourcecode.c.objc; name = "UIButton+WebCache.m"; path = "SDWebImage/Core/UIButton+WebCache.m"; sourceTree = "<group>"; };
-		C11FDBCCDAE28A392B934525C298F2BD /* huffman_encode_utils.h */ = {isa = PBXFileReference; includeInIndex = 1; lastKnownFileType = sourcecode.c.h; name = huffman_encode_utils.h; path = src/utils/huffman_encode_utils.h; sourceTree = "<group>"; };
-		C143A77F9405CB6A2A4FBA8F4DA70D4C /* UIFont+Orangina.swift */ = {isa = PBXFileReference; includeInIndex = 1; lastKnownFileType = sourcecode.swift; name = "UIFont+Orangina.swift"; path = "Source/UIFont+Orangina.swift"; sourceTree = "<group>"; };
-		C1A2D78E41D5E47E3645FE01C04F70C8 /* UIImageView+HighlightedWebCache.m */ = {isa = PBXFileReference; includeInIndex = 1; lastKnownFileType = sourcecode.c.objc; name = "UIImageView+HighlightedWebCache.m"; path = "SDWebImage/Core/UIImageView+HighlightedWebCache.m"; sourceTree = "<group>"; };
-		C1D0C46C1A185E9E79200D0AF4962F65 /* StickerMenuView.swift */ = {isa = PBXFileReference; includeInIndex = 1; lastKnownFileType = sourcecode.swift; path = StickerMenuView.swift; sourceTree = "<group>"; };
-		C1FB0CFD6D926BFCA11D3EE0E29BC3FC /* ssim.c */ = {isa = PBXFileReference; includeInIndex = 1; name = ssim.c; path = src/dsp/ssim.c; sourceTree = "<group>"; };
-		C208146E7105704D440D8D415FFF223D /* vp8_dec.h */ = {isa = PBXFileReference; includeInIndex = 1; lastKnownFileType = sourcecode.c.h; name = vp8_dec.h; path = src/dec/vp8_dec.h; sourceTree = "<group>"; };
-		C255BD70ED09D42D3FF0968508AF2256 /* TagsViewEditCell.swift */ = {isa = PBXFileReference; includeInIndex = 1; lastKnownFileType = sourcecode.swift; path = TagsViewEditCell.swift; sourceTree = "<group>"; };
-		C259169DF802B0E027B8C56933DFDA7B /* ResourceBundle-KanvasCamera-KanvasCamera-Info.plist */ = {isa = PBXFileReference; includeInIndex = 1; lastKnownFileType = text.plist.xml; path = "ResourceBundle-KanvasCamera-KanvasCamera-Info.plist"; sourceTree = "<group>"; };
-		C31CBA6A114407727E8936ECBC634895 /* common_sse2.h */ = {isa = PBXFileReference; includeInIndex = 1; lastKnownFileType = sourcecode.c.h; name = common_sse2.h; path = src/dsp/common_sse2.h; sourceTree = "<group>"; };
-		C3492B2D4930532B49E312A3898AB899 /* neon.h */ = {isa = PBXFileReference; includeInIndex = 1; lastKnownFileType = sourcecode.c.h; name = neon.h; path = src/dsp/neon.h; sourceTree = "<group>"; };
-		C36A8F8F098474F49440FB43A61DE2CA /* SDWebImageCacheKeyFilter.h */ = {isa = PBXFileReference; includeInIndex = 1; lastKnownFileType = sourcecode.c.h; name = SDWebImageCacheKeyFilter.h; path = SDWebImage/Core/SDWebImageCacheKeyFilter.h; sourceTree = "<group>"; };
-		C39B71FD2B68CDA16497C976938BD9CE /* webp_dec.c */ = {isa = PBXFileReference; includeInIndex = 1; name = webp_dec.c; path = src/dec/webp_dec.c; sourceTree = "<group>"; };
-		C522A03AAFCC9381FDCA69884059843F /* UIImage+Effects.swift */ = {isa = PBXFileReference; includeInIndex = 1; lastKnownFileType = sourcecode.swift; name = "UIImage+Effects.swift"; path = "Classes/UIImage+Effects.swift"; sourceTree = "<group>"; };
-		C5604A8222861CBD3B2D60A453CB5A3B /* CameraRecorder.swift */ = {isa = PBXFileReference; includeInIndex = 1; lastKnownFileType = sourcecode.swift; path = CameraRecorder.swift; sourceTree = "<group>"; };
-		C65922FAD2CA7B2911A3360F85943827 /* UIImage+Transform.h */ = {isa = PBXFileReference; includeInIndex = 1; lastKnownFileType = sourcecode.c.h; name = "UIImage+Transform.h"; path = "SDWebImage/Core/UIImage+Transform.h"; sourceTree = "<group>"; };
-		C65B1065667F023BC72E9017FB977E1A /* SDImageGraphics.h */ = {isa = PBXFileReference; includeInIndex = 1; lastKnownFileType = sourcecode.c.h; name = SDImageGraphics.h; path = SDWebImage/Core/SDImageGraphics.h; sourceTree = "<group>"; };
-		C65B8D4A3870EA987FC8463BFBA6CDAF /* SDWebImageCacheSerializer.m */ = {isa = PBXFileReference; includeInIndex = 1; lastKnownFileType = sourcecode.c.objc; name = SDWebImageCacheSerializer.m; path = SDWebImage/Core/SDWebImageCacheSerializer.m; sourceTree = "<group>"; };
-		C666819D66333D754C29FD3940122943 /* dec_sse2.c */ = {isa = PBXFileReference; includeInIndex = 1; name = dec_sse2.c; path = src/dsp/dec_sse2.c; sourceTree = "<group>"; };
-		C684ADCB6A0DE9F92FEBAEE49CBE85E3 /* IgnoreBackgroundTouchesStackView.swift */ = {isa = PBXFileReference; includeInIndex = 1; lastKnownFileType = sourcecode.swift; path = IgnoreBackgroundTouchesStackView.swift; sourceTree = "<group>"; };
-		C6AEC2253D16C9533A0151471116BFF0 /* upsampling_neon.c */ = {isa = PBXFileReference; includeInIndex = 1; name = upsampling_neon.c; path = src/dsp/upsampling_neon.c; sourceTree = "<group>"; };
-		C77A4E7BECB21DBE2983D76D0A3AD1CC /* dec_clip_tables.c */ = {isa = PBXFileReference; includeInIndex = 1; name = dec_clip_tables.c; path = src/dsp/dec_clip_tables.c; sourceTree = "<group>"; };
-		C7C3FF2111C63B16AB2B9E592B37DAA6 /* TagsViewCollectionViewLayout.swift */ = {isa = PBXFileReference; includeInIndex = 1; lastKnownFileType = sourcecode.swift; path = TagsViewCollectionViewLayout.swift; sourceTree = "<group>"; };
-		C7C6EC4BACF1905FC611236BE536A087 /* msa_macro.h */ = {isa = PBXFileReference; includeInIndex = 1; lastKnownFileType = sourcecode.c.h; name = msa_macro.h; path = src/dsp/msa_macro.h; sourceTree = "<group>"; };
-		C830FDDF9BAD11A391DF672D74161CB9 /* SDGraphicsImageRenderer.m */ = {isa = PBXFileReference; includeInIndex = 1; lastKnownFileType = sourcecode.c.objc; name = SDGraphicsImageRenderer.m; path = SDWebImage/Core/SDGraphicsImageRenderer.m; sourceTree = "<group>"; };
-		C89F34CDD149DF3995826765A0F71BE9 /* HapticFeedbackGenerator.swift */ = {isa = PBXFileReference; includeInIndex = 1; lastKnownFileType = sourcecode.swift; name = HapticFeedbackGenerator.swift; path = Source/HapticFeedbackGenerator.swift; sourceTree = "<group>"; };
-		C8A16F67A03AC4373E06807443820B14 /* SwiftSupport.swift */ = {isa = PBXFileReference; includeInIndex = 1; lastKnownFileType = sourcecode.swift; name = SwiftSupport.swift; path = FBSnapshotTestCase/SwiftSupport.swift; sourceTree = "<group>"; };
-		C8C3C13AEF0D02FD4FAA982B03C3D4EF /* MediaDrawerView.swift */ = {isa = PBXFileReference; includeInIndex = 1; lastKnownFileType = sourcecode.swift; path = MediaDrawerView.swift; sourceTree = "<group>"; };
-		C8FD8A3AD158B99079BAC8CF522E6BDB /* utils.c */ = {isa = PBXFileReference; includeInIndex = 1; name = utils.c; path = src/utils/utils.c; sourceTree = "<group>"; };
-		C922EF374D7D8BDDF7C0CB8726A14867 /* muxi.h */ = {isa = PBXFileReference; includeInIndex = 1; lastKnownFileType = sourcecode.c.h; name = muxi.h; path = src/mux/muxi.h; sourceTree = "<group>"; };
-		C95F037EBFCEA99332D3B0B3931637E6 /* Pods-KanvasCameraExample-resources.sh */ = {isa = PBXFileReference; includeInIndex = 1; lastKnownFileType = text.script.sh; path = "Pods-KanvasCameraExample-resources.sh"; sourceTree = "<group>"; };
-		CAA11F4D1A3AD04E99298A17CF181AD3 /* FilteredInputViewController.swift */ = {isa = PBXFileReference; includeInIndex = 1; lastKnownFileType = sourcecode.swift; path = FilteredInputViewController.swift; sourceTree = "<group>"; };
-		CAC6A57DA4CFED4D7A4477AD5D39582B /* webpi_dec.h */ = {isa = PBXFileReference; includeInIndex = 1; lastKnownFileType = sourcecode.c.h; name = webpi_dec.h; path = src/dec/webpi_dec.h; sourceTree = "<group>"; };
-		CAE837FC4D9402F0D1AE4BBADD4004F7 /* SDWebImage-umbrella.h */ = {isa = PBXFileReference; includeInIndex = 1; lastKnownFileType = sourcecode.c.h; path = "SDWebImage-umbrella.h"; sourceTree = "<group>"; };
-		CBC19962F5406A73F1F32FC90114A288 /* SDWebImagePrefetcher.m */ = {isa = PBXFileReference; includeInIndex = 1; lastKnownFileType = sourcecode.c.objc; name = SDWebImagePrefetcher.m; path = SDWebImage/Core/SDWebImagePrefetcher.m; sourceTree = "<group>"; };
-		CD04F131A5A446BCA3B9DB23DC38A271 /* TumblrTheme.podspec */ = {isa = PBXFileReference; explicitFileType = text.script.ruby; includeInIndex = 1; indentWidth = 2; lastKnownFileType = text; path = TumblrTheme.podspec; sourceTree = "<group>"; tabWidth = 2; xcLanguageSpecificationIdentifier = xcode.lang.ruby; };
-		CD1A78AEF277C9C589E9157E8DCE25DD /* TumblrThemeFontFamily.swift */ = {isa = PBXFileReference; includeInIndex = 1; lastKnownFileType = sourcecode.swift; name = TumblrThemeFontFamily.swift; path = Source/TumblrThemeFontFamily.swift; sourceTree = "<group>"; };
-		CD49B2E4F3414298BBA18AE164394657 /* SDImageCoderHelper.m */ = {isa = PBXFileReference; includeInIndex = 1; lastKnownFileType = sourcecode.c.objc; name = SDImageCoderHelper.m; path = SDWebImage/Core/SDImageCoderHelper.m; sourceTree = "<group>"; };
-		CDDB8E8BF1C30E1E66CD2AF7B86C81A8 /* KanvasQuickBlogSelectorCoordinating.swift */ = {isa = PBXFileReference; includeInIndex = 1; lastKnownFileType = sourcecode.swift; path = KanvasQuickBlogSelectorCoordinating.swift; sourceTree = "<group>"; };
-		CDE39D563462439AAFD936C99CF83903 /* SDDeviceHelper.m */ = {isa = PBXFileReference; includeInIndex = 1; lastKnownFileType = sourcecode.c.objc; name = SDDeviceHelper.m; path = SDWebImage/Private/SDDeviceHelper.m; sourceTree = "<group>"; };
-		CE2586B829BE0D2757BEA84F475A235F /* OpenGLShaders */ = {isa = PBXFileReference; includeInIndex = 1; name = OpenGLShaders; path = Resources/OpenGLShaders; sourceTree = "<group>"; };
-		CE4B4A34A4E8135BF71124947B3E7CC6 /* OptionView.swift */ = {isa = PBXFileReference; includeInIndex = 1; lastKnownFileType = sourcecode.swift; path = OptionView.swift; sourceTree = "<group>"; };
-		CE7DD6EFEB1F5E465B44126ABFF8182C /* SDWebImageDefine.m */ = {isa = PBXFileReference; includeInIndex = 1; lastKnownFileType = sourcecode.c.objc; name = SDWebImageDefine.m; path = SDWebImage/Core/SDWebImageDefine.m; sourceTree = "<group>"; };
-		CED0104EEA81DFD0D98629791DA2A10E /* dsp.h */ = {isa = PBXFileReference; includeInIndex = 1; lastKnownFileType = sourcecode.c.h; name = dsp.h; path = src/dsp/dsp.h; sourceTree = "<group>"; };
-		CF0DEC00990D285141AD1A9932A17E41 /* UIImage+ExtendedCacheData.m */ = {isa = PBXFileReference; includeInIndex = 1; lastKnownFileType = sourcecode.c.objc; name = "UIImage+ExtendedCacheData.m"; path = "SDWebImage/Core/UIImage+ExtendedCacheData.m"; sourceTree = "<group>"; };
-		CF2845564E9130BB90574030C9718267 /* SDMemoryCache.m */ = {isa = PBXFileReference; includeInIndex = 1; lastKnownFileType = sourcecode.c.objc; name = SDMemoryCache.m; path = SDWebImage/Core/SDMemoryCache.m; sourceTree = "<group>"; };
-		CFF389E7832B26B6A4DDBA4E8836A170 /* muxedit.c */ = {isa = PBXFileReference; includeInIndex = 1; name = muxedit.c; path = src/mux/muxedit.c; sourceTree = "<group>"; };
-		D07C751F024E66E231384A90F66DECC0 /* SuggestedTagsDataSource.swift */ = {isa = PBXFileReference; includeInIndex = 1; lastKnownFileType = sourcecode.swift; path = SuggestedTagsDataSource.swift; sourceTree = "<group>"; };
-		D1110692426B7BEB4D8616A36A8EB0FE /* webp_enc.c */ = {isa = PBXFileReference; includeInIndex = 1; name = webp_enc.c; path = src/enc/webp_enc.c; sourceTree = "<group>"; };
-		D1369E253C496C2B7CB349951FCE56D8 /* rescaler_mips_dsp_r2.c */ = {isa = PBXFileReference; includeInIndex = 1; name = rescaler_mips_dsp_r2.c; path = src/dsp/rescaler_mips_dsp_r2.c; sourceTree = "<group>"; };
-		D14440258CD54E9EF11BF21938616F09 /* UIView+AutoLayout.swift */ = {isa = PBXFileReference; includeInIndex = 1; lastKnownFileType = sourcecode.swift; name = "UIView+AutoLayout.swift"; path = "Source/UIView+AutoLayout.swift"; sourceTree = "<group>"; };
-		D1699FC551ACC1D3EC7DF49317A4CDF3 /* quant_levels_utils.h */ = {isa = PBXFileReference; includeInIndex = 1; lastKnownFileType = sourcecode.c.h; name = quant_levels_utils.h; path = src/utils/quant_levels_utils.h; sourceTree = "<group>"; };
-		D16EDB85E4B79B5F7424CA1C352437CA /* predictor_enc.c */ = {isa = PBXFileReference; includeInIndex = 1; name = predictor_enc.c; path = src/enc/predictor_enc.c; sourceTree = "<group>"; };
-		D1ABF31969976141374404B7FA1E76D5 /* KanvasUIImagePickerViewController.swift */ = {isa = PBXFileReference; includeInIndex = 1; lastKnownFileType = sourcecode.swift; path = KanvasUIImagePickerViewController.swift; sourceTree = "<group>"; };
-		D1AF246771E3C34733EC941AAB0A216D /* SDWebImageDownloaderConfig.h */ = {isa = PBXFileReference; includeInIndex = 1; lastKnownFileType = sourcecode.c.h; name = SDWebImageDownloaderConfig.h; path = SDWebImage/Core/SDWebImageDownloaderConfig.h; sourceTree = "<group>"; };
-		D2571C01BB9A76DFB472402766B5D0FD /* HorizontalCollectionLayout.swift */ = {isa = PBXFileReference; includeInIndex = 1; lastKnownFileType = sourcecode.swift; path = HorizontalCollectionLayout.swift; sourceTree = "<group>"; };
-		D31FC22A306423FD86ED5C44DAAEE002 /* SDImageCacheDefine.m */ = {isa = PBXFileReference; includeInIndex = 1; lastKnownFileType = sourcecode.c.objc; name = SDImageCacheDefine.m; path = SDWebImage/Core/SDImageCacheDefine.m; sourceTree = "<group>"; };
-		D3702FAB61994D5061D67715D2E37A06 /* SDAnimatedImage.h */ = {isa = PBXFileReference; includeInIndex = 1; lastKnownFileType = sourcecode.c.h; name = SDAnimatedImage.h; path = SDWebImage/Core/SDAnimatedImage.h; sourceTree = "<group>"; };
-		D370A7963716DBE42DCC10B48550CD85 /* Rendering.swift */ = {isa = PBXFileReference; includeInIndex = 1; lastKnownFileType = sourcecode.swift; path = Rendering.swift; sourceTree = "<group>"; };
-		D3952EC8D29FC9FF156337240B4886B4 /* EditorFilterView.swift */ = {isa = PBXFileReference; includeInIndex = 1; lastKnownFileType = sourcecode.swift; path = EditorFilterView.swift; sourceTree = "<group>"; };
-		D3FADC2563BEEE2CEFE76163F3C4F4AE /* FBSnapshotTestController.h */ = {isa = PBXFileReference; includeInIndex = 1; lastKnownFileType = sourcecode.c.h; name = FBSnapshotTestController.h; path = FBSnapshotTestCase/FBSnapshotTestController.h; sourceTree = "<group>"; };
-		D435B3A3D2EE59052C85960B71968EFC /* UIColor+Adaptive.swift */ = {isa = PBXFileReference; includeInIndex = 1; lastKnownFileType = sourcecode.swift; name = "UIColor+Adaptive.swift"; path = "Source/UIColor+Adaptive.swift"; sourceTree = "<group>"; };
-		D48FC62F3F8B571DA668E6BEB8815633 /* KanvasCamera.podspec.json */ = {isa = PBXFileReference; includeInIndex = 1; path = KanvasCamera.podspec.json; sourceTree = "<group>"; };
-		D4E2EA88189195E08468F1890F696097 /* silence.aac */ = {isa = PBXFileReference; includeInIndex = 1; name = silence.aac; path = Resources/silence.aac; sourceTree = "<group>"; };
-		D552785EA2F0247BAE1C0A8AB89B6DC9 /* NSImage+Compatibility.m */ = {isa = PBXFileReference; includeInIndex = 1; lastKnownFileType = sourcecode.c.objc; name = "NSImage+Compatibility.m"; path = "SDWebImage/Core/NSImage+Compatibility.m"; sourceTree = "<group>"; };
-		D55B54BD6A3836078349D6CD2BCAD5FB /* MediaClipsCollectionController.swift */ = {isa = PBXFileReference; includeInIndex = 1; lastKnownFileType = sourcecode.swift; path = MediaClipsCollectionController.swift; sourceTree = "<group>"; };
-		D577ABCA0796F558A314079B6F066270 /* SDImageCache.m */ = {isa = PBXFileReference; includeInIndex = 1; lastKnownFileType = sourcecode.c.objc; name = SDImageCache.m; path = SDWebImage/Core/SDImageCache.m; sourceTree = "<group>"; };
-		D59174FF1D8566E9A3E506DF7634B844 /* cost_enc.h */ = {isa = PBXFileReference; includeInIndex = 1; lastKnownFileType = sourcecode.c.h; name = cost_enc.h; path = src/enc/cost_enc.h; sourceTree = "<group>"; };
-		D5CC09ACEE0FB0FF3D1B542A1CD1E9EA /* OptionsController.swift */ = {isa = PBXFileReference; includeInIndex = 1; lastKnownFileType = sourcecode.swift; path = OptionsController.swift; sourceTree = "<group>"; };
-		D5CC1190009A335C925CB27BBE85DE38 /* config_enc.c */ = {isa = PBXFileReference; includeInIndex = 1; name = config_enc.c; path = src/enc/config_enc.c; sourceTree = "<group>"; };
-		D69D7B9FE6A69D2914C535D3CA767C1A /* UIView+Shadows.swift */ = {isa = PBXFileReference; includeInIndex = 1; lastKnownFileType = sourcecode.swift; name = "UIView+Shadows.swift"; path = "Source/UIView+Shadows.swift"; sourceTree = "<group>"; };
-		D6E08ADC788FEE94FF9323920F281755 /* ShootButtonView.swift */ = {isa = PBXFileReference; includeInIndex = 1; lastKnownFileType = sourcecode.swift; path = ShootButtonView.swift; sourceTree = "<group>"; };
-		D6E62B281FE9E6B4AE99BA6CFCD94571 /* UIView+WebCache.h */ = {isa = PBXFileReference; includeInIndex = 1; lastKnownFileType = sourcecode.c.h; name = "UIView+WebCache.h"; path = "SDWebImage/Core/UIView+WebCache.h"; sourceTree = "<group>"; };
-		D6EFAF22DE53ADA42AFE77616353408B /* SDWebImageCacheSerializer.h */ = {isa = PBXFileReference; includeInIndex = 1; lastKnownFileType = sourcecode.c.h; name = SDWebImageCacheSerializer.h; path = SDWebImage/Core/SDWebImageCacheSerializer.h; sourceTree = "<group>"; };
-		D772D48A7915A8F710CE2F116DB28201 /* UIView+Image.swift */ = {isa = PBXFileReference; includeInIndex = 1; lastKnownFileType = sourcecode.swift; path = "UIView+Image.swift"; sourceTree = "<group>"; };
-		D7EF4006490A50131D5E55F3906B9F02 /* NSData+ImageContentType.h */ = {isa = PBXFileReference; includeInIndex = 1; lastKnownFileType = sourcecode.c.h; name = "NSData+ImageContentType.h"; path = "SDWebImage/Core/NSData+ImageContentType.h"; sourceTree = "<group>"; };
-		D87EEC820A33BD505C1A7E4E4A9EC6D9 /* Pods-KanvasCameraExampleTests-acknowledgements.markdown */ = {isa = PBXFileReference; includeInIndex = 1; lastKnownFileType = text; path = "Pods-KanvasCameraExampleTests-acknowledgements.markdown"; sourceTree = "<group>"; };
-		D972805B1332A07385D28C661F7A5252 /* TimelineContaining.swift */ = {isa = PBXFileReference; includeInIndex = 1; lastKnownFileType = sourcecode.swift; name = TimelineContaining.swift; path = Source/TimelineContaining.swift; sourceTree = "<group>"; };
-		D9B1C5A807A04358431F4FF4AECB7177 /* rescaler_utils.c */ = {isa = PBXFileReference; includeInIndex = 1; name = rescaler_utils.c; path = src/utils/rescaler_utils.c; sourceTree = "<group>"; };
-		DA240AC50622BB3186DECDC0290D521E /* SharedUI.bundle */ = {isa = PBXFileReference; explicitFileType = wrapper.cfbundle; includeInIndex = 0; name = SharedUI.bundle; path = "SharedUI-SharedUI.bundle"; sourceTree = BUILT_PRODUCTS_DIR; };
-		DA4E5F35C22F1F019D340E3BE2648DCB /* cost.c */ = {isa = PBXFileReference; includeInIndex = 1; name = cost.c; path = src/dsp/cost.c; sourceTree = "<group>"; };
-		DA6BC8EE83E9743B36E3A5E26BA94B93 /* filters_sse2.c */ = {isa = PBXFileReference; includeInIndex = 1; name = filters_sse2.c; path = src/dsp/filters_sse2.c; sourceTree = "<group>"; };
-		DA7039722B7F9B75B08FAB3E8938AC13 /* ImageOperation.swift */ = {isa = PBXFileReference; includeInIndex = 1; lastKnownFileType = sourcecode.swift; path = ImageOperation.swift; sourceTree = "<group>"; };
-		DA736E42F9C2C006A72746275E73B50E /* VideoCompositor.swift */ = {isa = PBXFileReference; includeInIndex = 1; lastKnownFileType = sourcecode.swift; path = VideoCompositor.swift; sourceTree = "<group>"; };
-		DB3FD9758D72404262F71BED156F9B6E /* UIImage+Snapshot.m */ = {isa = PBXFileReference; includeInIndex = 1; lastKnownFileType = sourcecode.c.objc; name = "UIImage+Snapshot.m"; path = "FBSnapshotTestCase/Categories/UIImage+Snapshot.m"; sourceTree = "<group>"; };
-		DB57475EB4CCF4705DF4371D918AD78F /* SharedUI.modulemap */ = {isa = PBXFileReference; includeInIndex = 1; lastKnownFileType = sourcecode.module; path = SharedUI.modulemap; sourceTree = "<group>"; };
-		DB8E826E6B1602E907D21CA8A3EE6061 /* DrawerTabBarView.swift */ = {isa = PBXFileReference; includeInIndex = 1; lastKnownFileType = sourcecode.swift; path = DrawerTabBarView.swift; sourceTree = "<group>"; };
-		DC0F7874D8310A030274B5800C15D71E /* vp8li_enc.h */ = {isa = PBXFileReference; includeInIndex = 1; lastKnownFileType = sourcecode.c.h; name = vp8li_enc.h; path = src/enc/vp8li_enc.h; sourceTree = "<group>"; };
-		DCA12BA6707701C4F36A3389DE99424F /* lossless_enc_mips_dsp_r2.c */ = {isa = PBXFileReference; includeInIndex = 1; name = lossless_enc_mips_dsp_r2.c; path = src/dsp/lossless_enc_mips_dsp_r2.c; sourceTree = "<group>"; };
-		DD070760691D093E871C8B70B1809FD8 /* AppUIChangedListener.swift */ = {isa = PBXFileReference; includeInIndex = 1; lastKnownFileType = sourcecode.swift; name = AppUIChangedListener.swift; path = Source/AppUIChangedListener.swift; sourceTree = "<group>"; };
-		DD496DA60D83C8881C39CEC81719EC54 /* SDAssociatedObject.h */ = {isa = PBXFileReference; includeInIndex = 1; lastKnownFileType = sourcecode.c.h; name = SDAssociatedObject.h; path = SDWebImage/Private/SDAssociatedObject.h; sourceTree = "<group>"; };
-		DD82AD66F11185CD66E2F48FF33FCBE7 /* iterator_enc.c */ = {isa = PBXFileReference; includeInIndex = 1; name = iterator_enc.c; path = src/enc/iterator_enc.c; sourceTree = "<group>"; };
-		DD86937C5F9BC151E3473AFEA131510F /* SDImageLoadersManager.h */ = {isa = PBXFileReference; includeInIndex = 1; lastKnownFileType = sourcecode.c.h; name = SDImageLoadersManager.h; path = SDWebImage/Core/SDImageLoadersManager.h; sourceTree = "<group>"; };
-		DD9A7227840D1CF5B711A22D8AF72D15 /* Reachability-prefix.pch */ = {isa = PBXFileReference; includeInIndex = 1; lastKnownFileType = sourcecode.c.h; path = "Reachability-prefix.pch"; sourceTree = "<group>"; };
-		DDAE7386957EAD2EBDE3D33AB96312B5 /* NSButton+WebCache.m */ = {isa = PBXFileReference; includeInIndex = 1; lastKnownFileType = sourcecode.c.objc; name = "NSButton+WebCache.m"; path = "SDWebImage/Core/NSButton+WebCache.m"; sourceTree = "<group>"; };
-		DDC7D84A409A5645A27D5371D94F94C5 /* UIFont+Utils.swift */ = {isa = PBXFileReference; includeInIndex = 1; lastKnownFileType = sourcecode.swift; path = "UIFont+Utils.swift"; sourceTree = "<group>"; };
-		DE371DA309AF1DCA949CC21E9E858872 /* EditionMenuCollectionCell.swift */ = {isa = PBXFileReference; includeInIndex = 1; lastKnownFileType = sourcecode.swift; path = EditionMenuCollectionCell.swift; sourceTree = "<group>"; };
-		DE82CAE752CA18F8C30874D7C9DF16E3 /* SDWebImageWebPCoder-dummy.m */ = {isa = PBXFileReference; includeInIndex = 1; lastKnownFileType = sourcecode.c.objc; path = "SDWebImageWebPCoder-dummy.m"; sourceTree = "<group>"; };
-		DED62E73B13BCFA169013C4C893909DD /* UIImage+MemoryCacheCost.m */ = {isa = PBXFileReference; includeInIndex = 1; lastKnownFileType = sourcecode.c.objc; name = "UIImage+MemoryCacheCost.m"; path = "SDWebImage/Core/UIImage+MemoryCacheCost.m"; sourceTree = "<group>"; };
-		DF23DD51B8FC0025899867057618D1F0 /* thread_utils.h */ = {isa = PBXFileReference; includeInIndex = 1; lastKnownFileType = sourcecode.c.h; name = thread_utils.h; path = src/utils/thread_utils.h; sourceTree = "<group>"; };
-		DF6B055F74EA4E5D6D20EA0346B98C31 /* demux.c */ = {isa = PBXFileReference; includeInIndex = 1; name = demux.c; path = src/demux/demux.c; sourceTree = "<group>"; };
-		DF6F62240270E0EE35173907DC8EA791 /* MediaClipsCollectionView.swift */ = {isa = PBXFileReference; includeInIndex = 1; lastKnownFileType = sourcecode.swift; path = MediaClipsCollectionView.swift; sourceTree = "<group>"; };
-		E0300F25DC6C281DE10965B85E441E6C /* yuv_sse2.c */ = {isa = PBXFileReference; includeInIndex = 1; name = yuv_sse2.c; path = src/dsp/yuv_sse2.c; sourceTree = "<group>"; };
-		E06AD1231F5D7B2ABC1B94E5112A5BE2 /* Pods-KanvasCameraExample-acknowledgements.plist */ = {isa = PBXFileReference; includeInIndex = 1; lastKnownFileType = text.plist.xml; path = "Pods-KanvasCameraExample-acknowledgements.plist"; sourceTree = "<group>"; };
-		E0DB488F8BB9C389CEC0D35A0A545C73 /* TrashView.swift */ = {isa = PBXFileReference; includeInIndex = 1; lastKnownFileType = sourcecode.swift; path = TrashView.swift; sourceTree = "<group>"; };
-		E0F0B4D55872EFC3BE9EE1E6E64BF8DE /* EditorTextController.swift */ = {isa = PBXFileReference; includeInIndex = 1; lastKnownFileType = sourcecode.swift; path = EditorTextController.swift; sourceTree = "<group>"; };
-		E10C97110044399577DB79D75E879DB1 /* UIImage+Transform.m */ = {isa = PBXFileReference; includeInIndex = 1; lastKnownFileType = sourcecode.c.objc; name = "UIImage+Transform.m"; path = "SDWebImage/Core/UIImage+Transform.m"; sourceTree = "<group>"; };
-		E11E757407CD52B792E9260877B7995E /* SDInternalMacros.h */ = {isa = PBXFileReference; includeInIndex = 1; lastKnownFileType = sourcecode.c.h; name = SDInternalMacros.h; path = SDWebImage/Private/SDInternalMacros.h; sourceTree = "<group>"; };
-		E120E0ADC3BA0B6419DE847ACBC3D9C8 /* IgnoreTouchesCollectionView.swift */ = {isa = PBXFileReference; includeInIndex = 1; lastKnownFileType = sourcecode.swift; path = IgnoreTouchesCollectionView.swift; sourceTree = "<group>"; };
-		E20893A3BD97CF55D1B61737BAEEDF65 /* enc_mips_dsp_r2.c */ = {isa = PBXFileReference; includeInIndex = 1; name = enc_mips_dsp_r2.c; path = src/dsp/enc_mips_dsp_r2.c; sourceTree = "<group>"; };
-		E237C2CADDB999EE1B2320FED1338BB7 /* Texture.swift */ = {isa = PBXFileReference; includeInIndex = 1; lastKnownFileType = sourcecode.swift; path = Texture.swift; sourceTree = "<group>"; };
-		E2902EA879F2879B18284E36148CC80D /* NSFileManager+Orangina.swift */ = {isa = PBXFileReference; includeInIndex = 1; lastKnownFileType = sourcecode.swift; name = "NSFileManager+Orangina.swift"; path = "Source/NSFileManager+Orangina.swift"; sourceTree = "<group>"; };
-		E2AE8B064ED7C967179019A8D22FDC55 /* UIButton+Custom.swift */ = {isa = PBXFileReference; includeInIndex = 1; lastKnownFileType = sourcecode.swift; name = "UIButton+Custom.swift"; path = "Source/UIButton+Custom.swift"; sourceTree = "<group>"; };
-		E2C62307120C3DA042A165D182376582 /* alpha_processing_mips_dsp_r2.c */ = {isa = PBXFileReference; includeInIndex = 1; name = alpha_processing_mips_dsp_r2.c; path = src/dsp/alpha_processing_mips_dsp_r2.c; sourceTree = "<group>"; };
-		E30181A306D7DC0E9D7E410F70E853DE /* SDImageCachesManagerOperation.h */ = {isa = PBXFileReference; includeInIndex = 1; lastKnownFileType = sourcecode.c.h; name = SDImageCachesManagerOperation.h; path = SDWebImage/Private/SDImageCachesManagerOperation.h; sourceTree = "<group>"; };
-		E3449DD873416A984AD960A5B37DEEFC /* SDAsyncBlockOperation.m */ = {isa = PBXFileReference; includeInIndex = 1; lastKnownFileType = sourcecode.c.objc; name = SDAsyncBlockOperation.m; path = SDWebImage/Private/SDAsyncBlockOperation.m; sourceTree = "<group>"; };
-		E3E2782C396B6A20B5644309C9AF6652 /* TextureSelectorController.swift */ = {isa = PBXFileReference; includeInIndex = 1; lastKnownFileType = sourcecode.swift; path = TextureSelectorController.swift; sourceTree = "<group>"; };
-		E41EF4C0B6F002D42BFD7A63A4FCBC5A /* lossless_sse2.c */ = {isa = PBXFileReference; includeInIndex = 1; name = lossless_sse2.c; path = src/dsp/lossless_sse2.c; sourceTree = "<group>"; };
-		E475578B5C3F8AD58D54CD7F8E840628 /* Assets.xcassets */ = {isa = PBXFileReference; includeInIndex = 1; lastKnownFileType = folder.assetcatalog; name = Assets.xcassets; path = Resources/Assets.xcassets; sourceTree = "<group>"; };
-		E589B30ECF8BE85682D5A10110B4BA51 /* StrokeSelectorView.swift */ = {isa = PBXFileReference; includeInIndex = 1; lastKnownFileType = sourcecode.swift; path = StrokeSelectorView.swift; sourceTree = "<group>"; };
-		E67602C53FA6C8BAD09A30D880F85ECA /* NSImage+Compatibility.h */ = {isa = PBXFileReference; includeInIndex = 1; lastKnownFileType = sourcecode.c.h; name = "NSImage+Compatibility.h"; path = "SDWebImage/Core/NSImage+Compatibility.h"; sourceTree = "<group>"; };
-		E67A0FB32D1FF48603C8C1A8AC8497DD /* UIImage+Snapshot.h */ = {isa = PBXFileReference; includeInIndex = 1; lastKnownFileType = sourcecode.c.h; name = "UIImage+Snapshot.h"; path = "FBSnapshotTestCase/Categories/UIImage+Snapshot.h"; sourceTree = "<group>"; };
-		E6E9EFAF0709204726673DFD235CB800 /* filters_msa.c */ = {isa = PBXFileReference; includeInIndex = 1; name = filters_msa.c; path = src/dsp/filters_msa.c; sourceTree = "<group>"; };
-		E70E1E6C13E256195450D5CED6F7396E /* SDWebImageWebPCoder.xcconfig */ = {isa = PBXFileReference; includeInIndex = 1; lastKnownFileType = text.xcconfig; path = SDWebImageWebPCoder.xcconfig; sourceTree = "<group>"; };
-		E75ED1B21AA42CC8FC1153A2B14D107E /* HorizontalCollectionView.swift */ = {isa = PBXFileReference; includeInIndex = 1; lastKnownFileType = sourcecode.swift; path = HorizontalCollectionView.swift; sourceTree = "<group>"; };
-		E79EB498A14198A2F996FA67561EDB18 /* lossless_enc_neon.c */ = {isa = PBXFileReference; includeInIndex = 1; name = lossless_enc_neon.c; path = src/dsp/lossless_enc_neon.c; sourceTree = "<group>"; };
-		E80B59175D8A7EB27119E6690F642910 /* quant_enc.c */ = {isa = PBXFileReference; includeInIndex = 1; name = quant_enc.c; path = src/enc/quant_enc.c; sourceTree = "<group>"; };
-		E829C091CB6203B5207311854F84B64B /* EMInterferenceFilter.swift */ = {isa = PBXFileReference; includeInIndex = 1; lastKnownFileType = sourcecode.swift; path = EMInterferenceFilter.swift; sourceTree = "<group>"; };
-		E8B0831C22BBAE19AFA47C79C16133BD /* filters_utils.c */ = {isa = PBXFileReference; includeInIndex = 1; name = filters_utils.c; path = src/utils/filters_utils.c; sourceTree = "<group>"; };
-		E8BE14F86608D1ADFD775A449C36427A /* vp8_dec.c */ = {isa = PBXFileReference; includeInIndex = 1; name = vp8_dec.c; path = src/dec/vp8_dec.c; sourceTree = "<group>"; };
-		E8C3D632CB29384430AFED743373D7A5 /* String+HexColor.swift */ = {isa = PBXFileReference; includeInIndex = 1; lastKnownFileType = sourcecode.swift; name = "String+HexColor.swift"; path = "Source/String+HexColor.swift"; sourceTree = "<group>"; };
-		E900E36A2E05F3BBF9A197A292980339 /* SDWebImage.modulemap */ = {isa = PBXFileReference; includeInIndex = 1; lastKnownFileType = sourcecode.module; path = SDWebImage.modulemap; sourceTree = "<group>"; };
-		E9A67D9DF613A36CD137C62E988542EB /* enc_sse2.c */ = {isa = PBXFileReference; includeInIndex = 1; name = enc_sse2.c; path = src/dsp/enc_sse2.c; sourceTree = "<group>"; };
-		EA464DAB42DF147F3152F385E2B6B8A8 /* ComposeNavigationBar.swift */ = {isa = PBXFileReference; includeInIndex = 1; lastKnownFileType = sourcecode.swift; name = ComposeNavigationBar.swift; path = Source/ComposeNavigationBar.swift; sourceTree = "<group>"; };
-		EC00A6643C0BEBF3EB4955EF44FBCC79 /* CameraPreviewView.swift */ = {isa = PBXFileReference; includeInIndex = 1; lastKnownFileType = sourcecode.swift; path = CameraPreviewView.swift; sourceTree = "<group>"; };
-		EC554F79EE647CFC3C7052A404CA9BB8 /* SDWebImageTransition.h */ = {isa = PBXFileReference; includeInIndex = 1; lastKnownFileType = sourcecode.c.h; name = SDWebImageTransition.h; path = SDWebImage/Core/SDWebImageTransition.h; sourceTree = "<group>"; };
-		EC83FE5B237FD71332174D5F1BAB2A23 /* yuv.h */ = {isa = PBXFileReference; includeInIndex = 1; lastKnownFileType = sourcecode.c.h; name = yuv.h; path = src/dsp/yuv.h; sourceTree = "<group>"; };
-		EC96E0F880E07869432516071896CA66 /* SDWebImageWebPCoder.modulemap */ = {isa = PBXFileReference; includeInIndex = 1; lastKnownFileType = sourcecode.module; path = SDWebImageWebPCoder.modulemap; sourceTree = "<group>"; };
-		ECDC5F4E6EAAC597D58D137A80EEC733 /* SDMemoryCache.h */ = {isa = PBXFileReference; includeInIndex = 1; lastKnownFileType = sourcecode.c.h; name = SDMemoryCache.h; path = SDWebImage/Core/SDMemoryCache.h; sourceTree = "<group>"; };
-		ED0735E380C0F538BEB51F5E1FECCF12 /* LegoFilter.swift */ = {isa = PBXFileReference; includeInIndex = 1; lastKnownFileType = sourcecode.swift; path = LegoFilter.swift; sourceTree = "<group>"; };
-		ED0BB54F9076AC0308B63DCB32F3A532 /* SDImageWebPCoder.h */ = {isa = PBXFileReference; includeInIndex = 1; lastKnownFileType = sourcecode.c.h; name = SDImageWebPCoder.h; path = SDWebImageWebPCoder/Classes/SDImageWebPCoder.h; sourceTree = "<group>"; };
-		ED28870E71B10BC30DD66033112E4317 /* SDAnimatedImageView.h */ = {isa = PBXFileReference; includeInIndex = 1; lastKnownFileType = sourcecode.c.h; name = SDAnimatedImageView.h; path = SDWebImage/Core/SDAnimatedImageView.h; sourceTree = "<group>"; };
-		ED3BBBB1DE8D189447B58CE462BE7972 /* MirrorTwoFilter.swift */ = {isa = PBXFileReference; includeInIndex = 1; lastKnownFileType = sourcecode.swift; path = MirrorTwoFilter.swift; sourceTree = "<group>"; };
-		ED3E5B81575E1474DE4AB0A4F5943805 /* ColorSelectorController.swift */ = {isa = PBXFileReference; includeInIndex = 1; lastKnownFileType = sourcecode.swift; path = ColorSelectorController.swift; sourceTree = "<group>"; };
-		EDAC598C66E23B94052BF4FD6BFE629B /* SharedUI-prefix.pch */ = {isa = PBXFileReference; includeInIndex = 1; lastKnownFileType = sourcecode.c.h; path = "SharedUI-prefix.pch"; sourceTree = "<group>"; };
-		EE3ECAC843663FC13B5E693EE261E731 /* FBSnapshotTestCase.xcconfig */ = {isa = PBXFileReference; includeInIndex = 1; lastKnownFileType = text.xcconfig; path = FBSnapshotTestCase.xcconfig; sourceTree = "<group>"; };
-		EED5B4F55EDFB4DC1F4816DC93611A10 /* cpu.c */ = {isa = PBXFileReference; includeInIndex = 1; name = cpu.c; path = src/dsp/cpu.c; sourceTree = "<group>"; };
-		EF31616612710F0B889B2D2790CD20F9 /* KanvasCameraStrings.swift */ = {isa = PBXFileReference; includeInIndex = 1; lastKnownFileType = sourcecode.swift; path = KanvasCameraStrings.swift; sourceTree = "<group>"; };
-		EF5DD9A6AECC0DC24035A38BC7FB91CA /* UIImage+MultiFormat.m */ = {isa = PBXFileReference; includeInIndex = 1; lastKnownFileType = sourcecode.c.objc; name = "UIImage+MultiFormat.m"; path = "SDWebImage/Core/UIImage+MultiFormat.m"; sourceTree = "<group>"; };
-		EF6D2D1D3FA51FEE0B55B62734E15F3E /* Array+Rotate.swift */ = {isa = PBXFileReference; includeInIndex = 1; lastKnownFileType = sourcecode.swift; path = "Array+Rotate.swift"; sourceTree = "<group>"; };
-		EF742192FD24C4ED4311C4DE6F3CC00A /* CancelationToken.swift */ = {isa = PBXFileReference; includeInIndex = 1; lastKnownFileType = sourcecode.swift; name = CancelationToken.swift; path = Classes/CancelationToken.swift; sourceTree = "<group>"; };
-		EFB5105E7EEC6864A51857365A98687B /* UIImage+Metadata.h */ = {isa = PBXFileReference; includeInIndex = 1; lastKnownFileType = sourcecode.c.h; name = "UIImage+Metadata.h"; path = "SDWebImage/Core/UIImage+Metadata.h"; sourceTree = "<group>"; };
-		EFE6279822DF56EE319867F2AAA36317 /* SDWebImageWebPCoder-prefix.pch */ = {isa = PBXFileReference; includeInIndex = 1; lastKnownFileType = sourcecode.c.h; path = "SDWebImageWebPCoder-prefix.pch"; sourceTree = "<group>"; };
-		F02A428CEDF48AE0172C26CDBD4E3368 /* CameraZoomHandler.swift */ = {isa = PBXFileReference; includeInIndex = 1; lastKnownFileType = sourcecode.swift; path = CameraZoomHandler.swift; sourceTree = "<group>"; };
-		F04D88F0D4FE83F1F7600E215392A12F /* UIImage+Camera.swift */ = {isa = PBXFileReference; includeInIndex = 1; lastKnownFileType = sourcecode.swift; path = "UIImage+Camera.swift"; sourceTree = "<group>"; };
-		F07A65AB76D1B77DB550591B60D07FE2 /* lossless_mips_dsp_r2.c */ = {isa = PBXFileReference; includeInIndex = 1; name = lossless_mips_dsp_r2.c; path = src/dsp/lossless_mips_dsp_r2.c; sourceTree = "<group>"; };
-		F0EA4318AF750DA12FB8293F01A4EFA6 /* StickerCollectionView.swift */ = {isa = PBXFileReference; includeInIndex = 1; lastKnownFileType = sourcecode.swift; path = StickerCollectionView.swift; sourceTree = "<group>"; };
-		F11BAB2120BC52613C61DE1297082A45 /* MockImageLoader.swift */ = {isa = PBXFileReference; includeInIndex = 1; lastKnownFileType = sourcecode.swift; name = MockImageLoader.swift; path = Classes/MockImageLoader.swift; sourceTree = "<group>"; };
-		F15D8FD5DDF869D14AE14B82B9B840CF /* DrawingController.swift */ = {isa = PBXFileReference; includeInIndex = 1; lastKnownFileType = sourcecode.swift; path = DrawingController.swift; sourceTree = "<group>"; };
-		F174BA2280833701FF34065F6A574079 /* SDAnimatedImagePlayer.h */ = {isa = PBXFileReference; includeInIndex = 1; lastKnownFileType = sourcecode.c.h; name = SDAnimatedImagePlayer.h; path = SDWebImage/Core/SDAnimatedImagePlayer.h; sourceTree = "<group>"; };
-		F1AAAB56266252EDBBC32A8779835CE5 /* SDWebImageDownloader.h */ = {isa = PBXFileReference; includeInIndex = 1; lastKnownFileType = sourcecode.c.h; name = SDWebImageDownloader.h; path = SDWebImage/Core/SDWebImageDownloader.h; sourceTree = "<group>"; };
-		F28D2D3EDB14491BE3D84BE18757FF29 /* ColorThief.swift */ = {isa = PBXFileReference; includeInIndex = 1; lastKnownFileType = sourcecode.swift; path = ColorThief.swift; sourceTree = "<group>"; };
-		F2A0FE4F929A88BD75E6679F75931386 /* libwebp.xcconfig */ = {isa = PBXFileReference; includeInIndex = 1; lastKnownFileType = text.xcconfig; path = libwebp.xcconfig; sourceTree = "<group>"; };
-		F3301280B3E8A4078790CACDAD2ED325 /* rescaler_sse2.c */ = {isa = PBXFileReference; includeInIndex = 1; name = rescaler_sse2.c; path = src/dsp/rescaler_sse2.c; sourceTree = "<group>"; };
-		F3C2937CF7F3DFE327FB865A76C69852 /* dec.c */ = {isa = PBXFileReference; includeInIndex = 1; name = dec.c; path = src/dsp/dec.c; sourceTree = "<group>"; };
-		F40672414C2380EBED6C4A1AC6E9B5F2 /* TumblrTheme-umbrella.h */ = {isa = PBXFileReference; includeInIndex = 1; lastKnownFileType = sourcecode.c.h; path = "TumblrTheme-umbrella.h"; sourceTree = "<group>"; };
-		F4AF92A760D1F4FCC0C0E2F674A7186A /* FilterSettingsView.swift */ = {isa = PBXFileReference; includeInIndex = 1; lastKnownFileType = sourcecode.swift; path = FilterSettingsView.swift; sourceTree = "<group>"; };
-		F5171805472D8D2F849D07FB534F59D0 /* LightLeaksFilter.swift */ = {isa = PBXFileReference; includeInIndex = 1; lastKnownFileType = sourcecode.swift; path = LightLeaksFilter.swift; sourceTree = "<group>"; };
-		F53143317DC5BAA1AD26480F87FE7448 /* KanvasCameraColors.swift */ = {isa = PBXFileReference; includeInIndex = 1; lastKnownFileType = sourcecode.swift; path = KanvasCameraColors.swift; sourceTree = "<group>"; };
-		F58F37A8EFEC34A48B19722CFD708853 /* KanvasCameraAnalyticsProvider.swift */ = {isa = PBXFileReference; includeInIndex = 1; lastKnownFileType = sourcecode.swift; path = KanvasCameraAnalyticsProvider.swift; sourceTree = "<group>"; };
-		F5D4272C167D78C8B024937220F14D7F /* ColorDrop.swift */ = {isa = PBXFileReference; includeInIndex = 1; lastKnownFileType = sourcecode.swift; path = ColorDrop.swift; sourceTree = "<group>"; };
-		F65CC994570DBEF6C05BBDB507EF3FB6 /* SDWebImage-dummy.m */ = {isa = PBXFileReference; includeInIndex = 1; lastKnownFileType = sourcecode.c.objc; path = "SDWebImage-dummy.m"; sourceTree = "<group>"; };
-		F6B200E8179062A0AF8E14600A91512E /* VideoOutputHandler.swift */ = {isa = PBXFileReference; includeInIndex = 1; lastKnownFileType = sourcecode.swift; path = VideoOutputHandler.swift; sourceTree = "<group>"; };
-		F71BF16F2D25DB21D938CE5C8A43B512 /* SDWebImageDownloaderResponseModifier.m */ = {isa = PBXFileReference; includeInIndex = 1; lastKnownFileType = sourcecode.c.objc; name = SDWebImageDownloaderResponseModifier.m; path = SDWebImage/Core/SDWebImageDownloaderResponseModifier.m; sourceTree = "<group>"; };
-		F7C3DA98AC102CA722D567D8200C2176 /* FBSnapshotTestCase.m */ = {isa = PBXFileReference; includeInIndex = 1; lastKnownFileType = sourcecode.c.objc; name = FBSnapshotTestCase.m; path = FBSnapshotTestCase/FBSnapshotTestCase.m; sourceTree = "<group>"; };
-		F824F44FF3242CC0F1FE45B1AF8C0E1C /* ImageLoader.xcconfig */ = {isa = PBXFileReference; includeInIndex = 1; lastKnownFileType = text.xcconfig; path = ImageLoader.xcconfig; sourceTree = "<group>"; };
-		F8B60C922584455135DC2B78D9C1A013 /* ImageLoader.podspec */ = {isa = PBXFileReference; explicitFileType = text.script.ruby; includeInIndex = 1; indentWidth = 2; lastKnownFileType = text; path = ImageLoader.podspec; sourceTree = "<group>"; tabWidth = 2; xcLanguageSpecificationIdentifier = xcode.lang.ruby; };
-		F8CB4AB3A32DC38A0416245760728C88 /* color_cache_utils.c */ = {isa = PBXFileReference; includeInIndex = 1; name = color_cache_utils.c; path = src/utils/color_cache_utils.c; sourceTree = "<group>"; };
-		F8FF8DF48E6139117EF73E48E4B04D85 /* alpha_processing_sse41.c */ = {isa = PBXFileReference; includeInIndex = 1; name = alpha_processing_sse41.c; path = src/dsp/alpha_processing_sse41.c; sourceTree = "<group>"; };
-		F9519C109505675F99754D292AD613C2 /* HashCodeBuilder.swift */ = {isa = PBXFileReference; includeInIndex = 1; lastKnownFileType = sourcecode.swift; name = HashCodeBuilder.swift; path = Source/HashCodeBuilder.swift; sourceTree = "<group>"; };
-		FCA461500040095241C61706DB96F6A7 /* UIColor+Lerp.swift */ = {isa = PBXFileReference; includeInIndex = 1; lastKnownFileType = sourcecode.swift; path = "UIColor+Lerp.swift"; sourceTree = "<group>"; };
-		FCDC17C3B58EFCC287C381950A491781 /* MMCQ.swift */ = {isa = PBXFileReference; includeInIndex = 1; lastKnownFileType = sourcecode.swift; path = MMCQ.swift; sourceTree = "<group>"; };
-		FCF61D9B2B75054A9A3185DDC609B7FF /* libSDWebImageWebPCoder.a */ = {isa = PBXFileReference; explicitFileType = archive.ar; includeInIndex = 0; name = libSDWebImageWebPCoder.a; path = libSDWebImageWebPCoder.a; sourceTree = BUILT_PRODUCTS_DIR; };
-		FD013E51EB1B001BADBD7D5D96FE023F /* UIView+Layout.swift */ = {isa = PBXFileReference; includeInIndex = 1; lastKnownFileType = sourcecode.swift; path = "UIView+Layout.swift"; sourceTree = "<group>"; };
-		FDE332DB37627ED8CB10AD4BB67BA2DB /* FilmFilter.swift */ = {isa = PBXFileReference; includeInIndex = 1; lastKnownFileType = sourcecode.swift; path = FilmFilter.swift; sourceTree = "<group>"; };
-		FDFBA080508BAAE7D8E90EF58C6BBF4A /* SuggestedTagsView.swift */ = {isa = PBXFileReference; includeInIndex = 1; lastKnownFileType = sourcecode.swift; path = SuggestedTagsView.swift; sourceTree = "<group>"; };
-		FE239C86A3EF6B2FA750ED0D095846FF /* EditorFilterController.swift */ = {isa = PBXFileReference; includeInIndex = 1; lastKnownFileType = sourcecode.swift; path = EditorFilterController.swift; sourceTree = "<group>"; };
-		FF533703DD4F1660B0586374136342A0 /* AVURLAsset+Thumbnail.swift */ = {isa = PBXFileReference; includeInIndex = 1; lastKnownFileType = sourcecode.swift; path = "AVURLAsset+Thumbnail.swift"; sourceTree = "<group>"; };
->>>>>>> faefed1c
 /* End PBXFileReference section */
 
 /* Begin PBXFrameworksBuildPhase section */
@@ -3059,7 +1753,6 @@
 			name = SwiftSupport;
 			sourceTree = "<group>";
 		};
-<<<<<<< HEAD
 		30F01265EBD409ADD3F1262DF6CBD4F9 /* Tags */ = {
 			isa = PBXGroup;
 			children = (
@@ -3082,9 +1775,6 @@
 			sourceTree = "<group>";
 		};
 		3346D8FD2F9B859336D07D8EDD204BEF /* Rendering */ = {
-=======
-		3A48D3D5FEAE4A5EEC7BB6817504906C /* webp */ = {
->>>>>>> faefed1c
 			isa = PBXGroup;
 			children = (
 				7313934ED0C976BC15527DA2C93F411A /* AVAssetTrack+transform.swift */,
@@ -3121,7 +1811,7 @@
 		421E5568E6440784302663EE4C039A1C /* SDWebImage */ = {
 			isa = PBXGroup;
 			children = (
-				D3DF1F60711A2FBEE02F58873380A824 /* Core */,
+				7BAD12376FFD303FAB7BA70DB5193449 /* Core */,
 				84DB470F5EF61429EFB12C496FD8B13F /* Support Files */,
 			);
 			name = SDWebImage;
@@ -3573,14 +2263,155 @@
 		70F77631B31804B70F4BE61AA9FC1A23 /* Resources */ = {
 			isa = PBXGroup;
 			children = (
-<<<<<<< HEAD
 				CC06639D7EDAFED10B09610A03EAA32A /* Assets.xcassets */,
-=======
-				9EB89F4E0B81AFF95793F4925BED1B12 /* Core */,
-				33E60907482E4E582228117C0C2139EB /* Support Files */,
->>>>>>> faefed1c
 			);
 			name = Resources;
+			sourceTree = "<group>";
+		};
+		7BAD12376FFD303FAB7BA70DB5193449 /* Core */ = {
+			isa = PBXGroup;
+			children = (
+				C44E6DC68D10B15D20C874254E02C895 /* NSBezierPath+SDRoundedCorners.h */,
+				135770AE3D3E57F5B1111C0FB8BDD5EF /* NSBezierPath+SDRoundedCorners.m */,
+				D271408FE4C0D6C22C096C960ACE6C82 /* NSButton+WebCache.h */,
+				B3CF84624A6CD466163FBBB3524CAC04 /* NSButton+WebCache.m */,
+				70C2C87D68995E56751439EF02404A7E /* NSData+ImageContentType.h */,
+				8F5C1075B9AD3228C468FD2EB1D27700 /* NSData+ImageContentType.m */,
+				87DE7E605E1411A6418FB3DD04190F4B /* NSImage+Compatibility.h */,
+				202AAF7335C816191AA80C3A8A8DA6E3 /* NSImage+Compatibility.m */,
+				39ECD99DAA87ADA84ACD1231F64A3426 /* SDAnimatedImage.h */,
+				9F116F6EB852167F113A775CD96B4B9C /* SDAnimatedImage.m */,
+				A1709D534C16886D7C06E3A6D14696F2 /* SDAnimatedImagePlayer.h */,
+				818912E6BC2FA11C79C6F90F45E1B9EA /* SDAnimatedImagePlayer.m */,
+				3005DCBB0817AB6A5B4A2E8B33B839C2 /* SDAnimatedImageRep.h */,
+				DE73A3C79CF935D3345102972A49EB42 /* SDAnimatedImageRep.m */,
+				94C6DC1C36AD5156988C1011F90D43A2 /* SDAnimatedImageView.h */,
+				42440751BEFBEF3327900FB1241ACB97 /* SDAnimatedImageView.m */,
+				F04DC0EDAF967E7B20FE9BCF8C9140B8 /* SDAnimatedImageView+WebCache.h */,
+				F99B11E92893538C299AED4867BBB63F /* SDAnimatedImageView+WebCache.m */,
+				B8E1C19A7D3B18704D1CB7FD7967A9DE /* SDAssociatedObject.h */,
+				47D85D12557E7E90F2186AC69D535B88 /* SDAssociatedObject.m */,
+				1C6BCD0D9DEB19511372524DB9887125 /* SDAsyncBlockOperation.h */,
+				AF896914B2C165199C4E7FBAE361F764 /* SDAsyncBlockOperation.m */,
+				E24C2040C69387C7C85C97DC2120376D /* SDDeviceHelper.h */,
+				CB27E689EB479D2A64F7BFCF20CF5C91 /* SDDeviceHelper.m */,
+				EDD774A8E1747592AC0F919CA6708C09 /* SDDiskCache.h */,
+				5BE82E6CB65C00253741A8459F1B387C /* SDDiskCache.m */,
+				4A4F6B7596ED0DE75FC4CD4F0ECB2DD9 /* SDDisplayLink.h */,
+				671F2CD088AA028844FD37E88EAAF19E /* SDDisplayLink.m */,
+				ECB0137E0936107390D0CA6FF12C5E8D /* SDFileAttributeHelper.h */,
+				E90984EA48E3491C3E491373D0B5CB2F /* SDFileAttributeHelper.m */,
+				9ECFCA2593A08DC33F2D3030ABE98BDA /* SDGraphicsImageRenderer.h */,
+				E3FBCEC4084E7D200859E4E4B449AF60 /* SDGraphicsImageRenderer.m */,
+				0D4F762A931A7E04DFEFDF6A9C978F3F /* SDImageAPNGCoder.h */,
+				419C43603934441FCD9AA28D54D65AB9 /* SDImageAPNGCoder.m */,
+				DD988128F2BBFA11A53AD61523E09575 /* SDImageAssetManager.h */,
+				7724DFFE365C7BC035EB9D9B0CCA61BD /* SDImageAssetManager.m */,
+				A0DCB2B7E590420C9922F680B8902DCF /* SDImageCache.h */,
+				4D0C354396389E5229FFE8D0C4322773 /* SDImageCache.m */,
+				E8EB1E1BEE6727F6BA224DE6731DD039 /* SDImageCacheConfig.h */,
+				3FA38E2F9B327C34C0CCA2550A813179 /* SDImageCacheConfig.m */,
+				55153B5AE66994142F92744C588DE3BD /* SDImageCacheDefine.h */,
+				DD17311B291F557A4C7DD378E60B2BCB /* SDImageCacheDefine.m */,
+				7F2707755D8BA16283DAB7907AF1B0DF /* SDImageCachesManager.h */,
+				AAEAAEE94B39C2A890CD93FEA059726B /* SDImageCachesManager.m */,
+				5C6E926B11450C0E09F39DAC493E44BE /* SDImageCachesManagerOperation.h */,
+				11CF09D2B4CDAF62217033250BA2FCEB /* SDImageCachesManagerOperation.m */,
+				FE2EFB3A2D5108AA55C584A4D2DDFE06 /* SDImageCoder.h */,
+				A299189110A75081C395013255EA3C2A /* SDImageCoder.m */,
+				901DEEC19CCCA62A2E51F471DAF6877D /* SDImageCoderHelper.h */,
+				862352D5B17DD9CD6BEAEE428D942F0A /* SDImageCoderHelper.m */,
+				5161E0BA193584E69ABF32453867A5F5 /* SDImageCodersManager.h */,
+				349AF76D32E41290C0197FFEFFE0EE74 /* SDImageCodersManager.m */,
+				36448CE7A0888818E02519265282BFCA /* SDImageFrame.h */,
+				4F765C2B10B06BE9F827F6B6EFED0647 /* SDImageFrame.m */,
+				A59F01B68CF9150FB9A497071EE8C72D /* SDImageGIFCoder.h */,
+				1E4F98128C0FCD4D15C91B02F719D0AF /* SDImageGIFCoder.m */,
+				DBD61870329991F62C6D7D16952CF6B6 /* SDImageGraphics.h */,
+				0A541B5F5ED21602313FEF6A33946E63 /* SDImageGraphics.m */,
+				3FBD76C7A368B2396695BDA0D9B92DF8 /* SDImageHEICCoder.h */,
+				4154420BE7CD5DCC530C53E66A1A0388 /* SDImageHEICCoder.m */,
+				DA78C24577A8DB78EAF751B956024BBA /* SDImageHEICCoderInternal.h */,
+				DAE33608C4285497C7B00B37E99A0C96 /* SDImageIOAnimatedCoder.h */,
+				B622D5D2C8F4D98CDEBBCA0AB5494DAF /* SDImageIOAnimatedCoder.m */,
+				DF79C05C9A8EDCED77648B84BAE4DC12 /* SDImageIOAnimatedCoderInternal.h */,
+				7EBC51AC343C31E22BD0C4C667A3FBF1 /* SDImageIOCoder.h */,
+				B940CF888A5B7DBE1F316E9A14D3F325 /* SDImageIOCoder.m */,
+				2FF8F7D062CF98E5705969028543F3D2 /* SDImageLoader.h */,
+				C91B86F15788B806B7802B5473D7ADFC /* SDImageLoader.m */,
+				B9DF1630A4FE8F7B68B2E7EA293BCADF /* SDImageLoadersManager.h */,
+				FBE88AD706451BDDC3E0ECFF0FD6A4AA /* SDImageLoadersManager.m */,
+				7E65EFD95CF92D8AA54581969936EEAB /* SDImageTransformer.h */,
+				9EDCB14F250B9538F680ECDEDCDD67E1 /* SDImageTransformer.m */,
+				C3E6563592ADD0B0ACE181CC0F62E50D /* SDInternalMacros.h */,
+				BE41C8E83BC91C2A4B2C0ACFDC092716 /* SDInternalMacros.m */,
+				5B915EB0DEDBBA2A740877FE167E6964 /* SDMemoryCache.h */,
+				7C212CBEFF4617CA2B29029F3CA748F5 /* SDMemoryCache.m */,
+				F6321EA556FBDA064D1F5A12FE680D49 /* SDmetamacros.h */,
+				701DA5A03AF6EC2E0005F604A192E3B2 /* SDWeakProxy.h */,
+				F2D768ECAA3AD68AB517DB3BF811A12F /* SDWeakProxy.m */,
+				28B56CA266DFB9F59327D0A3E05E3565 /* SDWebImage.h */,
+				1ACA1278EBF1694C5CB135EB152D1290 /* SDWebImageCacheKeyFilter.h */,
+				61330F84A7759DFFB34FB3D14D0E7B20 /* SDWebImageCacheKeyFilter.m */,
+				2D9DB3E58C73423E5524528D11E0F9FF /* SDWebImageCacheSerializer.h */,
+				960E67F9991197717CC7DB78597C8169 /* SDWebImageCacheSerializer.m */,
+				BA3CB5D05203030EB862795145A35281 /* SDWebImageCompat.h */,
+				E11448148DFEB8577ED3B128E956EB13 /* SDWebImageCompat.m */,
+				BA3FCC9E1DD83721516B845F8A26E26C /* SDWebImageDefine.h */,
+				97BB7C24F11AA0BD8C8202D62B6FA227 /* SDWebImageDefine.m */,
+				D8ACC2347B66E522A5E8F812C745C01F /* SDWebImageDownloader.h */,
+				3CFE6BA9E8B26DEB18B8B53ECA4A44BA /* SDWebImageDownloader.m */,
+				3BF22C084B65717272690D933B327C0C /* SDWebImageDownloaderConfig.h */,
+				A61D7356D9D991EC21C46ED65CFD599E /* SDWebImageDownloaderConfig.m */,
+				97629972917100A720663B1768536BD3 /* SDWebImageDownloaderDecryptor.h */,
+				69E6C1BF731EE66DD48ED9A5B4B1C427 /* SDWebImageDownloaderDecryptor.m */,
+				243B19D5FEEB10FE1DE7C1882FC68873 /* SDWebImageDownloaderOperation.h */,
+				0B6CA18D4637D6CE5A230421A9F25B44 /* SDWebImageDownloaderOperation.m */,
+				33E83D02943A5199B83C8316F27EF2F6 /* SDWebImageDownloaderRequestModifier.h */,
+				D40FF65E625420BD595FAD056D9A1E4C /* SDWebImageDownloaderRequestModifier.m */,
+				AD9AE6F551F054A8CEDB02EF31DEF02C /* SDWebImageDownloaderResponseModifier.h */,
+				1D7AAA39E8A2605E6773AB7B7046ECC9 /* SDWebImageDownloaderResponseModifier.m */,
+				661D8774EFABECB9AC050B44C5AA22CF /* SDWebImageError.h */,
+				AA26573581E3BC75A9B280965ED24AE0 /* SDWebImageError.m */,
+				96D6FC4E57EC6424E288D69B959C95A5 /* SDWebImageIndicator.h */,
+				D05862784521A1AE8E12A385733BE6D4 /* SDWebImageIndicator.m */,
+				8DEEFAEFC8DD3D28C4C5B30B1401ADA3 /* SDWebImageManager.h */,
+				729A48FA825134C06755FB5F19354CD7 /* SDWebImageManager.m */,
+				1D8E8B2716D57FECAA672F2E038BAC9E /* SDWebImageOperation.h */,
+				FA63C6EB3489FA8ACC3CA04D6813EC8A /* SDWebImageOptionsProcessor.h */,
+				3E89ED61302A2B6A11E4BEA370FD0185 /* SDWebImageOptionsProcessor.m */,
+				D5BDC03E173DB2CB10497AC687B0EF23 /* SDWebImagePrefetcher.h */,
+				0FF7FFBBB7809BFAB078950B2E9DDDEB /* SDWebImagePrefetcher.m */,
+				938242C40DD97590BD24FE89B02911FF /* SDWebImageTransition.h */,
+				653A57EDDFE771469846380C36E81F4F /* SDWebImageTransition.m */,
+				6BEEF50382DF000429651D6EC192E147 /* UIButton+WebCache.h */,
+				88AEB7BBDC45882E958D01E17B16A6EB /* UIButton+WebCache.m */,
+				95D1F79085A359156532D723AA2E3B53 /* UIColor+SDHexString.h */,
+				EC5F576CD015A28D6961E3C7926457D8 /* UIColor+SDHexString.m */,
+				DF4564078C10AF5B1F06F2CA41392199 /* UIImage+ExtendedCacheData.h */,
+				AC4120E54639C9EEE68E62BFEB32476A /* UIImage+ExtendedCacheData.m */,
+				82E3FD2FF7038CDB9AB02DAFB51FF4C8 /* UIImage+ForceDecode.h */,
+				FAA8EE0D4E0FAB584A95ECCE4BABD69B /* UIImage+ForceDecode.m */,
+				66060355ECFA400CA363448B19B49E79 /* UIImage+GIF.h */,
+				543796D34F425936AC62F381A8AEF21E /* UIImage+GIF.m */,
+				414207BC9F45E102D40289D728BFF65E /* UIImage+MemoryCacheCost.h */,
+				CD89412B820919BA9368AF2D004A1D60 /* UIImage+MemoryCacheCost.m */,
+				6C1401AAEEB5F104191878969FCA2854 /* UIImage+Metadata.h */,
+				12E53B28AB11B6D275484F3FD5069AC1 /* UIImage+Metadata.m */,
+				C5A261F37CF53A8010CCA0C2EB017147 /* UIImage+MultiFormat.h */,
+				FECD7827616E4A7DD47EB94D7E809A65 /* UIImage+MultiFormat.m */,
+				557028F2A22059FA8A35D6893117DDE0 /* UIImage+Transform.h */,
+				FF16FD5E58C79036E153154BB83838FA /* UIImage+Transform.m */,
+				3EE8FB0AE34D7E865368ECB16A2EC515 /* UIImageView+HighlightedWebCache.h */,
+				6072E65CD8EF270CDBBDC69EF01AC700 /* UIImageView+HighlightedWebCache.m */,
+				2407A4841291453D765D8AEFAD7AF699 /* UIImageView+WebCache.h */,
+				12956238DF14FEDB62A663A9402A180A /* UIImageView+WebCache.m */,
+				9C9E8C942AEE2C207C70425B9CE240CA /* UIView+WebCache.h */,
+				1A3ED453C46100C90217671329FB27D7 /* UIView+WebCache.m */,
+				002A0A1DF806A403D9398483C54E88FA /* UIView+WebCacheOperation.h */,
+				859D5FDE1ACD39D94C39CB6480FA6D8B /* UIView+WebCacheOperation.m */,
+			);
+			name = Core;
 			sourceTree = "<group>";
 		};
 		7C5E036CA8571962B63C8E9C3F8F9987 /* Text */ = {
@@ -3705,157 +2536,7 @@
 			path = Classes/ModeSelector;
 			sourceTree = "<group>";
 		};
-<<<<<<< HEAD
 		9113DD9BC0A4131B7FB63E89BA60AAEF /* StickerCollection */ = {
-=======
-		9EB89F4E0B81AFF95793F4925BED1B12 /* Core */ = {
-			isa = PBXGroup;
-			children = (
-				942445748489943A755451DFA2AACEED /* NSBezierPath+SDRoundedCorners.h */,
-				963EFEFBAE0907B7A92FABA262A4A2FF /* NSBezierPath+SDRoundedCorners.m */,
-				74C1BA66A9957B2BC383BE05F45564D8 /* NSButton+WebCache.h */,
-				DDAE7386957EAD2EBDE3D33AB96312B5 /* NSButton+WebCache.m */,
-				D7EF4006490A50131D5E55F3906B9F02 /* NSData+ImageContentType.h */,
-				783BBDF319A3C9F4B92CC68CD83800BA /* NSData+ImageContentType.m */,
-				E67602C53FA6C8BAD09A30D880F85ECA /* NSImage+Compatibility.h */,
-				D552785EA2F0247BAE1C0A8AB89B6DC9 /* NSImage+Compatibility.m */,
-				D3702FAB61994D5061D67715D2E37A06 /* SDAnimatedImage.h */,
-				BA1D5367299F68DBDB7EED33FBD12A80 /* SDAnimatedImage.m */,
-				F174BA2280833701FF34065F6A574079 /* SDAnimatedImagePlayer.h */,
-				5BC744B90C4048736B51BBF9CE9DA610 /* SDAnimatedImagePlayer.m */,
-				8FEC617B50B83476698179F39E785C2B /* SDAnimatedImageRep.h */,
-				0D0124F95DC33D36BDA5A10FDFFB6AFB /* SDAnimatedImageRep.m */,
-				ED28870E71B10BC30DD66033112E4317 /* SDAnimatedImageView.h */,
-				B8798F063652343B430B7FF468C8F761 /* SDAnimatedImageView.m */,
-				016D5AEC25CF32B8AC9D10BE96B6DCA9 /* SDAnimatedImageView+WebCache.h */,
-				0582765AB40995461D2D991FE49B6ABE /* SDAnimatedImageView+WebCache.m */,
-				DD496DA60D83C8881C39CEC81719EC54 /* SDAssociatedObject.h */,
-				B88C378B237631A161D6C32AFCCCB669 /* SDAssociatedObject.m */,
-				6FB582989F2DD7FE449482F70C46F406 /* SDAsyncBlockOperation.h */,
-				E3449DD873416A984AD960A5B37DEEFC /* SDAsyncBlockOperation.m */,
-				6BFE0A49D186DB1E32362A9F26B4616E /* SDDeviceHelper.h */,
-				CDE39D563462439AAFD936C99CF83903 /* SDDeviceHelper.m */,
-				234543BE0AAFA461107566ADCBB722D5 /* SDDiskCache.h */,
-				367AFFEA4AB33D23D8975195C26FB6CC /* SDDiskCache.m */,
-				9FC9E50D8A0552DCD879F14666EE370A /* SDDisplayLink.h */,
-				00638D63B3F500045BEBF140290F4F9B /* SDDisplayLink.m */,
-				9BE5BDC382E3D2A903114DE07CD0092C /* SDFileAttributeHelper.h */,
-				9172B309086BC9AE8FEB3F57B6CBDD87 /* SDFileAttributeHelper.m */,
-				20CADC2677C4C421F81D5DD346EAA2A1 /* SDGraphicsImageRenderer.h */,
-				C830FDDF9BAD11A391DF672D74161CB9 /* SDGraphicsImageRenderer.m */,
-				51EC0E58C78FB07884A63CF745D8C84A /* SDImageAPNGCoder.h */,
-				8D82F3E165C58B4A7ED8197266EED969 /* SDImageAPNGCoder.m */,
-				B87A97E6540694C144156A52532B2F52 /* SDImageAssetManager.h */,
-				60172C71DDE45627952EBC2287EF25D4 /* SDImageAssetManager.m */,
-				151FB7B88C77335AE6EC01220FD1B140 /* SDImageCache.h */,
-				D577ABCA0796F558A314079B6F066270 /* SDImageCache.m */,
-				7EF0AE8F1FC4059442174AA840EF7EFD /* SDImageCacheConfig.h */,
-				43B28C9C8B7CBFFCA29B4AC52C47E2BE /* SDImageCacheConfig.m */,
-				AA143277A3065DCCB9952ACB39E8DC50 /* SDImageCacheDefine.h */,
-				D31FC22A306423FD86ED5C44DAAEE002 /* SDImageCacheDefine.m */,
-				1CBEB115D3ABE43FF6A7DD08DDE02A39 /* SDImageCachesManager.h */,
-				57B74D8B598DF59E1B28662533CA117D /* SDImageCachesManager.m */,
-				E30181A306D7DC0E9D7E410F70E853DE /* SDImageCachesManagerOperation.h */,
-				4FC280DD522ECB16D32FA746CC6DFD8E /* SDImageCachesManagerOperation.m */,
-				9F4A58BD27C2CE9FA91549D97FE803C7 /* SDImageCoder.h */,
-				047B4CD216CB6A1D494CC01DB61A4B45 /* SDImageCoder.m */,
-				AD16D10FB89F7C0FF05C3CC7A7765E63 /* SDImageCoderHelper.h */,
-				CD49B2E4F3414298BBA18AE164394657 /* SDImageCoderHelper.m */,
-				70C44A8AF4156B913EAB6B852CFECEF4 /* SDImageCodersManager.h */,
-				0578B89FFD1646206D67560506742DE0 /* SDImageCodersManager.m */,
-				1F010AAB0A94011D1B0D47034EC82DDB /* SDImageFrame.h */,
-				BE836C2A8328571838BFDCAE4B1A3291 /* SDImageFrame.m */,
-				5F5E456C8EA1150139ADEADB88F88592 /* SDImageGIFCoder.h */,
-				01D975FB79082576FA2B2979AFFBA8A9 /* SDImageGIFCoder.m */,
-				C65B1065667F023BC72E9017FB977E1A /* SDImageGraphics.h */,
-				1C3FDB716FCE194D51DEC964CB8F1FAC /* SDImageGraphics.m */,
-				68E4BF5A682FA99AEE7D99D7B3A444B9 /* SDImageHEICCoder.h */,
-				1A9C3FE9EA1B2C74D3E3BAACF3125D83 /* SDImageHEICCoder.m */,
-				1E7B147AF1D68E4BA2ACDA386F7AF225 /* SDImageHEICCoderInternal.h */,
-				4D17173CB07CA5432D410F7E9CE349D0 /* SDImageIOAnimatedCoder.h */,
-				484052CC1CC7F0354A789A2C24FD3859 /* SDImageIOAnimatedCoder.m */,
-				72F8C0FEDD0F93AE41B346E5A4E17D5E /* SDImageIOAnimatedCoderInternal.h */,
-				7CC6B7AAFC000F4CA0FE305A634C8B8E /* SDImageIOCoder.h */,
-				56C20DD6D84ACA2EE40CF263CE69BAA9 /* SDImageIOCoder.m */,
-				AF95FDC1308A495F99939F760FD4F252 /* SDImageLoader.h */,
-				ADEC4329B63664A28B03FCC4036EBCEC /* SDImageLoader.m */,
-				DD86937C5F9BC151E3473AFEA131510F /* SDImageLoadersManager.h */,
-				2CAE7DD17AFABCC37B07E6BC1BECE65A /* SDImageLoadersManager.m */,
-				3C0764B6B5140527211C1DD87BD55E88 /* SDImageTransformer.h */,
-				1B3BA982CAE3E97D8F907FE81F6C2763 /* SDImageTransformer.m */,
-				E11E757407CD52B792E9260877B7995E /* SDInternalMacros.h */,
-				63C7C31F057D2C67619ADD20825167BA /* SDInternalMacros.m */,
-				ECDC5F4E6EAAC597D58D137A80EEC733 /* SDMemoryCache.h */,
-				CF2845564E9130BB90574030C9718267 /* SDMemoryCache.m */,
-				B2E0FF52EB0342F80D0A07A8FB71F117 /* SDmetamacros.h */,
-				3FADC24DE06C5FB384747D5268C0E45E /* SDWeakProxy.h */,
-				02459B085AF136F9D3FA5E34C65B34E5 /* SDWeakProxy.m */,
-				484AC0342F382EBA0683F063CB7C1259 /* SDWebImage.h */,
-				C36A8F8F098474F49440FB43A61DE2CA /* SDWebImageCacheKeyFilter.h */,
-				0BD11733B2CF909DCF5F03E2FCBE9322 /* SDWebImageCacheKeyFilter.m */,
-				D6EFAF22DE53ADA42AFE77616353408B /* SDWebImageCacheSerializer.h */,
-				C65B8D4A3870EA987FC8463BFBA6CDAF /* SDWebImageCacheSerializer.m */,
-				788EFBA570F6A4B8F6322D6AA753A1BE /* SDWebImageCompat.h */,
-				28D92C89C0509A1BE9AE8F8373C0ABAF /* SDWebImageCompat.m */,
-				97F8366F1B6185BB3ADB54ED818E660A /* SDWebImageDefine.h */,
-				CE7DD6EFEB1F5E465B44126ABFF8182C /* SDWebImageDefine.m */,
-				F1AAAB56266252EDBBC32A8779835CE5 /* SDWebImageDownloader.h */,
-				3C29F4409ED13D40586840A304698C66 /* SDWebImageDownloader.m */,
-				D1AF246771E3C34733EC941AAB0A216D /* SDWebImageDownloaderConfig.h */,
-				0C72CFF186E098B237637F22CCE122DD /* SDWebImageDownloaderConfig.m */,
-				83B6578AC7120AACCB1AB1792824F2DC /* SDWebImageDownloaderDecryptor.h */,
-				AC9D682E665D0B55BA6424C7AD1C1182 /* SDWebImageDownloaderDecryptor.m */,
-				951E0879F292EBAD7CDCCAC3E845DA6F /* SDWebImageDownloaderOperation.h */,
-				67172D5B2BA24F0FECDEE1CD6CD5550B /* SDWebImageDownloaderOperation.m */,
-				768103899653BEBE17C6E8FE94D08AC0 /* SDWebImageDownloaderRequestModifier.h */,
-				732FC26A5BA628024E5518C9935CFD6D /* SDWebImageDownloaderRequestModifier.m */,
-				153C5CF7F8DEA06183F9A11AF2E97BA0 /* SDWebImageDownloaderResponseModifier.h */,
-				F71BF16F2D25DB21D938CE5C8A43B512 /* SDWebImageDownloaderResponseModifier.m */,
-				A8DEB85D8BDFFF715E155269818ECECB /* SDWebImageError.h */,
-				84D4F35810E67C3DFFAEF02F19DA616E /* SDWebImageError.m */,
-				7551CF92A2F5BA4A890265845E2B7740 /* SDWebImageIndicator.h */,
-				0847A27ADCBC0E8EA5686CE9C7BB511D /* SDWebImageIndicator.m */,
-				39FF7AE60E72AC04EB2F4A8427DD412F /* SDWebImageManager.h */,
-				0B53D4FF14F9C2243104E4026D58A335 /* SDWebImageManager.m */,
-				5CFD4F5D7C971F400CD09DEF49769B98 /* SDWebImageOperation.h */,
-				6CA5CE77F086B7826922F16FD13F066A /* SDWebImageOptionsProcessor.h */,
-				6E267724781CA7CF7C53FE76E1481B42 /* SDWebImageOptionsProcessor.m */,
-				1A118F435B0C1D8112380A677F644A7E /* SDWebImagePrefetcher.h */,
-				CBC19962F5406A73F1F32FC90114A288 /* SDWebImagePrefetcher.m */,
-				EC554F79EE647CFC3C7052A404CA9BB8 /* SDWebImageTransition.h */,
-				A178A425C050AEAF8BD4B867E186D5D0 /* SDWebImageTransition.m */,
-				783E0D0F14D5005CE41537A48686756C /* UIButton+WebCache.h */,
-				C11DE63678A05A9F4CED759FE02C4449 /* UIButton+WebCache.m */,
-				3A918F9E36AF334C3C5DA7B174459917 /* UIColor+SDHexString.h */,
-				04FC0C3C81C3F84616A16DF5DDA69E5C /* UIColor+SDHexString.m */,
-				85B2C0D7CC006A8AAF947CE28D017A1E /* UIImage+ExtendedCacheData.h */,
-				CF0DEC00990D285141AD1A9932A17E41 /* UIImage+ExtendedCacheData.m */,
-				7A0C25423AAD33BE33658E0384B2CE28 /* UIImage+ForceDecode.h */,
-				2F2D0948AD18840D8E953E06FBE9D7E6 /* UIImage+ForceDecode.m */,
-				41990351E9A2E899A42F0037B5389983 /* UIImage+GIF.h */,
-				198555C14D9DAF069A92A66A24FE5D86 /* UIImage+GIF.m */,
-				2CAB5B755FFC392DAEDFFD68D5B0FF46 /* UIImage+MemoryCacheCost.h */,
-				DED62E73B13BCFA169013C4C893909DD /* UIImage+MemoryCacheCost.m */,
-				EFB5105E7EEC6864A51857365A98687B /* UIImage+Metadata.h */,
-				9DC6EB4DE71A71DD140A0344CD9BA2A1 /* UIImage+Metadata.m */,
-				3E12E6104D6C3EBAA1522783EC1F33D2 /* UIImage+MultiFormat.h */,
-				EF5DD9A6AECC0DC24035A38BC7FB91CA /* UIImage+MultiFormat.m */,
-				C65922FAD2CA7B2911A3360F85943827 /* UIImage+Transform.h */,
-				E10C97110044399577DB79D75E879DB1 /* UIImage+Transform.m */,
-				26177012A8EF212BCCFBE2CB084DDCEB /* UIImageView+HighlightedWebCache.h */,
-				C1A2D78E41D5E47E3645FE01C04F70C8 /* UIImageView+HighlightedWebCache.m */,
-				7097096A5AE343CF73B1E4FF7E8E1D28 /* UIImageView+WebCache.h */,
-				2D2BB2CF0C02686BA7C110ED2C50042F /* UIImageView+WebCache.m */,
-				D6E62B281FE9E6B4AE99BA6CFCD94571 /* UIView+WebCache.h */,
-				7758BBA9169FF9178D1A23DC06FB2D82 /* UIView+WebCache.m */,
-				0BDFAB9CEBA78D24759C135C352C5692 /* UIView+WebCacheOperation.h */,
-				32FE13DF37680CB9C6450054DD890889 /* UIView+WebCacheOperation.m */,
-			);
-			name = Core;
-			sourceTree = "<group>";
-		};
-		A19EF571FCD534018028C6166FB54C3E /* Textures */ = {
->>>>>>> faefed1c
 			isa = PBXGroup;
 			children = (
 				829E211496EB547DCC4BD20FC68460BD /* Sticker.swift */,
@@ -4157,152 +2838,6 @@
 			);
 			name = Editor;
 			path = Classes/Editor;
-			sourceTree = "<group>";
-		};
-		D3DF1F60711A2FBEE02F58873380A824 /* Core */ = {
-			isa = PBXGroup;
-			children = (
-				0108B879E4921CCB7783207B99E00C71 /* NSBezierPath+RoundedCorners.h */,
-				D81018B2D5DB3839678F6D35E09C898D /* NSBezierPath+RoundedCorners.m */,
-				384F64F3222861A2286A7111E00BCAF4 /* NSButton+WebCache.h */,
-				F5DD6080D1EBF45670FC7360D94A1850 /* NSButton+WebCache.m */,
-				B613A442CFAC1115DFAAA8F7666EBACD /* NSData+ImageContentType.h */,
-				F28410C4B95D91FF532965A8D4745A42 /* NSData+ImageContentType.m */,
-				EBB3C12052F0E8E8B97A00DF5F13CFEA /* NSImage+Compatibility.h */,
-				BC3615BEAC0F8133B3C75B24145EBA20 /* NSImage+Compatibility.m */,
-				5B4F6BF4FF6D408D24AC46B6A08FAF07 /* SDAnimatedImage.h */,
-				77DEBC5AE0B16DE75EF40D09DF757C86 /* SDAnimatedImage.m */,
-				9D1B70C0767AF68031EF7ADF6F253C67 /* SDAnimatedImagePlayer.h */,
-				D7E5F794AE1D4BA2CDD3F863D2F59232 /* SDAnimatedImagePlayer.m */,
-				0B2F7344BC4BF460B328A00D71A94AC6 /* SDAnimatedImageRep.h */,
-				0C8484B45449604F2D3D2354068DA1E2 /* SDAnimatedImageRep.m */,
-				1CEAE137ACF3CAC0EA362E3FBAE05B74 /* SDAnimatedImageView.h */,
-				DC8E4394216AC6ABCE256D1F49F502E5 /* SDAnimatedImageView.m */,
-				6DA29BAC8BF548260D21A96157012B47 /* SDAnimatedImageView+WebCache.h */,
-				E37C16D60186266D71C206FF4683EC6D /* SDAnimatedImageView+WebCache.m */,
-				3CD2FED03F94BC1F8AE7860CBE677BAF /* SDAssociatedObject.h */,
-				A8B2AA308665CB4560730B4B75A99870 /* SDAssociatedObject.m */,
-				D7AD01BA080DC240396F8BB76A97EA73 /* SDAsyncBlockOperation.h */,
-				883D5C2478445418A8A8C78C85721110 /* SDAsyncBlockOperation.m */,
-				729671CD9DDE6E3782DDD1E58EE9D993 /* SDDeviceHelper.h */,
-				CF1F0B99B0D7BEDCB14BABA2B227A685 /* SDDeviceHelper.m */,
-				62DFEB5D95857A0CA5F292E8C5C0A6F7 /* SDDiskCache.h */,
-				C53852E31AE37A08FA12B4396646C07A /* SDDiskCache.m */,
-				ECEB5BCBFEB2A017C85E46EDCA1E8CD9 /* SDDisplayLink.h */,
-				218D9361EAA74C18B8274881D3FBEBA0 /* SDDisplayLink.m */,
-				F5B76929156B5E7A15A1E165971ED66F /* SDFileAttributeHelper.h */,
-				F908C2887178E40742DE608DDECEB6A5 /* SDFileAttributeHelper.m */,
-				616F0289E72A034368B0D31DA1BA0621 /* SDGraphicsImageRenderer.h */,
-				1E02CA1AAFB5BFDA577CBA3EE22F68EF /* SDGraphicsImageRenderer.m */,
-				4B8709AF3D8B72C4B290674FBD150EAD /* SDImageAPNGCoder.h */,
-				5C61ABC58997C848448E3789159381B1 /* SDImageAPNGCoder.m */,
-				1EC1535C1D8F35424CFAE232ABB95AB1 /* SDImageAssetManager.h */,
-				6BBFBB05AFBE74A1050707BFBF520DAA /* SDImageAssetManager.m */,
-				6A8875FD4750CC22BAF43625DCF6A512 /* SDImageCache.h */,
-				8BB6544EE61D4A7C63C160F9216B6056 /* SDImageCache.m */,
-				96C60981107D32D39D37CB9305606891 /* SDImageCacheConfig.h */,
-				5B99DD95F275C74BE8829C84B850A489 /* SDImageCacheConfig.m */,
-				0B55793A337029743D0DD0F391905DDB /* SDImageCacheDefine.h */,
-				1C57DB0CE17EDCFB02558C30ABDA4390 /* SDImageCacheDefine.m */,
-				259FC5896B691BE9453AD7C41854FBC3 /* SDImageCachesManager.h */,
-				4E4659BA6832BF2F68AF54147EFE4D3E /* SDImageCachesManager.m */,
-				7928EBC71F8DCCFD043C5EEA810B7E1F /* SDImageCachesManagerOperation.h */,
-				47C91A0921EB960228E066F30E31B0A6 /* SDImageCachesManagerOperation.m */,
-				9E73124A39C92469812EDD8FED023567 /* SDImageCoder.h */,
-				55605E9724CD33EA32A8772F071176B7 /* SDImageCoder.m */,
-				41761DABEFE45A257FA298C21ED07FB3 /* SDImageCoderHelper.h */,
-				80A5CE76347CEBB53BECCFCC39C6381D /* SDImageCoderHelper.m */,
-				EB7A44D7B67F4ADDC4CEF21F2DAD6FBE /* SDImageCodersManager.h */,
-				2390E8D2BECF8C705973266274578619 /* SDImageCodersManager.m */,
-				918ED6BCAF65E8D7504FBBD8CEBB3AF0 /* SDImageFrame.h */,
-				784C3D5A7EF1C19935761E830AFAB21D /* SDImageFrame.m */,
-				CC9DE7FADC3DFB08EE0E729248FA6ADC /* SDImageGIFCoder.h */,
-				B0EC34383FA91593C0E49E4094D25C55 /* SDImageGIFCoder.m */,
-				A9F561E5CB0B44DCC3C8B425270BDA80 /* SDImageGraphics.h */,
-				DEDE02A9616621AAE70EB314E0BECE60 /* SDImageGraphics.m */,
-				0981FC48AF5E416520A02FB17EC06BC8 /* SDImageHEICCoder.h */,
-				F81645CBAC323DEB57AC1A7AE3E004D7 /* SDImageHEICCoder.m */,
-				C3A3954755D9A1270CDB546CE3897362 /* SDImageHEICCoderInternal.h */,
-				0C344401CEA96622886FF45F8C585F3F /* SDImageIOAnimatedCoder.h */,
-				8D20215839D306561BED77381805933D /* SDImageIOAnimatedCoder.m */,
-				BD9E2178B7708FF4879CD9E7DE5D8810 /* SDImageIOAnimatedCoderInternal.h */,
-				47F1490AA36A0E4B58C5674FF8B3BB79 /* SDImageIOCoder.h */,
-				812F1B8721F24DD648CBE06EFC1B91A0 /* SDImageIOCoder.m */,
-				FDEC32114E74B514B425D8183C068E2A /* SDImageLoader.h */,
-				4D63047C8846189C6DA9A2FFCA3D8A02 /* SDImageLoader.m */,
-				50F9C8D30B5A2C76260060B7E993F24A /* SDImageLoadersManager.h */,
-				A2797053FDC4EDAFD24719EE296EB396 /* SDImageLoadersManager.m */,
-				9F1A85754FBEDC2CF76768143DAAD576 /* SDImageTransformer.h */,
-				382E3C6398D072C055D953E8B9114F11 /* SDImageTransformer.m */,
-				40D100B544A46C40452CF8C5F295E367 /* SDInternalMacros.h */,
-				E54800203CB833B26D2663EDF3D77C60 /* SDInternalMacros.m */,
-				7719AE84A0F05EAF5B767AC3D4EA467E /* SDMemoryCache.h */,
-				4A339EA710076AAEC76EA0CD3A00C3A9 /* SDMemoryCache.m */,
-				E2326A77F7D0316E8BA8CB11D51DB896 /* SDmetamacros.h */,
-				F0C3129213BC0F1EE3699D11FD6239AE /* SDWeakProxy.h */,
-				CA8976B40CEEE2499431D2E400D922A0 /* SDWeakProxy.m */,
-				EF2A40CC91E75AA7930261FFEB74EF59 /* SDWebImage.h */,
-				C5B614946C9FFFDE1ACD629E8C27CA13 /* SDWebImageCacheKeyFilter.h */,
-				E7D68008B0BECC8FC111C63DB816A737 /* SDWebImageCacheKeyFilter.m */,
-				3ECFED328AC4D2E79F517E5FF5169D30 /* SDWebImageCacheSerializer.h */,
-				31C7AFC370ED2C0500B9CF61C6018604 /* SDWebImageCacheSerializer.m */,
-				FB6D660EDBA984E469E84429803A1BD5 /* SDWebImageCompat.h */,
-				E51B9C7F100E55677EFF56C06FB7E2D3 /* SDWebImageCompat.m */,
-				3204C726F6E54A1FD7BA08D9A4006487 /* SDWebImageDefine.h */,
-				DD77658AD6A35096531BF71EC93685AE /* SDWebImageDefine.m */,
-				9FF39C60A4140CDEA4556B9AB7CAC0A8 /* SDWebImageDownloader.h */,
-				CFFAFD595800E2B51C64B3A65F7CB020 /* SDWebImageDownloader.m */,
-				B3A544D34A11FA2D04B565683883D602 /* SDWebImageDownloaderConfig.h */,
-				64D7135A57DD56C1AB91884A19CBAE4A /* SDWebImageDownloaderConfig.m */,
-				D4DC6F5BC723E7B71E282714AC68C625 /* SDWebImageDownloaderDecryptor.h */,
-				CC5EDDF1BDF008EB1E9CB9AF042DBE10 /* SDWebImageDownloaderDecryptor.m */,
-				2F564CF7A4B5034832482C8B8DDBEDC5 /* SDWebImageDownloaderOperation.h */,
-				F2253CB8C737206F0921CAFB810516BC /* SDWebImageDownloaderOperation.m */,
-				F3CD2A7B6C986C5A0E85F82277D73FB5 /* SDWebImageDownloaderRequestModifier.h */,
-				5FF6208A2B33B732DFC109C144F6633F /* SDWebImageDownloaderRequestModifier.m */,
-				1CBD5573A350013157B11C2C141B8D98 /* SDWebImageDownloaderResponseModifier.h */,
-				AC9F2378F76FCF1835FA332D32DFFC85 /* SDWebImageDownloaderResponseModifier.m */,
-				0916561D23E1FD3F13C2BB3401198AE6 /* SDWebImageError.h */,
-				6C7D17D1D517789797621DE24C17FC84 /* SDWebImageError.m */,
-				CC7895575E1A19B380C2AB130B2CEC39 /* SDWebImageIndicator.h */,
-				D6551B1F4C7F2F6B877D5BC60EF9E675 /* SDWebImageIndicator.m */,
-				6AB08C89A4B393EDC4E9F5712D4C2564 /* SDWebImageManager.h */,
-				6A0A8314A3E0345BFE19A7B050903A1A /* SDWebImageManager.m */,
-				FE918F308869FA7B3D11D9B0F72CE1DF /* SDWebImageOperation.h */,
-				DA616CDF404F3A9FC13F5D13CFC340A6 /* SDWebImageOptionsProcessor.h */,
-				7599B807EEAF76AC625AD0EF2A63C61E /* SDWebImageOptionsProcessor.m */,
-				07884EBFDF4B1F412B545428BCC37A12 /* SDWebImagePrefetcher.h */,
-				3658ABD97764AB8631AFCAA95484B33B /* SDWebImagePrefetcher.m */,
-				6D05AD909AAB244733E25EC23132B987 /* SDWebImageTransition.h */,
-				212B253F6E0D6C7D27CEB87F531C9E53 /* SDWebImageTransition.m */,
-				CDAE5196BF8AA63C1B2ED5760AE04764 /* UIButton+WebCache.h */,
-				4ADAC8B0F719F104E94762515043DF70 /* UIButton+WebCache.m */,
-				2EF7BBB1CAA4B73818967CB95B8268B3 /* UIColor+HexString.h */,
-				25BA46823FA3457CF31143F85BED41FA /* UIColor+HexString.m */,
-				A17F0169C898B35C7E2BBF078FF9C224 /* UIImage+ExtendedCacheData.h */,
-				0BF3826671B8CB1EE869BEFADE2D69C4 /* UIImage+ExtendedCacheData.m */,
-				E27F7F05BFCD380FD6766AFCF5883EAE /* UIImage+ForceDecode.h */,
-				4DF93A3E998BD06BB1ACECD65927D83B /* UIImage+ForceDecode.m */,
-				BB3529C7B4FAA9F8AF7231864C4A3A96 /* UIImage+GIF.h */,
-				D03E2E4F32EC70F92B2CB323E6A9FBF9 /* UIImage+GIF.m */,
-				08692D97CE18A98C208592FFCC609A5F /* UIImage+MemoryCacheCost.h */,
-				2C9FBC8827D8E37569924370FCD19823 /* UIImage+MemoryCacheCost.m */,
-				98CCBE888BED6C3828C2B09DD2DC80AE /* UIImage+Metadata.h */,
-				D06E155CF9D6D6E3E6ED8DBF275E68EB /* UIImage+Metadata.m */,
-				C6BDF5B1281A551542ED7B9157919D4D /* UIImage+MultiFormat.h */,
-				9A6B648B3DCD5D8769FD2B5834707E7A /* UIImage+MultiFormat.m */,
-				F51C8576593EA1A78485C80D7D23E882 /* UIImage+Transform.h */,
-				A362D76E6CED900A4DF150D3EA0E3C55 /* UIImage+Transform.m */,
-				855D824236E587D0BB135CE1E710A042 /* UIImageView+HighlightedWebCache.h */,
-				E79BF95B28D72D973FA0086641D8765D /* UIImageView+HighlightedWebCache.m */,
-				32EC7999DB1A72C649CC93AF5083CC00 /* UIImageView+WebCache.h */,
-				646EAE66E0D51FDC4BC435290FA3E019 /* UIImageView+WebCache.m */,
-				F5431B652D02D167701927005F296F41 /* UIView+WebCache.h */,
-				12AB162C2DDF2B4EE4C7897E38139F20 /* UIView+WebCache.m */,
-				DB0B6D2103AAD2F70FCB47CD4E0C3A19 /* UIView+WebCacheOperation.h */,
-				B407F2EE1DEBDE71E5D2EE24B2C42633 /* UIView+WebCacheOperation.m */,
-			);
-			name = Core;
 			sourceTree = "<group>";
 		};
 		D89477F20FB1DE18A04690586D7808C4 /* Frameworks */ = {
