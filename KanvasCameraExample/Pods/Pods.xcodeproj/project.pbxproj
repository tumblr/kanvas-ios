--- conflicted
+++ resolved
@@ -81,28 +81,15 @@
 		5C1D87C33487A325C96FCA148D160FDE /* SharedUI.framework in Frameworks */ = {isa = PBXBuildFile; fileRef = B0CA1EADFC4378592F36F7B5433F6907 /* SharedUI.framework */; };
 		5D0CDBCD7BB596F4609DB7ABBD912F82 /* GLRenderer.swift in Sources */ = {isa = PBXBuildFile; fileRef = C77CBD9689D52F59350E4743FC39654B /* GLRenderer.swift */; };
 		5DD22B2995487FE4A0811646A08FBF19 /* Pods-KanvasCameraExample-umbrella.h in Headers */ = {isa = PBXBuildFile; fileRef = 0748BD44EB8A7E1F29B9327BBD4FFCC9 /* Pods-KanvasCameraExample-umbrella.h */; settings = {ATTRIBUTES = (Public, ); }; };
-<<<<<<< HEAD
-		605C3C8C425358868B7CB3BC60B30B07 /* CGRect+Center.swift in Sources */ = {isa = PBXBuildFile; fileRef = 29D66260C055BCFE68A1E3CCE0F1EF37 /* CGRect+Center.swift */; };
-		60A1620879C5A056BA9A956444CF6A50 /* ColorPickerViewController.swift in Sources */ = {isa = PBXBuildFile; fileRef = 74B598CFFDAC0F53B1F1DD8305A85DBE /* ColorPickerViewController.swift */; };
-		63AEF34EA9962CFFE6FF2CB63483457F /* ModalViewModel.swift in Sources */ = {isa = PBXBuildFile; fileRef = F58F14BDEF27AFBCA1EC011BD797E9A2 /* ModalViewModel.swift */; };
-		650DCBF42289DA6E00586579 /* CameraEditorView.swift in Sources */ = {isa = PBXBuildFile; fileRef = 650DCBF32289DA6E00586579 /* CameraEditorView.swift */; };
-		650DCBF82289DA8700586579 /* CameraEditorViewController.swift in Sources */ = {isa = PBXBuildFile; fileRef = 650DCBF72289DA8700586579 /* CameraEditorViewController.swift */; };
-		652CBB106334DBA87F438B8E9FB99A5D /* Foundation.framework in Frameworks */ = {isa = PBXBuildFile; fileRef = 0E48B5BAA5481A7641341C7213220555 /* Foundation.framework */; };
-		6575938E228AF3B0003DD334 /* EditionMenuCollectionView.swift in Sources */ = {isa = PBXBuildFile; fileRef = 6575938D228AF3B0003DD334 /* EditionMenuCollectionView.swift */; };
-		65759390228AF519003DD334 /* EditionMenuCollectionCell.swift in Sources */ = {isa = PBXBuildFile; fileRef = 6575938F228AF519003DD334 /* EditionMenuCollectionCell.swift */; };
-		65759392228AF7FB003DD334 /* EditionMenuCollectionController.swift in Sources */ = {isa = PBXBuildFile; fileRef = 65759391228AF7FB003DD334 /* EditionMenuCollectionController.swift */; };
-		65759394228AF9F7003DD334 /* EditionOption.swift in Sources */ = {isa = PBXBuildFile; fileRef = 65759393228AF9F7003DD334 /* EditionOption.swift */; };
-		662D6E6375826A7B2761CC8981FA89AA /* UIImage+FlipLeftMirrored.swift in Sources */ = {isa = PBXBuildFile; fileRef = CE5775700FBA06848ACE3DB023FBB088 /* UIImage+FlipLeftMirrored.swift */; };
-		668CEEA2E80E94D12AE047645112D23C /* TumblrTheme-umbrella.h in Headers */ = {isa = PBXBuildFile; fileRef = AAEF232750499391DA9D526F72A8378C /* TumblrTheme-umbrella.h */; settings = {ATTRIBUTES = (Public, ); }; };
-		66E96C6478754C304F206F8A663A6C01 /* Filter.swift in Sources */ = {isa = PBXBuildFile; fileRef = D5B9901881A4E72791B315BD7CC6151A /* Filter.swift */; };
-		681268953EE80453033B4D1288AD36DB /* Array+Move.swift in Sources */ = {isa = PBXBuildFile; fileRef = 47F9FD22921E22C551AB04CDE93D1B83 /* Array+Move.swift */; };
-		6932B3D780381466B1EA4ABC4B9E3B1B /* SuggestedTagView.swift in Sources */ = {isa = PBXBuildFile; fileRef = 5550F728546CE3CB92B3C6534D4C6725 /* SuggestedTagView.swift */; };
-		6B14E8171AE1B36E089A9186EF810A1A /* CameraOption.swift in Sources */ = {isa = PBXBuildFile; fileRef = 9D9E0B76D2780C534F1FAF2E123D689C /* CameraOption.swift */; };
-		6BFCD9AFE4BFD8048BD37167FEB316C8 /* WaveFilter.swift in Sources */ = {isa = PBXBuildFile; fileRef = 74BD5AD8F7DDAA6993BFD8C1CC564BBE /* WaveFilter.swift */; };
-=======
 		605C3C8C425358868B7CB3BC60B30B07 /* CGRect+Center.swift in Sources */ = {isa = PBXBuildFile; fileRef = 2C87B59A9E88C4C0891A44BCBCA5DF06 /* CGRect+Center.swift */; };
 		60A1620879C5A056BA9A956444CF6A50 /* ColorPickerViewController.swift in Sources */ = {isa = PBXBuildFile; fileRef = 0EA1CA638AC54D51AD91BB01C95D33AD /* ColorPickerViewController.swift */; };
 		63AEF34EA9962CFFE6FF2CB63483457F /* ModalViewModel.swift in Sources */ = {isa = PBXBuildFile; fileRef = A2D2FED422C29E55B3652E4D4B8DF5A2 /* ModalViewModel.swift */; };
+		65273655228DA9DA00576880 /* CameraEditorViewController.swift in Sources */ = {isa = PBXBuildFile; fileRef = 6527364F228DA9DA00576880 /* CameraEditorViewController.swift */; };
+		65273656228DA9DA00576880 /* EditionOption.swift in Sources */ = {isa = PBXBuildFile; fileRef = 65273650228DA9DA00576880 /* EditionOption.swift */; };
+		65273657228DA9DA00576880 /* EditionMenuCollectionView.swift in Sources */ = {isa = PBXBuildFile; fileRef = 65273651228DA9DA00576880 /* EditionMenuCollectionView.swift */; };
+		65273658228DA9DA00576880 /* EditionMenuCollectionCell.swift in Sources */ = {isa = PBXBuildFile; fileRef = 65273652228DA9DA00576880 /* EditionMenuCollectionCell.swift */; };
+		65273659228DA9DA00576880 /* CameraEditorView.swift in Sources */ = {isa = PBXBuildFile; fileRef = 65273653228DA9DA00576880 /* CameraEditorView.swift */; };
+		6527365A228DA9DA00576880 /* EditionMenuCollectionController.swift in Sources */ = {isa = PBXBuildFile; fileRef = 65273654228DA9DA00576880 /* EditionMenuCollectionController.swift */; };
 		652CBB106334DBA87F438B8E9FB99A5D /* Foundation.framework in Frameworks */ = {isa = PBXBuildFile; fileRef = 0E48B5BAA5481A7641341C7213220555 /* Foundation.framework */; };
 		662D6E6375826A7B2761CC8981FA89AA /* UIImage+FlipLeftMirrored.swift in Sources */ = {isa = PBXBuildFile; fileRef = D2FA6AF41A3DB860F3E0C51512CA2E9D /* UIImage+FlipLeftMirrored.swift */; };
 		668CEEA2E80E94D12AE047645112D23C /* TumblrTheme-umbrella.h in Headers */ = {isa = PBXBuildFile; fileRef = B58C653ED805E31881FC1DD95C369C07 /* TumblrTheme-umbrella.h */; settings = {ATTRIBUTES = (Public, ); }; };
@@ -111,7 +98,6 @@
 		6932B3D780381466B1EA4ABC4B9E3B1B /* SuggestedTagView.swift in Sources */ = {isa = PBXBuildFile; fileRef = 520B2E660CBD23CEACE25FC55C7E3FA7 /* SuggestedTagView.swift */; };
 		6B14E8171AE1B36E089A9186EF810A1A /* CameraOption.swift in Sources */ = {isa = PBXBuildFile; fileRef = 8B25D25308BF604E8F93B9D7C952DDD7 /* CameraOption.swift */; };
 		6BFCD9AFE4BFD8048BD37167FEB316C8 /* WaveFilter.swift in Sources */ = {isa = PBXBuildFile; fileRef = 33C9D2AB81A05B232589B9BE27F2354A /* WaveFilter.swift */; };
->>>>>>> 950db42e
 		6DA607EF1E60820FE1DA2CF032D83A35 /* Pods-KanvasCameraExample-dummy.m in Sources */ = {isa = PBXBuildFile; fileRef = BD0DC36564E70A3883594421DA9FDC77 /* Pods-KanvasCameraExample-dummy.m */; };
 		6DDCFA88E6495112A5A856FEFBD947D5 /* SharedUI-dummy.m in Sources */ = {isa = PBXBuildFile; fileRef = DE3D14B8C6179466A986E2354F6D9546 /* SharedUI-dummy.m */; };
 		6EBFAB65F207109A93F48478C01E16F8 /* CameraController.swift in Sources */ = {isa = PBXBuildFile; fileRef = C0A7C0F7E68440E697A54C163715B15D /* CameraController.swift */; };
@@ -316,19 +302,12 @@
 /* End PBXContainerItemProxy section */
 
 /* Begin PBXFileReference section */
-<<<<<<< HEAD
-		000B8EF19321B9ED940678092201BD16 /* KanvasCamera.podspec.json */ = {isa = PBXFileReference; includeInIndex = 1; lastKnownFileType = text.json; path = KanvasCamera.podspec.json; sourceTree = "<group>"; };
-		00569E0923750EA827B953A51D42ED9F /* CameraRecorder.swift */ = {isa = PBXFileReference; includeInIndex = 1; lastKnownFileType = sourcecode.swift; path = CameraRecorder.swift; sourceTree = "<group>"; };
-		012EB4F514084628DFC97F56066FC16D /* OptionView.swift */ = {isa = PBXFileReference; includeInIndex = 1; lastKnownFileType = sourcecode.swift; path = OptionView.swift; sourceTree = "<group>"; };
-		0345293F7668798F96CF91F8C9705EDE /* ImagePreviewController.swift */ = {isa = PBXFileReference; includeInIndex = 1; lastKnownFileType = sourcecode.swift; path = ImagePreviewController.swift; sourceTree = "<group>"; };
-=======
 		01328D1D3611C9653078491963CF6FDF /* FilterCollectionCell.swift */ = {isa = PBXFileReference; includeInIndex = 1; lastKnownFileType = sourcecode.swift; path = FilterCollectionCell.swift; sourceTree = "<group>"; };
 		022FB3B163CBCE68875D7177AD8684F1 /* SuggestedTagsDataSource.swift */ = {isa = PBXFileReference; includeInIndex = 1; lastKnownFileType = sourcecode.swift; path = SuggestedTagsDataSource.swift; sourceTree = "<group>"; };
 		0296A1310608ACED29419E98A2770A13 /* PlasmaFilter.swift */ = {isa = PBXFileReference; includeInIndex = 1; lastKnownFileType = sourcecode.swift; path = PlasmaFilter.swift; sourceTree = "<group>"; };
 		02DE89338FD202E9B7DC192A086BDEDE /* UIColor+Lerp.swift */ = {isa = PBXFileReference; includeInIndex = 1; lastKnownFileType = sourcecode.swift; path = "UIColor+Lerp.swift"; sourceTree = "<group>"; };
 		039DC9364FFA4DC8C31C736192A82D95 /* UIFont+Orangina.m */ = {isa = PBXFileReference; includeInIndex = 1; lastKnownFileType = sourcecode.c.objc; name = "UIFont+Orangina.m"; path = "Source/UIFont+Orangina.m"; sourceTree = "<group>"; };
 		044EB9237443F50C45A648E85B43024B /* Synchronized.swift */ = {isa = PBXFileReference; includeInIndex = 1; lastKnownFileType = sourcecode.swift; path = Synchronized.swift; sourceTree = "<group>"; };
->>>>>>> 950db42e
 		05734EA760D464EE6F6CB085C52CB063 /* FBSnapshotTestCase-Info.plist */ = {isa = PBXFileReference; includeInIndex = 1; lastKnownFileType = text.plist.xml; path = "FBSnapshotTestCase-Info.plist"; sourceTree = "<group>"; };
 		06B4E48AA2C7726C0BB3DC1F4B2D5C97 /* UICollectionView+Cells.swift */ = {isa = PBXFileReference; includeInIndex = 1; lastKnownFileType = sourcecode.swift; path = "UICollectionView+Cells.swift"; sourceTree = "<group>"; };
 		0748BD44EB8A7E1F29B9327BBD4FFCC9 /* Pods-KanvasCameraExample-umbrella.h */ = {isa = PBXFileReference; includeInIndex = 1; lastKnownFileType = sourcecode.c.h; path = "Pods-KanvasCameraExample-umbrella.h"; sourceTree = "<group>"; };
@@ -358,29 +337,6 @@
 		2A0B38FA8984C67BF2D30D69B965D1D6 /* Assets.xcassets */ = {isa = PBXFileReference; includeInIndex = 1; lastKnownFileType = folder.assetcatalog; name = Assets.xcassets; path = Resources/Assets.xcassets; sourceTree = "<group>"; };
 		2B0232945FDC6B826122A8CCD96EBA3D /* AppUIChangedListener.swift */ = {isa = PBXFileReference; includeInIndex = 1; lastKnownFileType = sourcecode.swift; name = AppUIChangedListener.swift; path = Source/AppUIChangedListener.swift; sourceTree = "<group>"; };
 		2B0390FC11C3671BEC209EA6F6AE8033 /* FBSnapshotTestController.h */ = {isa = PBXFileReference; includeInIndex = 1; lastKnownFileType = sourcecode.c.h; name = FBSnapshotTestController.h; path = FBSnapshotTestCase/FBSnapshotTestController.h; sourceTree = "<group>"; };
-<<<<<<< HEAD
-		2CF6D2828F2134CDED223BB32B0FF1C6 /* EasyTipView.swift */ = {isa = PBXFileReference; includeInIndex = 1; lastKnownFileType = sourcecode.swift; name = EasyTipView.swift; path = Source/EasyTipView.swift; sourceTree = "<group>"; };
-		2E47F799A71FA9A83672F48C078CDFBE /* UIColor+Hex.swift */ = {isa = PBXFileReference; includeInIndex = 1; lastKnownFileType = sourcecode.swift; name = "UIColor+Hex.swift"; path = "Source/UIColor+Hex.swift"; sourceTree = "<group>"; };
-		315EEC0206BA28D5135A077EA81FBF10 /* Utils.xcconfig */ = {isa = PBXFileReference; includeInIndex = 1; lastKnownFileType = text.xcconfig; path = Utils.xcconfig; sourceTree = "<group>"; };
-		3390B80AC26C844588280871442DE0F2 /* SharedUI-Info.plist */ = {isa = PBXFileReference; includeInIndex = 1; lastKnownFileType = text.plist.xml; path = "SharedUI-Info.plist"; sourceTree = "<group>"; };
-		3613502876D7F487F229D788AD5D97BC /* UIFont+PostFonts.m */ = {isa = PBXFileReference; includeInIndex = 1; lastKnownFileType = sourcecode.c.objc; name = "UIFont+PostFonts.m"; path = "Source/UIFont+PostFonts.m"; sourceTree = "<group>"; };
-		36A459EA0E648964D53F9D48BA732671 /* UIFont+ComposeFonts.m */ = {isa = PBXFileReference; includeInIndex = 1; lastKnownFileType = sourcecode.c.objc; name = "UIFont+ComposeFonts.m"; path = "Source/UIFont+ComposeFonts.m"; sourceTree = "<group>"; };
-		38558C94DD6C5F00194FD1E44CFBEF05 /* FBSnapshotTestCase.framework */ = {isa = PBXFileReference; explicitFileType = wrapper.framework; includeInIndex = 0; path = FBSnapshotTestCase.framework; sourceTree = BUILT_PRODUCTS_DIR; };
-		3A25FD66BF2D9AA61B26DF7F3B9D718A /* SharedUI.xcconfig */ = {isa = PBXFileReference; includeInIndex = 1; lastKnownFileType = text.xcconfig; path = SharedUI.xcconfig; sourceTree = "<group>"; };
-		3AAF99D49837145774C7E0233050A915 /* UIUpdate.swift */ = {isa = PBXFileReference; includeInIndex = 1; lastKnownFileType = sourcecode.swift; path = UIUpdate.swift; sourceTree = "<group>"; };
-		3BAC0CF383ADB571122820FDDD2C5D65 /* ModeButtonView.swift */ = {isa = PBXFileReference; includeInIndex = 1; lastKnownFileType = sourcecode.swift; path = ModeButtonView.swift; sourceTree = "<group>"; };
-		3CDE06824C93172799883685D2FBBFBE /* Utils.podspec */ = {isa = PBXFileReference; explicitFileType = text.script.ruby; includeInIndex = 1; indentWidth = 2; path = Utils.podspec; sourceTree = "<group>"; tabWidth = 2; xcLanguageSpecificationIdentifier = xcode.lang.ruby; };
-		40C111494557E79A2578DE96391B581E /* Pods-KanvasCameraExampleTests-umbrella.h */ = {isa = PBXFileReference; includeInIndex = 1; lastKnownFileType = sourcecode.c.h; path = "Pods-KanvasCameraExampleTests-umbrella.h"; sourceTree = "<group>"; };
-		41027206B4D99E8CD6F15A74355A61D2 /* TagsViewTagCell.swift */ = {isa = PBXFileReference; includeInIndex = 1; lastKnownFileType = sourcecode.swift; path = TagsViewTagCell.swift; sourceTree = "<group>"; };
-		4168F648598E4A3F729DE563270B05D8 /* ConicalGradientLayer.swift */ = {isa = PBXFileReference; includeInIndex = 1; lastKnownFileType = sourcecode.swift; path = ConicalGradientLayer.swift; sourceTree = "<group>"; };
-		418C2B06CF214AB1BC3A27023DD57A0E /* UICollectionView+Cells.swift */ = {isa = PBXFileReference; includeInIndex = 1; lastKnownFileType = sourcecode.swift; path = "UICollectionView+Cells.swift"; sourceTree = "<group>"; };
-		4246C27E48A129100A03C2F18892E7CC /* NumTypes+Conversion.swift */ = {isa = PBXFileReference; includeInIndex = 1; lastKnownFileType = sourcecode.swift; path = "NumTypes+Conversion.swift"; sourceTree = "<group>"; };
-		469AD6D009813394343DC7C9BD25AD23 /* UIImage+Camera.swift */ = {isa = PBXFileReference; includeInIndex = 1; lastKnownFileType = sourcecode.swift; path = "UIImage+Camera.swift"; sourceTree = "<group>"; };
-		4750BFCE7037FCCFA8D88DF63341F7EA /* TumblrTheme.podspec */ = {isa = PBXFileReference; explicitFileType = text.script.ruby; includeInIndex = 1; indentWidth = 2; path = TumblrTheme.podspec; sourceTree = "<group>"; tabWidth = 2; xcLanguageSpecificationIdentifier = xcode.lang.ruby; };
-		47F9FD22921E22C551AB04CDE93D1B83 /* Array+Move.swift */ = {isa = PBXFileReference; includeInIndex = 1; lastKnownFileType = sourcecode.swift; path = "Array+Move.swift"; sourceTree = "<group>"; };
-		4902946BADC56284646E676A90AB5546 /* RGBA.swift */ = {isa = PBXFileReference; includeInIndex = 1; lastKnownFileType = sourcecode.swift; path = RGBA.swift; sourceTree = "<group>"; };
-		491B84AC99321A15E5A0BDE4D744B7FE /* SharedUI.podspec */ = {isa = PBXFileReference; explicitFileType = text.script.ruby; includeInIndex = 1; indentWidth = 2; path = SharedUI.podspec; sourceTree = "<group>"; tabWidth = 2; xcLanguageSpecificationIdentifier = xcode.lang.ruby; };
-=======
 		2B2BE2FA23AD2DEDB094443D91EFCB7A /* UIFont+ComposeFonts.h */ = {isa = PBXFileReference; includeInIndex = 1; lastKnownFileType = sourcecode.c.h; name = "UIFont+ComposeFonts.h"; path = "Source/UIFont+ComposeFonts.h"; sourceTree = "<group>"; };
 		2C87B59A9E88C4C0891A44BCBCA5DF06 /* CGRect+Center.swift */ = {isa = PBXFileReference; includeInIndex = 1; lastKnownFileType = sourcecode.swift; path = "CGRect+Center.swift"; sourceTree = "<group>"; };
 		2C8AB4BE8CBB75486F75FD897F3BCF79 /* ImagePoolFilter.swift */ = {isa = PBXFileReference; includeInIndex = 1; lastKnownFileType = sourcecode.swift; path = ImagePoolFilter.swift; sourceTree = "<group>"; };
@@ -390,7 +346,7 @@
 		303DDFA9CEBACD3FB06C38930B52A9EE /* SuggestedTagsView.swift */ = {isa = PBXFileReference; includeInIndex = 1; lastKnownFileType = sourcecode.swift; path = SuggestedTagsView.swift; sourceTree = "<group>"; };
 		33C9D2AB81A05B232589B9BE27F2354A /* WaveFilter.swift */ = {isa = PBXFileReference; includeInIndex = 1; lastKnownFileType = sourcecode.swift; path = WaveFilter.swift; sourceTree = "<group>"; };
 		3491FC3EA67F9857E9FC6408AD96256A /* CameraInputOutput.swift */ = {isa = PBXFileReference; includeInIndex = 1; lastKnownFileType = sourcecode.swift; path = CameraInputOutput.swift; sourceTree = "<group>"; };
-		38558C94DD6C5F00194FD1E44CFBEF05 /* FBSnapshotTestCase.framework */ = {isa = PBXFileReference; explicitFileType = wrapper.framework; includeInIndex = 0; name = FBSnapshotTestCase.framework; path = FBSnapshotTestCase.framework; sourceTree = BUILT_PRODUCTS_DIR; };
+		38558C94DD6C5F00194FD1E44CFBEF05 /* FBSnapshotTestCase.framework */ = {isa = PBXFileReference; explicitFileType = wrapper.framework; includeInIndex = 0; path = FBSnapshotTestCase.framework; sourceTree = BUILT_PRODUCTS_DIR; };
 		3A4806E63B1378AA61B46A43824743A9 /* ModeButtonView.swift */ = {isa = PBXFileReference; includeInIndex = 1; lastKnownFileType = sourcecode.swift; path = ModeButtonView.swift; sourceTree = "<group>"; };
 		3BA9F0CE99008365102291CAA5C46F73 /* NavigationBarStyleDefining.swift */ = {isa = PBXFileReference; includeInIndex = 1; lastKnownFileType = sourcecode.swift; name = NavigationBarStyleDefining.swift; path = Source/NavigationBarStyleDefining.swift; sourceTree = "<group>"; };
 		3BF9A8C79757A3C0A71FE3B23C9DD9DB /* UIFont+Orangina.h */ = {isa = PBXFileReference; includeInIndex = 1; lastKnownFileType = sourcecode.c.h; name = "UIFont+Orangina.h"; path = "Source/UIFont+Orangina.h"; sourceTree = "<group>"; };
@@ -399,7 +355,6 @@
 		40C111494557E79A2578DE96391B581E /* Pods-KanvasCameraExampleTests-umbrella.h */ = {isa = PBXFileReference; includeInIndex = 1; lastKnownFileType = sourcecode.c.h; path = "Pods-KanvasCameraExampleTests-umbrella.h"; sourceTree = "<group>"; };
 		411264F72CD25B2EBA3D2DC8BBD2B868 /* MediaClipsEditorView.swift */ = {isa = PBXFileReference; includeInIndex = 1; lastKnownFileType = sourcecode.swift; path = MediaClipsEditorView.swift; sourceTree = "<group>"; };
 		4859560631CF47675311DEB9F5A1E9AB /* MediaClipsCollectionCell.swift */ = {isa = PBXFileReference; includeInIndex = 1; lastKnownFileType = sourcecode.swift; path = MediaClipsCollectionCell.swift; sourceTree = "<group>"; };
->>>>>>> 950db42e
 		4950BB12399FFAD9A7E465DC6C2B3F98 /* QuartzCore.framework */ = {isa = PBXFileReference; lastKnownFileType = wrapper.framework; name = QuartzCore.framework; path = Platforms/iPhoneOS.platform/Developer/SDKs/iPhoneOS12.0.sdk/System/Library/Frameworks/QuartzCore.framework; sourceTree = DEVELOPER_DIR; };
 		496E3AA5A9EA88CE8B3ADB42577BC2DF /* TumblrTheme.framework */ = {isa = PBXFileReference; explicitFileType = wrapper.framework; includeInIndex = 0; path = TumblrTheme.framework; sourceTree = BUILT_PRODUCTS_DIR; };
 		499BB97C946EF5DFF46CB40D7D685EE1 /* SwiftSupport.swift */ = {isa = PBXFileReference; includeInIndex = 1; lastKnownFileType = sourcecode.swift; name = SwiftSupport.swift; path = FBSnapshotTestCase/SwiftSupport.swift; sourceTree = "<group>"; };
@@ -408,7 +363,7 @@
 		4F0F4A49AD5239580004382848681DAC /* ExtendedButton.swift */ = {isa = PBXFileReference; includeInIndex = 1; lastKnownFileType = sourcecode.swift; path = ExtendedButton.swift; sourceTree = "<group>"; };
 		4FB23A7A321BFD09B0985E94534A5272 /* FBSnapshotTestCasePlatform.h */ = {isa = PBXFileReference; includeInIndex = 1; lastKnownFileType = sourcecode.c.h; name = FBSnapshotTestCasePlatform.h; path = FBSnapshotTestCase/FBSnapshotTestCasePlatform.h; sourceTree = "<group>"; };
 		505A90575A3A74487C664A5FD9CB69D2 /* TagsOptionsModel.swift */ = {isa = PBXFileReference; includeInIndex = 1; lastKnownFileType = sourcecode.swift; path = TagsOptionsModel.swift; sourceTree = "<group>"; };
-		51DE0501602E82A19F2C858E4AD337D7 /* Utils.podspec */ = {isa = PBXFileReference; explicitFileType = text.script.ruby; includeInIndex = 1; indentWidth = 2; lastKnownFileType = text; path = Utils.podspec; sourceTree = "<group>"; tabWidth = 2; xcLanguageSpecificationIdentifier = xcode.lang.ruby; };
+		51DE0501602E82A19F2C858E4AD337D7 /* Utils.podspec */ = {isa = PBXFileReference; explicitFileType = text.script.ruby; includeInIndex = 1; indentWidth = 2; path = Utils.podspec; sourceTree = "<group>"; tabWidth = 2; xcLanguageSpecificationIdentifier = xcode.lang.ruby; };
 		520B2E660CBD23CEACE25FC55C7E3FA7 /* SuggestedTagView.swift */ = {isa = PBXFileReference; includeInIndex = 1; lastKnownFileType = sourcecode.swift; path = SuggestedTagView.swift; sourceTree = "<group>"; };
 		537FBD67DB9B5FE8011E6B5C6E12AAA1 /* CameraRecorder.swift */ = {isa = PBXFileReference; includeInIndex = 1; lastKnownFileType = sourcecode.swift; path = CameraRecorder.swift; sourceTree = "<group>"; };
 		53CBBFC7372C51B70B830CC997F3353F /* UIFont+Utils.swift */ = {isa = PBXFileReference; includeInIndex = 1; lastKnownFileType = sourcecode.swift; path = "UIFont+Utils.swift"; sourceTree = "<group>"; };
@@ -419,31 +374,22 @@
 		5DE6A5D4DE5259BAE40691BC25A1A378 /* Utils.modulemap */ = {isa = PBXFileReference; includeInIndex = 1; lastKnownFileType = sourcecode.module; path = Utils.modulemap; sourceTree = "<group>"; };
 		5EE40F1B35CCBC27BE65C1953D3435D0 /* Utils-dummy.m */ = {isa = PBXFileReference; includeInIndex = 1; lastKnownFileType = sourcecode.c.objc; path = "Utils-dummy.m"; sourceTree = "<group>"; };
 		630DD64AF6E511A9DCCA74D5ED44A3D8 /* Pods-KanvasCameraExample-Info.plist */ = {isa = PBXFileReference; includeInIndex = 1; lastKnownFileType = text.plist.xml; path = "Pods-KanvasCameraExample-Info.plist"; sourceTree = "<group>"; };
-<<<<<<< HEAD
-		633E0189557451DFE12EF5A82E8C82EF /* UIFont+Orangina.m */ = {isa = PBXFileReference; includeInIndex = 1; lastKnownFileType = sourcecode.c.objc; name = "UIFont+Orangina.m"; path = "Source/UIFont+Orangina.m"; sourceTree = "<group>"; };
-		63E750D1A810E72F0F4F63AE9B6FDDC8 /* FilterSettingsController.swift */ = {isa = PBXFileReference; includeInIndex = 1; lastKnownFileType = sourcecode.swift; path = FilterSettingsController.swift; sourceTree = "<group>"; };
-		650DCBF32289DA6E00586579 /* CameraEditorView.swift */ = {isa = PBXFileReference; lastKnownFileType = sourcecode.swift; path = CameraEditorView.swift; sourceTree = "<group>"; };
-		650DCBF72289DA8700586579 /* CameraEditorViewController.swift */ = {isa = PBXFileReference; lastKnownFileType = sourcecode.swift; path = CameraEditorViewController.swift; sourceTree = "<group>"; };
-		6575938D228AF3B0003DD334 /* EditionMenuCollectionView.swift */ = {isa = PBXFileReference; lastKnownFileType = sourcecode.swift; path = EditionMenuCollectionView.swift; sourceTree = "<group>"; };
-		6575938F228AF519003DD334 /* EditionMenuCollectionCell.swift */ = {isa = PBXFileReference; lastKnownFileType = sourcecode.swift; path = EditionMenuCollectionCell.swift; sourceTree = "<group>"; };
-		65759391228AF7FB003DD334 /* EditionMenuCollectionController.swift */ = {isa = PBXFileReference; lastKnownFileType = sourcecode.swift; path = EditionMenuCollectionController.swift; sourceTree = "<group>"; };
-		65759393228AF9F7003DD334 /* EditionOption.swift */ = {isa = PBXFileReference; lastKnownFileType = sourcecode.swift; path = EditionOption.swift; sourceTree = "<group>"; };
-		65DFEBCB57919DE3463F50ECA2237C95 /* CameraInputController.swift */ = {isa = PBXFileReference; includeInIndex = 1; lastKnownFileType = sourcecode.swift; path = CameraInputController.swift; sourceTree = "<group>"; };
-		667FED546554BD7E2DBACEAEEE407634 /* FilterType.swift */ = {isa = PBXFileReference; includeInIndex = 1; lastKnownFileType = sourcecode.swift; path = FilterType.swift; sourceTree = "<group>"; };
-		67855AE313F0E02B8C4393DD21D316B0 /* KanvasCamera.framework */ = {isa = PBXFileReference; explicitFileType = wrapper.framework; includeInIndex = 0; path = KanvasCamera.framework; sourceTree = BUILT_PRODUCTS_DIR; };
-		68294B7EF8813D529F4B868C0ABC67EE /* MediaClipsCollectionView.swift */ = {isa = PBXFileReference; includeInIndex = 1; lastKnownFileType = sourcecode.swift; path = MediaClipsCollectionView.swift; sourceTree = "<group>"; };
-=======
 		6355FA946B4AD6F07CAC9C961329A843 /* UIColor+SharedColors.swift */ = {isa = PBXFileReference; includeInIndex = 1; lastKnownFileType = sourcecode.swift; name = "UIColor+SharedColors.swift"; path = "Source/UIColor+SharedColors.swift"; sourceTree = "<group>"; };
 		6495EB0F7952C1C8FF80604FE26F3501 /* WavePoolFilter.swift */ = {isa = PBXFileReference; includeInIndex = 1; lastKnownFileType = sourcecode.swift; path = WavePoolFilter.swift; sourceTree = "<group>"; };
+		6527364F228DA9DA00576880 /* CameraEditorViewController.swift */ = {isa = PBXFileReference; fileEncoding = 4; lastKnownFileType = sourcecode.swift; path = CameraEditorViewController.swift; sourceTree = "<group>"; };
+		65273650228DA9DA00576880 /* EditionOption.swift */ = {isa = PBXFileReference; fileEncoding = 4; lastKnownFileType = sourcecode.swift; path = EditionOption.swift; sourceTree = "<group>"; };
+		65273651228DA9DA00576880 /* EditionMenuCollectionView.swift */ = {isa = PBXFileReference; fileEncoding = 4; lastKnownFileType = sourcecode.swift; path = EditionMenuCollectionView.swift; sourceTree = "<group>"; };
+		65273652228DA9DA00576880 /* EditionMenuCollectionCell.swift */ = {isa = PBXFileReference; fileEncoding = 4; lastKnownFileType = sourcecode.swift; path = EditionMenuCollectionCell.swift; sourceTree = "<group>"; };
+		65273653228DA9DA00576880 /* CameraEditorView.swift */ = {isa = PBXFileReference; fileEncoding = 4; lastKnownFileType = sourcecode.swift; path = CameraEditorView.swift; sourceTree = "<group>"; };
+		65273654228DA9DA00576880 /* EditionMenuCollectionController.swift */ = {isa = PBXFileReference; fileEncoding = 4; lastKnownFileType = sourcecode.swift; path = EditionMenuCollectionController.swift; sourceTree = "<group>"; };
 		6554EC7958A9B05E77EA70D625291EA0 /* UIButton+Shadows.swift */ = {isa = PBXFileReference; includeInIndex = 1; lastKnownFileType = sourcecode.swift; path = "UIButton+Shadows.swift"; sourceTree = "<group>"; };
 		65FC2FD9C25FAB428ECD0A5D8A3A84D7 /* RaveFilter.swift */ = {isa = PBXFileReference; includeInIndex = 1; lastKnownFileType = sourcecode.swift; path = RaveFilter.swift; sourceTree = "<group>"; };
 		6634EBF957B6903389933AE27F901AA7 /* CameraZoomHandler.swift */ = {isa = PBXFileReference; includeInIndex = 1; lastKnownFileType = sourcecode.swift; path = CameraZoomHandler.swift; sourceTree = "<group>"; };
 		66B146A6E26C810E38CBC275CE8F9C61 /* MediaMetadata.swift */ = {isa = PBXFileReference; includeInIndex = 1; lastKnownFileType = sourcecode.swift; path = MediaMetadata.swift; sourceTree = "<group>"; };
-		67855AE313F0E02B8C4393DD21D316B0 /* KanvasCamera.framework */ = {isa = PBXFileReference; explicitFileType = wrapper.framework; includeInIndex = 0; name = KanvasCamera.framework; path = KanvasCamera.framework; sourceTree = BUILT_PRODUCTS_DIR; };
+		67855AE313F0E02B8C4393DD21D316B0 /* KanvasCamera.framework */ = {isa = PBXFileReference; explicitFileType = wrapper.framework; includeInIndex = 0; path = KanvasCamera.framework; sourceTree = BUILT_PRODUCTS_DIR; };
 		68104A1B13F54A908F33585DD484EE11 /* TumblrTheme.modulemap */ = {isa = PBXFileReference; includeInIndex = 1; lastKnownFileType = sourcecode.module; path = TumblrTheme.modulemap; sourceTree = "<group>"; };
 		69171349AFC8201F00D96A4B3BB96DCE /* AppColorSource.swift */ = {isa = PBXFileReference; includeInIndex = 1; lastKnownFileType = sourcecode.swift; name = AppColorSource.swift; path = Source/AppColorSource.swift; sourceTree = "<group>"; };
 		6D00EAAC0A7DDC7A392262965CC0352F /* ContentTypeDetector.swift */ = {isa = PBXFileReference; includeInIndex = 1; lastKnownFileType = sourcecode.swift; name = ContentTypeDetector.swift; path = Source/ContentTypeDetector.swift; sourceTree = "<group>"; };
->>>>>>> 950db42e
 		6D11A917E16D537C3E7109B520EA4E28 /* Pods-KanvasCameraExampleTests-dummy.m */ = {isa = PBXFileReference; includeInIndex = 1; lastKnownFileType = sourcecode.c.objc; path = "Pods-KanvasCameraExampleTests-dummy.m"; sourceTree = "<group>"; };
 		6F00059786561D293EDDBE492AD0108B /* EMInterferenceFilter.swift */ = {isa = PBXFileReference; includeInIndex = 1; lastKnownFileType = sourcecode.swift; path = EMInterferenceFilter.swift; sourceTree = "<group>"; };
 		708BA94BF4EFDED41E9EC700106FEC77 /* UIKit.framework */ = {isa = PBXFileReference; lastKnownFileType = wrapper.framework; name = UIKit.framework; path = Platforms/iPhoneOS.platform/Developer/SDKs/iPhoneOS12.0.sdk/System/Library/Frameworks/UIKit.framework; sourceTree = DEVELOPER_DIR; };
@@ -451,27 +397,11 @@
 		721613CB9729A1D201FFF3FB055D4202 /* Pods-KanvasCameraExampleTests.debug.xcconfig */ = {isa = PBXFileReference; includeInIndex = 1; lastKnownFileType = text.xcconfig; path = "Pods-KanvasCameraExampleTests.debug.xcconfig"; sourceTree = "<group>"; };
 		726F80F13B90D37AA0CC62D84FA50C55 /* UIView+Shadows.swift */ = {isa = PBXFileReference; includeInIndex = 1; lastKnownFileType = sourcecode.swift; name = "UIView+Shadows.swift"; path = "Source/UIView+Shadows.swift"; sourceTree = "<group>"; };
 		72C449A409BC30841DD84D8701A3966D /* Pods-KanvasCameraExampleTests-frameworks.sh */ = {isa = PBXFileReference; includeInIndex = 1; lastKnownFileType = text.script.sh; path = "Pods-KanvasCameraExampleTests-frameworks.sh"; sourceTree = "<group>"; };
-<<<<<<< HEAD
 		735DD4E5BA861AF993007E4E49E0DBAD /* SharedUI.framework */ = {isa = PBXFileReference; explicitFileType = wrapper.framework; includeInIndex = 0; path = SharedUI.framework; sourceTree = BUILT_PRODUCTS_DIR; };
-		740348370D56E204561A34459E48BF17 /* ModeSelectorAndShootView.swift */ = {isa = PBXFileReference; includeInIndex = 1; lastKnownFileType = sourcecode.swift; path = ModeSelectorAndShootView.swift; sourceTree = "<group>"; };
-		74B598CFFDAC0F53B1F1DD8305A85DBE /* ColorPickerViewController.swift */ = {isa = PBXFileReference; includeInIndex = 1; lastKnownFileType = sourcecode.swift; name = ColorPickerViewController.swift; path = Source/ColorPickerViewController.swift; sourceTree = "<group>"; };
-		74BD5AD8F7DDAA6993BFD8C1CC564BBE /* WaveFilter.swift */ = {isa = PBXFileReference; includeInIndex = 1; lastKnownFileType = sourcecode.swift; path = WaveFilter.swift; sourceTree = "<group>"; };
-		7550D93AFA7F7431CDD0253EA004C8DF /* TagsView.swift */ = {isa = PBXFileReference; includeInIndex = 1; lastKnownFileType = sourcecode.swift; path = TagsView.swift; sourceTree = "<group>"; };
-		770CD5C67E168BDB4F77A5456E4B4BD3 /* SharedUI-prefix.pch */ = {isa = PBXFileReference; includeInIndex = 1; lastKnownFileType = sourcecode.c.h; path = "SharedUI-prefix.pch"; sourceTree = "<group>"; };
-		77D1F172B30E75368EC1C8C780B54282 /* CameraPreviewView.swift */ = {isa = PBXFileReference; includeInIndex = 1; lastKnownFileType = sourcecode.swift; path = CameraPreviewView.swift; sourceTree = "<group>"; };
-		77FEB3DB63AA0C25BE067FC3C8CD8B3C /* HashCodeBuilder.swift */ = {isa = PBXFileReference; includeInIndex = 1; lastKnownFileType = sourcecode.swift; name = HashCodeBuilder.swift; path = Source/HashCodeBuilder.swift; sourceTree = "<group>"; };
-		7941791C01D5923636C8440397F1CCF2 /* RGBFilter.swift */ = {isa = PBXFileReference; includeInIndex = 1; lastKnownFileType = sourcecode.swift; path = RGBFilter.swift; sourceTree = "<group>"; };
-		7A085BA40496436F75EED51FDAA66AC5 /* GLPixelBufferView.swift */ = {isa = PBXFileReference; includeInIndex = 1; lastKnownFileType = sourcecode.swift; path = GLPixelBufferView.swift; sourceTree = "<group>"; };
-		7BA80D7A5A0B6C84C7C792AC96FBE40F /* TumblrTheme.modulemap */ = {isa = PBXFileReference; includeInIndex = 1; lastKnownFileType = sourcecode.module; path = TumblrTheme.modulemap; sourceTree = "<group>"; };
-		7C1A8204FA8F03B3ACDB71047F6CB35A /* CameraSegmentHandler.swift */ = {isa = PBXFileReference; includeInIndex = 1; lastKnownFileType = sourcecode.swift; path = CameraSegmentHandler.swift; sourceTree = "<group>"; };
-		7C6F88D43B3EBC74883988260BF38F6A /* TumblrTheme-prefix.pch */ = {isa = PBXFileReference; includeInIndex = 1; lastKnownFileType = sourcecode.c.h; path = "TumblrTheme-prefix.pch"; sourceTree = "<group>"; };
-=======
-		735DD4E5BA861AF993007E4E49E0DBAD /* SharedUI.framework */ = {isa = PBXFileReference; explicitFileType = wrapper.framework; includeInIndex = 0; name = SharedUI.framework; path = SharedUI.framework; sourceTree = BUILT_PRODUCTS_DIR; };
 		74980E94E9407748BC139E8111524E4E /* ConicalGradientLayer.swift */ = {isa = PBXFileReference; includeInIndex = 1; lastKnownFileType = sourcecode.swift; path = ConicalGradientLayer.swift; sourceTree = "<group>"; };
 		76B2CE36C0D631155EFCA03A9E4C73EA /* Queue.swift */ = {isa = PBXFileReference; includeInIndex = 1; lastKnownFileType = sourcecode.swift; path = Queue.swift; sourceTree = "<group>"; };
 		7ADC771FCD8E6127BAC8C8C2250D660C /* ImagePreviewController.swift */ = {isa = PBXFileReference; includeInIndex = 1; lastKnownFileType = sourcecode.swift; path = ImagePreviewController.swift; sourceTree = "<group>"; };
 		7E72CC628653798334F55E103F532346 /* LoadingIndicatorView.swift */ = {isa = PBXFileReference; includeInIndex = 1; lastKnownFileType = sourcecode.swift; path = LoadingIndicatorView.swift; sourceTree = "<group>"; };
->>>>>>> 950db42e
 		841F562A950BC3B0D9DB87C857D478D7 /* FBSnapshotTestController.m */ = {isa = PBXFileReference; includeInIndex = 1; lastKnownFileType = sourcecode.c.objc; name = FBSnapshotTestController.m; path = FBSnapshotTestCase/FBSnapshotTestController.m; sourceTree = "<group>"; };
 		87529F1B646138266226DA6125B8593E /* AVURLAsset+Thumbnail.swift */ = {isa = PBXFileReference; includeInIndex = 1; lastKnownFileType = sourcecode.swift; path = "AVURLAsset+Thumbnail.swift"; sourceTree = "<group>"; };
 		8985997ABF015ABA54DD1ACD80ED7649 /* LegoFilter.swift */ = {isa = PBXFileReference; includeInIndex = 1; lastKnownFileType = sourcecode.swift; path = LegoFilter.swift; sourceTree = "<group>"; };
@@ -486,36 +416,20 @@
 		9147DA3367E6D6CE1D118B73FE363501 /* ModeSelectorAndShootController.swift */ = {isa = PBXFileReference; includeInIndex = 1; lastKnownFileType = sourcecode.swift; path = ModeSelectorAndShootController.swift; sourceTree = "<group>"; };
 		92BFFC3EEB25C3D4EC18BBFAD33D038E /* TagsViewEditCell.swift */ = {isa = PBXFileReference; includeInIndex = 1; lastKnownFileType = sourcecode.swift; path = TagsViewEditCell.swift; sourceTree = "<group>"; };
 		93221711894899A0B45B4E35F4B54984 /* UIApplication+StrictKeyWindow.m */ = {isa = PBXFileReference; includeInIndex = 1; lastKnownFileType = sourcecode.c.objc; name = "UIApplication+StrictKeyWindow.m"; path = "FBSnapshotTestCase/Categories/UIApplication+StrictKeyWindow.m"; sourceTree = "<group>"; };
-<<<<<<< HEAD
 		933CDCD8E267D307FB01CC2289D7761E /* Utils.framework */ = {isa = PBXFileReference; explicitFileType = wrapper.framework; includeInIndex = 0; path = Utils.framework; sourceTree = BUILT_PRODUCTS_DIR; };
-		95BE7F0F674C6E62A12F496F16960387 /* TumblrTheme-dummy.m */ = {isa = PBXFileReference; includeInIndex = 1; lastKnownFileType = sourcecode.c.objc; path = "TumblrTheme-dummy.m"; sourceTree = "<group>"; };
-		96B28A2CB3EE0343964DCC9F07DC9EC5 /* MediaClipsCollectionController.swift */ = {isa = PBXFileReference; includeInIndex = 1; lastKnownFileType = sourcecode.swift; path = MediaClipsCollectionController.swift; sourceTree = "<group>"; };
-		98BCD5F9B7C4024716F1CFF5631A6A38 /* SharedUI.modulemap */ = {isa = PBXFileReference; includeInIndex = 1; lastKnownFileType = sourcecode.module; path = SharedUI.modulemap; sourceTree = "<group>"; };
-=======
-		933CDCD8E267D307FB01CC2289D7761E /* Utils.framework */ = {isa = PBXFileReference; explicitFileType = wrapper.framework; includeInIndex = 0; name = Utils.framework; path = Utils.framework; sourceTree = BUILT_PRODUCTS_DIR; };
 		945005697AE6E9714FE516EB6902D233 /* SharedUI.modulemap */ = {isa = PBXFileReference; includeInIndex = 1; lastKnownFileType = sourcecode.module; path = SharedUI.modulemap; sourceTree = "<group>"; };
 		956DE6209479FD65C7DD65111DE2FFA5 /* UIFont+ComposeFonts.m */ = {isa = PBXFileReference; includeInIndex = 1; lastKnownFileType = sourcecode.c.objc; name = "UIFont+ComposeFonts.m"; path = "Source/UIFont+ComposeFonts.m"; sourceTree = "<group>"; };
 		982DA5DBB61FAAB8C4D33FCE005915B5 /* TumblrTheme.xcconfig */ = {isa = PBXFileReference; includeInIndex = 1; lastKnownFileType = text.xcconfig; path = TumblrTheme.xcconfig; sourceTree = "<group>"; };
 		98CF0CD918ADAA5F6F5DB6CDD329A19B /* UIView+AutoLayout.swift */ = {isa = PBXFileReference; includeInIndex = 1; lastKnownFileType = sourcecode.swift; name = "UIView+AutoLayout.swift"; path = "Source/UIView+AutoLayout.swift"; sourceTree = "<group>"; };
 		9A1F7A6308DF78E47D77B6399FEE2856 /* Utils.xcconfig */ = {isa = PBXFileReference; includeInIndex = 1; lastKnownFileType = text.xcconfig; path = Utils.xcconfig; sourceTree = "<group>"; };
->>>>>>> 950db42e
 		9A648BA81C182E1424B9B336EA8F50B1 /* FBSnapshotTestCase.h */ = {isa = PBXFileReference; includeInIndex = 1; lastKnownFileType = sourcecode.c.h; name = FBSnapshotTestCase.h; path = FBSnapshotTestCase/FBSnapshotTestCase.h; sourceTree = "<group>"; };
-		9A6566CBB0604621D134ED606FD7191F /* Shaders */ = {isa = PBXFileReference; includeInIndex = 1; name = Shaders; path = Resources/Shaders; sourceTree = "<group>"; };
+		9A6566CBB0604621D134ED606FD7191F /* Shaders */ = {isa = PBXFileReference; includeInIndex = 1; lastKnownFileType = folder; name = Shaders; path = Resources/Shaders; sourceTree = "<group>"; };
 		9A79DA9E8030FF80BE316C52F361B6B8 /* FilmFilter.swift */ = {isa = PBXFileReference; includeInIndex = 1; lastKnownFileType = sourcecode.swift; path = FilmFilter.swift; sourceTree = "<group>"; };
 		9AD938F913F0BCA74647484CDDF19BE0 /* KanvasCamera-umbrella.h */ = {isa = PBXFileReference; includeInIndex = 1; lastKnownFileType = sourcecode.c.h; path = "KanvasCamera-umbrella.h"; sourceTree = "<group>"; };
 		9B5CCB48F56ED269319730EEE31A4315 /* Pods-KanvasCameraExample-acknowledgements.markdown */ = {isa = PBXFileReference; includeInIndex = 1; lastKnownFileType = text; path = "Pods-KanvasCameraExample-acknowledgements.markdown"; sourceTree = "<group>"; };
-<<<<<<< HEAD
-		9D298B22D8CE966F0883001723E5A41E /* ContentTypeDetector.swift */ = {isa = PBXFileReference; includeInIndex = 1; lastKnownFileType = sourcecode.swift; name = ContentTypeDetector.swift; path = Source/ContentTypeDetector.swift; sourceTree = "<group>"; };
+		9D052A577E77DFB0E02B90DE6D3A4CB4 /* ChromaFilter.swift */ = {isa = PBXFileReference; includeInIndex = 1; lastKnownFileType = sourcecode.swift; path = ChromaFilter.swift; sourceTree = "<group>"; };
 		9D940727FF8FB9C785EB98E56350EF41 /* Podfile */ = {isa = PBXFileReference; explicitFileType = text.script.ruby; includeInIndex = 1; indentWidth = 2; name = Podfile; path = ../Podfile; sourceTree = SOURCE_ROOT; tabWidth = 2; xcLanguageSpecificationIdentifier = xcode.lang.ruby; };
-		9D9E0B76D2780C534F1FAF2E123D689C /* CameraOption.swift */ = {isa = PBXFileReference; includeInIndex = 1; lastKnownFileType = sourcecode.swift; path = CameraOption.swift; sourceTree = "<group>"; };
-		9E297AFFC5407173647E50927414937A /* GLRenderer.swift */ = {isa = PBXFileReference; includeInIndex = 1; lastKnownFileType = sourcecode.swift; path = GLRenderer.swift; sourceTree = "<group>"; };
-		9E41CF3412BE18877FF199C0002204AB /* Utils-umbrella.h */ = {isa = PBXFileReference; includeInIndex = 1; lastKnownFileType = sourcecode.c.h; path = "Utils-umbrella.h"; sourceTree = "<group>"; };
-		A0AEA31A2E61993574DAC6BF4D8AA805 /* KanvasCamera-umbrella.h */ = {isa = PBXFileReference; includeInIndex = 1; lastKnownFileType = sourcecode.c.h; path = "KanvasCamera-umbrella.h"; sourceTree = "<group>"; };
-=======
-		9D052A577E77DFB0E02B90DE6D3A4CB4 /* ChromaFilter.swift */ = {isa = PBXFileReference; includeInIndex = 1; lastKnownFileType = sourcecode.swift; path = ChromaFilter.swift; sourceTree = "<group>"; };
-		9D940727FF8FB9C785EB98E56350EF41 /* Podfile */ = {isa = PBXFileReference; explicitFileType = text.script.ruby; includeInIndex = 1; indentWidth = 2; lastKnownFileType = text; name = Podfile; path = ../Podfile; sourceTree = SOURCE_ROOT; tabWidth = 2; xcLanguageSpecificationIdentifier = xcode.lang.ruby; };
 		A03502EC0DB031952C3A681DD5FF96A4 /* TagsView.swift */ = {isa = PBXFileReference; includeInIndex = 1; lastKnownFileType = sourcecode.swift; path = TagsView.swift; sourceTree = "<group>"; };
->>>>>>> 950db42e
 		A0C349B55D5DD901862F42E94F25DADB /* Pods-KanvasCameraExampleTests-acknowledgements.plist */ = {isa = PBXFileReference; includeInIndex = 1; lastKnownFileType = text.plist.xml; path = "Pods-KanvasCameraExampleTests-acknowledgements.plist"; sourceTree = "<group>"; };
 		A12DFF8431D233409EA65EF72AE7FDB1 /* GLPixelBufferView.swift */ = {isa = PBXFileReference; includeInIndex = 1; lastKnownFileType = sourcecode.swift; path = GLPixelBufferView.swift; sourceTree = "<group>"; };
 		A1DB66BABDE59E5B326284AAD222B6B9 /* FBSnapshotTestCase.xcconfig */ = {isa = PBXFileReference; includeInIndex = 1; lastKnownFileType = text.xcconfig; path = FBSnapshotTestCase.xcconfig; sourceTree = "<group>"; };
@@ -541,7 +455,7 @@
 		ADD38C42681CE4F0970B618857F4898A /* NSURL+Media.swift */ = {isa = PBXFileReference; includeInIndex = 1; lastKnownFileType = sourcecode.swift; path = "NSURL+Media.swift"; sourceTree = "<group>"; };
 		AE3DCF249162884598075883138BE477 /* Pods-KanvasCameraExample.modulemap */ = {isa = PBXFileReference; includeInIndex = 1; lastKnownFileType = sourcecode.module; path = "Pods-KanvasCameraExample.modulemap"; sourceTree = "<group>"; };
 		AE9D5C7B4D0ED545A05F146DEC9E8457 /* OptionView.swift */ = {isa = PBXFileReference; includeInIndex = 1; lastKnownFileType = sourcecode.swift; path = OptionView.swift; sourceTree = "<group>"; };
-		B043036BA8A2D10EBFCEC701F0523A56 /* silence.aac */ = {isa = PBXFileReference; includeInIndex = 1; name = silence.aac; path = Resources/silence.aac; sourceTree = "<group>"; };
+		B043036BA8A2D10EBFCEC701F0523A56 /* silence.aac */ = {isa = PBXFileReference; includeInIndex = 1; lastKnownFileType = file; name = silence.aac; path = Resources/silence.aac; sourceTree = "<group>"; };
 		B09EB31236E7B186E9DF21829BAE84AD /* OpenGLES.framework */ = {isa = PBXFileReference; lastKnownFileType = wrapper.framework; name = OpenGLES.framework; path = Platforms/iPhoneOS.platform/Developer/SDKs/iPhoneOS12.0.sdk/System/Library/Frameworks/OpenGLES.framework; sourceTree = DEVELOPER_DIR; };
 		B0CA1EADFC4378592F36F7B5433F6907 /* SharedUI.framework */ = {isa = PBXFileReference; explicitFileType = wrapper.framework; includeInIndex = 0; path = SharedUI.framework; sourceTree = BUILT_PRODUCTS_DIR; };
 		B1BCF5F83DC921D9228A57F7ABFD94B9 /* MangaFilter.swift */ = {isa = PBXFileReference; includeInIndex = 1; lastKnownFileType = sourcecode.swift; path = MangaFilter.swift; sourceTree = "<group>"; };
@@ -553,58 +467,24 @@
 		B64300733A3E055E257B0B8CD441A8E8 /* UIUpdate.swift */ = {isa = PBXFileReference; includeInIndex = 1; lastKnownFileType = sourcecode.swift; path = UIUpdate.swift; sourceTree = "<group>"; };
 		B684222137D294528D4AE11AAEBD4C1B /* SharedUI.xcconfig */ = {isa = PBXFileReference; includeInIndex = 1; lastKnownFileType = text.xcconfig; path = SharedUI.xcconfig; sourceTree = "<group>"; };
 		B6872FE5FF94A22599F30B891D139D0A /* AppColorScheme.swift */ = {isa = PBXFileReference; includeInIndex = 1; lastKnownFileType = sourcecode.swift; name = AppColorScheme.swift; path = Source/AppColorScheme.swift; sourceTree = "<group>"; };
-		BC780D303F062F8935EAD0B2C320318C /* SharedUI.podspec */ = {isa = PBXFileReference; explicitFileType = text.script.ruby; includeInIndex = 1; indentWidth = 2; lastKnownFileType = text; path = SharedUI.podspec; sourceTree = "<group>"; tabWidth = 2; xcLanguageSpecificationIdentifier = xcode.lang.ruby; };
+		BC780D303F062F8935EAD0B2C320318C /* SharedUI.podspec */ = {isa = PBXFileReference; explicitFileType = text.script.ruby; includeInIndex = 1; indentWidth = 2; path = SharedUI.podspec; sourceTree = "<group>"; tabWidth = 2; xcLanguageSpecificationIdentifier = xcode.lang.ruby; };
 		BCE09858DAA0BADB8C2C6585F8E57587 /* GLKit.framework */ = {isa = PBXFileReference; lastKnownFileType = wrapper.framework; name = GLKit.framework; path = Platforms/iPhoneOS.platform/Developer/SDKs/iPhoneOS12.0.sdk/System/Library/Frameworks/GLKit.framework; sourceTree = DEVELOPER_DIR; };
 		BD0DC36564E70A3883594421DA9FDC77 /* Pods-KanvasCameraExample-dummy.m */ = {isa = PBXFileReference; includeInIndex = 1; lastKnownFileType = sourcecode.c.objc; path = "Pods-KanvasCameraExample-dummy.m"; sourceTree = "<group>"; };
 		BEF39FAA1E62DBEB31BB95E5B0518584 /* KanvasCameraStrings.swift */ = {isa = PBXFileReference; includeInIndex = 1; lastKnownFileType = sourcecode.swift; path = KanvasCameraStrings.swift; sourceTree = "<group>"; };
 		C095B69FB8375794D8236558C70DAAE0 /* UIImage+Compare.h */ = {isa = PBXFileReference; includeInIndex = 1; lastKnownFileType = sourcecode.c.h; name = "UIImage+Compare.h"; path = "FBSnapshotTestCase/Categories/UIImage+Compare.h"; sourceTree = "<group>"; };
-<<<<<<< HEAD
-		C16332420257B3FB4CA5EE28BAC529CD /* Shaders */ = {isa = PBXFileReference; includeInIndex = 1; lastKnownFileType = folder; name = Shaders; path = Resources/Shaders; sourceTree = "<group>"; };
-		C326E017F449A4B7A2CA1E7A58BFF64C /* CameraInputControllerDelegate.swift */ = {isa = PBXFileReference; includeInIndex = 1; lastKnownFileType = sourcecode.swift; path = CameraInputControllerDelegate.swift; sourceTree = "<group>"; };
-		C3A48B5673F0C50317A1E26B6EF2CE24 /* ExtendedButton.swift */ = {isa = PBXFileReference; includeInIndex = 1; lastKnownFileType = sourcecode.swift; path = ExtendedButton.swift; sourceTree = "<group>"; };
-=======
 		C0A7C0F7E68440E697A54C163715B15D /* CameraController.swift */ = {isa = PBXFileReference; includeInIndex = 1; lastKnownFileType = sourcecode.swift; path = CameraController.swift; sourceTree = "<group>"; };
 		C100955B5F82E67A6BEA4FCDE3FC1C29 /* Device.swift */ = {isa = PBXFileReference; includeInIndex = 1; lastKnownFileType = sourcecode.swift; path = Device.swift; sourceTree = "<group>"; };
 		C1C016F00739365C13BD9799AF10BE73 /* ModalPresentationController.swift */ = {isa = PBXFileReference; includeInIndex = 1; lastKnownFileType = sourcecode.swift; path = ModalPresentationController.swift; sourceTree = "<group>"; };
 		C2F4C9741EA433C53B37EAD0FBB992A4 /* ClosedRange+Clamp.swift */ = {isa = PBXFileReference; includeInIndex = 1; lastKnownFileType = sourcecode.swift; path = "ClosedRange+Clamp.swift"; sourceTree = "<group>"; };
 		C3DAB0FCBECFEB3EA073F1602ADEEA4B /* OptionsController.swift */ = {isa = PBXFileReference; includeInIndex = 1; lastKnownFileType = sourcecode.swift; path = OptionsController.swift; sourceTree = "<group>"; };
->>>>>>> 950db42e
 		C3FB5D637CA8F60B2B16F9375DFCA3FE /* FBSnapshotTestCase-dummy.m */ = {isa = PBXFileReference; includeInIndex = 1; lastKnownFileType = sourcecode.c.objc; path = "FBSnapshotTestCase-dummy.m"; sourceTree = "<group>"; };
 		C4C3D55ABC13AA49190205922F89389B /* XCTest.framework */ = {isa = PBXFileReference; lastKnownFileType = wrapper.framework; name = XCTest.framework; path = Platforms/iPhoneOS.platform/Developer/SDKs/iPhoneOS12.0.sdk/System/Library/Frameworks/XCTest.framework; sourceTree = DEVELOPER_DIR; };
 		C51899E13C9471B7CC7A5C0FDB7ABE62 /* ShootButtonView.swift */ = {isa = PBXFileReference; includeInIndex = 1; lastKnownFileType = sourcecode.swift; path = ShootButtonView.swift; sourceTree = "<group>"; };
 		C558715CE8220BE1C9F4F732A87F3D34 /* GroupFilter.swift */ = {isa = PBXFileReference; includeInIndex = 1; lastKnownFileType = sourcecode.swift; path = GroupFilter.swift; sourceTree = "<group>"; };
 		C5898DEBEFA35A7E03B523144D163EAF /* Utils.framework */ = {isa = PBXFileReference; explicitFileType = wrapper.framework; includeInIndex = 0; path = Utils.framework; sourceTree = BUILT_PRODUCTS_DIR; };
-<<<<<<< HEAD
-		C6174747D08EB14E8231446C6AD56EC8 /* AVURLAsset+Thumbnail.swift */ = {isa = PBXFileReference; includeInIndex = 1; lastKnownFileType = sourcecode.swift; path = "AVURLAsset+Thumbnail.swift"; sourceTree = "<group>"; };
-		C84B596EEEFC63D2308A632822FF1C7C /* UIColor+SharedColors.swift */ = {isa = PBXFileReference; includeInIndex = 1; lastKnownFileType = sourcecode.swift; name = "UIColor+SharedColors.swift"; path = "Source/UIColor+SharedColors.swift"; sourceTree = "<group>"; };
-		C99EADF2732B93142C29CB8481C7233B /* Pods_KanvasCameraExample.framework */ = {isa = PBXFileReference; explicitFileType = wrapper.framework; includeInIndex = 0; path = Pods_KanvasCameraExample.framework; sourceTree = BUILT_PRODUCTS_DIR; };
-		CAA2B80ECD90F36EA6EF11282F4D92DE /* FilmFilter.swift */ = {isa = PBXFileReference; includeInIndex = 1; lastKnownFileType = sourcecode.swift; path = FilmFilter.swift; sourceTree = "<group>"; };
-		CABAE6547BC5A83FA48B69C64D51C082 /* FilterCollectionController.swift */ = {isa = PBXFileReference; includeInIndex = 1; lastKnownFileType = sourcecode.swift; path = FilterCollectionController.swift; sourceTree = "<group>"; };
-		CB331E55D194F9B04EC2B0A60E7AE72C /* Queue.swift */ = {isa = PBXFileReference; includeInIndex = 1; lastKnownFileType = sourcecode.swift; path = Queue.swift; sourceTree = "<group>"; };
-		CB38BDF96622823C17595FC703C81720 /* FilterCollectionCell.swift */ = {isa = PBXFileReference; includeInIndex = 1; lastKnownFileType = sourcecode.swift; path = FilterCollectionCell.swift; sourceTree = "<group>"; };
-		CBE4EA1756325767F72616D3CD687833 /* FBSnapshotTestCase-umbrella.h */ = {isa = PBXFileReference; includeInIndex = 1; lastKnownFileType = sourcecode.c.h; path = "FBSnapshotTestCase-umbrella.h"; sourceTree = "<group>"; };
-		CC6FDF1FCB8927FF4B3788EAFB96CF06 /* OptionsStackView.swift */ = {isa = PBXFileReference; includeInIndex = 1; lastKnownFileType = sourcecode.swift; path = OptionsStackView.swift; sourceTree = "<group>"; };
-		CE5775700FBA06848ACE3DB023FBB088 /* UIImage+FlipLeftMirrored.swift */ = {isa = PBXFileReference; includeInIndex = 1; lastKnownFileType = sourcecode.swift; path = "UIImage+FlipLeftMirrored.swift"; sourceTree = "<group>"; };
-		CF56C1BF912507F054C65D262C63BF6C /* Utils-prefix.pch */ = {isa = PBXFileReference; includeInIndex = 1; lastKnownFileType = sourcecode.c.h; path = "Utils-prefix.pch"; sourceTree = "<group>"; };
-		CF8CA992F1EF1E12B49354BC0CDB0DC6 /* Assets.xcassets */ = {isa = PBXFileReference; includeInIndex = 1; lastKnownFileType = folder.assetcatalog; name = Assets.xcassets; path = Resources/Assets.xcassets; sourceTree = "<group>"; };
-		D0CEE490C984E775D59E6DB04F04FA18 /* TumblrTheme.framework */ = {isa = PBXFileReference; explicitFileType = wrapper.framework; includeInIndex = 0; path = TumblrTheme.framework; sourceTree = BUILT_PRODUCTS_DIR; };
-		D0F7A7D519BBAE3E000DFD553F31EFD8 /* CameraZoomHandler.swift */ = {isa = PBXFileReference; includeInIndex = 1; lastKnownFileType = sourcecode.swift; path = CameraZoomHandler.swift; sourceTree = "<group>"; };
-		D2361FD537D2915446B5FE8AD860427D /* ClosedRange+Clamp.swift */ = {isa = PBXFileReference; includeInIndex = 1; lastKnownFileType = sourcecode.swift; path = "ClosedRange+Clamp.swift"; sourceTree = "<group>"; };
-		D27261B8A1194AC1410A2283338BBDD5 /* Pods-KanvasCameraExampleTests.release.xcconfig */ = {isa = PBXFileReference; includeInIndex = 1; lastKnownFileType = text.xcconfig; path = "Pods-KanvasCameraExampleTests.release.xcconfig"; sourceTree = "<group>"; };
-		D2A639E3CD6B20EF26BA0ACD264477FF /* RaveFilter.swift */ = {isa = PBXFileReference; includeInIndex = 1; lastKnownFileType = sourcecode.swift; path = RaveFilter.swift; sourceTree = "<group>"; };
-		D32C3AB12497637FE616C03C1FF0D3A2 /* MediaClipsCollectionCell.swift */ = {isa = PBXFileReference; includeInIndex = 1; lastKnownFileType = sourcecode.swift; path = MediaClipsCollectionCell.swift; sourceTree = "<group>"; };
-		D3A2215F5DEB10B8D87037B07FCDBD14 /* KanvasCameraColors.swift */ = {isa = PBXFileReference; includeInIndex = 1; lastKnownFileType = sourcecode.swift; path = KanvasCameraColors.swift; sourceTree = "<group>"; };
-		D42ADCD0B70634A92D407BE8FA98B5CC /* PhotoOutputHandler.swift */ = {isa = PBXFileReference; includeInIndex = 1; lastKnownFileType = sourcecode.swift; path = PhotoOutputHandler.swift; sourceTree = "<group>"; };
-		D55CC07D6D6CA7ADEE60CCDCD3FA458B /* MediaInfo.swift */ = {isa = PBXFileReference; includeInIndex = 1; lastKnownFileType = sourcecode.swift; path = MediaInfo.swift; sourceTree = "<group>"; };
-		D587B8FF6D6DFC98A0BA16853D52FAAD /* Pods_KanvasCameraExampleTests.framework */ = {isa = PBXFileReference; explicitFileType = wrapper.framework; includeInIndex = 0; path = Pods_KanvasCameraExampleTests.framework; sourceTree = BUILT_PRODUCTS_DIR; };
-		D5B9901881A4E72791B315BD7CC6151A /* Filter.swift */ = {isa = PBXFileReference; includeInIndex = 1; lastKnownFileType = sourcecode.swift; path = Filter.swift; sourceTree = "<group>"; };
-		D6A05CF09DBA2DC82307A1F871700D88 /* LoadingIndicatorView.swift */ = {isa = PBXFileReference; includeInIndex = 1; lastKnownFileType = sourcecode.swift; path = LoadingIndicatorView.swift; sourceTree = "<group>"; };
-		D71D42984A899088CCECB0C1F467CD94 /* silence.aac */ = {isa = PBXFileReference; includeInIndex = 1; lastKnownFileType = file; name = silence.aac; path = Resources/silence.aac; sourceTree = "<group>"; };
-		D7AC59B1E460BF143FDD1B7C53FA1FC2 /* KanvasCamera-prefix.pch */ = {isa = PBXFileReference; includeInIndex = 1; lastKnownFileType = sourcecode.c.h; path = "KanvasCamera-prefix.pch"; sourceTree = "<group>"; };
-=======
 		C6CB95747BF9474ECC64A91C257F0411 /* IgnoreTouchesView.swift */ = {isa = PBXFileReference; includeInIndex = 1; lastKnownFileType = sourcecode.swift; path = IgnoreTouchesView.swift; sourceTree = "<group>"; };
 		C77CBD9689D52F59350E4743FC39654B /* GLRenderer.swift */ = {isa = PBXFileReference; includeInIndex = 1; lastKnownFileType = sourcecode.swift; path = GLRenderer.swift; sourceTree = "<group>"; };
-		C99EADF2732B93142C29CB8481C7233B /* Pods_KanvasCameraExample.framework */ = {isa = PBXFileReference; explicitFileType = wrapper.framework; includeInIndex = 0; name = Pods_KanvasCameraExample.framework; path = "Pods-KanvasCameraExample.framework"; sourceTree = BUILT_PRODUCTS_DIR; };
+		C99EADF2732B93142C29CB8481C7233B /* Pods_KanvasCameraExample.framework */ = {isa = PBXFileReference; explicitFileType = wrapper.framework; includeInIndex = 0; path = Pods_KanvasCameraExample.framework; sourceTree = BUILT_PRODUCTS_DIR; };
 		CACA992F7FD9C7EB88BCFB0F08D5F29D /* Utils-prefix.pch */ = {isa = PBXFileReference; includeInIndex = 1; lastKnownFileType = sourcecode.c.h; path = "Utils-prefix.pch"; sourceTree = "<group>"; };
 		CB1346A268ECE059F94E3C20003C7DB0 /* CameraPreviewView.swift */ = {isa = PBXFileReference; includeInIndex = 1; lastKnownFileType = sourcecode.swift; path = CameraPreviewView.swift; sourceTree = "<group>"; };
 		CB6A10A8551149F3331DD4FFC517E858 /* ModeSelectorAndShootView.swift */ = {isa = PBXFileReference; includeInIndex = 1; lastKnownFileType = sourcecode.swift; path = ModeSelectorAndShootView.swift; sourceTree = "<group>"; };
@@ -613,7 +493,7 @@
 		CC6C8572EFCA8BB4DED6ED763DA6A7DF /* LightLeaksFilter.swift */ = {isa = PBXFileReference; includeInIndex = 1; lastKnownFileType = sourcecode.swift; path = LightLeaksFilter.swift; sourceTree = "<group>"; };
 		CEA7EBD85F862C9F4430C149DF9772B9 /* RGBFilter.swift */ = {isa = PBXFileReference; includeInIndex = 1; lastKnownFileType = sourcecode.swift; path = RGBFilter.swift; sourceTree = "<group>"; };
 		CEAAE9FB08E3381F18CACEC9A3E5EDB0 /* String+HexColor.swift */ = {isa = PBXFileReference; includeInIndex = 1; lastKnownFileType = sourcecode.swift; name = "String+HexColor.swift"; path = "Source/String+HexColor.swift"; sourceTree = "<group>"; };
-		D0CEE490C984E775D59E6DB04F04FA18 /* TumblrTheme.framework */ = {isa = PBXFileReference; explicitFileType = wrapper.framework; includeInIndex = 0; name = TumblrTheme.framework; path = TumblrTheme.framework; sourceTree = BUILT_PRODUCTS_DIR; };
+		D0CEE490C984E775D59E6DB04F04FA18 /* TumblrTheme.framework */ = {isa = PBXFileReference; explicitFileType = wrapper.framework; includeInIndex = 0; path = TumblrTheme.framework; sourceTree = BUILT_PRODUCTS_DIR; };
 		D174A82B870362F6735167476CA20A8C /* UIFont+PostFonts.m */ = {isa = PBXFileReference; includeInIndex = 1; lastKnownFileType = sourcecode.c.objc; name = "UIFont+PostFonts.m"; path = "Source/UIFont+PostFonts.m"; sourceTree = "<group>"; };
 		D206EE8A4B16631CC828CCB4C3D504F6 /* NumTypes+Conversion.swift */ = {isa = PBXFileReference; includeInIndex = 1; lastKnownFileType = sourcecode.swift; path = "NumTypes+Conversion.swift"; sourceTree = "<group>"; };
 		D27261B8A1194AC1410A2283338BBDD5 /* Pods-KanvasCameraExampleTests.release.xcconfig */ = {isa = PBXFileReference; includeInIndex = 1; lastKnownFileType = text.xcconfig; path = "Pods-KanvasCameraExampleTests.release.xcconfig"; sourceTree = "<group>"; };
@@ -621,8 +501,7 @@
 		D2FA6AF41A3DB860F3E0C51512CA2E9D /* UIImage+FlipLeftMirrored.swift */ = {isa = PBXFileReference; includeInIndex = 1; lastKnownFileType = sourcecode.swift; path = "UIImage+FlipLeftMirrored.swift"; sourceTree = "<group>"; };
 		D3E98D3BBB73B859D0CD42A8E9DFC63F /* UIFont+TumblrTheme.swift */ = {isa = PBXFileReference; includeInIndex = 1; lastKnownFileType = sourcecode.swift; name = "UIFont+TumblrTheme.swift"; path = "Source/UIFont+TumblrTheme.swift"; sourceTree = "<group>"; };
 		D47C93E5A522447B1FBC2DE5E4C23C03 /* EditTagsView.swift */ = {isa = PBXFileReference; includeInIndex = 1; lastKnownFileType = sourcecode.swift; path = EditTagsView.swift; sourceTree = "<group>"; };
-		D587B8FF6D6DFC98A0BA16853D52FAAD /* Pods_KanvasCameraExampleTests.framework */ = {isa = PBXFileReference; explicitFileType = wrapper.framework; includeInIndex = 0; name = Pods_KanvasCameraExampleTests.framework; path = "Pods-KanvasCameraExampleTests.framework"; sourceTree = BUILT_PRODUCTS_DIR; };
->>>>>>> 950db42e
+		D587B8FF6D6DFC98A0BA16853D52FAAD /* Pods_KanvasCameraExampleTests.framework */ = {isa = PBXFileReference; explicitFileType = wrapper.framework; includeInIndex = 0; path = Pods_KanvasCameraExampleTests.framework; sourceTree = BUILT_PRODUCTS_DIR; };
 		D7B529483604801ABB9AB87D9F1FFAD9 /* UIImage+Snapshot.h */ = {isa = PBXFileReference; includeInIndex = 1; lastKnownFileType = sourcecode.c.h; name = "UIImage+Snapshot.h"; path = "FBSnapshotTestCase/Categories/UIImage+Snapshot.h"; sourceTree = "<group>"; };
 		D7FEAB8B1D2983704DFB9EC004C9E327 /* IgnoreTouchesCollectionView.swift */ = {isa = PBXFileReference; includeInIndex = 1; lastKnownFileType = sourcecode.swift; path = IgnoreTouchesCollectionView.swift; sourceTree = "<group>"; };
 		DA524F4870E0F9093368ACB15364AF8B /* ModalView.swift */ = {isa = PBXFileReference; includeInIndex = 1; lastKnownFileType = sourcecode.swift; path = ModalView.swift; sourceTree = "<group>"; };
@@ -638,7 +517,7 @@
 		E0E5A2E78850F3BBD84F28BD1601F236 /* Pods-KanvasCameraExampleTests-acknowledgements.markdown */ = {isa = PBXFileReference; includeInIndex = 1; lastKnownFileType = text; path = "Pods-KanvasCameraExampleTests-acknowledgements.markdown"; sourceTree = "<group>"; };
 		E170429277AC3B0F4017639D76415BF0 /* ShowModalFromTopAnimator.swift */ = {isa = PBXFileReference; includeInIndex = 1; lastKnownFileType = sourcecode.swift; name = ShowModalFromTopAnimator.swift; path = Source/ShowModalFromTopAnimator.swift; sourceTree = "<group>"; };
 		E1935A07093A5ACA8D856E94A9BBB8E2 /* KanvasCamera-dummy.m */ = {isa = PBXFileReference; includeInIndex = 1; lastKnownFileType = sourcecode.c.objc; path = "KanvasCamera-dummy.m"; sourceTree = "<group>"; };
-		E1CAB7F8F99B9558B5DB24F999ECEF2A /* TumblrTheme.podspec */ = {isa = PBXFileReference; explicitFileType = text.script.ruby; includeInIndex = 1; indentWidth = 2; lastKnownFileType = text; path = TumblrTheme.podspec; sourceTree = "<group>"; tabWidth = 2; xcLanguageSpecificationIdentifier = xcode.lang.ruby; };
+		E1CAB7F8F99B9558B5DB24F999ECEF2A /* TumblrTheme.podspec */ = {isa = PBXFileReference; explicitFileType = text.script.ruby; includeInIndex = 1; indentWidth = 2; path = TumblrTheme.podspec; sourceTree = "<group>"; tabWidth = 2; xcLanguageSpecificationIdentifier = xcode.lang.ruby; };
 		E3488DDE96157A9F50D84D05EA4B2734 /* GLError.swift */ = {isa = PBXFileReference; includeInIndex = 1; lastKnownFileType = sourcecode.swift; path = GLError.swift; sourceTree = "<group>"; };
 		E603935824122DA905B80C983BB69573 /* KanvasCamera-Info.plist */ = {isa = PBXFileReference; includeInIndex = 1; lastKnownFileType = text.plist.xml; path = "KanvasCamera-Info.plist"; sourceTree = "<group>"; };
 		E6231D7EC93CFC9A055505C7FE20B654 /* CameraSettings.swift */ = {isa = PBXFileReference; includeInIndex = 1; lastKnownFileType = sourcecode.swift; path = CameraSettings.swift; sourceTree = "<group>"; };
@@ -648,7 +527,7 @@
 		EF27CF5576984EE3B332465A2498224B /* FilterType.swift */ = {isa = PBXFileReference; includeInIndex = 1; lastKnownFileType = sourcecode.swift; path = FilterType.swift; sourceTree = "<group>"; };
 		EF5C7C8B1F553296C78495F0D00AFF06 /* FBSnapshotTestCase.modulemap */ = {isa = PBXFileReference; includeInIndex = 1; lastKnownFileType = sourcecode.module; path = FBSnapshotTestCase.modulemap; sourceTree = "<group>"; };
 		EFC423E2163E5A4539589EF2CF4CF2CF /* UIFont+PostFonts.h */ = {isa = PBXFileReference; includeInIndex = 1; lastKnownFileType = sourcecode.c.h; name = "UIFont+PostFonts.h"; path = "Source/UIFont+PostFonts.h"; sourceTree = "<group>"; };
-		F0720EA69FFFBE7CFC6BCBF83AA4B6F1 /* KanvasCamera.podspec.json */ = {isa = PBXFileReference; includeInIndex = 1; path = KanvasCamera.podspec.json; sourceTree = "<group>"; };
+		F0720EA69FFFBE7CFC6BCBF83AA4B6F1 /* KanvasCamera.podspec.json */ = {isa = PBXFileReference; includeInIndex = 1; lastKnownFileType = text.json; path = KanvasCamera.podspec.json; sourceTree = "<group>"; };
 		F0E360CD582CDAF872CF04FE3209CA6F /* FilteredInputViewController.swift */ = {isa = PBXFileReference; includeInIndex = 1; lastKnownFileType = sourcecode.swift; path = FilteredInputViewController.swift; sourceTree = "<group>"; };
 		F66D84DB3F7B4849EBDB43CE0E625DF6 /* FilterCollectionView.swift */ = {isa = PBXFileReference; includeInIndex = 1; lastKnownFileType = sourcecode.swift; path = FilterCollectionView.swift; sourceTree = "<group>"; };
 		F6D6171B324EA15A728116ADE4578BE9 /* MediaClipsCollectionView.swift */ = {isa = PBXFileReference; includeInIndex = 1; lastKnownFileType = sourcecode.swift; path = MediaClipsCollectionView.swift; sourceTree = "<group>"; };
@@ -785,6 +664,7 @@
 				18415AE7AB1AA757FD7F9B6951A5B781 /* Camera */,
 				EC8D5F8ABF76FF447331BFF1C1C2953D /* Constants */,
 				B7BF70BBED83D3E6E4D4A03AF05CE01E /* Extensions */,
+				6527364E228DA9DA00576880 /* Editor */,
 				D6970077CC19DD4F9DA15DE788BA667C /* Filters */,
 				60D03635296BF0EF055BE2D645FE227C /* MediaClips */,
 				BA5C7C647BFDB6D83B89CBD1B1C68CE6 /* Modal */,
@@ -994,28 +874,24 @@
 				E3488DDE96157A9F50D84D05EA4B2734 /* GLError.swift */,
 				C558715CE8220BE1C9F4F732A87F3D34 /* GroupFilter.swift */,
 			);
-			name = Filters;
 			path = Filters;
 			sourceTree = "<group>";
 		};
-<<<<<<< HEAD
-		650DCBF22289DA3400586579 /* Editor */ = {
-			isa = PBXGroup;
-			children = (
-				650DCBF32289DA6E00586579 /* CameraEditorView.swift */,
-				650DCBF72289DA8700586579 /* CameraEditorViewController.swift */,
-				6575938D228AF3B0003DD334 /* EditionMenuCollectionView.swift */,
-				6575938F228AF519003DD334 /* EditionMenuCollectionCell.swift */,
-				65759391228AF7FB003DD334 /* EditionMenuCollectionController.swift */,
-				65759393228AF9F7003DD334 /* EditionOption.swift */,
-			);
-			path = Editor;
-			sourceTree = "<group>";
-		};
-		6542CE46EB0C781F289425EE5E6BE22C /* TumblrTheme */ = {
-=======
+		6527364E228DA9DA00576880 /* Editor */ = {
+			isa = PBXGroup;
+			children = (
+				6527364F228DA9DA00576880 /* CameraEditorViewController.swift */,
+				65273650228DA9DA00576880 /* EditionOption.swift */,
+				65273651228DA9DA00576880 /* EditionMenuCollectionView.swift */,
+				65273652228DA9DA00576880 /* EditionMenuCollectionCell.swift */,
+				65273653228DA9DA00576880 /* CameraEditorView.swift */,
+				65273654228DA9DA00576880 /* EditionMenuCollectionController.swift */,
+			);
+			name = Editor;
+			path = Classes/Editor;
+			sourceTree = "<group>";
+		};
 		75B25530C4BD9DB68EAC0C455E6F4D15 /* Utility */ = {
->>>>>>> 950db42e
 			isa = PBXGroup;
 			children = (
 				74980E94E9407748BC139E8111524E4E /* ConicalGradientLayer.swift */,
@@ -1105,33 +981,12 @@
 		8BF920F8EAEEC0A122A5386348EDA8CF /* Recording */ = {
 			isa = PBXGroup;
 			children = (
-<<<<<<< HEAD
-				787764D52B0BB011F545F6B27CD2BD83 /* Analytics */,
-				EBC015E7C2EE4127EB6A902076FFBB87 /* Camera */,
-				719C535E2A71829ECE07091049E00080 /* Constants */,
-				FA2FFF0B00EAC7A8EA682B91147B9A6D /* Extensions */,
-				650DCBF22289DA3400586579 /* Editor */,
-				30945458E6F2C28E7034E505B9DD3B30 /* Filters */,
-				BEDD4BDB80591087AD8D244FCE71C3AE /* MediaClips */,
-				35FD1F6FEB1E590336D6FDAFB3DA4A12 /* Modal */,
-				2CFD8208572A27588B6EAEA9A9F96A94 /* ModeSelector */,
-				5CBAE181F3227462B408DD48FE73E3B6 /* OpenGL */,
-				5A45F6C71A516425504F057A3D366E6A /* Options */,
-				DBA1A734F655F1E35446B5597097D9DF /* Pod */,
-				BAD2F795AF450CD0EE6489C7E875D636 /* Preview */,
-				B16F3FD1B2550B218CC927013871128D /* Recording */,
-				2362946EDE0BDD9FB074E6D1A6285CE4 /* Resources */,
-				F47562F1DD5959C4A652E6B9ACDA0DC4 /* Settings */,
-				244D06732AECB08D5DC5E9DB06F11301 /* Support Files */,
-				A35FA7D7026B8D5859FF331D4E159E95 /* Utility */,
-=======
 				537FBD67DB9B5FE8011E6B5C6E12AAA1 /* CameraRecorder.swift */,
 				0C0E8AA226A394EE4AC625B4AD80BA29 /* CameraRecordingProtocol.swift */,
 				FAA98EB8DD390CABA4399761FB1FAD1B /* CameraSegmentHandler.swift */,
 				A6CC637343E2E5E09F8EAB392F82021F /* GifVideoOutputHandler.swift */,
 				247CA0C91DD3183592883E6F58C20692 /* PhotoOutputHandler.swift */,
 				B44D95960E972E12D823FB424D5B88CB /* VideoOutputHandler.swift */,
->>>>>>> 950db42e
 			);
 			name = Recording;
 			path = Classes/Recording;
@@ -1193,12 +1048,8 @@
 				586DBF1F8BFB989DBBD8A1DEC191B5E7 /* Pods-KanvasCameraExample.debug.xcconfig */,
 				49BCD4B3A02767ECAAE890F5252DE098 /* Pods-KanvasCameraExample.release.xcconfig */,
 			);
-<<<<<<< HEAD
-			path = "Filter instances";
-=======
 			name = "Pods-KanvasCameraExample";
 			path = "Target Support Files/Pods-KanvasCameraExample";
->>>>>>> 950db42e
 			sourceTree = "<group>";
 		};
 		B2DE02DD7AB4547182D7DA4D3B5796A3 /* Pod */ = {
@@ -1332,58 +1183,7 @@
 			name = Pods;
 			sourceTree = "<group>";
 		};
-<<<<<<< HEAD
-		E9BABC5A439BFBE2B2CA2147406B66D7 /* Filters */ = {
-			isa = PBXGroup;
-			children = (
-				D5B9901881A4E72791B315BD7CC6151A /* Filter.swift */,
-				16DC4A5827BE31F4B769C516A494320D /* FilterProtocol.swift */,
-				222C47904CD7E46EDDDB5112C5CB0F14 /* GLError.swift */,
-				5E25F7D9195671C5D506110AC2635357 /* GroupFilter.swift */,
-			);
-			path = Filters;
-			sourceTree = "<group>";
-		};
-		EBC015E7C2EE4127EB6A902076FFBB87 /* Camera */ = {
-			isa = PBXGroup;
-			children = (
-				E601C86D8E1F2A4DCFCC68B7372DB7C7 /* CameraController.swift */,
-				65DFEBCB57919DE3463F50ECA2237C95 /* CameraInputController.swift */,
-				C326E017F449A4B7A2CA1E7A58BFF64C /* CameraInputControllerDelegate.swift */,
-				13DD8F6E08C9A1AE8DDF543B28B341F2 /* CameraInputOutput.swift */,
-				DC9885CB9D2F26B965357EACD96D444F /* CameraView.swift */,
-				D0F7A7D519BBAE3E000DFD553F31EFD8 /* CameraZoomHandler.swift */,
-				080A7390FA688A206D6BD4B1E2A7585A /* FilteredInputViewController.swift */,
-				0345293F7668798F96CF91F8C9705EDE /* ImagePreviewController.swift */,
-			);
-			name = Camera;
-			path = Classes/Camera;
-			sourceTree = "<group>";
-		};
-		F2AF507D2BF52195E76A6E077E0F93CE /* SharedUI */ = {
-			isa = PBXGroup;
-			children = (
-				74B598CFFDAC0F53B1F1DD8305A85DBE /* ColorPickerViewController.swift */,
-				2CF6D2828F2134CDED223BB32B0FF1C6 /* EasyTipView.swift */,
-				15FA4C5F3591265E1D68C7BFCACB7C3A /* PostFormKeyboardTracker.swift */,
-				622573FFBB1B75324B72C9634D01D74B /* ShowModalFromTopAnimator.swift */,
-				15947AC40C6B53862FA0378AA27057EB /* UIView+AutoLayout.swift */,
-				A9411157FB54FE99522EEEAF068DA429 /* UIView+Shadows.swift */,
-				B132BC4B995BCBC41F26DEDB1AD8BB9D /* UIView+Snaphot.swift */,
-				54CFBA3074B927622C05939D596F2C8A /* UIView+Utils.swift */,
-				E54F46CD87DD3DA669DCF817286B3F0D /* Pod */,
-				816A4704D05FCD0659C49DA63E2CFF4B /* Resources */,
-				39EEA68561B135E495BA919C3B1F1F87 /* Support Files */,
-				30CC006B35A5822CB51CDCCE30E425F7 /* Tags */,
-			);
-			name = SharedUI;
-			path = ../../../SharedUI;
-			sourceTree = "<group>";
-		};
-		F47562F1DD5959C4A652E6B9ACDA0DC4 /* Settings */ = {
-=======
 		EC84DC5EB4ACBA71E6598CC2399B8621 /* Preview */ = {
->>>>>>> 950db42e
 			isa = PBXGroup;
 			children = (
 				CB1346A268ECE059F94E3C20003C7DB0 /* CameraPreviewView.swift */,
@@ -1426,7 +1226,6 @@
 				33C9D2AB81A05B232589B9BE27F2354A /* WaveFilter.swift */,
 				6495EB0F7952C1C8FF80604FE26F3501 /* WavePoolFilter.swift */,
 			);
-			name = "Filter instances";
 			path = "Filter instances";
 			sourceTree = "<group>";
 		};
@@ -1806,10 +1605,11 @@
 			buildActionMask = 2147483647;
 			files = (
 				681268953EE80453033B4D1288AD36DB /* Array+Move.swift in Sources */,
-				65759392228AF7FB003DD334 /* EditionMenuCollectionController.swift in Sources */,
 				7D83727F85AB0D270CFAEC2D2F960A0F /* AVURLAsset+Thumbnail.swift in Sources */,
+				65273657228DA9DA00576880 /* EditionMenuCollectionView.swift in Sources */,
 				6EBFAB65F207109A93F48478C01E16F8 /* CameraController.swift in Sources */,
 				FE519154AE09826EDD62753ED79EDEF7 /* CameraInputController.swift in Sources */,
+				65273655228DA9DA00576880 /* CameraEditorViewController.swift in Sources */,
 				732D0AFF9F0EA2C12367754338A955DF /* CameraInputControllerDelegate.swift in Sources */,
 				7402C5248B66BB9B195804CE1A5E2AC8 /* CameraInputOutput.swift in Sources */,
 				6B14E8171AE1B36E089A9186EF810A1A /* CameraOption.swift in Sources */,
@@ -1833,17 +1633,16 @@
 				455E82200A7B1E7C3D91751C64FED1EB /* FilmFilter.swift in Sources */,
 				66E96C6478754C304F206F8A663A6C01 /* Filter.swift in Sources */,
 				C42B3A664DF5455EF22D2FA99F759214 /* FilterCollectionCell.swift in Sources */,
-				6575938E228AF3B0003DD334 /* EditionMenuCollectionView.swift in Sources */,
 				1418761EF930FC3648051AF0D9BD149A /* FilterCollectionController.swift in Sources */,
 				831F314D5EB7F69A36DE86A6BF21C6CF /* FilterCollectionView.swift in Sources */,
 				1D604B8CA331FA8EA1E437E325779C0F /* FilteredInputViewController.swift in Sources */,
 				0D96046C083E7D202EF30158ABB3D0B0 /* FilterFactory.swift in Sources */,
 				6F3E8D8C8A37C5CE231E41D711DAB2A8 /* FilterItem.swift in Sources */,
 				04967AD7526EEAF922A1E50FDD37A03F /* FilterProtocol.swift in Sources */,
+				6527365A228DA9DA00576880 /* EditionMenuCollectionController.swift in Sources */,
 				97EDE7997158E6367A4F1ABED2518D59 /* FilterSettingsController.swift in Sources */,
 				E8F9B3BAA0E8B40A03659640E2EA8B7F /* FilterSettingsView.swift in Sources */,
 				0BD7066F06334B96B0C5E37126AAA2D5 /* FilterType.swift in Sources */,
-				65759394228AF9F7003DD334 /* EditionOption.swift in Sources */,
 				FFE2597EE1F409F7CEE27AB97410696F /* GifVideoOutputHandler.swift in Sources */,
 				056AADDF5377784EE4883A47C5E1FD96 /* GLError.swift in Sources */,
 				AD8E5369EA807AB3AB099C2A13E6DDAE /* GLPixelBufferView.swift in Sources */,
@@ -1852,7 +1651,6 @@
 				E67ADFFDFEE68BDFE9E12C4C6D2A08C6 /* GroupFilter.swift in Sources */,
 				D28ACDE3FD16DD96BC84A18519F7C968 /* IgnoreTouchesCollectionView.swift in Sources */,
 				7D26245FAE7A2937A5B99706584D72ED /* IgnoreTouchesView.swift in Sources */,
-				650DCBF42289DA6E00586579 /* CameraEditorView.swift in Sources */,
 				088CBAE3DB8716F35E4EEFDC5EDC1E91 /* ImagePoolFilter.swift in Sources */,
 				AE34D6D39F63C88685760B9AE3C66FF1 /* ImagePreviewController.swift in Sources */,
 				E3520E54E3C316B4DF9CE5312C3AD9C1 /* KanvasCamera-dummy.m in Sources */,
@@ -1878,6 +1676,7 @@
 				831D4AEFB361EB7C1425C2A3F09E11B4 /* ModalController.swift in Sources */,
 				F2A5724FCEAD0D7EFF71BC0E2A54E929 /* ModalPresentationAnimationController.swift in Sources */,
 				8F926911EF2DA6532A069DECF9226884 /* ModalPresentationController.swift in Sources */,
+				65273656228DA9DA00576880 /* EditionOption.swift in Sources */,
 				F63CE2A769B118AC2D002D8A1877CA87 /* ModalView.swift in Sources */,
 				63AEF34EA9962CFFE6FF2CB63483457F /* ModalViewModel.swift in Sources */,
 				7043ABE5AE47805517B36FD19FAE9ABD /* ModeButtonView.swift in Sources */,
@@ -1887,8 +1686,8 @@
 				83ED3242B69050DA1E785BB51DD3986A /* NumTypes+Conversion.swift in Sources */,
 				813B30228F2B4459769E8CD4AA8E2B14 /* OptionsController.swift in Sources */,
 				8339E94507AB825E7E5A4AD0AABD963F /* OptionsStackView.swift in Sources */,
+				65273658228DA9DA00576880 /* EditionMenuCollectionCell.swift in Sources */,
 				B02CA989BC14990D03F99B6F63D0036E /* OptionView.swift in Sources */,
-				65759390228AF519003DD334 /* EditionMenuCollectionCell.swift in Sources */,
 				233B7A49F81D1ACD2B7491E0B0AF764F /* PhotoOutputHandler.swift in Sources */,
 				01204FB0CC1E157E49AFB128CA0F7D05 /* PlasmaFilter.swift in Sources */,
 				0857E38C1F1BAE49B852B7061F195CB4 /* Queue.swift in Sources */,
@@ -1896,13 +1695,13 @@
 				FC57FE727F09F1A1D305F8BA33272BC2 /* RGBA.swift in Sources */,
 				F657038EC3891F121AF237678F885C7E /* RGBFilter.swift in Sources */,
 				AFFDFBA20AD949E70B1957347309BA2E /* Shader.swift in Sources */,
-				650DCBF82289DA8700586579 /* CameraEditorViewController.swift in Sources */,
 				0DE8A9EC0DC381ED87A6A74E80512A27 /* ShaderUtilities.swift in Sources */,
 				51BFB2214907E2DD30CEC5EEA8E258B9 /* ShootButtonView.swift in Sources */,
 				52BE7AED19C828554F5615965BC044D2 /* Synchronized.swift in Sources */,
 				B0BFD1626B382833C436B445DEB57B95 /* ToonFilter.swift in Sources */,
 				363F6249D315EFF25B6DDD9BDBA1059C /* UIButton+Shadows.swift in Sources */,
 				FA298FC8F0B3BE525E962EE10262A392 /* UICollectionView+Cells.swift in Sources */,
+				65273659228DA9DA00576880 /* CameraEditorView.swift in Sources */,
 				8915259A3E7A74A0F4E31BB41AE524DE /* UIColor+Lerp.swift in Sources */,
 				83EC9FAB779671201FC79A46720350C1 /* UIFont+Utils.swift in Sources */,
 				FED906CEC370E29F6F650390E981AC37 /* UIImage+Camera.swift in Sources */,
