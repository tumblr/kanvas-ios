// !$*UTF8*$!
{
	archiveVersion = 1;
	classes = {
	};
	objectVersion = 50;
	objects = {

/* Begin PBXBuildFile section */
<<<<<<< HEAD
		01069DC146CD1799CFE2DABFD2F0DA71 /* OptionView.swift in Sources */ = {isa = PBXBuildFile; fileRef = E7406F416530EB0A8A4237C76E5D6308 /* OptionView.swift */; };
		051A816D6DD0CAE13496DDCFE0829167 /* UIImage+Diff.h in Headers */ = {isa = PBXBuildFile; fileRef = 85E250EF19C5B5671AEC10BEB508D087 /* UIImage+Diff.h */; settings = {ATTRIBUTES = (Private, ); }; };
		0878754C8465FBFFC1E540B1813BD429 /* AVAssetWriterInputPixelBufferAdaptor+Append.swift in Sources */ = {isa = PBXBuildFile; fileRef = 8483D18331A98B5E7DDD6D40EFFCE715 /* AVAssetWriterInputPixelBufferAdaptor+Append.swift */; };
		094973D2D2F1E3B2E772F93C8147C6B9 /* UIApplication+StrictKeyWindow.m in Sources */ = {isa = PBXBuildFile; fileRef = 2EECE81A9AEC1ED1057A9C3C88DBCEBE /* UIApplication+StrictKeyWindow.m */; };
		09F5EDEAB9B5A6DB72EC3B7D30ABABD7 /* CameraRecorder.swift in Sources */ = {isa = PBXBuildFile; fileRef = 56CA81668651E22435F0712AAE5163EA /* CameraRecorder.swift */; };
		1084A01A6502D81253090CDFB00CAEE6 /* MediaClipsCollectionCell.swift in Sources */ = {isa = PBXBuildFile; fileRef = 3E3D726926DE8E7CB77EDC8D3164E1DB /* MediaClipsCollectionCell.swift */; };
		10D830E0108F0C9895AB0FB41A2BF397 /* MediaClipsEditorView.swift in Sources */ = {isa = PBXBuildFile; fileRef = 0958915E4B99061BDB4CB0F635C38728 /* MediaClipsEditorView.swift */; };
		18EA4E0D8B74F2B2BBF8F39B49F49BF9 /* XCTest.framework in Frameworks */ = {isa = PBXBuildFile; fileRef = E7843C520ED7D11392D872D57034A1BC /* XCTest.framework */; };
		1AB7934C16CE49DE196FFC7BE7278287 /* SwiftSupport.swift in Sources */ = {isa = PBXBuildFile; fileRef = D97545C39C4A5EE2631DD9FFECE76A40 /* SwiftSupport.swift */; };
		1DF0C334D5658FAC20D7D467FA31A6DB /* Queue.swift in Sources */ = {isa = PBXBuildFile; fileRef = B1A4F882E767786E9CCC2FEA5AF70DC3 /* Queue.swift */; };
		2DD07FBB89D375A4D702299964F64602 /* CameraSegmentHandler.swift in Sources */ = {isa = PBXBuildFile; fileRef = AB8BFD29B64333E9DF8EBBC699B3255A /* CameraSegmentHandler.swift */; };
		2F485B69F51E4F723A38410F31F08550 /* FBSnapshotTestController.h in Headers */ = {isa = PBXBuildFile; fileRef = 1374B79237CAC07693E99442FBED1F15 /* FBSnapshotTestController.h */; settings = {ATTRIBUTES = (Public, ); }; };
		30AAB8BDA8F0D463F793A504385BF17B /* UIViewController+Load.swift in Sources */ = {isa = PBXBuildFile; fileRef = E497C4518D1E943513F822B6C404CB66 /* UIViewController+Load.swift */; };
		3426E3D932E03074D592E412F364EA44 /* MediaClipsEditorController.swift in Sources */ = {isa = PBXBuildFile; fileRef = 1CD7FF3E2EC04C5D7727120C2C5506DC /* MediaClipsEditorController.swift */; };
		35B216B5E19CC08FBDD902F4A310487A /* KanvasCamera-umbrella.h in Headers */ = {isa = PBXBuildFile; fileRef = ADFF22EE35E01CD225617A0E66411403 /* KanvasCamera-umbrella.h */; settings = {ATTRIBUTES = (Public, ); }; };
		35DD05FD595A6FE7F5A0692D12E319DC /* UIImage+Diff.m in Sources */ = {isa = PBXBuildFile; fileRef = B9CEF7D6C5E08AB80E58DABC75D882BC /* UIImage+Diff.m */; };
		421CDD701AEE0F2458A84200366CDD0F /* UIImage+Snapshot.h in Headers */ = {isa = PBXBuildFile; fileRef = 0B161931541BFE46DFEA2092EDDDA815 /* UIImage+Snapshot.h */; settings = {ATTRIBUTES = (Private, ); }; };
		4613EDD7F81F8CE3D919F81659DB01AA /* OptionsStackView.swift in Sources */ = {isa = PBXBuildFile; fileRef = 56DF24621994EDA2F2C4975ECC2298CA /* OptionsStackView.swift */; };
		47DEE95708BDBD11436162D166CD192E /* UIKit.framework in Frameworks */ = {isa = PBXBuildFile; fileRef = BBB6A925DF90E5500E7BDCC094FEBEA7 /* UIKit.framework */; };
		48E1EA7AE23F17A3B556AB5C19F48964 /* PhotoOutputHandler.swift in Sources */ = {isa = PBXBuildFile; fileRef = 50844A85BAE3C43F4F0CA9AA16C5EEE9 /* PhotoOutputHandler.swift */; };
		495FB6D81EA48923319BF54272AEACDB /* KanvasCameraStrings.swift in Sources */ = {isa = PBXBuildFile; fileRef = 12A560BEDF0DE67E5F53DE4A0A9394B3 /* KanvasCameraStrings.swift */; };
		506D761F91EC3583789A837C559972FE /* FBSnapshotTestCase-dummy.m in Sources */ = {isa = PBXBuildFile; fileRef = 4792533D7EE0F440EE722DA4999E845C /* FBSnapshotTestCase-dummy.m */; };
		57241B489D9FC3118E57B3185DA79880 /* OptionsController.swift in Sources */ = {isa = PBXBuildFile; fileRef = 415B48CE4295B389397019B141B0D19B /* OptionsController.swift */; };
		574CD9A4AF69E6F1EAB6750F55BED3E9 /* KanvasCamera-dummy.m in Sources */ = {isa = PBXBuildFile; fileRef = E649A281517DC2A0BC075EB1F803A1E7 /* KanvasCamera-dummy.m */; };
		5783FC394B96C24B3C107AAAC782C287 /* KanvasCameraColors.swift in Sources */ = {isa = PBXBuildFile; fileRef = 0E48D96A5C27E2576932A80AF5E25B89 /* KanvasCameraColors.swift */; };
		57AB425CE1385FB5A9C11F71C1FA47BB /* NSURL+Media.swift in Sources */ = {isa = PBXBuildFile; fileRef = 94D21D09B0DFD103F9E540647FF5409D /* NSURL+Media.swift */; };
		5BC12F69E33ABA27B9E0B78128CE336D /* QuartzCore.framework in Frameworks */ = {isa = PBXBuildFile; fileRef = D77B07CA7D221E3EC46B93C00BF37CDE /* QuartzCore.framework */; };
		69DA8B003216466C60F029CBD79897F1 /* UIImage+Compare.m in Sources */ = {isa = PBXBuildFile; fileRef = 3B5E22F9517F21D3A0251F88FCAB281E /* UIImage+Compare.m */; };
		6BE8EA9A8BECA6823BBF1016EB2D7EBF /* UIKit.framework in Frameworks */ = {isa = PBXBuildFile; fileRef = BBB6A925DF90E5500E7BDCC094FEBEA7 /* UIKit.framework */; };
		6F9A74BE674DDEA3116420A2CFEEDD85 /* UICollectionView+Cells.swift in Sources */ = {isa = PBXBuildFile; fileRef = 0F18501EB3F1EB2B744A55972CF21463 /* UICollectionView+Cells.swift */; };
		74CE69D60276C991843D905CC1C026D1 /* UIImage+Camera.swift in Sources */ = {isa = PBXBuildFile; fileRef = 6630393058B0362C1636C9046C423611 /* UIImage+Camera.swift */; };
=======
		033466048776BDD0B32D740F01018FDC /* MediaClipsCollectionController.swift in Sources */ = {isa = PBXBuildFile; fileRef = F713890EF34A9A09B87B9879FBAAFDD0 /* MediaClipsCollectionController.swift */; };
		051A816D6DD0CAE13496DDCFE0829167 /* UIImage+Diff.h in Headers */ = {isa = PBXBuildFile; fileRef = 85E250EF19C5B5671AEC10BEB508D087 /* UIImage+Diff.h */; settings = {ATTRIBUTES = (Private, ); }; };
		05565D03997EBBA1047ACCEBF72B47C5 /* UICollectionView+Cells.swift in Sources */ = {isa = PBXBuildFile; fileRef = D74FB9FA8C75A3C31C607762F85C747A /* UICollectionView+Cells.swift */; };
		094973D2D2F1E3B2E772F93C8147C6B9 /* UIApplication+StrictKeyWindow.m in Sources */ = {isa = PBXBuildFile; fileRef = 2EECE81A9AEC1ED1057A9C3C88DBCEBE /* UIApplication+StrictKeyWindow.m */; };
		0FE9081CF818EB4C1E51A5B928B1C12F /* UIView+Layout.swift in Sources */ = {isa = PBXBuildFile; fileRef = 8E7F784508D2C305296BB20575A3D728 /* UIView+Layout.swift */; };
		16AF4462AAE86BC1A4B89A1E406CB043 /* KanvasCamera-dummy.m in Sources */ = {isa = PBXBuildFile; fileRef = A70A8F54C8EDBA2A8EE82E48107DD9BD /* KanvasCamera-dummy.m */; };
		18EA4E0D8B74F2B2BBF8F39B49F49BF9 /* XCTest.framework in Frameworks */ = {isa = PBXBuildFile; fileRef = E7843C520ED7D11392D872D57034A1BC /* XCTest.framework */; };
		1AB7934C16CE49DE196FFC7BE7278287 /* SwiftSupport.swift in Sources */ = {isa = PBXBuildFile; fileRef = D97545C39C4A5EE2631DD9FFECE76A40 /* SwiftSupport.swift */; };
		1CC9C985E945B136A07A4B921EA66D21 /* AVAssetWriterInputPixelBufferAdaptor+Append.swift in Sources */ = {isa = PBXBuildFile; fileRef = 6D8AD3FA6622348D837C27483E0A4DE9 /* AVAssetWriterInputPixelBufferAdaptor+Append.swift */; };
		25815DAA65004FBA890A8F129811CBBE /* UIButton+Shadows.swift in Sources */ = {isa = PBXBuildFile; fileRef = 8E0B34D18A75E1FA1942B9D5BB97FDA0 /* UIButton+Shadows.swift */; };
		26D7D38B7146639772D0960B8CC7FAC6 /* CameraDeviceOption.swift in Sources */ = {isa = PBXBuildFile; fileRef = F977D1072F3256901818D2F16B20B4A2 /* CameraDeviceOption.swift */; };
		2A18FB3E75FAA6F639C3877C99A4C2CB /* CameraRecordingProtocol.swift in Sources */ = {isa = PBXBuildFile; fileRef = BCFC7CA96607DF2D9120DBE8C262BB19 /* CameraRecordingProtocol.swift */; };
		2BF8208CD769FADCAD3B14D1F60CE8EB /* MediaClipsCollectionCell.swift in Sources */ = {isa = PBXBuildFile; fileRef = 8945CC00F14965C0A91E5274E1E295B0 /* MediaClipsCollectionCell.swift */; };
		2F485B69F51E4F723A38410F31F08550 /* FBSnapshotTestController.h in Headers */ = {isa = PBXBuildFile; fileRef = 1374B79237CAC07693E99442FBED1F15 /* FBSnapshotTestController.h */; settings = {ATTRIBUTES = (Public, ); }; };
		30E4D5ECC2D05B8FC1B19E924CAAF041 /* KanvasCameraColors.swift in Sources */ = {isa = PBXBuildFile; fileRef = F984DB946AF5EECA3B15E301A2C67361 /* KanvasCameraColors.swift */; };
		32602CE4B10C7D292440971BCA36957B /* CameraRecorder.swift in Sources */ = {isa = PBXBuildFile; fileRef = AFA68A3DA0A55F73F4557F68A2848CC6 /* CameraRecorder.swift */; };
		345D759FE9FCA401DC4D746FF33F7C91 /* PhotoOutputHandler.swift in Sources */ = {isa = PBXBuildFile; fileRef = 81800640CE353697683AA51B37232C09 /* PhotoOutputHandler.swift */; };
		35DD05FD595A6FE7F5A0692D12E319DC /* UIImage+Diff.m in Sources */ = {isa = PBXBuildFile; fileRef = B9CEF7D6C5E08AB80E58DABC75D882BC /* UIImage+Diff.m */; };
		3FB998315FC15228370899E200131C24 /* GifVideoOutputHandler.swift in Sources */ = {isa = PBXBuildFile; fileRef = 13342AC370D76F7A3E45EF02D077D22B /* GifVideoOutputHandler.swift */; };
		421CDD701AEE0F2458A84200366CDD0F /* UIImage+Snapshot.h in Headers */ = {isa = PBXBuildFile; fileRef = 0B161931541BFE46DFEA2092EDDDA815 /* UIImage+Snapshot.h */; settings = {ATTRIBUTES = (Private, ); }; };
		42C1E2228951701E4DEEC5F8D9EF7D6A /* UIFont+Utils.swift in Sources */ = {isa = PBXBuildFile; fileRef = 5304638A04E7584AFC7388C1DCD0C239 /* UIFont+Utils.swift */; };
		47DEE95708BDBD11436162D166CD192E /* UIKit.framework in Frameworks */ = {isa = PBXBuildFile; fileRef = BBB6A925DF90E5500E7BDCC094FEBEA7 /* UIKit.framework */; };
		49AD55FC58C7E2A00920D53E4A31D36D /* MediaClip.swift in Sources */ = {isa = PBXBuildFile; fileRef = 4D0812D62A81D36E19C80089C785A356 /* MediaClip.swift */; };
		4F069ACF835A0F52F2C4578BA7F06289 /* OptionsStackView.swift in Sources */ = {isa = PBXBuildFile; fileRef = B57FC4A278D2A5D20C92952EB4F65031 /* OptionsStackView.swift */; };
		506D761F91EC3583789A837C559972FE /* FBSnapshotTestCase-dummy.m in Sources */ = {isa = PBXBuildFile; fileRef = 4792533D7EE0F440EE722DA4999E845C /* FBSnapshotTestCase-dummy.m */; };
		58399CA91501E1DBFC8E38C04630ACB3 /* MediaClipsCollectionView.swift in Sources */ = {isa = PBXBuildFile; fileRef = AC83F3FD7D2328B98E32A0D4D2CA23DA /* MediaClipsCollectionView.swift */; };
		59092649DB09B30A31779F8A0439846B /* CameraSegmentHandler.swift in Sources */ = {isa = PBXBuildFile; fileRef = 82490FACEF605359FD985FC0F1CEF6BD /* CameraSegmentHandler.swift */; };
		5BC12F69E33ABA27B9E0B78128CE336D /* QuartzCore.framework in Frameworks */ = {isa = PBXBuildFile; fileRef = D77B07CA7D221E3EC46B93C00BF37CDE /* QuartzCore.framework */; };
		63AABBA90AC0EEA8784053D2C42879D3 /* OptionView.swift in Sources */ = {isa = PBXBuildFile; fileRef = 41A6AE5FD6700F6079DF17765E13C30B /* OptionView.swift */; };
		653BAEE17109D70C738BD02692D4F9D8 /* KanvasCameraTimes.swift in Sources */ = {isa = PBXBuildFile; fileRef = BB50DFECB3F8D7A3F2303B5055D7FC05 /* KanvasCameraTimes.swift */; };
		69DA8B003216466C60F029CBD79897F1 /* UIImage+Compare.m in Sources */ = {isa = PBXBuildFile; fileRef = 3B5E22F9517F21D3A0251F88FCAB281E /* UIImage+Compare.m */; };
		6E2838AB3643F9492455FD18EE4E8913 /* UIKit.framework in Frameworks */ = {isa = PBXBuildFile; fileRef = BBB6A925DF90E5500E7BDCC094FEBEA7 /* UIKit.framework */; };
>>>>>>> e0e68693
		756564ABAF2892FE7140C92A1CDDCF65 /* UIImage+Snapshot.m in Sources */ = {isa = PBXBuildFile; fileRef = 3DBFBDCC891B770A2AC9EF0FB164B751 /* UIImage+Snapshot.m */; };
		76998B20B8A5F3ECB8025C3F54C9283F /* KanvasCameraTimes.swift in Sources */ = {isa = PBXBuildFile; fileRef = 14E037243EF1AB1D82198D3418B2566F /* KanvasCameraTimes.swift */; };
		7B0E352E589DF8118E2A97A2360B4EAF /* Pods-KanvasCameraExample-dummy.m in Sources */ = {isa = PBXBuildFile; fileRef = 570C8B2CE87E47FBD6EB555D507285D5 /* Pods-KanvasCameraExample-dummy.m */; };
		7DEB3F73A53890B315DA3F9EDCDD3FA7 /* Pods-KanvasCameraExampleTests-dummy.m in Sources */ = {isa = PBXBuildFile; fileRef = 586C927EB62F939BE159B57EA8E65356 /* Pods-KanvasCameraExampleTests-dummy.m */; };
<<<<<<< HEAD
		80F49EC6B426C02F82FA2730570598C4 /* MediaClipsCollectionController.swift in Sources */ = {isa = PBXBuildFile; fileRef = A209FCDBAC9973B450B416825EBE05E6 /* MediaClipsCollectionController.swift */; };
		8F1675A72E88B066056A763A8CDA458E /* MediaClipsCollectionView.swift in Sources */ = {isa = PBXBuildFile; fileRef = BF671BAA8BF3347A99677ED45C6AE141 /* MediaClipsCollectionView.swift */; };
		95E95E7C8BD1BE06B0381D0D7CFEE0ED /* Assets.xcassets in Resources */ = {isa = PBXBuildFile; fileRef = 123EAD15B8183312116BD33DAB744B02 /* Assets.xcassets */; };
		9673CF780F48C8E4EC2A331717B1F67C /* FBSnapshotTestCase.h in Headers */ = {isa = PBXBuildFile; fileRef = E37899BD4B349060AA147E2A3721D3A2 /* FBSnapshotTestCase.h */; settings = {ATTRIBUTES = (Public, ); }; };
		97014CF014F7F382F0CF2A2B025A057C /* Foundation.framework in Frameworks */ = {isa = PBXBuildFile; fileRef = C1A94602875A48A997AD3F08A33E6EAA /* Foundation.framework */; };
		9AD123630BC166CD56B94629F989367E /* ShootButtonView.swift in Sources */ = {isa = PBXBuildFile; fileRef = 91A0A398EB4692B2D83B6DC2CCCBA789 /* ShootButtonView.swift */; };
		9AE0D90EDF4C4EF5C4F1BC66BFFC1C53 /* CGRect+Center.swift in Sources */ = {isa = PBXBuildFile; fileRef = 85ABE277F59B8DE2040AD7C679551916 /* CGRect+Center.swift */; };
		9C7FA0B08C5F6C063D25921FF0F6AB87 /* UIView+Layout.swift in Sources */ = {isa = PBXBuildFile; fileRef = 63B43BF2A11C6DF1EDCA4BD60476D6D7 /* UIView+Layout.swift */; };
		9FAF1F17A8260AD3BB5454E63C3AEE80 /* IgnoreTouchesView.swift in Sources */ = {isa = PBXBuildFile; fileRef = 946A2D46495366AC9304A90FDA22040E /* IgnoreTouchesView.swift */; };
		A08AF0D9A261B15B7D0D7037032B8A48 /* AVURLAsset+Thumbnail.swift in Sources */ = {isa = PBXBuildFile; fileRef = 26E128A5832C6A529D84807B291EDEF3 /* AVURLAsset+Thumbnail.swift */; };
=======
		8266A3E07545AA1F4F74E35F1D9024B2 /* CameraSettings.swift in Sources */ = {isa = PBXBuildFile; fileRef = 2F79A587546147DC937F2DDE2A9C6315 /* CameraSettings.swift */; };
		94E394F00A4AB4E4B5E2204A64010496 /* IgnoreTouchesView.swift in Sources */ = {isa = PBXBuildFile; fileRef = 95CBB841917C0DC1EA72B6DA8C04E733 /* IgnoreTouchesView.swift */; };
		9673CF780F48C8E4EC2A331717B1F67C /* FBSnapshotTestCase.h in Headers */ = {isa = PBXBuildFile; fileRef = E37899BD4B349060AA147E2A3721D3A2 /* FBSnapshotTestCase.h */; settings = {ATTRIBUTES = (Public, ); }; };
		97014CF014F7F382F0CF2A2B025A057C /* Foundation.framework in Frameworks */ = {isa = PBXBuildFile; fileRef = C1A94602875A48A997AD3F08A33E6EAA /* Foundation.framework */; };
		99DF35387EECD7FA80127E414288FD23 /* KanvasCameraImages.swift in Sources */ = {isa = PBXBuildFile; fileRef = EDE2DADB87AC588ADDB6DDE15F10E8FD /* KanvasCameraImages.swift */; };
		9CE806BC5004F6E39A96E11180EA288F /* VideoOutputHandler.swift in Sources */ = {isa = PBXBuildFile; fileRef = F03604A2BAA3821A67C525CC59356F2C /* VideoOutputHandler.swift */; };
		A06308BF9BF3084F0706F2C3847CE61F /* UIImage+Camera.swift in Sources */ = {isa = PBXBuildFile; fileRef = 85E5B46DCF269EAE34F65BF8F43D8439 /* UIImage+Camera.swift */; };
>>>>>>> e0e68693
		A4F69F3477A935285620AC3031C5C848 /* FBSnapshotTestController.m in Sources */ = {isa = PBXBuildFile; fileRef = 052258A488A96C35531FAC73C4F42924 /* FBSnapshotTestController.m */; };
		A9FCEFFF6D37CE68EA8634B71884DEAC /* Foundation.framework in Frameworks */ = {isa = PBXBuildFile; fileRef = C1A94602875A48A997AD3F08A33E6EAA /* Foundation.framework */; };
		B20B51C7CB0497FB5ED3B532F4DF3DC9 /* Pods-KanvasCameraExampleTests-umbrella.h in Headers */ = {isa = PBXBuildFile; fileRef = 8683FD17E5C0DA60CD3DE90D22C1BC17 /* Pods-KanvasCameraExampleTests-umbrella.h */; settings = {ATTRIBUTES = (Public, ); }; };
		B758FB09FE2C06C1B8E36A71A9D76D41 /* FBSnapshotTestCase-umbrella.h in Headers */ = {isa = PBXBuildFile; fileRef = A11D5B54955E3381F067364E427B571A /* FBSnapshotTestCase-umbrella.h */; settings = {ATTRIBUTES = (Public, ); }; };
		B7612EC7DCD4DCDFA9E194CD1AE8B4C0 /* MediaClipsEditorViewController.swift in Sources */ = {isa = PBXBuildFile; fileRef = DFD13936992D38FE61CDFBEBCF6DB41C /* MediaClipsEditorViewController.swift */; };
		B7C37D54862049104DA76DBAE2A65810 /* OptionsController.swift in Sources */ = {isa = PBXBuildFile; fileRef = CE3D5B0BA0E7E1AD4BC85BDB213C224A /* OptionsController.swift */; };
		BC952FC04FC963C1294DCD619C9B6B3B /* UIApplication+StrictKeyWindow.h in Headers */ = {isa = PBXBuildFile; fileRef = B9109B8B333B5A1A3E92EFC09EDC10AC /* UIApplication+StrictKeyWindow.h */; settings = {ATTRIBUTES = (Project, ); }; };
<<<<<<< HEAD
=======
		BDBD77673F4220A609E6B86F047322C7 /* Queue.swift in Sources */ = {isa = PBXBuildFile; fileRef = F4A60F1EC548747DFCC4DF8A469756FD /* Queue.swift */; };
>>>>>>> e0e68693
		BE14F2198CDB0DAD98A567981D21C7A1 /* FBSnapshotTestCase.m in Sources */ = {isa = PBXBuildFile; fileRef = 39577E2B806B8B2D019998DE60728F63 /* FBSnapshotTestCase.m */; };
		BFCE460CC33E8872B7156D4166340178 /* FBSnapshotTestCasePlatform.h in Headers */ = {isa = PBXBuildFile; fileRef = 7E3DB4D092B985E76E227F7F313C6981 /* FBSnapshotTestCasePlatform.h */; settings = {ATTRIBUTES = (Public, ); }; };
		C15DBF7320D7DE8855AF27875DF3D4C6 /* MediaClip.swift in Sources */ = {isa = PBXBuildFile; fileRef = B30C30C5DF4BF3CD719F7449FDAE9A5F /* MediaClip.swift */; };
		C91ED76281344899E9E2E6B443247675 /* CameraSettings.swift in Sources */ = {isa = PBXBuildFile; fileRef = 806EC303BDB258FA61B9BCB84ABB48E3 /* CameraSettings.swift */; };
		CAFA5E486BCE117A7D8C0FBF9DA6666B /* UIImage+Compare.h in Headers */ = {isa = PBXBuildFile; fileRef = 432938111B6FF0189EFFEDF2F845B308 /* UIImage+Compare.h */; settings = {ATTRIBUTES = (Private, ); }; };
<<<<<<< HEAD
		CE476BBA67CF2401BA4B981639FE17D0 /* UIUpdate.swift in Sources */ = {isa = PBXBuildFile; fileRef = 7D9B233A0E56574B564E3D2810CBB8EB /* UIUpdate.swift */; };
		D615D59C7282D6E7303B78BE8BA8057D /* UIFont+Utils.swift in Sources */ = {isa = PBXBuildFile; fileRef = 7CB04B98333BCADE2B25A5AD2FEC50B9 /* UIFont+Utils.swift */; };
=======
		CFB37BDE1162B20EADBC6F393A53F69E /* KanvasCamera-umbrella.h in Headers */ = {isa = PBXBuildFile; fileRef = 8978D396228CA218A6AF923AD47E340D /* KanvasCamera-umbrella.h */; settings = {ATTRIBUTES = (Public, ); }; };
		D3643DE9E1FDE47CFF456AD5840E5C52 /* AVURLAsset+Thumbnail.swift in Sources */ = {isa = PBXBuildFile; fileRef = A14148A17E49391E0FF61E038AC49820 /* AVURLAsset+Thumbnail.swift */; };
		D41595199536CDCF8A7B9DBF22DAB846 /* NSURL+Media.swift in Sources */ = {isa = PBXBuildFile; fileRef = 32472F42FAD07C522B827543040EC945 /* NSURL+Media.swift */; };
>>>>>>> e0e68693
		D6714A974991CEA2AD4BD467A50AC690 /* Pods-KanvasCameraExample-umbrella.h in Headers */ = {isa = PBXBuildFile; fileRef = 2431DA944FACCCCEEBC3388A96EE92F1 /* Pods-KanvasCameraExample-umbrella.h */; settings = {ATTRIBUTES = (Public, ); }; };
		DA0C9A85CC5EB648FFF928E0123E2785 /* KanvasCameraStrings.swift in Sources */ = {isa = PBXBuildFile; fileRef = 711AE906D04F852D0F7AA7E624585383 /* KanvasCameraStrings.swift */; };
		DAD9A0E0F40D3984B78A22F8D3CDAB45 /* Foundation.framework in Frameworks */ = {isa = PBXBuildFile; fileRef = C1A94602875A48A997AD3F08A33E6EAA /* Foundation.framework */; };
		DB7A106243AC974FC7EBEB00B506C786 /* FBSnapshotTestCasePlatform.m in Sources */ = {isa = PBXBuildFile; fileRef = 58A2557E7CE20AACCD1B28B1CD1F920D /* FBSnapshotTestCasePlatform.m */; };
<<<<<<< HEAD
		DCAD43886A9F0C95B362D053D46B2D53 /* CameraRecordingProtocol.swift in Sources */ = {isa = PBXBuildFile; fileRef = C4ED783231E1CD26C2D71EB579A17531 /* CameraRecordingProtocol.swift */; };
		E0CFBC3F0F1274EFF894B864391A9B6A /* VideoOutputHandler.swift in Sources */ = {isa = PBXBuildFile; fileRef = 438D8E3066AAD72FD82B5C77927D3A0E /* VideoOutputHandler.swift */; };
		E4B233FFC2E8A551C885973955A592A6 /* KanvasCameraImages.swift in Sources */ = {isa = PBXBuildFile; fileRef = DF4118946638F86DD3B5C818AA873208 /* KanvasCameraImages.swift */; };
		E52CF5E86C874F14A2D9C2A84914CD14 /* GifVideoOutputHandler.swift in Sources */ = {isa = PBXBuildFile; fileRef = F37D03FF89424335337B74A10FE9D81A /* GifVideoOutputHandler.swift */; };
		EA3BE33826F38740025F0FF191F1F049 /* TopOption.swift in Sources */ = {isa = PBXBuildFile; fileRef = 91B1551418C167353C20EBEAA918C669 /* TopOption.swift */; };
		F78F70FF38CF075C36B04E14E36A54C4 /* UIButton+Shadows.swift in Sources */ = {isa = PBXBuildFile; fileRef = 5AA679BCF083ACAB206E9521941E3A0A /* UIButton+Shadows.swift */; };
		FD93203F7AF29CB3E59D037CB2A723EF /* Foundation.framework in Frameworks */ = {isa = PBXBuildFile; fileRef = C1A94602875A48A997AD3F08A33E6EAA /* Foundation.framework */; };
=======
		DEF1A2DFAACC2ABDCFB97BD53CA60BBF /* Assets.xcassets in Resources */ = {isa = PBXBuildFile; fileRef = 10397AC4621004BC06693861E470F584 /* Assets.xcassets */; };
		E1605F84CDED0BE74F12703C966159B8 /* UIViewController+Load.swift in Sources */ = {isa = PBXBuildFile; fileRef = DEF0C89D49C1B9167B9FFE8F7FBDAD8C /* UIViewController+Load.swift */; };
		ED068BF4BEFDEDA016C805B084D41913 /* Foundation.framework in Frameworks */ = {isa = PBXBuildFile; fileRef = C1A94602875A48A997AD3F08A33E6EAA /* Foundation.framework */; };
		F8C801E4A7D89126922B60E9C723B955 /* MediaClipsEditorView.swift in Sources */ = {isa = PBXBuildFile; fileRef = C80741E2D2658DEF24A298D741D59892 /* MediaClipsEditorView.swift */; };
>>>>>>> e0e68693
/* End PBXBuildFile section */

/* Begin PBXContainerItemProxy section */
		085484E62C07B85D35F1F387D6A5BEC0 /* PBXContainerItemProxy */ = {
			isa = PBXContainerItemProxy;
			containerPortal = D41D8CD98F00B204E9800998ECF8427E /* Project object */;
			proxyType = 1;
			remoteGlobalIDString = 5B4E2CAAB1E0C55D3BA6516EC45D378E;
			remoteInfo = KanvasCamera;
		};
		8BD051996E13F13A0C4D1697193746EC /* PBXContainerItemProxy */ = {
			isa = PBXContainerItemProxy;
			containerPortal = D41D8CD98F00B204E9800998ECF8427E /* Project object */;
			proxyType = 1;
			remoteGlobalIDString = 34CD2E3428AB802BACA62286FF5074B1;
			remoteInfo = FBSnapshotTestCase;
		};
		E87A5821F22BF8880BCC2AB2FE53835F /* PBXContainerItemProxy */ = {
			isa = PBXContainerItemProxy;
			containerPortal = D41D8CD98F00B204E9800998ECF8427E /* Project object */;
			proxyType = 1;
			remoteGlobalIDString = 5B4E2CAAB1E0C55D3BA6516EC45D378E;
			remoteInfo = KanvasCamera;
		};
/* End PBXContainerItemProxy section */

/* Begin PBXFileReference section */
		052258A488A96C35531FAC73C4F42924 /* FBSnapshotTestController.m */ = {isa = PBXFileReference; includeInIndex = 1; lastKnownFileType = sourcecode.c.objc; name = FBSnapshotTestController.m; path = FBSnapshotTestCase/FBSnapshotTestController.m; sourceTree = "<group>"; };
		0958915E4B99061BDB4CB0F635C38728 /* MediaClipsEditorView.swift */ = {isa = PBXFileReference; includeInIndex = 1; lastKnownFileType = sourcecode.swift; path = MediaClipsEditorView.swift; sourceTree = "<group>"; };
		0B161931541BFE46DFEA2092EDDDA815 /* UIImage+Snapshot.h */ = {isa = PBXFileReference; includeInIndex = 1; lastKnownFileType = sourcecode.c.h; name = "UIImage+Snapshot.h"; path = "FBSnapshotTestCase/Categories/UIImage+Snapshot.h"; sourceTree = "<group>"; };
		0B499D640103037E86832BCA986D7418 /* Pods-KanvasCameraExample-acknowledgements.markdown */ = {isa = PBXFileReference; includeInIndex = 1; lastKnownFileType = text; path = "Pods-KanvasCameraExample-acknowledgements.markdown"; sourceTree = "<group>"; };
		0E48D96A5C27E2576932A80AF5E25B89 /* KanvasCameraColors.swift */ = {isa = PBXFileReference; includeInIndex = 1; lastKnownFileType = sourcecode.swift; path = KanvasCameraColors.swift; sourceTree = "<group>"; };
		0F18501EB3F1EB2B744A55972CF21463 /* UICollectionView+Cells.swift */ = {isa = PBXFileReference; includeInIndex = 1; lastKnownFileType = sourcecode.swift; path = "UICollectionView+Cells.swift"; sourceTree = "<group>"; };
		123EAD15B8183312116BD33DAB744B02 /* Assets.xcassets */ = {isa = PBXFileReference; includeInIndex = 1; lastKnownFileType = folder.assetcatalog; name = Assets.xcassets; path = Resources/Assets.xcassets; sourceTree = "<group>"; };
		12A560BEDF0DE67E5F53DE4A0A9394B3 /* KanvasCameraStrings.swift */ = {isa = PBXFileReference; includeInIndex = 1; lastKnownFileType = sourcecode.swift; path = KanvasCameraStrings.swift; sourceTree = "<group>"; };
		1374B79237CAC07693E99442FBED1F15 /* FBSnapshotTestController.h */ = {isa = PBXFileReference; includeInIndex = 1; lastKnownFileType = sourcecode.c.h; name = FBSnapshotTestController.h; path = FBSnapshotTestCase/FBSnapshotTestController.h; sourceTree = "<group>"; };
		14E037243EF1AB1D82198D3418B2566F /* KanvasCameraTimes.swift */ = {isa = PBXFileReference; includeInIndex = 1; lastKnownFileType = sourcecode.swift; path = KanvasCameraTimes.swift; sourceTree = "<group>"; };
		1CD7FF3E2EC04C5D7727120C2C5506DC /* MediaClipsEditorController.swift */ = {isa = PBXFileReference; includeInIndex = 1; lastKnownFileType = sourcecode.swift; path = MediaClipsEditorController.swift; sourceTree = "<group>"; };
		2431DA944FACCCCEEBC3388A96EE92F1 /* Pods-KanvasCameraExample-umbrella.h */ = {isa = PBXFileReference; includeInIndex = 1; lastKnownFileType = sourcecode.c.h; path = "Pods-KanvasCameraExample-umbrella.h"; sourceTree = "<group>"; };
		26E128A5832C6A529D84807B291EDEF3 /* AVURLAsset+Thumbnail.swift */ = {isa = PBXFileReference; includeInIndex = 1; lastKnownFileType = sourcecode.swift; path = "AVURLAsset+Thumbnail.swift"; sourceTree = "<group>"; };
		2E337FB8D21E6B805862BE61C445670F /* Pods_KanvasCameraExample.framework */ = {isa = PBXFileReference; explicitFileType = wrapper.framework; includeInIndex = 0; name = Pods_KanvasCameraExample.framework; path = "Pods-KanvasCameraExample.framework"; sourceTree = BUILT_PRODUCTS_DIR; };
		2EECE81A9AEC1ED1057A9C3C88DBCEBE /* UIApplication+StrictKeyWindow.m */ = {isa = PBXFileReference; includeInIndex = 1; lastKnownFileType = sourcecode.c.objc; name = "UIApplication+StrictKeyWindow.m"; path = "FBSnapshotTestCase/Categories/UIApplication+StrictKeyWindow.m"; sourceTree = "<group>"; };
<<<<<<< HEAD
		39577E2B806B8B2D019998DE60728F63 /* FBSnapshotTestCase.m */ = {isa = PBXFileReference; includeInIndex = 1; lastKnownFileType = sourcecode.c.objc; name = FBSnapshotTestCase.m; path = FBSnapshotTestCase/FBSnapshotTestCase.m; sourceTree = "<group>"; };
		3B5E22F9517F21D3A0251F88FCAB281E /* UIImage+Compare.m */ = {isa = PBXFileReference; includeInIndex = 1; lastKnownFileType = sourcecode.c.objc; name = "UIImage+Compare.m"; path = "FBSnapshotTestCase/Categories/UIImage+Compare.m"; sourceTree = "<group>"; };
		3DBFBDCC891B770A2AC9EF0FB164B751 /* UIImage+Snapshot.m */ = {isa = PBXFileReference; includeInIndex = 1; lastKnownFileType = sourcecode.c.objc; name = "UIImage+Snapshot.m"; path = "FBSnapshotTestCase/Categories/UIImage+Snapshot.m"; sourceTree = "<group>"; };
		3E3D726926DE8E7CB77EDC8D3164E1DB /* MediaClipsCollectionCell.swift */ = {isa = PBXFileReference; includeInIndex = 1; lastKnownFileType = sourcecode.swift; path = MediaClipsCollectionCell.swift; sourceTree = "<group>"; };
		415B48CE4295B389397019B141B0D19B /* OptionsController.swift */ = {isa = PBXFileReference; includeInIndex = 1; lastKnownFileType = sourcecode.swift; path = OptionsController.swift; sourceTree = "<group>"; };
=======
		2F79A587546147DC937F2DDE2A9C6315 /* CameraSettings.swift */ = {isa = PBXFileReference; includeInIndex = 1; lastKnownFileType = sourcecode.swift; path = CameraSettings.swift; sourceTree = "<group>"; };
		32472F42FAD07C522B827543040EC945 /* NSURL+Media.swift */ = {isa = PBXFileReference; includeInIndex = 1; lastKnownFileType = sourcecode.swift; path = "NSURL+Media.swift"; sourceTree = "<group>"; };
		39577E2B806B8B2D019998DE60728F63 /* FBSnapshotTestCase.m */ = {isa = PBXFileReference; includeInIndex = 1; lastKnownFileType = sourcecode.c.objc; name = FBSnapshotTestCase.m; path = FBSnapshotTestCase/FBSnapshotTestCase.m; sourceTree = "<group>"; };
		3B5E22F9517F21D3A0251F88FCAB281E /* UIImage+Compare.m */ = {isa = PBXFileReference; includeInIndex = 1; lastKnownFileType = sourcecode.c.objc; name = "UIImage+Compare.m"; path = "FBSnapshotTestCase/Categories/UIImage+Compare.m"; sourceTree = "<group>"; };
		3DBFBDCC891B770A2AC9EF0FB164B751 /* UIImage+Snapshot.m */ = {isa = PBXFileReference; includeInIndex = 1; lastKnownFileType = sourcecode.c.objc; name = "UIImage+Snapshot.m"; path = "FBSnapshotTestCase/Categories/UIImage+Snapshot.m"; sourceTree = "<group>"; };
		41A6AE5FD6700F6079DF17765E13C30B /* OptionView.swift */ = {isa = PBXFileReference; includeInIndex = 1; lastKnownFileType = sourcecode.swift; path = OptionView.swift; sourceTree = "<group>"; };
>>>>>>> e0e68693
		432938111B6FF0189EFFEDF2F845B308 /* UIImage+Compare.h */ = {isa = PBXFileReference; includeInIndex = 1; lastKnownFileType = sourcecode.c.h; name = "UIImage+Compare.h"; path = "FBSnapshotTestCase/Categories/UIImage+Compare.h"; sourceTree = "<group>"; };
		438D8E3066AAD72FD82B5C77927D3A0E /* VideoOutputHandler.swift */ = {isa = PBXFileReference; includeInIndex = 1; lastKnownFileType = sourcecode.swift; path = VideoOutputHandler.swift; sourceTree = "<group>"; };
		44EDA688CBD7DB8E43750CDEA6E1285E /* Pods_KanvasCameraExampleTests.framework */ = {isa = PBXFileReference; explicitFileType = wrapper.framework; includeInIndex = 0; name = Pods_KanvasCameraExampleTests.framework; path = "Pods-KanvasCameraExampleTests.framework"; sourceTree = BUILT_PRODUCTS_DIR; };
		4792533D7EE0F440EE722DA4999E845C /* FBSnapshotTestCase-dummy.m */ = {isa = PBXFileReference; includeInIndex = 1; lastKnownFileType = sourcecode.c.objc; path = "FBSnapshotTestCase-dummy.m"; sourceTree = "<group>"; };
		4C17DA8FD76B879002D669BAA48B1E6E /* Pods-KanvasCameraExampleTests-frameworks.sh */ = {isa = PBXFileReference; includeInIndex = 1; lastKnownFileType = text.script.sh; path = "Pods-KanvasCameraExampleTests-frameworks.sh"; sourceTree = "<group>"; };
<<<<<<< HEAD
		4C4B07DADE5B77634536355838168BD3 /* KanvasCamera-prefix.pch */ = {isa = PBXFileReference; includeInIndex = 1; lastKnownFileType = sourcecode.c.h; path = "KanvasCamera-prefix.pch"; sourceTree = "<group>"; };
		50844A85BAE3C43F4F0CA9AA16C5EEE9 /* PhotoOutputHandler.swift */ = {isa = PBXFileReference; includeInIndex = 1; lastKnownFileType = sourcecode.swift; path = PhotoOutputHandler.swift; sourceTree = "<group>"; };
=======
		4D0812D62A81D36E19C80089C785A356 /* MediaClip.swift */ = {isa = PBXFileReference; includeInIndex = 1; lastKnownFileType = sourcecode.swift; path = MediaClip.swift; sourceTree = "<group>"; };
		5264C40B9FDD3F8D7D546CE31C916DCF /* KanvasCamera.xcconfig */ = {isa = PBXFileReference; includeInIndex = 1; lastKnownFileType = text.xcconfig; path = KanvasCamera.xcconfig; sourceTree = "<group>"; };
		5304638A04E7584AFC7388C1DCD0C239 /* UIFont+Utils.swift */ = {isa = PBXFileReference; includeInIndex = 1; lastKnownFileType = sourcecode.swift; path = "UIFont+Utils.swift"; sourceTree = "<group>"; };
		54C81871F1F3DD7CEDD745C2D5D24E65 /* KanvasCamera.modulemap */ = {isa = PBXFileReference; includeInIndex = 1; lastKnownFileType = sourcecode.module; path = KanvasCamera.modulemap; sourceTree = "<group>"; };
>>>>>>> e0e68693
		56A143BDB3C4C9494A7EB0A874253C34 /* Pods-KanvasCameraExampleTests.debug.xcconfig */ = {isa = PBXFileReference; includeInIndex = 1; lastKnownFileType = text.xcconfig; path = "Pods-KanvasCameraExampleTests.debug.xcconfig"; sourceTree = "<group>"; };
		56CA81668651E22435F0712AAE5163EA /* CameraRecorder.swift */ = {isa = PBXFileReference; includeInIndex = 1; lastKnownFileType = sourcecode.swift; path = CameraRecorder.swift; sourceTree = "<group>"; };
		56DF24621994EDA2F2C4975ECC2298CA /* OptionsStackView.swift */ = {isa = PBXFileReference; includeInIndex = 1; lastKnownFileType = sourcecode.swift; path = OptionsStackView.swift; sourceTree = "<group>"; };
		570C8B2CE87E47FBD6EB555D507285D5 /* Pods-KanvasCameraExample-dummy.m */ = {isa = PBXFileReference; includeInIndex = 1; lastKnownFileType = sourcecode.c.objc; path = "Pods-KanvasCameraExample-dummy.m"; sourceTree = "<group>"; };
		586C927EB62F939BE159B57EA8E65356 /* Pods-KanvasCameraExampleTests-dummy.m */ = {isa = PBXFileReference; includeInIndex = 1; lastKnownFileType = sourcecode.c.objc; path = "Pods-KanvasCameraExampleTests-dummy.m"; sourceTree = "<group>"; };
		58A2557E7CE20AACCD1B28B1CD1F920D /* FBSnapshotTestCasePlatform.m */ = {isa = PBXFileReference; includeInIndex = 1; lastKnownFileType = sourcecode.c.objc; name = FBSnapshotTestCasePlatform.m; path = FBSnapshotTestCase/FBSnapshotTestCasePlatform.m; sourceTree = "<group>"; };
<<<<<<< HEAD
		5AA679BCF083ACAB206E9521941E3A0A /* UIButton+Shadows.swift */ = {isa = PBXFileReference; includeInIndex = 1; lastKnownFileType = sourcecode.swift; path = "UIButton+Shadows.swift"; sourceTree = "<group>"; };
=======
		631E67259AB3A543D954C121940AD0B0 /* Info.plist */ = {isa = PBXFileReference; includeInIndex = 1; lastKnownFileType = text.plist.xml; path = Info.plist; sourceTree = "<group>"; };
>>>>>>> e0e68693
		63377C220E90B4D05971DFC31FFCF899 /* Info.plist */ = {isa = PBXFileReference; includeInIndex = 1; lastKnownFileType = text.plist.xml; path = Info.plist; sourceTree = "<group>"; };
		63B43BF2A11C6DF1EDCA4BD60476D6D7 /* UIView+Layout.swift */ = {isa = PBXFileReference; includeInIndex = 1; lastKnownFileType = sourcecode.swift; path = "UIView+Layout.swift"; sourceTree = "<group>"; };
		6630393058B0362C1636C9046C423611 /* UIImage+Camera.swift */ = {isa = PBXFileReference; includeInIndex = 1; lastKnownFileType = sourcecode.swift; path = "UIImage+Camera.swift"; sourceTree = "<group>"; };
		67E276593855381568F725E69496F29C /* Info.plist */ = {isa = PBXFileReference; includeInIndex = 1; lastKnownFileType = text.plist.xml; path = Info.plist; sourceTree = "<group>"; };
		6A243A90E93FC816F5A1B093C8B1F244 /* KanvasCamera.modulemap */ = {isa = PBXFileReference; includeInIndex = 1; lastKnownFileType = sourcecode.module; path = KanvasCamera.modulemap; sourceTree = "<group>"; };
		6F07739CA2F21853CC9239F577D71F9D /* KanvasCamera.podspec.json */ = {isa = PBXFileReference; includeInIndex = 1; path = KanvasCamera.podspec.json; sourceTree = "<group>"; };
		73760231042E4E5235E47CEE8A6E93BE /* Pods-KanvasCameraExample-resources.sh */ = {isa = PBXFileReference; includeInIndex = 1; lastKnownFileType = text.script.sh; path = "Pods-KanvasCameraExample-resources.sh"; sourceTree = "<group>"; };
		7B37D7C695D5C6C47A7C093595CD4F06 /* FBSnapshotTestCase.xcconfig */ = {isa = PBXFileReference; includeInIndex = 1; lastKnownFileType = text.xcconfig; path = FBSnapshotTestCase.xcconfig; sourceTree = "<group>"; };
		7CB04B98333BCADE2B25A5AD2FEC50B9 /* UIFont+Utils.swift */ = {isa = PBXFileReference; includeInIndex = 1; lastKnownFileType = sourcecode.swift; path = "UIFont+Utils.swift"; sourceTree = "<group>"; };
		7D9B233A0E56574B564E3D2810CBB8EB /* UIUpdate.swift */ = {isa = PBXFileReference; includeInIndex = 1; lastKnownFileType = sourcecode.swift; path = UIUpdate.swift; sourceTree = "<group>"; };
		7DDF12DFB905E8F4E6C52F9DA9990913 /* Pods-KanvasCameraExampleTests.release.xcconfig */ = {isa = PBXFileReference; includeInIndex = 1; lastKnownFileType = text.xcconfig; path = "Pods-KanvasCameraExampleTests.release.xcconfig"; sourceTree = "<group>"; };
		7E3DB4D092B985E76E227F7F313C6981 /* FBSnapshotTestCasePlatform.h */ = {isa = PBXFileReference; includeInIndex = 1; lastKnownFileType = sourcecode.c.h; name = FBSnapshotTestCasePlatform.h; path = FBSnapshotTestCase/FBSnapshotTestCasePlatform.h; sourceTree = "<group>"; };
		806EC303BDB258FA61B9BCB84ABB48E3 /* CameraSettings.swift */ = {isa = PBXFileReference; includeInIndex = 1; lastKnownFileType = sourcecode.swift; path = CameraSettings.swift; sourceTree = "<group>"; };
		8483D18331A98B5E7DDD6D40EFFCE715 /* AVAssetWriterInputPixelBufferAdaptor+Append.swift */ = {isa = PBXFileReference; includeInIndex = 1; lastKnownFileType = sourcecode.swift; path = "AVAssetWriterInputPixelBufferAdaptor+Append.swift"; sourceTree = "<group>"; };
		85ABE277F59B8DE2040AD7C679551916 /* CGRect+Center.swift */ = {isa = PBXFileReference; includeInIndex = 1; lastKnownFileType = sourcecode.swift; path = "CGRect+Center.swift"; sourceTree = "<group>"; };
		85E250EF19C5B5671AEC10BEB508D087 /* UIImage+Diff.h */ = {isa = PBXFileReference; includeInIndex = 1; lastKnownFileType = sourcecode.c.h; name = "UIImage+Diff.h"; path = "FBSnapshotTestCase/Categories/UIImage+Diff.h"; sourceTree = "<group>"; };
		8683FD17E5C0DA60CD3DE90D22C1BC17 /* Pods-KanvasCameraExampleTests-umbrella.h */ = {isa = PBXFileReference; includeInIndex = 1; lastKnownFileType = sourcecode.c.h; path = "Pods-KanvasCameraExampleTests-umbrella.h"; sourceTree = "<group>"; };
<<<<<<< HEAD
		91A0A398EB4692B2D83B6DC2CCCBA789 /* ShootButtonView.swift */ = {isa = PBXFileReference; includeInIndex = 1; lastKnownFileType = sourcecode.swift; path = ShootButtonView.swift; sourceTree = "<group>"; };
		91B1551418C167353C20EBEAA918C669 /* TopOption.swift */ = {isa = PBXFileReference; includeInIndex = 1; lastKnownFileType = sourcecode.swift; path = TopOption.swift; sourceTree = "<group>"; };
=======
		8945CC00F14965C0A91E5274E1E295B0 /* MediaClipsCollectionCell.swift */ = {isa = PBXFileReference; includeInIndex = 1; lastKnownFileType = sourcecode.swift; path = MediaClipsCollectionCell.swift; sourceTree = "<group>"; };
		8978D396228CA218A6AF923AD47E340D /* KanvasCamera-umbrella.h */ = {isa = PBXFileReference; includeInIndex = 1; lastKnownFileType = sourcecode.c.h; path = "KanvasCamera-umbrella.h"; sourceTree = "<group>"; };
		8E0B34D18A75E1FA1942B9D5BB97FDA0 /* UIButton+Shadows.swift */ = {isa = PBXFileReference; includeInIndex = 1; lastKnownFileType = sourcecode.swift; path = "UIButton+Shadows.swift"; sourceTree = "<group>"; };
		8E7F784508D2C305296BB20575A3D728 /* UIView+Layout.swift */ = {isa = PBXFileReference; includeInIndex = 1; lastKnownFileType = sourcecode.swift; path = "UIView+Layout.swift"; sourceTree = "<group>"; };
		8F55FA5B568D82E57B2AFA1925E32652 /* KanvasCamera-prefix.pch */ = {isa = PBXFileReference; includeInIndex = 1; lastKnownFileType = sourcecode.c.h; path = "KanvasCamera-prefix.pch"; sourceTree = "<group>"; };
>>>>>>> e0e68693
		93A4A3777CF96A4AAC1D13BA6DCCEA73 /* Podfile */ = {isa = PBXFileReference; explicitFileType = text.script.ruby; includeInIndex = 1; lastKnownFileType = text; name = Podfile; path = ../Podfile; sourceTree = SOURCE_ROOT; xcLanguageSpecificationIdentifier = xcode.lang.ruby; };
		946A2D46495366AC9304A90FDA22040E /* IgnoreTouchesView.swift */ = {isa = PBXFileReference; includeInIndex = 1; lastKnownFileType = sourcecode.swift; path = IgnoreTouchesView.swift; sourceTree = "<group>"; };
		94D21D09B0DFD103F9E540647FF5409D /* NSURL+Media.swift */ = {isa = PBXFileReference; includeInIndex = 1; lastKnownFileType = sourcecode.swift; path = "NSURL+Media.swift"; sourceTree = "<group>"; };
		9710A9ABCC87F85543E8DB98EB7905CB /* FBSnapshotTestCase.framework */ = {isa = PBXFileReference; explicitFileType = wrapper.framework; includeInIndex = 0; name = FBSnapshotTestCase.framework; path = FBSnapshotTestCase.framework; sourceTree = BUILT_PRODUCTS_DIR; };
<<<<<<< HEAD
		9C1C00DC4E0048A257C7745016782EC6 /* KanvasCamera.xcconfig */ = {isa = PBXFileReference; includeInIndex = 1; lastKnownFileType = text.xcconfig; path = KanvasCamera.xcconfig; sourceTree = "<group>"; };
		A001B444A3514ECF27E76EDDD2DD7388 /* KanvasCamera.framework */ = {isa = PBXFileReference; explicitFileType = wrapper.framework; includeInIndex = 0; name = KanvasCamera.framework; path = KanvasCamera.framework; sourceTree = BUILT_PRODUCTS_DIR; };
		A11D5B54955E3381F067364E427B571A /* FBSnapshotTestCase-umbrella.h */ = {isa = PBXFileReference; includeInIndex = 1; lastKnownFileType = sourcecode.c.h; path = "FBSnapshotTestCase-umbrella.h"; sourceTree = "<group>"; };
		A209FCDBAC9973B450B416825EBE05E6 /* MediaClipsCollectionController.swift */ = {isa = PBXFileReference; includeInIndex = 1; lastKnownFileType = sourcecode.swift; path = MediaClipsCollectionController.swift; sourceTree = "<group>"; };
		AB8BFD29B64333E9DF8EBBC699B3255A /* CameraSegmentHandler.swift */ = {isa = PBXFileReference; includeInIndex = 1; lastKnownFileType = sourcecode.swift; path = CameraSegmentHandler.swift; sourceTree = "<group>"; };
		ADFF22EE35E01CD225617A0E66411403 /* KanvasCamera-umbrella.h */ = {isa = PBXFileReference; includeInIndex = 1; lastKnownFileType = sourcecode.c.h; path = "KanvasCamera-umbrella.h"; sourceTree = "<group>"; };
		AF043B1189EAD36CDC369F81F8880362 /* Pods-KanvasCameraExample-frameworks.sh */ = {isa = PBXFileReference; includeInIndex = 1; lastKnownFileType = text.script.sh; path = "Pods-KanvasCameraExample-frameworks.sh"; sourceTree = "<group>"; };
		B1A4F882E767786E9CCC2FEA5AF70DC3 /* Queue.swift */ = {isa = PBXFileReference; includeInIndex = 1; lastKnownFileType = sourcecode.swift; path = Queue.swift; sourceTree = "<group>"; };
		B30C30C5DF4BF3CD719F7449FDAE9A5F /* MediaClip.swift */ = {isa = PBXFileReference; includeInIndex = 1; lastKnownFileType = sourcecode.swift; path = MediaClip.swift; sourceTree = "<group>"; };
=======
		A001B444A3514ECF27E76EDDD2DD7388 /* KanvasCamera.framework */ = {isa = PBXFileReference; explicitFileType = wrapper.framework; includeInIndex = 0; name = KanvasCamera.framework; path = KanvasCamera.framework; sourceTree = BUILT_PRODUCTS_DIR; };
		A11D5B54955E3381F067364E427B571A /* FBSnapshotTestCase-umbrella.h */ = {isa = PBXFileReference; includeInIndex = 1; lastKnownFileType = sourcecode.c.h; path = "FBSnapshotTestCase-umbrella.h"; sourceTree = "<group>"; };
		A14148A17E49391E0FF61E038AC49820 /* AVURLAsset+Thumbnail.swift */ = {isa = PBXFileReference; includeInIndex = 1; lastKnownFileType = sourcecode.swift; path = "AVURLAsset+Thumbnail.swift"; sourceTree = "<group>"; };
		A70A8F54C8EDBA2A8EE82E48107DD9BD /* KanvasCamera-dummy.m */ = {isa = PBXFileReference; includeInIndex = 1; lastKnownFileType = sourcecode.c.objc; path = "KanvasCamera-dummy.m"; sourceTree = "<group>"; };
		AC83F3FD7D2328B98E32A0D4D2CA23DA /* MediaClipsCollectionView.swift */ = {isa = PBXFileReference; includeInIndex = 1; lastKnownFileType = sourcecode.swift; path = MediaClipsCollectionView.swift; sourceTree = "<group>"; };
		AF043B1189EAD36CDC369F81F8880362 /* Pods-KanvasCameraExample-frameworks.sh */ = {isa = PBXFileReference; includeInIndex = 1; lastKnownFileType = text.script.sh; path = "Pods-KanvasCameraExample-frameworks.sh"; sourceTree = "<group>"; };
		AFA68A3DA0A55F73F4557F68A2848CC6 /* CameraRecorder.swift */ = {isa = PBXFileReference; includeInIndex = 1; lastKnownFileType = sourcecode.swift; path = CameraRecorder.swift; sourceTree = "<group>"; };
		B57FC4A278D2A5D20C92952EB4F65031 /* OptionsStackView.swift */ = {isa = PBXFileReference; includeInIndex = 1; lastKnownFileType = sourcecode.swift; path = OptionsStackView.swift; sourceTree = "<group>"; };
>>>>>>> e0e68693
		B65D1DFA459F44E317166718275F3AF5 /* Info.plist */ = {isa = PBXFileReference; includeInIndex = 1; lastKnownFileType = text.plist.xml; path = Info.plist; sourceTree = "<group>"; };
		B9109B8B333B5A1A3E92EFC09EDC10AC /* UIApplication+StrictKeyWindow.h */ = {isa = PBXFileReference; includeInIndex = 1; lastKnownFileType = sourcecode.c.h; name = "UIApplication+StrictKeyWindow.h"; path = "FBSnapshotTestCase/Categories/UIApplication+StrictKeyWindow.h"; sourceTree = "<group>"; };
		B9CEF7D6C5E08AB80E58DABC75D882BC /* UIImage+Diff.m */ = {isa = PBXFileReference; includeInIndex = 1; lastKnownFileType = sourcecode.c.objc; name = "UIImage+Diff.m"; path = "FBSnapshotTestCase/Categories/UIImage+Diff.m"; sourceTree = "<group>"; };
		BBB6A925DF90E5500E7BDCC094FEBEA7 /* UIKit.framework */ = {isa = PBXFileReference; lastKnownFileType = wrapper.framework; name = UIKit.framework; path = Platforms/iPhoneOS.platform/Developer/SDKs/iPhoneOS11.3.sdk/System/Library/Frameworks/UIKit.framework; sourceTree = DEVELOPER_DIR; };
		BF671BAA8BF3347A99677ED45C6AE141 /* MediaClipsCollectionView.swift */ = {isa = PBXFileReference; includeInIndex = 1; lastKnownFileType = sourcecode.swift; path = MediaClipsCollectionView.swift; sourceTree = "<group>"; };
		C1A94602875A48A997AD3F08A33E6EAA /* Foundation.framework */ = {isa = PBXFileReference; lastKnownFileType = wrapper.framework; name = Foundation.framework; path = Platforms/iPhoneOS.platform/Developer/SDKs/iPhoneOS11.3.sdk/System/Library/Frameworks/Foundation.framework; sourceTree = DEVELOPER_DIR; };
		C3FB9AECB725014E6B95D42C9B8F4451 /* Pods-KanvasCameraExampleTests.modulemap */ = {isa = PBXFileReference; includeInIndex = 1; lastKnownFileType = sourcecode.module; path = "Pods-KanvasCameraExampleTests.modulemap"; sourceTree = "<group>"; };
<<<<<<< HEAD
		C4ED783231E1CD26C2D71EB579A17531 /* CameraRecordingProtocol.swift */ = {isa = PBXFileReference; includeInIndex = 1; lastKnownFileType = sourcecode.swift; path = CameraRecordingProtocol.swift; sourceTree = "<group>"; };
=======
		C80741E2D2658DEF24A298D741D59892 /* MediaClipsEditorView.swift */ = {isa = PBXFileReference; includeInIndex = 1; lastKnownFileType = sourcecode.swift; path = MediaClipsEditorView.swift; sourceTree = "<group>"; };
>>>>>>> e0e68693
		CD7A7D56274444DC032E52FD1FFDA8C5 /* Pods-KanvasCameraExample-acknowledgements.plist */ = {isa = PBXFileReference; includeInIndex = 1; lastKnownFileType = text.plist.xml; path = "Pods-KanvasCameraExample-acknowledgements.plist"; sourceTree = "<group>"; };
		CE3D5B0BA0E7E1AD4BC85BDB213C224A /* OptionsController.swift */ = {isa = PBXFileReference; includeInIndex = 1; lastKnownFileType = sourcecode.swift; path = OptionsController.swift; sourceTree = "<group>"; };
		D3B6CE6612AF52A4ACEDD89B5022D0C0 /* Pods-KanvasCameraExampleTests-resources.sh */ = {isa = PBXFileReference; includeInIndex = 1; lastKnownFileType = text.script.sh; path = "Pods-KanvasCameraExampleTests-resources.sh"; sourceTree = "<group>"; };
		D77B07CA7D221E3EC46B93C00BF37CDE /* QuartzCore.framework */ = {isa = PBXFileReference; lastKnownFileType = wrapper.framework; name = QuartzCore.framework; path = Platforms/iPhoneOS.platform/Developer/SDKs/iPhoneOS11.3.sdk/System/Library/Frameworks/QuartzCore.framework; sourceTree = DEVELOPER_DIR; };
		D7F632A97B7692C316CD411ADC1D57D8 /* Pods-KanvasCameraExampleTests-acknowledgements.markdown */ = {isa = PBXFileReference; includeInIndex = 1; lastKnownFileType = text; path = "Pods-KanvasCameraExampleTests-acknowledgements.markdown"; sourceTree = "<group>"; };
		D97545C39C4A5EE2631DD9FFECE76A40 /* SwiftSupport.swift */ = {isa = PBXFileReference; includeInIndex = 1; lastKnownFileType = sourcecode.swift; name = SwiftSupport.swift; path = FBSnapshotTestCase/SwiftSupport.swift; sourceTree = "<group>"; };
		DC6B6863AD6E65251BE6D0F1BFE1843D /* Pods-KanvasCameraExample.release.xcconfig */ = {isa = PBXFileReference; includeInIndex = 1; lastKnownFileType = text.xcconfig; path = "Pods-KanvasCameraExample.release.xcconfig"; sourceTree = "<group>"; };
<<<<<<< HEAD
		DF4118946638F86DD3B5C818AA873208 /* KanvasCameraImages.swift */ = {isa = PBXFileReference; includeInIndex = 1; lastKnownFileType = sourcecode.swift; path = KanvasCameraImages.swift; sourceTree = "<group>"; };
=======
		DEF0C89D49C1B9167B9FFE8F7FBDAD8C /* UIViewController+Load.swift */ = {isa = PBXFileReference; includeInIndex = 1; lastKnownFileType = sourcecode.swift; path = "UIViewController+Load.swift"; sourceTree = "<group>"; };
		DFD13936992D38FE61CDFBEBCF6DB41C /* MediaClipsEditorViewController.swift */ = {isa = PBXFileReference; includeInIndex = 1; lastKnownFileType = sourcecode.swift; path = MediaClipsEditorViewController.swift; sourceTree = "<group>"; };
>>>>>>> e0e68693
		E17BE53D4D894B8FF493044F7B81955C /* Pods-KanvasCameraExampleTests-acknowledgements.plist */ = {isa = PBXFileReference; includeInIndex = 1; lastKnownFileType = text.plist.xml; path = "Pods-KanvasCameraExampleTests-acknowledgements.plist"; sourceTree = "<group>"; };
		E37899BD4B349060AA147E2A3721D3A2 /* FBSnapshotTestCase.h */ = {isa = PBXFileReference; includeInIndex = 1; lastKnownFileType = sourcecode.c.h; name = FBSnapshotTestCase.h; path = FBSnapshotTestCase/FBSnapshotTestCase.h; sourceTree = "<group>"; };
		E497C4518D1E943513F822B6C404CB66 /* UIViewController+Load.swift */ = {isa = PBXFileReference; includeInIndex = 1; lastKnownFileType = sourcecode.swift; path = "UIViewController+Load.swift"; sourceTree = "<group>"; };
		E4FC320F46DBDE0A20C557753FF1CCD2 /* Info.plist */ = {isa = PBXFileReference; includeInIndex = 1; lastKnownFileType = text.plist.xml; path = Info.plist; sourceTree = "<group>"; };
		E649A281517DC2A0BC075EB1F803A1E7 /* KanvasCamera-dummy.m */ = {isa = PBXFileReference; includeInIndex = 1; lastKnownFileType = sourcecode.c.objc; path = "KanvasCamera-dummy.m"; sourceTree = "<group>"; };
		E6AE733B07F41B24ADB8D1521DFF6430 /* Pods-KanvasCameraExample.modulemap */ = {isa = PBXFileReference; includeInIndex = 1; lastKnownFileType = sourcecode.module; path = "Pods-KanvasCameraExample.modulemap"; sourceTree = "<group>"; };
		E7406F416530EB0A8A4237C76E5D6308 /* OptionView.swift */ = {isa = PBXFileReference; includeInIndex = 1; lastKnownFileType = sourcecode.swift; path = OptionView.swift; sourceTree = "<group>"; };
		E7843C520ED7D11392D872D57034A1BC /* XCTest.framework */ = {isa = PBXFileReference; lastKnownFileType = wrapper.framework; name = XCTest.framework; path = Platforms/iPhoneOS.platform/Developer/SDKs/iPhoneOS11.3.sdk/System/Library/Frameworks/XCTest.framework; sourceTree = DEVELOPER_DIR; };
<<<<<<< HEAD
=======
		EDE2DADB87AC588ADDB6DDE15F10E8FD /* KanvasCameraImages.swift */ = {isa = PBXFileReference; includeInIndex = 1; lastKnownFileType = sourcecode.swift; path = KanvasCameraImages.swift; sourceTree = "<group>"; };
>>>>>>> e0e68693
		EE01FAD0B1ADB8ECD52E2C89FC0EE97A /* Pods-KanvasCameraExample.debug.xcconfig */ = {isa = PBXFileReference; includeInIndex = 1; lastKnownFileType = text.xcconfig; path = "Pods-KanvasCameraExample.debug.xcconfig"; sourceTree = "<group>"; };
		EF519A026B10AC73ABBE6E658308B29D /* FBSnapshotTestCase-prefix.pch */ = {isa = PBXFileReference; includeInIndex = 1; lastKnownFileType = sourcecode.c.h; path = "FBSnapshotTestCase-prefix.pch"; sourceTree = "<group>"; };
		F10CBDEE32E5F6BDECFB3D41F7DD0B03 /* FBSnapshotTestCase.modulemap */ = {isa = PBXFileReference; includeInIndex = 1; lastKnownFileType = sourcecode.module; path = FBSnapshotTestCase.modulemap; sourceTree = "<group>"; };
<<<<<<< HEAD
		F37D03FF89424335337B74A10FE9D81A /* GifVideoOutputHandler.swift */ = {isa = PBXFileReference; includeInIndex = 1; lastKnownFileType = sourcecode.swift; path = GifVideoOutputHandler.swift; sourceTree = "<group>"; };
=======
		F4A60F1EC548747DFCC4DF8A469756FD /* Queue.swift */ = {isa = PBXFileReference; includeInIndex = 1; lastKnownFileType = sourcecode.swift; path = Queue.swift; sourceTree = "<group>"; };
		F713890EF34A9A09B87B9879FBAAFDD0 /* MediaClipsCollectionController.swift */ = {isa = PBXFileReference; includeInIndex = 1; lastKnownFileType = sourcecode.swift; path = MediaClipsCollectionController.swift; sourceTree = "<group>"; };
		F977D1072F3256901818D2F16B20B4A2 /* CameraDeviceOption.swift */ = {isa = PBXFileReference; includeInIndex = 1; lastKnownFileType = sourcecode.swift; path = CameraDeviceOption.swift; sourceTree = "<group>"; };
		F984DB946AF5EECA3B15E301A2C67361 /* KanvasCameraColors.swift */ = {isa = PBXFileReference; includeInIndex = 1; lastKnownFileType = sourcecode.swift; path = KanvasCameraColors.swift; sourceTree = "<group>"; };
>>>>>>> e0e68693
/* End PBXFileReference section */

/* Begin PBXFrameworksBuildPhase section */
		1D421A30A1BDB7E1C4216F64D0C939B1 /* Frameworks */ = {
			isa = PBXFrameworksBuildPhase;
			buildActionMask = 2147483647;
			files = (
				DAD9A0E0F40D3984B78A22F8D3CDAB45 /* Foundation.framework in Frameworks */,
				5BC12F69E33ABA27B9E0B78128CE336D /* QuartzCore.framework in Frameworks */,
				47DEE95708BDBD11436162D166CD192E /* UIKit.framework in Frameworks */,
				18EA4E0D8B74F2B2BBF8F39B49F49BF9 /* XCTest.framework in Frameworks */,
			);
			runOnlyForDeploymentPostprocessing = 0;
		};
		96DD9126D5CC4E6C92CD360533430952 /* Frameworks */ = {
			isa = PBXFrameworksBuildPhase;
			buildActionMask = 2147483647;
			files = (
				A9FCEFFF6D37CE68EA8634B71884DEAC /* Foundation.framework in Frameworks */,
			);
			runOnlyForDeploymentPostprocessing = 0;
		};
		E5BF886630410C9500714370B6363F8F /* Frameworks */ = {
			isa = PBXFrameworksBuildPhase;
			buildActionMask = 2147483647;
			files = (
				FD93203F7AF29CB3E59D037CB2A723EF /* Foundation.framework in Frameworks */,
				6BE8EA9A8BECA6823BBF1016EB2D7EBF /* UIKit.framework in Frameworks */,
			);
			runOnlyForDeploymentPostprocessing = 0;
		};
		FC901E19FB8D05A1E38226FAE6AA6ACF /* Frameworks */ = {
			isa = PBXFrameworksBuildPhase;
			buildActionMask = 2147483647;
			files = (
				97014CF014F7F382F0CF2A2B025A057C /* Foundation.framework in Frameworks */,
			);
			runOnlyForDeploymentPostprocessing = 0;
		};
/* End PBXFrameworksBuildPhase section */

/* Begin PBXGroup section */
		016E799EE147AA52D83B44282003F041 /* MediaClips */ = {
			isa = PBXGroup;
			children = (
				B30C30C5DF4BF3CD719F7449FDAE9A5F /* MediaClip.swift */,
				3E3D726926DE8E7CB77EDC8D3164E1DB /* MediaClipsCollectionCell.swift */,
				A209FCDBAC9973B450B416825EBE05E6 /* MediaClipsCollectionController.swift */,
				BF671BAA8BF3347A99677ED45C6AE141 /* MediaClipsCollectionView.swift */,
				1CD7FF3E2EC04C5D7727120C2C5506DC /* MediaClipsEditorController.swift */,
				0958915E4B99061BDB4CB0F635C38728 /* MediaClipsEditorView.swift */,
			);
			name = MediaClips;
			path = Classes/MediaClips;
			sourceTree = "<group>";
		};
		060B68C64FE79CDFEC4E5DADD4064660 /* Pod */ = {
			isa = PBXGroup;
			children = (
				6F07739CA2F21853CC9239F577D71F9D /* KanvasCamera.podspec.json */,
			);
			name = Pod;
			sourceTree = "<group>";
		};
		14B8B9B15ECBE87983FF987239AB2D7B /* Frameworks */ = {
			isa = PBXGroup;
			children = (
				3EB1A8839A654B1F16EF9E6F67243337 /* iOS */,
			);
			name = Frameworks;
			sourceTree = "<group>";
		};
		2287B5EBEAA3C332F8DB9A1E61F5B097 /* FBSnapshotTestCase */ = {
			isa = PBXGroup;
			children = (
				F35791481CAFDD8E7715AE1B44687328 /* Core */,
				3288FCB8E15F6401DE6220AE5CA1D27B /* Support Files */,
				99E46DD4AB2256791F111C718CB0EEF8 /* SwiftSupport */,
			);
			name = FBSnapshotTestCase;
			path = FBSnapshotTestCase;
			sourceTree = "<group>";
		};
		28FC50C76459A78DF062A55E5831C727 /* Constants */ = {
			isa = PBXGroup;
			children = (
				0E48D96A5C27E2576932A80AF5E25B89 /* KanvasCameraColors.swift */,
				DF4118946638F86DD3B5C818AA873208 /* KanvasCameraImages.swift */,
				12A560BEDF0DE67E5F53DE4A0A9394B3 /* KanvasCameraStrings.swift */,
				14E037243EF1AB1D82198D3418B2566F /* KanvasCameraTimes.swift */,
			);
			name = Constants;
			path = Classes/Constants;
			sourceTree = "<group>";
		};
		2E78CF48EC0723F8F6E29E391C00AD90 /* Recording */ = {
			isa = PBXGroup;
			children = (
				56CA81668651E22435F0712AAE5163EA /* CameraRecorder.swift */,
				C4ED783231E1CD26C2D71EB579A17531 /* CameraRecordingProtocol.swift */,
				AB8BFD29B64333E9DF8EBBC699B3255A /* CameraSegmentHandler.swift */,
				F37D03FF89424335337B74A10FE9D81A /* GifVideoOutputHandler.swift */,
				50844A85BAE3C43F4F0CA9AA16C5EEE9 /* PhotoOutputHandler.swift */,
				438D8E3066AAD72FD82B5C77927D3A0E /* VideoOutputHandler.swift */,
			);
			name = Recording;
			path = Classes/Recording;
			sourceTree = "<group>";
		};
		3288FCB8E15F6401DE6220AE5CA1D27B /* Support Files */ = {
			isa = PBXGroup;
			children = (
				F10CBDEE32E5F6BDECFB3D41F7DD0B03 /* FBSnapshotTestCase.modulemap */,
				7B37D7C695D5C6C47A7C093595CD4F06 /* FBSnapshotTestCase.xcconfig */,
				4792533D7EE0F440EE722DA4999E845C /* FBSnapshotTestCase-dummy.m */,
				EF519A026B10AC73ABBE6E658308B29D /* FBSnapshotTestCase-prefix.pch */,
				A11D5B54955E3381F067364E427B571A /* FBSnapshotTestCase-umbrella.h */,
				67E276593855381568F725E69496F29C /* Info.plist */,
			);
			name = "Support Files";
			path = "../Target Support Files/FBSnapshotTestCase";
			sourceTree = "<group>";
		};
		3D9571D444D3995CA50ADA9D8352EA82 /* Options */ = {
			isa = PBXGroup;
			children = (
				F977D1072F3256901818D2F16B20B4A2 /* CameraDeviceOption.swift */,
				CE3D5B0BA0E7E1AD4BC85BDB213C224A /* OptionsController.swift */,
				B57FC4A278D2A5D20C92952EB4F65031 /* OptionsStackView.swift */,
				41A6AE5FD6700F6079DF17765E13C30B /* OptionView.swift */,
			);
			name = Options;
			path = Classes/Options;
			sourceTree = "<group>";
		};
		3E680576FE4FBC119F683122F6ABE59F /* Targets Support Files */ = {
			isa = PBXGroup;
			children = (
				FAF3FCC35BF5C221DAEB1E75A525AED3 /* Pods-KanvasCameraExample */,
				75260D2C5426C4665F833899D66A431C /* Pods-KanvasCameraExampleTests */,
			);
			name = "Targets Support Files";
			sourceTree = "<group>";
		};
		3EB1A8839A654B1F16EF9E6F67243337 /* iOS */ = {
			isa = PBXGroup;
			children = (
				C1A94602875A48A997AD3F08A33E6EAA /* Foundation.framework */,
				D77B07CA7D221E3EC46B93C00BF37CDE /* QuartzCore.framework */,
				BBB6A925DF90E5500E7BDCC094FEBEA7 /* UIKit.framework */,
				E7843C520ED7D11392D872D57034A1BC /* XCTest.framework */,
			);
			name = iOS;
			sourceTree = "<group>";
		};
		59FDF1FCC18D58E2A66B60A769BB254D /* Settings */ = {
			isa = PBXGroup;
			children = (
				806EC303BDB258FA61B9BCB84ABB48E3 /* CameraSettings.swift */,
			);
			name = Settings;
			path = Classes/Settings;
			sourceTree = "<group>";
		};
		75260D2C5426C4665F833899D66A431C /* Pods-KanvasCameraExampleTests */ = {
			isa = PBXGroup;
			children = (
				63377C220E90B4D05971DFC31FFCF899 /* Info.plist */,
				C3FB9AECB725014E6B95D42C9B8F4451 /* Pods-KanvasCameraExampleTests.modulemap */,
				D7F632A97B7692C316CD411ADC1D57D8 /* Pods-KanvasCameraExampleTests-acknowledgements.markdown */,
				E17BE53D4D894B8FF493044F7B81955C /* Pods-KanvasCameraExampleTests-acknowledgements.plist */,
				586C927EB62F939BE159B57EA8E65356 /* Pods-KanvasCameraExampleTests-dummy.m */,
				4C17DA8FD76B879002D669BAA48B1E6E /* Pods-KanvasCameraExampleTests-frameworks.sh */,
				D3B6CE6612AF52A4ACEDD89B5022D0C0 /* Pods-KanvasCameraExampleTests-resources.sh */,
				8683FD17E5C0DA60CD3DE90D22C1BC17 /* Pods-KanvasCameraExampleTests-umbrella.h */,
				56A143BDB3C4C9494A7EB0A874253C34 /* Pods-KanvasCameraExampleTests.debug.xcconfig */,
				7DDF12DFB905E8F4E6C52F9DA9990913 /* Pods-KanvasCameraExampleTests.release.xcconfig */,
			);
			name = "Pods-KanvasCameraExampleTests";
			path = "Target Support Files/Pods-KanvasCameraExampleTests";
			sourceTree = "<group>";
		};
		76DDE71376C5A50112BE515A6D47CCE4 /* Products */ = {
			isa = PBXGroup;
			children = (
				9710A9ABCC87F85543E8DB98EB7905CB /* FBSnapshotTestCase.framework */,
				A001B444A3514ECF27E76EDDD2DD7388 /* KanvasCamera.framework */,
				2E337FB8D21E6B805862BE61C445670F /* Pods_KanvasCameraExample.framework */,
				44EDA688CBD7DB8E43750CDEA6E1285E /* Pods_KanvasCameraExampleTests.framework */,
			);
			name = Products;
			sourceTree = "<group>";
		};
		76E58240F08727E636B30EF134D68C4D /* Support Files */ = {
			isa = PBXGroup;
			children = (
				E4FC320F46DBDE0A20C557753FF1CCD2 /* Info.plist */,
				6A243A90E93FC816F5A1B093C8B1F244 /* KanvasCamera.modulemap */,
				9C1C00DC4E0048A257C7745016782EC6 /* KanvasCamera.xcconfig */,
				E649A281517DC2A0BC075EB1F803A1E7 /* KanvasCamera-dummy.m */,
				4C4B07DADE5B77634536355838168BD3 /* KanvasCamera-prefix.pch */,
				ADFF22EE35E01CD225617A0E66411403 /* KanvasCamera-umbrella.h */,
			);
			name = "Support Files";
			path = "KanvasCameraExample/Pods/Target Support Files/KanvasCamera";
			sourceTree = "<group>";
		};
		7DB346D0F39D3F0E887471402A8071AB = {
			isa = PBXGroup;
			children = (
				93A4A3777CF96A4AAC1D13BA6DCCEA73 /* Podfile */,
				930735BF75D294D20C564C8B3BD1DE99 /* Development Pods */,
				14B8B9B15ECBE87983FF987239AB2D7B /* Frameworks */,
				FBD2D672921284E66F309CA3462F84D6 /* Pods */,
				76DDE71376C5A50112BE515A6D47CCE4 /* Products */,
				3E680576FE4FBC119F683122F6ABE59F /* Targets Support Files */,
			);
			sourceTree = "<group>";
		};
		8F5E84689524F854F8F04F2FD31F3A02 /* KanvasCamera */ = {
			isa = PBXGroup;
			children = (
				28FC50C76459A78DF062A55E5831C727 /* Constants */,
				F3C3DF1AF232703B8111456F4291F225 /* Extensions */,
				016E799EE147AA52D83B44282003F041 /* MediaClips */,
				B77DA2CF9036976A66D5A569A294EDA7 /* ModeSelector */,
				D8C3A940C9A2BBE66DA3CD251D37C467 /* Options */,
				060B68C64FE79CDFEC4E5DADD4064660 /* Pod */,
				2E78CF48EC0723F8F6E29E391C00AD90 /* Recording */,
				AD5219C2A9FD86453BA30855C0864F40 /* Resources */,
				59FDF1FCC18D58E2A66B60A769BB254D /* Settings */,
				76E58240F08727E636B30EF134D68C4D /* Support Files */,
				E3770835395A079C13791A6C0B13A731 /* Utility */,
			);
			name = KanvasCamera;
			path = ../..;
			sourceTree = "<group>";
		};
<<<<<<< HEAD
		930735BF75D294D20C564C8B3BD1DE99 /* Development Pods */ = {
			isa = PBXGroup;
			children = (
				8F5E84689524F854F8F04F2FD31F3A02 /* KanvasCamera */,
			);
			name = "Development Pods";
			sourceTree = "<group>";
		};
		99E46DD4AB2256791F111C718CB0EEF8 /* SwiftSupport */ = {
=======
		B328DA471E0A774AD6522C8892A5D8A4 /* Constants */ = {
>>>>>>> e0e68693
			isa = PBXGroup;
			children = (
				D97545C39C4A5EE2631DD9FFECE76A40 /* SwiftSupport.swift */,
			);
			name = SwiftSupport;
			sourceTree = "<group>";
		};
<<<<<<< HEAD
		AD5219C2A9FD86453BA30855C0864F40 /* Resources */ = {
			isa = PBXGroup;
			children = (
				123EAD15B8183312116BD33DAB744B02 /* Assets.xcassets */,
			);
			name = Resources;
=======
		B383595FDC69BFB16616B627BBA5A3AA /* MediaClips */ = {
			isa = PBXGroup;
			children = (
				4D0812D62A81D36E19C80089C785A356 /* MediaClip.swift */,
				8945CC00F14965C0A91E5274E1E295B0 /* MediaClipsCollectionCell.swift */,
				F713890EF34A9A09B87B9879FBAAFDD0 /* MediaClipsCollectionController.swift */,
				AC83F3FD7D2328B98E32A0D4D2CA23DA /* MediaClipsCollectionView.swift */,
				C80741E2D2658DEF24A298D741D59892 /* MediaClipsEditorView.swift */,
				DFD13936992D38FE61CDFBEBCF6DB41C /* MediaClipsEditorViewController.swift */,
			);
			name = MediaClips;
			path = Classes/MediaClips;
>>>>>>> e0e68693
			sourceTree = "<group>";
		};
		B77DA2CF9036976A66D5A569A294EDA7 /* ModeSelector */ = {
			isa = PBXGroup;
			children = (
				91A0A398EB4692B2D83B6DC2CCCBA789 /* ShootButtonView.swift */,
			);
			name = ModeSelector;
			path = Classes/ModeSelector;
			sourceTree = "<group>";
		};
		D8C3A940C9A2BBE66DA3CD251D37C467 /* Options */ = {
			isa = PBXGroup;
			children = (
				415B48CE4295B389397019B141B0D19B /* OptionsController.swift */,
				56DF24621994EDA2F2C4975ECC2298CA /* OptionsStackView.swift */,
				E7406F416530EB0A8A4237C76E5D6308 /* OptionView.swift */,
				91B1551418C167353C20EBEAA918C669 /* TopOption.swift */,
			);
			name = Options;
			path = Classes/Options;
			sourceTree = "<group>";
		};
		E3770835395A079C13791A6C0B13A731 /* Utility */ = {
			isa = PBXGroup;
			children = (
<<<<<<< HEAD
				946A2D46495366AC9304A90FDA22040E /* IgnoreTouchesView.swift */,
				B1A4F882E767786E9CCC2FEA5AF70DC3 /* Queue.swift */,
				7D9B233A0E56574B564E3D2810CBB8EB /* UIUpdate.swift */,
=======
				B328DA471E0A774AD6522C8892A5D8A4 /* Constants */,
				A3D5D49977624334B634F3D63370555B /* Extensions */,
				B383595FDC69BFB16616B627BBA5A3AA /* MediaClips */,
				3D9571D444D3995CA50ADA9D8352EA82 /* Options */,
				7A846E57E97DCDEB8D9BB6653A3FCE17 /* Pod */,
				52AE177DBB02B84FD8974C6F287F004E /* Recording */,
				18CAD20DED14B9B0DFD534232D13AA7F /* Resources */,
				CAFEBF4D0976215E2F69D17C8EE60EBE /* Settings */,
				D9C0D20C36539B5183F65F4B27195BE5 /* Support Files */,
				0E66BA7B83FB933FFEE2EBE45F58F521 /* Utility */,
>>>>>>> e0e68693
			);
			name = Utility;
			path = Classes/Utility;
			sourceTree = "<group>";
		};
		F35791481CAFDD8E7715AE1B44687328 /* Core */ = {
			isa = PBXGroup;
			children = (
				E37899BD4B349060AA147E2A3721D3A2 /* FBSnapshotTestCase.h */,
				39577E2B806B8B2D019998DE60728F63 /* FBSnapshotTestCase.m */,
				7E3DB4D092B985E76E227F7F313C6981 /* FBSnapshotTestCasePlatform.h */,
				58A2557E7CE20AACCD1B28B1CD1F920D /* FBSnapshotTestCasePlatform.m */,
				1374B79237CAC07693E99442FBED1F15 /* FBSnapshotTestController.h */,
				052258A488A96C35531FAC73C4F42924 /* FBSnapshotTestController.m */,
				B9109B8B333B5A1A3E92EFC09EDC10AC /* UIApplication+StrictKeyWindow.h */,
				2EECE81A9AEC1ED1057A9C3C88DBCEBE /* UIApplication+StrictKeyWindow.m */,
				432938111B6FF0189EFFEDF2F845B308 /* UIImage+Compare.h */,
				3B5E22F9517F21D3A0251F88FCAB281E /* UIImage+Compare.m */,
				85E250EF19C5B5671AEC10BEB508D087 /* UIImage+Diff.h */,
				B9CEF7D6C5E08AB80E58DABC75D882BC /* UIImage+Diff.m */,
				0B161931541BFE46DFEA2092EDDDA815 /* UIImage+Snapshot.h */,
				3DBFBDCC891B770A2AC9EF0FB164B751 /* UIImage+Snapshot.m */,
			);
			name = Core;
			sourceTree = "<group>";
		};
		F3C3DF1AF232703B8111456F4291F225 /* Extensions */ = {
			isa = PBXGroup;
			children = (
				8483D18331A98B5E7DDD6D40EFFCE715 /* AVAssetWriterInputPixelBufferAdaptor+Append.swift */,
				26E128A5832C6A529D84807B291EDEF3 /* AVURLAsset+Thumbnail.swift */,
				85ABE277F59B8DE2040AD7C679551916 /* CGRect+Center.swift */,
				94D21D09B0DFD103F9E540647FF5409D /* NSURL+Media.swift */,
				5AA679BCF083ACAB206E9521941E3A0A /* UIButton+Shadows.swift */,
				0F18501EB3F1EB2B744A55972CF21463 /* UICollectionView+Cells.swift */,
				7CB04B98333BCADE2B25A5AD2FEC50B9 /* UIFont+Utils.swift */,
				6630393058B0362C1636C9046C423611 /* UIImage+Camera.swift */,
				63B43BF2A11C6DF1EDCA4BD60476D6D7 /* UIView+Layout.swift */,
				E497C4518D1E943513F822B6C404CB66 /* UIViewController+Load.swift */,
			);
			name = Extensions;
			path = Classes/Extensions;
			sourceTree = "<group>";
		};
		FAF3FCC35BF5C221DAEB1E75A525AED3 /* Pods-KanvasCameraExample */ = {
			isa = PBXGroup;
			children = (
				B65D1DFA459F44E317166718275F3AF5 /* Info.plist */,
				E6AE733B07F41B24ADB8D1521DFF6430 /* Pods-KanvasCameraExample.modulemap */,
				0B499D640103037E86832BCA986D7418 /* Pods-KanvasCameraExample-acknowledgements.markdown */,
				CD7A7D56274444DC032E52FD1FFDA8C5 /* Pods-KanvasCameraExample-acknowledgements.plist */,
				570C8B2CE87E47FBD6EB555D507285D5 /* Pods-KanvasCameraExample-dummy.m */,
				AF043B1189EAD36CDC369F81F8880362 /* Pods-KanvasCameraExample-frameworks.sh */,
				73760231042E4E5235E47CEE8A6E93BE /* Pods-KanvasCameraExample-resources.sh */,
				2431DA944FACCCCEEBC3388A96EE92F1 /* Pods-KanvasCameraExample-umbrella.h */,
				EE01FAD0B1ADB8ECD52E2C89FC0EE97A /* Pods-KanvasCameraExample.debug.xcconfig */,
				DC6B6863AD6E65251BE6D0F1BFE1843D /* Pods-KanvasCameraExample.release.xcconfig */,
			);
			name = "Pods-KanvasCameraExample";
			path = "Target Support Files/Pods-KanvasCameraExample";
			sourceTree = "<group>";
		};
		FBD2D672921284E66F309CA3462F84D6 /* Pods */ = {
			isa = PBXGroup;
			children = (
				2287B5EBEAA3C332F8DB9A1E61F5B097 /* FBSnapshotTestCase */,
			);
			name = Pods;
			sourceTree = "<group>";
		};
/* End PBXGroup section */

/* Begin PBXHeadersBuildPhase section */
		64532FB929CB7B0BB2D736C55CDEDEF3 /* Headers */ = {
			isa = PBXHeadersBuildPhase;
			buildActionMask = 2147483647;
			files = (
				35B216B5E19CC08FBDD902F4A310487A /* KanvasCamera-umbrella.h in Headers */,
			);
			runOnlyForDeploymentPostprocessing = 0;
		};
		9DC6F5AC11E37A1EB45C6473C9E800B6 /* Headers */ = {
			isa = PBXHeadersBuildPhase;
			buildActionMask = 2147483647;
			files = (
				B758FB09FE2C06C1B8E36A71A9D76D41 /* FBSnapshotTestCase-umbrella.h in Headers */,
				9673CF780F48C8E4EC2A331717B1F67C /* FBSnapshotTestCase.h in Headers */,
				BFCE460CC33E8872B7156D4166340178 /* FBSnapshotTestCasePlatform.h in Headers */,
				2F485B69F51E4F723A38410F31F08550 /* FBSnapshotTestController.h in Headers */,
				BC952FC04FC963C1294DCD619C9B6B3B /* UIApplication+StrictKeyWindow.h in Headers */,
				CAFA5E486BCE117A7D8C0FBF9DA6666B /* UIImage+Compare.h in Headers */,
				051A816D6DD0CAE13496DDCFE0829167 /* UIImage+Diff.h in Headers */,
				421CDD701AEE0F2458A84200366CDD0F /* UIImage+Snapshot.h in Headers */,
			);
			runOnlyForDeploymentPostprocessing = 0;
		};
		A67686BDA90EA4E6AC04144DE5F8ACF5 /* Headers */ = {
			isa = PBXHeadersBuildPhase;
			buildActionMask = 2147483647;
			files = (
				D6714A974991CEA2AD4BD467A50AC690 /* Pods-KanvasCameraExample-umbrella.h in Headers */,
			);
			runOnlyForDeploymentPostprocessing = 0;
		};
		BA5B9355655D0B7A2944F647F1873F28 /* Headers */ = {
			isa = PBXHeadersBuildPhase;
			buildActionMask = 2147483647;
			files = (
				B20B51C7CB0497FB5ED3B532F4DF3DC9 /* Pods-KanvasCameraExampleTests-umbrella.h in Headers */,
			);
			runOnlyForDeploymentPostprocessing = 0;
		};
/* End PBXHeadersBuildPhase section */

/* Begin PBXNativeTarget section */
		1DAE607FCE997AA0A6CDC5837B0819AA /* Pods-KanvasCameraExample */ = {
			isa = PBXNativeTarget;
			buildConfigurationList = D9A8EE425D40C8A92D2D645784D5527C /* Build configuration list for PBXNativeTarget "Pods-KanvasCameraExample" */;
			buildPhases = (
				A859E8AFD5EFAEB013DB79285032969D /* Sources */,
				FC901E19FB8D05A1E38226FAE6AA6ACF /* Frameworks */,
				A67686BDA90EA4E6AC04144DE5F8ACF5 /* Headers */,
			);
			buildRules = (
			);
			dependencies = (
				1BF228566D424715A222FB4F77EED1A8 /* PBXTargetDependency */,
			);
			name = "Pods-KanvasCameraExample";
			productName = "Pods-KanvasCameraExample";
			productReference = 2E337FB8D21E6B805862BE61C445670F /* Pods_KanvasCameraExample.framework */;
			productType = "com.apple.product-type.framework";
		};
		34CD2E3428AB802BACA62286FF5074B1 /* FBSnapshotTestCase */ = {
			isa = PBXNativeTarget;
			buildConfigurationList = F28097D43AF5CD8DA838ABD52A053790 /* Build configuration list for PBXNativeTarget "FBSnapshotTestCase" */;
			buildPhases = (
				E2E80CCD063D04B57A1A5E140726E8A4 /* Sources */,
				1D421A30A1BDB7E1C4216F64D0C939B1 /* Frameworks */,
				9DC6F5AC11E37A1EB45C6473C9E800B6 /* Headers */,
			);
			buildRules = (
			);
			dependencies = (
			);
			name = FBSnapshotTestCase;
			productName = FBSnapshotTestCase;
			productReference = 9710A9ABCC87F85543E8DB98EB7905CB /* FBSnapshotTestCase.framework */;
			productType = "com.apple.product-type.framework";
		};
		5B4E2CAAB1E0C55D3BA6516EC45D378E /* KanvasCamera */ = {
			isa = PBXNativeTarget;
			buildConfigurationList = 671F6B919495206E7D60AB2AEFECA605 /* Build configuration list for PBXNativeTarget "KanvasCamera" */;
			buildPhases = (
<<<<<<< HEAD
				219D1974C1BD531C3CF566A66E4B2840 /* Sources */,
				E5BF886630410C9500714370B6363F8F /* Frameworks */,
				590AF5D3F7984013E1511C0F2AAFEAA3 /* Resources */,
				64532FB929CB7B0BB2D736C55CDEDEF3 /* Headers */,
=======
				983BC54006335819FC65D511454E529B /* Sources */,
				330DEE0AFDB0F5602425C06473051B2C /* Frameworks */,
				0D6FD8D6B8C757E32B7E80A692830194 /* Resources */,
				8ACC5186025FF386CD075A4641B55C1F /* Headers */,
>>>>>>> e0e68693
			);
			buildRules = (
			);
			dependencies = (
			);
			name = KanvasCamera;
			productName = KanvasCamera;
			productReference = A001B444A3514ECF27E76EDDD2DD7388 /* KanvasCamera.framework */;
			productType = "com.apple.product-type.framework";
		};
		CE597662AE02FF991E975F2CA2DF985B /* Pods-KanvasCameraExampleTests */ = {
			isa = PBXNativeTarget;
			buildConfigurationList = 8EF657CFA6EFBA6A908DB1061C43BE61 /* Build configuration list for PBXNativeTarget "Pods-KanvasCameraExampleTests" */;
			buildPhases = (
				9AE17A55AD1E4E7B937AEC9D1088E639 /* Sources */,
				96DD9126D5CC4E6C92CD360533430952 /* Frameworks */,
				BA5B9355655D0B7A2944F647F1873F28 /* Headers */,
			);
			buildRules = (
			);
			dependencies = (
				6B11491037195CE9507A99AAD9C81017 /* PBXTargetDependency */,
				44DD5B78B0FAE543EBF26D2D8750BA86 /* PBXTargetDependency */,
			);
			name = "Pods-KanvasCameraExampleTests";
			productName = "Pods-KanvasCameraExampleTests";
			productReference = 44EDA688CBD7DB8E43750CDEA6E1285E /* Pods_KanvasCameraExampleTests.framework */;
			productType = "com.apple.product-type.framework";
		};
/* End PBXNativeTarget section */

/* Begin PBXProject section */
		D41D8CD98F00B204E9800998ECF8427E /* Project object */ = {
			isa = PBXProject;
			attributes = {
				LastSwiftUpdateCheck = 0930;
				LastUpgradeCheck = 0930;
			};
			buildConfigurationList = 2D8E8EC45A3A1A1D94AE762CB5028504 /* Build configuration list for PBXProject "Pods" */;
			compatibilityVersion = "Xcode 3.2";
			developmentRegion = English;
			hasScannedForEncodings = 0;
			knownRegions = (
				en,
			);
			mainGroup = 7DB346D0F39D3F0E887471402A8071AB;
			productRefGroup = 76DDE71376C5A50112BE515A6D47CCE4 /* Products */;
			projectDirPath = "";
			projectRoot = "";
			targets = (
				34CD2E3428AB802BACA62286FF5074B1 /* FBSnapshotTestCase */,
				5B4E2CAAB1E0C55D3BA6516EC45D378E /* KanvasCamera */,
				1DAE607FCE997AA0A6CDC5837B0819AA /* Pods-KanvasCameraExample */,
				CE597662AE02FF991E975F2CA2DF985B /* Pods-KanvasCameraExampleTests */,
			);
		};
/* End PBXProject section */

/* Begin PBXResourcesBuildPhase section */
		590AF5D3F7984013E1511C0F2AAFEAA3 /* Resources */ = {
			isa = PBXResourcesBuildPhase;
			buildActionMask = 2147483647;
			files = (
				95E95E7C8BD1BE06B0381D0D7CFEE0ED /* Assets.xcassets in Resources */,
			);
			runOnlyForDeploymentPostprocessing = 0;
		};
/* End PBXResourcesBuildPhase section */

/* Begin PBXSourcesBuildPhase section */
<<<<<<< HEAD
		219D1974C1BD531C3CF566A66E4B2840 /* Sources */ = {
			isa = PBXSourcesBuildPhase;
			buildActionMask = 2147483647;
			files = (
				0878754C8465FBFFC1E540B1813BD429 /* AVAssetWriterInputPixelBufferAdaptor+Append.swift in Sources */,
				A08AF0D9A261B15B7D0D7037032B8A48 /* AVURLAsset+Thumbnail.swift in Sources */,
				09F5EDEAB9B5A6DB72EC3B7D30ABABD7 /* CameraRecorder.swift in Sources */,
				DCAD43886A9F0C95B362D053D46B2D53 /* CameraRecordingProtocol.swift in Sources */,
				2DD07FBB89D375A4D702299964F64602 /* CameraSegmentHandler.swift in Sources */,
				C91ED76281344899E9E2E6B443247675 /* CameraSettings.swift in Sources */,
				9AE0D90EDF4C4EF5C4F1BC66BFFC1C53 /* CGRect+Center.swift in Sources */,
				E52CF5E86C874F14A2D9C2A84914CD14 /* GifVideoOutputHandler.swift in Sources */,
				9FAF1F17A8260AD3BB5454E63C3AEE80 /* IgnoreTouchesView.swift in Sources */,
				574CD9A4AF69E6F1EAB6750F55BED3E9 /* KanvasCamera-dummy.m in Sources */,
				5783FC394B96C24B3C107AAAC782C287 /* KanvasCameraColors.swift in Sources */,
				E4B233FFC2E8A551C885973955A592A6 /* KanvasCameraImages.swift in Sources */,
				495FB6D81EA48923319BF54272AEACDB /* KanvasCameraStrings.swift in Sources */,
				76998B20B8A5F3ECB8025C3F54C9283F /* KanvasCameraTimes.swift in Sources */,
				C15DBF7320D7DE8855AF27875DF3D4C6 /* MediaClip.swift in Sources */,
				1084A01A6502D81253090CDFB00CAEE6 /* MediaClipsCollectionCell.swift in Sources */,
				80F49EC6B426C02F82FA2730570598C4 /* MediaClipsCollectionController.swift in Sources */,
				8F1675A72E88B066056A763A8CDA458E /* MediaClipsCollectionView.swift in Sources */,
				3426E3D932E03074D592E412F364EA44 /* MediaClipsEditorController.swift in Sources */,
				10D830E0108F0C9895AB0FB41A2BF397 /* MediaClipsEditorView.swift in Sources */,
				57AB425CE1385FB5A9C11F71C1FA47BB /* NSURL+Media.swift in Sources */,
				57241B489D9FC3118E57B3185DA79880 /* OptionsController.swift in Sources */,
				4613EDD7F81F8CE3D919F81659DB01AA /* OptionsStackView.swift in Sources */,
				01069DC146CD1799CFE2DABFD2F0DA71 /* OptionView.swift in Sources */,
				48E1EA7AE23F17A3B556AB5C19F48964 /* PhotoOutputHandler.swift in Sources */,
				1DF0C334D5658FAC20D7D467FA31A6DB /* Queue.swift in Sources */,
				9AD123630BC166CD56B94629F989367E /* ShootButtonView.swift in Sources */,
				EA3BE33826F38740025F0FF191F1F049 /* TopOption.swift in Sources */,
				F78F70FF38CF075C36B04E14E36A54C4 /* UIButton+Shadows.swift in Sources */,
				6F9A74BE674DDEA3116420A2CFEEDD85 /* UICollectionView+Cells.swift in Sources */,
				D615D59C7282D6E7303B78BE8BA8057D /* UIFont+Utils.swift in Sources */,
				74CE69D60276C991843D905CC1C026D1 /* UIImage+Camera.swift in Sources */,
				CE476BBA67CF2401BA4B981639FE17D0 /* UIUpdate.swift in Sources */,
				9C7FA0B08C5F6C063D25921FF0F6AB87 /* UIView+Layout.swift in Sources */,
				30AAB8BDA8F0D463F793A504385BF17B /* UIViewController+Load.swift in Sources */,
				E0CFBC3F0F1274EFF894B864391A9B6A /* VideoOutputHandler.swift in Sources */,
=======
		983BC54006335819FC65D511454E529B /* Sources */ = {
			isa = PBXSourcesBuildPhase;
			buildActionMask = 2147483647;
			files = (
				1CC9C985E945B136A07A4B921EA66D21 /* AVAssetWriterInputPixelBufferAdaptor+Append.swift in Sources */,
				D3643DE9E1FDE47CFF456AD5840E5C52 /* AVURLAsset+Thumbnail.swift in Sources */,
				26D7D38B7146639772D0960B8CC7FAC6 /* CameraDeviceOption.swift in Sources */,
				32602CE4B10C7D292440971BCA36957B /* CameraRecorder.swift in Sources */,
				2A18FB3E75FAA6F639C3877C99A4C2CB /* CameraRecordingProtocol.swift in Sources */,
				59092649DB09B30A31779F8A0439846B /* CameraSegmentHandler.swift in Sources */,
				8266A3E07545AA1F4F74E35F1D9024B2 /* CameraSettings.swift in Sources */,
				3FB998315FC15228370899E200131C24 /* GifVideoOutputHandler.swift in Sources */,
				94E394F00A4AB4E4B5E2204A64010496 /* IgnoreTouchesView.swift in Sources */,
				16AF4462AAE86BC1A4B89A1E406CB043 /* KanvasCamera-dummy.m in Sources */,
				30E4D5ECC2D05B8FC1B19E924CAAF041 /* KanvasCameraColors.swift in Sources */,
				99DF35387EECD7FA80127E414288FD23 /* KanvasCameraImages.swift in Sources */,
				DA0C9A85CC5EB648FFF928E0123E2785 /* KanvasCameraStrings.swift in Sources */,
				653BAEE17109D70C738BD02692D4F9D8 /* KanvasCameraTimes.swift in Sources */,
				49AD55FC58C7E2A00920D53E4A31D36D /* MediaClip.swift in Sources */,
				2BF8208CD769FADCAD3B14D1F60CE8EB /* MediaClipsCollectionCell.swift in Sources */,
				033466048776BDD0B32D740F01018FDC /* MediaClipsCollectionController.swift in Sources */,
				58399CA91501E1DBFC8E38C04630ACB3 /* MediaClipsCollectionView.swift in Sources */,
				F8C801E4A7D89126922B60E9C723B955 /* MediaClipsEditorView.swift in Sources */,
				B7612EC7DCD4DCDFA9E194CD1AE8B4C0 /* MediaClipsEditorViewController.swift in Sources */,
				D41595199536CDCF8A7B9DBF22DAB846 /* NSURL+Media.swift in Sources */,
				B7C37D54862049104DA76DBAE2A65810 /* OptionsController.swift in Sources */,
				4F069ACF835A0F52F2C4578BA7F06289 /* OptionsStackView.swift in Sources */,
				63AABBA90AC0EEA8784053D2C42879D3 /* OptionView.swift in Sources */,
				345D759FE9FCA401DC4D746FF33F7C91 /* PhotoOutputHandler.swift in Sources */,
				BDBD77673F4220A609E6B86F047322C7 /* Queue.swift in Sources */,
				25815DAA65004FBA890A8F129811CBBE /* UIButton+Shadows.swift in Sources */,
				05565D03997EBBA1047ACCEBF72B47C5 /* UICollectionView+Cells.swift in Sources */,
				42C1E2228951701E4DEEC5F8D9EF7D6A /* UIFont+Utils.swift in Sources */,
				A06308BF9BF3084F0706F2C3847CE61F /* UIImage+Camera.swift in Sources */,
				0FE9081CF818EB4C1E51A5B928B1C12F /* UIView+Layout.swift in Sources */,
				E1605F84CDED0BE74F12703C966159B8 /* UIViewController+Load.swift in Sources */,
				9CE806BC5004F6E39A96E11180EA288F /* VideoOutputHandler.swift in Sources */,
>>>>>>> e0e68693
			);
			runOnlyForDeploymentPostprocessing = 0;
		};
		9AE17A55AD1E4E7B937AEC9D1088E639 /* Sources */ = {
			isa = PBXSourcesBuildPhase;
			buildActionMask = 2147483647;
			files = (
				7DEB3F73A53890B315DA3F9EDCDD3FA7 /* Pods-KanvasCameraExampleTests-dummy.m in Sources */,
			);
			runOnlyForDeploymentPostprocessing = 0;
		};
		A859E8AFD5EFAEB013DB79285032969D /* Sources */ = {
			isa = PBXSourcesBuildPhase;
			buildActionMask = 2147483647;
			files = (
				7B0E352E589DF8118E2A97A2360B4EAF /* Pods-KanvasCameraExample-dummy.m in Sources */,
			);
			runOnlyForDeploymentPostprocessing = 0;
		};
		E2E80CCD063D04B57A1A5E140726E8A4 /* Sources */ = {
			isa = PBXSourcesBuildPhase;
			buildActionMask = 2147483647;
			files = (
				506D761F91EC3583789A837C559972FE /* FBSnapshotTestCase-dummy.m in Sources */,
				BE14F2198CDB0DAD98A567981D21C7A1 /* FBSnapshotTestCase.m in Sources */,
				DB7A106243AC974FC7EBEB00B506C786 /* FBSnapshotTestCasePlatform.m in Sources */,
				A4F69F3477A935285620AC3031C5C848 /* FBSnapshotTestController.m in Sources */,
				1AB7934C16CE49DE196FFC7BE7278287 /* SwiftSupport.swift in Sources */,
				094973D2D2F1E3B2E772F93C8147C6B9 /* UIApplication+StrictKeyWindow.m in Sources */,
				69DA8B003216466C60F029CBD79897F1 /* UIImage+Compare.m in Sources */,
				35DD05FD595A6FE7F5A0692D12E319DC /* UIImage+Diff.m in Sources */,
				756564ABAF2892FE7140C92A1CDDCF65 /* UIImage+Snapshot.m in Sources */,
			);
			runOnlyForDeploymentPostprocessing = 0;
		};
/* End PBXSourcesBuildPhase section */

/* Begin PBXTargetDependency section */
		1BF228566D424715A222FB4F77EED1A8 /* PBXTargetDependency */ = {
			isa = PBXTargetDependency;
			name = KanvasCamera;
			target = 5B4E2CAAB1E0C55D3BA6516EC45D378E /* KanvasCamera */;
			targetProxy = 085484E62C07B85D35F1F387D6A5BEC0 /* PBXContainerItemProxy */;
		};
		44DD5B78B0FAE543EBF26D2D8750BA86 /* PBXTargetDependency */ = {
			isa = PBXTargetDependency;
			name = KanvasCamera;
			target = 5B4E2CAAB1E0C55D3BA6516EC45D378E /* KanvasCamera */;
			targetProxy = E87A5821F22BF8880BCC2AB2FE53835F /* PBXContainerItemProxy */;
		};
		6B11491037195CE9507A99AAD9C81017 /* PBXTargetDependency */ = {
			isa = PBXTargetDependency;
			name = FBSnapshotTestCase;
			target = 34CD2E3428AB802BACA62286FF5074B1 /* FBSnapshotTestCase */;
			targetProxy = 8BD051996E13F13A0C4D1697193746EC /* PBXContainerItemProxy */;
		};
/* End PBXTargetDependency section */

/* Begin XCBuildConfiguration section */
		0659CF67664F32D75E763A2C04A6D739 /* Release */ = {
			isa = XCBuildConfiguration;
			baseConfigurationReference = DC6B6863AD6E65251BE6D0F1BFE1843D /* Pods-KanvasCameraExample.release.xcconfig */;
			buildSettings = {
				ALWAYS_EMBED_SWIFT_STANDARD_LIBRARIES = NO;
				CLANG_ENABLE_OBJC_WEAK = NO;
				CODE_SIGN_IDENTITY = "";
				"CODE_SIGN_IDENTITY[sdk=appletvos*]" = "";
				"CODE_SIGN_IDENTITY[sdk=iphoneos*]" = "";
				"CODE_SIGN_IDENTITY[sdk=watchos*]" = "";
				CURRENT_PROJECT_VERSION = 1;
				DEFINES_MODULE = YES;
				DYLIB_COMPATIBILITY_VERSION = 1;
				DYLIB_CURRENT_VERSION = 1;
				DYLIB_INSTALL_NAME_BASE = "@rpath";
				INFOPLIST_FILE = "Target Support Files/Pods-KanvasCameraExample/Info.plist";
				INSTALL_PATH = "$(LOCAL_LIBRARY_DIR)/Frameworks";
				IPHONEOS_DEPLOYMENT_TARGET = 10.0;
				LD_RUNPATH_SEARCH_PATHS = (
					"$(inherited)",
					"@executable_path/Frameworks",
					"@loader_path/Frameworks",
				);
				MACH_O_TYPE = staticlib;
				MODULEMAP_FILE = "Target Support Files/Pods-KanvasCameraExample/Pods-KanvasCameraExample.modulemap";
				OTHER_LDFLAGS = "";
				OTHER_LIBTOOLFLAGS = "";
				PODS_ROOT = "$(SRCROOT)";
				PRODUCT_BUNDLE_IDENTIFIER = "org.cocoapods.${PRODUCT_NAME:rfc1034identifier}";
				PRODUCT_NAME = "$(TARGET_NAME:c99extidentifier)";
				SDKROOT = iphoneos;
				SKIP_INSTALL = YES;
				SWIFT_OPTIMIZATION_LEVEL = "-Owholemodule";
				TARGETED_DEVICE_FAMILY = "1,2";
				VALIDATE_PRODUCT = YES;
				VERSIONING_SYSTEM = "apple-generic";
				VERSION_INFO_PREFIX = "";
			};
			name = Release;
		};
		0B0521F02B5D8F52F9649EEC5799DD73 /* Debug */ = {
			isa = XCBuildConfiguration;
			baseConfigurationReference = EE01FAD0B1ADB8ECD52E2C89FC0EE97A /* Pods-KanvasCameraExample.debug.xcconfig */;
			buildSettings = {
				ALWAYS_EMBED_SWIFT_STANDARD_LIBRARIES = NO;
				CLANG_ENABLE_OBJC_WEAK = NO;
				CODE_SIGN_IDENTITY = "";
				"CODE_SIGN_IDENTITY[sdk=appletvos*]" = "";
				"CODE_SIGN_IDENTITY[sdk=iphoneos*]" = "";
				"CODE_SIGN_IDENTITY[sdk=watchos*]" = "";
				CURRENT_PROJECT_VERSION = 1;
				DEFINES_MODULE = YES;
				DYLIB_COMPATIBILITY_VERSION = 1;
				DYLIB_CURRENT_VERSION = 1;
				DYLIB_INSTALL_NAME_BASE = "@rpath";
				INFOPLIST_FILE = "Target Support Files/Pods-KanvasCameraExample/Info.plist";
				INSTALL_PATH = "$(LOCAL_LIBRARY_DIR)/Frameworks";
				IPHONEOS_DEPLOYMENT_TARGET = 10.0;
				LD_RUNPATH_SEARCH_PATHS = (
					"$(inherited)",
					"@executable_path/Frameworks",
					"@loader_path/Frameworks",
				);
				MACH_O_TYPE = staticlib;
				MODULEMAP_FILE = "Target Support Files/Pods-KanvasCameraExample/Pods-KanvasCameraExample.modulemap";
				OTHER_LDFLAGS = "";
				OTHER_LIBTOOLFLAGS = "";
				PODS_ROOT = "$(SRCROOT)";
				PRODUCT_BUNDLE_IDENTIFIER = "org.cocoapods.${PRODUCT_NAME:rfc1034identifier}";
				PRODUCT_NAME = "$(TARGET_NAME:c99extidentifier)";
				SDKROOT = iphoneos;
				SKIP_INSTALL = YES;
				SWIFT_ACTIVE_COMPILATION_CONDITIONS = DEBUG;
				SWIFT_OPTIMIZATION_LEVEL = "-Onone";
				TARGETED_DEVICE_FAMILY = "1,2";
				VERSIONING_SYSTEM = "apple-generic";
				VERSION_INFO_PREFIX = "";
			};
			name = Debug;
		};
		246CED37F175AF5E851C3839F63F9521 /* Debug */ = {
			isa = XCBuildConfiguration;
			baseConfigurationReference = 7B37D7C695D5C6C47A7C093595CD4F06 /* FBSnapshotTestCase.xcconfig */;
			buildSettings = {
				CODE_SIGN_IDENTITY = "";
				"CODE_SIGN_IDENTITY[sdk=appletvos*]" = "";
				"CODE_SIGN_IDENTITY[sdk=iphoneos*]" = "";
				"CODE_SIGN_IDENTITY[sdk=watchos*]" = "";
				CURRENT_PROJECT_VERSION = 1;
				DEFINES_MODULE = YES;
				DYLIB_COMPATIBILITY_VERSION = 1;
				DYLIB_CURRENT_VERSION = 1;
				DYLIB_INSTALL_NAME_BASE = "@rpath";
				GCC_PREFIX_HEADER = "Target Support Files/FBSnapshotTestCase/FBSnapshotTestCase-prefix.pch";
				INFOPLIST_FILE = "Target Support Files/FBSnapshotTestCase/Info.plist";
				INSTALL_PATH = "$(LOCAL_LIBRARY_DIR)/Frameworks";
				IPHONEOS_DEPLOYMENT_TARGET = 8.0;
				LD_RUNPATH_SEARCH_PATHS = (
					"$(inherited)",
					"@executable_path/Frameworks",
					"@loader_path/Frameworks",
				);
				MODULEMAP_FILE = "Target Support Files/FBSnapshotTestCase/FBSnapshotTestCase.modulemap";
				PRODUCT_MODULE_NAME = FBSnapshotTestCase;
				PRODUCT_NAME = FBSnapshotTestCase;
				SDKROOT = iphoneos;
				SKIP_INSTALL = YES;
				SWIFT_ACTIVE_COMPILATION_CONDITIONS = "$(inherited) ";
				SWIFT_OPTIMIZATION_LEVEL = "-Onone";
				SWIFT_VERSION = 4.0;
				TARGETED_DEVICE_FAMILY = "1,2";
				VERSIONING_SYSTEM = "apple-generic";
				VERSION_INFO_PREFIX = "";
			};
			name = Debug;
		};
		553022A828EE1991F07D2D73F565AEF8 /* Debug */ = {
			isa = XCBuildConfiguration;
			buildSettings = {
				ALWAYS_SEARCH_USER_PATHS = NO;
				CLANG_ANALYZER_NONNULL = YES;
				CLANG_ANALYZER_NUMBER_OBJECT_CONVERSION = YES_AGGRESSIVE;
				CLANG_CXX_LANGUAGE_STANDARD = "gnu++14";
				CLANG_CXX_LIBRARY = "libc++";
				CLANG_ENABLE_MODULES = YES;
				CLANG_ENABLE_OBJC_ARC = YES;
				CLANG_ENABLE_OBJC_WEAK = YES;
				CLANG_WARN_BLOCK_CAPTURE_AUTORELEASING = YES;
				CLANG_WARN_BOOL_CONVERSION = YES;
				CLANG_WARN_COMMA = YES;
				CLANG_WARN_CONSTANT_CONVERSION = YES;
				CLANG_WARN_DEPRECATED_OBJC_IMPLEMENTATIONS = YES;
				CLANG_WARN_DIRECT_OBJC_ISA_USAGE = YES_ERROR;
				CLANG_WARN_DOCUMENTATION_COMMENTS = YES;
				CLANG_WARN_EMPTY_BODY = YES;
				CLANG_WARN_ENUM_CONVERSION = YES;
				CLANG_WARN_INFINITE_RECURSION = YES;
				CLANG_WARN_INT_CONVERSION = YES;
				CLANG_WARN_NON_LITERAL_NULL_CONVERSION = YES;
				CLANG_WARN_OBJC_IMPLICIT_RETAIN_SELF = YES;
				CLANG_WARN_OBJC_LITERAL_CONVERSION = YES;
				CLANG_WARN_OBJC_ROOT_CLASS = YES_ERROR;
				CLANG_WARN_RANGE_LOOP_ANALYSIS = YES;
				CLANG_WARN_STRICT_PROTOTYPES = YES;
				CLANG_WARN_SUSPICIOUS_MOVE = YES;
				CLANG_WARN_UNGUARDED_AVAILABILITY = YES_AGGRESSIVE;
				CLANG_WARN_UNREACHABLE_CODE = YES;
				CLANG_WARN__DUPLICATE_METHOD_MATCH = YES;
				CODE_SIGNING_ALLOWED = NO;
				CODE_SIGNING_REQUIRED = NO;
				COPY_PHASE_STRIP = NO;
				DEBUG_INFORMATION_FORMAT = dwarf;
				ENABLE_STRICT_OBJC_MSGSEND = YES;
				ENABLE_TESTABILITY = YES;
				GCC_C_LANGUAGE_STANDARD = gnu11;
				GCC_DYNAMIC_NO_PIC = NO;
				GCC_NO_COMMON_BLOCKS = YES;
				GCC_OPTIMIZATION_LEVEL = 0;
				GCC_PREPROCESSOR_DEFINITIONS = (
					"POD_CONFIGURATION_DEBUG=1",
					"DEBUG=1",
					"$(inherited)",
				);
				GCC_WARN_64_TO_32_BIT_CONVERSION = YES;
				GCC_WARN_ABOUT_RETURN_TYPE = YES_ERROR;
				GCC_WARN_UNDECLARED_SELECTOR = YES;
				GCC_WARN_UNINITIALIZED_AUTOS = YES_AGGRESSIVE;
				GCC_WARN_UNUSED_FUNCTION = YES;
				GCC_WARN_UNUSED_VARIABLE = YES;
				IPHONEOS_DEPLOYMENT_TARGET = 10.0;
				MTL_ENABLE_DEBUG_INFO = YES;
				ONLY_ACTIVE_ARCH = YES;
				PRODUCT_NAME = "$(TARGET_NAME)";
				STRIP_INSTALLED_PRODUCT = NO;
				SWIFT_ACTIVE_COMPILATION_CONDITIONS = DEBUG;
				SYMROOT = "${SRCROOT}/../build";
			};
			name = Debug;
		};
		58CE816B060A41D32CEC095441D0E3E0 /* Release */ = {
			isa = XCBuildConfiguration;
			buildSettings = {
				ALWAYS_SEARCH_USER_PATHS = NO;
				CLANG_ANALYZER_NONNULL = YES;
				CLANG_ANALYZER_NUMBER_OBJECT_CONVERSION = YES_AGGRESSIVE;
				CLANG_CXX_LANGUAGE_STANDARD = "gnu++14";
				CLANG_CXX_LIBRARY = "libc++";
				CLANG_ENABLE_MODULES = YES;
				CLANG_ENABLE_OBJC_ARC = YES;
				CLANG_ENABLE_OBJC_WEAK = YES;
				CLANG_WARN_BLOCK_CAPTURE_AUTORELEASING = YES;
				CLANG_WARN_BOOL_CONVERSION = YES;
				CLANG_WARN_COMMA = YES;
				CLANG_WARN_CONSTANT_CONVERSION = YES;
				CLANG_WARN_DEPRECATED_OBJC_IMPLEMENTATIONS = YES;
				CLANG_WARN_DIRECT_OBJC_ISA_USAGE = YES_ERROR;
				CLANG_WARN_DOCUMENTATION_COMMENTS = YES;
				CLANG_WARN_EMPTY_BODY = YES;
				CLANG_WARN_ENUM_CONVERSION = YES;
				CLANG_WARN_INFINITE_RECURSION = YES;
				CLANG_WARN_INT_CONVERSION = YES;
				CLANG_WARN_NON_LITERAL_NULL_CONVERSION = YES;
				CLANG_WARN_OBJC_IMPLICIT_RETAIN_SELF = YES;
				CLANG_WARN_OBJC_LITERAL_CONVERSION = YES;
				CLANG_WARN_OBJC_ROOT_CLASS = YES_ERROR;
				CLANG_WARN_RANGE_LOOP_ANALYSIS = YES;
				CLANG_WARN_STRICT_PROTOTYPES = YES;
				CLANG_WARN_SUSPICIOUS_MOVE = YES;
				CLANG_WARN_UNGUARDED_AVAILABILITY = YES_AGGRESSIVE;
				CLANG_WARN_UNREACHABLE_CODE = YES;
				CLANG_WARN__DUPLICATE_METHOD_MATCH = YES;
				CODE_SIGNING_ALLOWED = NO;
				CODE_SIGNING_REQUIRED = NO;
				COPY_PHASE_STRIP = NO;
				DEBUG_INFORMATION_FORMAT = "dwarf-with-dsym";
				ENABLE_NS_ASSERTIONS = NO;
				ENABLE_STRICT_OBJC_MSGSEND = YES;
				GCC_C_LANGUAGE_STANDARD = gnu11;
				GCC_NO_COMMON_BLOCKS = YES;
				GCC_PREPROCESSOR_DEFINITIONS = (
					"POD_CONFIGURATION_RELEASE=1",
					"$(inherited)",
				);
				GCC_WARN_64_TO_32_BIT_CONVERSION = YES;
				GCC_WARN_ABOUT_RETURN_TYPE = YES_ERROR;
				GCC_WARN_UNDECLARED_SELECTOR = YES;
				GCC_WARN_UNINITIALIZED_AUTOS = YES_AGGRESSIVE;
				GCC_WARN_UNUSED_FUNCTION = YES;
				GCC_WARN_UNUSED_VARIABLE = YES;
				IPHONEOS_DEPLOYMENT_TARGET = 10.0;
				MTL_ENABLE_DEBUG_INFO = NO;
				PRODUCT_NAME = "$(TARGET_NAME)";
				STRIP_INSTALLED_PRODUCT = NO;
				SYMROOT = "${SRCROOT}/../build";
			};
			name = Release;
		};
		84C6C68AECF92246C8D394FE354F6C4B /* Release */ = {
			isa = XCBuildConfiguration;
			baseConfigurationReference = 7DDF12DFB905E8F4E6C52F9DA9990913 /* Pods-KanvasCameraExampleTests.release.xcconfig */;
			buildSettings = {
				ALWAYS_EMBED_SWIFT_STANDARD_LIBRARIES = NO;
				CLANG_ENABLE_OBJC_WEAK = NO;
				CODE_SIGN_IDENTITY = "";
				"CODE_SIGN_IDENTITY[sdk=appletvos*]" = "";
				"CODE_SIGN_IDENTITY[sdk=iphoneos*]" = "";
				"CODE_SIGN_IDENTITY[sdk=watchos*]" = "";
				CURRENT_PROJECT_VERSION = 1;
				DEFINES_MODULE = YES;
				DYLIB_COMPATIBILITY_VERSION = 1;
				DYLIB_CURRENT_VERSION = 1;
				DYLIB_INSTALL_NAME_BASE = "@rpath";
				INFOPLIST_FILE = "Target Support Files/Pods-KanvasCameraExampleTests/Info.plist";
				INSTALL_PATH = "$(LOCAL_LIBRARY_DIR)/Frameworks";
				IPHONEOS_DEPLOYMENT_TARGET = 10.0;
				LD_RUNPATH_SEARCH_PATHS = (
					"$(inherited)",
					"@executable_path/Frameworks",
					"@loader_path/Frameworks",
				);
				MACH_O_TYPE = staticlib;
				MODULEMAP_FILE = "Target Support Files/Pods-KanvasCameraExampleTests/Pods-KanvasCameraExampleTests.modulemap";
				OTHER_LDFLAGS = "";
				OTHER_LIBTOOLFLAGS = "";
				PODS_ROOT = "$(SRCROOT)";
				PRODUCT_BUNDLE_IDENTIFIER = "org.cocoapods.${PRODUCT_NAME:rfc1034identifier}";
				PRODUCT_NAME = "$(TARGET_NAME:c99extidentifier)";
				SDKROOT = iphoneos;
				SKIP_INSTALL = YES;
				SWIFT_OPTIMIZATION_LEVEL = "-Owholemodule";
				TARGETED_DEVICE_FAMILY = "1,2";
				VALIDATE_PRODUCT = YES;
				VERSIONING_SYSTEM = "apple-generic";
				VERSION_INFO_PREFIX = "";
			};
			name = Release;
		};
		918E8A62543EF8055CDBA4136404AC9C /* Debug */ = {
			isa = XCBuildConfiguration;
			baseConfigurationReference = 56A143BDB3C4C9494A7EB0A874253C34 /* Pods-KanvasCameraExampleTests.debug.xcconfig */;
			buildSettings = {
				ALWAYS_EMBED_SWIFT_STANDARD_LIBRARIES = NO;
				CLANG_ENABLE_OBJC_WEAK = NO;
				CODE_SIGN_IDENTITY = "";
				"CODE_SIGN_IDENTITY[sdk=appletvos*]" = "";
				"CODE_SIGN_IDENTITY[sdk=iphoneos*]" = "";
				"CODE_SIGN_IDENTITY[sdk=watchos*]" = "";
				CURRENT_PROJECT_VERSION = 1;
				DEFINES_MODULE = YES;
				DYLIB_COMPATIBILITY_VERSION = 1;
				DYLIB_CURRENT_VERSION = 1;
				DYLIB_INSTALL_NAME_BASE = "@rpath";
				INFOPLIST_FILE = "Target Support Files/Pods-KanvasCameraExampleTests/Info.plist";
				INSTALL_PATH = "$(LOCAL_LIBRARY_DIR)/Frameworks";
				IPHONEOS_DEPLOYMENT_TARGET = 10.0;
				LD_RUNPATH_SEARCH_PATHS = (
					"$(inherited)",
					"@executable_path/Frameworks",
					"@loader_path/Frameworks",
				);
				MACH_O_TYPE = staticlib;
				MODULEMAP_FILE = "Target Support Files/Pods-KanvasCameraExampleTests/Pods-KanvasCameraExampleTests.modulemap";
				OTHER_LDFLAGS = "";
				OTHER_LIBTOOLFLAGS = "";
				PODS_ROOT = "$(SRCROOT)";
				PRODUCT_BUNDLE_IDENTIFIER = "org.cocoapods.${PRODUCT_NAME:rfc1034identifier}";
				PRODUCT_NAME = "$(TARGET_NAME:c99extidentifier)";
				SDKROOT = iphoneos;
				SKIP_INSTALL = YES;
				SWIFT_ACTIVE_COMPILATION_CONDITIONS = DEBUG;
				SWIFT_OPTIMIZATION_LEVEL = "-Onone";
				TARGETED_DEVICE_FAMILY = "1,2";
				VERSIONING_SYSTEM = "apple-generic";
				VERSION_INFO_PREFIX = "";
			};
			name = Debug;
		};
		A197743E30617ECCD27E9F24BF99587E /* Debug */ = {
			isa = XCBuildConfiguration;
			baseConfigurationReference = 9C1C00DC4E0048A257C7745016782EC6 /* KanvasCamera.xcconfig */;
			buildSettings = {
				CLANG_ENABLE_OBJC_WEAK = NO;
				CODE_SIGN_IDENTITY = "";
				"CODE_SIGN_IDENTITY[sdk=appletvos*]" = "";
				"CODE_SIGN_IDENTITY[sdk=iphoneos*]" = "";
				"CODE_SIGN_IDENTITY[sdk=watchos*]" = "";
				CURRENT_PROJECT_VERSION = 1;
				DEFINES_MODULE = YES;
				DYLIB_COMPATIBILITY_VERSION = 1;
				DYLIB_CURRENT_VERSION = 1;
				DYLIB_INSTALL_NAME_BASE = "@rpath";
				GCC_PREFIX_HEADER = "Target Support Files/KanvasCamera/KanvasCamera-prefix.pch";
				INFOPLIST_FILE = "Target Support Files/KanvasCamera/Info.plist";
				INSTALL_PATH = "$(LOCAL_LIBRARY_DIR)/Frameworks";
				IPHONEOS_DEPLOYMENT_TARGET = 10.0;
				LD_RUNPATH_SEARCH_PATHS = (
					"$(inherited)",
					"@executable_path/Frameworks",
					"@loader_path/Frameworks",
				);
				MODULEMAP_FILE = "Target Support Files/KanvasCamera/KanvasCamera.modulemap";
				PRODUCT_MODULE_NAME = KanvasCamera;
				PRODUCT_NAME = KanvasCamera;
				SDKROOT = iphoneos;
				SKIP_INSTALL = YES;
				SWIFT_ACTIVE_COMPILATION_CONDITIONS = "$(inherited) ";
				SWIFT_OPTIMIZATION_LEVEL = "-Onone";
				SWIFT_VERSION = 4.0;
				TARGETED_DEVICE_FAMILY = "1,2";
				VERSIONING_SYSTEM = "apple-generic";
				VERSION_INFO_PREFIX = "";
			};
			name = Debug;
		};
		E79D1B311EA85D39E581CB358981E06A /* Release */ = {
			isa = XCBuildConfiguration;
			baseConfigurationReference = 9C1C00DC4E0048A257C7745016782EC6 /* KanvasCamera.xcconfig */;
			buildSettings = {
				CLANG_ENABLE_OBJC_WEAK = NO;
				CODE_SIGN_IDENTITY = "";
				"CODE_SIGN_IDENTITY[sdk=appletvos*]" = "";
				"CODE_SIGN_IDENTITY[sdk=iphoneos*]" = "";
				"CODE_SIGN_IDENTITY[sdk=watchos*]" = "";
				CURRENT_PROJECT_VERSION = 1;
				DEFINES_MODULE = YES;
				DYLIB_COMPATIBILITY_VERSION = 1;
				DYLIB_CURRENT_VERSION = 1;
				DYLIB_INSTALL_NAME_BASE = "@rpath";
				GCC_PREFIX_HEADER = "Target Support Files/KanvasCamera/KanvasCamera-prefix.pch";
				INFOPLIST_FILE = "Target Support Files/KanvasCamera/Info.plist";
				INSTALL_PATH = "$(LOCAL_LIBRARY_DIR)/Frameworks";
				IPHONEOS_DEPLOYMENT_TARGET = 10.0;
				LD_RUNPATH_SEARCH_PATHS = (
					"$(inherited)",
					"@executable_path/Frameworks",
					"@loader_path/Frameworks",
				);
				MODULEMAP_FILE = "Target Support Files/KanvasCamera/KanvasCamera.modulemap";
				PRODUCT_MODULE_NAME = KanvasCamera;
				PRODUCT_NAME = KanvasCamera;
				SDKROOT = iphoneos;
				SKIP_INSTALL = YES;
				SWIFT_ACTIVE_COMPILATION_CONDITIONS = "$(inherited) ";
				SWIFT_OPTIMIZATION_LEVEL = "-Owholemodule";
				SWIFT_VERSION = 4.0;
				TARGETED_DEVICE_FAMILY = "1,2";
				VALIDATE_PRODUCT = YES;
				VERSIONING_SYSTEM = "apple-generic";
				VERSION_INFO_PREFIX = "";
			};
			name = Release;
		};
		EC2B16E08A82FFFAA496F1301724367A /* Release */ = {
			isa = XCBuildConfiguration;
			baseConfigurationReference = 7B37D7C695D5C6C47A7C093595CD4F06 /* FBSnapshotTestCase.xcconfig */;
			buildSettings = {
				CODE_SIGN_IDENTITY = "";
				"CODE_SIGN_IDENTITY[sdk=appletvos*]" = "";
				"CODE_SIGN_IDENTITY[sdk=iphoneos*]" = "";
				"CODE_SIGN_IDENTITY[sdk=watchos*]" = "";
				CURRENT_PROJECT_VERSION = 1;
				DEFINES_MODULE = YES;
				DYLIB_COMPATIBILITY_VERSION = 1;
				DYLIB_CURRENT_VERSION = 1;
				DYLIB_INSTALL_NAME_BASE = "@rpath";
				GCC_PREFIX_HEADER = "Target Support Files/FBSnapshotTestCase/FBSnapshotTestCase-prefix.pch";
				INFOPLIST_FILE = "Target Support Files/FBSnapshotTestCase/Info.plist";
				INSTALL_PATH = "$(LOCAL_LIBRARY_DIR)/Frameworks";
				IPHONEOS_DEPLOYMENT_TARGET = 8.0;
				LD_RUNPATH_SEARCH_PATHS = (
					"$(inherited)",
					"@executable_path/Frameworks",
					"@loader_path/Frameworks",
				);
				MODULEMAP_FILE = "Target Support Files/FBSnapshotTestCase/FBSnapshotTestCase.modulemap";
				PRODUCT_MODULE_NAME = FBSnapshotTestCase;
				PRODUCT_NAME = FBSnapshotTestCase;
				SDKROOT = iphoneos;
				SKIP_INSTALL = YES;
				SWIFT_ACTIVE_COMPILATION_CONDITIONS = "$(inherited) ";
				SWIFT_OPTIMIZATION_LEVEL = "-Owholemodule";
				SWIFT_VERSION = 4.0;
				TARGETED_DEVICE_FAMILY = "1,2";
				VALIDATE_PRODUCT = YES;
				VERSIONING_SYSTEM = "apple-generic";
				VERSION_INFO_PREFIX = "";
			};
			name = Release;
		};
/* End XCBuildConfiguration section */

/* Begin XCConfigurationList section */
		2D8E8EC45A3A1A1D94AE762CB5028504 /* Build configuration list for PBXProject "Pods" */ = {
			isa = XCConfigurationList;
			buildConfigurations = (
				553022A828EE1991F07D2D73F565AEF8 /* Debug */,
				58CE816B060A41D32CEC095441D0E3E0 /* Release */,
			);
			defaultConfigurationIsVisible = 0;
			defaultConfigurationName = Release;
		};
		671F6B919495206E7D60AB2AEFECA605 /* Build configuration list for PBXNativeTarget "KanvasCamera" */ = {
			isa = XCConfigurationList;
			buildConfigurations = (
				A197743E30617ECCD27E9F24BF99587E /* Debug */,
				E79D1B311EA85D39E581CB358981E06A /* Release */,
			);
			defaultConfigurationIsVisible = 0;
			defaultConfigurationName = Release;
		};
		8EF657CFA6EFBA6A908DB1061C43BE61 /* Build configuration list for PBXNativeTarget "Pods-KanvasCameraExampleTests" */ = {
			isa = XCConfigurationList;
			buildConfigurations = (
				918E8A62543EF8055CDBA4136404AC9C /* Debug */,
				84C6C68AECF92246C8D394FE354F6C4B /* Release */,
			);
			defaultConfigurationIsVisible = 0;
			defaultConfigurationName = Release;
		};
		D9A8EE425D40C8A92D2D645784D5527C /* Build configuration list for PBXNativeTarget "Pods-KanvasCameraExample" */ = {
			isa = XCConfigurationList;
			buildConfigurations = (
				0B0521F02B5D8F52F9649EEC5799DD73 /* Debug */,
				0659CF67664F32D75E763A2C04A6D739 /* Release */,
			);
			defaultConfigurationIsVisible = 0;
			defaultConfigurationName = Release;
		};
		F28097D43AF5CD8DA838ABD52A053790 /* Build configuration list for PBXNativeTarget "FBSnapshotTestCase" */ = {
			isa = XCConfigurationList;
			buildConfigurations = (
				246CED37F175AF5E851C3839F63F9521 /* Debug */,
				EC2B16E08A82FFFAA496F1301724367A /* Release */,
			);
			defaultConfigurationIsVisible = 0;
			defaultConfigurationName = Release;
		};
/* End XCConfigurationList section */
	};
	rootObject = D41D8CD98F00B204E9800998ECF8427E /* Project object */;
}<|MERGE_RESOLUTION|>--- conflicted
+++ resolved
@@ -7,138 +7,73 @@
 	objects = {
 
 /* Begin PBXBuildFile section */
-<<<<<<< HEAD
-		01069DC146CD1799CFE2DABFD2F0DA71 /* OptionView.swift in Sources */ = {isa = PBXBuildFile; fileRef = E7406F416530EB0A8A4237C76E5D6308 /* OptionView.swift */; };
+		03DCC09D509136C7420EBECDD00EB755 /* IgnoreTouchesView.swift in Sources */ = {isa = PBXBuildFile; fileRef = 946A2D46495366AC9304A90FDA22040E /* IgnoreTouchesView.swift */; };
 		051A816D6DD0CAE13496DDCFE0829167 /* UIImage+Diff.h in Headers */ = {isa = PBXBuildFile; fileRef = 85E250EF19C5B5671AEC10BEB508D087 /* UIImage+Diff.h */; settings = {ATTRIBUTES = (Private, ); }; };
-		0878754C8465FBFFC1E540B1813BD429 /* AVAssetWriterInputPixelBufferAdaptor+Append.swift in Sources */ = {isa = PBXBuildFile; fileRef = 8483D18331A98B5E7DDD6D40EFFCE715 /* AVAssetWriterInputPixelBufferAdaptor+Append.swift */; };
+		0663C3AA1F58F5C3CB03B253056BBD0A /* OptionsStackView.swift in Sources */ = {isa = PBXBuildFile; fileRef = A406784D7C4635603DA4B88C99E3F075 /* OptionsStackView.swift */; };
 		094973D2D2F1E3B2E772F93C8147C6B9 /* UIApplication+StrictKeyWindow.m in Sources */ = {isa = PBXBuildFile; fileRef = 2EECE81A9AEC1ED1057A9C3C88DBCEBE /* UIApplication+StrictKeyWindow.m */; };
-		09F5EDEAB9B5A6DB72EC3B7D30ABABD7 /* CameraRecorder.swift in Sources */ = {isa = PBXBuildFile; fileRef = 56CA81668651E22435F0712AAE5163EA /* CameraRecorder.swift */; };
-		1084A01A6502D81253090CDFB00CAEE6 /* MediaClipsCollectionCell.swift in Sources */ = {isa = PBXBuildFile; fileRef = 3E3D726926DE8E7CB77EDC8D3164E1DB /* MediaClipsCollectionCell.swift */; };
-		10D830E0108F0C9895AB0FB41A2BF397 /* MediaClipsEditorView.swift in Sources */ = {isa = PBXBuildFile; fileRef = 0958915E4B99061BDB4CB0F635C38728 /* MediaClipsEditorView.swift */; };
+		0DDE22DC4EE70A9A8A78DD0FE876A39D /* UIViewController+Load.swift in Sources */ = {isa = PBXBuildFile; fileRef = E497C4518D1E943513F822B6C404CB66 /* UIViewController+Load.swift */; };
+		11B179EE2B12C2275B31D71C6CF8E6A6 /* MediaClipsCollectionController.swift in Sources */ = {isa = PBXBuildFile; fileRef = 6B8CD9FBC2A573576A5F37B2270C5EEC /* MediaClipsCollectionController.swift */; };
 		18EA4E0D8B74F2B2BBF8F39B49F49BF9 /* XCTest.framework in Frameworks */ = {isa = PBXBuildFile; fileRef = E7843C520ED7D11392D872D57034A1BC /* XCTest.framework */; };
 		1AB7934C16CE49DE196FFC7BE7278287 /* SwiftSupport.swift in Sources */ = {isa = PBXBuildFile; fileRef = D97545C39C4A5EE2631DD9FFECE76A40 /* SwiftSupport.swift */; };
-		1DF0C334D5658FAC20D7D467FA31A6DB /* Queue.swift in Sources */ = {isa = PBXBuildFile; fileRef = B1A4F882E767786E9CCC2FEA5AF70DC3 /* Queue.swift */; };
-		2DD07FBB89D375A4D702299964F64602 /* CameraSegmentHandler.swift in Sources */ = {isa = PBXBuildFile; fileRef = AB8BFD29B64333E9DF8EBBC699B3255A /* CameraSegmentHandler.swift */; };
+		2E3C699F0BE78E2A20172E30D7B5C42A /* UIUpdate.swift in Sources */ = {isa = PBXBuildFile; fileRef = 7D9B233A0E56574B564E3D2810CBB8EB /* UIUpdate.swift */; };
+		2E4BACA37190FE64349FE9038E7E5B1E /* GifVideoOutputHandler.swift in Sources */ = {isa = PBXBuildFile; fileRef = F37D03FF89424335337B74A10FE9D81A /* GifVideoOutputHandler.swift */; };
 		2F485B69F51E4F723A38410F31F08550 /* FBSnapshotTestController.h in Headers */ = {isa = PBXBuildFile; fileRef = 1374B79237CAC07693E99442FBED1F15 /* FBSnapshotTestController.h */; settings = {ATTRIBUTES = (Public, ); }; };
-		30AAB8BDA8F0D463F793A504385BF17B /* UIViewController+Load.swift in Sources */ = {isa = PBXBuildFile; fileRef = E497C4518D1E943513F822B6C404CB66 /* UIViewController+Load.swift */; };
-		3426E3D932E03074D592E412F364EA44 /* MediaClipsEditorController.swift in Sources */ = {isa = PBXBuildFile; fileRef = 1CD7FF3E2EC04C5D7727120C2C5506DC /* MediaClipsEditorController.swift */; };
+		32BFD1F1E174A7602DE2D8AE58411396 /* OptionsController.swift in Sources */ = {isa = PBXBuildFile; fileRef = 925DBFE8397BBAE98629F8A751EB2ED8 /* OptionsController.swift */; };
 		35B216B5E19CC08FBDD902F4A310487A /* KanvasCamera-umbrella.h in Headers */ = {isa = PBXBuildFile; fileRef = ADFF22EE35E01CD225617A0E66411403 /* KanvasCamera-umbrella.h */; settings = {ATTRIBUTES = (Public, ); }; };
 		35DD05FD595A6FE7F5A0692D12E319DC /* UIImage+Diff.m in Sources */ = {isa = PBXBuildFile; fileRef = B9CEF7D6C5E08AB80E58DABC75D882BC /* UIImage+Diff.m */; };
+		35F84819E0697E88F63C8F84350BD2E1 /* OptionView.swift in Sources */ = {isa = PBXBuildFile; fileRef = 1E4356771942977616616397B36A86C3 /* OptionView.swift */; };
+		3641F639980D62A93BA5F1AE2C789927 /* KanvasCameraStrings.swift in Sources */ = {isa = PBXBuildFile; fileRef = 12A560BEDF0DE67E5F53DE4A0A9394B3 /* KanvasCameraStrings.swift */; };
 		421CDD701AEE0F2458A84200366CDD0F /* UIImage+Snapshot.h in Headers */ = {isa = PBXBuildFile; fileRef = 0B161931541BFE46DFEA2092EDDDA815 /* UIImage+Snapshot.h */; settings = {ATTRIBUTES = (Private, ); }; };
-		4613EDD7F81F8CE3D919F81659DB01AA /* OptionsStackView.swift in Sources */ = {isa = PBXBuildFile; fileRef = 56DF24621994EDA2F2C4975ECC2298CA /* OptionsStackView.swift */; };
 		47DEE95708BDBD11436162D166CD192E /* UIKit.framework in Frameworks */ = {isa = PBXBuildFile; fileRef = BBB6A925DF90E5500E7BDCC094FEBEA7 /* UIKit.framework */; };
-		48E1EA7AE23F17A3B556AB5C19F48964 /* PhotoOutputHandler.swift in Sources */ = {isa = PBXBuildFile; fileRef = 50844A85BAE3C43F4F0CA9AA16C5EEE9 /* PhotoOutputHandler.swift */; };
-		495FB6D81EA48923319BF54272AEACDB /* KanvasCameraStrings.swift in Sources */ = {isa = PBXBuildFile; fileRef = 12A560BEDF0DE67E5F53DE4A0A9394B3 /* KanvasCameraStrings.swift */; };
+		47F591F9588F2D04ACF949D99D2D20BF /* NSURL+Media.swift in Sources */ = {isa = PBXBuildFile; fileRef = 94D21D09B0DFD103F9E540647FF5409D /* NSURL+Media.swift */; };
 		506D761F91EC3583789A837C559972FE /* FBSnapshotTestCase-dummy.m in Sources */ = {isa = PBXBuildFile; fileRef = 4792533D7EE0F440EE722DA4999E845C /* FBSnapshotTestCase-dummy.m */; };
-		57241B489D9FC3118E57B3185DA79880 /* OptionsController.swift in Sources */ = {isa = PBXBuildFile; fileRef = 415B48CE4295B389397019B141B0D19B /* OptionsController.swift */; };
-		574CD9A4AF69E6F1EAB6750F55BED3E9 /* KanvasCamera-dummy.m in Sources */ = {isa = PBXBuildFile; fileRef = E649A281517DC2A0BC075EB1F803A1E7 /* KanvasCamera-dummy.m */; };
-		5783FC394B96C24B3C107AAAC782C287 /* KanvasCameraColors.swift in Sources */ = {isa = PBXBuildFile; fileRef = 0E48D96A5C27E2576932A80AF5E25B89 /* KanvasCameraColors.swift */; };
-		57AB425CE1385FB5A9C11F71C1FA47BB /* NSURL+Media.swift in Sources */ = {isa = PBXBuildFile; fileRef = 94D21D09B0DFD103F9E540647FF5409D /* NSURL+Media.swift */; };
+		5369C88E59CBDCA5C2C165E4D8DC7741 /* CameraDeviceOption.swift in Sources */ = {isa = PBXBuildFile; fileRef = 1CA47444CDAF6396EE20B4C1E5D4732D /* CameraDeviceOption.swift */; };
 		5BC12F69E33ABA27B9E0B78128CE336D /* QuartzCore.framework in Frameworks */ = {isa = PBXBuildFile; fileRef = D77B07CA7D221E3EC46B93C00BF37CDE /* QuartzCore.framework */; };
+		5F932AB834FE9A7B39091E3AD7A42392 /* UIButton+Shadows.swift in Sources */ = {isa = PBXBuildFile; fileRef = 5AA679BCF083ACAB206E9521941E3A0A /* UIButton+Shadows.swift */; };
+		619F1D82947EA40A3A9696695268202D /* CGRect+Center.swift in Sources */ = {isa = PBXBuildFile; fileRef = 85ABE277F59B8DE2040AD7C679551916 /* CGRect+Center.swift */; };
+		68F834CC3FDB3182C086A169512AF517 /* CameraRecorder.swift in Sources */ = {isa = PBXBuildFile; fileRef = 56CA81668651E22435F0712AAE5163EA /* CameraRecorder.swift */; };
 		69DA8B003216466C60F029CBD79897F1 /* UIImage+Compare.m in Sources */ = {isa = PBXBuildFile; fileRef = 3B5E22F9517F21D3A0251F88FCAB281E /* UIImage+Compare.m */; };
 		6BE8EA9A8BECA6823BBF1016EB2D7EBF /* UIKit.framework in Frameworks */ = {isa = PBXBuildFile; fileRef = BBB6A925DF90E5500E7BDCC094FEBEA7 /* UIKit.framework */; };
-		6F9A74BE674DDEA3116420A2CFEEDD85 /* UICollectionView+Cells.swift in Sources */ = {isa = PBXBuildFile; fileRef = 0F18501EB3F1EB2B744A55972CF21463 /* UICollectionView+Cells.swift */; };
-		74CE69D60276C991843D905CC1C026D1 /* UIImage+Camera.swift in Sources */ = {isa = PBXBuildFile; fileRef = 6630393058B0362C1636C9046C423611 /* UIImage+Camera.swift */; };
-=======
-		033466048776BDD0B32D740F01018FDC /* MediaClipsCollectionController.swift in Sources */ = {isa = PBXBuildFile; fileRef = F713890EF34A9A09B87B9879FBAAFDD0 /* MediaClipsCollectionController.swift */; };
-		051A816D6DD0CAE13496DDCFE0829167 /* UIImage+Diff.h in Headers */ = {isa = PBXBuildFile; fileRef = 85E250EF19C5B5671AEC10BEB508D087 /* UIImage+Diff.h */; settings = {ATTRIBUTES = (Private, ); }; };
-		05565D03997EBBA1047ACCEBF72B47C5 /* UICollectionView+Cells.swift in Sources */ = {isa = PBXBuildFile; fileRef = D74FB9FA8C75A3C31C607762F85C747A /* UICollectionView+Cells.swift */; };
-		094973D2D2F1E3B2E772F93C8147C6B9 /* UIApplication+StrictKeyWindow.m in Sources */ = {isa = PBXBuildFile; fileRef = 2EECE81A9AEC1ED1057A9C3C88DBCEBE /* UIApplication+StrictKeyWindow.m */; };
-		0FE9081CF818EB4C1E51A5B928B1C12F /* UIView+Layout.swift in Sources */ = {isa = PBXBuildFile; fileRef = 8E7F784508D2C305296BB20575A3D728 /* UIView+Layout.swift */; };
-		16AF4462AAE86BC1A4B89A1E406CB043 /* KanvasCamera-dummy.m in Sources */ = {isa = PBXBuildFile; fileRef = A70A8F54C8EDBA2A8EE82E48107DD9BD /* KanvasCamera-dummy.m */; };
-		18EA4E0D8B74F2B2BBF8F39B49F49BF9 /* XCTest.framework in Frameworks */ = {isa = PBXBuildFile; fileRef = E7843C520ED7D11392D872D57034A1BC /* XCTest.framework */; };
-		1AB7934C16CE49DE196FFC7BE7278287 /* SwiftSupport.swift in Sources */ = {isa = PBXBuildFile; fileRef = D97545C39C4A5EE2631DD9FFECE76A40 /* SwiftSupport.swift */; };
-		1CC9C985E945B136A07A4B921EA66D21 /* AVAssetWriterInputPixelBufferAdaptor+Append.swift in Sources */ = {isa = PBXBuildFile; fileRef = 6D8AD3FA6622348D837C27483E0A4DE9 /* AVAssetWriterInputPixelBufferAdaptor+Append.swift */; };
-		25815DAA65004FBA890A8F129811CBBE /* UIButton+Shadows.swift in Sources */ = {isa = PBXBuildFile; fileRef = 8E0B34D18A75E1FA1942B9D5BB97FDA0 /* UIButton+Shadows.swift */; };
-		26D7D38B7146639772D0960B8CC7FAC6 /* CameraDeviceOption.swift in Sources */ = {isa = PBXBuildFile; fileRef = F977D1072F3256901818D2F16B20B4A2 /* CameraDeviceOption.swift */; };
-		2A18FB3E75FAA6F639C3877C99A4C2CB /* CameraRecordingProtocol.swift in Sources */ = {isa = PBXBuildFile; fileRef = BCFC7CA96607DF2D9120DBE8C262BB19 /* CameraRecordingProtocol.swift */; };
-		2BF8208CD769FADCAD3B14D1F60CE8EB /* MediaClipsCollectionCell.swift in Sources */ = {isa = PBXBuildFile; fileRef = 8945CC00F14965C0A91E5274E1E295B0 /* MediaClipsCollectionCell.swift */; };
-		2F485B69F51E4F723A38410F31F08550 /* FBSnapshotTestController.h in Headers */ = {isa = PBXBuildFile; fileRef = 1374B79237CAC07693E99442FBED1F15 /* FBSnapshotTestController.h */; settings = {ATTRIBUTES = (Public, ); }; };
-		30E4D5ECC2D05B8FC1B19E924CAAF041 /* KanvasCameraColors.swift in Sources */ = {isa = PBXBuildFile; fileRef = F984DB946AF5EECA3B15E301A2C67361 /* KanvasCameraColors.swift */; };
-		32602CE4B10C7D292440971BCA36957B /* CameraRecorder.swift in Sources */ = {isa = PBXBuildFile; fileRef = AFA68A3DA0A55F73F4557F68A2848CC6 /* CameraRecorder.swift */; };
-		345D759FE9FCA401DC4D746FF33F7C91 /* PhotoOutputHandler.swift in Sources */ = {isa = PBXBuildFile; fileRef = 81800640CE353697683AA51B37232C09 /* PhotoOutputHandler.swift */; };
-		35DD05FD595A6FE7F5A0692D12E319DC /* UIImage+Diff.m in Sources */ = {isa = PBXBuildFile; fileRef = B9CEF7D6C5E08AB80E58DABC75D882BC /* UIImage+Diff.m */; };
-		3FB998315FC15228370899E200131C24 /* GifVideoOutputHandler.swift in Sources */ = {isa = PBXBuildFile; fileRef = 13342AC370D76F7A3E45EF02D077D22B /* GifVideoOutputHandler.swift */; };
-		421CDD701AEE0F2458A84200366CDD0F /* UIImage+Snapshot.h in Headers */ = {isa = PBXBuildFile; fileRef = 0B161931541BFE46DFEA2092EDDDA815 /* UIImage+Snapshot.h */; settings = {ATTRIBUTES = (Private, ); }; };
-		42C1E2228951701E4DEEC5F8D9EF7D6A /* UIFont+Utils.swift in Sources */ = {isa = PBXBuildFile; fileRef = 5304638A04E7584AFC7388C1DCD0C239 /* UIFont+Utils.swift */; };
-		47DEE95708BDBD11436162D166CD192E /* UIKit.framework in Frameworks */ = {isa = PBXBuildFile; fileRef = BBB6A925DF90E5500E7BDCC094FEBEA7 /* UIKit.framework */; };
-		49AD55FC58C7E2A00920D53E4A31D36D /* MediaClip.swift in Sources */ = {isa = PBXBuildFile; fileRef = 4D0812D62A81D36E19C80089C785A356 /* MediaClip.swift */; };
-		4F069ACF835A0F52F2C4578BA7F06289 /* OptionsStackView.swift in Sources */ = {isa = PBXBuildFile; fileRef = B57FC4A278D2A5D20C92952EB4F65031 /* OptionsStackView.swift */; };
-		506D761F91EC3583789A837C559972FE /* FBSnapshotTestCase-dummy.m in Sources */ = {isa = PBXBuildFile; fileRef = 4792533D7EE0F440EE722DA4999E845C /* FBSnapshotTestCase-dummy.m */; };
-		58399CA91501E1DBFC8E38C04630ACB3 /* MediaClipsCollectionView.swift in Sources */ = {isa = PBXBuildFile; fileRef = AC83F3FD7D2328B98E32A0D4D2CA23DA /* MediaClipsCollectionView.swift */; };
-		59092649DB09B30A31779F8A0439846B /* CameraSegmentHandler.swift in Sources */ = {isa = PBXBuildFile; fileRef = 82490FACEF605359FD985FC0F1CEF6BD /* CameraSegmentHandler.swift */; };
-		5BC12F69E33ABA27B9E0B78128CE336D /* QuartzCore.framework in Frameworks */ = {isa = PBXBuildFile; fileRef = D77B07CA7D221E3EC46B93C00BF37CDE /* QuartzCore.framework */; };
-		63AABBA90AC0EEA8784053D2C42879D3 /* OptionView.swift in Sources */ = {isa = PBXBuildFile; fileRef = 41A6AE5FD6700F6079DF17765E13C30B /* OptionView.swift */; };
-		653BAEE17109D70C738BD02692D4F9D8 /* KanvasCameraTimes.swift in Sources */ = {isa = PBXBuildFile; fileRef = BB50DFECB3F8D7A3F2303B5055D7FC05 /* KanvasCameraTimes.swift */; };
-		69DA8B003216466C60F029CBD79897F1 /* UIImage+Compare.m in Sources */ = {isa = PBXBuildFile; fileRef = 3B5E22F9517F21D3A0251F88FCAB281E /* UIImage+Compare.m */; };
-		6E2838AB3643F9492455FD18EE4E8913 /* UIKit.framework in Frameworks */ = {isa = PBXBuildFile; fileRef = BBB6A925DF90E5500E7BDCC094FEBEA7 /* UIKit.framework */; };
->>>>>>> e0e68693
+		7171944CA3C0BE6EE8C5A4E097D0FC4D /* Queue.swift in Sources */ = {isa = PBXBuildFile; fileRef = B1A4F882E767786E9CCC2FEA5AF70DC3 /* Queue.swift */; };
 		756564ABAF2892FE7140C92A1CDDCF65 /* UIImage+Snapshot.m in Sources */ = {isa = PBXBuildFile; fileRef = 3DBFBDCC891B770A2AC9EF0FB164B751 /* UIImage+Snapshot.m */; };
-		76998B20B8A5F3ECB8025C3F54C9283F /* KanvasCameraTimes.swift in Sources */ = {isa = PBXBuildFile; fileRef = 14E037243EF1AB1D82198D3418B2566F /* KanvasCameraTimes.swift */; };
 		7B0E352E589DF8118E2A97A2360B4EAF /* Pods-KanvasCameraExample-dummy.m in Sources */ = {isa = PBXBuildFile; fileRef = 570C8B2CE87E47FBD6EB555D507285D5 /* Pods-KanvasCameraExample-dummy.m */; };
+		7C668096A05A36B488766A67C3EBD32A /* PhotoOutputHandler.swift in Sources */ = {isa = PBXBuildFile; fileRef = 50844A85BAE3C43F4F0CA9AA16C5EEE9 /* PhotoOutputHandler.swift */; };
 		7DEB3F73A53890B315DA3F9EDCDD3FA7 /* Pods-KanvasCameraExampleTests-dummy.m in Sources */ = {isa = PBXBuildFile; fileRef = 586C927EB62F939BE159B57EA8E65356 /* Pods-KanvasCameraExampleTests-dummy.m */; };
-<<<<<<< HEAD
-		80F49EC6B426C02F82FA2730570598C4 /* MediaClipsCollectionController.swift in Sources */ = {isa = PBXBuildFile; fileRef = A209FCDBAC9973B450B416825EBE05E6 /* MediaClipsCollectionController.swift */; };
-		8F1675A72E88B066056A763A8CDA458E /* MediaClipsCollectionView.swift in Sources */ = {isa = PBXBuildFile; fileRef = BF671BAA8BF3347A99677ED45C6AE141 /* MediaClipsCollectionView.swift */; };
+		7FD89708A22F6EA85E1AA681B603F23E /* CameraSettings.swift in Sources */ = {isa = PBXBuildFile; fileRef = 806EC303BDB258FA61B9BCB84ABB48E3 /* CameraSettings.swift */; };
+		83597F460016C5752C9BF1E3EF4F9A86 /* KanvasCameraImages.swift in Sources */ = {isa = PBXBuildFile; fileRef = DF4118946638F86DD3B5C818AA873208 /* KanvasCameraImages.swift */; };
+		8BFBAD45F2A588537D9837649BC78242 /* CameraSegmentHandler.swift in Sources */ = {isa = PBXBuildFile; fileRef = AB8BFD29B64333E9DF8EBBC699B3255A /* CameraSegmentHandler.swift */; };
+		8E290510B7D1FAFE85EC72D2A63348BC /* AVAssetWriterInputPixelBufferAdaptor+Append.swift in Sources */ = {isa = PBXBuildFile; fileRef = 8483D18331A98B5E7DDD6D40EFFCE715 /* AVAssetWriterInputPixelBufferAdaptor+Append.swift */; };
+		912D221481DDE220FB543F3EE828F58D /* UICollectionView+Cells.swift in Sources */ = {isa = PBXBuildFile; fileRef = 0F18501EB3F1EB2B744A55972CF21463 /* UICollectionView+Cells.swift */; };
 		95E95E7C8BD1BE06B0381D0D7CFEE0ED /* Assets.xcassets in Resources */ = {isa = PBXBuildFile; fileRef = 123EAD15B8183312116BD33DAB744B02 /* Assets.xcassets */; };
+		95FC56D057AC0B2AF8B772D0BBFE18B6 /* AVURLAsset+Thumbnail.swift in Sources */ = {isa = PBXBuildFile; fileRef = 26E128A5832C6A529D84807B291EDEF3 /* AVURLAsset+Thumbnail.swift */; };
 		9673CF780F48C8E4EC2A331717B1F67C /* FBSnapshotTestCase.h in Headers */ = {isa = PBXBuildFile; fileRef = E37899BD4B349060AA147E2A3721D3A2 /* FBSnapshotTestCase.h */; settings = {ATTRIBUTES = (Public, ); }; };
 		97014CF014F7F382F0CF2A2B025A057C /* Foundation.framework in Frameworks */ = {isa = PBXBuildFile; fileRef = C1A94602875A48A997AD3F08A33E6EAA /* Foundation.framework */; };
-		9AD123630BC166CD56B94629F989367E /* ShootButtonView.swift in Sources */ = {isa = PBXBuildFile; fileRef = 91A0A398EB4692B2D83B6DC2CCCBA789 /* ShootButtonView.swift */; };
-		9AE0D90EDF4C4EF5C4F1BC66BFFC1C53 /* CGRect+Center.swift in Sources */ = {isa = PBXBuildFile; fileRef = 85ABE277F59B8DE2040AD7C679551916 /* CGRect+Center.swift */; };
-		9C7FA0B08C5F6C063D25921FF0F6AB87 /* UIView+Layout.swift in Sources */ = {isa = PBXBuildFile; fileRef = 63B43BF2A11C6DF1EDCA4BD60476D6D7 /* UIView+Layout.swift */; };
-		9FAF1F17A8260AD3BB5454E63C3AEE80 /* IgnoreTouchesView.swift in Sources */ = {isa = PBXBuildFile; fileRef = 946A2D46495366AC9304A90FDA22040E /* IgnoreTouchesView.swift */; };
-		A08AF0D9A261B15B7D0D7037032B8A48 /* AVURLAsset+Thumbnail.swift in Sources */ = {isa = PBXBuildFile; fileRef = 26E128A5832C6A529D84807B291EDEF3 /* AVURLAsset+Thumbnail.swift */; };
-=======
-		8266A3E07545AA1F4F74E35F1D9024B2 /* CameraSettings.swift in Sources */ = {isa = PBXBuildFile; fileRef = 2F79A587546147DC937F2DDE2A9C6315 /* CameraSettings.swift */; };
-		94E394F00A4AB4E4B5E2204A64010496 /* IgnoreTouchesView.swift in Sources */ = {isa = PBXBuildFile; fileRef = 95CBB841917C0DC1EA72B6DA8C04E733 /* IgnoreTouchesView.swift */; };
-		9673CF780F48C8E4EC2A331717B1F67C /* FBSnapshotTestCase.h in Headers */ = {isa = PBXBuildFile; fileRef = E37899BD4B349060AA147E2A3721D3A2 /* FBSnapshotTestCase.h */; settings = {ATTRIBUTES = (Public, ); }; };
-		97014CF014F7F382F0CF2A2B025A057C /* Foundation.framework in Frameworks */ = {isa = PBXBuildFile; fileRef = C1A94602875A48A997AD3F08A33E6EAA /* Foundation.framework */; };
-		99DF35387EECD7FA80127E414288FD23 /* KanvasCameraImages.swift in Sources */ = {isa = PBXBuildFile; fileRef = EDE2DADB87AC588ADDB6DDE15F10E8FD /* KanvasCameraImages.swift */; };
-		9CE806BC5004F6E39A96E11180EA288F /* VideoOutputHandler.swift in Sources */ = {isa = PBXBuildFile; fileRef = F03604A2BAA3821A67C525CC59356F2C /* VideoOutputHandler.swift */; };
-		A06308BF9BF3084F0706F2C3847CE61F /* UIImage+Camera.swift in Sources */ = {isa = PBXBuildFile; fileRef = 85E5B46DCF269EAE34F65BF8F43D8439 /* UIImage+Camera.swift */; };
->>>>>>> e0e68693
+		986EFD61D1EFBDA0B949E472EAF0B4D5 /* KanvasCameraTimes.swift in Sources */ = {isa = PBXBuildFile; fileRef = 14E037243EF1AB1D82198D3418B2566F /* KanvasCameraTimes.swift */; };
 		A4F69F3477A935285620AC3031C5C848 /* FBSnapshotTestController.m in Sources */ = {isa = PBXBuildFile; fileRef = 052258A488A96C35531FAC73C4F42924 /* FBSnapshotTestController.m */; };
+		A6A38223D72950A4AD66F20EECEEC0CA /* KanvasCamera-dummy.m in Sources */ = {isa = PBXBuildFile; fileRef = E649A281517DC2A0BC075EB1F803A1E7 /* KanvasCamera-dummy.m */; };
 		A9FCEFFF6D37CE68EA8634B71884DEAC /* Foundation.framework in Frameworks */ = {isa = PBXBuildFile; fileRef = C1A94602875A48A997AD3F08A33E6EAA /* Foundation.framework */; };
+		AD1A34E7AA40C0AFA0F698C98A6B18A2 /* KanvasCameraColors.swift in Sources */ = {isa = PBXBuildFile; fileRef = 0E48D96A5C27E2576932A80AF5E25B89 /* KanvasCameraColors.swift */; };
+		AD66E2F0F8F2C811EA71A53C3710A2DD /* MediaClipsEditorView.swift in Sources */ = {isa = PBXBuildFile; fileRef = D81E76F1E5222828611C6F06FA2A7F39 /* MediaClipsEditorView.swift */; };
+		AEFC8A975F6D044F5AA975C901F5A4C6 /* MediaClipsCollectionView.swift in Sources */ = {isa = PBXBuildFile; fileRef = C156C1163AF3356A32EA05FAA1D0B159 /* MediaClipsCollectionView.swift */; };
+		B007CDB5FEF60A427C5E0C570F2882A5 /* MediaClipsCollectionCell.swift in Sources */ = {isa = PBXBuildFile; fileRef = 1BD292E9244955D55D83AACA7F733D23 /* MediaClipsCollectionCell.swift */; };
 		B20B51C7CB0497FB5ED3B532F4DF3DC9 /* Pods-KanvasCameraExampleTests-umbrella.h in Headers */ = {isa = PBXBuildFile; fileRef = 8683FD17E5C0DA60CD3DE90D22C1BC17 /* Pods-KanvasCameraExampleTests-umbrella.h */; settings = {ATTRIBUTES = (Public, ); }; };
 		B758FB09FE2C06C1B8E36A71A9D76D41 /* FBSnapshotTestCase-umbrella.h in Headers */ = {isa = PBXBuildFile; fileRef = A11D5B54955E3381F067364E427B571A /* FBSnapshotTestCase-umbrella.h */; settings = {ATTRIBUTES = (Public, ); }; };
-		B7612EC7DCD4DCDFA9E194CD1AE8B4C0 /* MediaClipsEditorViewController.swift in Sources */ = {isa = PBXBuildFile; fileRef = DFD13936992D38FE61CDFBEBCF6DB41C /* MediaClipsEditorViewController.swift */; };
-		B7C37D54862049104DA76DBAE2A65810 /* OptionsController.swift in Sources */ = {isa = PBXBuildFile; fileRef = CE3D5B0BA0E7E1AD4BC85BDB213C224A /* OptionsController.swift */; };
 		BC952FC04FC963C1294DCD619C9B6B3B /* UIApplication+StrictKeyWindow.h in Headers */ = {isa = PBXBuildFile; fileRef = B9109B8B333B5A1A3E92EFC09EDC10AC /* UIApplication+StrictKeyWindow.h */; settings = {ATTRIBUTES = (Project, ); }; };
-<<<<<<< HEAD
-=======
-		BDBD77673F4220A609E6B86F047322C7 /* Queue.swift in Sources */ = {isa = PBXBuildFile; fileRef = F4A60F1EC548747DFCC4DF8A469756FD /* Queue.swift */; };
->>>>>>> e0e68693
+		BDC4FD07DC551616342FF053219313D1 /* VideoOutputHandler.swift in Sources */ = {isa = PBXBuildFile; fileRef = 438D8E3066AAD72FD82B5C77927D3A0E /* VideoOutputHandler.swift */; };
 		BE14F2198CDB0DAD98A567981D21C7A1 /* FBSnapshotTestCase.m in Sources */ = {isa = PBXBuildFile; fileRef = 39577E2B806B8B2D019998DE60728F63 /* FBSnapshotTestCase.m */; };
 		BFCE460CC33E8872B7156D4166340178 /* FBSnapshotTestCasePlatform.h in Headers */ = {isa = PBXBuildFile; fileRef = 7E3DB4D092B985E76E227F7F313C6981 /* FBSnapshotTestCasePlatform.h */; settings = {ATTRIBUTES = (Public, ); }; };
-		C15DBF7320D7DE8855AF27875DF3D4C6 /* MediaClip.swift in Sources */ = {isa = PBXBuildFile; fileRef = B30C30C5DF4BF3CD719F7449FDAE9A5F /* MediaClip.swift */; };
-		C91ED76281344899E9E2E6B443247675 /* CameraSettings.swift in Sources */ = {isa = PBXBuildFile; fileRef = 806EC303BDB258FA61B9BCB84ABB48E3 /* CameraSettings.swift */; };
 		CAFA5E486BCE117A7D8C0FBF9DA6666B /* UIImage+Compare.h in Headers */ = {isa = PBXBuildFile; fileRef = 432938111B6FF0189EFFEDF2F845B308 /* UIImage+Compare.h */; settings = {ATTRIBUTES = (Private, ); }; };
-<<<<<<< HEAD
-		CE476BBA67CF2401BA4B981639FE17D0 /* UIUpdate.swift in Sources */ = {isa = PBXBuildFile; fileRef = 7D9B233A0E56574B564E3D2810CBB8EB /* UIUpdate.swift */; };
-		D615D59C7282D6E7303B78BE8BA8057D /* UIFont+Utils.swift in Sources */ = {isa = PBXBuildFile; fileRef = 7CB04B98333BCADE2B25A5AD2FEC50B9 /* UIFont+Utils.swift */; };
-=======
-		CFB37BDE1162B20EADBC6F393A53F69E /* KanvasCamera-umbrella.h in Headers */ = {isa = PBXBuildFile; fileRef = 8978D396228CA218A6AF923AD47E340D /* KanvasCamera-umbrella.h */; settings = {ATTRIBUTES = (Public, ); }; };
-		D3643DE9E1FDE47CFF456AD5840E5C52 /* AVURLAsset+Thumbnail.swift in Sources */ = {isa = PBXBuildFile; fileRef = A14148A17E49391E0FF61E038AC49820 /* AVURLAsset+Thumbnail.swift */; };
-		D41595199536CDCF8A7B9DBF22DAB846 /* NSURL+Media.swift in Sources */ = {isa = PBXBuildFile; fileRef = 32472F42FAD07C522B827543040EC945 /* NSURL+Media.swift */; };
->>>>>>> e0e68693
+		CC8A2E343946A1ED196BB8F490DF9B05 /* UIView+Layout.swift in Sources */ = {isa = PBXBuildFile; fileRef = 63B43BF2A11C6DF1EDCA4BD60476D6D7 /* UIView+Layout.swift */; };
 		D6714A974991CEA2AD4BD467A50AC690 /* Pods-KanvasCameraExample-umbrella.h in Headers */ = {isa = PBXBuildFile; fileRef = 2431DA944FACCCCEEBC3388A96EE92F1 /* Pods-KanvasCameraExample-umbrella.h */; settings = {ATTRIBUTES = (Public, ); }; };
-		DA0C9A85CC5EB648FFF928E0123E2785 /* KanvasCameraStrings.swift in Sources */ = {isa = PBXBuildFile; fileRef = 711AE906D04F852D0F7AA7E624585383 /* KanvasCameraStrings.swift */; };
 		DAD9A0E0F40D3984B78A22F8D3CDAB45 /* Foundation.framework in Frameworks */ = {isa = PBXBuildFile; fileRef = C1A94602875A48A997AD3F08A33E6EAA /* Foundation.framework */; };
 		DB7A106243AC974FC7EBEB00B506C786 /* FBSnapshotTestCasePlatform.m in Sources */ = {isa = PBXBuildFile; fileRef = 58A2557E7CE20AACCD1B28B1CD1F920D /* FBSnapshotTestCasePlatform.m */; };
-<<<<<<< HEAD
-		DCAD43886A9F0C95B362D053D46B2D53 /* CameraRecordingProtocol.swift in Sources */ = {isa = PBXBuildFile; fileRef = C4ED783231E1CD26C2D71EB579A17531 /* CameraRecordingProtocol.swift */; };
-		E0CFBC3F0F1274EFF894B864391A9B6A /* VideoOutputHandler.swift in Sources */ = {isa = PBXBuildFile; fileRef = 438D8E3066AAD72FD82B5C77927D3A0E /* VideoOutputHandler.swift */; };
-		E4B233FFC2E8A551C885973955A592A6 /* KanvasCameraImages.swift in Sources */ = {isa = PBXBuildFile; fileRef = DF4118946638F86DD3B5C818AA873208 /* KanvasCameraImages.swift */; };
-		E52CF5E86C874F14A2D9C2A84914CD14 /* GifVideoOutputHandler.swift in Sources */ = {isa = PBXBuildFile; fileRef = F37D03FF89424335337B74A10FE9D81A /* GifVideoOutputHandler.swift */; };
-		EA3BE33826F38740025F0FF191F1F049 /* TopOption.swift in Sources */ = {isa = PBXBuildFile; fileRef = 91B1551418C167353C20EBEAA918C669 /* TopOption.swift */; };
-		F78F70FF38CF075C36B04E14E36A54C4 /* UIButton+Shadows.swift in Sources */ = {isa = PBXBuildFile; fileRef = 5AA679BCF083ACAB206E9521941E3A0A /* UIButton+Shadows.swift */; };
+		E520999E8C73FBE3590D3F3CA1A698A7 /* UIFont+Utils.swift in Sources */ = {isa = PBXBuildFile; fileRef = 7CB04B98333BCADE2B25A5AD2FEC50B9 /* UIFont+Utils.swift */; };
+		E696D8FD659EA3545DAAA3A866F36C85 /* UIImage+Camera.swift in Sources */ = {isa = PBXBuildFile; fileRef = 6630393058B0362C1636C9046C423611 /* UIImage+Camera.swift */; };
+		E71812FB79A798F4788F0DDF279BD637 /* ShootButtonView.swift in Sources */ = {isa = PBXBuildFile; fileRef = 91A0A398EB4692B2D83B6DC2CCCBA789 /* ShootButtonView.swift */; };
+		ED41B45EDD0917504E9735330EBA9CE0 /* CameraRecordingProtocol.swift in Sources */ = {isa = PBXBuildFile; fileRef = C4ED783231E1CD26C2D71EB579A17531 /* CameraRecordingProtocol.swift */; };
+		F7A7B16DEBCD67DA2510DCB811EEA099 /* MediaClip.swift in Sources */ = {isa = PBXBuildFile; fileRef = C0C2EAE1F7C34946477838CCF769BB23 /* MediaClip.swift */; };
+		FB8602EAA8154378DBF3471CFDC8297B /* MediaClipsEditorViewController.swift in Sources */ = {isa = PBXBuildFile; fileRef = 0DF5F6C17F8CFC3C3F2746513144D9EB /* MediaClipsEditorViewController.swift */; };
 		FD93203F7AF29CB3E59D037CB2A723EF /* Foundation.framework in Frameworks */ = {isa = PBXBuildFile; fileRef = C1A94602875A48A997AD3F08A33E6EAA /* Foundation.framework */; };
-=======
-		DEF1A2DFAACC2ABDCFB97BD53CA60BBF /* Assets.xcassets in Resources */ = {isa = PBXBuildFile; fileRef = 10397AC4621004BC06693861E470F584 /* Assets.xcassets */; };
-		E1605F84CDED0BE74F12703C966159B8 /* UIViewController+Load.swift in Sources */ = {isa = PBXBuildFile; fileRef = DEF0C89D49C1B9167B9FFE8F7FBDAD8C /* UIViewController+Load.swift */; };
-		ED068BF4BEFDEDA016C805B084D41913 /* Foundation.framework in Frameworks */ = {isa = PBXBuildFile; fileRef = C1A94602875A48A997AD3F08A33E6EAA /* Foundation.framework */; };
-		F8C801E4A7D89126922B60E9C723B955 /* MediaClipsEditorView.swift in Sources */ = {isa = PBXBuildFile; fileRef = C80741E2D2658DEF24A298D741D59892 /* MediaClipsEditorView.swift */; };
->>>>>>> e0e68693
 /* End PBXBuildFile section */
 
 /* Begin PBXContainerItemProxy section */
@@ -167,64 +102,44 @@
 
 /* Begin PBXFileReference section */
 		052258A488A96C35531FAC73C4F42924 /* FBSnapshotTestController.m */ = {isa = PBXFileReference; includeInIndex = 1; lastKnownFileType = sourcecode.c.objc; name = FBSnapshotTestController.m; path = FBSnapshotTestCase/FBSnapshotTestController.m; sourceTree = "<group>"; };
-		0958915E4B99061BDB4CB0F635C38728 /* MediaClipsEditorView.swift */ = {isa = PBXFileReference; includeInIndex = 1; lastKnownFileType = sourcecode.swift; path = MediaClipsEditorView.swift; sourceTree = "<group>"; };
 		0B161931541BFE46DFEA2092EDDDA815 /* UIImage+Snapshot.h */ = {isa = PBXFileReference; includeInIndex = 1; lastKnownFileType = sourcecode.c.h; name = "UIImage+Snapshot.h"; path = "FBSnapshotTestCase/Categories/UIImage+Snapshot.h"; sourceTree = "<group>"; };
 		0B499D640103037E86832BCA986D7418 /* Pods-KanvasCameraExample-acknowledgements.markdown */ = {isa = PBXFileReference; includeInIndex = 1; lastKnownFileType = text; path = "Pods-KanvasCameraExample-acknowledgements.markdown"; sourceTree = "<group>"; };
+		0DF5F6C17F8CFC3C3F2746513144D9EB /* MediaClipsEditorViewController.swift */ = {isa = PBXFileReference; includeInIndex = 1; lastKnownFileType = sourcecode.swift; path = MediaClipsEditorViewController.swift; sourceTree = "<group>"; };
 		0E48D96A5C27E2576932A80AF5E25B89 /* KanvasCameraColors.swift */ = {isa = PBXFileReference; includeInIndex = 1; lastKnownFileType = sourcecode.swift; path = KanvasCameraColors.swift; sourceTree = "<group>"; };
 		0F18501EB3F1EB2B744A55972CF21463 /* UICollectionView+Cells.swift */ = {isa = PBXFileReference; includeInIndex = 1; lastKnownFileType = sourcecode.swift; path = "UICollectionView+Cells.swift"; sourceTree = "<group>"; };
 		123EAD15B8183312116BD33DAB744B02 /* Assets.xcassets */ = {isa = PBXFileReference; includeInIndex = 1; lastKnownFileType = folder.assetcatalog; name = Assets.xcassets; path = Resources/Assets.xcassets; sourceTree = "<group>"; };
 		12A560BEDF0DE67E5F53DE4A0A9394B3 /* KanvasCameraStrings.swift */ = {isa = PBXFileReference; includeInIndex = 1; lastKnownFileType = sourcecode.swift; path = KanvasCameraStrings.swift; sourceTree = "<group>"; };
 		1374B79237CAC07693E99442FBED1F15 /* FBSnapshotTestController.h */ = {isa = PBXFileReference; includeInIndex = 1; lastKnownFileType = sourcecode.c.h; name = FBSnapshotTestController.h; path = FBSnapshotTestCase/FBSnapshotTestController.h; sourceTree = "<group>"; };
 		14E037243EF1AB1D82198D3418B2566F /* KanvasCameraTimes.swift */ = {isa = PBXFileReference; includeInIndex = 1; lastKnownFileType = sourcecode.swift; path = KanvasCameraTimes.swift; sourceTree = "<group>"; };
-		1CD7FF3E2EC04C5D7727120C2C5506DC /* MediaClipsEditorController.swift */ = {isa = PBXFileReference; includeInIndex = 1; lastKnownFileType = sourcecode.swift; path = MediaClipsEditorController.swift; sourceTree = "<group>"; };
+		1BD292E9244955D55D83AACA7F733D23 /* MediaClipsCollectionCell.swift */ = {isa = PBXFileReference; includeInIndex = 1; lastKnownFileType = sourcecode.swift; path = MediaClipsCollectionCell.swift; sourceTree = "<group>"; };
+		1CA47444CDAF6396EE20B4C1E5D4732D /* CameraDeviceOption.swift */ = {isa = PBXFileReference; includeInIndex = 1; lastKnownFileType = sourcecode.swift; path = CameraDeviceOption.swift; sourceTree = "<group>"; };
+		1E4356771942977616616397B36A86C3 /* OptionView.swift */ = {isa = PBXFileReference; includeInIndex = 1; lastKnownFileType = sourcecode.swift; path = OptionView.swift; sourceTree = "<group>"; };
 		2431DA944FACCCCEEBC3388A96EE92F1 /* Pods-KanvasCameraExample-umbrella.h */ = {isa = PBXFileReference; includeInIndex = 1; lastKnownFileType = sourcecode.c.h; path = "Pods-KanvasCameraExample-umbrella.h"; sourceTree = "<group>"; };
 		26E128A5832C6A529D84807B291EDEF3 /* AVURLAsset+Thumbnail.swift */ = {isa = PBXFileReference; includeInIndex = 1; lastKnownFileType = sourcecode.swift; path = "AVURLAsset+Thumbnail.swift"; sourceTree = "<group>"; };
 		2E337FB8D21E6B805862BE61C445670F /* Pods_KanvasCameraExample.framework */ = {isa = PBXFileReference; explicitFileType = wrapper.framework; includeInIndex = 0; name = Pods_KanvasCameraExample.framework; path = "Pods-KanvasCameraExample.framework"; sourceTree = BUILT_PRODUCTS_DIR; };
 		2EECE81A9AEC1ED1057A9C3C88DBCEBE /* UIApplication+StrictKeyWindow.m */ = {isa = PBXFileReference; includeInIndex = 1; lastKnownFileType = sourcecode.c.objc; name = "UIApplication+StrictKeyWindow.m"; path = "FBSnapshotTestCase/Categories/UIApplication+StrictKeyWindow.m"; sourceTree = "<group>"; };
-<<<<<<< HEAD
 		39577E2B806B8B2D019998DE60728F63 /* FBSnapshotTestCase.m */ = {isa = PBXFileReference; includeInIndex = 1; lastKnownFileType = sourcecode.c.objc; name = FBSnapshotTestCase.m; path = FBSnapshotTestCase/FBSnapshotTestCase.m; sourceTree = "<group>"; };
 		3B5E22F9517F21D3A0251F88FCAB281E /* UIImage+Compare.m */ = {isa = PBXFileReference; includeInIndex = 1; lastKnownFileType = sourcecode.c.objc; name = "UIImage+Compare.m"; path = "FBSnapshotTestCase/Categories/UIImage+Compare.m"; sourceTree = "<group>"; };
 		3DBFBDCC891B770A2AC9EF0FB164B751 /* UIImage+Snapshot.m */ = {isa = PBXFileReference; includeInIndex = 1; lastKnownFileType = sourcecode.c.objc; name = "UIImage+Snapshot.m"; path = "FBSnapshotTestCase/Categories/UIImage+Snapshot.m"; sourceTree = "<group>"; };
-		3E3D726926DE8E7CB77EDC8D3164E1DB /* MediaClipsCollectionCell.swift */ = {isa = PBXFileReference; includeInIndex = 1; lastKnownFileType = sourcecode.swift; path = MediaClipsCollectionCell.swift; sourceTree = "<group>"; };
-		415B48CE4295B389397019B141B0D19B /* OptionsController.swift */ = {isa = PBXFileReference; includeInIndex = 1; lastKnownFileType = sourcecode.swift; path = OptionsController.swift; sourceTree = "<group>"; };
-=======
-		2F79A587546147DC937F2DDE2A9C6315 /* CameraSettings.swift */ = {isa = PBXFileReference; includeInIndex = 1; lastKnownFileType = sourcecode.swift; path = CameraSettings.swift; sourceTree = "<group>"; };
-		32472F42FAD07C522B827543040EC945 /* NSURL+Media.swift */ = {isa = PBXFileReference; includeInIndex = 1; lastKnownFileType = sourcecode.swift; path = "NSURL+Media.swift"; sourceTree = "<group>"; };
-		39577E2B806B8B2D019998DE60728F63 /* FBSnapshotTestCase.m */ = {isa = PBXFileReference; includeInIndex = 1; lastKnownFileType = sourcecode.c.objc; name = FBSnapshotTestCase.m; path = FBSnapshotTestCase/FBSnapshotTestCase.m; sourceTree = "<group>"; };
-		3B5E22F9517F21D3A0251F88FCAB281E /* UIImage+Compare.m */ = {isa = PBXFileReference; includeInIndex = 1; lastKnownFileType = sourcecode.c.objc; name = "UIImage+Compare.m"; path = "FBSnapshotTestCase/Categories/UIImage+Compare.m"; sourceTree = "<group>"; };
-		3DBFBDCC891B770A2AC9EF0FB164B751 /* UIImage+Snapshot.m */ = {isa = PBXFileReference; includeInIndex = 1; lastKnownFileType = sourcecode.c.objc; name = "UIImage+Snapshot.m"; path = "FBSnapshotTestCase/Categories/UIImage+Snapshot.m"; sourceTree = "<group>"; };
-		41A6AE5FD6700F6079DF17765E13C30B /* OptionView.swift */ = {isa = PBXFileReference; includeInIndex = 1; lastKnownFileType = sourcecode.swift; path = OptionView.swift; sourceTree = "<group>"; };
->>>>>>> e0e68693
 		432938111B6FF0189EFFEDF2F845B308 /* UIImage+Compare.h */ = {isa = PBXFileReference; includeInIndex = 1; lastKnownFileType = sourcecode.c.h; name = "UIImage+Compare.h"; path = "FBSnapshotTestCase/Categories/UIImage+Compare.h"; sourceTree = "<group>"; };
 		438D8E3066AAD72FD82B5C77927D3A0E /* VideoOutputHandler.swift */ = {isa = PBXFileReference; includeInIndex = 1; lastKnownFileType = sourcecode.swift; path = VideoOutputHandler.swift; sourceTree = "<group>"; };
 		44EDA688CBD7DB8E43750CDEA6E1285E /* Pods_KanvasCameraExampleTests.framework */ = {isa = PBXFileReference; explicitFileType = wrapper.framework; includeInIndex = 0; name = Pods_KanvasCameraExampleTests.framework; path = "Pods-KanvasCameraExampleTests.framework"; sourceTree = BUILT_PRODUCTS_DIR; };
 		4792533D7EE0F440EE722DA4999E845C /* FBSnapshotTestCase-dummy.m */ = {isa = PBXFileReference; includeInIndex = 1; lastKnownFileType = sourcecode.c.objc; path = "FBSnapshotTestCase-dummy.m"; sourceTree = "<group>"; };
 		4C17DA8FD76B879002D669BAA48B1E6E /* Pods-KanvasCameraExampleTests-frameworks.sh */ = {isa = PBXFileReference; includeInIndex = 1; lastKnownFileType = text.script.sh; path = "Pods-KanvasCameraExampleTests-frameworks.sh"; sourceTree = "<group>"; };
-<<<<<<< HEAD
 		4C4B07DADE5B77634536355838168BD3 /* KanvasCamera-prefix.pch */ = {isa = PBXFileReference; includeInIndex = 1; lastKnownFileType = sourcecode.c.h; path = "KanvasCamera-prefix.pch"; sourceTree = "<group>"; };
 		50844A85BAE3C43F4F0CA9AA16C5EEE9 /* PhotoOutputHandler.swift */ = {isa = PBXFileReference; includeInIndex = 1; lastKnownFileType = sourcecode.swift; path = PhotoOutputHandler.swift; sourceTree = "<group>"; };
-=======
-		4D0812D62A81D36E19C80089C785A356 /* MediaClip.swift */ = {isa = PBXFileReference; includeInIndex = 1; lastKnownFileType = sourcecode.swift; path = MediaClip.swift; sourceTree = "<group>"; };
-		5264C40B9FDD3F8D7D546CE31C916DCF /* KanvasCamera.xcconfig */ = {isa = PBXFileReference; includeInIndex = 1; lastKnownFileType = text.xcconfig; path = KanvasCamera.xcconfig; sourceTree = "<group>"; };
-		5304638A04E7584AFC7388C1DCD0C239 /* UIFont+Utils.swift */ = {isa = PBXFileReference; includeInIndex = 1; lastKnownFileType = sourcecode.swift; path = "UIFont+Utils.swift"; sourceTree = "<group>"; };
-		54C81871F1F3DD7CEDD745C2D5D24E65 /* KanvasCamera.modulemap */ = {isa = PBXFileReference; includeInIndex = 1; lastKnownFileType = sourcecode.module; path = KanvasCamera.modulemap; sourceTree = "<group>"; };
->>>>>>> e0e68693
 		56A143BDB3C4C9494A7EB0A874253C34 /* Pods-KanvasCameraExampleTests.debug.xcconfig */ = {isa = PBXFileReference; includeInIndex = 1; lastKnownFileType = text.xcconfig; path = "Pods-KanvasCameraExampleTests.debug.xcconfig"; sourceTree = "<group>"; };
 		56CA81668651E22435F0712AAE5163EA /* CameraRecorder.swift */ = {isa = PBXFileReference; includeInIndex = 1; lastKnownFileType = sourcecode.swift; path = CameraRecorder.swift; sourceTree = "<group>"; };
-		56DF24621994EDA2F2C4975ECC2298CA /* OptionsStackView.swift */ = {isa = PBXFileReference; includeInIndex = 1; lastKnownFileType = sourcecode.swift; path = OptionsStackView.swift; sourceTree = "<group>"; };
 		570C8B2CE87E47FBD6EB555D507285D5 /* Pods-KanvasCameraExample-dummy.m */ = {isa = PBXFileReference; includeInIndex = 1; lastKnownFileType = sourcecode.c.objc; path = "Pods-KanvasCameraExample-dummy.m"; sourceTree = "<group>"; };
 		586C927EB62F939BE159B57EA8E65356 /* Pods-KanvasCameraExampleTests-dummy.m */ = {isa = PBXFileReference; includeInIndex = 1; lastKnownFileType = sourcecode.c.objc; path = "Pods-KanvasCameraExampleTests-dummy.m"; sourceTree = "<group>"; };
 		58A2557E7CE20AACCD1B28B1CD1F920D /* FBSnapshotTestCasePlatform.m */ = {isa = PBXFileReference; includeInIndex = 1; lastKnownFileType = sourcecode.c.objc; name = FBSnapshotTestCasePlatform.m; path = FBSnapshotTestCase/FBSnapshotTestCasePlatform.m; sourceTree = "<group>"; };
-<<<<<<< HEAD
 		5AA679BCF083ACAB206E9521941E3A0A /* UIButton+Shadows.swift */ = {isa = PBXFileReference; includeInIndex = 1; lastKnownFileType = sourcecode.swift; path = "UIButton+Shadows.swift"; sourceTree = "<group>"; };
-=======
-		631E67259AB3A543D954C121940AD0B0 /* Info.plist */ = {isa = PBXFileReference; includeInIndex = 1; lastKnownFileType = text.plist.xml; path = Info.plist; sourceTree = "<group>"; };
->>>>>>> e0e68693
 		63377C220E90B4D05971DFC31FFCF899 /* Info.plist */ = {isa = PBXFileReference; includeInIndex = 1; lastKnownFileType = text.plist.xml; path = Info.plist; sourceTree = "<group>"; };
 		63B43BF2A11C6DF1EDCA4BD60476D6D7 /* UIView+Layout.swift */ = {isa = PBXFileReference; includeInIndex = 1; lastKnownFileType = sourcecode.swift; path = "UIView+Layout.swift"; sourceTree = "<group>"; };
 		6630393058B0362C1636C9046C423611 /* UIImage+Camera.swift */ = {isa = PBXFileReference; includeInIndex = 1; lastKnownFileType = sourcecode.swift; path = "UIImage+Camera.swift"; sourceTree = "<group>"; };
 		67E276593855381568F725E69496F29C /* Info.plist */ = {isa = PBXFileReference; includeInIndex = 1; lastKnownFileType = text.plist.xml; path = Info.plist; sourceTree = "<group>"; };
 		6A243A90E93FC816F5A1B093C8B1F244 /* KanvasCamera.modulemap */ = {isa = PBXFileReference; includeInIndex = 1; lastKnownFileType = sourcecode.module; path = KanvasCamera.modulemap; sourceTree = "<group>"; };
+		6B8CD9FBC2A573576A5F37B2270C5EEC /* MediaClipsCollectionController.swift */ = {isa = PBXFileReference; includeInIndex = 1; lastKnownFileType = sourcecode.swift; path = MediaClipsCollectionController.swift; sourceTree = "<group>"; };
 		6F07739CA2F21853CC9239F577D71F9D /* KanvasCamera.podspec.json */ = {isa = PBXFileReference; includeInIndex = 1; path = KanvasCamera.podspec.json; sourceTree = "<group>"; };
 		73760231042E4E5235E47CEE8A6E93BE /* Pods-KanvasCameraExample-resources.sh */ = {isa = PBXFileReference; includeInIndex = 1; lastKnownFileType = text.script.sh; path = "Pods-KanvasCameraExample-resources.sh"; sourceTree = "<group>"; };
 		7B37D7C695D5C6C47A7C093595CD4F06 /* FBSnapshotTestCase.xcconfig */ = {isa = PBXFileReference; includeInIndex = 1; lastKnownFileType = text.xcconfig; path = FBSnapshotTestCase.xcconfig; sourceTree = "<group>"; };
@@ -237,88 +152,48 @@
 		85ABE277F59B8DE2040AD7C679551916 /* CGRect+Center.swift */ = {isa = PBXFileReference; includeInIndex = 1; lastKnownFileType = sourcecode.swift; path = "CGRect+Center.swift"; sourceTree = "<group>"; };
 		85E250EF19C5B5671AEC10BEB508D087 /* UIImage+Diff.h */ = {isa = PBXFileReference; includeInIndex = 1; lastKnownFileType = sourcecode.c.h; name = "UIImage+Diff.h"; path = "FBSnapshotTestCase/Categories/UIImage+Diff.h"; sourceTree = "<group>"; };
 		8683FD17E5C0DA60CD3DE90D22C1BC17 /* Pods-KanvasCameraExampleTests-umbrella.h */ = {isa = PBXFileReference; includeInIndex = 1; lastKnownFileType = sourcecode.c.h; path = "Pods-KanvasCameraExampleTests-umbrella.h"; sourceTree = "<group>"; };
-<<<<<<< HEAD
 		91A0A398EB4692B2D83B6DC2CCCBA789 /* ShootButtonView.swift */ = {isa = PBXFileReference; includeInIndex = 1; lastKnownFileType = sourcecode.swift; path = ShootButtonView.swift; sourceTree = "<group>"; };
-		91B1551418C167353C20EBEAA918C669 /* TopOption.swift */ = {isa = PBXFileReference; includeInIndex = 1; lastKnownFileType = sourcecode.swift; path = TopOption.swift; sourceTree = "<group>"; };
-=======
-		8945CC00F14965C0A91E5274E1E295B0 /* MediaClipsCollectionCell.swift */ = {isa = PBXFileReference; includeInIndex = 1; lastKnownFileType = sourcecode.swift; path = MediaClipsCollectionCell.swift; sourceTree = "<group>"; };
-		8978D396228CA218A6AF923AD47E340D /* KanvasCamera-umbrella.h */ = {isa = PBXFileReference; includeInIndex = 1; lastKnownFileType = sourcecode.c.h; path = "KanvasCamera-umbrella.h"; sourceTree = "<group>"; };
-		8E0B34D18A75E1FA1942B9D5BB97FDA0 /* UIButton+Shadows.swift */ = {isa = PBXFileReference; includeInIndex = 1; lastKnownFileType = sourcecode.swift; path = "UIButton+Shadows.swift"; sourceTree = "<group>"; };
-		8E7F784508D2C305296BB20575A3D728 /* UIView+Layout.swift */ = {isa = PBXFileReference; includeInIndex = 1; lastKnownFileType = sourcecode.swift; path = "UIView+Layout.swift"; sourceTree = "<group>"; };
-		8F55FA5B568D82E57B2AFA1925E32652 /* KanvasCamera-prefix.pch */ = {isa = PBXFileReference; includeInIndex = 1; lastKnownFileType = sourcecode.c.h; path = "KanvasCamera-prefix.pch"; sourceTree = "<group>"; };
->>>>>>> e0e68693
+		925DBFE8397BBAE98629F8A751EB2ED8 /* OptionsController.swift */ = {isa = PBXFileReference; includeInIndex = 1; lastKnownFileType = sourcecode.swift; path = OptionsController.swift; sourceTree = "<group>"; };
 		93A4A3777CF96A4AAC1D13BA6DCCEA73 /* Podfile */ = {isa = PBXFileReference; explicitFileType = text.script.ruby; includeInIndex = 1; lastKnownFileType = text; name = Podfile; path = ../Podfile; sourceTree = SOURCE_ROOT; xcLanguageSpecificationIdentifier = xcode.lang.ruby; };
 		946A2D46495366AC9304A90FDA22040E /* IgnoreTouchesView.swift */ = {isa = PBXFileReference; includeInIndex = 1; lastKnownFileType = sourcecode.swift; path = IgnoreTouchesView.swift; sourceTree = "<group>"; };
 		94D21D09B0DFD103F9E540647FF5409D /* NSURL+Media.swift */ = {isa = PBXFileReference; includeInIndex = 1; lastKnownFileType = sourcecode.swift; path = "NSURL+Media.swift"; sourceTree = "<group>"; };
 		9710A9ABCC87F85543E8DB98EB7905CB /* FBSnapshotTestCase.framework */ = {isa = PBXFileReference; explicitFileType = wrapper.framework; includeInIndex = 0; name = FBSnapshotTestCase.framework; path = FBSnapshotTestCase.framework; sourceTree = BUILT_PRODUCTS_DIR; };
-<<<<<<< HEAD
 		9C1C00DC4E0048A257C7745016782EC6 /* KanvasCamera.xcconfig */ = {isa = PBXFileReference; includeInIndex = 1; lastKnownFileType = text.xcconfig; path = KanvasCamera.xcconfig; sourceTree = "<group>"; };
 		A001B444A3514ECF27E76EDDD2DD7388 /* KanvasCamera.framework */ = {isa = PBXFileReference; explicitFileType = wrapper.framework; includeInIndex = 0; name = KanvasCamera.framework; path = KanvasCamera.framework; sourceTree = BUILT_PRODUCTS_DIR; };
 		A11D5B54955E3381F067364E427B571A /* FBSnapshotTestCase-umbrella.h */ = {isa = PBXFileReference; includeInIndex = 1; lastKnownFileType = sourcecode.c.h; path = "FBSnapshotTestCase-umbrella.h"; sourceTree = "<group>"; };
-		A209FCDBAC9973B450B416825EBE05E6 /* MediaClipsCollectionController.swift */ = {isa = PBXFileReference; includeInIndex = 1; lastKnownFileType = sourcecode.swift; path = MediaClipsCollectionController.swift; sourceTree = "<group>"; };
+		A406784D7C4635603DA4B88C99E3F075 /* OptionsStackView.swift */ = {isa = PBXFileReference; includeInIndex = 1; lastKnownFileType = sourcecode.swift; path = OptionsStackView.swift; sourceTree = "<group>"; };
 		AB8BFD29B64333E9DF8EBBC699B3255A /* CameraSegmentHandler.swift */ = {isa = PBXFileReference; includeInIndex = 1; lastKnownFileType = sourcecode.swift; path = CameraSegmentHandler.swift; sourceTree = "<group>"; };
 		ADFF22EE35E01CD225617A0E66411403 /* KanvasCamera-umbrella.h */ = {isa = PBXFileReference; includeInIndex = 1; lastKnownFileType = sourcecode.c.h; path = "KanvasCamera-umbrella.h"; sourceTree = "<group>"; };
 		AF043B1189EAD36CDC369F81F8880362 /* Pods-KanvasCameraExample-frameworks.sh */ = {isa = PBXFileReference; includeInIndex = 1; lastKnownFileType = text.script.sh; path = "Pods-KanvasCameraExample-frameworks.sh"; sourceTree = "<group>"; };
 		B1A4F882E767786E9CCC2FEA5AF70DC3 /* Queue.swift */ = {isa = PBXFileReference; includeInIndex = 1; lastKnownFileType = sourcecode.swift; path = Queue.swift; sourceTree = "<group>"; };
-		B30C30C5DF4BF3CD719F7449FDAE9A5F /* MediaClip.swift */ = {isa = PBXFileReference; includeInIndex = 1; lastKnownFileType = sourcecode.swift; path = MediaClip.swift; sourceTree = "<group>"; };
-=======
-		A001B444A3514ECF27E76EDDD2DD7388 /* KanvasCamera.framework */ = {isa = PBXFileReference; explicitFileType = wrapper.framework; includeInIndex = 0; name = KanvasCamera.framework; path = KanvasCamera.framework; sourceTree = BUILT_PRODUCTS_DIR; };
-		A11D5B54955E3381F067364E427B571A /* FBSnapshotTestCase-umbrella.h */ = {isa = PBXFileReference; includeInIndex = 1; lastKnownFileType = sourcecode.c.h; path = "FBSnapshotTestCase-umbrella.h"; sourceTree = "<group>"; };
-		A14148A17E49391E0FF61E038AC49820 /* AVURLAsset+Thumbnail.swift */ = {isa = PBXFileReference; includeInIndex = 1; lastKnownFileType = sourcecode.swift; path = "AVURLAsset+Thumbnail.swift"; sourceTree = "<group>"; };
-		A70A8F54C8EDBA2A8EE82E48107DD9BD /* KanvasCamera-dummy.m */ = {isa = PBXFileReference; includeInIndex = 1; lastKnownFileType = sourcecode.c.objc; path = "KanvasCamera-dummy.m"; sourceTree = "<group>"; };
-		AC83F3FD7D2328B98E32A0D4D2CA23DA /* MediaClipsCollectionView.swift */ = {isa = PBXFileReference; includeInIndex = 1; lastKnownFileType = sourcecode.swift; path = MediaClipsCollectionView.swift; sourceTree = "<group>"; };
-		AF043B1189EAD36CDC369F81F8880362 /* Pods-KanvasCameraExample-frameworks.sh */ = {isa = PBXFileReference; includeInIndex = 1; lastKnownFileType = text.script.sh; path = "Pods-KanvasCameraExample-frameworks.sh"; sourceTree = "<group>"; };
-		AFA68A3DA0A55F73F4557F68A2848CC6 /* CameraRecorder.swift */ = {isa = PBXFileReference; includeInIndex = 1; lastKnownFileType = sourcecode.swift; path = CameraRecorder.swift; sourceTree = "<group>"; };
-		B57FC4A278D2A5D20C92952EB4F65031 /* OptionsStackView.swift */ = {isa = PBXFileReference; includeInIndex = 1; lastKnownFileType = sourcecode.swift; path = OptionsStackView.swift; sourceTree = "<group>"; };
->>>>>>> e0e68693
 		B65D1DFA459F44E317166718275F3AF5 /* Info.plist */ = {isa = PBXFileReference; includeInIndex = 1; lastKnownFileType = text.plist.xml; path = Info.plist; sourceTree = "<group>"; };
 		B9109B8B333B5A1A3E92EFC09EDC10AC /* UIApplication+StrictKeyWindow.h */ = {isa = PBXFileReference; includeInIndex = 1; lastKnownFileType = sourcecode.c.h; name = "UIApplication+StrictKeyWindow.h"; path = "FBSnapshotTestCase/Categories/UIApplication+StrictKeyWindow.h"; sourceTree = "<group>"; };
 		B9CEF7D6C5E08AB80E58DABC75D882BC /* UIImage+Diff.m */ = {isa = PBXFileReference; includeInIndex = 1; lastKnownFileType = sourcecode.c.objc; name = "UIImage+Diff.m"; path = "FBSnapshotTestCase/Categories/UIImage+Diff.m"; sourceTree = "<group>"; };
 		BBB6A925DF90E5500E7BDCC094FEBEA7 /* UIKit.framework */ = {isa = PBXFileReference; lastKnownFileType = wrapper.framework; name = UIKit.framework; path = Platforms/iPhoneOS.platform/Developer/SDKs/iPhoneOS11.3.sdk/System/Library/Frameworks/UIKit.framework; sourceTree = DEVELOPER_DIR; };
-		BF671BAA8BF3347A99677ED45C6AE141 /* MediaClipsCollectionView.swift */ = {isa = PBXFileReference; includeInIndex = 1; lastKnownFileType = sourcecode.swift; path = MediaClipsCollectionView.swift; sourceTree = "<group>"; };
+		C0C2EAE1F7C34946477838CCF769BB23 /* MediaClip.swift */ = {isa = PBXFileReference; includeInIndex = 1; lastKnownFileType = sourcecode.swift; path = MediaClip.swift; sourceTree = "<group>"; };
+		C156C1163AF3356A32EA05FAA1D0B159 /* MediaClipsCollectionView.swift */ = {isa = PBXFileReference; includeInIndex = 1; lastKnownFileType = sourcecode.swift; path = MediaClipsCollectionView.swift; sourceTree = "<group>"; };
 		C1A94602875A48A997AD3F08A33E6EAA /* Foundation.framework */ = {isa = PBXFileReference; lastKnownFileType = wrapper.framework; name = Foundation.framework; path = Platforms/iPhoneOS.platform/Developer/SDKs/iPhoneOS11.3.sdk/System/Library/Frameworks/Foundation.framework; sourceTree = DEVELOPER_DIR; };
 		C3FB9AECB725014E6B95D42C9B8F4451 /* Pods-KanvasCameraExampleTests.modulemap */ = {isa = PBXFileReference; includeInIndex = 1; lastKnownFileType = sourcecode.module; path = "Pods-KanvasCameraExampleTests.modulemap"; sourceTree = "<group>"; };
-<<<<<<< HEAD
 		C4ED783231E1CD26C2D71EB579A17531 /* CameraRecordingProtocol.swift */ = {isa = PBXFileReference; includeInIndex = 1; lastKnownFileType = sourcecode.swift; path = CameraRecordingProtocol.swift; sourceTree = "<group>"; };
-=======
-		C80741E2D2658DEF24A298D741D59892 /* MediaClipsEditorView.swift */ = {isa = PBXFileReference; includeInIndex = 1; lastKnownFileType = sourcecode.swift; path = MediaClipsEditorView.swift; sourceTree = "<group>"; };
->>>>>>> e0e68693
 		CD7A7D56274444DC032E52FD1FFDA8C5 /* Pods-KanvasCameraExample-acknowledgements.plist */ = {isa = PBXFileReference; includeInIndex = 1; lastKnownFileType = text.plist.xml; path = "Pods-KanvasCameraExample-acknowledgements.plist"; sourceTree = "<group>"; };
-		CE3D5B0BA0E7E1AD4BC85BDB213C224A /* OptionsController.swift */ = {isa = PBXFileReference; includeInIndex = 1; lastKnownFileType = sourcecode.swift; path = OptionsController.swift; sourceTree = "<group>"; };
 		D3B6CE6612AF52A4ACEDD89B5022D0C0 /* Pods-KanvasCameraExampleTests-resources.sh */ = {isa = PBXFileReference; includeInIndex = 1; lastKnownFileType = text.script.sh; path = "Pods-KanvasCameraExampleTests-resources.sh"; sourceTree = "<group>"; };
 		D77B07CA7D221E3EC46B93C00BF37CDE /* QuartzCore.framework */ = {isa = PBXFileReference; lastKnownFileType = wrapper.framework; name = QuartzCore.framework; path = Platforms/iPhoneOS.platform/Developer/SDKs/iPhoneOS11.3.sdk/System/Library/Frameworks/QuartzCore.framework; sourceTree = DEVELOPER_DIR; };
 		D7F632A97B7692C316CD411ADC1D57D8 /* Pods-KanvasCameraExampleTests-acknowledgements.markdown */ = {isa = PBXFileReference; includeInIndex = 1; lastKnownFileType = text; path = "Pods-KanvasCameraExampleTests-acknowledgements.markdown"; sourceTree = "<group>"; };
+		D81E76F1E5222828611C6F06FA2A7F39 /* MediaClipsEditorView.swift */ = {isa = PBXFileReference; includeInIndex = 1; lastKnownFileType = sourcecode.swift; path = MediaClipsEditorView.swift; sourceTree = "<group>"; };
 		D97545C39C4A5EE2631DD9FFECE76A40 /* SwiftSupport.swift */ = {isa = PBXFileReference; includeInIndex = 1; lastKnownFileType = sourcecode.swift; name = SwiftSupport.swift; path = FBSnapshotTestCase/SwiftSupport.swift; sourceTree = "<group>"; };
 		DC6B6863AD6E65251BE6D0F1BFE1843D /* Pods-KanvasCameraExample.release.xcconfig */ = {isa = PBXFileReference; includeInIndex = 1; lastKnownFileType = text.xcconfig; path = "Pods-KanvasCameraExample.release.xcconfig"; sourceTree = "<group>"; };
-<<<<<<< HEAD
 		DF4118946638F86DD3B5C818AA873208 /* KanvasCameraImages.swift */ = {isa = PBXFileReference; includeInIndex = 1; lastKnownFileType = sourcecode.swift; path = KanvasCameraImages.swift; sourceTree = "<group>"; };
-=======
-		DEF0C89D49C1B9167B9FFE8F7FBDAD8C /* UIViewController+Load.swift */ = {isa = PBXFileReference; includeInIndex = 1; lastKnownFileType = sourcecode.swift; path = "UIViewController+Load.swift"; sourceTree = "<group>"; };
-		DFD13936992D38FE61CDFBEBCF6DB41C /* MediaClipsEditorViewController.swift */ = {isa = PBXFileReference; includeInIndex = 1; lastKnownFileType = sourcecode.swift; path = MediaClipsEditorViewController.swift; sourceTree = "<group>"; };
->>>>>>> e0e68693
 		E17BE53D4D894B8FF493044F7B81955C /* Pods-KanvasCameraExampleTests-acknowledgements.plist */ = {isa = PBXFileReference; includeInIndex = 1; lastKnownFileType = text.plist.xml; path = "Pods-KanvasCameraExampleTests-acknowledgements.plist"; sourceTree = "<group>"; };
 		E37899BD4B349060AA147E2A3721D3A2 /* FBSnapshotTestCase.h */ = {isa = PBXFileReference; includeInIndex = 1; lastKnownFileType = sourcecode.c.h; name = FBSnapshotTestCase.h; path = FBSnapshotTestCase/FBSnapshotTestCase.h; sourceTree = "<group>"; };
 		E497C4518D1E943513F822B6C404CB66 /* UIViewController+Load.swift */ = {isa = PBXFileReference; includeInIndex = 1; lastKnownFileType = sourcecode.swift; path = "UIViewController+Load.swift"; sourceTree = "<group>"; };
 		E4FC320F46DBDE0A20C557753FF1CCD2 /* Info.plist */ = {isa = PBXFileReference; includeInIndex = 1; lastKnownFileType = text.plist.xml; path = Info.plist; sourceTree = "<group>"; };
 		E649A281517DC2A0BC075EB1F803A1E7 /* KanvasCamera-dummy.m */ = {isa = PBXFileReference; includeInIndex = 1; lastKnownFileType = sourcecode.c.objc; path = "KanvasCamera-dummy.m"; sourceTree = "<group>"; };
 		E6AE733B07F41B24ADB8D1521DFF6430 /* Pods-KanvasCameraExample.modulemap */ = {isa = PBXFileReference; includeInIndex = 1; lastKnownFileType = sourcecode.module; path = "Pods-KanvasCameraExample.modulemap"; sourceTree = "<group>"; };
-		E7406F416530EB0A8A4237C76E5D6308 /* OptionView.swift */ = {isa = PBXFileReference; includeInIndex = 1; lastKnownFileType = sourcecode.swift; path = OptionView.swift; sourceTree = "<group>"; };
 		E7843C520ED7D11392D872D57034A1BC /* XCTest.framework */ = {isa = PBXFileReference; lastKnownFileType = wrapper.framework; name = XCTest.framework; path = Platforms/iPhoneOS.platform/Developer/SDKs/iPhoneOS11.3.sdk/System/Library/Frameworks/XCTest.framework; sourceTree = DEVELOPER_DIR; };
-<<<<<<< HEAD
-=======
-		EDE2DADB87AC588ADDB6DDE15F10E8FD /* KanvasCameraImages.swift */ = {isa = PBXFileReference; includeInIndex = 1; lastKnownFileType = sourcecode.swift; path = KanvasCameraImages.swift; sourceTree = "<group>"; };
->>>>>>> e0e68693
 		EE01FAD0B1ADB8ECD52E2C89FC0EE97A /* Pods-KanvasCameraExample.debug.xcconfig */ = {isa = PBXFileReference; includeInIndex = 1; lastKnownFileType = text.xcconfig; path = "Pods-KanvasCameraExample.debug.xcconfig"; sourceTree = "<group>"; };
 		EF519A026B10AC73ABBE6E658308B29D /* FBSnapshotTestCase-prefix.pch */ = {isa = PBXFileReference; includeInIndex = 1; lastKnownFileType = sourcecode.c.h; path = "FBSnapshotTestCase-prefix.pch"; sourceTree = "<group>"; };
 		F10CBDEE32E5F6BDECFB3D41F7DD0B03 /* FBSnapshotTestCase.modulemap */ = {isa = PBXFileReference; includeInIndex = 1; lastKnownFileType = sourcecode.module; path = FBSnapshotTestCase.modulemap; sourceTree = "<group>"; };
-<<<<<<< HEAD
 		F37D03FF89424335337B74A10FE9D81A /* GifVideoOutputHandler.swift */ = {isa = PBXFileReference; includeInIndex = 1; lastKnownFileType = sourcecode.swift; path = GifVideoOutputHandler.swift; sourceTree = "<group>"; };
-=======
-		F4A60F1EC548747DFCC4DF8A469756FD /* Queue.swift */ = {isa = PBXFileReference; includeInIndex = 1; lastKnownFileType = sourcecode.swift; path = Queue.swift; sourceTree = "<group>"; };
-		F713890EF34A9A09B87B9879FBAAFDD0 /* MediaClipsCollectionController.swift */ = {isa = PBXFileReference; includeInIndex = 1; lastKnownFileType = sourcecode.swift; path = MediaClipsCollectionController.swift; sourceTree = "<group>"; };
-		F977D1072F3256901818D2F16B20B4A2 /* CameraDeviceOption.swift */ = {isa = PBXFileReference; includeInIndex = 1; lastKnownFileType = sourcecode.swift; path = CameraDeviceOption.swift; sourceTree = "<group>"; };
-		F984DB946AF5EECA3B15E301A2C67361 /* KanvasCameraColors.swift */ = {isa = PBXFileReference; includeInIndex = 1; lastKnownFileType = sourcecode.swift; path = KanvasCameraColors.swift; sourceTree = "<group>"; };
->>>>>>> e0e68693
 /* End PBXFileReference section */
 
 /* Begin PBXFrameworksBuildPhase section */
@@ -361,20 +236,6 @@
 /* End PBXFrameworksBuildPhase section */
 
 /* Begin PBXGroup section */
-		016E799EE147AA52D83B44282003F041 /* MediaClips */ = {
-			isa = PBXGroup;
-			children = (
-				B30C30C5DF4BF3CD719F7449FDAE9A5F /* MediaClip.swift */,
-				3E3D726926DE8E7CB77EDC8D3164E1DB /* MediaClipsCollectionCell.swift */,
-				A209FCDBAC9973B450B416825EBE05E6 /* MediaClipsCollectionController.swift */,
-				BF671BAA8BF3347A99677ED45C6AE141 /* MediaClipsCollectionView.swift */,
-				1CD7FF3E2EC04C5D7727120C2C5506DC /* MediaClipsEditorController.swift */,
-				0958915E4B99061BDB4CB0F635C38728 /* MediaClipsEditorView.swift */,
-			);
-			name = MediaClips;
-			path = Classes/MediaClips;
-			sourceTree = "<group>";
-		};
 		060B68C64FE79CDFEC4E5DADD4064660 /* Pod */ = {
 			isa = PBXGroup;
 			children = (
@@ -440,18 +301,6 @@
 			);
 			name = "Support Files";
 			path = "../Target Support Files/FBSnapshotTestCase";
-			sourceTree = "<group>";
-		};
-		3D9571D444D3995CA50ADA9D8352EA82 /* Options */ = {
-			isa = PBXGroup;
-			children = (
-				F977D1072F3256901818D2F16B20B4A2 /* CameraDeviceOption.swift */,
-				CE3D5B0BA0E7E1AD4BC85BDB213C224A /* OptionsController.swift */,
-				B57FC4A278D2A5D20C92952EB4F65031 /* OptionsStackView.swift */,
-				41A6AE5FD6700F6079DF17765E13C30B /* OptionView.swift */,
-			);
-			name = Options;
-			path = Classes/Options;
 			sourceTree = "<group>";
 		};
 		3E680576FE4FBC119F683122F6ABE59F /* Targets Support Files */ = {
@@ -543,9 +392,9 @@
 			children = (
 				28FC50C76459A78DF062A55E5831C727 /* Constants */,
 				F3C3DF1AF232703B8111456F4291F225 /* Extensions */,
-				016E799EE147AA52D83B44282003F041 /* MediaClips */,
+				FE41A8179FAA7875DF58998EF15B476D /* MediaClips */,
 				B77DA2CF9036976A66D5A569A294EDA7 /* ModeSelector */,
-				D8C3A940C9A2BBE66DA3CD251D37C467 /* Options */,
+				D49D9F0EC302C0379E6C23B8466692D0 /* Options */,
 				060B68C64FE79CDFEC4E5DADD4064660 /* Pod */,
 				2E78CF48EC0723F8F6E29E391C00AD90 /* Recording */,
 				AD5219C2A9FD86453BA30855C0864F40 /* Resources */,
@@ -557,7 +406,6 @@
 			path = ../..;
 			sourceTree = "<group>";
 		};
-<<<<<<< HEAD
 		930735BF75D294D20C564C8B3BD1DE99 /* Development Pods */ = {
 			isa = PBXGroup;
 			children = (
@@ -567,9 +415,6 @@
 			sourceTree = "<group>";
 		};
 		99E46DD4AB2256791F111C718CB0EEF8 /* SwiftSupport */ = {
-=======
-		B328DA471E0A774AD6522C8892A5D8A4 /* Constants */ = {
->>>>>>> e0e68693
 			isa = PBXGroup;
 			children = (
 				D97545C39C4A5EE2631DD9FFECE76A40 /* SwiftSupport.swift */,
@@ -577,27 +422,12 @@
 			name = SwiftSupport;
 			sourceTree = "<group>";
 		};
-<<<<<<< HEAD
 		AD5219C2A9FD86453BA30855C0864F40 /* Resources */ = {
 			isa = PBXGroup;
 			children = (
 				123EAD15B8183312116BD33DAB744B02 /* Assets.xcassets */,
 			);
 			name = Resources;
-=======
-		B383595FDC69BFB16616B627BBA5A3AA /* MediaClips */ = {
-			isa = PBXGroup;
-			children = (
-				4D0812D62A81D36E19C80089C785A356 /* MediaClip.swift */,
-				8945CC00F14965C0A91E5274E1E295B0 /* MediaClipsCollectionCell.swift */,
-				F713890EF34A9A09B87B9879FBAAFDD0 /* MediaClipsCollectionController.swift */,
-				AC83F3FD7D2328B98E32A0D4D2CA23DA /* MediaClipsCollectionView.swift */,
-				C80741E2D2658DEF24A298D741D59892 /* MediaClipsEditorView.swift */,
-				DFD13936992D38FE61CDFBEBCF6DB41C /* MediaClipsEditorViewController.swift */,
-			);
-			name = MediaClips;
-			path = Classes/MediaClips;
->>>>>>> e0e68693
 			sourceTree = "<group>";
 		};
 		B77DA2CF9036976A66D5A569A294EDA7 /* ModeSelector */ = {
@@ -609,13 +439,13 @@
 			path = Classes/ModeSelector;
 			sourceTree = "<group>";
 		};
-		D8C3A940C9A2BBE66DA3CD251D37C467 /* Options */ = {
-			isa = PBXGroup;
-			children = (
-				415B48CE4295B389397019B141B0D19B /* OptionsController.swift */,
-				56DF24621994EDA2F2C4975ECC2298CA /* OptionsStackView.swift */,
-				E7406F416530EB0A8A4237C76E5D6308 /* OptionView.swift */,
-				91B1551418C167353C20EBEAA918C669 /* TopOption.swift */,
+		D49D9F0EC302C0379E6C23B8466692D0 /* Options */ = {
+			isa = PBXGroup;
+			children = (
+				1CA47444CDAF6396EE20B4C1E5D4732D /* CameraDeviceOption.swift */,
+				925DBFE8397BBAE98629F8A751EB2ED8 /* OptionsController.swift */,
+				A406784D7C4635603DA4B88C99E3F075 /* OptionsStackView.swift */,
+				1E4356771942977616616397B36A86C3 /* OptionView.swift */,
 			);
 			name = Options;
 			path = Classes/Options;
@@ -624,22 +454,9 @@
 		E3770835395A079C13791A6C0B13A731 /* Utility */ = {
 			isa = PBXGroup;
 			children = (
-<<<<<<< HEAD
 				946A2D46495366AC9304A90FDA22040E /* IgnoreTouchesView.swift */,
 				B1A4F882E767786E9CCC2FEA5AF70DC3 /* Queue.swift */,
 				7D9B233A0E56574B564E3D2810CBB8EB /* UIUpdate.swift */,
-=======
-				B328DA471E0A774AD6522C8892A5D8A4 /* Constants */,
-				A3D5D49977624334B634F3D63370555B /* Extensions */,
-				B383595FDC69BFB16616B627BBA5A3AA /* MediaClips */,
-				3D9571D444D3995CA50ADA9D8352EA82 /* Options */,
-				7A846E57E97DCDEB8D9BB6653A3FCE17 /* Pod */,
-				52AE177DBB02B84FD8974C6F287F004E /* Recording */,
-				18CAD20DED14B9B0DFD534232D13AA7F /* Resources */,
-				CAFEBF4D0976215E2F69D17C8EE60EBE /* Settings */,
-				D9C0D20C36539B5183F65F4B27195BE5 /* Support Files */,
-				0E66BA7B83FB933FFEE2EBE45F58F521 /* Utility */,
->>>>>>> e0e68693
 			);
 			name = Utility;
 			path = Classes/Utility;
@@ -710,6 +527,20 @@
 			name = Pods;
 			sourceTree = "<group>";
 		};
+		FE41A8179FAA7875DF58998EF15B476D /* MediaClips */ = {
+			isa = PBXGroup;
+			children = (
+				C0C2EAE1F7C34946477838CCF769BB23 /* MediaClip.swift */,
+				1BD292E9244955D55D83AACA7F733D23 /* MediaClipsCollectionCell.swift */,
+				6B8CD9FBC2A573576A5F37B2270C5EEC /* MediaClipsCollectionController.swift */,
+				C156C1163AF3356A32EA05FAA1D0B159 /* MediaClipsCollectionView.swift */,
+				D81E76F1E5222828611C6F06FA2A7F39 /* MediaClipsEditorView.swift */,
+				0DF5F6C17F8CFC3C3F2746513144D9EB /* MediaClipsEditorViewController.swift */,
+			);
+			name = MediaClips;
+			path = Classes/MediaClips;
+			sourceTree = "<group>";
+		};
 /* End PBXGroup section */
 
 /* Begin PBXHeadersBuildPhase section */
@@ -794,17 +625,10 @@
 			isa = PBXNativeTarget;
 			buildConfigurationList = 671F6B919495206E7D60AB2AEFECA605 /* Build configuration list for PBXNativeTarget "KanvasCamera" */;
 			buildPhases = (
-<<<<<<< HEAD
-				219D1974C1BD531C3CF566A66E4B2840 /* Sources */,
+				F10F1A9E4F39D6C4FE1527F184ED99A2 /* Sources */,
 				E5BF886630410C9500714370B6363F8F /* Frameworks */,
 				590AF5D3F7984013E1511C0F2AAFEAA3 /* Resources */,
 				64532FB929CB7B0BB2D736C55CDEDEF3 /* Headers */,
-=======
-				983BC54006335819FC65D511454E529B /* Sources */,
-				330DEE0AFDB0F5602425C06473051B2C /* Frameworks */,
-				0D6FD8D6B8C757E32B7E80A692830194 /* Resources */,
-				8ACC5186025FF386CD075A4641B55C1F /* Headers */,
->>>>>>> e0e68693
 			);
 			buildRules = (
 			);
@@ -875,89 +699,6 @@
 /* End PBXResourcesBuildPhase section */
 
 /* Begin PBXSourcesBuildPhase section */
-<<<<<<< HEAD
-		219D1974C1BD531C3CF566A66E4B2840 /* Sources */ = {
-			isa = PBXSourcesBuildPhase;
-			buildActionMask = 2147483647;
-			files = (
-				0878754C8465FBFFC1E540B1813BD429 /* AVAssetWriterInputPixelBufferAdaptor+Append.swift in Sources */,
-				A08AF0D9A261B15B7D0D7037032B8A48 /* AVURLAsset+Thumbnail.swift in Sources */,
-				09F5EDEAB9B5A6DB72EC3B7D30ABABD7 /* CameraRecorder.swift in Sources */,
-				DCAD43886A9F0C95B362D053D46B2D53 /* CameraRecordingProtocol.swift in Sources */,
-				2DD07FBB89D375A4D702299964F64602 /* CameraSegmentHandler.swift in Sources */,
-				C91ED76281344899E9E2E6B443247675 /* CameraSettings.swift in Sources */,
-				9AE0D90EDF4C4EF5C4F1BC66BFFC1C53 /* CGRect+Center.swift in Sources */,
-				E52CF5E86C874F14A2D9C2A84914CD14 /* GifVideoOutputHandler.swift in Sources */,
-				9FAF1F17A8260AD3BB5454E63C3AEE80 /* IgnoreTouchesView.swift in Sources */,
-				574CD9A4AF69E6F1EAB6750F55BED3E9 /* KanvasCamera-dummy.m in Sources */,
-				5783FC394B96C24B3C107AAAC782C287 /* KanvasCameraColors.swift in Sources */,
-				E4B233FFC2E8A551C885973955A592A6 /* KanvasCameraImages.swift in Sources */,
-				495FB6D81EA48923319BF54272AEACDB /* KanvasCameraStrings.swift in Sources */,
-				76998B20B8A5F3ECB8025C3F54C9283F /* KanvasCameraTimes.swift in Sources */,
-				C15DBF7320D7DE8855AF27875DF3D4C6 /* MediaClip.swift in Sources */,
-				1084A01A6502D81253090CDFB00CAEE6 /* MediaClipsCollectionCell.swift in Sources */,
-				80F49EC6B426C02F82FA2730570598C4 /* MediaClipsCollectionController.swift in Sources */,
-				8F1675A72E88B066056A763A8CDA458E /* MediaClipsCollectionView.swift in Sources */,
-				3426E3D932E03074D592E412F364EA44 /* MediaClipsEditorController.swift in Sources */,
-				10D830E0108F0C9895AB0FB41A2BF397 /* MediaClipsEditorView.swift in Sources */,
-				57AB425CE1385FB5A9C11F71C1FA47BB /* NSURL+Media.swift in Sources */,
-				57241B489D9FC3118E57B3185DA79880 /* OptionsController.swift in Sources */,
-				4613EDD7F81F8CE3D919F81659DB01AA /* OptionsStackView.swift in Sources */,
-				01069DC146CD1799CFE2DABFD2F0DA71 /* OptionView.swift in Sources */,
-				48E1EA7AE23F17A3B556AB5C19F48964 /* PhotoOutputHandler.swift in Sources */,
-				1DF0C334D5658FAC20D7D467FA31A6DB /* Queue.swift in Sources */,
-				9AD123630BC166CD56B94629F989367E /* ShootButtonView.swift in Sources */,
-				EA3BE33826F38740025F0FF191F1F049 /* TopOption.swift in Sources */,
-				F78F70FF38CF075C36B04E14E36A54C4 /* UIButton+Shadows.swift in Sources */,
-				6F9A74BE674DDEA3116420A2CFEEDD85 /* UICollectionView+Cells.swift in Sources */,
-				D615D59C7282D6E7303B78BE8BA8057D /* UIFont+Utils.swift in Sources */,
-				74CE69D60276C991843D905CC1C026D1 /* UIImage+Camera.swift in Sources */,
-				CE476BBA67CF2401BA4B981639FE17D0 /* UIUpdate.swift in Sources */,
-				9C7FA0B08C5F6C063D25921FF0F6AB87 /* UIView+Layout.swift in Sources */,
-				30AAB8BDA8F0D463F793A504385BF17B /* UIViewController+Load.swift in Sources */,
-				E0CFBC3F0F1274EFF894B864391A9B6A /* VideoOutputHandler.swift in Sources */,
-=======
-		983BC54006335819FC65D511454E529B /* Sources */ = {
-			isa = PBXSourcesBuildPhase;
-			buildActionMask = 2147483647;
-			files = (
-				1CC9C985E945B136A07A4B921EA66D21 /* AVAssetWriterInputPixelBufferAdaptor+Append.swift in Sources */,
-				D3643DE9E1FDE47CFF456AD5840E5C52 /* AVURLAsset+Thumbnail.swift in Sources */,
-				26D7D38B7146639772D0960B8CC7FAC6 /* CameraDeviceOption.swift in Sources */,
-				32602CE4B10C7D292440971BCA36957B /* CameraRecorder.swift in Sources */,
-				2A18FB3E75FAA6F639C3877C99A4C2CB /* CameraRecordingProtocol.swift in Sources */,
-				59092649DB09B30A31779F8A0439846B /* CameraSegmentHandler.swift in Sources */,
-				8266A3E07545AA1F4F74E35F1D9024B2 /* CameraSettings.swift in Sources */,
-				3FB998315FC15228370899E200131C24 /* GifVideoOutputHandler.swift in Sources */,
-				94E394F00A4AB4E4B5E2204A64010496 /* IgnoreTouchesView.swift in Sources */,
-				16AF4462AAE86BC1A4B89A1E406CB043 /* KanvasCamera-dummy.m in Sources */,
-				30E4D5ECC2D05B8FC1B19E924CAAF041 /* KanvasCameraColors.swift in Sources */,
-				99DF35387EECD7FA80127E414288FD23 /* KanvasCameraImages.swift in Sources */,
-				DA0C9A85CC5EB648FFF928E0123E2785 /* KanvasCameraStrings.swift in Sources */,
-				653BAEE17109D70C738BD02692D4F9D8 /* KanvasCameraTimes.swift in Sources */,
-				49AD55FC58C7E2A00920D53E4A31D36D /* MediaClip.swift in Sources */,
-				2BF8208CD769FADCAD3B14D1F60CE8EB /* MediaClipsCollectionCell.swift in Sources */,
-				033466048776BDD0B32D740F01018FDC /* MediaClipsCollectionController.swift in Sources */,
-				58399CA91501E1DBFC8E38C04630ACB3 /* MediaClipsCollectionView.swift in Sources */,
-				F8C801E4A7D89126922B60E9C723B955 /* MediaClipsEditorView.swift in Sources */,
-				B7612EC7DCD4DCDFA9E194CD1AE8B4C0 /* MediaClipsEditorViewController.swift in Sources */,
-				D41595199536CDCF8A7B9DBF22DAB846 /* NSURL+Media.swift in Sources */,
-				B7C37D54862049104DA76DBAE2A65810 /* OptionsController.swift in Sources */,
-				4F069ACF835A0F52F2C4578BA7F06289 /* OptionsStackView.swift in Sources */,
-				63AABBA90AC0EEA8784053D2C42879D3 /* OptionView.swift in Sources */,
-				345D759FE9FCA401DC4D746FF33F7C91 /* PhotoOutputHandler.swift in Sources */,
-				BDBD77673F4220A609E6B86F047322C7 /* Queue.swift in Sources */,
-				25815DAA65004FBA890A8F129811CBBE /* UIButton+Shadows.swift in Sources */,
-				05565D03997EBBA1047ACCEBF72B47C5 /* UICollectionView+Cells.swift in Sources */,
-				42C1E2228951701E4DEEC5F8D9EF7D6A /* UIFont+Utils.swift in Sources */,
-				A06308BF9BF3084F0706F2C3847CE61F /* UIImage+Camera.swift in Sources */,
-				0FE9081CF818EB4C1E51A5B928B1C12F /* UIView+Layout.swift in Sources */,
-				E1605F84CDED0BE74F12703C966159B8 /* UIViewController+Load.swift in Sources */,
-				9CE806BC5004F6E39A96E11180EA288F /* VideoOutputHandler.swift in Sources */,
->>>>>>> e0e68693
-			);
-			runOnlyForDeploymentPostprocessing = 0;
-		};
 		9AE17A55AD1E4E7B937AEC9D1088E639 /* Sources */ = {
 			isa = PBXSourcesBuildPhase;
 			buildActionMask = 2147483647;
@@ -987,6 +728,49 @@
 				69DA8B003216466C60F029CBD79897F1 /* UIImage+Compare.m in Sources */,
 				35DD05FD595A6FE7F5A0692D12E319DC /* UIImage+Diff.m in Sources */,
 				756564ABAF2892FE7140C92A1CDDCF65 /* UIImage+Snapshot.m in Sources */,
+			);
+			runOnlyForDeploymentPostprocessing = 0;
+		};
+		F10F1A9E4F39D6C4FE1527F184ED99A2 /* Sources */ = {
+			isa = PBXSourcesBuildPhase;
+			buildActionMask = 2147483647;
+			files = (
+				8E290510B7D1FAFE85EC72D2A63348BC /* AVAssetWriterInputPixelBufferAdaptor+Append.swift in Sources */,
+				95FC56D057AC0B2AF8B772D0BBFE18B6 /* AVURLAsset+Thumbnail.swift in Sources */,
+				5369C88E59CBDCA5C2C165E4D8DC7741 /* CameraDeviceOption.swift in Sources */,
+				68F834CC3FDB3182C086A169512AF517 /* CameraRecorder.swift in Sources */,
+				ED41B45EDD0917504E9735330EBA9CE0 /* CameraRecordingProtocol.swift in Sources */,
+				8BFBAD45F2A588537D9837649BC78242 /* CameraSegmentHandler.swift in Sources */,
+				7FD89708A22F6EA85E1AA681B603F23E /* CameraSettings.swift in Sources */,
+				619F1D82947EA40A3A9696695268202D /* CGRect+Center.swift in Sources */,
+				2E4BACA37190FE64349FE9038E7E5B1E /* GifVideoOutputHandler.swift in Sources */,
+				03DCC09D509136C7420EBECDD00EB755 /* IgnoreTouchesView.swift in Sources */,
+				A6A38223D72950A4AD66F20EECEEC0CA /* KanvasCamera-dummy.m in Sources */,
+				AD1A34E7AA40C0AFA0F698C98A6B18A2 /* KanvasCameraColors.swift in Sources */,
+				83597F460016C5752C9BF1E3EF4F9A86 /* KanvasCameraImages.swift in Sources */,
+				3641F639980D62A93BA5F1AE2C789927 /* KanvasCameraStrings.swift in Sources */,
+				986EFD61D1EFBDA0B949E472EAF0B4D5 /* KanvasCameraTimes.swift in Sources */,
+				F7A7B16DEBCD67DA2510DCB811EEA099 /* MediaClip.swift in Sources */,
+				B007CDB5FEF60A427C5E0C570F2882A5 /* MediaClipsCollectionCell.swift in Sources */,
+				11B179EE2B12C2275B31D71C6CF8E6A6 /* MediaClipsCollectionController.swift in Sources */,
+				AEFC8A975F6D044F5AA975C901F5A4C6 /* MediaClipsCollectionView.swift in Sources */,
+				AD66E2F0F8F2C811EA71A53C3710A2DD /* MediaClipsEditorView.swift in Sources */,
+				FB8602EAA8154378DBF3471CFDC8297B /* MediaClipsEditorViewController.swift in Sources */,
+				47F591F9588F2D04ACF949D99D2D20BF /* NSURL+Media.swift in Sources */,
+				32BFD1F1E174A7602DE2D8AE58411396 /* OptionsController.swift in Sources */,
+				0663C3AA1F58F5C3CB03B253056BBD0A /* OptionsStackView.swift in Sources */,
+				35F84819E0697E88F63C8F84350BD2E1 /* OptionView.swift in Sources */,
+				7C668096A05A36B488766A67C3EBD32A /* PhotoOutputHandler.swift in Sources */,
+				7171944CA3C0BE6EE8C5A4E097D0FC4D /* Queue.swift in Sources */,
+				E71812FB79A798F4788F0DDF279BD637 /* ShootButtonView.swift in Sources */,
+				5F932AB834FE9A7B39091E3AD7A42392 /* UIButton+Shadows.swift in Sources */,
+				912D221481DDE220FB543F3EE828F58D /* UICollectionView+Cells.swift in Sources */,
+				E520999E8C73FBE3590D3F3CA1A698A7 /* UIFont+Utils.swift in Sources */,
+				E696D8FD659EA3545DAAA3A866F36C85 /* UIImage+Camera.swift in Sources */,
+				2E3C699F0BE78E2A20172E30D7B5C42A /* UIUpdate.swift in Sources */,
+				CC8A2E343946A1ED196BB8F490DF9B05 /* UIView+Layout.swift in Sources */,
+				0DDE22DC4EE70A9A8A78DD0FE876A39D /* UIViewController+Load.swift in Sources */,
+				BDC4FD07DC551616342FF053219313D1 /* VideoOutputHandler.swift in Sources */,
 			);
 			runOnlyForDeploymentPostprocessing = 0;
 		};
