// !$*UTF8*$!
{
	archiveVersion = 1;
	classes = {
	};
	objectVersion = 51;
	objects = {

/* Begin PBXBuildFile section */
		00200BBD85CD4A63E42CF5681327556D /* SharedUI.framework in Frameworks */ = {isa = PBXBuildFile; fileRef = 259E1B7377A05A9BAE45D73A6C3FDF1A /* SharedUI.framework */; };
		00224C929D57F45B70E87359E719948D /* FBSnapshotTestCase.h in Headers */ = {isa = PBXBuildFile; fileRef = 3E29C50D3CDB46CBCBD20AFA13EB3D8D /* FBSnapshotTestCase.h */; settings = {ATTRIBUTES = (Public, ); }; };
		00B0CF06607B55EECFE333C79E2C964B /* CameraInputControllerDelegate.swift in Sources */ = {isa = PBXBuildFile; fileRef = 786F4677A186102F31174740A03F9ACD /* CameraInputControllerDelegate.swift */; };
		015749E4E170E6BCFB44558F6566C900 /* NumTypes+Conversion.swift in Sources */ = {isa = PBXBuildFile; fileRef = C1563A2D709E0876C88E6D8BF13A4DE1 /* NumTypes+Conversion.swift */; };
		020DEAD10A7F7EFB2C90BC2EDF5D9D25 /* LoadingIndicatorView.swift in Sources */ = {isa = PBXBuildFile; fileRef = 0C527AB919AFCDC9854D57703B3D9173 /* LoadingIndicatorView.swift */; };
		04F2F97C0BD941248846086297E9CB59 /* Foundation.framework in Frameworks */ = {isa = PBXBuildFile; fileRef = 5A87DA8FE73E5A2BA114EEA3B8385D1F /* Foundation.framework */; };
		0505977D84EDEE944B7F39A8C8E36848 /* StrokeSelectorView.swift in Sources */ = {isa = PBXBuildFile; fileRef = 76C3A254D9B1DE15474D0F0257539781 /* StrokeSelectorView.swift */; };
		066C0C3DED06418200B4AC6A76E111DE /* CALayer+Color.swift in Sources */ = {isa = PBXBuildFile; fileRef = A54CEF30FC1C2679392A3D5CD7EFDCE8 /* CALayer+Color.swift */; };
		0A64B9B53D04B17EF3051EA773DC27A3 /* RaveFilter.swift in Sources */ = {isa = PBXBuildFile; fileRef = A08937E92D1799C964F618650F009277 /* RaveFilter.swift */; };
		0A9B0FE2057503D325D42989A5836971 /* CameraInputController.swift in Sources */ = {isa = PBXBuildFile; fileRef = B51B01CBCDDEF80D118ECDA60C720372 /* CameraInputController.swift */; };
		0DD64E3994399BA04E55154952D63659 /* DrawingView.swift in Sources */ = {isa = PBXBuildFile; fileRef = 0C3EFFDEFADEDE0D5F7AD39BF2EA1FFC /* DrawingView.swift */; };
		0E90AC0FCE89744BB0ABBB82D6358E71 /* GroupFilter.swift in Sources */ = {isa = PBXBuildFile; fileRef = C1A92E2484A7374B03E458D17102E008 /* GroupFilter.swift */; };
		0E9DA489290601FA236D8BAAF87F6421 /* Synchronized.swift in Sources */ = {isa = PBXBuildFile; fileRef = 06021451A826A78E284592147F1E043B /* Synchronized.swift */; };
		0F37E5BDE6C0B3C111B587965A9DB6F9 /* OpenGLES.framework in Frameworks */ = {isa = PBXBuildFile; fileRef = CCAFAEBE89BE0F9091396494660844D1 /* OpenGLES.framework */; };
		1035FFDF69F649496CA7654D57A2968C /* Shaders in Resources */ = {isa = PBXBuildFile; fileRef = 886369AEDF5481CCE956A6C7F852B272 /* Shaders */; };
		1071467097F1EEC23A1EFD82D5D360D7 /* RGBA.swift in Sources */ = {isa = PBXBuildFile; fileRef = 409ACF88B795B806F5D2CF638E084800 /* RGBA.swift */; };
		11C410135C7E89353B480AC8DE0BFB77 /* UIApplication+StrictKeyWindow.m in Sources */ = {isa = PBXBuildFile; fileRef = 8F1FE5C23F1BC485C54B92C32E78391F /* UIApplication+StrictKeyWindow.m */; };
		1202266B00B7EFB2FB38F3DE5943CBC9 /* UIColor+Lerp.swift in Sources */ = {isa = PBXBuildFile; fileRef = 26DF23EED5FDB3498D35727994CD6167 /* UIColor+Lerp.swift */; };
		12AEBE5EC87CEFFE9A1E67428241517A /* NavigationBarStyleDefining.swift in Sources */ = {isa = PBXBuildFile; fileRef = B86B5AE5D87628C003F83515DA51DD71 /* NavigationBarStyleDefining.swift */; };
		138AD5F469B777024BD260C50251092D /* ImagePreviewController.swift in Sources */ = {isa = PBXBuildFile; fileRef = 4954EAF9C6CE389C58697D90E938CB38 /* ImagePreviewController.swift */; };
		13FE19088231599793ED82AAE2108574 /* ContentTypeDetector.swift in Sources */ = {isa = PBXBuildFile; fileRef = ADAECE9C26E9781C34E3D77D021DEA9D /* ContentTypeDetector.swift */; };
		14AD81D52FAD9CF2C065C61FB00C3B4F /* UIImage+Diff.m in Sources */ = {isa = PBXBuildFile; fileRef = E0956940883830C651240E754E3ECC52 /* UIImage+Diff.m */; };
		14B5945DFF1EBF1D64FF1B54B3F33B50 /* GLKit.framework in Frameworks */ = {isa = PBXBuildFile; fileRef = 635B8EF611C5053183706BE4A6AD5DD0 /* GLKit.framework */; };
		14C511527597E5846AB2627F791C7D8E /* QuartzCore.framework in Frameworks */ = {isa = PBXBuildFile; fileRef = 15B5B893F0D939992DC83B541503A453 /* QuartzCore.framework */; };
		15C0AF4C991DE2D9C0CEC4E4E05CEB12 /* CircularImageView.swift in Sources */ = {isa = PBXBuildFile; fileRef = 0C56B6E48251014A62BDE11F4F2ECCC4 /* CircularImageView.swift */; };
		15D3A38ABB250A61728ECF0821110232 /* KanvasCameraStrings.swift in Sources */ = {isa = PBXBuildFile; fileRef = BBB881D3D26B6A95761E4BD447551FFC /* KanvasCameraStrings.swift */; };
		168F7EF9DB5D1E15D6D5E9F585ACABD4 /* MediaClipsEditorView.swift in Sources */ = {isa = PBXBuildFile; fileRef = FCE345DE9DBECBC5F638805C6720C10A /* MediaClipsEditorView.swift */; };
		16FBB29DECFA1D99261470CF70D0B343 /* ClosedRange+Clamp.swift in Sources */ = {isa = PBXBuildFile; fileRef = 57B7117FCB4BE985863153F4C8735E5F /* ClosedRange+Clamp.swift */; };
		1701096E46F6E37974A1C76CBE144D48 /* Shader.swift in Sources */ = {isa = PBXBuildFile; fileRef = 3830B017C8B5988347A0F139B0629870 /* Shader.swift */; };
		1799FE09FEA9DB7178B49EEEC2B230EF /* SuggestedTagsDataSource.swift in Sources */ = {isa = PBXBuildFile; fileRef = 38A527BD3A683700D564A117B31DA0F7 /* SuggestedTagsDataSource.swift */; };
		1862422F65A7F0342733E61F1D56B33F /* UIView+Image.swift in Sources */ = {isa = PBXBuildFile; fileRef = 45400C6C3ECB41AE9D3B3C46D78965F8 /* UIView+Image.swift */; };
		1877A2CB5B4C8765E0B984DA96ADD41C /* WavePoolFilter.swift in Sources */ = {isa = PBXBuildFile; fileRef = 46FCF3DD7C8EF7A4B8FB8028E3A292CF /* WavePoolFilter.swift */; };
		190BE3FB22FBF54E056D4CEB3CA64A32 /* TumblrTheme-dummy.m in Sources */ = {isa = PBXBuildFile; fileRef = 12D52DA7C96CBC4B1291F6E57FE6EA6A /* TumblrTheme-dummy.m */; };
		19CA35F0F2127D6CB82B926584E2539C /* ExtendedButton.swift in Sources */ = {isa = PBXBuildFile; fileRef = 521E5CF3DD8D5208EF263591D8FD1771 /* ExtendedButton.swift */; };
		1A006DC4B4CA6812839403C5A8E19DD2 /* RGBFilter.swift in Sources */ = {isa = PBXBuildFile; fileRef = 3C117E285291E9E0F9BB5317AE244306 /* RGBFilter.swift */; };
		1BA634AFC049DE277982D16A6829FAEC /* silence.aac in Resources */ = {isa = PBXBuildFile; fileRef = 08A7DE44EA897F023DBB077690DB3A55 /* silence.aac */; };
		1BC3794E7356EE2282610DC0F24DE43F /* FilterSettingsView.swift in Sources */ = {isa = PBXBuildFile; fileRef = 72F425814522DEFEA551A1A49434007C /* FilterSettingsView.swift */; };
		1C9D7308F7250479A239DB7EBDC30139 /* Assets.xcassets in Resources */ = {isa = PBXBuildFile; fileRef = 6CA25F7F4CCA890AE30EEC9D61EB85FF /* Assets.xcassets */; };
		1E5DECCABB21C54329E817E430297C80 /* HashCodeBuilder.swift in Sources */ = {isa = PBXBuildFile; fileRef = BE94DA1C2EF6E4B0C9F16E2BB88C5304 /* HashCodeBuilder.swift */; };
		206C3AE3203EB80F9E38730A7977125A /* HapticFeedbackGenerator.swift in Sources */ = {isa = PBXBuildFile; fileRef = 83A86DA3D0C0937E2595767D53DD36DA /* HapticFeedbackGenerator.swift */; };
		22F43F9583CBE439B017E1CA0790A097 /* ConicalGradientLayer.swift in Sources */ = {isa = PBXBuildFile; fileRef = 57E62FD5D549E8CDBE844168D4C1AE1D /* ConicalGradientLayer.swift */; };
		23C0D799B0E4509ABCC189B3983C78C8 /* CameraZoomHandler.swift in Sources */ = {isa = PBXBuildFile; fileRef = 3AF9168F692C2606C7992424BA9D347A /* CameraZoomHandler.swift */; };
		2480B72C46F6F9F1014F739AA6A8FB0D /* Dictionary+Copy.swift in Sources */ = {isa = PBXBuildFile; fileRef = 769BE05CCF34ACF294D3734EC08D198E /* Dictionary+Copy.swift */; };
		24FBFCD6682F5501963BA54CF0F60A6A /* CameraRecordingProtocol.swift in Sources */ = {isa = PBXBuildFile; fileRef = AA9F2A1429BB41637F94A02C201FCAE2 /* CameraRecordingProtocol.swift */; };
		25FFBBD993AE32709450744ABD884353 /* HapticFeedbackGenerating.swift in Sources */ = {isa = PBXBuildFile; fileRef = 244E94CCC6A298AF8801F6D9E8EF242A /* HapticFeedbackGenerating.swift */; };
		260B5B2FB3FFB7772AD8AFE5B91E7BDC /* KanvasCameraTimes.swift in Sources */ = {isa = PBXBuildFile; fileRef = 464E8FF6F4968465787988ECF0BF139A /* KanvasCameraTimes.swift */; };
		2650BB04CA6F8E5018AAB16EAA2E5C0F /* UIUpdate.swift in Sources */ = {isa = PBXBuildFile; fileRef = 84A701D8FD21F4621659D7A6D6F29B77 /* UIUpdate.swift */; };
		28F163DB962EED8EE800F89B46A6B0D4 /* Pencil.swift in Sources */ = {isa = PBXBuildFile; fileRef = 5FFAC12A76DDCF12E4341E22A000DB57 /* Pencil.swift */; };
		2903AE0C00E220443BDBBACC7EFE9B63 /* EditionMenuCollectionController.swift in Sources */ = {isa = PBXBuildFile; fileRef = FE2B9C3E143DCFD544F97067455DC873 /* EditionMenuCollectionController.swift */; };
		29BAD65AD5A24F8C57C917B35291F850 /* Array+Object.swift in Sources */ = {isa = PBXBuildFile; fileRef = 6FE0037D67AB59A7A750850A8DB69BB9 /* Array+Object.swift */; };
		29C92A93B912A5BEB33EE7409F2F6CBC /* CALayer+CGImage.swift in Sources */ = {isa = PBXBuildFile; fileRef = 7C79025E383ABC18C410A8DD1E3CAA1B /* CALayer+CGImage.swift */; };
		2A0CAE3DB6CA54DC7CE56444BBE2A213 /* UIColor+SharedColors.swift in Sources */ = {isa = PBXBuildFile; fileRef = 4A17F777E96F970E33B878D4B405ECBB /* UIColor+SharedColors.swift */; };
		2BC9122826CF408C7EAAED6B75073708 /* ColorThief.swift in Sources */ = {isa = PBXBuildFile; fileRef = 7A521223E3E7CC7646AF1B923ADB49A8 /* ColorThief.swift */; };
		2DCFF0CE0BD295F1D46D3247F36B192C /* UIImage+Compare.m in Sources */ = {isa = PBXBuildFile; fileRef = EF53D290F564A9B10CEF56C9DC2010F2 /* UIImage+Compare.m */; };
		2EE3B0636FC4DE2E193588A133395BF5 /* FilterCollectionInnerCell.swift in Sources */ = {isa = PBXBuildFile; fileRef = 09EB03A53F29D5B6C907C39CF715E901 /* FilterCollectionInnerCell.swift */; };
		2F0AC7728D1152F82E28595693634D0B /* AppColorScheme.swift in Sources */ = {isa = PBXBuildFile; fileRef = 2D6D527BFF50F6FB6DC029FCE4B0BAEF /* AppColorScheme.swift */; };
		2FBBBCA3921A45DC5C32D229ECEC106B /* EditorFilterCollectionController.swift in Sources */ = {isa = PBXBuildFile; fileRef = FD8436F3C80FC4BC47E3CDDC9954F9DE /* EditorFilterCollectionController.swift */; };
		352ACF579B26D2016D8F87BAB047115C /* ColorPickerController.swift in Sources */ = {isa = PBXBuildFile; fileRef = 6AFEF2171F904860991A0FDB0B99C416 /* ColorPickerController.swift */; };
		352DA0948EE7D162BCEE587C31014B63 /* KanvasCameraColors.swift in Sources */ = {isa = PBXBuildFile; fileRef = 24524B54C5311CA96188029D0A767F5C /* KanvasCameraColors.swift */; };
		35ACD6803FA2DDD44777C3AAE38887CA /* DrawingCanvas.swift in Sources */ = {isa = PBXBuildFile; fileRef = 8DF76EFE78144B77CE1EE7D3700B13BD /* DrawingCanvas.swift */; };
		379B1A62891C09CEF45EC099D6F98F80 /* Utils.framework in Frameworks */ = {isa = PBXBuildFile; fileRef = 38DF616A8419350AA28B526670D13B0B /* Utils.framework */; };
		38420E3D1E6B4F0F132055685EC158A0 /* ModeSelectorAndShootView.swift in Sources */ = {isa = PBXBuildFile; fileRef = 24FBB30C1C9118659EEE19BB8BC99EFF /* ModeSelectorAndShootView.swift */; };
		386060389359C7DCF5A1725BF1C32B53 /* SharedUI-umbrella.h in Headers */ = {isa = PBXBuildFile; fileRef = A23D2E4987EEF3CCAB31337ED9D3DE08 /* SharedUI-umbrella.h */; settings = {ATTRIBUTES = (Public, ); }; };
		386ED88F8F2555F2FCEDFCC2C086D26F /* Sharpie.swift in Sources */ = {isa = PBXBuildFile; fileRef = 7F9B4A8AF8DAA3F3BD38E20905D6D612 /* Sharpie.swift */; };
		38B5066272D7B8645099D741091C71B3 /* HorizontalCollectionView.swift in Sources */ = {isa = PBXBuildFile; fileRef = 3B9A8AE8F8334B4241C37A1BF3618095 /* HorizontalCollectionView.swift */; };
		38BD08C1997CFDCF2D851375EA779C3C /* Foundation.framework in Frameworks */ = {isa = PBXBuildFile; fileRef = 5A87DA8FE73E5A2BA114EEA3B8385D1F /* Foundation.framework */; };
		3984DF23F14B312F74ACC6BACB651531 /* Utils-umbrella.h in Headers */ = {isa = PBXBuildFile; fileRef = 4F0A26B1ED780F944383AFA94EAFF8E1 /* Utils-umbrella.h */; settings = {ATTRIBUTES = (Public, ); }; };
		39DF748912FCB64B4E4F60C97D9B7D78 /* ChromaFilter.swift in Sources */ = {isa = PBXBuildFile; fileRef = D7D5BF0623A45404831C3D4C5AF8B869 /* ChromaFilter.swift */; };
		39F2DDC5B07F6780CC1DBD3439DD0CA3 /* EditionMenuCollectionCell.swift in Sources */ = {isa = PBXBuildFile; fileRef = B4180D2D5389FE49188445A4D380DC10 /* EditionMenuCollectionCell.swift */; };
		3C228EA864C8DF53214B45DCC6ACE9E9 /* ColorCollectionView.swift in Sources */ = {isa = PBXBuildFile; fileRef = 176B5FF64BCF4319772D6D0886BEDA7F /* ColorCollectionView.swift */; };
		3C5092F76193C716EA4C205CB0E20EBC /* TumblrTheme.framework in Frameworks */ = {isa = PBXBuildFile; fileRef = 9B233284383AF6968406119FF5CFB712 /* TumblrTheme.framework */; };
		3D8D6156B610E939C2A4C8C4E3743C86 /* FilterProtocol.swift in Sources */ = {isa = PBXBuildFile; fileRef = 0E5C57B99109A41F4329C9FB3624807B /* FilterProtocol.swift */; };
		3DECAB02C7EA8B85820F140647D32CCF /* AVURLAsset+Thumbnail.swift in Sources */ = {isa = PBXBuildFile; fileRef = 764C9EDE1CB350F8F1F58A2953FCBD3E /* AVURLAsset+Thumbnail.swift */; };
		3DF6B7CD185EFB5C58F9688E2E971B02 /* DrawingController.swift in Sources */ = {isa = PBXBuildFile; fileRef = 46D294500B22DB438113D7B3278A0994 /* DrawingController.swift */; };
		3E090B6B138BA48EF34368BEF6685F85 /* Utils-dummy.m in Sources */ = {isa = PBXBuildFile; fileRef = F584D43C896BE7BC70497BAEE6002F22 /* Utils-dummy.m */; };
		40039E0AF0D764360B1D4FC4F7950D2E /* UIApplication+StrictKeyWindow.h in Headers */ = {isa = PBXBuildFile; fileRef = 0A3ACA72AE9B776E644F6D159AB3E80B /* UIApplication+StrictKeyWindow.h */; settings = {ATTRIBUTES = (Project, ); }; };
		40A89AC6DA10416112351DB98E2DC1D0 /* TagsViewAnimationCoordinator.swift in Sources */ = {isa = PBXBuildFile; fileRef = E705C3AE2BA816683F50945468A8202C /* TagsViewAnimationCoordinator.swift */; };
		41CACAD69A114FCFF41B10778EFC4000 /* EditorFilterController.swift in Sources */ = {isa = PBXBuildFile; fileRef = 7BBF17625D85B484BF5EFBAF1147C2E0 /* EditorFilterController.swift */; };
		44656C6314785F2559AF73F3789EC5F6 /* Foundation.framework in Frameworks */ = {isa = PBXBuildFile; fileRef = 5A87DA8FE73E5A2BA114EEA3B8385D1F /* Foundation.framework */; };
		45C7305B2F0C9E6206802D687EBA9D9A /* CameraPreviewViewController.swift in Sources */ = {isa = PBXBuildFile; fileRef = B502AEB4ABDD7D8BE33EA147318F6513 /* CameraPreviewViewController.swift */; };
		45CAB310DEB91C0AE1611F1126E01647 /* TagsView.swift in Sources */ = {isa = PBXBuildFile; fileRef = E232FE43C1A5FCC3E0F2D12728FECDB3 /* TagsView.swift */; };
		4869B767D9BF1A06034221FADD7104A1 /* GLRenderer.swift in Sources */ = {isa = PBXBuildFile; fileRef = 05477B0F04ED74DE18F418C257927FB3 /* GLRenderer.swift */; };
		4984AE32D9B816766641B1E5DAB2173B /* TimelineContaining.swift in Sources */ = {isa = PBXBuildFile; fileRef = 16E962E2C1DC2B9F7346B32AF2C90127 /* TimelineContaining.swift */; };
		49FBC8FCF1C35F05593A62B1A20A38BF /* MirrorFourFilter.swift in Sources */ = {isa = PBXBuildFile; fileRef = 95ACDA7FA610A347295BF3B44FCAD4C1 /* MirrorFourFilter.swift */; };
		4AC337599B87368342690CB2DD794ED6 /* ShootButtonView.swift in Sources */ = {isa = PBXBuildFile; fileRef = CE601258EE59C821ABB0C3D879D2707F /* ShootButtonView.swift */; };
		4ACCDB4F599D27FA3B710EFB02E83471 /* StrokeSelectorController.swift in Sources */ = {isa = PBXBuildFile; fileRef = E50BBFC6529B717BBD9AF5F6246BACB6 /* StrokeSelectorController.swift */; };
		4C693CC1E9FC692627E2087ADDBE3673 /* UIView+Shadows.swift in Sources */ = {isa = PBXBuildFile; fileRef = 059408D33EDC9A95065137F0CE80285A /* UIView+Shadows.swift */; };
		4CD7A3BFC939448C0810AF3CF4D07DC4 /* MediaMetadata.swift in Sources */ = {isa = PBXBuildFile; fileRef = D0128FA4AEE929E2BCB55E35BEADE4A1 /* MediaMetadata.swift */; };
		519077235E1FE4CAE1CEA4575E50C81F /* ModeSelectorAndShootController.swift in Sources */ = {isa = PBXBuildFile; fileRef = 6CDFAEAFDAFD3AF5695658AF9893AFA7 /* ModeSelectorAndShootController.swift */; };
		52110551D35EC46C8A149F8D0466F364 /* ShowModalFromTopAnimator.swift in Sources */ = {isa = PBXBuildFile; fileRef = 3CB5A35499D33E535CDEB58C81B2BE41 /* ShowModalFromTopAnimator.swift */; };
		5223CA5CEF053BF56E8C24D81901009B /* RoundedTexture.swift in Sources */ = {isa = PBXBuildFile; fileRef = 90676C59219B6759D864709F841AEC56 /* RoundedTexture.swift */; };
		54AE5E528B546354AC4E1B99349AE7E3 /* GrayscaleFilter.swift in Sources */ = {isa = PBXBuildFile; fileRef = 041B8F7C7CDB6DC9A9CC62C4CF7DADF2 /* GrayscaleFilter.swift */; };
		574C214D8157744DFE2A5C0C1B677509 /* FilterType.swift in Sources */ = {isa = PBXBuildFile; fileRef = CCA68957C7E06EE297ACEC62D750DBA7 /* FilterType.swift */; };
		594E592F9FF7D9A3C3E5EBFC7463BB1C /* MovableTextView.swift in Sources */ = {isa = PBXBuildFile; fileRef = 50481F4933F222D5B4CCAB92F1D9F6E7 /* MovableTextView.swift */; };
		5BEF1BB52A40F7E0D81DFBDA7EE3C017 /* UIKit.framework in Frameworks */ = {isa = PBXBuildFile; fileRef = 26847C6EBA8288F0AC82ABD4D3160CEA /* UIKit.framework */; };
		5BFC810B4002185E716FF9523FC39D08 /* GLPixelBufferView.swift in Sources */ = {isa = PBXBuildFile; fileRef = 5F8F5888B52640A131871B4B2D44A6E2 /* GLPixelBufferView.swift */; };
		5ECE4D2B9FDF11E0184AB626EDDE521A /* Pods-KanvasCameraExample-dummy.m in Sources */ = {isa = PBXBuildFile; fileRef = 578A9D6BEBE07F91B943DA86A4527049 /* Pods-KanvasCameraExample-dummy.m */; };
<<<<<<< HEAD
		5F98B53E4A42CA7EF66A41A79212090D /* SuggestedTagsView.swift in Sources */ = {isa = PBXBuildFile; fileRef = C5987FDF9544F42F60BB6902B5A7AF6F /* SuggestedTagsView.swift */; };
		631D729A5BA4258880CDC3FA578DD7C1 /* KanvasCameraAnalyticsProvider.swift in Sources */ = {isa = PBXBuildFile; fileRef = 2F43DE4F89D4705A72FA1FEF0B695957 /* KanvasCameraAnalyticsProvider.swift */; };
		637F1080E1EA11E05D1AB1AA6BFBAFC9 /* NSURL+Media.swift in Sources */ = {isa = PBXBuildFile; fileRef = 6568749E0988A2D6FE6A08F6F6819E51 /* NSURL+Media.swift */; };
		6402472348811ADCB4928920B4194923 /* Texture.swift in Sources */ = {isa = PBXBuildFile; fileRef = C67E661AC26B7CC914AAF2B372A18E65 /* Texture.swift */; };
		653ACEE8AB914DCF394EFE798B5D55CE /* MediaPickerButtonView.swift in Sources */ = {isa = PBXBuildFile; fileRef = 6AF538FC79C776285336015D927C9CF6 /* MediaPickerButtonView.swift */; };
		6647C0F2B39BBDFB578D2E97F1F460A7 /* UIFont+Utils.swift in Sources */ = {isa = PBXBuildFile; fileRef = D51C383F91E8FF3A6537809CF5071CCF /* UIFont+Utils.swift */; };
		66FAFF5914D05DEC16EB564E2091E8E6 /* GLMediaExporter.swift in Sources */ = {isa = PBXBuildFile; fileRef = 495F0767C10203C0434A3BB1211BB44E /* GLMediaExporter.swift */; };
=======
		6211DC54E894C2909D17D5CF430C58B9 /* CameraInputController.swift in Sources */ = {isa = PBXBuildFile; fileRef = A3E0E2A0448B3A53FE906AD414914B29 /* CameraInputController.swift */; };
		63B7CEC577303D59FF28866BEE660855 /* OptionView.swift in Sources */ = {isa = PBXBuildFile; fileRef = 1B35D7230DB14189DCAEA3BB00732F50 /* OptionView.swift */; };
		64136C19EACF8F3C93CA31CBD1E4AECF /* CGRect+Center.swift in Sources */ = {isa = PBXBuildFile; fileRef = A14CCFE3DB3E3AC37160A6259945344E /* CGRect+Center.swift */; };
		6505FCF02317653B00261131 /* UIView+Image.swift in Sources */ = {isa = PBXBuildFile; fileRef = 6505FCEF2317653B00261131 /* UIView+Image.swift */; };
		650BF0D32315A1AD002912EF /* TextCanvas.swift in Sources */ = {isa = PBXBuildFile; fileRef = 650BF0D22315A1AD002912EF /* TextCanvas.swift */; };
		65584F312310557C008A1BC2 /* EditorTextView.swift in Sources */ = {isa = PBXBuildFile; fileRef = 65584F302310557C008A1BC2 /* EditorTextView.swift */; };
		655D80102316CFDF00D41AE2 /* MovableTextView.swift in Sources */ = {isa = PBXBuildFile; fileRef = 655D800F2316CFDF00D41AE2 /* MovableTextView.swift */; };
		65860CABCB5629C6024F4EF9AB76D32B /* UIColor+Hex.swift in Sources */ = {isa = PBXBuildFile; fileRef = C8AA7EBA426046FA90B36DE32A619EB8 /* UIColor+Hex.swift */; };
		658B481E231D6B6200F3D471 /* ViewTransformations.swift in Sources */ = {isa = PBXBuildFile; fileRef = 658B481D231D6B6200F3D471 /* ViewTransformations.swift */; };
		659E522A2317F38C00A62828 /* TextOptions.swift in Sources */ = {isa = PBXBuildFile; fileRef = 659E52292317F38C00A62828 /* TextOptions.swift */; };
		659E522C2318007B00A62828 /* UITextView+TextOptions.swift in Sources */ = {isa = PBXBuildFile; fileRef = 659E522B2318007B00A62828 /* UITextView+TextOptions.swift */; };
		65AA995723103BD300D64232 /* EditorTextController.swift in Sources */ = {isa = PBXBuildFile; fileRef = 65AA995623103BD300D64232 /* EditorTextController.swift */; };
		65D5AD51231EA7E8009289F6 /* TrashView.swift in Sources */ = {isa = PBXBuildFile; fileRef = 65D5AD50231EA7E8009289F6 /* TrashView.swift */; };
		65F857D6230D741A004F36A2 /* ColorDrop.swift in Sources */ = {isa = PBXBuildFile; fileRef = 65F857D5230D741A004F36A2 /* ColorDrop.swift */; };
		65FB9BB12316BF8D00FFDEC8 /* CALayer+Shadows.swift in Sources */ = {isa = PBXBuildFile; fileRef = 65FB9BB02316BF8D00FFDEC8 /* CALayer+Shadows.swift */; };
		6645914B4FC38E792C9D0576D47398C9 /* IgnoreTouchesCollectionView.swift in Sources */ = {isa = PBXBuildFile; fileRef = 6A34CF952C5A20C602495C17E7596163 /* IgnoreTouchesCollectionView.swift */; };
		666FE703EF68C04A1E76599C113CF3B3 /* KanvasCamera-umbrella.h in Headers */ = {isa = PBXBuildFile; fileRef = AD26914810B51457EB3DDE44FDA42EFC /* KanvasCamera-umbrella.h */; settings = {ATTRIBUTES = (Public, ); }; };
		67119FA358DD421CA60B61A0F2923F9C /* Foundation.framework in Frameworks */ = {isa = PBXBuildFile; fileRef = 5A87DA8FE73E5A2BA114EEA3B8385D1F /* Foundation.framework */; };
		68AF6F6195EB68976B7DEEEADE5F9698 /* UIFont+ComposeFonts.swift in Sources */ = {isa = PBXBuildFile; fileRef = E02D81F4D0BC8E02D6617C596129DB70 /* UIFont+ComposeFonts.swift */; };
		68B32AA5F12417C004A3D38B1B28CABF /* ContentTypeDetector.swift in Sources */ = {isa = PBXBuildFile; fileRef = ADAECE9C26E9781C34E3D77D021DEA9D /* ContentTypeDetector.swift */; };
		6ADDA7C2102FBBF7836CFCB36434684B /* TagsView.swift in Sources */ = {isa = PBXBuildFile; fileRef = E232FE43C1A5FCC3E0F2D12728FECDB3 /* TagsView.swift */; };
>>>>>>> ad58a78e
		6AE239C5D116E1C06F5705699FB9EAF0 /* XCTest.framework in Frameworks */ = {isa = PBXBuildFile; fileRef = CBF0CCD093AD8EE84FBAAAF873F9865C /* XCTest.framework */; };
		6C2506E8F09826A27B6E06D8FBCC6059 /* TextureSelectorView.swift in Sources */ = {isa = PBXBuildFile; fileRef = 92523DB363530C995A6D05041CDB3FF0 /* TextureSelectorView.swift */; };
		6C300EAAF2E1B01E2640EA8AD4BF640D /* AppColorPalette.swift in Sources */ = {isa = PBXBuildFile; fileRef = 20573D6E21B72A38E4E218C5BAB22420 /* AppColorPalette.swift */; };
		6DBC8EB7532E931C2FBDA71D1E0B66A4 /* FBSnapshotTestCase-dummy.m in Sources */ = {isa = PBXBuildFile; fileRef = 3A83AE4362CF1D4764E00E4602A2D648 /* FBSnapshotTestCase-dummy.m */; };
		6E639E6036826B0B9860704AC4B68C7B /* OptionView.swift in Sources */ = {isa = PBXBuildFile; fileRef = 8FCCADAF7B955716E7EB7DF973C8E46E /* OptionView.swift */; };
		6F27E47540B77C258C2C2E1B7B7F5316 /* MediaClip.swift in Sources */ = {isa = PBXBuildFile; fileRef = DD5BAD515063827DDEA27A8E705E7055 /* MediaClip.swift */; };
		6FC6CF284A7C0E4AE4600191B8A4115C /* EditorFilterView.swift in Sources */ = {isa = PBXBuildFile; fileRef = F2E3D028F306594EC0C80CB26061A055 /* EditorFilterView.swift */; };
		7022AE537D0CA586962152B41ADE93F6 /* PhotoOutputHandler.swift in Sources */ = {isa = PBXBuildFile; fileRef = 5F6DE86D4822C88AD6B44A145FDE382A /* PhotoOutputHandler.swift */; };
		71853CC895E44A018E4616236DC97162 /* EasyTipView.swift in Sources */ = {isa = PBXBuildFile; fileRef = CBA089D6D25DC02789EB43D750E1CB5E /* EasyTipView.swift */; };
		71D8D6F3E0FE5E26E14D0F7A48D945D8 /* EditorViewController.swift in Sources */ = {isa = PBXBuildFile; fileRef = E3EA6942D4957D15255FEDC0099B7EEF /* EditorViewController.swift */; };
		71E811F7E379613AD37A64DA2A72C1A3 /* EditorFilterCollectionCell.swift in Sources */ = {isa = PBXBuildFile; fileRef = 177CD6486E20D6717E6B26DA9915692F /* EditorFilterCollectionCell.swift */; };
		726ED88E30FD917A12539D1F75F42D91 /* MediaClipsCollectionCell.swift in Sources */ = {isa = PBXBuildFile; fileRef = 904E3BDCC25430B29B58F4B9E08B2D84 /* MediaClipsCollectionCell.swift */; };
		72A166AF6E5C43D542CF704223D08E87 /* MediaClipsEditorViewController.swift in Sources */ = {isa = PBXBuildFile; fileRef = 59AF5EA5A1A991EBB0580EF822D7B5B7 /* MediaClipsEditorViewController.swift */; };
		73E7BD689E7277426D591ED31AADDE47 /* PlasmaFilter.swift in Sources */ = {isa = PBXBuildFile; fileRef = 2917383C97378C95462B83E46A44A915 /* PlasmaFilter.swift */; };
		76556288B401B8E9C04B5FD558BCFCDD /* FilteredInputViewController.swift in Sources */ = {isa = PBXBuildFile; fileRef = 26B74FE17103970900F60E6D3D440191 /* FilteredInputViewController.swift */; };
		7798ABF2F4AF7CA426CB71415D38DE21 /* Foundation.framework in Frameworks */ = {isa = PBXBuildFile; fileRef = 5A87DA8FE73E5A2BA114EEA3B8385D1F /* Foundation.framework */; };
		781BB7CC4DE6CC72584A660C9384CAA2 /* FilmFilter.swift in Sources */ = {isa = PBXBuildFile; fileRef = 1C3011EF0096858D48E65C87AB6D53C2 /* FilmFilter.swift */; };
		787B51E3FFEADF7655B912EB6D5C32D9 /* GLError.swift in Sources */ = {isa = PBXBuildFile; fileRef = 70785A4F47B0DB4A072B558F476B046A /* GLError.swift */; };
		7EA0FCC4A075735629BC887304469225 /* ExtendedStackView.swift in Sources */ = {isa = PBXBuildFile; fileRef = 1A6938FCD6C31B76E63F250523D9902C /* ExtendedStackView.swift */; };
		80D62E8849276D5C493A0D2B51BB543C /* ScrollHandler.swift in Sources */ = {isa = PBXBuildFile; fileRef = ECFB8EFF64CA3568611569D91C1E0519 /* ScrollHandler.swift */; };
		82CFE15E50D4D6D21E5C3802DDC9C222 /* PostFormKeyboardTracker.swift in Sources */ = {isa = PBXBuildFile; fileRef = E0209AE1F83FB5836D03B545E4052023 /* PostFormKeyboardTracker.swift */; };
		83F572C7C68DC9287F8F6C0AE560CF62 /* GLVideoCompositor.swift in Sources */ = {isa = PBXBuildFile; fileRef = 602B8C1197D9F495F1F2EDD2D5871CAC /* GLVideoCompositor.swift */; };
		8540ADB8C29E5F557828990D3A779906 /* UIColor+Hex.swift in Sources */ = {isa = PBXBuildFile; fileRef = C8AA7EBA426046FA90B36DE32A619EB8 /* UIColor+Hex.swift */; };
		854AB7220EB598EE801B0D6BB01C4528 /* MediaClipsCollectionController.swift in Sources */ = {isa = PBXBuildFile; fileRef = 3170D25896414FC7F5B16EA6F9BE6112 /* MediaClipsCollectionController.swift */; };
		88396E68DC05A379282F3B374F75F43C /* FBSnapshotTestController.m in Sources */ = {isa = PBXBuildFile; fileRef = DE35F81C954881204729C569018D98C0 /* FBSnapshotTestController.m */; };
		889108832525C20587AE5A6991371FF8 /* UIImage+PixelBuffer.swift in Sources */ = {isa = PBXBuildFile; fileRef = 02AF96F2D3028ACF16202BEFEF6C5EBD /* UIImage+PixelBuffer.swift */; };
		8A253722325929ACEDD3401F3B7FA037 /* UIColor+Util.swift in Sources */ = {isa = PBXBuildFile; fileRef = 9A41B7C4CA7A4FB70AA335306BAC7713 /* UIColor+Util.swift */; };
		8A8FF5DF79250FC21B0AE72DCF77EA1D /* ColorDrop.swift in Sources */ = {isa = PBXBuildFile; fileRef = 36F053CB2F6D8E027C49AE26DECB9B6B /* ColorDrop.swift */; };
		8B53DE9D5A0A7E623D2231B72539DCBD /* CameraFilterCollectionCell.swift in Sources */ = {isa = PBXBuildFile; fileRef = 5F86C6AC588BF5493DAEA48294E39430 /* CameraFilterCollectionCell.swift */; };
		8CE3BF0ACE07EA42DD5DAC871BF4B767 /* FBSnapshotTestCase.m in Sources */ = {isa = PBXBuildFile; fileRef = 13C8BBFE2D9E3A9C566221B1DE04E91C /* FBSnapshotTestCase.m */; };
		8E119E0533AA8B5C978748ADD42A69DF /* IgnoreTouchesView.swift in Sources */ = {isa = PBXBuildFile; fileRef = 7529E7E31B7893901A1F45388E7004DD /* IgnoreTouchesView.swift */; };
		90142C6259374E18E640396A59AD379A /* FBSnapshotTestController.h in Headers */ = {isa = PBXBuildFile; fileRef = 88EE4F95531D217A595AA8D85A24FA39 /* FBSnapshotTestController.h */; settings = {ATTRIBUTES = (Public, ); }; };
		905A6AEE1A84B16231FFC68617630FAD /* TagsViewCollectionViewLayout.swift in Sources */ = {isa = PBXBuildFile; fileRef = 5A1FF7A105D90FEDAC24CA7BC231FB93 /* TagsViewCollectionViewLayout.swift */; };
		9088F62B70E264A6019D2F9406D39836 /* OptionsStackView.swift in Sources */ = {isa = PBXBuildFile; fileRef = BE76C804A3F10B7CC487990BF5924FAF /* OptionsStackView.swift */; };
		9360D99DF31E1A79F38ED594B367A5D8 /* CameraPreviewView.swift in Sources */ = {isa = PBXBuildFile; fileRef = 8E60B9330D4ECD90EC8E0C3D20AD6C1B /* CameraPreviewView.swift */; };
		940756D674046DE736679678E35656CC /* TextureSelectorController.swift in Sources */ = {isa = PBXBuildFile; fileRef = 0015859909D9F313ED8182CCEB497A4D /* TextureSelectorController.swift */; };
		951EB26A96B20E3F19F8AFF7932D2183 /* CameraView.swift in Sources */ = {isa = PBXBuildFile; fileRef = B7F49FAC341835D870E1D2025D238A44 /* CameraView.swift */; };
		98F4A14710BB48BDF28A68BE8137D1E9 /* UIKit.framework in Frameworks */ = {isa = PBXBuildFile; fileRef = 26847C6EBA8288F0AC82ABD4D3160CEA /* UIKit.framework */; };
		99239656EC54E67066986342BE546685 /* PostOptionsConstants.swift in Sources */ = {isa = PBXBuildFile; fileRef = 724814A1BF302467DDC2291478013955 /* PostOptionsConstants.swift */; };
		994909C9BD4F285BFF15E68F92BE36D5 /* GLPlayer.swift in Sources */ = {isa = PBXBuildFile; fileRef = E662B9AB81153570AC6A9BE3B7559D1E /* GLPlayer.swift */; };
		99ACACD77077143D1A99901B431D8084 /* UIView+Utils.swift in Sources */ = {isa = PBXBuildFile; fileRef = 6052198EE561EE401151D7FC60E8E4B7 /* UIView+Utils.swift */; };
		9A72889614356B2D9B5A45F55ADE3D8A /* WaveFilter.swift in Sources */ = {isa = PBXBuildFile; fileRef = 861A4FB4BAA5C76F9D27DE0A9E379ACC /* WaveFilter.swift */; };
		9ACA6B99685624015ACD0F91B92C6AF3 /* Device.swift in Sources */ = {isa = PBXBuildFile; fileRef = FDFD1D47C5DD2E223726AAE32A1A9778 /* Device.swift */; };
		9D65089019D558E5A9661F2DCAD20313 /* SwiftSupport.swift in Sources */ = {isa = PBXBuildFile; fileRef = 82D2DF1ABBBD85F5E079D7D0EB5479BC /* SwiftSupport.swift */; };
		9EA9E131748B132F44F4AD3D70385F2A /* CameraController.swift in Sources */ = {isa = PBXBuildFile; fileRef = 615BCEEB5BE71932B6D812D0FB122FD9 /* CameraController.swift */; };
		9F63B7A063515C68B0A3085463B1C624 /* TrashView.swift in Sources */ = {isa = PBXBuildFile; fileRef = 5EE7AB8F58058447AF0ACFABEB8C7FFC /* TrashView.swift */; };
		9FA4E64846C873CEDC7459F4CB621ADC /* ColorCollectionController.swift in Sources */ = {isa = PBXBuildFile; fileRef = CF6829E115CC740E02BBF0AC7FE38CF6 /* ColorCollectionController.swift */; };
		9FDBB815E11D48757C5A2AED06034178 /* EMInterferenceFilter.swift in Sources */ = {isa = PBXBuildFile; fileRef = E4E34F4FCF5029FE058D8AA29DCB1A55 /* EMInterferenceFilter.swift */; };
		A0DBBE403B88F720653E18F22C94F66B /* IgnoreTouchesCollectionView.swift in Sources */ = {isa = PBXBuildFile; fileRef = 8C2E556584EA664F2BB53A4E659328D8 /* IgnoreTouchesCollectionView.swift */; };
		A0F862B9023B3F274FD38358A275CF03 /* UITextView+TextOptions.swift in Sources */ = {isa = PBXBuildFile; fileRef = 07B8121C90CDB4BDB204F3FEEDC596C5 /* UITextView+TextOptions.swift */; };
		A2AA61D1CEF8FD6BFB317EBBA90F0DD7 /* EditorTextController.swift in Sources */ = {isa = PBXBuildFile; fileRef = 10F7A1F92C6530A8939589166195A351 /* EditorTextController.swift */; };
		A2DC9A3C7B09071E9EBC54135EB79DF1 /* UIView+Snaphot.swift in Sources */ = {isa = PBXBuildFile; fileRef = 6B59F2BAD94F0738DD292F26BD1F3FFA /* UIView+Snaphot.swift */; };
		A372878F3957E880C37851A4BA951FEB /* MediaClipsCollectionView.swift in Sources */ = {isa = PBXBuildFile; fileRef = 7313D6621BA5E87F2BA5427995213D8D /* MediaClipsCollectionView.swift */; };
		A3C1854C2706E957E17F27DE9E1F8E81 /* ColorPickerViewController.swift in Sources */ = {isa = PBXBuildFile; fileRef = 74F08359CC78DCF00432E7A66BA40A01 /* ColorPickerViewController.swift */; };
		A525E29E0A8079B35B793D8A2B5FBDF2 /* UIImage+Snapshot.m in Sources */ = {isa = PBXBuildFile; fileRef = AA172EA1A198EEFBE0794EACF7993C02 /* UIImage+Snapshot.m */; };
		A5E8A0A4EAAB6A166E7B3C23E26C51BC /* ComposeNavigationBar.swift in Sources */ = {isa = PBXBuildFile; fileRef = 8D7B1AE16905CD51995CD7B15125B45F /* ComposeNavigationBar.swift */; };
		A648A358E873113034AB54AE04BBDC12 /* FilterCollectionView.swift in Sources */ = {isa = PBXBuildFile; fileRef = 899529FEAA3F36B2E91687BB59135B32 /* FilterCollectionView.swift */; };
		A6D5E6E92D54DB3A7044594988511B6C /* FilterCollectionCell.swift in Sources */ = {isa = PBXBuildFile; fileRef = AAACA700D412E0A73B288E4776ECBDD0 /* FilterCollectionCell.swift */; };
		AD012431228A69AE4F9DBF5B3907A7FC /* CGRect+Center.swift in Sources */ = {isa = PBXBuildFile; fileRef = AE7780880969D6787D04EAE807A25033 /* CGRect+Center.swift */; };
		AE7E2FF7D084C150036CA344F3FADD44 /* AppUIChangedListener.swift in Sources */ = {isa = PBXBuildFile; fileRef = 3F15CC33D40264A8F6DB39778133D655 /* AppUIChangedListener.swift */; };
		AF8D441AA8CBB5E1348436C8AF633861 /* MediaInfo.swift in Sources */ = {isa = PBXBuildFile; fileRef = B5CEC467BCD038E6E6EAF37D1994B4E2 /* MediaInfo.swift */; };
		B25D795BDC4F426BC01EFC911F368B81 /* Foundation.framework in Frameworks */ = {isa = PBXBuildFile; fileRef = 5A87DA8FE73E5A2BA114EEA3B8385D1F /* Foundation.framework */; };
		B33F8E2495D29A06A87F67644437B2C6 /* CALayer+Shadows.swift in Sources */ = {isa = PBXBuildFile; fileRef = 701ADA901CEC1A32EAA488BBAD157036 /* CALayer+Shadows.swift */; };
		B3A4F28D7AD2E7754EC1635350AEF312 /* UIFont+PostFonts.swift in Sources */ = {isa = PBXBuildFile; fileRef = D56B83BC481B12023B749FCDBE33E70E /* UIFont+PostFonts.swift */; };
		B46661BA4C85E787DB24894B7DD15888 /* MangaFilter.swift in Sources */ = {isa = PBXBuildFile; fileRef = E8E851ACD4CE259A678C95161554495F /* MangaFilter.swift */; };
		B67A6263F6DB897D871B2253EF9F1AFC /* UICollectionView+Cells.swift in Sources */ = {isa = PBXBuildFile; fileRef = A5FC5F57DE241C947D4D0E12C6F8C106 /* UICollectionView+Cells.swift */; };
		B6AC531B045C60F593568A65F58219B4 /* Pods-KanvasCameraExampleTests-umbrella.h in Headers */ = {isa = PBXBuildFile; fileRef = 364E22867428947B7B5E38D54E3AB833 /* Pods-KanvasCameraExampleTests-umbrella.h */; settings = {ATTRIBUTES = (Public, ); }; };
		B6BDF8B6DA19EE305EE91D2FC323AFA9 /* ToonFilter.swift in Sources */ = {isa = PBXBuildFile; fileRef = D045976C5B790D6CF5A45FD41AA5DA6F /* ToonFilter.swift */; };
		B74CD6E6EBEA0B642776BCB37850415D /* UIImage+Snapshot.h in Headers */ = {isa = PBXBuildFile; fileRef = EA718A72E676291836EBB46B85242155 /* UIImage+Snapshot.h */; settings = {ATTRIBUTES = (Private, ); }; };
		B7A4B1241EBF44A3231D999C08AE52FE /* KanvasCameraImages.swift in Sources */ = {isa = PBXBuildFile; fileRef = 5D51AA474676755322A96E438B40F220 /* KanvasCameraImages.swift */; };
		B8452FD6D9AF28657F93F1E7F0F71564 /* ColorCollectionCell.swift in Sources */ = {isa = PBXBuildFile; fileRef = A352678AE85ED7FA80FC8DE3083DBCCB /* ColorCollectionCell.swift */; };
		B8FFA80EB8EB06BA1FC51804641D3D70 /* ShaderUtilities.swift in Sources */ = {isa = PBXBuildFile; fileRef = 86266F8011EC57C647AF84B101CDC6E1 /* ShaderUtilities.swift */; };
		B90E213592D57AA2D0324B36EF830323 /* Array+Safety.swift in Sources */ = {isa = PBXBuildFile; fileRef = B3223213B7A02CC3A62C6AF5299150F0 /* Array+Safety.swift */; };
		BA16BF65669A14C2802616497508E2A8 /* UIImage+DominantColors.swift in Sources */ = {isa = PBXBuildFile; fileRef = 496A7DCC199E77C50B585AF28E46D039 /* UIImage+DominantColors.swift */; };
		BAA6FDC670E55E206AF1DBB42A163ABC /* UIKit.framework in Frameworks */ = {isa = PBXBuildFile; fileRef = 26847C6EBA8288F0AC82ABD4D3160CEA /* UIKit.framework */; };
		BD85F019FBA73A2B0D5BAA73195ABC3F /* TextCanvas.swift in Sources */ = {isa = PBXBuildFile; fileRef = 0FCC47ACAA6D739AB682310F1956AD08 /* TextCanvas.swift */; };
		BDBDB22FECB175F82E4BA551AC7A6E08 /* FilterFactory.swift in Sources */ = {isa = PBXBuildFile; fileRef = 8423EF29F0DF7BD856907FA7D36CA825 /* FilterFactory.swift */; };
		BEA1C715239F228A066CB80E722C998E /* Filter.swift in Sources */ = {isa = PBXBuildFile; fileRef = AD0085F8BB08E7543D961102D903265E /* Filter.swift */; };
		C01913BB1D0BCE8FD352A0A34B01A9A0 /* ModeButtonView.swift in Sources */ = {isa = PBXBuildFile; fileRef = 003D85AAA2A9CB93544151F1B163FCBE /* ModeButtonView.swift */; };
		C05893F646D632E3254A2940CFFADDF6 /* MMCQ.swift in Sources */ = {isa = PBXBuildFile; fileRef = 4610DFBB9AEE568293BB929E84B446D1 /* MMCQ.swift */; };
		C16F80EFC16109649E9DA482F42B8777 /* VideoOutputHandler.swift in Sources */ = {isa = PBXBuildFile; fileRef = 29786468DC008266813280648DFFF1C9 /* VideoOutputHandler.swift */; };
		C49D52712466511E332C952834C81FE1 /* FBSnapshotTestCasePlatform.h in Headers */ = {isa = PBXBuildFile; fileRef = D3067EAFD5B0A06885968D137840DB70 /* FBSnapshotTestCasePlatform.h */; settings = {ATTRIBUTES = (Public, ); }; };
		C4D893004902C7EDDC74BB73B45E7B90 /* EditTagsView.swift in Sources */ = {isa = PBXBuildFile; fileRef = 7AB5F82EB003951A01329027A83A800F /* EditTagsView.swift */; };
		C4F13412B6D9B9FBE721724081DDEB2A /* UIFont+TumblrTheme.swift in Sources */ = {isa = PBXBuildFile; fileRef = CB530BFEE9F1C3F6CD93F073FCDD75E1 /* UIFont+TumblrTheme.swift */; };
		C506BD889AD3F49898086D81A89E94CD /* EditionOption.swift in Sources */ = {isa = PBXBuildFile; fileRef = E0607E61D6B5862513C1AB10430D7634 /* EditionOption.swift */; };
		C73B14D94E53EDE6A0DC6CFFC9B352C7 /* CVPixelBuffer+copy.swift in Sources */ = {isa = PBXBuildFile; fileRef = CA1504F607BC03329888E7BD6C3BCCBD /* CVPixelBuffer+copy.swift */; };
		C80BA14144D0C4DAF313A03E64B82306 /* TumblrTheme.framework in Frameworks */ = {isa = PBXBuildFile; fileRef = 9B233284383AF6968406119FF5CFB712 /* TumblrTheme.framework */; };
		C9AA7127A94C04BF625ADB8D2F84D707 /* ImagePoolFilter.swift in Sources */ = {isa = PBXBuildFile; fileRef = 7B57BD5B932843008664A4353072C77E /* ImagePoolFilter.swift */; };
		CB54D55E921DE33512930232FF5CD3D1 /* Pods-KanvasCameraExampleTests-dummy.m in Sources */ = {isa = PBXBuildFile; fileRef = 7D462DE960272556D85C81551A6CB399 /* Pods-KanvasCameraExampleTests-dummy.m */; };
		CBCEE27C90616FE8A5C546B6EFDE2D00 /* KanvasCamera-dummy.m in Sources */ = {isa = PBXBuildFile; fileRef = ADD43DC1D01CD54245FA762D63A3CF27 /* KanvasCamera-dummy.m */; };
		CC24F0B2112C2432C7453BBFAC9EE42A /* AppColorSource.swift in Sources */ = {isa = PBXBuildFile; fileRef = 384AE44FAB87EEAB420912F532DB31A6 /* AppColorSource.swift */; };
		CC5E04661844653B47C2C53C5E049685 /* UIView+Layout.swift in Sources */ = {isa = PBXBuildFile; fileRef = A837943685F7EAC671F7AAC4657DAC62 /* UIView+Layout.swift */; };
		CC65A892749CF733585DF13E69FBE685 /* FilterSettingsController.swift in Sources */ = {isa = PBXBuildFile; fileRef = E3727DA02E55BCB488A465AB6F6A7049 /* FilterSettingsController.swift */; };
		CD4C740B8481D8D94EE2B70606EAFC8B /* TextOptions.swift in Sources */ = {isa = PBXBuildFile; fileRef = F1E52BDA2ABD0D772DDD7E87C8AE4158 /* TextOptions.swift */; };
		CDE74765D2F8383A5E627DF8E58EE0B9 /* CameraRecorder.swift in Sources */ = {isa = PBXBuildFile; fileRef = 25B1C7FCC098C3975FA30105B1F42CC7 /* CameraRecorder.swift */; };
		CDE9DFCEFECCDA597AC29F8A2C44FB59 /* TagsViewTagCell.swift in Sources */ = {isa = PBXBuildFile; fileRef = F72DA546C2B714772A274EE1B8F0C8D8 /* TagsViewTagCell.swift */; };
		CF63B6DE1C2DACB62D82EED28D108976 /* TagsOptionsModel.swift in Sources */ = {isa = PBXBuildFile; fileRef = 10343CB07647FE580A0F52F11F51A7F6 /* TagsOptionsModel.swift */; };
		D04AAC8B22E4A4DC4F39891C4E52F251 /* UIImage+Diff.h in Headers */ = {isa = PBXBuildFile; fileRef = E354F8FD537351F26F7949B4EBFA5101 /* UIImage+Diff.h */; settings = {ATTRIBUTES = (Private, ); }; };
		D170D765C068915DCB9E308A30FB1D33 /* SharedUI-dummy.m in Sources */ = {isa = PBXBuildFile; fileRef = 8F22DAD285BB0FF34CD8884790DDE829 /* SharedUI-dummy.m */; };
		D342D26560F0D33CC6D57D417E14AFC0 /* TagsViewController.swift in Sources */ = {isa = PBXBuildFile; fileRef = C5B781E3E8D6C37CC68B00DAE3125A1E /* TagsViewController.swift */; };
		D7446305C28DD0759E7C0A99F83247FD /* TMUserInterfaceIdiom.swift in Sources */ = {isa = PBXBuildFile; fileRef = 0D2F07F54C99ECCB80D070FECFB91A55 /* TMUserInterfaceIdiom.swift */; };
		D78BFE02A69AE92D077F2C09235F24A0 /* UIView+AutoLayout.swift in Sources */ = {isa = PBXBuildFile; fileRef = 1223D2FC112ADEA154B9E3C92B4A1E8C /* UIView+AutoLayout.swift */; };
		D8ACE3BAE3307A96E3BBF0F62880C8D1 /* MirrorTwoFilter.swift in Sources */ = {isa = PBXBuildFile; fileRef = 22166B61412443D16CB5A98A769124A9 /* MirrorTwoFilter.swift */; };
		D90F094388B7884762B4CEF799619C55 /* EditionMenuCollectionView.swift in Sources */ = {isa = PBXBuildFile; fileRef = A8FD10DDD21FA6DF833F43DD41A59136 /* EditionMenuCollectionView.swift */; };
		DC33EB5E6C8E2C0CBF54F669FEB87336 /* CameraInputOutput.swift in Sources */ = {isa = PBXBuildFile; fileRef = 78E659D8B6BBB3E0777F1A81BD996954 /* CameraInputOutput.swift */; };
		DCAD8E8E29CD465ADBF99A593D75A299 /* KanvasUIImagePickerViewController.swift in Sources */ = {isa = PBXBuildFile; fileRef = B2052A0732851F1FFE8D91366DAA687F /* KanvasUIImagePickerViewController.swift */; };
		DF2F12DB90B171E0115C8C7161BDD530 /* SuggestedTagView.swift in Sources */ = {isa = PBXBuildFile; fileRef = DA6FBEF5C3FB48F7B60630DC1F9EDDD0 /* SuggestedTagView.swift */; };
		DF90692E87C028A93DF24DE2C10726E2 /* CameraFilterCollectionController.swift in Sources */ = {isa = PBXBuildFile; fileRef = 70804633602A528DE3F461EF36AA5A60 /* CameraFilterCollectionController.swift */; };
		E072D1EC7A9B53BDE09CAA9B0FE97445 /* LegoFilter.swift in Sources */ = {isa = PBXBuildFile; fileRef = 4E3967B189CD127B64682DDC783C95DA /* LegoFilter.swift */; };
		E0B8D095C732352C854D365B9E5B993D /* UIKit.framework in Frameworks */ = {isa = PBXBuildFile; fileRef = 26847C6EBA8288F0AC82ABD4D3160CEA /* UIKit.framework */; };
		E170BF436AEDE21432E02CABE103C87F /* Queue.swift in Sources */ = {isa = PBXBuildFile; fileRef = 20E0D295C78646981691D158200E2DD4 /* Queue.swift */; };
		E1C8BD2A5A3332499BDA944692D2B5E0 /* UIFont+Orangina.swift in Sources */ = {isa = PBXBuildFile; fileRef = 65D5FB840AEC33B524AE833E675F17B2 /* UIFont+Orangina.swift */; };
		E3A696E3844B20B76B5290D71ACDB3CF /* HorizontalCollectionLayout.swift in Sources */ = {isa = PBXBuildFile; fileRef = 7F338358602B436C8A048CF9657000B1 /* HorizontalCollectionLayout.swift */; };
		E41601F23B6DF9B45F00DFAFACDCC0A2 /* CGSize+Utils.swift in Sources */ = {isa = PBXBuildFile; fileRef = 057CAC456978790308744ACEE330AD7A /* CGSize+Utils.swift */; };
		E4DF836EFD8FC8596CFB372759BD01C1 /* UIImage+FlipLeftMirrored.swift in Sources */ = {isa = PBXBuildFile; fileRef = 7CFB1A68F323DC0F3D20DD1DEF86C3F9 /* UIImage+FlipLeftMirrored.swift */; };
		E5B123C8B7A2D451D68C50B486D4B9A8 /* PostOptionsTagsDelegate.swift in Sources */ = {isa = PBXBuildFile; fileRef = A199572DEE5DAD7BCD6A938CD5D88D7C /* PostOptionsTagsDelegate.swift */; };
		E6F93278A56823537A099B2CEDA9238D /* FilterItem.swift in Sources */ = {isa = PBXBuildFile; fileRef = 9FC841DA265112D384E7D31DAC83F0AB /* FilterItem.swift */; };
		E793F5BC67853F9FACE36BAC902B889B /* UIImage+Camera.swift in Sources */ = {isa = PBXBuildFile; fileRef = AC99A3177AF98170E313649DD47DE266 /* UIImage+Camera.swift */; };
		E8ABF38B208B94D9B840D0E0B22A6D7F /* Foundation.framework in Frameworks */ = {isa = PBXBuildFile; fileRef = 5A87DA8FE73E5A2BA114EEA3B8385D1F /* Foundation.framework */; };
		E8AC509D18EBF21B1FEA909652A01108 /* FBSnapshotTestCasePlatform.m in Sources */ = {isa = PBXBuildFile; fileRef = AD0B81AC7DF4855803A0FA70985F8A99 /* FBSnapshotTestCasePlatform.m */; };
		E91BCDBFC4314874EA9B80A465978F04 /* TMPageViewController.swift in Sources */ = {isa = PBXBuildFile; fileRef = 145B15D828EE9C3F1DB6D5EBE4F260D5 /* TMPageViewController.swift */; };
		E96ACDAF2944F4736E5BDB6DBDF3B140 /* OptionsController.swift in Sources */ = {isa = PBXBuildFile; fileRef = A839DBD61814548A213C8FDA88AE814B /* OptionsController.swift */; };
		EA0755839256DD1BAE361DD940E943EA /* String+HexColor.swift in Sources */ = {isa = PBXBuildFile; fileRef = B40E0612A7ECAFC19F9E2D394257568F /* String+HexColor.swift */; };
		EE795F026D11851CEAE88F7AEA33946C /* EditorView.swift in Sources */ = {isa = PBXBuildFile; fileRef = 32DE7F107C451ABBFB03610E121F5029 /* EditorView.swift */; };
		F04C808827F46874392F032699965979 /* TagsViewEditCell.swift in Sources */ = {isa = PBXBuildFile; fileRef = 3534C6DF458A21DACB3B898FFB0E6225 /* TagsViewEditCell.swift */; };
		F07B98E921701F6FE8D6FC93AF978CD7 /* CameraOption.swift in Sources */ = {isa = PBXBuildFile; fileRef = A8ED8E4C83FF369C883157B7CA628DCB /* CameraOption.swift */; };
		F19E04E331336F18644B78B94D68E5EC /* Foundation.framework in Frameworks */ = {isa = PBXBuildFile; fileRef = 5A87DA8FE73E5A2BA114EEA3B8385D1F /* Foundation.framework */; };
		F1AAAE00BB32B733B238E2B4E8424506 /* UIImage+Compare.h in Headers */ = {isa = PBXBuildFile; fileRef = A25844C26701FA4BCAEF64150B56777F /* UIImage+Compare.h */; settings = {ATTRIBUTES = (Private, ); }; };
		F1D5DCFB7A87D0838AEBC5667B3ACA28 /* IndexPath+Order.swift in Sources */ = {isa = PBXBuildFile; fileRef = 91B60FA895C86F91673DBE2740CB36AD /* IndexPath+Order.swift */; };
		F1D97B2FB18DA98E314B8DDDBBDF8999 /* NSLayoutConstraint+Utils.swift in Sources */ = {isa = PBXBuildFile; fileRef = ED0E5F4F89310C56E2D6F2E16B926799 /* NSLayoutConstraint+Utils.swift */; };
		F25B8A76EF6B00E8B1EE138DB72EF1B9 /* Assets.xcassets in Resources */ = {isa = PBXBuildFile; fileRef = 9DB7C9AEF9C4626BAAE47DE5FC78CD2D /* Assets.xcassets */; };
		F30EEB7F724E8F90FBD8F459C70D7592 /* CVPixelBuffer+sampleBuffer.swift in Sources */ = {isa = PBXBuildFile; fileRef = 8101042F55BC8F51BC7174C04A4A6A39 /* CVPixelBuffer+sampleBuffer.swift */; };
		F35A5024BD746040496F39B4220AFF6D /* Array+Move.swift in Sources */ = {isa = PBXBuildFile; fileRef = EBE1E6B8586B2AFC4C9CA518F6A7C3CB /* Array+Move.swift */; };
		F472B0E62FE32711F904072D88366BAD /* TumblrTheme-umbrella.h in Headers */ = {isa = PBXBuildFile; fileRef = 9E26489502AD35476DE5C94D7DE9B46D /* TumblrTheme-umbrella.h */; settings = {ATTRIBUTES = (Public, ); }; };
		F4A43E680AA1A2729A66D418A446BFE1 /* Marker.swift in Sources */ = {isa = PBXBuildFile; fileRef = 8EBF70F78325B1620D3B0736624C9FF6 /* Marker.swift */; };
		F59DF30E251B2B7C0CB755219B798821 /* CameraSettings.swift in Sources */ = {isa = PBXBuildFile; fileRef = 95C4521E1AA644D936270EFCBF2066D0 /* CameraSettings.swift */; };
		F720FAF13A108CE6901E0A8B0580E1E8 /* FBSnapshotTestCase-umbrella.h in Headers */ = {isa = PBXBuildFile; fileRef = E621F768263424D9C5C35D58513625CB /* FBSnapshotTestCase-umbrella.h */; settings = {ATTRIBUTES = (Public, ); }; };
		F769356EB18B4BA2F499DC88D04D15C5 /* LightLeaksFilter.swift in Sources */ = {isa = PBXBuildFile; fileRef = 7855BC5476ED9207DB26841BFA384D3D /* LightLeaksFilter.swift */; };
		F795CD67CB3812021CD34E20E042A338 /* KanvasCamera-umbrella.h in Headers */ = {isa = PBXBuildFile; fileRef = E8FC27954489435F6D107C90D0757D13 /* KanvasCamera-umbrella.h */; settings = {ATTRIBUTES = (Public, ); }; };
		F8A1515D1BA1870A0F83DF3F95F7CFE0 /* UIViewController+Load.swift in Sources */ = {isa = PBXBuildFile; fileRef = B6CE2AB00516EA9A38803794A415AB32 /* UIViewController+Load.swift */; };
		F8A717B4A29F33327DB9635D6DA4CE0C /* EditorTextView.swift in Sources */ = {isa = PBXBuildFile; fileRef = 7BB505D1295782B77FCEFD6986698CDA /* EditorTextView.swift */; };
		F8E556CB412176283442A2BFACD23D4C /* CameraSegmentHandler.swift in Sources */ = {isa = PBXBuildFile; fileRef = DB7B57F3313411BCE36B48FDE78E34EC /* CameraSegmentHandler.swift */; };
		F9C1D7D0736ADC27A0B5B91BA66E63BA /* ColorPickerView.swift in Sources */ = {isa = PBXBuildFile; fileRef = 3F9D79EDDFD5914433C72C00E13E144F /* ColorPickerView.swift */; };
		FAE580D65F783ECAD3F1C82ECE3E0929 /* UIFont+ComposeFonts.swift in Sources */ = {isa = PBXBuildFile; fileRef = E02D81F4D0BC8E02D6617C596129DB70 /* UIFont+ComposeFonts.swift */; };
		FD9841EB9A1D29B5869D5EADE51580C7 /* ToastPresentationStyle.swift in Sources */ = {isa = PBXBuildFile; fileRef = 5344FDDB2A20A22EDE64E22B02DAC2B9 /* ToastPresentationStyle.swift */; };
		FDB131B5F7279FECDED3E2B275EC9233 /* GifVideoOutputHandler.swift in Sources */ = {isa = PBXBuildFile; fileRef = 2097A00EC2C926CD0874E7E5D0D92C57 /* GifVideoOutputHandler.swift */; };
		FF94F0D825B31A17F620199274642A96 /* Pods-KanvasCameraExample-umbrella.h in Headers */ = {isa = PBXBuildFile; fileRef = B133F234B95CF873AE850D0C7E57B610 /* Pods-KanvasCameraExample-umbrella.h */; settings = {ATTRIBUTES = (Public, ); }; };
/* End PBXBuildFile section */

/* Begin PBXContainerItemProxy section */
		01FE56A2D781DDAFD90F63395753A41E /* PBXContainerItemProxy */ = {
			isa = PBXContainerItemProxy;
			containerPortal = BFDFE7DC352907FC980B868725387E98 /* Project object */;
			proxyType = 1;
			remoteGlobalIDString = 5A8AA14BB4E2075C7AF275F5A37A8613;
			remoteInfo = SharedUI;
		};
		2E82BE1640D5CF65B1DC0C3B350F16FD /* PBXContainerItemProxy */ = {
			isa = PBXContainerItemProxy;
			containerPortal = BFDFE7DC352907FC980B868725387E98 /* Project object */;
			proxyType = 1;
			remoteGlobalIDString = 5E1C9C4892FA8FEB28F32737904729A4;
			remoteInfo = Utils;
		};
		3A11C541D8A4093C013616FFF324320F /* PBXContainerItemProxy */ = {
			isa = PBXContainerItemProxy;
			containerPortal = BFDFE7DC352907FC980B868725387E98 /* Project object */;
			proxyType = 1;
			remoteGlobalIDString = 5A8AA14BB4E2075C7AF275F5A37A8613;
			remoteInfo = SharedUI;
		};
		4C3F91E41323FE0CC677A326EBB0D2F8 /* PBXContainerItemProxy */ = {
			isa = PBXContainerItemProxy;
			containerPortal = BFDFE7DC352907FC980B868725387E98 /* Project object */;
			proxyType = 1;
			remoteGlobalIDString = 97690FB9AA16497E774B413B7C6B9506;
			remoteInfo = TumblrTheme;
		};
		4E3753948A34E8C7215F8C3C15D76F9E /* PBXContainerItemProxy */ = {
			isa = PBXContainerItemProxy;
			containerPortal = BFDFE7DC352907FC980B868725387E98 /* Project object */;
			proxyType = 1;
			remoteGlobalIDString = 5A8AA14BB4E2075C7AF275F5A37A8613;
			remoteInfo = SharedUI;
		};
		5C01C72F375428E5B57BA8EC1908A1CA /* PBXContainerItemProxy */ = {
			isa = PBXContainerItemProxy;
			containerPortal = BFDFE7DC352907FC980B868725387E98 /* Project object */;
			proxyType = 1;
			remoteGlobalIDString = EEA7BBCE1AEABC4574550F0FCA071779;
			remoteInfo = KanvasCamera;
		};
		5D06D4F7D341C0A1BE0DFFFDB1462314 /* PBXContainerItemProxy */ = {
			isa = PBXContainerItemProxy;
			containerPortal = BFDFE7DC352907FC980B868725387E98 /* Project object */;
			proxyType = 1;
			remoteGlobalIDString = 97690FB9AA16497E774B413B7C6B9506;
			remoteInfo = TumblrTheme;
		};
		8698037F78AE264464C0DA4F7B8C5F99 /* PBXContainerItemProxy */ = {
			isa = PBXContainerItemProxy;
			containerPortal = BFDFE7DC352907FC980B868725387E98 /* Project object */;
			proxyType = 1;
			remoteGlobalIDString = 5E1C9C4892FA8FEB28F32737904729A4;
			remoteInfo = Utils;
		};
		AE49CA8EAC14B44F295B74BF81428BB4 /* PBXContainerItemProxy */ = {
			isa = PBXContainerItemProxy;
			containerPortal = BFDFE7DC352907FC980B868725387E98 /* Project object */;
			proxyType = 1;
			remoteGlobalIDString = 97690FB9AA16497E774B413B7C6B9506;
			remoteInfo = TumblrTheme;
		};
		CDA2DA05D5B0E2CC20E64A30F072EAFE /* PBXContainerItemProxy */ = {
			isa = PBXContainerItemProxy;
			containerPortal = BFDFE7DC352907FC980B868725387E98 /* Project object */;
			proxyType = 1;
			remoteGlobalIDString = 98A98149697C80CEF8D5772791E92E66;
			remoteInfo = FBSnapshotTestCase;
		};
		D3072593E1F4F34441418360B6655ECC /* PBXContainerItemProxy */ = {
			isa = PBXContainerItemProxy;
			containerPortal = BFDFE7DC352907FC980B868725387E98 /* Project object */;
			proxyType = 1;
			remoteGlobalIDString = 5E1C9C4892FA8FEB28F32737904729A4;
			remoteInfo = Utils;
		};
		E1EA64D77C3DFE77816E9F0EE6963E4E /* PBXContainerItemProxy */ = {
			isa = PBXContainerItemProxy;
			containerPortal = BFDFE7DC352907FC980B868725387E98 /* Project object */;
			proxyType = 1;
			remoteGlobalIDString = 97690FB9AA16497E774B413B7C6B9506;
			remoteInfo = TumblrTheme;
		};
		EAC29C22E64E0F90BA3C29D27CC05DE0 /* PBXContainerItemProxy */ = {
			isa = PBXContainerItemProxy;
			containerPortal = BFDFE7DC352907FC980B868725387E98 /* Project object */;
			proxyType = 1;
			remoteGlobalIDString = EEA7BBCE1AEABC4574550F0FCA071779;
			remoteInfo = KanvasCamera;
		};
/* End PBXContainerItemProxy section */

/* Begin PBXFileReference section */
		0015859909D9F313ED8182CCEB497A4D /* TextureSelectorController.swift */ = {isa = PBXFileReference; includeInIndex = 1; lastKnownFileType = sourcecode.swift; path = TextureSelectorController.swift; sourceTree = "<group>"; };
		003D85AAA2A9CB93544151F1B163FCBE /* ModeButtonView.swift */ = {isa = PBXFileReference; includeInIndex = 1; lastKnownFileType = sourcecode.swift; path = ModeButtonView.swift; sourceTree = "<group>"; };
		02AF96F2D3028ACF16202BEFEF6C5EBD /* UIImage+PixelBuffer.swift */ = {isa = PBXFileReference; includeInIndex = 1; lastKnownFileType = sourcecode.swift; path = "UIImage+PixelBuffer.swift"; sourceTree = "<group>"; };
		041B8F7C7CDB6DC9A9CC62C4CF7DADF2 /* GrayscaleFilter.swift */ = {isa = PBXFileReference; includeInIndex = 1; lastKnownFileType = sourcecode.swift; path = GrayscaleFilter.swift; sourceTree = "<group>"; };
		05477B0F04ED74DE18F418C257927FB3 /* GLRenderer.swift */ = {isa = PBXFileReference; includeInIndex = 1; lastKnownFileType = sourcecode.swift; path = GLRenderer.swift; sourceTree = "<group>"; };
		057CAC456978790308744ACEE330AD7A /* CGSize+Utils.swift */ = {isa = PBXFileReference; includeInIndex = 1; lastKnownFileType = sourcecode.swift; name = "CGSize+Utils.swift"; path = "Source/CGSize+Utils.swift"; sourceTree = "<group>"; };
		059408D33EDC9A95065137F0CE80285A /* UIView+Shadows.swift */ = {isa = PBXFileReference; includeInIndex = 1; lastKnownFileType = sourcecode.swift; name = "UIView+Shadows.swift"; path = "Source/UIView+Shadows.swift"; sourceTree = "<group>"; };
		06021451A826A78E284592147F1E043B /* Synchronized.swift */ = {isa = PBXFileReference; includeInIndex = 1; lastKnownFileType = sourcecode.swift; path = Synchronized.swift; sourceTree = "<group>"; };
		07B8121C90CDB4BDB204F3FEEDC596C5 /* UITextView+TextOptions.swift */ = {isa = PBXFileReference; includeInIndex = 1; lastKnownFileType = sourcecode.swift; path = "UITextView+TextOptions.swift"; sourceTree = "<group>"; };
		08A7DE44EA897F023DBB077690DB3A55 /* silence.aac */ = {isa = PBXFileReference; includeInIndex = 1; name = silence.aac; path = Resources/silence.aac; sourceTree = "<group>"; };
		09EB03A53F29D5B6C907C39CF715E901 /* FilterCollectionInnerCell.swift */ = {isa = PBXFileReference; includeInIndex = 1; lastKnownFileType = sourcecode.swift; path = FilterCollectionInnerCell.swift; sourceTree = "<group>"; };
		0A3ACA72AE9B776E644F6D159AB3E80B /* UIApplication+StrictKeyWindow.h */ = {isa = PBXFileReference; includeInIndex = 1; lastKnownFileType = sourcecode.c.h; name = "UIApplication+StrictKeyWindow.h"; path = "FBSnapshotTestCase/Categories/UIApplication+StrictKeyWindow.h"; sourceTree = "<group>"; };
		0A966F8CC02AF6C9C4D66DDF06B58364 /* Pods_KanvasCameraExample.framework */ = {isa = PBXFileReference; explicitFileType = wrapper.framework; includeInIndex = 0; name = Pods_KanvasCameraExample.framework; path = "Pods-KanvasCameraExample.framework"; sourceTree = BUILT_PRODUCTS_DIR; };
		0C3EFFDEFADEDE0D5F7AD39BF2EA1FFC /* DrawingView.swift */ = {isa = PBXFileReference; includeInIndex = 1; lastKnownFileType = sourcecode.swift; path = DrawingView.swift; sourceTree = "<group>"; };
		0C527AB919AFCDC9854D57703B3D9173 /* LoadingIndicatorView.swift */ = {isa = PBXFileReference; includeInIndex = 1; lastKnownFileType = sourcecode.swift; path = LoadingIndicatorView.swift; sourceTree = "<group>"; };
		0C56B6E48251014A62BDE11F4F2ECCC4 /* CircularImageView.swift */ = {isa = PBXFileReference; includeInIndex = 1; lastKnownFileType = sourcecode.swift; path = CircularImageView.swift; sourceTree = "<group>"; };
		0D2F07F54C99ECCB80D070FECFB91A55 /* TMUserInterfaceIdiom.swift */ = {isa = PBXFileReference; includeInIndex = 1; lastKnownFileType = sourcecode.swift; name = TMUserInterfaceIdiom.swift; path = Source/TMUserInterfaceIdiom.swift; sourceTree = "<group>"; };
		0E5C57B99109A41F4329C9FB3624807B /* FilterProtocol.swift */ = {isa = PBXFileReference; includeInIndex = 1; lastKnownFileType = sourcecode.swift; path = FilterProtocol.swift; sourceTree = "<group>"; };
		0FCC47ACAA6D739AB682310F1956AD08 /* TextCanvas.swift */ = {isa = PBXFileReference; includeInIndex = 1; lastKnownFileType = sourcecode.swift; path = TextCanvas.swift; sourceTree = "<group>"; };
		10343CB07647FE580A0F52F11F51A7F6 /* TagsOptionsModel.swift */ = {isa = PBXFileReference; includeInIndex = 1; lastKnownFileType = sourcecode.swift; path = TagsOptionsModel.swift; sourceTree = "<group>"; };
		10F7A1F92C6530A8939589166195A351 /* EditorTextController.swift */ = {isa = PBXFileReference; includeInIndex = 1; lastKnownFileType = sourcecode.swift; path = EditorTextController.swift; sourceTree = "<group>"; };
		1223D2FC112ADEA154B9E3C92B4A1E8C /* UIView+AutoLayout.swift */ = {isa = PBXFileReference; includeInIndex = 1; lastKnownFileType = sourcecode.swift; name = "UIView+AutoLayout.swift"; path = "Source/UIView+AutoLayout.swift"; sourceTree = "<group>"; };
		12D52DA7C96CBC4B1291F6E57FE6EA6A /* TumblrTheme-dummy.m */ = {isa = PBXFileReference; includeInIndex = 1; lastKnownFileType = sourcecode.c.objc; path = "TumblrTheme-dummy.m"; sourceTree = "<group>"; };
		13C8BBFE2D9E3A9C566221B1DE04E91C /* FBSnapshotTestCase.m */ = {isa = PBXFileReference; includeInIndex = 1; lastKnownFileType = sourcecode.c.objc; name = FBSnapshotTestCase.m; path = FBSnapshotTestCase/FBSnapshotTestCase.m; sourceTree = "<group>"; };
		145B15D828EE9C3F1DB6D5EBE4F260D5 /* TMPageViewController.swift */ = {isa = PBXFileReference; includeInIndex = 1; lastKnownFileType = sourcecode.swift; name = TMPageViewController.swift; path = Source/TMPageViewController.swift; sourceTree = "<group>"; };
		14B2F229AE036A06A5C2BAF6C863BF1C /* TumblrTheme.podspec */ = {isa = PBXFileReference; explicitFileType = text.script.ruby; includeInIndex = 1; indentWidth = 2; lastKnownFileType = text; path = TumblrTheme.podspec; sourceTree = "<group>"; tabWidth = 2; xcLanguageSpecificationIdentifier = xcode.lang.ruby; };
		15B5B893F0D939992DC83B541503A453 /* QuartzCore.framework */ = {isa = PBXFileReference; lastKnownFileType = wrapper.framework; name = QuartzCore.framework; path = Platforms/iPhoneOS.platform/Developer/SDKs/iPhoneOS12.2.sdk/System/Library/Frameworks/QuartzCore.framework; sourceTree = DEVELOPER_DIR; };
		16E962E2C1DC2B9F7346B32AF2C90127 /* TimelineContaining.swift */ = {isa = PBXFileReference; includeInIndex = 1; lastKnownFileType = sourcecode.swift; name = TimelineContaining.swift; path = Source/TimelineContaining.swift; sourceTree = "<group>"; };
		176B5FF64BCF4319772D6D0886BEDA7F /* ColorCollectionView.swift */ = {isa = PBXFileReference; includeInIndex = 1; lastKnownFileType = sourcecode.swift; path = ColorCollectionView.swift; sourceTree = "<group>"; };
		177CD6486E20D6717E6B26DA9915692F /* EditorFilterCollectionCell.swift */ = {isa = PBXFileReference; includeInIndex = 1; lastKnownFileType = sourcecode.swift; path = EditorFilterCollectionCell.swift; sourceTree = "<group>"; };
		1A6938FCD6C31B76E63F250523D9902C /* ExtendedStackView.swift */ = {isa = PBXFileReference; includeInIndex = 1; lastKnownFileType = sourcecode.swift; path = ExtendedStackView.swift; sourceTree = "<group>"; };
		1AD316C211996D8C047C6E7B945E24AD /* Pods-KanvasCameraExample-acknowledgements.plist */ = {isa = PBXFileReference; includeInIndex = 1; lastKnownFileType = text.plist.xml; path = "Pods-KanvasCameraExample-acknowledgements.plist"; sourceTree = "<group>"; };
		1B8ABEEA76ECDF1975B6D0787700F929 /* FBSnapshotTestCase-Info.plist */ = {isa = PBXFileReference; includeInIndex = 1; lastKnownFileType = text.plist.xml; path = "FBSnapshotTestCase-Info.plist"; sourceTree = "<group>"; };
		1C3011EF0096858D48E65C87AB6D53C2 /* FilmFilter.swift */ = {isa = PBXFileReference; includeInIndex = 1; lastKnownFileType = sourcecode.swift; path = FilmFilter.swift; sourceTree = "<group>"; };
		1D7888D2F136EE8016FE6956A8DBD7DB /* TumblrTheme-Info.plist */ = {isa = PBXFileReference; includeInIndex = 1; lastKnownFileType = text.plist.xml; path = "TumblrTheme-Info.plist"; sourceTree = "<group>"; };
		1DF61DA1F9AC397EF265A9EC75BF3AE1 /* SharedUI.framework */ = {isa = PBXFileReference; explicitFileType = wrapper.framework; includeInIndex = 0; name = SharedUI.framework; path = SharedUI.framework; sourceTree = BUILT_PRODUCTS_DIR; };
		20573D6E21B72A38E4E218C5BAB22420 /* AppColorPalette.swift */ = {isa = PBXFileReference; includeInIndex = 1; lastKnownFileType = sourcecode.swift; name = AppColorPalette.swift; path = Source/AppColorPalette.swift; sourceTree = "<group>"; };
		2097A00EC2C926CD0874E7E5D0D92C57 /* GifVideoOutputHandler.swift */ = {isa = PBXFileReference; includeInIndex = 1; lastKnownFileType = sourcecode.swift; path = GifVideoOutputHandler.swift; sourceTree = "<group>"; };
		20E0D295C78646981691D158200E2DD4 /* Queue.swift */ = {isa = PBXFileReference; includeInIndex = 1; lastKnownFileType = sourcecode.swift; path = Queue.swift; sourceTree = "<group>"; };
		22166B61412443D16CB5A98A769124A9 /* MirrorTwoFilter.swift */ = {isa = PBXFileReference; includeInIndex = 1; lastKnownFileType = sourcecode.swift; path = MirrorTwoFilter.swift; sourceTree = "<group>"; };
		2383078A6D28DE6A15E11489708BA4FD /* Pods_KanvasCameraExampleTests.framework */ = {isa = PBXFileReference; explicitFileType = wrapper.framework; includeInIndex = 0; name = Pods_KanvasCameraExampleTests.framework; path = "Pods-KanvasCameraExampleTests.framework"; sourceTree = BUILT_PRODUCTS_DIR; };
		244E94CCC6A298AF8801F6D9E8EF242A /* HapticFeedbackGenerating.swift */ = {isa = PBXFileReference; includeInIndex = 1; lastKnownFileType = sourcecode.swift; name = HapticFeedbackGenerating.swift; path = Source/HapticFeedbackGenerating.swift; sourceTree = "<group>"; };
		24524B54C5311CA96188029D0A767F5C /* KanvasCameraColors.swift */ = {isa = PBXFileReference; includeInIndex = 1; lastKnownFileType = sourcecode.swift; path = KanvasCameraColors.swift; sourceTree = "<group>"; };
		24FBB30C1C9118659EEE19BB8BC99EFF /* ModeSelectorAndShootView.swift */ = {isa = PBXFileReference; includeInIndex = 1; lastKnownFileType = sourcecode.swift; path = ModeSelectorAndShootView.swift; sourceTree = "<group>"; };
		259E1B7377A05A9BAE45D73A6C3FDF1A /* SharedUI.framework */ = {isa = PBXFileReference; explicitFileType = wrapper.framework; includeInIndex = 0; path = SharedUI.framework; sourceTree = BUILT_PRODUCTS_DIR; };
		25B1C7FCC098C3975FA30105B1F42CC7 /* CameraRecorder.swift */ = {isa = PBXFileReference; includeInIndex = 1; lastKnownFileType = sourcecode.swift; path = CameraRecorder.swift; sourceTree = "<group>"; };
		26847C6EBA8288F0AC82ABD4D3160CEA /* UIKit.framework */ = {isa = PBXFileReference; lastKnownFileType = wrapper.framework; name = UIKit.framework; path = Platforms/iPhoneOS.platform/Developer/SDKs/iPhoneOS12.2.sdk/System/Library/Frameworks/UIKit.framework; sourceTree = DEVELOPER_DIR; };
		26B74FE17103970900F60E6D3D440191 /* FilteredInputViewController.swift */ = {isa = PBXFileReference; includeInIndex = 1; lastKnownFileType = sourcecode.swift; path = FilteredInputViewController.swift; sourceTree = "<group>"; };
		26DF23EED5FDB3498D35727994CD6167 /* UIColor+Lerp.swift */ = {isa = PBXFileReference; includeInIndex = 1; lastKnownFileType = sourcecode.swift; path = "UIColor+Lerp.swift"; sourceTree = "<group>"; };
		2917383C97378C95462B83E46A44A915 /* PlasmaFilter.swift */ = {isa = PBXFileReference; includeInIndex = 1; lastKnownFileType = sourcecode.swift; path = PlasmaFilter.swift; sourceTree = "<group>"; };
		29786468DC008266813280648DFFF1C9 /* VideoOutputHandler.swift */ = {isa = PBXFileReference; includeInIndex = 1; lastKnownFileType = sourcecode.swift; path = VideoOutputHandler.swift; sourceTree = "<group>"; };
		2D6D527BFF50F6FB6DC029FCE4B0BAEF /* AppColorScheme.swift */ = {isa = PBXFileReference; includeInIndex = 1; lastKnownFileType = sourcecode.swift; name = AppColorScheme.swift; path = Source/AppColorScheme.swift; sourceTree = "<group>"; };
		2F43DE4F89D4705A72FA1FEF0B695957 /* KanvasCameraAnalyticsProvider.swift */ = {isa = PBXFileReference; includeInIndex = 1; lastKnownFileType = sourcecode.swift; path = KanvasCameraAnalyticsProvider.swift; sourceTree = "<group>"; };
		31588A9046ABBC121BABF48546ADAFA2 /* TumblrTheme.modulemap */ = {isa = PBXFileReference; includeInIndex = 1; lastKnownFileType = sourcecode.module; path = TumblrTheme.modulemap; sourceTree = "<group>"; };
		3170D25896414FC7F5B16EA6F9BE6112 /* MediaClipsCollectionController.swift */ = {isa = PBXFileReference; includeInIndex = 1; lastKnownFileType = sourcecode.swift; path = MediaClipsCollectionController.swift; sourceTree = "<group>"; };
		32DE7F107C451ABBFB03610E121F5029 /* EditorView.swift */ = {isa = PBXFileReference; includeInIndex = 1; lastKnownFileType = sourcecode.swift; path = EditorView.swift; sourceTree = "<group>"; };
		3534C6DF458A21DACB3B898FFB0E6225 /* TagsViewEditCell.swift */ = {isa = PBXFileReference; includeInIndex = 1; lastKnownFileType = sourcecode.swift; path = TagsViewEditCell.swift; sourceTree = "<group>"; };
		364E22867428947B7B5E38D54E3AB833 /* Pods-KanvasCameraExampleTests-umbrella.h */ = {isa = PBXFileReference; includeInIndex = 1; lastKnownFileType = sourcecode.c.h; path = "Pods-KanvasCameraExampleTests-umbrella.h"; sourceTree = "<group>"; };
		36F053CB2F6D8E027C49AE26DECB9B6B /* ColorDrop.swift */ = {isa = PBXFileReference; includeInIndex = 1; lastKnownFileType = sourcecode.swift; path = ColorDrop.swift; sourceTree = "<group>"; };
		3830B017C8B5988347A0F139B0629870 /* Shader.swift */ = {isa = PBXFileReference; includeInIndex = 1; lastKnownFileType = sourcecode.swift; path = Shader.swift; sourceTree = "<group>"; };
		384AE44FAB87EEAB420912F532DB31A6 /* AppColorSource.swift */ = {isa = PBXFileReference; includeInIndex = 1; lastKnownFileType = sourcecode.swift; name = AppColorSource.swift; path = Source/AppColorSource.swift; sourceTree = "<group>"; };
		38A527BD3A683700D564A117B31DA0F7 /* SuggestedTagsDataSource.swift */ = {isa = PBXFileReference; includeInIndex = 1; lastKnownFileType = sourcecode.swift; path = SuggestedTagsDataSource.swift; sourceTree = "<group>"; };
		38DF616A8419350AA28B526670D13B0B /* Utils.framework */ = {isa = PBXFileReference; explicitFileType = wrapper.framework; includeInIndex = 0; path = Utils.framework; sourceTree = BUILT_PRODUCTS_DIR; };
		3A83AE4362CF1D4764E00E4602A2D648 /* FBSnapshotTestCase-dummy.m */ = {isa = PBXFileReference; includeInIndex = 1; lastKnownFileType = sourcecode.c.objc; path = "FBSnapshotTestCase-dummy.m"; sourceTree = "<group>"; };
		3AF9168F692C2606C7992424BA9D347A /* CameraZoomHandler.swift */ = {isa = PBXFileReference; includeInIndex = 1; lastKnownFileType = sourcecode.swift; path = CameraZoomHandler.swift; sourceTree = "<group>"; };
		3B9A8AE8F8334B4241C37A1BF3618095 /* HorizontalCollectionView.swift */ = {isa = PBXFileReference; includeInIndex = 1; lastKnownFileType = sourcecode.swift; path = HorizontalCollectionView.swift; sourceTree = "<group>"; };
		3C117E285291E9E0F9BB5317AE244306 /* RGBFilter.swift */ = {isa = PBXFileReference; includeInIndex = 1; lastKnownFileType = sourcecode.swift; path = RGBFilter.swift; sourceTree = "<group>"; };
		3CB5A35499D33E535CDEB58C81B2BE41 /* ShowModalFromTopAnimator.swift */ = {isa = PBXFileReference; includeInIndex = 1; lastKnownFileType = sourcecode.swift; name = ShowModalFromTopAnimator.swift; path = Source/ShowModalFromTopAnimator.swift; sourceTree = "<group>"; };
		3E29C50D3CDB46CBCBD20AFA13EB3D8D /* FBSnapshotTestCase.h */ = {isa = PBXFileReference; includeInIndex = 1; lastKnownFileType = sourcecode.c.h; name = FBSnapshotTestCase.h; path = FBSnapshotTestCase/FBSnapshotTestCase.h; sourceTree = "<group>"; };
		3F15CC33D40264A8F6DB39778133D655 /* AppUIChangedListener.swift */ = {isa = PBXFileReference; includeInIndex = 1; lastKnownFileType = sourcecode.swift; name = AppUIChangedListener.swift; path = Source/AppUIChangedListener.swift; sourceTree = "<group>"; };
		3F9D79EDDFD5914433C72C00E13E144F /* ColorPickerView.swift */ = {isa = PBXFileReference; includeInIndex = 1; lastKnownFileType = sourcecode.swift; path = ColorPickerView.swift; sourceTree = "<group>"; };
		409ACF88B795B806F5D2CF638E084800 /* RGBA.swift */ = {isa = PBXFileReference; includeInIndex = 1; lastKnownFileType = sourcecode.swift; path = RGBA.swift; sourceTree = "<group>"; };
		418E0471655A8CDB5EB2C290498D2FD3 /* FBSnapshotTestCase.xcconfig */ = {isa = PBXFileReference; includeInIndex = 1; lastKnownFileType = text.xcconfig; path = FBSnapshotTestCase.xcconfig; sourceTree = "<group>"; };
		45400C6C3ECB41AE9D3B3C46D78965F8 /* UIView+Image.swift */ = {isa = PBXFileReference; includeInIndex = 1; lastKnownFileType = sourcecode.swift; path = "UIView+Image.swift"; sourceTree = "<group>"; };
		4610DFBB9AEE568293BB929E84B446D1 /* MMCQ.swift */ = {isa = PBXFileReference; includeInIndex = 1; lastKnownFileType = sourcecode.swift; path = MMCQ.swift; sourceTree = "<group>"; };
		464E8FF6F4968465787988ECF0BF139A /* KanvasCameraTimes.swift */ = {isa = PBXFileReference; includeInIndex = 1; lastKnownFileType = sourcecode.swift; path = KanvasCameraTimes.swift; sourceTree = "<group>"; };
		46D294500B22DB438113D7B3278A0994 /* DrawingController.swift */ = {isa = PBXFileReference; includeInIndex = 1; lastKnownFileType = sourcecode.swift; path = DrawingController.swift; sourceTree = "<group>"; };
		46FCF3DD7C8EF7A4B8FB8028E3A292CF /* WavePoolFilter.swift */ = {isa = PBXFileReference; includeInIndex = 1; lastKnownFileType = sourcecode.swift; path = WavePoolFilter.swift; sourceTree = "<group>"; };
		4954EAF9C6CE389C58697D90E938CB38 /* ImagePreviewController.swift */ = {isa = PBXFileReference; includeInIndex = 1; lastKnownFileType = sourcecode.swift; path = ImagePreviewController.swift; sourceTree = "<group>"; };
		495F0767C10203C0434A3BB1211BB44E /* GLMediaExporter.swift */ = {isa = PBXFileReference; includeInIndex = 1; lastKnownFileType = sourcecode.swift; path = GLMediaExporter.swift; sourceTree = "<group>"; };
		496A7DCC199E77C50B585AF28E46D039 /* UIImage+DominantColors.swift */ = {isa = PBXFileReference; includeInIndex = 1; lastKnownFileType = sourcecode.swift; path = "UIImage+DominantColors.swift"; sourceTree = "<group>"; };
		4A17F777E96F970E33B878D4B405ECBB /* UIColor+SharedColors.swift */ = {isa = PBXFileReference; includeInIndex = 1; lastKnownFileType = sourcecode.swift; name = "UIColor+SharedColors.swift"; path = "Source/UIColor+SharedColors.swift"; sourceTree = "<group>"; };
		4DF89C59DC3634A821241CD099BDA3D1 /* Pods-KanvasCameraExampleTests-frameworks.sh */ = {isa = PBXFileReference; includeInIndex = 1; lastKnownFileType = text.script.sh; path = "Pods-KanvasCameraExampleTests-frameworks.sh"; sourceTree = "<group>"; };
		4E3967B189CD127B64682DDC783C95DA /* LegoFilter.swift */ = {isa = PBXFileReference; includeInIndex = 1; lastKnownFileType = sourcecode.swift; path = LegoFilter.swift; sourceTree = "<group>"; };
		4F082B706F8AB6FBCC8E92402A098C05 /* Pods-KanvasCameraExample.debug.xcconfig */ = {isa = PBXFileReference; includeInIndex = 1; lastKnownFileType = text.xcconfig; path = "Pods-KanvasCameraExample.debug.xcconfig"; sourceTree = "<group>"; };
		4F0A26B1ED780F944383AFA94EAFF8E1 /* Utils-umbrella.h */ = {isa = PBXFileReference; includeInIndex = 1; lastKnownFileType = sourcecode.c.h; path = "Utils-umbrella.h"; sourceTree = "<group>"; };
		50481F4933F222D5B4CCAB92F1D9F6E7 /* MovableTextView.swift */ = {isa = PBXFileReference; includeInIndex = 1; lastKnownFileType = sourcecode.swift; path = MovableTextView.swift; sourceTree = "<group>"; };
		521E5CF3DD8D5208EF263591D8FD1771 /* ExtendedButton.swift */ = {isa = PBXFileReference; includeInIndex = 1; lastKnownFileType = sourcecode.swift; path = ExtendedButton.swift; sourceTree = "<group>"; };
		5344FDDB2A20A22EDE64E22B02DAC2B9 /* ToastPresentationStyle.swift */ = {isa = PBXFileReference; includeInIndex = 1; lastKnownFileType = sourcecode.swift; name = ToastPresentationStyle.swift; path = Source/ToastPresentationStyle.swift; sourceTree = "<group>"; };
		5705D627409979E07F1C6D91D2008E00 /* SharedUI.xcconfig */ = {isa = PBXFileReference; includeInIndex = 1; lastKnownFileType = text.xcconfig; path = SharedUI.xcconfig; sourceTree = "<group>"; };
		578A9D6BEBE07F91B943DA86A4527049 /* Pods-KanvasCameraExample-dummy.m */ = {isa = PBXFileReference; includeInIndex = 1; lastKnownFileType = sourcecode.c.objc; path = "Pods-KanvasCameraExample-dummy.m"; sourceTree = "<group>"; };
		57B7117FCB4BE985863153F4C8735E5F /* ClosedRange+Clamp.swift */ = {isa = PBXFileReference; includeInIndex = 1; lastKnownFileType = sourcecode.swift; path = "ClosedRange+Clamp.swift"; sourceTree = "<group>"; };
		57E62FD5D549E8CDBE844168D4C1AE1D /* ConicalGradientLayer.swift */ = {isa = PBXFileReference; includeInIndex = 1; lastKnownFileType = sourcecode.swift; path = ConicalGradientLayer.swift; sourceTree = "<group>"; };
		589104E9BEF2D9C142FA9E634139A3F7 /* Pods-KanvasCameraExampleTests-acknowledgements.plist */ = {isa = PBXFileReference; includeInIndex = 1; lastKnownFileType = text.plist.xml; path = "Pods-KanvasCameraExampleTests-acknowledgements.plist"; sourceTree = "<group>"; };
		59AF5EA5A1A991EBB0580EF822D7B5B7 /* MediaClipsEditorViewController.swift */ = {isa = PBXFileReference; includeInIndex = 1; lastKnownFileType = sourcecode.swift; path = MediaClipsEditorViewController.swift; sourceTree = "<group>"; };
		5A1FF7A105D90FEDAC24CA7BC231FB93 /* TagsViewCollectionViewLayout.swift */ = {isa = PBXFileReference; includeInIndex = 1; lastKnownFileType = sourcecode.swift; path = TagsViewCollectionViewLayout.swift; sourceTree = "<group>"; };
		5A87DA8FE73E5A2BA114EEA3B8385D1F /* Foundation.framework */ = {isa = PBXFileReference; lastKnownFileType = wrapper.framework; name = Foundation.framework; path = Platforms/iPhoneOS.platform/Developer/SDKs/iPhoneOS12.2.sdk/System/Library/Frameworks/Foundation.framework; sourceTree = DEVELOPER_DIR; };
		5C4F31330DFA99D699E4BDC8C3573D73 /* FBSnapshotTestCase.framework */ = {isa = PBXFileReference; explicitFileType = wrapper.framework; includeInIndex = 0; name = FBSnapshotTestCase.framework; path = FBSnapshotTestCase.framework; sourceTree = BUILT_PRODUCTS_DIR; };
		5D51AA474676755322A96E438B40F220 /* KanvasCameraImages.swift */ = {isa = PBXFileReference; includeInIndex = 1; lastKnownFileType = sourcecode.swift; path = KanvasCameraImages.swift; sourceTree = "<group>"; };
		5E367C36D2E7852F6AC073F33018259F /* Utils-Info.plist */ = {isa = PBXFileReference; includeInIndex = 1; lastKnownFileType = text.plist.xml; path = "Utils-Info.plist"; sourceTree = "<group>"; };
		5EE7AB8F58058447AF0ACFABEB8C7FFC /* TrashView.swift */ = {isa = PBXFileReference; includeInIndex = 1; lastKnownFileType = sourcecode.swift; path = TrashView.swift; sourceTree = "<group>"; };
		5F6DE86D4822C88AD6B44A145FDE382A /* PhotoOutputHandler.swift */ = {isa = PBXFileReference; includeInIndex = 1; lastKnownFileType = sourcecode.swift; path = PhotoOutputHandler.swift; sourceTree = "<group>"; };
		5F86C6AC588BF5493DAEA48294E39430 /* CameraFilterCollectionCell.swift */ = {isa = PBXFileReference; includeInIndex = 1; lastKnownFileType = sourcecode.swift; path = CameraFilterCollectionCell.swift; sourceTree = "<group>"; };
		5F8F5888B52640A131871B4B2D44A6E2 /* GLPixelBufferView.swift */ = {isa = PBXFileReference; includeInIndex = 1; lastKnownFileType = sourcecode.swift; path = GLPixelBufferView.swift; sourceTree = "<group>"; };
		5FFAC12A76DDCF12E4341E22A000DB57 /* Pencil.swift */ = {isa = PBXFileReference; includeInIndex = 1; lastKnownFileType = sourcecode.swift; path = Pencil.swift; sourceTree = "<group>"; };
		602B8C1197D9F495F1F2EDD2D5871CAC /* GLVideoCompositor.swift */ = {isa = PBXFileReference; includeInIndex = 1; lastKnownFileType = sourcecode.swift; path = GLVideoCompositor.swift; sourceTree = "<group>"; };
		6052198EE561EE401151D7FC60E8E4B7 /* UIView+Utils.swift */ = {isa = PBXFileReference; includeInIndex = 1; lastKnownFileType = sourcecode.swift; name = "UIView+Utils.swift"; path = "Source/UIView+Utils.swift"; sourceTree = "<group>"; };
		615BCEEB5BE71932B6D812D0FB122FD9 /* CameraController.swift */ = {isa = PBXFileReference; includeInIndex = 1; lastKnownFileType = sourcecode.swift; path = CameraController.swift; sourceTree = "<group>"; };
		635B8EF611C5053183706BE4A6AD5DD0 /* GLKit.framework */ = {isa = PBXFileReference; lastKnownFileType = wrapper.framework; name = GLKit.framework; path = Platforms/iPhoneOS.platform/Developer/SDKs/iPhoneOS12.2.sdk/System/Library/Frameworks/GLKit.framework; sourceTree = DEVELOPER_DIR; };
<<<<<<< HEAD
		6568749E0988A2D6FE6A08F6F6819E51 /* NSURL+Media.swift */ = {isa = PBXFileReference; includeInIndex = 1; lastKnownFileType = sourcecode.swift; path = "NSURL+Media.swift"; sourceTree = "<group>"; };
=======
		63740F510F37B51D3708457BA60E3016 /* FilterCollectionView.swift */ = {isa = PBXFileReference; includeInIndex = 1; lastKnownFileType = sourcecode.swift; path = FilterCollectionView.swift; sourceTree = "<group>"; };
		6505FCEF2317653B00261131 /* UIView+Image.swift */ = {isa = PBXFileReference; fileEncoding = 4; lastKnownFileType = sourcecode.swift; path = "UIView+Image.swift"; sourceTree = "<group>"; };
		650BF0D22315A1AD002912EF /* TextCanvas.swift */ = {isa = PBXFileReference; lastKnownFileType = sourcecode.swift; path = TextCanvas.swift; sourceTree = "<group>"; };
		65584F302310557C008A1BC2 /* EditorTextView.swift */ = {isa = PBXFileReference; fileEncoding = 4; lastKnownFileType = sourcecode.swift; path = EditorTextView.swift; sourceTree = "<group>"; };
		655D800F2316CFDF00D41AE2 /* MovableTextView.swift */ = {isa = PBXFileReference; lastKnownFileType = sourcecode.swift; path = MovableTextView.swift; sourceTree = "<group>"; };
		658B481D231D6B6200F3D471 /* ViewTransformations.swift */ = {isa = PBXFileReference; fileEncoding = 4; lastKnownFileType = sourcecode.swift; path = ViewTransformations.swift; sourceTree = "<group>"; };
		659E52292317F38C00A62828 /* TextOptions.swift */ = {isa = PBXFileReference; lastKnownFileType = sourcecode.swift; path = TextOptions.swift; sourceTree = "<group>"; };
		659E522B2318007B00A62828 /* UITextView+TextOptions.swift */ = {isa = PBXFileReference; lastKnownFileType = sourcecode.swift; path = "UITextView+TextOptions.swift"; sourceTree = "<group>"; };
		65AA995623103BD300D64232 /* EditorTextController.swift */ = {isa = PBXFileReference; lastKnownFileType = sourcecode.swift; path = EditorTextController.swift; sourceTree = "<group>"; };
		65D5AD50231EA7E8009289F6 /* TrashView.swift */ = {isa = PBXFileReference; lastKnownFileType = sourcecode.swift; path = TrashView.swift; sourceTree = "<group>"; };
>>>>>>> ad58a78e
		65D5FB840AEC33B524AE833E675F17B2 /* UIFont+Orangina.swift */ = {isa = PBXFileReference; includeInIndex = 1; lastKnownFileType = sourcecode.swift; name = "UIFont+Orangina.swift"; path = "Source/UIFont+Orangina.swift"; sourceTree = "<group>"; };
		6AF538FC79C776285336015D927C9CF6 /* MediaPickerButtonView.swift */ = {isa = PBXFileReference; includeInIndex = 1; lastKnownFileType = sourcecode.swift; path = MediaPickerButtonView.swift; sourceTree = "<group>"; };
		6AFEF2171F904860991A0FDB0B99C416 /* ColorPickerController.swift */ = {isa = PBXFileReference; includeInIndex = 1; lastKnownFileType = sourcecode.swift; path = ColorPickerController.swift; sourceTree = "<group>"; };
		6B59F2BAD94F0738DD292F26BD1F3FFA /* UIView+Snaphot.swift */ = {isa = PBXFileReference; includeInIndex = 1; lastKnownFileType = sourcecode.swift; name = "UIView+Snaphot.swift"; path = "Source/UIView+Snaphot.swift"; sourceTree = "<group>"; };
		6CA25F7F4CCA890AE30EEC9D61EB85FF /* Assets.xcassets */ = {isa = PBXFileReference; includeInIndex = 1; lastKnownFileType = folder.assetcatalog; name = Assets.xcassets; path = Resources/Assets.xcassets; sourceTree = "<group>"; };
		6CDFAEAFDAFD3AF5695658AF9893AFA7 /* ModeSelectorAndShootController.swift */ = {isa = PBXFileReference; includeInIndex = 1; lastKnownFileType = sourcecode.swift; path = ModeSelectorAndShootController.swift; sourceTree = "<group>"; };
		6FE0037D67AB59A7A750850A8DB69BB9 /* Array+Object.swift */ = {isa = PBXFileReference; includeInIndex = 1; lastKnownFileType = sourcecode.swift; path = "Array+Object.swift"; sourceTree = "<group>"; };
		701ADA901CEC1A32EAA488BBAD157036 /* CALayer+Shadows.swift */ = {isa = PBXFileReference; includeInIndex = 1; lastKnownFileType = sourcecode.swift; path = "CALayer+Shadows.swift"; sourceTree = "<group>"; };
		70785A4F47B0DB4A072B558F476B046A /* GLError.swift */ = {isa = PBXFileReference; includeInIndex = 1; lastKnownFileType = sourcecode.swift; path = GLError.swift; sourceTree = "<group>"; };
		70804633602A528DE3F461EF36AA5A60 /* CameraFilterCollectionController.swift */ = {isa = PBXFileReference; includeInIndex = 1; lastKnownFileType = sourcecode.swift; path = CameraFilterCollectionController.swift; sourceTree = "<group>"; };
		724814A1BF302467DDC2291478013955 /* PostOptionsConstants.swift */ = {isa = PBXFileReference; includeInIndex = 1; lastKnownFileType = sourcecode.swift; path = PostOptionsConstants.swift; sourceTree = "<group>"; };
		72F425814522DEFEA551A1A49434007C /* FilterSettingsView.swift */ = {isa = PBXFileReference; includeInIndex = 1; lastKnownFileType = sourcecode.swift; path = FilterSettingsView.swift; sourceTree = "<group>"; };
		7313D6621BA5E87F2BA5427995213D8D /* MediaClipsCollectionView.swift */ = {isa = PBXFileReference; includeInIndex = 1; lastKnownFileType = sourcecode.swift; path = MediaClipsCollectionView.swift; sourceTree = "<group>"; };
		746CC9C9E1B0E104CD1BA120C69A2526 /* FBSnapshotTestCase-prefix.pch */ = {isa = PBXFileReference; includeInIndex = 1; lastKnownFileType = sourcecode.c.h; path = "FBSnapshotTestCase-prefix.pch"; sourceTree = "<group>"; };
		74F08359CC78DCF00432E7A66BA40A01 /* ColorPickerViewController.swift */ = {isa = PBXFileReference; includeInIndex = 1; lastKnownFileType = sourcecode.swift; name = ColorPickerViewController.swift; path = Source/ColorPickerViewController.swift; sourceTree = "<group>"; };
		7529E7E31B7893901A1F45388E7004DD /* IgnoreTouchesView.swift */ = {isa = PBXFileReference; includeInIndex = 1; lastKnownFileType = sourcecode.swift; path = IgnoreTouchesView.swift; sourceTree = "<group>"; };
		764C9EDE1CB350F8F1F58A2953FCBD3E /* AVURLAsset+Thumbnail.swift */ = {isa = PBXFileReference; includeInIndex = 1; lastKnownFileType = sourcecode.swift; path = "AVURLAsset+Thumbnail.swift"; sourceTree = "<group>"; };
		769BE05CCF34ACF294D3734EC08D198E /* Dictionary+Copy.swift */ = {isa = PBXFileReference; includeInIndex = 1; lastKnownFileType = sourcecode.swift; name = "Dictionary+Copy.swift"; path = "Source/Dictionary+Copy.swift"; sourceTree = "<group>"; };
		76C3A254D9B1DE15474D0F0257539781 /* StrokeSelectorView.swift */ = {isa = PBXFileReference; includeInIndex = 1; lastKnownFileType = sourcecode.swift; path = StrokeSelectorView.swift; sourceTree = "<group>"; };
		77D0B37F0449A0A1E46D05A48A5F2FB9 /* Utils-prefix.pch */ = {isa = PBXFileReference; includeInIndex = 1; lastKnownFileType = sourcecode.c.h; path = "Utils-prefix.pch"; sourceTree = "<group>"; };
		7855BC5476ED9207DB26841BFA384D3D /* LightLeaksFilter.swift */ = {isa = PBXFileReference; includeInIndex = 1; lastKnownFileType = sourcecode.swift; path = LightLeaksFilter.swift; sourceTree = "<group>"; };
		786F4677A186102F31174740A03F9ACD /* CameraInputControllerDelegate.swift */ = {isa = PBXFileReference; includeInIndex = 1; lastKnownFileType = sourcecode.swift; path = CameraInputControllerDelegate.swift; sourceTree = "<group>"; };
		78E659D8B6BBB3E0777F1A81BD996954 /* CameraInputOutput.swift */ = {isa = PBXFileReference; includeInIndex = 1; lastKnownFileType = sourcecode.swift; path = CameraInputOutput.swift; sourceTree = "<group>"; };
		7A521223E3E7CC7646AF1B923ADB49A8 /* ColorThief.swift */ = {isa = PBXFileReference; includeInIndex = 1; lastKnownFileType = sourcecode.swift; path = ColorThief.swift; sourceTree = "<group>"; };
		7AB5F82EB003951A01329027A83A800F /* EditTagsView.swift */ = {isa = PBXFileReference; includeInIndex = 1; lastKnownFileType = sourcecode.swift; path = EditTagsView.swift; sourceTree = "<group>"; };
		7B57BD5B932843008664A4353072C77E /* ImagePoolFilter.swift */ = {isa = PBXFileReference; includeInIndex = 1; lastKnownFileType = sourcecode.swift; path = ImagePoolFilter.swift; sourceTree = "<group>"; };
		7BB505D1295782B77FCEFD6986698CDA /* EditorTextView.swift */ = {isa = PBXFileReference; includeInIndex = 1; lastKnownFileType = sourcecode.swift; path = EditorTextView.swift; sourceTree = "<group>"; };
		7BBF17625D85B484BF5EFBAF1147C2E0 /* EditorFilterController.swift */ = {isa = PBXFileReference; includeInIndex = 1; lastKnownFileType = sourcecode.swift; path = EditorFilterController.swift; sourceTree = "<group>"; };
		7C79025E383ABC18C410A8DD1E3CAA1B /* CALayer+CGImage.swift */ = {isa = PBXFileReference; includeInIndex = 1; lastKnownFileType = sourcecode.swift; path = "CALayer+CGImage.swift"; sourceTree = "<group>"; };
		7CFB1A68F323DC0F3D20DD1DEF86C3F9 /* UIImage+FlipLeftMirrored.swift */ = {isa = PBXFileReference; includeInIndex = 1; lastKnownFileType = sourcecode.swift; path = "UIImage+FlipLeftMirrored.swift"; sourceTree = "<group>"; };
		7D462DE960272556D85C81551A6CB399 /* Pods-KanvasCameraExampleTests-dummy.m */ = {isa = PBXFileReference; includeInIndex = 1; lastKnownFileType = sourcecode.c.objc; path = "Pods-KanvasCameraExampleTests-dummy.m"; sourceTree = "<group>"; };
		7E6AACA27B133032C9103A5B18647BF6 /* Pods-KanvasCameraExampleTests.modulemap */ = {isa = PBXFileReference; includeInIndex = 1; lastKnownFileType = sourcecode.module; path = "Pods-KanvasCameraExampleTests.modulemap"; sourceTree = "<group>"; };
		7F338358602B436C8A048CF9657000B1 /* HorizontalCollectionLayout.swift */ = {isa = PBXFileReference; includeInIndex = 1; lastKnownFileType = sourcecode.swift; path = HorizontalCollectionLayout.swift; sourceTree = "<group>"; };
		7F9B4A8AF8DAA3F3BD38E20905D6D612 /* Sharpie.swift */ = {isa = PBXFileReference; includeInIndex = 1; lastKnownFileType = sourcecode.swift; path = Sharpie.swift; sourceTree = "<group>"; };
		8101042F55BC8F51BC7174C04A4A6A39 /* CVPixelBuffer+sampleBuffer.swift */ = {isa = PBXFileReference; includeInIndex = 1; lastKnownFileType = sourcecode.swift; path = "CVPixelBuffer+sampleBuffer.swift"; sourceTree = "<group>"; };
		82D2DF1ABBBD85F5E079D7D0EB5479BC /* SwiftSupport.swift */ = {isa = PBXFileReference; includeInIndex = 1; lastKnownFileType = sourcecode.swift; name = SwiftSupport.swift; path = FBSnapshotTestCase/SwiftSupport.swift; sourceTree = "<group>"; };
		83A86DA3D0C0937E2595767D53DD36DA /* HapticFeedbackGenerator.swift */ = {isa = PBXFileReference; includeInIndex = 1; lastKnownFileType = sourcecode.swift; name = HapticFeedbackGenerator.swift; path = Source/HapticFeedbackGenerator.swift; sourceTree = "<group>"; };
		83ED0751E94F33727BC179F9EEF0E9D5 /* KanvasCamera.modulemap */ = {isa = PBXFileReference; includeInIndex = 1; lastKnownFileType = sourcecode.module; path = KanvasCamera.modulemap; sourceTree = "<group>"; };
		8423EF29F0DF7BD856907FA7D36CA825 /* FilterFactory.swift */ = {isa = PBXFileReference; includeInIndex = 1; lastKnownFileType = sourcecode.swift; path = FilterFactory.swift; sourceTree = "<group>"; };
		844C5DF7D53E730935A4D3C6A5EDB6E1 /* TumblrTheme-prefix.pch */ = {isa = PBXFileReference; includeInIndex = 1; lastKnownFileType = sourcecode.c.h; path = "TumblrTheme-prefix.pch"; sourceTree = "<group>"; };
		84A701D8FD21F4621659D7A6D6F29B77 /* UIUpdate.swift */ = {isa = PBXFileReference; includeInIndex = 1; lastKnownFileType = sourcecode.swift; path = UIUpdate.swift; sourceTree = "<group>"; };
		861A4FB4BAA5C76F9D27DE0A9E379ACC /* WaveFilter.swift */ = {isa = PBXFileReference; includeInIndex = 1; lastKnownFileType = sourcecode.swift; path = WaveFilter.swift; sourceTree = "<group>"; };
		86266F8011EC57C647AF84B101CDC6E1 /* ShaderUtilities.swift */ = {isa = PBXFileReference; includeInIndex = 1; lastKnownFileType = sourcecode.swift; path = ShaderUtilities.swift; sourceTree = "<group>"; };
		886369AEDF5481CCE956A6C7F852B272 /* Shaders */ = {isa = PBXFileReference; includeInIndex = 1; name = Shaders; path = Resources/Shaders; sourceTree = "<group>"; };
		88EE4F95531D217A595AA8D85A24FA39 /* FBSnapshotTestController.h */ = {isa = PBXFileReference; includeInIndex = 1; lastKnownFileType = sourcecode.c.h; name = FBSnapshotTestController.h; path = FBSnapshotTestCase/FBSnapshotTestController.h; sourceTree = "<group>"; };
		899529FEAA3F36B2E91687BB59135B32 /* FilterCollectionView.swift */ = {isa = PBXFileReference; includeInIndex = 1; lastKnownFileType = sourcecode.swift; path = FilterCollectionView.swift; sourceTree = "<group>"; };
		8A228F963CC9F56777C747E06F648344 /* TumblrTheme.framework */ = {isa = PBXFileReference; explicitFileType = wrapper.framework; includeInIndex = 0; name = TumblrTheme.framework; path = TumblrTheme.framework; sourceTree = BUILT_PRODUCTS_DIR; };
		8A802CF34B017DC744FF6DC224667DB5 /* Utils.xcconfig */ = {isa = PBXFileReference; includeInIndex = 1; lastKnownFileType = text.xcconfig; path = Utils.xcconfig; sourceTree = "<group>"; };
		8C2E556584EA664F2BB53A4E659328D8 /* IgnoreTouchesCollectionView.swift */ = {isa = PBXFileReference; includeInIndex = 1; lastKnownFileType = sourcecode.swift; path = IgnoreTouchesCollectionView.swift; sourceTree = "<group>"; };
		8D7B1AE16905CD51995CD7B15125B45F /* ComposeNavigationBar.swift */ = {isa = PBXFileReference; includeInIndex = 1; lastKnownFileType = sourcecode.swift; name = ComposeNavigationBar.swift; path = Source/ComposeNavigationBar.swift; sourceTree = "<group>"; };
		8DF76EFE78144B77CE1EE7D3700B13BD /* DrawingCanvas.swift */ = {isa = PBXFileReference; includeInIndex = 1; lastKnownFileType = sourcecode.swift; path = DrawingCanvas.swift; sourceTree = "<group>"; };
		8E60B9330D4ECD90EC8E0C3D20AD6C1B /* CameraPreviewView.swift */ = {isa = PBXFileReference; includeInIndex = 1; lastKnownFileType = sourcecode.swift; path = CameraPreviewView.swift; sourceTree = "<group>"; };
		8EBF70F78325B1620D3B0736624C9FF6 /* Marker.swift */ = {isa = PBXFileReference; includeInIndex = 1; lastKnownFileType = sourcecode.swift; path = Marker.swift; sourceTree = "<group>"; };
		8F1FE5C23F1BC485C54B92C32E78391F /* UIApplication+StrictKeyWindow.m */ = {isa = PBXFileReference; includeInIndex = 1; lastKnownFileType = sourcecode.c.objc; name = "UIApplication+StrictKeyWindow.m"; path = "FBSnapshotTestCase/Categories/UIApplication+StrictKeyWindow.m"; sourceTree = "<group>"; };
		8F22DAD285BB0FF34CD8884790DDE829 /* SharedUI-dummy.m */ = {isa = PBXFileReference; includeInIndex = 1; lastKnownFileType = sourcecode.c.objc; path = "SharedUI-dummy.m"; sourceTree = "<group>"; };
		8FCCADAF7B955716E7EB7DF973C8E46E /* OptionView.swift */ = {isa = PBXFileReference; includeInIndex = 1; lastKnownFileType = sourcecode.swift; path = OptionView.swift; sourceTree = "<group>"; };
		904E3BDCC25430B29B58F4B9E08B2D84 /* MediaClipsCollectionCell.swift */ = {isa = PBXFileReference; includeInIndex = 1; lastKnownFileType = sourcecode.swift; path = MediaClipsCollectionCell.swift; sourceTree = "<group>"; };
		90676C59219B6759D864709F841AEC56 /* RoundedTexture.swift */ = {isa = PBXFileReference; includeInIndex = 1; lastKnownFileType = sourcecode.swift; path = RoundedTexture.swift; sourceTree = "<group>"; };
		91B60FA895C86F91673DBE2740CB36AD /* IndexPath+Order.swift */ = {isa = PBXFileReference; includeInIndex = 1; lastKnownFileType = sourcecode.swift; path = "IndexPath+Order.swift"; sourceTree = "<group>"; };
		92523DB363530C995A6D05041CDB3FF0 /* TextureSelectorView.swift */ = {isa = PBXFileReference; includeInIndex = 1; lastKnownFileType = sourcecode.swift; path = TextureSelectorView.swift; sourceTree = "<group>"; };
		92BC8D8E30A829B43FBA2B477A052A29 /* Pods-KanvasCameraExampleTests.debug.xcconfig */ = {isa = PBXFileReference; includeInIndex = 1; lastKnownFileType = text.xcconfig; path = "Pods-KanvasCameraExampleTests.debug.xcconfig"; sourceTree = "<group>"; };
		93D08623E833189BCE80116FE3E8DBBA /* Pods-KanvasCameraExampleTests.release.xcconfig */ = {isa = PBXFileReference; includeInIndex = 1; lastKnownFileType = text.xcconfig; path = "Pods-KanvasCameraExampleTests.release.xcconfig"; sourceTree = "<group>"; };
		958B6D5BB9CE633D29A3259245D5E75E /* Pods-KanvasCameraExampleTests-Info.plist */ = {isa = PBXFileReference; includeInIndex = 1; lastKnownFileType = text.plist.xml; path = "Pods-KanvasCameraExampleTests-Info.plist"; sourceTree = "<group>"; };
		95ACDA7FA610A347295BF3B44FCAD4C1 /* MirrorFourFilter.swift */ = {isa = PBXFileReference; includeInIndex = 1; lastKnownFileType = sourcecode.swift; path = MirrorFourFilter.swift; sourceTree = "<group>"; };
		95C4521E1AA644D936270EFCBF2066D0 /* CameraSettings.swift */ = {isa = PBXFileReference; includeInIndex = 1; lastKnownFileType = sourcecode.swift; path = CameraSettings.swift; sourceTree = "<group>"; };
		9831168340B63F19B1956AF98D1535F7 /* KanvasCamera.framework */ = {isa = PBXFileReference; explicitFileType = wrapper.framework; includeInIndex = 0; name = KanvasCamera.framework; path = KanvasCamera.framework; sourceTree = BUILT_PRODUCTS_DIR; };
		98695A457527BB1B09F843FDA055F358 /* KanvasCamera-Info.plist */ = {isa = PBXFileReference; includeInIndex = 1; lastKnownFileType = text.plist.xml; path = "KanvasCamera-Info.plist"; sourceTree = "<group>"; };
		98FD387DFA194173633270BAF1BCD859 /* FBSnapshotTestCase.modulemap */ = {isa = PBXFileReference; includeInIndex = 1; lastKnownFileType = sourcecode.module; path = FBSnapshotTestCase.modulemap; sourceTree = "<group>"; };
		9A41B7C4CA7A4FB70AA335306BAC7713 /* UIColor+Util.swift */ = {isa = PBXFileReference; includeInIndex = 1; lastKnownFileType = sourcecode.swift; name = "UIColor+Util.swift"; path = "Source/UIColor+Util.swift"; sourceTree = "<group>"; };
		9B233284383AF6968406119FF5CFB712 /* TumblrTheme.framework */ = {isa = PBXFileReference; explicitFileType = wrapper.framework; includeInIndex = 0; path = TumblrTheme.framework; sourceTree = BUILT_PRODUCTS_DIR; };
		9BA77E0E5C721CD7C47C678D3F815B4F /* KanvasCamera-prefix.pch */ = {isa = PBXFileReference; includeInIndex = 1; lastKnownFileType = sourcecode.c.h; path = "KanvasCamera-prefix.pch"; sourceTree = "<group>"; };
		9D940727FF8FB9C785EB98E56350EF41 /* Podfile */ = {isa = PBXFileReference; explicitFileType = text.script.ruby; includeInIndex = 1; indentWidth = 2; lastKnownFileType = text; name = Podfile; path = ../Podfile; sourceTree = SOURCE_ROOT; tabWidth = 2; xcLanguageSpecificationIdentifier = xcode.lang.ruby; };
		9DB7C9AEF9C4626BAAE47DE5FC78CD2D /* Assets.xcassets */ = {isa = PBXFileReference; includeInIndex = 1; lastKnownFileType = folder.assetcatalog; name = Assets.xcassets; path = Resources/Assets.xcassets; sourceTree = "<group>"; };
		9E26489502AD35476DE5C94D7DE9B46D /* TumblrTheme-umbrella.h */ = {isa = PBXFileReference; includeInIndex = 1; lastKnownFileType = sourcecode.c.h; path = "TumblrTheme-umbrella.h"; sourceTree = "<group>"; };
		9FC841DA265112D384E7D31DAC83F0AB /* FilterItem.swift */ = {isa = PBXFileReference; includeInIndex = 1; lastKnownFileType = sourcecode.swift; path = FilterItem.swift; sourceTree = "<group>"; };
		A08937E92D1799C964F618650F009277 /* RaveFilter.swift */ = {isa = PBXFileReference; includeInIndex = 1; lastKnownFileType = sourcecode.swift; path = RaveFilter.swift; sourceTree = "<group>"; };
		A199572DEE5DAD7BCD6A938CD5D88D7C /* PostOptionsTagsDelegate.swift */ = {isa = PBXFileReference; includeInIndex = 1; lastKnownFileType = sourcecode.swift; path = PostOptionsTagsDelegate.swift; sourceTree = "<group>"; };
		A1DEBA7AC05C600D5A8C69E99BC7491E /* SharedUI-prefix.pch */ = {isa = PBXFileReference; includeInIndex = 1; lastKnownFileType = sourcecode.c.h; path = "SharedUI-prefix.pch"; sourceTree = "<group>"; };
		A23D2E4987EEF3CCAB31337ED9D3DE08 /* SharedUI-umbrella.h */ = {isa = PBXFileReference; includeInIndex = 1; lastKnownFileType = sourcecode.c.h; path = "SharedUI-umbrella.h"; sourceTree = "<group>"; };
		A25844C26701FA4BCAEF64150B56777F /* UIImage+Compare.h */ = {isa = PBXFileReference; includeInIndex = 1; lastKnownFileType = sourcecode.c.h; name = "UIImage+Compare.h"; path = "FBSnapshotTestCase/Categories/UIImage+Compare.h"; sourceTree = "<group>"; };
		A352678AE85ED7FA80FC8DE3083DBCCB /* ColorCollectionCell.swift */ = {isa = PBXFileReference; includeInIndex = 1; lastKnownFileType = sourcecode.swift; path = ColorCollectionCell.swift; sourceTree = "<group>"; };
		A54CEF30FC1C2679392A3D5CD7EFDCE8 /* CALayer+Color.swift */ = {isa = PBXFileReference; includeInIndex = 1; lastKnownFileType = sourcecode.swift; path = "CALayer+Color.swift"; sourceTree = "<group>"; };
		A5FC5F57DE241C947D4D0E12C6F8C106 /* UICollectionView+Cells.swift */ = {isa = PBXFileReference; includeInIndex = 1; lastKnownFileType = sourcecode.swift; path = "UICollectionView+Cells.swift"; sourceTree = "<group>"; };
		A7DC2F4E8181463F0A3485FA24544514 /* Utils.podspec */ = {isa = PBXFileReference; explicitFileType = text.script.ruby; includeInIndex = 1; indentWidth = 2; lastKnownFileType = text; path = Utils.podspec; sourceTree = "<group>"; tabWidth = 2; xcLanguageSpecificationIdentifier = xcode.lang.ruby; };
		A837943685F7EAC671F7AAC4657DAC62 /* UIView+Layout.swift */ = {isa = PBXFileReference; includeInIndex = 1; lastKnownFileType = sourcecode.swift; path = "UIView+Layout.swift"; sourceTree = "<group>"; };
		A839DBD61814548A213C8FDA88AE814B /* OptionsController.swift */ = {isa = PBXFileReference; includeInIndex = 1; lastKnownFileType = sourcecode.swift; path = OptionsController.swift; sourceTree = "<group>"; };
		A8ED8E4C83FF369C883157B7CA628DCB /* CameraOption.swift */ = {isa = PBXFileReference; includeInIndex = 1; lastKnownFileType = sourcecode.swift; path = CameraOption.swift; sourceTree = "<group>"; };
		A8FD10DDD21FA6DF833F43DD41A59136 /* EditionMenuCollectionView.swift */ = {isa = PBXFileReference; includeInIndex = 1; lastKnownFileType = sourcecode.swift; path = EditionMenuCollectionView.swift; sourceTree = "<group>"; };
		AA172EA1A198EEFBE0794EACF7993C02 /* UIImage+Snapshot.m */ = {isa = PBXFileReference; includeInIndex = 1; lastKnownFileType = sourcecode.c.objc; name = "UIImage+Snapshot.m"; path = "FBSnapshotTestCase/Categories/UIImage+Snapshot.m"; sourceTree = "<group>"; };
		AA9F2A1429BB41637F94A02C201FCAE2 /* CameraRecordingProtocol.swift */ = {isa = PBXFileReference; includeInIndex = 1; lastKnownFileType = sourcecode.swift; path = CameraRecordingProtocol.swift; sourceTree = "<group>"; };
		AAACA700D412E0A73B288E4776ECBDD0 /* FilterCollectionCell.swift */ = {isa = PBXFileReference; includeInIndex = 1; lastKnownFileType = sourcecode.swift; path = FilterCollectionCell.swift; sourceTree = "<group>"; };
		AC99A3177AF98170E313649DD47DE266 /* UIImage+Camera.swift */ = {isa = PBXFileReference; includeInIndex = 1; lastKnownFileType = sourcecode.swift; path = "UIImage+Camera.swift"; sourceTree = "<group>"; };
		AD0085F8BB08E7543D961102D903265E /* Filter.swift */ = {isa = PBXFileReference; includeInIndex = 1; lastKnownFileType = sourcecode.swift; path = Filter.swift; sourceTree = "<group>"; };
		AD0B81AC7DF4855803A0FA70985F8A99 /* FBSnapshotTestCasePlatform.m */ = {isa = PBXFileReference; includeInIndex = 1; lastKnownFileType = sourcecode.c.objc; name = FBSnapshotTestCasePlatform.m; path = FBSnapshotTestCase/FBSnapshotTestCasePlatform.m; sourceTree = "<group>"; };
		ADAECE9C26E9781C34E3D77D021DEA9D /* ContentTypeDetector.swift */ = {isa = PBXFileReference; includeInIndex = 1; lastKnownFileType = sourcecode.swift; name = ContentTypeDetector.swift; path = Source/ContentTypeDetector.swift; sourceTree = "<group>"; };
		ADD43DC1D01CD54245FA762D63A3CF27 /* KanvasCamera-dummy.m */ = {isa = PBXFileReference; includeInIndex = 1; lastKnownFileType = sourcecode.c.objc; path = "KanvasCamera-dummy.m"; sourceTree = "<group>"; };
		AE7780880969D6787D04EAE807A25033 /* CGRect+Center.swift */ = {isa = PBXFileReference; includeInIndex = 1; lastKnownFileType = sourcecode.swift; path = "CGRect+Center.swift"; sourceTree = "<group>"; };
		B0606549A0AFF67F2681774D6AB0F094 /* SharedUI.podspec */ = {isa = PBXFileReference; explicitFileType = text.script.ruby; includeInIndex = 1; indentWidth = 2; lastKnownFileType = text; path = SharedUI.podspec; sourceTree = "<group>"; tabWidth = 2; xcLanguageSpecificationIdentifier = xcode.lang.ruby; };
		B133F234B95CF873AE850D0C7E57B610 /* Pods-KanvasCameraExample-umbrella.h */ = {isa = PBXFileReference; includeInIndex = 1; lastKnownFileType = sourcecode.c.h; path = "Pods-KanvasCameraExample-umbrella.h"; sourceTree = "<group>"; };
		B2052A0732851F1FFE8D91366DAA687F /* KanvasUIImagePickerViewController.swift */ = {isa = PBXFileReference; includeInIndex = 1; lastKnownFileType = sourcecode.swift; path = KanvasUIImagePickerViewController.swift; sourceTree = "<group>"; };
		B321C73955714AFB57F9DB8F1090071D /* Utils.framework */ = {isa = PBXFileReference; explicitFileType = wrapper.framework; includeInIndex = 0; name = Utils.framework; path = Utils.framework; sourceTree = BUILT_PRODUCTS_DIR; };
		B3223213B7A02CC3A62C6AF5299150F0 /* Array+Safety.swift */ = {isa = PBXFileReference; includeInIndex = 1; lastKnownFileType = sourcecode.swift; name = "Array+Safety.swift"; path = "Source/Array+Safety.swift"; sourceTree = "<group>"; };
		B40E0612A7ECAFC19F9E2D394257568F /* String+HexColor.swift */ = {isa = PBXFileReference; includeInIndex = 1; lastKnownFileType = sourcecode.swift; name = "String+HexColor.swift"; path = "Source/String+HexColor.swift"; sourceTree = "<group>"; };
		B4180D2D5389FE49188445A4D380DC10 /* EditionMenuCollectionCell.swift */ = {isa = PBXFileReference; includeInIndex = 1; lastKnownFileType = sourcecode.swift; path = EditionMenuCollectionCell.swift; sourceTree = "<group>"; };
		B502AEB4ABDD7D8BE33EA147318F6513 /* CameraPreviewViewController.swift */ = {isa = PBXFileReference; includeInIndex = 1; lastKnownFileType = sourcecode.swift; path = CameraPreviewViewController.swift; sourceTree = "<group>"; };
		B51B01CBCDDEF80D118ECDA60C720372 /* CameraInputController.swift */ = {isa = PBXFileReference; includeInIndex = 1; lastKnownFileType = sourcecode.swift; path = CameraInputController.swift; sourceTree = "<group>"; };
		B5CEC467BCD038E6E6EAF37D1994B4E2 /* MediaInfo.swift */ = {isa = PBXFileReference; includeInIndex = 1; lastKnownFileType = sourcecode.swift; path = MediaInfo.swift; sourceTree = "<group>"; };
		B6CE2AB00516EA9A38803794A415AB32 /* UIViewController+Load.swift */ = {isa = PBXFileReference; includeInIndex = 1; lastKnownFileType = sourcecode.swift; path = "UIViewController+Load.swift"; sourceTree = "<group>"; };
		B7F49FAC341835D870E1D2025D238A44 /* CameraView.swift */ = {isa = PBXFileReference; includeInIndex = 1; lastKnownFileType = sourcecode.swift; path = CameraView.swift; sourceTree = "<group>"; };
		B86B5AE5D87628C003F83515DA51DD71 /* NavigationBarStyleDefining.swift */ = {isa = PBXFileReference; includeInIndex = 1; lastKnownFileType = sourcecode.swift; name = NavigationBarStyleDefining.swift; path = Source/NavigationBarStyleDefining.swift; sourceTree = "<group>"; };
		BBB881D3D26B6A95761E4BD447551FFC /* KanvasCameraStrings.swift */ = {isa = PBXFileReference; includeInIndex = 1; lastKnownFileType = sourcecode.swift; path = KanvasCameraStrings.swift; sourceTree = "<group>"; };
		BC944AAEAF15A8E42A88653064AF4C0E /* Pods-KanvasCameraExampleTests-acknowledgements.markdown */ = {isa = PBXFileReference; includeInIndex = 1; lastKnownFileType = text; path = "Pods-KanvasCameraExampleTests-acknowledgements.markdown"; sourceTree = "<group>"; };
		BE76C804A3F10B7CC487990BF5924FAF /* OptionsStackView.swift */ = {isa = PBXFileReference; includeInIndex = 1; lastKnownFileType = sourcecode.swift; path = OptionsStackView.swift; sourceTree = "<group>"; };
		BE94DA1C2EF6E4B0C9F16E2BB88C5304 /* HashCodeBuilder.swift */ = {isa = PBXFileReference; includeInIndex = 1; lastKnownFileType = sourcecode.swift; name = HashCodeBuilder.swift; path = Source/HashCodeBuilder.swift; sourceTree = "<group>"; };
		C1563A2D709E0876C88E6D8BF13A4DE1 /* NumTypes+Conversion.swift */ = {isa = PBXFileReference; includeInIndex = 1; lastKnownFileType = sourcecode.swift; path = "NumTypes+Conversion.swift"; sourceTree = "<group>"; };
		C1A92E2484A7374B03E458D17102E008 /* GroupFilter.swift */ = {isa = PBXFileReference; includeInIndex = 1; lastKnownFileType = sourcecode.swift; path = GroupFilter.swift; sourceTree = "<group>"; };
		C34C750CB3200C8266B84DD2F0B364D3 /* KanvasCamera.xcconfig */ = {isa = PBXFileReference; includeInIndex = 1; lastKnownFileType = text.xcconfig; path = KanvasCamera.xcconfig; sourceTree = "<group>"; };
		C4D2C31BABCB8F61AF1723647183559F /* TumblrTheme.xcconfig */ = {isa = PBXFileReference; includeInIndex = 1; lastKnownFileType = text.xcconfig; path = TumblrTheme.xcconfig; sourceTree = "<group>"; };
		C5987FDF9544F42F60BB6902B5A7AF6F /* SuggestedTagsView.swift */ = {isa = PBXFileReference; includeInIndex = 1; lastKnownFileType = sourcecode.swift; path = SuggestedTagsView.swift; sourceTree = "<group>"; };
		C5B781E3E8D6C37CC68B00DAE3125A1E /* TagsViewController.swift */ = {isa = PBXFileReference; includeInIndex = 1; lastKnownFileType = sourcecode.swift; path = TagsViewController.swift; sourceTree = "<group>"; };
		C67E661AC26B7CC914AAF2B372A18E65 /* Texture.swift */ = {isa = PBXFileReference; includeInIndex = 1; lastKnownFileType = sourcecode.swift; path = Texture.swift; sourceTree = "<group>"; };
		C8AA7EBA426046FA90B36DE32A619EB8 /* UIColor+Hex.swift */ = {isa = PBXFileReference; includeInIndex = 1; lastKnownFileType = sourcecode.swift; name = "UIColor+Hex.swift"; path = "Source/UIColor+Hex.swift"; sourceTree = "<group>"; };
		CA1504F607BC03329888E7BD6C3BCCBD /* CVPixelBuffer+copy.swift */ = {isa = PBXFileReference; includeInIndex = 1; lastKnownFileType = sourcecode.swift; path = "CVPixelBuffer+copy.swift"; sourceTree = "<group>"; };
		CB530BFEE9F1C3F6CD93F073FCDD75E1 /* UIFont+TumblrTheme.swift */ = {isa = PBXFileReference; includeInIndex = 1; lastKnownFileType = sourcecode.swift; name = "UIFont+TumblrTheme.swift"; path = "Source/UIFont+TumblrTheme.swift"; sourceTree = "<group>"; };
		CBA089D6D25DC02789EB43D750E1CB5E /* EasyTipView.swift */ = {isa = PBXFileReference; includeInIndex = 1; lastKnownFileType = sourcecode.swift; name = EasyTipView.swift; path = Source/EasyTipView.swift; sourceTree = "<group>"; };
		CBF0CCD093AD8EE84FBAAAF873F9865C /* XCTest.framework */ = {isa = PBXFileReference; lastKnownFileType = wrapper.framework; name = XCTest.framework; path = Platforms/iPhoneOS.platform/Developer/SDKs/iPhoneOS12.2.sdk/System/Library/Frameworks/XCTest.framework; sourceTree = DEVELOPER_DIR; };
		CCA68957C7E06EE297ACEC62D750DBA7 /* FilterType.swift */ = {isa = PBXFileReference; includeInIndex = 1; lastKnownFileType = sourcecode.swift; path = FilterType.swift; sourceTree = "<group>"; };
		CCAFAEBE89BE0F9091396494660844D1 /* OpenGLES.framework */ = {isa = PBXFileReference; lastKnownFileType = wrapper.framework; name = OpenGLES.framework; path = Platforms/iPhoneOS.platform/Developer/SDKs/iPhoneOS12.2.sdk/System/Library/Frameworks/OpenGLES.framework; sourceTree = DEVELOPER_DIR; };
		CE601258EE59C821ABB0C3D879D2707F /* ShootButtonView.swift */ = {isa = PBXFileReference; includeInIndex = 1; lastKnownFileType = sourcecode.swift; path = ShootButtonView.swift; sourceTree = "<group>"; };
		CF6829E115CC740E02BBF0AC7FE38CF6 /* ColorCollectionController.swift */ = {isa = PBXFileReference; includeInIndex = 1; lastKnownFileType = sourcecode.swift; path = ColorCollectionController.swift; sourceTree = "<group>"; };
		D0128FA4AEE929E2BCB55E35BEADE4A1 /* MediaMetadata.swift */ = {isa = PBXFileReference; includeInIndex = 1; lastKnownFileType = sourcecode.swift; path = MediaMetadata.swift; sourceTree = "<group>"; };
		D045976C5B790D6CF5A45FD41AA5DA6F /* ToonFilter.swift */ = {isa = PBXFileReference; includeInIndex = 1; lastKnownFileType = sourcecode.swift; path = ToonFilter.swift; sourceTree = "<group>"; };
		D3067EAFD5B0A06885968D137840DB70 /* FBSnapshotTestCasePlatform.h */ = {isa = PBXFileReference; includeInIndex = 1; lastKnownFileType = sourcecode.c.h; name = FBSnapshotTestCasePlatform.h; path = FBSnapshotTestCase/FBSnapshotTestCasePlatform.h; sourceTree = "<group>"; };
		D51C383F91E8FF3A6537809CF5071CCF /* UIFont+Utils.swift */ = {isa = PBXFileReference; includeInIndex = 1; lastKnownFileType = sourcecode.swift; path = "UIFont+Utils.swift"; sourceTree = "<group>"; };
		D56B83BC481B12023B749FCDBE33E70E /* UIFont+PostFonts.swift */ = {isa = PBXFileReference; includeInIndex = 1; lastKnownFileType = sourcecode.swift; name = "UIFont+PostFonts.swift"; path = "Source/UIFont+PostFonts.swift"; sourceTree = "<group>"; };
		D7D5BF0623A45404831C3D4C5AF8B869 /* ChromaFilter.swift */ = {isa = PBXFileReference; includeInIndex = 1; lastKnownFileType = sourcecode.swift; path = ChromaFilter.swift; sourceTree = "<group>"; };
		DA6FBEF5C3FB48F7B60630DC1F9EDDD0 /* SuggestedTagView.swift */ = {isa = PBXFileReference; includeInIndex = 1; lastKnownFileType = sourcecode.swift; path = SuggestedTagView.swift; sourceTree = "<group>"; };
		DB7B57F3313411BCE36B48FDE78E34EC /* CameraSegmentHandler.swift */ = {isa = PBXFileReference; includeInIndex = 1; lastKnownFileType = sourcecode.swift; path = CameraSegmentHandler.swift; sourceTree = "<group>"; };
		DD5BAD515063827DDEA27A8E705E7055 /* MediaClip.swift */ = {isa = PBXFileReference; includeInIndex = 1; lastKnownFileType = sourcecode.swift; path = MediaClip.swift; sourceTree = "<group>"; };
		DE35F81C954881204729C569018D98C0 /* FBSnapshotTestController.m */ = {isa = PBXFileReference; includeInIndex = 1; lastKnownFileType = sourcecode.c.objc; name = FBSnapshotTestController.m; path = FBSnapshotTestCase/FBSnapshotTestController.m; sourceTree = "<group>"; };
		DFE3B885D482EBB73356633A05D70D5A /* Pods-KanvasCameraExample-acknowledgements.markdown */ = {isa = PBXFileReference; includeInIndex = 1; lastKnownFileType = text; path = "Pods-KanvasCameraExample-acknowledgements.markdown"; sourceTree = "<group>"; };
		E0209AE1F83FB5836D03B545E4052023 /* PostFormKeyboardTracker.swift */ = {isa = PBXFileReference; includeInIndex = 1; lastKnownFileType = sourcecode.swift; name = PostFormKeyboardTracker.swift; path = Source/PostFormKeyboardTracker.swift; sourceTree = "<group>"; };
		E02D81F4D0BC8E02D6617C596129DB70 /* UIFont+ComposeFonts.swift */ = {isa = PBXFileReference; includeInIndex = 1; lastKnownFileType = sourcecode.swift; name = "UIFont+ComposeFonts.swift"; path = "Source/UIFont+ComposeFonts.swift"; sourceTree = "<group>"; };
		E0607E61D6B5862513C1AB10430D7634 /* EditionOption.swift */ = {isa = PBXFileReference; includeInIndex = 1; lastKnownFileType = sourcecode.swift; path = EditionOption.swift; sourceTree = "<group>"; };
		E0956940883830C651240E754E3ECC52 /* UIImage+Diff.m */ = {isa = PBXFileReference; includeInIndex = 1; lastKnownFileType = sourcecode.c.objc; name = "UIImage+Diff.m"; path = "FBSnapshotTestCase/Categories/UIImage+Diff.m"; sourceTree = "<group>"; };
		E232FE43C1A5FCC3E0F2D12728FECDB3 /* TagsView.swift */ = {isa = PBXFileReference; includeInIndex = 1; lastKnownFileType = sourcecode.swift; path = TagsView.swift; sourceTree = "<group>"; };
		E25B88F25CD48FE1638FD52911A6824F /* Pods-KanvasCameraExample.modulemap */ = {isa = PBXFileReference; includeInIndex = 1; lastKnownFileType = sourcecode.module; path = "Pods-KanvasCameraExample.modulemap"; sourceTree = "<group>"; };
		E2E5CA64803264BB340785EA5D8264C4 /* Utils.modulemap */ = {isa = PBXFileReference; includeInIndex = 1; lastKnownFileType = sourcecode.module; path = Utils.modulemap; sourceTree = "<group>"; };
		E354F8FD537351F26F7949B4EBFA5101 /* UIImage+Diff.h */ = {isa = PBXFileReference; includeInIndex = 1; lastKnownFileType = sourcecode.c.h; name = "UIImage+Diff.h"; path = "FBSnapshotTestCase/Categories/UIImage+Diff.h"; sourceTree = "<group>"; };
		E3727DA02E55BCB488A465AB6F6A7049 /* FilterSettingsController.swift */ = {isa = PBXFileReference; includeInIndex = 1; lastKnownFileType = sourcecode.swift; path = FilterSettingsController.swift; sourceTree = "<group>"; };
		E3EA6942D4957D15255FEDC0099B7EEF /* EditorViewController.swift */ = {isa = PBXFileReference; includeInIndex = 1; lastKnownFileType = sourcecode.swift; path = EditorViewController.swift; sourceTree = "<group>"; };
		E4E34F4FCF5029FE058D8AA29DCB1A55 /* EMInterferenceFilter.swift */ = {isa = PBXFileReference; includeInIndex = 1; lastKnownFileType = sourcecode.swift; path = EMInterferenceFilter.swift; sourceTree = "<group>"; };
		E50BBFC6529B717BBD9AF5F6246BACB6 /* StrokeSelectorController.swift */ = {isa = PBXFileReference; includeInIndex = 1; lastKnownFileType = sourcecode.swift; path = StrokeSelectorController.swift; sourceTree = "<group>"; };
		E621F768263424D9C5C35D58513625CB /* FBSnapshotTestCase-umbrella.h */ = {isa = PBXFileReference; includeInIndex = 1; lastKnownFileType = sourcecode.c.h; path = "FBSnapshotTestCase-umbrella.h"; sourceTree = "<group>"; };
		E662B9AB81153570AC6A9BE3B7559D1E /* GLPlayer.swift */ = {isa = PBXFileReference; includeInIndex = 1; lastKnownFileType = sourcecode.swift; path = GLPlayer.swift; sourceTree = "<group>"; };
		E705C3AE2BA816683F50945468A8202C /* TagsViewAnimationCoordinator.swift */ = {isa = PBXFileReference; includeInIndex = 1; lastKnownFileType = sourcecode.swift; path = TagsViewAnimationCoordinator.swift; sourceTree = "<group>"; };
		E8E851ACD4CE259A678C95161554495F /* MangaFilter.swift */ = {isa = PBXFileReference; includeInIndex = 1; lastKnownFileType = sourcecode.swift; path = MangaFilter.swift; sourceTree = "<group>"; };
		E8FC27954489435F6D107C90D0757D13 /* KanvasCamera-umbrella.h */ = {isa = PBXFileReference; includeInIndex = 1; lastKnownFileType = sourcecode.c.h; path = "KanvasCamera-umbrella.h"; sourceTree = "<group>"; };
		E9BED6B467B1446C3CFC0277FF57AE4C /* SharedUI-Info.plist */ = {isa = PBXFileReference; includeInIndex = 1; lastKnownFileType = text.plist.xml; path = "SharedUI-Info.plist"; sourceTree = "<group>"; };
		EA718A72E676291836EBB46B85242155 /* UIImage+Snapshot.h */ = {isa = PBXFileReference; includeInIndex = 1; lastKnownFileType = sourcecode.c.h; name = "UIImage+Snapshot.h"; path = "FBSnapshotTestCase/Categories/UIImage+Snapshot.h"; sourceTree = "<group>"; };
		EB650864B416AD9C16CC66A8E69D8544 /* Pods-KanvasCameraExample-frameworks.sh */ = {isa = PBXFileReference; includeInIndex = 1; lastKnownFileType = text.script.sh; path = "Pods-KanvasCameraExample-frameworks.sh"; sourceTree = "<group>"; };
		EBE1E6B8586B2AFC4C9CA518F6A7C3CB /* Array+Move.swift */ = {isa = PBXFileReference; includeInIndex = 1; lastKnownFileType = sourcecode.swift; path = "Array+Move.swift"; sourceTree = "<group>"; };
		EC4E21110729C7A0E309C3DB073D1ECD /* Pods-KanvasCameraExample-Info.plist */ = {isa = PBXFileReference; includeInIndex = 1; lastKnownFileType = text.plist.xml; path = "Pods-KanvasCameraExample-Info.plist"; sourceTree = "<group>"; };
		ECFB8EFF64CA3568611569D91C1E0519 /* ScrollHandler.swift */ = {isa = PBXFileReference; includeInIndex = 1; lastKnownFileType = sourcecode.swift; path = ScrollHandler.swift; sourceTree = "<group>"; };
		ED0E5F4F89310C56E2D6F2E16B926799 /* NSLayoutConstraint+Utils.swift */ = {isa = PBXFileReference; includeInIndex = 1; lastKnownFileType = sourcecode.swift; name = "NSLayoutConstraint+Utils.swift"; path = "Source/NSLayoutConstraint+Utils.swift"; sourceTree = "<group>"; };
		EF53D290F564A9B10CEF56C9DC2010F2 /* UIImage+Compare.m */ = {isa = PBXFileReference; includeInIndex = 1; lastKnownFileType = sourcecode.c.objc; name = "UIImage+Compare.m"; path = "FBSnapshotTestCase/Categories/UIImage+Compare.m"; sourceTree = "<group>"; };
		F1E52BDA2ABD0D772DDD7E87C8AE4158 /* TextOptions.swift */ = {isa = PBXFileReference; includeInIndex = 1; lastKnownFileType = sourcecode.swift; path = TextOptions.swift; sourceTree = "<group>"; };
		F2E3D028F306594EC0C80CB26061A055 /* EditorFilterView.swift */ = {isa = PBXFileReference; includeInIndex = 1; lastKnownFileType = sourcecode.swift; path = EditorFilterView.swift; sourceTree = "<group>"; };
		F318416AFF79B9459F643AC3243FD2B0 /* SharedUI.modulemap */ = {isa = PBXFileReference; includeInIndex = 1; lastKnownFileType = sourcecode.module; path = SharedUI.modulemap; sourceTree = "<group>"; };
		F584D43C896BE7BC70497BAEE6002F22 /* Utils-dummy.m */ = {isa = PBXFileReference; includeInIndex = 1; lastKnownFileType = sourcecode.c.objc; path = "Utils-dummy.m"; sourceTree = "<group>"; };
		F72DA546C2B714772A274EE1B8F0C8D8 /* TagsViewTagCell.swift */ = {isa = PBXFileReference; includeInIndex = 1; lastKnownFileType = sourcecode.swift; path = TagsViewTagCell.swift; sourceTree = "<group>"; };
		F8455B29824CFF08819E134EFBC71561 /* KanvasCamera.podspec.json */ = {isa = PBXFileReference; includeInIndex = 1; path = KanvasCamera.podspec.json; sourceTree = "<group>"; };
		FA5E750D777F8812B73B90F8308F9F11 /* Pods-KanvasCameraExample.release.xcconfig */ = {isa = PBXFileReference; includeInIndex = 1; lastKnownFileType = text.xcconfig; path = "Pods-KanvasCameraExample.release.xcconfig"; sourceTree = "<group>"; };
		FCE345DE9DBECBC5F638805C6720C10A /* MediaClipsEditorView.swift */ = {isa = PBXFileReference; includeInIndex = 1; lastKnownFileType = sourcecode.swift; path = MediaClipsEditorView.swift; sourceTree = "<group>"; };
		FD8436F3C80FC4BC47E3CDDC9954F9DE /* EditorFilterCollectionController.swift */ = {isa = PBXFileReference; includeInIndex = 1; lastKnownFileType = sourcecode.swift; path = EditorFilterCollectionController.swift; sourceTree = "<group>"; };
		FDFD1D47C5DD2E223726AAE32A1A9778 /* Device.swift */ = {isa = PBXFileReference; includeInIndex = 1; lastKnownFileType = sourcecode.swift; path = Device.swift; sourceTree = "<group>"; };
		FE2B9C3E143DCFD544F97067455DC873 /* EditionMenuCollectionController.swift */ = {isa = PBXFileReference; includeInIndex = 1; lastKnownFileType = sourcecode.swift; path = EditionMenuCollectionController.swift; sourceTree = "<group>"; };
/* End PBXFileReference section */

/* Begin PBXFrameworksBuildPhase section */
		02348F55E61DBA44EA80CAE1DF3E7168 /* Frameworks */ = {
			isa = PBXFrameworksBuildPhase;
			buildActionMask = 2147483647;
			files = (
				7798ABF2F4AF7CA426CB71415D38DE21 /* Foundation.framework in Frameworks */,
				C80BA14144D0C4DAF313A03E64B82306 /* TumblrTheme.framework in Frameworks */,
				98F4A14710BB48BDF28A68BE8137D1E9 /* UIKit.framework in Frameworks */,
			);
			runOnlyForDeploymentPostprocessing = 0;
		};
		0F634D4AE40B89100911C558187DFE89 /* Frameworks */ = {
			isa = PBXFrameworksBuildPhase;
			buildActionMask = 2147483647;
			files = (
				04F2F97C0BD941248846086297E9CB59 /* Foundation.framework in Frameworks */,
			);
			runOnlyForDeploymentPostprocessing = 0;
		};
		74A167AC7862397EF92C632FCFCADA26 /* Frameworks */ = {
			isa = PBXFrameworksBuildPhase;
			buildActionMask = 2147483647;
			files = (
				44656C6314785F2559AF73F3789EC5F6 /* Foundation.framework in Frameworks */,
			);
			runOnlyForDeploymentPostprocessing = 0;
		};
		81935D02E910B71F836971DC95ACA9EF /* Frameworks */ = {
			isa = PBXFrameworksBuildPhase;
			buildActionMask = 2147483647;
			files = (
				E8ABF38B208B94D9B840D0E0B22A6D7F /* Foundation.framework in Frameworks */,
				BAA6FDC670E55E206AF1DBB42A163ABC /* UIKit.framework in Frameworks */,
				379B1A62891C09CEF45EC099D6F98F80 /* Utils.framework in Frameworks */,
			);
			runOnlyForDeploymentPostprocessing = 0;
		};
		D644F3A3AB0BC951D57B5B5AB072708E /* Frameworks */ = {
			isa = PBXFrameworksBuildPhase;
			buildActionMask = 2147483647;
			files = (
				F19E04E331336F18644B78B94D68E5EC /* Foundation.framework in Frameworks */,
			);
			runOnlyForDeploymentPostprocessing = 0;
		};
		D9E0F4481593B12CF695B559300E9D30 /* Frameworks */ = {
			isa = PBXFrameworksBuildPhase;
			buildActionMask = 2147483647;
			files = (
				38BD08C1997CFDCF2D851375EA779C3C /* Foundation.framework in Frameworks */,
				14B5945DFF1EBF1D64FF1B54B3F33B50 /* GLKit.framework in Frameworks */,
				0F37E5BDE6C0B3C111B587965A9DB6F9 /* OpenGLES.framework in Frameworks */,
				00200BBD85CD4A63E42CF5681327556D /* SharedUI.framework in Frameworks */,
				3C5092F76193C716EA4C205CB0E20EBC /* TumblrTheme.framework in Frameworks */,
				5BEF1BB52A40F7E0D81DFBDA7EE3C017 /* UIKit.framework in Frameworks */,
			);
			runOnlyForDeploymentPostprocessing = 0;
		};
		E581515110D66F94F80A6937831489A1 /* Frameworks */ = {
			isa = PBXFrameworksBuildPhase;
			buildActionMask = 2147483647;
			files = (
				B25D795BDC4F426BC01EFC911F368B81 /* Foundation.framework in Frameworks */,
				14C511527597E5846AB2627F791C7D8E /* QuartzCore.framework in Frameworks */,
				E0B8D095C732352C854D365B9E5B993D /* UIKit.framework in Frameworks */,
				6AE239C5D116E1C06F5705699FB9EAF0 /* XCTest.framework in Frameworks */,
			);
			runOnlyForDeploymentPostprocessing = 0;
		};
/* End PBXFrameworksBuildPhase section */

/* Begin PBXGroup section */
		031E9127AEF952DBDBF9DC319E32E8F1 /* Filter instances */ = {
			isa = PBXGroup;
			children = (
				D7D5BF0623A45404831C3D4C5AF8B869 /* ChromaFilter.swift */,
				E4E34F4FCF5029FE058D8AA29DCB1A55 /* EMInterferenceFilter.swift */,
				1C3011EF0096858D48E65C87AB6D53C2 /* FilmFilter.swift */,
				041B8F7C7CDB6DC9A9CC62C4CF7DADF2 /* GrayscaleFilter.swift */,
				7B57BD5B932843008664A4353072C77E /* ImagePoolFilter.swift */,
				4E3967B189CD127B64682DDC783C95DA /* LegoFilter.swift */,
				7855BC5476ED9207DB26841BFA384D3D /* LightLeaksFilter.swift */,
				E8E851ACD4CE259A678C95161554495F /* MangaFilter.swift */,
				95ACDA7FA610A347295BF3B44FCAD4C1 /* MirrorFourFilter.swift */,
				22166B61412443D16CB5A98A769124A9 /* MirrorTwoFilter.swift */,
				2917383C97378C95462B83E46A44A915 /* PlasmaFilter.swift */,
				A08937E92D1799C964F618650F009277 /* RaveFilter.swift */,
				3C117E285291E9E0F9BB5317AE244306 /* RGBFilter.swift */,
				D045976C5B790D6CF5A45FD41AA5DA6F /* ToonFilter.swift */,
				861A4FB4BAA5C76F9D27DE0A9E379ACC /* WaveFilter.swift */,
				46FCF3DD7C8EF7A4B8FB8028E3A292CF /* WavePoolFilter.swift */,
			);
			name = "Filter instances";
			path = "Filter instances";
			sourceTree = "<group>";
		};
		073AEF9E1CCAD35DD93D608987946E3D /* Camera */ = {
			isa = PBXGroup;
			children = (
				615BCEEB5BE71932B6D812D0FB122FD9 /* CameraController.swift */,
				B51B01CBCDDEF80D118ECDA60C720372 /* CameraInputController.swift */,
				786F4677A186102F31174740A03F9ACD /* CameraInputControllerDelegate.swift */,
				78E659D8B6BBB3E0777F1A81BD996954 /* CameraInputOutput.swift */,
				B7F49FAC341835D870E1D2025D238A44 /* CameraView.swift */,
				3AF9168F692C2606C7992424BA9D347A /* CameraZoomHandler.swift */,
				26B74FE17103970900F60E6D3D440191 /* FilteredInputViewController.swift */,
				4954EAF9C6CE389C58697D90E938CB38 /* ImagePreviewController.swift */,
				B2052A0732851F1FFE8D91366DAA687F /* KanvasUIImagePickerViewController.swift */,
				208C5FAE81028F51112B591D74BB283A /* Filters */,
			);
			name = Camera;
			path = Classes/Camera;
			sourceTree = "<group>";
		};
		0EBEF4672CFC77108FB67CEE84A6A88A /* Analytics */ = {
			isa = PBXGroup;
			children = (
				2F43DE4F89D4705A72FA1FEF0B695957 /* KanvasCameraAnalyticsProvider.swift */,
				B5CEC467BCD038E6E6EAF37D1994B4E2 /* MediaInfo.swift */,
			);
			name = Analytics;
			path = Classes/Analytics;
			sourceTree = "<group>";
		};
		18BD9EABE26D9DD98A2FF72283883256 /* Support Files */ = {
			isa = PBXGroup;
			children = (
				83ED0751E94F33727BC179F9EEF0E9D5 /* KanvasCamera.modulemap */,
				C34C750CB3200C8266B84DD2F0B364D3 /* KanvasCamera.xcconfig */,
				ADD43DC1D01CD54245FA762D63A3CF27 /* KanvasCamera-dummy.m */,
				98695A457527BB1B09F843FDA055F358 /* KanvasCamera-Info.plist */,
				9BA77E0E5C721CD7C47C678D3F815B4F /* KanvasCamera-prefix.pch */,
				E8FC27954489435F6D107C90D0757D13 /* KanvasCamera-umbrella.h */,
			);
			name = "Support Files";
			path = "KanvasCameraExample/Pods/Target Support Files/KanvasCamera";
			sourceTree = "<group>";
		};
		19FBA0E451A9F87C97CEAD3B40F5C98F /* Development Pods */ = {
			isa = PBXGroup;
			children = (
				FEAA6785B60E293116D7F0F2CC58731A /* KanvasCamera */,
				F12EC603D2FF20BD1931D119E1EC78CB /* SharedUI */,
				CE97EC5C0ED84C4491A3FB961E02F238 /* TumblrTheme */,
				648514E6BC83CDD27AEACB5FE01A9FC0 /* Utils */,
			);
			name = "Development Pods";
			sourceTree = "<group>";
		};
		208C5FAE81028F51112B591D74BB283A /* Filters */ = {
			isa = PBXGroup;
			children = (
				5F86C6AC588BF5493DAEA48294E39430 /* CameraFilterCollectionCell.swift */,
				70804633602A528DE3F461EF36AA5A60 /* CameraFilterCollectionController.swift */,
				E3727DA02E55BCB488A465AB6F6A7049 /* FilterSettingsController.swift */,
				72F425814522DEFEA551A1A49434007C /* FilterSettingsView.swift */,
			);
			name = Filters;
			path = Filters;
			sourceTree = "<group>";
		};
		2247346B7AC2BF2ED5AE8450754B44FB /* OpenGL */ = {
			isa = PBXGroup;
			children = (
				CA1504F607BC03329888E7BD6C3BCCBD /* CVPixelBuffer+copy.swift */,
				8101042F55BC8F51BC7174C04A4A6A39 /* CVPixelBuffer+sampleBuffer.swift */,
				8423EF29F0DF7BD856907FA7D36CA825 /* FilterFactory.swift */,
				CCA68957C7E06EE297ACEC62D750DBA7 /* FilterType.swift */,
				495F0767C10203C0434A3BB1211BB44E /* GLMediaExporter.swift */,
				5F8F5888B52640A131871B4B2D44A6E2 /* GLPixelBufferView.swift */,
				E662B9AB81153570AC6A9BE3B7559D1E /* GLPlayer.swift */,
				05477B0F04ED74DE18F418C257927FB3 /* GLRenderer.swift */,
				602B8C1197D9F495F1F2EDD2D5871CAC /* GLVideoCompositor.swift */,
				C1563A2D709E0876C88E6D8BF13A4DE1 /* NumTypes+Conversion.swift */,
				3830B017C8B5988347A0F139B0629870 /* Shader.swift */,
				86266F8011EC57C647AF84B101CDC6E1 /* ShaderUtilities.swift */,
				02AF96F2D3028ACF16202BEFEF6C5EBD /* UIImage+PixelBuffer.swift */,
				031E9127AEF952DBDBF9DC319E32E8F1 /* Filter instances */,
				32CB0B10EE734D7D2BB6D848539A5FEB /* Filters */,
			);
			name = OpenGL;
			path = Classes/OpenGL;
			sourceTree = "<group>";
		};
		30AC477F38A99D72450494546FB618B3 /* MediaClips */ = {
			isa = PBXGroup;
			children = (
				DD5BAD515063827DDEA27A8E705E7055 /* MediaClip.swift */,
				904E3BDCC25430B29B58F4B9E08B2D84 /* MediaClipsCollectionCell.swift */,
				3170D25896414FC7F5B16EA6F9BE6112 /* MediaClipsCollectionController.swift */,
				7313D6621BA5E87F2BA5427995213D8D /* MediaClipsCollectionView.swift */,
				FCE345DE9DBECBC5F638805C6720C10A /* MediaClipsEditorView.swift */,
				59AF5EA5A1A991EBB0580EF822D7B5B7 /* MediaClipsEditorViewController.swift */,
			);
			name = MediaClips;
			path = Classes/MediaClips;
			sourceTree = "<group>";
		};
		32CB0B10EE734D7D2BB6D848539A5FEB /* Filters */ = {
			isa = PBXGroup;
			children = (
				AD0085F8BB08E7543D961102D903265E /* Filter.swift */,
				0E5C57B99109A41F4329C9FB3624807B /* FilterProtocol.swift */,
				70785A4F47B0DB4A072B558F476B046A /* GLError.swift */,
				C1A92E2484A7374B03E458D17102E008 /* GroupFilter.swift */,
			);
			name = Filters;
			path = Filters;
			sourceTree = "<group>";
		};
		35A4B69A8EA71C64CEC9FC8DD15E6D68 /* ModeSelector */ = {
			isa = PBXGroup;
			children = (
				6AF538FC79C776285336015D927C9CF6 /* MediaPickerButtonView.swift */,
				003D85AAA2A9CB93544151F1B163FCBE /* ModeButtonView.swift */,
				6CDFAEAFDAFD3AF5695658AF9893AFA7 /* ModeSelectorAndShootController.swift */,
				24FBB30C1C9118659EEE19BB8BC99EFF /* ModeSelectorAndShootView.swift */,
				CE601258EE59C821ABB0C3D879D2707F /* ShootButtonView.swift */,
			);
			name = ModeSelector;
			path = Classes/ModeSelector;
			sourceTree = "<group>";
		};
		35DFB24BA83F8004D3F23073A8F62EFA /* HorizontalCollectionView */ = {
			isa = PBXGroup;
			children = (
				7F338358602B436C8A048CF9657000B1 /* HorizontalCollectionLayout.swift */,
				3B9A8AE8F8334B4241C37A1BF3618095 /* HorizontalCollectionView.swift */,
			);
			name = HorizontalCollectionView;
			path = HorizontalCollectionView;
			sourceTree = "<group>";
		};
		41456D6F4F00288A2A8A68A75EA33384 /* TextureSelector */ = {
			isa = PBXGroup;
			children = (
				0015859909D9F313ED8182CCEB497A4D /* TextureSelectorController.swift */,
				92523DB363530C995A6D05041CDB3FF0 /* TextureSelectorView.swift */,
			);
			name = TextureSelector;
			path = TextureSelector;
			sourceTree = "<group>";
		};
		41A8FF04C3BEF84EF7457FE00825E4F8 /* Textures */ = {
			isa = PBXGroup;
			children = (
				8EBF70F78325B1620D3B0736624C9FF6 /* Marker.swift */,
				5FFAC12A76DDCF12E4341E22A000DB57 /* Pencil.swift */,
				90676C59219B6759D864709F841AEC56 /* RoundedTexture.swift */,
				7F9B4A8AF8DAA3F3BD38E20905D6D612 /* Sharpie.swift */,
				C67E661AC26B7CC914AAF2B372A18E65 /* Texture.swift */,
			);
			name = Textures;
			path = Textures;
			sourceTree = "<group>";
		};
		45E4BEB48F67ECE4946F86A2669DF19F /* Support Files */ = {
			isa = PBXGroup;
			children = (
				98FD387DFA194173633270BAF1BCD859 /* FBSnapshotTestCase.modulemap */,
				418E0471655A8CDB5EB2C290498D2FD3 /* FBSnapshotTestCase.xcconfig */,
				3A83AE4362CF1D4764E00E4602A2D648 /* FBSnapshotTestCase-dummy.m */,
				1B8ABEEA76ECDF1975B6D0787700F929 /* FBSnapshotTestCase-Info.plist */,
				746CC9C9E1B0E104CD1BA120C69A2526 /* FBSnapshotTestCase-prefix.pch */,
				E621F768263424D9C5C35D58513625CB /* FBSnapshotTestCase-umbrella.h */,
			);
			name = "Support Files";
			path = "../Target Support Files/FBSnapshotTestCase";
			sourceTree = "<group>";
		};
		51E4DBC18B794A447AE77B625ACDD28F /* Pod */ = {
			isa = PBXGroup;
			children = (
				A7DC2F4E8181463F0A3485FA24544514 /* Utils.podspec */,
			);
			name = Pod;
			sourceTree = "<group>";
		};
		572840308FF31801162EC238F3EA58AD /* Frameworks */ = {
			isa = PBXGroup;
			children = (
				259E1B7377A05A9BAE45D73A6C3FDF1A /* SharedUI.framework */,
				9B233284383AF6968406119FF5CFB712 /* TumblrTheme.framework */,
				38DF616A8419350AA28B526670D13B0B /* Utils.framework */,
				DC203099162093B8289C7D7E395818BF /* iOS */,
			);
			name = Frameworks;
			sourceTree = "<group>";
		};
		58389FFEA1F5D2638E5C61879539AAFF /* Drawing */ = {
			isa = PBXGroup;
			children = (
				0C56B6E48251014A62BDE11F4F2ECCC4 /* CircularImageView.swift */,
				36F053CB2F6D8E027C49AE26DECB9B6B /* ColorDrop.swift */,
				8DF76EFE78144B77CE1EE7D3700B13BD /* DrawingCanvas.swift */,
				46D294500B22DB438113D7B3278A0994 /* DrawingController.swift */,
				0C3EFFDEFADEDE0D5F7AD39BF2EA1FFC /* DrawingView.swift */,
				E95300D8FB033D3B7CB5C498BB1DCAC4 /* ColorCollection */,
				CC4589AB6D253D6A1A8AC551A6DD8604 /* ColorPicker */,
				714016E8DDAFAB8D9F3B19F16E23B03A /* StrokeSelector */,
				41A8FF04C3BEF84EF7457FE00825E4F8 /* Textures */,
				41456D6F4F00288A2A8A68A75EA33384 /* TextureSelector */,
			);
			name = Drawing;
			path = Drawing;
			sourceTree = "<group>";
		};
		58A25896A0522F2DFD5B4B5A4AF38955 /* Preview */ = {
			isa = PBXGroup;
			children = (
				8E60B9330D4ECD90EC8E0C3D20AD6C1B /* CameraPreviewView.swift */,
				B502AEB4ABDD7D8BE33EA147318F6513 /* CameraPreviewViewController.swift */,
				0C527AB919AFCDC9854D57703B3D9173 /* LoadingIndicatorView.swift */,
			);
			name = Preview;
			path = Classes/Preview;
			sourceTree = "<group>";
		};
		5CD8883AFFB5FF3EC214B37DF2D9A610 /* Pods-KanvasCameraExample */ = {
			isa = PBXGroup;
			children = (
				E25B88F25CD48FE1638FD52911A6824F /* Pods-KanvasCameraExample.modulemap */,
				DFE3B885D482EBB73356633A05D70D5A /* Pods-KanvasCameraExample-acknowledgements.markdown */,
				1AD316C211996D8C047C6E7B945E24AD /* Pods-KanvasCameraExample-acknowledgements.plist */,
				578A9D6BEBE07F91B943DA86A4527049 /* Pods-KanvasCameraExample-dummy.m */,
				EB650864B416AD9C16CC66A8E69D8544 /* Pods-KanvasCameraExample-frameworks.sh */,
				EC4E21110729C7A0E309C3DB073D1ECD /* Pods-KanvasCameraExample-Info.plist */,
				B133F234B95CF873AE850D0C7E57B610 /* Pods-KanvasCameraExample-umbrella.h */,
				4F082B706F8AB6FBCC8E92402A098C05 /* Pods-KanvasCameraExample.debug.xcconfig */,
				FA5E750D777F8812B73B90F8308F9F11 /* Pods-KanvasCameraExample.release.xcconfig */,
			);
			name = "Pods-KanvasCameraExample";
			path = "Target Support Files/Pods-KanvasCameraExample";
			sourceTree = "<group>";
		};
		617DC8B9AD8E91E7AEA66867350F30E1 /* Targets Support Files */ = {
			isa = PBXGroup;
			children = (
				5CD8883AFFB5FF3EC214B37DF2D9A610 /* Pods-KanvasCameraExample */,
				9AB1CE40138872966372E40451B81D5D /* Pods-KanvasCameraExampleTests */,
			);
			name = "Targets Support Files";
			sourceTree = "<group>";
		};
		621756A4F00C13200E47A46299DF08F4 /* Resources */ = {
			isa = PBXGroup;
			children = (
				6CA25F7F4CCA890AE30EEC9D61EB85FF /* Assets.xcassets */,
			);
			name = Resources;
			sourceTree = "<group>";
		};
		6441668740E4EDA51473FE3CE74A46A6 /* Pod */ = {
			isa = PBXGroup;
			children = (
				B0606549A0AFF67F2681774D6AB0F094 /* SharedUI.podspec */,
			);
			name = Pod;
			sourceTree = "<group>";
		};
		648514E6BC83CDD27AEACB5FE01A9FC0 /* Utils */ = {
			isa = PBXGroup;
			children = (
				B3223213B7A02CC3A62C6AF5299150F0 /* Array+Safety.swift */,
				057CAC456978790308744ACEE330AD7A /* CGSize+Utils.swift */,
				ADAECE9C26E9781C34E3D77D021DEA9D /* ContentTypeDetector.swift */,
				769BE05CCF34ACF294D3734EC08D198E /* Dictionary+Copy.swift */,
				BE94DA1C2EF6E4B0C9F16E2BB88C5304 /* HashCodeBuilder.swift */,
				B40E0612A7ECAFC19F9E2D394257568F /* String+HexColor.swift */,
				0D2F07F54C99ECCB80D070FECFB91A55 /* TMUserInterfaceIdiom.swift */,
				C8AA7EBA426046FA90B36DE32A619EB8 /* UIColor+Hex.swift */,
				51E4DBC18B794A447AE77B625ACDD28F /* Pod */,
				C8DE09B3330ECBF0326038C759AFBA14 /* Support Files */,
			);
			name = Utils;
			path = ../../../Utils;
			sourceTree = "<group>";
		};
		66FADA4BD660ABB033C4F162B71DDFFB /* Text */ = {
			isa = PBXGroup;
			children = (
<<<<<<< HEAD
				10F7A1F92C6530A8939589166195A351 /* EditorTextController.swift */,
				7BB505D1295782B77FCEFD6986698CDA /* EditorTextView.swift */,
				50481F4933F222D5B4CCAB92F1D9F6E7 /* MovableTextView.swift */,
				0FCC47ACAA6D739AB682310F1956AD08 /* TextCanvas.swift */,
				F1E52BDA2ABD0D772DDD7E87C8AE4158 /* TextOptions.swift */,
=======
				65AA995623103BD300D64232 /* EditorTextController.swift */,
				65584F302310557C008A1BC2 /* EditorTextView.swift */,
				655D800F2316CFDF00D41AE2 /* MovableTextView.swift */,
				650BF0D22315A1AD002912EF /* TextCanvas.swift */,
				659E52292317F38C00A62828 /* TextOptions.swift */,
				658B481D231D6B6200F3D471 /* ViewTransformations.swift */,
>>>>>>> ad58a78e
			);
			name = Text;
			path = Text;
			sourceTree = "<group>";
		};
		7028ADB26CF6F73DDE9DA69A7FB86ABE /* Pod */ = {
			isa = PBXGroup;
			children = (
				14B2F229AE036A06A5C2BAF6C863BF1C /* TumblrTheme.podspec */,
			);
			name = Pod;
			sourceTree = "<group>";
		};
		714016E8DDAFAB8D9F3B19F16E23B03A /* StrokeSelector */ = {
			isa = PBXGroup;
			children = (
				E50BBFC6529B717BBD9AF5F6246BACB6 /* StrokeSelectorController.swift */,
				76C3A254D9B1DE15474D0F0257539781 /* StrokeSelectorView.swift */,
			);
			name = StrokeSelector;
			path = StrokeSelector;
			sourceTree = "<group>";
		};
		7F827363D6C7311ADF61F06F41578912 /* Editor */ = {
			isa = PBXGroup;
			children = (
				B4180D2D5389FE49188445A4D380DC10 /* EditionMenuCollectionCell.swift */,
				FE2B9C3E143DCFD544F97067455DC873 /* EditionMenuCollectionController.swift */,
				A8FD10DDD21FA6DF833F43DD41A59136 /* EditionMenuCollectionView.swift */,
				E0607E61D6B5862513C1AB10430D7634 /* EditionOption.swift */,
				32DE7F107C451ABBFB03610E121F5029 /* EditorView.swift */,
				E3EA6942D4957D15255FEDC0099B7EEF /* EditorViewController.swift */,
				58389FFEA1F5D2638E5C61879539AAFF /* Drawing */,
				C5A0651B86E7D371520D82FDE9972A8C /* Filters */,
				66FADA4BD660ABB033C4F162B71DDFFB /* Text */,
			);
			name = Editor;
			path = Classes/Editor;
			sourceTree = "<group>";
		};
		820C839EC049005CB82FAAF13AFDCB95 /* SwiftSupport */ = {
			isa = PBXGroup;
			children = (
				82D2DF1ABBBD85F5E079D7D0EB5479BC /* SwiftSupport.swift */,
			);
			name = SwiftSupport;
			sourceTree = "<group>";
		};
		8D7331672A9F21849C6ECF95016333C7 /* Extensions */ = {
			isa = PBXGroup;
			children = (
				EBE1E6B8586B2AFC4C9CA518F6A7C3CB /* Array+Move.swift */,
				6FE0037D67AB59A7A750850A8DB69BB9 /* Array+Object.swift */,
				764C9EDE1CB350F8F1F58A2953FCBD3E /* AVURLAsset+Thumbnail.swift */,
				7C79025E383ABC18C410A8DD1E3CAA1B /* CALayer+CGImage.swift */,
				A54CEF30FC1C2679392A3D5CD7EFDCE8 /* CALayer+Color.swift */,
				701ADA901CEC1A32EAA488BBAD157036 /* CALayer+Shadows.swift */,
				AE7780880969D6787D04EAE807A25033 /* CGRect+Center.swift */,
				57B7117FCB4BE985863153F4C8735E5F /* ClosedRange+Clamp.swift */,
				91B60FA895C86F91673DBE2740CB36AD /* IndexPath+Order.swift */,
				6568749E0988A2D6FE6A08F6F6819E51 /* NSURL+Media.swift */,
				A5FC5F57DE241C947D4D0E12C6F8C106 /* UICollectionView+Cells.swift */,
				26DF23EED5FDB3498D35727994CD6167 /* UIColor+Lerp.swift */,
				D51C383F91E8FF3A6537809CF5071CCF /* UIFont+Utils.swift */,
				AC99A3177AF98170E313649DD47DE266 /* UIImage+Camera.swift */,
				496A7DCC199E77C50B585AF28E46D039 /* UIImage+DominantColors.swift */,
				7CFB1A68F323DC0F3D20DD1DEF86C3F9 /* UIImage+FlipLeftMirrored.swift */,
				07B8121C90CDB4BDB204F3FEEDC596C5 /* UITextView+TextOptions.swift */,
				45400C6C3ECB41AE9D3B3C46D78965F8 /* UIView+Image.swift */,
				A837943685F7EAC671F7AAC4657DAC62 /* UIView+Layout.swift */,
				B6CE2AB00516EA9A38803794A415AB32 /* UIViewController+Load.swift */,
			);
			name = Extensions;
			path = Classes/Extensions;
			sourceTree = "<group>";
		};
		92B9827D134822FECA2FBE88A0585CBA /* FBSnapshotTestCase */ = {
			isa = PBXGroup;
			children = (
				9DD967528FC2F5BD41E45879D4B78BEE /* Core */,
				45E4BEB48F67ECE4946F86A2669DF19F /* Support Files */,
				820C839EC049005CB82FAAF13AFDCB95 /* SwiftSupport */,
			);
			name = FBSnapshotTestCase;
			path = FBSnapshotTestCase;
			sourceTree = "<group>";
		};
		9AB1CE40138872966372E40451B81D5D /* Pods-KanvasCameraExampleTests */ = {
			isa = PBXGroup;
			children = (
				7E6AACA27B133032C9103A5B18647BF6 /* Pods-KanvasCameraExampleTests.modulemap */,
				BC944AAEAF15A8E42A88653064AF4C0E /* Pods-KanvasCameraExampleTests-acknowledgements.markdown */,
				589104E9BEF2D9C142FA9E634139A3F7 /* Pods-KanvasCameraExampleTests-acknowledgements.plist */,
				7D462DE960272556D85C81551A6CB399 /* Pods-KanvasCameraExampleTests-dummy.m */,
				4DF89C59DC3634A821241CD099BDA3D1 /* Pods-KanvasCameraExampleTests-frameworks.sh */,
				958B6D5BB9CE633D29A3259245D5E75E /* Pods-KanvasCameraExampleTests-Info.plist */,
				364E22867428947B7B5E38D54E3AB833 /* Pods-KanvasCameraExampleTests-umbrella.h */,
				92BC8D8E30A829B43FBA2B477A052A29 /* Pods-KanvasCameraExampleTests.debug.xcconfig */,
				93D08623E833189BCE80116FE3E8DBBA /* Pods-KanvasCameraExampleTests.release.xcconfig */,
			);
			name = "Pods-KanvasCameraExampleTests";
			path = "Target Support Files/Pods-KanvasCameraExampleTests";
			sourceTree = "<group>";
		};
		9D1F00FFEE17975DA72992925B2DCB89 /* Filters */ = {
			isa = PBXGroup;
			children = (
				AAACA700D412E0A73B288E4776ECBDD0 /* FilterCollectionCell.swift */,
				09EB03A53F29D5B6C907C39CF715E901 /* FilterCollectionInnerCell.swift */,
				899529FEAA3F36B2E91687BB59135B32 /* FilterCollectionView.swift */,
				9FC841DA265112D384E7D31DAC83F0AB /* FilterItem.swift */,
				ECFB8EFF64CA3568611569D91C1E0519 /* ScrollHandler.swift */,
			);
			name = Filters;
			path = Classes/Filters;
			sourceTree = "<group>";
		};
		9DD967528FC2F5BD41E45879D4B78BEE /* Core */ = {
			isa = PBXGroup;
			children = (
				3E29C50D3CDB46CBCBD20AFA13EB3D8D /* FBSnapshotTestCase.h */,
				13C8BBFE2D9E3A9C566221B1DE04E91C /* FBSnapshotTestCase.m */,
				D3067EAFD5B0A06885968D137840DB70 /* FBSnapshotTestCasePlatform.h */,
				AD0B81AC7DF4855803A0FA70985F8A99 /* FBSnapshotTestCasePlatform.m */,
				88EE4F95531D217A595AA8D85A24FA39 /* FBSnapshotTestController.h */,
				DE35F81C954881204729C569018D98C0 /* FBSnapshotTestController.m */,
				0A3ACA72AE9B776E644F6D159AB3E80B /* UIApplication+StrictKeyWindow.h */,
				8F1FE5C23F1BC485C54B92C32E78391F /* UIApplication+StrictKeyWindow.m */,
				A25844C26701FA4BCAEF64150B56777F /* UIImage+Compare.h */,
				EF53D290F564A9B10CEF56C9DC2010F2 /* UIImage+Compare.m */,
				E354F8FD537351F26F7949B4EBFA5101 /* UIImage+Diff.h */,
				E0956940883830C651240E754E3ECC52 /* UIImage+Diff.m */,
				EA718A72E676291836EBB46B85242155 /* UIImage+Snapshot.h */,
				AA172EA1A198EEFBE0794EACF7993C02 /* UIImage+Snapshot.m */,
			);
			name = Core;
			sourceTree = "<group>";
		};
		A06BA85DA287DBD8DB7E73B95C369840 /* Utility */ = {
			isa = PBXGroup;
			children = (
				57E62FD5D549E8CDBE844168D4C1AE1D /* ConicalGradientLayer.swift */,
				FDFD1D47C5DD2E223726AAE32A1A9778 /* Device.swift */,
				8C2E556584EA664F2BB53A4E659328D8 /* IgnoreTouchesCollectionView.swift */,
				7529E7E31B7893901A1F45388E7004DD /* IgnoreTouchesView.swift */,
				D0128FA4AEE929E2BCB55E35BEADE4A1 /* MediaMetadata.swift */,
				20E0D295C78646981691D158200E2DD4 /* Queue.swift */,
				409ACF88B795B806F5D2CF638E084800 /* RGBA.swift */,
				06021451A826A78E284592147F1E043B /* Synchronized.swift */,
				5EE7AB8F58058447AF0ACFABEB8C7FFC /* TrashView.swift */,
				84A701D8FD21F4621659D7A6D6F29B77 /* UIUpdate.swift */,
				CB5D70B675E6E706A23DE99917140B91 /* ColorThief */,
				35DFB24BA83F8004D3F23073A8F62EFA /* HorizontalCollectionView */,
			);
			name = Utility;
			path = Classes/Utility;
			sourceTree = "<group>";
		};
		A35CA895682BFCCF8B0BAB74A15E0F25 /* Options */ = {
			isa = PBXGroup;
			children = (
				A8ED8E4C83FF369C883157B7CA628DCB /* CameraOption.swift */,
				521E5CF3DD8D5208EF263591D8FD1771 /* ExtendedButton.swift */,
				1A6938FCD6C31B76E63F250523D9902C /* ExtendedStackView.swift */,
				A839DBD61814548A213C8FDA88AE814B /* OptionsController.swift */,
				BE76C804A3F10B7CC487990BF5924FAF /* OptionsStackView.swift */,
				8FCCADAF7B955716E7EB7DF973C8E46E /* OptionView.swift */,
			);
			name = Options;
			path = Classes/Options;
			sourceTree = "<group>";
		};
		A5B9FD4AE146365A4A264EC1504B7D74 /* Resources */ = {
			isa = PBXGroup;
			children = (
				9DB7C9AEF9C4626BAAE47DE5FC78CD2D /* Assets.xcassets */,
				886369AEDF5481CCE956A6C7F852B272 /* Shaders */,
				08A7DE44EA897F023DBB077690DB3A55 /* silence.aac */,
			);
			name = Resources;
			sourceTree = "<group>";
		};
		C158734000FFAAD5BD09172C1595180E /* Settings */ = {
			isa = PBXGroup;
			children = (
				95C4521E1AA644D936270EFCBF2066D0 /* CameraSettings.swift */,
			);
			name = Settings;
			path = Classes/Settings;
			sourceTree = "<group>";
		};
		C5A0651B86E7D371520D82FDE9972A8C /* Filters */ = {
			isa = PBXGroup;
			children = (
				177CD6486E20D6717E6B26DA9915692F /* EditorFilterCollectionCell.swift */,
				FD8436F3C80FC4BC47E3CDDC9954F9DE /* EditorFilterCollectionController.swift */,
				7BBF17625D85B484BF5EFBAF1147C2E0 /* EditorFilterController.swift */,
				F2E3D028F306594EC0C80CB26061A055 /* EditorFilterView.swift */,
			);
			name = Filters;
			path = Filters;
			sourceTree = "<group>";
		};
		C8DE09B3330ECBF0326038C759AFBA14 /* Support Files */ = {
			isa = PBXGroup;
			children = (
				E2E5CA64803264BB340785EA5D8264C4 /* Utils.modulemap */,
				8A802CF34B017DC744FF6DC224667DB5 /* Utils.xcconfig */,
				F584D43C896BE7BC70497BAEE6002F22 /* Utils-dummy.m */,
				5E367C36D2E7852F6AC073F33018259F /* Utils-Info.plist */,
				77D0B37F0449A0A1E46D05A48A5F2FB9 /* Utils-prefix.pch */,
				4F0A26B1ED780F944383AFA94EAFF8E1 /* Utils-umbrella.h */,
			);
			name = "Support Files";
			path = "../KanvasCamera/KanvasCameraExample/Pods/Target Support Files/Utils";
			sourceTree = "<group>";
		};
		C96C80C9B8A3443BA9A7B81EFEDCBF1F /* Recording */ = {
			isa = PBXGroup;
			children = (
				25B1C7FCC098C3975FA30105B1F42CC7 /* CameraRecorder.swift */,
				AA9F2A1429BB41637F94A02C201FCAE2 /* CameraRecordingProtocol.swift */,
				DB7B57F3313411BCE36B48FDE78E34EC /* CameraSegmentHandler.swift */,
				2097A00EC2C926CD0874E7E5D0D92C57 /* GifVideoOutputHandler.swift */,
				5F6DE86D4822C88AD6B44A145FDE382A /* PhotoOutputHandler.swift */,
				29786468DC008266813280648DFFF1C9 /* VideoOutputHandler.swift */,
			);
			name = Recording;
			path = Classes/Recording;
			sourceTree = "<group>";
		};
		CB5D70B675E6E706A23DE99917140B91 /* ColorThief */ = {
			isa = PBXGroup;
			children = (
				7A521223E3E7CC7646AF1B923ADB49A8 /* ColorThief.swift */,
				4610DFBB9AEE568293BB929E84B446D1 /* MMCQ.swift */,
			);
			name = ColorThief;
			path = ColorThief;
			sourceTree = "<group>";
		};
		CC4589AB6D253D6A1A8AC551A6DD8604 /* ColorPicker */ = {
			isa = PBXGroup;
			children = (
				6AFEF2171F904860991A0FDB0B99C416 /* ColorPickerController.swift */,
				3F9D79EDDFD5914433C72C00E13E144F /* ColorPickerView.swift */,
			);
			name = ColorPicker;
			path = ColorPicker;
			sourceTree = "<group>";
		};
		CD2520C497819F5BA39EC66586301CF6 /* Support Files */ = {
			isa = PBXGroup;
			children = (
				F318416AFF79B9459F643AC3243FD2B0 /* SharedUI.modulemap */,
				5705D627409979E07F1C6D91D2008E00 /* SharedUI.xcconfig */,
				8F22DAD285BB0FF34CD8884790DDE829 /* SharedUI-dummy.m */,
				E9BED6B467B1446C3CFC0277FF57AE4C /* SharedUI-Info.plist */,
				A1DEBA7AC05C600D5A8C69E99BC7491E /* SharedUI-prefix.pch */,
				A23D2E4987EEF3CCAB31337ED9D3DE08 /* SharedUI-umbrella.h */,
			);
			name = "Support Files";
			path = "../KanvasCamera/KanvasCameraExample/Pods/Target Support Files/SharedUI";
			sourceTree = "<group>";
		};
		CE97EC5C0ED84C4491A3FB961E02F238 /* TumblrTheme */ = {
			isa = PBXGroup;
			children = (
				20573D6E21B72A38E4E218C5BAB22420 /* AppColorPalette.swift */,
				2D6D527BFF50F6FB6DC029FCE4B0BAEF /* AppColorScheme.swift */,
				384AE44FAB87EEAB420912F532DB31A6 /* AppColorSource.swift */,
				3F15CC33D40264A8F6DB39778133D655 /* AppUIChangedListener.swift */,
				B86B5AE5D87628C003F83515DA51DD71 /* NavigationBarStyleDefining.swift */,
				4A17F777E96F970E33B878D4B405ECBB /* UIColor+SharedColors.swift */,
				9A41B7C4CA7A4FB70AA335306BAC7713 /* UIColor+Util.swift */,
				E02D81F4D0BC8E02D6617C596129DB70 /* UIFont+ComposeFonts.swift */,
				65D5FB840AEC33B524AE833E675F17B2 /* UIFont+Orangina.swift */,
				D56B83BC481B12023B749FCDBE33E70E /* UIFont+PostFonts.swift */,
				CB530BFEE9F1C3F6CD93F073FCDD75E1 /* UIFont+TumblrTheme.swift */,
				7028ADB26CF6F73DDE9DA69A7FB86ABE /* Pod */,
				E850D3105B8F8C499032280B71154934 /* Support Files */,
			);
			name = TumblrTheme;
			path = ../../../TumblrTheme;
			sourceTree = "<group>";
		};
		CF1408CF629C7361332E53B88F7BD30C = {
			isa = PBXGroup;
			children = (
				9D940727FF8FB9C785EB98E56350EF41 /* Podfile */,
				19FBA0E451A9F87C97CEAD3B40F5C98F /* Development Pods */,
				572840308FF31801162EC238F3EA58AD /* Frameworks */,
				E81A37DBDE41E671312C56736544E2FA /* Pods */,
				D1D670DB0C1C01D7D3DEE35222B2513B /* Products */,
				617DC8B9AD8E91E7AEA66867350F30E1 /* Targets Support Files */,
			);
			sourceTree = "<group>";
		};
		D1D670DB0C1C01D7D3DEE35222B2513B /* Products */ = {
			isa = PBXGroup;
			children = (
				5C4F31330DFA99D699E4BDC8C3573D73 /* FBSnapshotTestCase.framework */,
				9831168340B63F19B1956AF98D1535F7 /* KanvasCamera.framework */,
				0A966F8CC02AF6C9C4D66DDF06B58364 /* Pods_KanvasCameraExample.framework */,
				2383078A6D28DE6A15E11489708BA4FD /* Pods_KanvasCameraExampleTests.framework */,
				1DF61DA1F9AC397EF265A9EC75BF3AE1 /* SharedUI.framework */,
				8A228F963CC9F56777C747E06F648344 /* TumblrTheme.framework */,
				B321C73955714AFB57F9DB8F1090071D /* Utils.framework */,
			);
			name = Products;
			sourceTree = "<group>";
		};
		DC203099162093B8289C7D7E395818BF /* iOS */ = {
			isa = PBXGroup;
			children = (
				5A87DA8FE73E5A2BA114EEA3B8385D1F /* Foundation.framework */,
				635B8EF611C5053183706BE4A6AD5DD0 /* GLKit.framework */,
				CCAFAEBE89BE0F9091396494660844D1 /* OpenGLES.framework */,
				15B5B893F0D939992DC83B541503A453 /* QuartzCore.framework */,
				26847C6EBA8288F0AC82ABD4D3160CEA /* UIKit.framework */,
				CBF0CCD093AD8EE84FBAAAF873F9865C /* XCTest.framework */,
			);
			name = iOS;
			sourceTree = "<group>";
		};
		E81A37DBDE41E671312C56736544E2FA /* Pods */ = {
			isa = PBXGroup;
			children = (
				92B9827D134822FECA2FBE88A0585CBA /* FBSnapshotTestCase */,
			);
			name = Pods;
			sourceTree = "<group>";
		};
		E850D3105B8F8C499032280B71154934 /* Support Files */ = {
			isa = PBXGroup;
			children = (
				31588A9046ABBC121BABF48546ADAFA2 /* TumblrTheme.modulemap */,
				C4D2C31BABCB8F61AF1723647183559F /* TumblrTheme.xcconfig */,
				12D52DA7C96CBC4B1291F6E57FE6EA6A /* TumblrTheme-dummy.m */,
				1D7888D2F136EE8016FE6956A8DBD7DB /* TumblrTheme-Info.plist */,
				844C5DF7D53E730935A4D3C6A5EDB6E1 /* TumblrTheme-prefix.pch */,
				9E26489502AD35476DE5C94D7DE9B46D /* TumblrTheme-umbrella.h */,
			);
			name = "Support Files";
			path = "../KanvasCamera/KanvasCameraExample/Pods/Target Support Files/TumblrTheme";
			sourceTree = "<group>";
		};
		E95300D8FB033D3B7CB5C498BB1DCAC4 /* ColorCollection */ = {
			isa = PBXGroup;
			children = (
				A352678AE85ED7FA80FC8DE3083DBCCB /* ColorCollectionCell.swift */,
				CF6829E115CC740E02BBF0AC7FE38CF6 /* ColorCollectionController.swift */,
				176B5FF64BCF4319772D6D0886BEDA7F /* ColorCollectionView.swift */,
			);
			name = ColorCollection;
			path = ColorCollection;
			sourceTree = "<group>";
		};
		F12EC603D2FF20BD1931D119E1EC78CB /* SharedUI */ = {
			isa = PBXGroup;
			children = (
				74F08359CC78DCF00432E7A66BA40A01 /* ColorPickerViewController.swift */,
				8D7B1AE16905CD51995CD7B15125B45F /* ComposeNavigationBar.swift */,
				CBA089D6D25DC02789EB43D750E1CB5E /* EasyTipView.swift */,
				244E94CCC6A298AF8801F6D9E8EF242A /* HapticFeedbackGenerating.swift */,
				83A86DA3D0C0937E2595767D53DD36DA /* HapticFeedbackGenerator.swift */,
				ED0E5F4F89310C56E2D6F2E16B926799 /* NSLayoutConstraint+Utils.swift */,
				E0209AE1F83FB5836D03B545E4052023 /* PostFormKeyboardTracker.swift */,
				3CB5A35499D33E535CDEB58C81B2BE41 /* ShowModalFromTopAnimator.swift */,
				16E962E2C1DC2B9F7346B32AF2C90127 /* TimelineContaining.swift */,
				145B15D828EE9C3F1DB6D5EBE4F260D5 /* TMPageViewController.swift */,
				5344FDDB2A20A22EDE64E22B02DAC2B9 /* ToastPresentationStyle.swift */,
				1223D2FC112ADEA154B9E3C92B4A1E8C /* UIView+AutoLayout.swift */,
				059408D33EDC9A95065137F0CE80285A /* UIView+Shadows.swift */,
				6B59F2BAD94F0738DD292F26BD1F3FFA /* UIView+Snaphot.swift */,
				6052198EE561EE401151D7FC60E8E4B7 /* UIView+Utils.swift */,
				6441668740E4EDA51473FE3CE74A46A6 /* Pod */,
				621756A4F00C13200E47A46299DF08F4 /* Resources */,
				CD2520C497819F5BA39EC66586301CF6 /* Support Files */,
				FCFC0F28335520A13FF6E9947477F270 /* Tags */,
			);
			name = SharedUI;
			path = ../../../SharedUI;
			sourceTree = "<group>";
		};
		FCFC0F28335520A13FF6E9947477F270 /* Tags */ = {
			isa = PBXGroup;
			children = (
				7AB5F82EB003951A01329027A83A800F /* EditTagsView.swift */,
				724814A1BF302467DDC2291478013955 /* PostOptionsConstants.swift */,
				A199572DEE5DAD7BCD6A938CD5D88D7C /* PostOptionsTagsDelegate.swift */,
				38A527BD3A683700D564A117B31DA0F7 /* SuggestedTagsDataSource.swift */,
				C5987FDF9544F42F60BB6902B5A7AF6F /* SuggestedTagsView.swift */,
				DA6FBEF5C3FB48F7B60630DC1F9EDDD0 /* SuggestedTagView.swift */,
				10343CB07647FE580A0F52F11F51A7F6 /* TagsOptionsModel.swift */,
				E232FE43C1A5FCC3E0F2D12728FECDB3 /* TagsView.swift */,
				E705C3AE2BA816683F50945468A8202C /* TagsViewAnimationCoordinator.swift */,
				5A1FF7A105D90FEDAC24CA7BC231FB93 /* TagsViewCollectionViewLayout.swift */,
				C5B781E3E8D6C37CC68B00DAE3125A1E /* TagsViewController.swift */,
				3534C6DF458A21DACB3B898FFB0E6225 /* TagsViewEditCell.swift */,
				F72DA546C2B714772A274EE1B8F0C8D8 /* TagsViewTagCell.swift */,
			);
			name = Tags;
			path = Source/Tags;
			sourceTree = "<group>";
		};
		FDDDDBC8B697BED5F6C9CF2DB23C52C0 /* Pod */ = {
			isa = PBXGroup;
			children = (
				F8455B29824CFF08819E134EFBC71561 /* KanvasCamera.podspec.json */,
			);
			name = Pod;
			sourceTree = "<group>";
		};
		FE5806C806FB509946BF434B7A8FC569 /* Constants */ = {
			isa = PBXGroup;
			children = (
				24524B54C5311CA96188029D0A767F5C /* KanvasCameraColors.swift */,
				5D51AA474676755322A96E438B40F220 /* KanvasCameraImages.swift */,
				BBB881D3D26B6A95761E4BD447551FFC /* KanvasCameraStrings.swift */,
				464E8FF6F4968465787988ECF0BF139A /* KanvasCameraTimes.swift */,
			);
			name = Constants;
			path = Classes/Constants;
			sourceTree = "<group>";
		};
		FEAA6785B60E293116D7F0F2CC58731A /* KanvasCamera */ = {
			isa = PBXGroup;
			children = (
				0EBEF4672CFC77108FB67CEE84A6A88A /* Analytics */,
				073AEF9E1CCAD35DD93D608987946E3D /* Camera */,
				FE5806C806FB509946BF434B7A8FC569 /* Constants */,
				7F827363D6C7311ADF61F06F41578912 /* Editor */,
				8D7331672A9F21849C6ECF95016333C7 /* Extensions */,
				9D1F00FFEE17975DA72992925B2DCB89 /* Filters */,
				30AC477F38A99D72450494546FB618B3 /* MediaClips */,
				35A4B69A8EA71C64CEC9FC8DD15E6D68 /* ModeSelector */,
				2247346B7AC2BF2ED5AE8450754B44FB /* OpenGL */,
				A35CA895682BFCCF8B0BAB74A15E0F25 /* Options */,
				FDDDDBC8B697BED5F6C9CF2DB23C52C0 /* Pod */,
				58A25896A0522F2DFD5B4B5A4AF38955 /* Preview */,
				C96C80C9B8A3443BA9A7B81EFEDCBF1F /* Recording */,
				A5B9FD4AE146365A4A264EC1504B7D74 /* Resources */,
				C158734000FFAAD5BD09172C1595180E /* Settings */,
				18BD9EABE26D9DD98A2FF72283883256 /* Support Files */,
				A06BA85DA287DBD8DB7E73B95C369840 /* Utility */,
			);
			name = KanvasCamera;
			path = ../..;
			sourceTree = "<group>";
		};
/* End PBXGroup section */

/* Begin PBXHeadersBuildPhase section */
		0E2E84C97D763DFE6F1DB934F18FEBC8 /* Headers */ = {
			isa = PBXHeadersBuildPhase;
			buildActionMask = 2147483647;
			files = (
				F472B0E62FE32711F904072D88366BAD /* TumblrTheme-umbrella.h in Headers */,
			);
			runOnlyForDeploymentPostprocessing = 0;
		};
		384DE8A8021C5DA5E256BCFEC3D478A9 /* Headers */ = {
			isa = PBXHeadersBuildPhase;
			buildActionMask = 2147483647;
			files = (
				F720FAF13A108CE6901E0A8B0580E1E8 /* FBSnapshotTestCase-umbrella.h in Headers */,
				00224C929D57F45B70E87359E719948D /* FBSnapshotTestCase.h in Headers */,
				C49D52712466511E332C952834C81FE1 /* FBSnapshotTestCasePlatform.h in Headers */,
				90142C6259374E18E640396A59AD379A /* FBSnapshotTestController.h in Headers */,
				40039E0AF0D764360B1D4FC4F7950D2E /* UIApplication+StrictKeyWindow.h in Headers */,
				F1AAAE00BB32B733B238E2B4E8424506 /* UIImage+Compare.h in Headers */,
				D04AAC8B22E4A4DC4F39891C4E52F251 /* UIImage+Diff.h in Headers */,
				B74CD6E6EBEA0B642776BCB37850415D /* UIImage+Snapshot.h in Headers */,
			);
			runOnlyForDeploymentPostprocessing = 0;
		};
		3D5E6F226CF07275732828981359FC0F /* Headers */ = {
			isa = PBXHeadersBuildPhase;
			buildActionMask = 2147483647;
			files = (
				F795CD67CB3812021CD34E20E042A338 /* KanvasCamera-umbrella.h in Headers */,
			);
			runOnlyForDeploymentPostprocessing = 0;
		};
		8C93956FE30A3C4D7A5E44F83BD7A2E3 /* Headers */ = {
			isa = PBXHeadersBuildPhase;
			buildActionMask = 2147483647;
			files = (
				FF94F0D825B31A17F620199274642A96 /* Pods-KanvasCameraExample-umbrella.h in Headers */,
			);
			runOnlyForDeploymentPostprocessing = 0;
		};
		8D39E3FE4D9B7E79680D744B74FEE352 /* Headers */ = {
			isa = PBXHeadersBuildPhase;
			buildActionMask = 2147483647;
			files = (
				386060389359C7DCF5A1725BF1C32B53 /* SharedUI-umbrella.h in Headers */,
			);
			runOnlyForDeploymentPostprocessing = 0;
		};
		C720848F34B2CB7313FE1A68ABDD9D0C /* Headers */ = {
			isa = PBXHeadersBuildPhase;
			buildActionMask = 2147483647;
			files = (
				3984DF23F14B312F74ACC6BACB651531 /* Utils-umbrella.h in Headers */,
			);
			runOnlyForDeploymentPostprocessing = 0;
		};
		ED3B94B9B5DEB8216A2F213C99AFE78F /* Headers */ = {
			isa = PBXHeadersBuildPhase;
			buildActionMask = 2147483647;
			files = (
				B6AC531B045C60F593568A65F58219B4 /* Pods-KanvasCameraExampleTests-umbrella.h in Headers */,
			);
			runOnlyForDeploymentPostprocessing = 0;
		};
/* End PBXHeadersBuildPhase section */

/* Begin PBXNativeTarget section */
		137B6CAA262428441796238359BBCE5E /* Pods-KanvasCameraExampleTests */ = {
			isa = PBXNativeTarget;
			buildConfigurationList = 9F5765F60ACC21BA2B794B38F7A77470 /* Build configuration list for PBXNativeTarget "Pods-KanvasCameraExampleTests" */;
			buildPhases = (
				ED3B94B9B5DEB8216A2F213C99AFE78F /* Headers */,
				DC8BCC4C65054F0D223EE69D0922D4A7 /* Sources */,
				D644F3A3AB0BC951D57B5B5AB072708E /* Frameworks */,
				752B4D47F7B5911C444CF73361C23F80 /* Resources */,
			);
			buildRules = (
			);
			dependencies = (
				E102E6D7E78D1030F804AC00FEF9FD26 /* PBXTargetDependency */,
				53D4E97A8AB3E28FA96E1C1A7DDB05D1 /* PBXTargetDependency */,
				9C2915290253F373F120460D7A858372 /* PBXTargetDependency */,
				FC03871CF8DC038908C1AE860B4B2D0C /* PBXTargetDependency */,
				EEE5BF2ABC4D4EA7621F246C78294E9C /* PBXTargetDependency */,
			);
			name = "Pods-KanvasCameraExampleTests";
			productName = "Pods-KanvasCameraExampleTests";
			productReference = 2383078A6D28DE6A15E11489708BA4FD /* Pods_KanvasCameraExampleTests.framework */;
			productType = "com.apple.product-type.framework";
		};
		5A8AA14BB4E2075C7AF275F5A37A8613 /* SharedUI */ = {
			isa = PBXNativeTarget;
			buildConfigurationList = 547500E159F860EDFEEA318DC1034534 /* Build configuration list for PBXNativeTarget "SharedUI" */;
			buildPhases = (
				8D39E3FE4D9B7E79680D744B74FEE352 /* Headers */,
				04A0B8CD7C878B1938BF2FC0A9C72DF4 /* Sources */,
				02348F55E61DBA44EA80CAE1DF3E7168 /* Frameworks */,
				D80EDBEDFBA223D3A0FA03E6BF27EE17 /* Resources */,
			);
			buildRules = (
			);
			dependencies = (
				0C6E60D96965A7C50A7C137966AD8894 /* PBXTargetDependency */,
			);
			name = SharedUI;
			productName = SharedUI;
			productReference = 1DF61DA1F9AC397EF265A9EC75BF3AE1 /* SharedUI.framework */;
			productType = "com.apple.product-type.framework";
		};
		5E1C9C4892FA8FEB28F32737904729A4 /* Utils */ = {
			isa = PBXNativeTarget;
			buildConfigurationList = 75EC033DFF2415076F0DF3532898E8E0 /* Build configuration list for PBXNativeTarget "Utils" */;
			buildPhases = (
				C720848F34B2CB7313FE1A68ABDD9D0C /* Headers */,
				B2190B790749698B2DAB3E0DC7A05283 /* Sources */,
				74A167AC7862397EF92C632FCFCADA26 /* Frameworks */,
				D289525714624C468041414C8AE9F63F /* Resources */,
			);
			buildRules = (
			);
			dependencies = (
			);
			name = Utils;
			productName = Utils;
			productReference = B321C73955714AFB57F9DB8F1090071D /* Utils.framework */;
			productType = "com.apple.product-type.framework";
		};
		97690FB9AA16497E774B413B7C6B9506 /* TumblrTheme */ = {
			isa = PBXNativeTarget;
			buildConfigurationList = 6190ECB12610DA307A541056466820BB /* Build configuration list for PBXNativeTarget "TumblrTheme" */;
			buildPhases = (
				0E2E84C97D763DFE6F1DB934F18FEBC8 /* Headers */,
				C73C203C74A980D0E342F8E876A8871C /* Sources */,
				81935D02E910B71F836971DC95ACA9EF /* Frameworks */,
				3B66C8324D769794A72BD6CF43EC6B87 /* Resources */,
			);
			buildRules = (
			);
			dependencies = (
				2BDDAF1B6EE8DFBBF5A1A6B86253159E /* PBXTargetDependency */,
			);
			name = TumblrTheme;
			productName = TumblrTheme;
			productReference = 8A228F963CC9F56777C747E06F648344 /* TumblrTheme.framework */;
			productType = "com.apple.product-type.framework";
		};
		98A98149697C80CEF8D5772791E92E66 /* FBSnapshotTestCase */ = {
			isa = PBXNativeTarget;
			buildConfigurationList = A38070E189561F257BBD5A0A55CACCCF /* Build configuration list for PBXNativeTarget "FBSnapshotTestCase" */;
			buildPhases = (
				384DE8A8021C5DA5E256BCFEC3D478A9 /* Headers */,
				A48201AC594B2E6B09C0EE0396BC1377 /* Sources */,
				E581515110D66F94F80A6937831489A1 /* Frameworks */,
				5CC655F1A6C7A45A9693160581076BAE /* Resources */,
			);
			buildRules = (
			);
			dependencies = (
			);
			name = FBSnapshotTestCase;
			productName = FBSnapshotTestCase;
			productReference = 5C4F31330DFA99D699E4BDC8C3573D73 /* FBSnapshotTestCase.framework */;
			productType = "com.apple.product-type.framework";
		};
		BDB175D784A4B1E7FCB709777D7A6ADF /* Pods-KanvasCameraExample */ = {
			isa = PBXNativeTarget;
			buildConfigurationList = E40F5E0FEACC10E0427B9CF95E20B83F /* Build configuration list for PBXNativeTarget "Pods-KanvasCameraExample" */;
			buildPhases = (
				8C93956FE30A3C4D7A5E44F83BD7A2E3 /* Headers */,
				AACE49F87FCAAB9ABB4BB310F7E27C6C /* Sources */,
				0F634D4AE40B89100911C558187DFE89 /* Frameworks */,
				1E72BFDDF8D9949324257BA1A5C5A318 /* Resources */,
			);
			buildRules = (
			);
			dependencies = (
				A8A80F67F9117E224D38D104B6F433A9 /* PBXTargetDependency */,
				37FBB93E3DAF0DDC0F2063A84C8B524F /* PBXTargetDependency */,
				38ECD3D07F2449A2CC67E51EB8231CA7 /* PBXTargetDependency */,
				7079038F53EB8168E5DABC06E7F03DFB /* PBXTargetDependency */,
			);
			name = "Pods-KanvasCameraExample";
			productName = "Pods-KanvasCameraExample";
			productReference = 0A966F8CC02AF6C9C4D66DDF06B58364 /* Pods_KanvasCameraExample.framework */;
			productType = "com.apple.product-type.framework";
		};
		EEA7BBCE1AEABC4574550F0FCA071779 /* KanvasCamera */ = {
			isa = PBXNativeTarget;
			buildConfigurationList = 22989A19419ED326B544E04BAAEE80CF /* Build configuration list for PBXNativeTarget "KanvasCamera" */;
			buildPhases = (
				3D5E6F226CF07275732828981359FC0F /* Headers */,
				62CE60FDD96D7034A6A5CAFDDA858C6C /* Sources */,
				D9E0F4481593B12CF695B559300E9D30 /* Frameworks */,
				E73CC99181306DA50D59E2D68960B39E /* Resources */,
			);
			buildRules = (
			);
			dependencies = (
				4A93036399A3D6848B6EBC3355E75F41 /* PBXTargetDependency */,
				DB4E9755FE5EB654228FF8565372CF38 /* PBXTargetDependency */,
			);
			name = KanvasCamera;
			productName = KanvasCamera;
			productReference = 9831168340B63F19B1956AF98D1535F7 /* KanvasCamera.framework */;
			productType = "com.apple.product-type.framework";
		};
/* End PBXNativeTarget section */

/* Begin PBXProject section */
		BFDFE7DC352907FC980B868725387E98 /* Project object */ = {
			isa = PBXProject;
			attributes = {
				LastSwiftUpdateCheck = 1100;
				LastUpgradeCheck = 1100;
			};
			buildConfigurationList = 4821239608C13582E20E6DA73FD5F1F9 /* Build configuration list for PBXProject "Pods" */;
			compatibilityVersion = "Xcode 10.0";
			developmentRegion = en;
			hasScannedForEncodings = 0;
			knownRegions = (
				en,
			);
			mainGroup = CF1408CF629C7361332E53B88F7BD30C;
			productRefGroup = D1D670DB0C1C01D7D3DEE35222B2513B /* Products */;
			projectDirPath = "";
			projectRoot = "";
			targets = (
				98A98149697C80CEF8D5772791E92E66 /* FBSnapshotTestCase */,
				EEA7BBCE1AEABC4574550F0FCA071779 /* KanvasCamera */,
				BDB175D784A4B1E7FCB709777D7A6ADF /* Pods-KanvasCameraExample */,
				137B6CAA262428441796238359BBCE5E /* Pods-KanvasCameraExampleTests */,
				5A8AA14BB4E2075C7AF275F5A37A8613 /* SharedUI */,
				97690FB9AA16497E774B413B7C6B9506 /* TumblrTheme */,
				5E1C9C4892FA8FEB28F32737904729A4 /* Utils */,
			);
		};
/* End PBXProject section */

/* Begin PBXResourcesBuildPhase section */
		1E72BFDDF8D9949324257BA1A5C5A318 /* Resources */ = {
			isa = PBXResourcesBuildPhase;
			buildActionMask = 2147483647;
			files = (
			);
			runOnlyForDeploymentPostprocessing = 0;
		};
		3B66C8324D769794A72BD6CF43EC6B87 /* Resources */ = {
			isa = PBXResourcesBuildPhase;
			buildActionMask = 2147483647;
			files = (
			);
			runOnlyForDeploymentPostprocessing = 0;
		};
		5CC655F1A6C7A45A9693160581076BAE /* Resources */ = {
			isa = PBXResourcesBuildPhase;
			buildActionMask = 2147483647;
			files = (
			);
			runOnlyForDeploymentPostprocessing = 0;
		};
		752B4D47F7B5911C444CF73361C23F80 /* Resources */ = {
			isa = PBXResourcesBuildPhase;
			buildActionMask = 2147483647;
			files = (
			);
			runOnlyForDeploymentPostprocessing = 0;
		};
		D289525714624C468041414C8AE9F63F /* Resources */ = {
			isa = PBXResourcesBuildPhase;
			buildActionMask = 2147483647;
			files = (
			);
			runOnlyForDeploymentPostprocessing = 0;
		};
		D80EDBEDFBA223D3A0FA03E6BF27EE17 /* Resources */ = {
			isa = PBXResourcesBuildPhase;
			buildActionMask = 2147483647;
			files = (
				1C9D7308F7250479A239DB7EBDC30139 /* Assets.xcassets in Resources */,
			);
			runOnlyForDeploymentPostprocessing = 0;
		};
		E73CC99181306DA50D59E2D68960B39E /* Resources */ = {
			isa = PBXResourcesBuildPhase;
			buildActionMask = 2147483647;
			files = (
				F25B8A76EF6B00E8B1EE138DB72EF1B9 /* Assets.xcassets in Resources */,
				1035FFDF69F649496CA7654D57A2968C /* Shaders in Resources */,
				1BA634AFC049DE277982D16A6829FAEC /* silence.aac in Resources */,
			);
			runOnlyForDeploymentPostprocessing = 0;
		};
/* End PBXResourcesBuildPhase section */

/* Begin PBXSourcesBuildPhase section */
		04A0B8CD7C878B1938BF2FC0A9C72DF4 /* Sources */ = {
			isa = PBXSourcesBuildPhase;
			buildActionMask = 2147483647;
			files = (
<<<<<<< HEAD
				A3C1854C2706E957E17F27DE9E1F8E81 /* ColorPickerViewController.swift in Sources */,
				A5E8A0A4EAAB6A166E7B3C23E26C51BC /* ComposeNavigationBar.swift in Sources */,
				71853CC895E44A018E4616236DC97162 /* EasyTipView.swift in Sources */,
				C4D893004902C7EDDC74BB73B45E7B90 /* EditTagsView.swift in Sources */,
				25FFBBD993AE32709450744ABD884353 /* HapticFeedbackGenerating.swift in Sources */,
				206C3AE3203EB80F9E38730A7977125A /* HapticFeedbackGenerator.swift in Sources */,
				F1D97B2FB18DA98E314B8DDDBBDF8999 /* NSLayoutConstraint+Utils.swift in Sources */,
				82CFE15E50D4D6D21E5C3802DDC9C222 /* PostFormKeyboardTracker.swift in Sources */,
				99239656EC54E67066986342BE546685 /* PostOptionsConstants.swift in Sources */,
				E5B123C8B7A2D451D68C50B486D4B9A8 /* PostOptionsTagsDelegate.swift in Sources */,
				D170D765C068915DCB9E308A30FB1D33 /* SharedUI-dummy.m in Sources */,
				52110551D35EC46C8A149F8D0466F364 /* ShowModalFromTopAnimator.swift in Sources */,
				1799FE09FEA9DB7178B49EEEC2B230EF /* SuggestedTagsDataSource.swift in Sources */,
				5F98B53E4A42CA7EF66A41A79212090D /* SuggestedTagsView.swift in Sources */,
				DF2F12DB90B171E0115C8C7161BDD530 /* SuggestedTagView.swift in Sources */,
				CF63B6DE1C2DACB62D82EED28D108976 /* TagsOptionsModel.swift in Sources */,
				45CAB310DEB91C0AE1611F1126E01647 /* TagsView.swift in Sources */,
				40A89AC6DA10416112351DB98E2DC1D0 /* TagsViewAnimationCoordinator.swift in Sources */,
				905A6AEE1A84B16231FFC68617630FAD /* TagsViewCollectionViewLayout.swift in Sources */,
				D342D26560F0D33CC6D57D417E14AFC0 /* TagsViewController.swift in Sources */,
				F04C808827F46874392F032699965979 /* TagsViewEditCell.swift in Sources */,
				CDE9DFCEFECCDA597AC29F8A2C44FB59 /* TagsViewTagCell.swift in Sources */,
				4984AE32D9B816766641B1E5DAB2173B /* TimelineContaining.swift in Sources */,
				E91BCDBFC4314874EA9B80A465978F04 /* TMPageViewController.swift in Sources */,
				FD9841EB9A1D29B5869D5EADE51580C7 /* ToastPresentationStyle.swift in Sources */,
				D78BFE02A69AE92D077F2C09235F24A0 /* UIView+AutoLayout.swift in Sources */,
				4C693CC1E9FC692627E2087ADDBE3673 /* UIView+Shadows.swift in Sources */,
				A2DC9A3C7B09071E9EBC54135EB79DF1 /* UIView+Snaphot.swift in Sources */,
				99ACACD77077143D1A99901B431D8084 /* UIView+Utils.swift in Sources */,
=======
				3A4EB8493C48C3DF5AE3DD11223F365B /* Array+Move.swift in Sources */,
				A6AB42E66C18D55F785B2289FEB7D0F8 /* Array+Object.swift in Sources */,
				2B7CB8EFDD63A4171DA354FF04102BB2 /* AVURLAsset+Thumbnail.swift in Sources */,
				CC0911174937DCBC4751FF20CE1D76D7 /* CALayer+CGImage.swift in Sources */,
				E488538C7E222D6C0B8F08F232D05F6E /* CALayer+Color.swift in Sources */,
				97FAD9368B8D0E6C5BD8907E5BB67AF3 /* CameraController.swift in Sources */,
				41C29D58514CDBF414CDEB4351CD6971 /* CameraFilterCollectionCell.swift in Sources */,
				97C2BBDDA96A6C47C8BA0BCAFB630F73 /* CameraFilterCollectionController.swift in Sources */,
				6211DC54E894C2909D17D5CF430C58B9 /* CameraInputController.swift in Sources */,
				49A5876CE0EB83FC821778AA7C7DAB7A /* CameraInputControllerDelegate.swift in Sources */,
				D61B649B34AF7315A845E203D0AE5270 /* CameraInputOutput.swift in Sources */,
				A006A6BB049583E28DF5D2545BC9E9C8 /* CameraOption.swift in Sources */,
				6FB9BADE941DA4EB8C9B40ECBEE0EA56 /* CameraPreviewView.swift in Sources */,
				BADF04B769F9DB6E4192CB0E4D5CCC93 /* CameraPreviewViewController.swift in Sources */,
				E4D6B1DE7CCB3694FDD309FF5D66605D /* CameraRecorder.swift in Sources */,
				6BC12FFAF575C3A90BB3D7500CBD5E00 /* CameraRecordingProtocol.swift in Sources */,
				2BBAD31F21C08F4998303512C69E7B23 /* CameraSegmentHandler.swift in Sources */,
				65F857D6230D741A004F36A2 /* ColorDrop.swift in Sources */,
				07C1EB6373CE421CEF0707FDC85331AA /* CameraSettings.swift in Sources */,
				3771F9E96D88B4D1DAE23FF1B25DBF93 /* CameraView.swift in Sources */,
				6F754D34C2AAE8EA448B0821CF0833AB /* CameraZoomHandler.swift in Sources */,
				64136C19EACF8F3C93CA31CBD1E4AECF /* CGRect+Center.swift in Sources */,
				9CA5AE3DDEB5A80F2FAD6CBEB985BCAF /* ChromaFilter.swift in Sources */,
				26B238B265E70545D962AB34CCF4F667 /* CircularImageView.swift in Sources */,
				9975570D1D2BE432C6B69415E91A84B5 /* ClosedRange+Clamp.swift in Sources */,
				BB4ED64CB137C414D5CF458FDE5BA7D5 /* ColorCollectionCell.swift in Sources */,
				8C0CCD9CA204E4E201994FE312B2F5A7 /* ColorCollectionController.swift in Sources */,
				E661EC9DEF9BEFD474457EA6775CB59A /* ColorCollectionView.swift in Sources */,
				4BC7AB339A8AE330E844E20A1D789F2D /* ColorPickerController.swift in Sources */,
				A601B55389F30FE224A6C3A29A6B8CF1 /* ColorPickerView.swift in Sources */,
				9BF376F600DF14979948C8B9849F13E9 /* ColorThief.swift in Sources */,
				8AE8950033CA5668F80340CBC7EC6531 /* ConicalGradientLayer.swift in Sources */,
				C78D0FECDA5D9AAC65C5393796A38F21 /* CVPixelBuffer+copy.swift in Sources */,
				CE8E9B2A36C821A927C76834701B5639 /* CVPixelBuffer+sampleBuffer.swift in Sources */,
				B76BB13CF106C7459F99F7313A90D11C /* Device.swift in Sources */,
				7653D27A1515454131EFC775281048C1 /* DrawingCanvas.swift in Sources */,
				8C354BA2455DBE6BD74C4CB8646CAC3A /* DrawingController.swift in Sources */,
				715DB5E21F9C0F5A66AB6782E8B0CF38 /* DrawingView.swift in Sources */,
				FBDB2BD6BD4075DBE14C2D917F91642D /* EditionMenuCollectionCell.swift in Sources */,
				7D49115AF0B38E47B6CDBCBA227A92E9 /* EditionMenuCollectionController.swift in Sources */,
				50784047010F408524E044FF75711CF1 /* EditionMenuCollectionView.swift in Sources */,
				49B0A186626973A9EACE1C5832B7DC5C /* EditionOption.swift in Sources */,
				959DCB3160C33D4BCFBF645BD783C7DD /* EditorFilterCollectionCell.swift in Sources */,
				0EE1EFBBFAD1B361C71E32B60D7D5DC5 /* EditorFilterCollectionController.swift in Sources */,
				1C474C6286864FE1A6BC7DF32972BCE3 /* EditorFilterController.swift in Sources */,
				65584F312310557C008A1BC2 /* EditorTextView.swift in Sources */,
				5D6517A0A3B48CAB4A4F0F1D4F5D6ED6 /* EditorFilterView.swift in Sources */,
				1AFC413463F322A2BC348F0E46431F1F /* EditorView.swift in Sources */,
				4973EC66537AE7893165B19DD7AC5FDE /* EditorViewController.swift in Sources */,
				C83CAFEE9DD0656C81C958E580DB5DBC /* EMInterferenceFilter.swift in Sources */,
				321E92B6894AA2EBA5C3EB0B2802F552 /* ExtendedButton.swift in Sources */,
				B45C34624847DF620C83D9E658107B03 /* ExtendedStackView.swift in Sources */,
				36B03F20A2A82B284EF258D1DDDB9843 /* FilmFilter.swift in Sources */,
				14FDEBEB13E51868D3D20AEE1E9A4C66 /* Filter.swift in Sources */,
				FF9C1B9A54477FE9C7524C052D98AA59 /* FilterCollectionCell.swift in Sources */,
				432E127DE74346D5ADA8097CA443D9C4 /* FilterCollectionInnerCell.swift in Sources */,
				95D93C21EEAC0E229BDE79B9A451B5BB /* FilterCollectionView.swift in Sources */,
				166FCB2A8B0991F32D8EFB8597D346E3 /* FilteredInputViewController.swift in Sources */,
				C5A2148BF86E32308B98CB2640E53897 /* FilterFactory.swift in Sources */,
				459C2BAB490386D443DB5C22C2632CFA /* FilterItem.swift in Sources */,
				F609DAE84388D0F05C926D49B91A1B90 /* FilterProtocol.swift in Sources */,
				FD483196375B9EE37EA214109FDCB867 /* FilterSettingsController.swift in Sources */,
				F613F8D3861CE859730E759101B83A76 /* FilterSettingsView.swift in Sources */,
				AC2E51AD521F05928C6654533A664053 /* FilterType.swift in Sources */,
				0DA36449F1916BF289080AEE35E6D862 /* GifVideoOutputHandler.swift in Sources */,
				8C5C86A51A6CB4AB769356648D5547EB /* GLError.swift in Sources */,
				E2D592008E8F596E853335BFFA0DBF42 /* GLMediaExporter.swift in Sources */,
				7D7EE7866F56E12D52F1315E606215F7 /* GLPixelBufferView.swift in Sources */,
				F07CC1BE28B63141796106EF237DFCDD /* GLPlayer.swift in Sources */,
				1BCEEC3F9B6BFE3DD185753C9E70D69C /* GLRenderer.swift in Sources */,
				D483FA7CF17DA5859637D36A5C0EC15E /* GLVideoCompositor.swift in Sources */,
				4CCCF04C86565B9CA9A125C40763A8D1 /* GrayscaleFilter.swift in Sources */,
				C592F0DDA3FFB7B32BDD212361D746A7 /* GroupFilter.swift in Sources */,
				659E522C2318007B00A62828 /* UITextView+TextOptions.swift in Sources */,
				CA38061793B7254529CE1669A7CD5168 /* HorizontalCollectionLayout.swift in Sources */,
				37E8E891BBBFC98E3816A20FF8DC4919 /* HorizontalCollectionView.swift in Sources */,
				6645914B4FC38E792C9D0576D47398C9 /* IgnoreTouchesCollectionView.swift in Sources */,
				51930255494C9B64F224E707E7EB3D73 /* IgnoreTouchesView.swift in Sources */,
				C163DAF013404FA631E5A78D6A10B457 /* ImagePoolFilter.swift in Sources */,
				233AEBD43939D670142A2637D650FEC5 /* ImagePreviewController.swift in Sources */,
				176C6523A9A0E9490D06A11F9270FCFA /* IndexPath+Order.swift in Sources */,
				E3979C35AA153741D28BAE39E297CB93 /* KanvasCamera-dummy.m in Sources */,
				591C0E56618162C491402FF0BE375246 /* KanvasCameraAnalyticsProvider.swift in Sources */,
				E42D94AE087D9FF0143CCEEE500E2136 /* KanvasCameraColors.swift in Sources */,
				AD352D96E71C1CE3EFC4967F2F06969F /* KanvasCameraImages.swift in Sources */,
				655D80102316CFDF00D41AE2 /* MovableTextView.swift in Sources */,
				3B3C4C5C4579A25049307D27DA616CE1 /* KanvasCameraStrings.swift in Sources */,
				F286CBB00C8A597EEAD36277C7843AA6 /* KanvasCameraTimes.swift in Sources */,
				9671D7F6047AF8BCA1D1C6F15A7E6001 /* KanvasUIImagePickerViewController.swift in Sources */,
				945388F541EF77EA733C01DBFA4C6A9D /* LegoFilter.swift in Sources */,
				8B093F84B049E5981176CAE563EE1D99 /* LightLeaksFilter.swift in Sources */,
				77CFF1463BC5B141A825F34FB373885B /* LoadingIndicatorView.swift in Sources */,
				B60E4AD0F9A346F1ADEB2457879604FE /* MangaFilter.swift in Sources */,
				918E04F617C81A13BDBC9A2D25FC9E3E /* Marker.swift in Sources */,
				73B6DA2CA64C5FBDCB5B3C79E7937A6E /* MediaClip.swift in Sources */,
				65AA995723103BD300D64232 /* EditorTextController.swift in Sources */,
				15CDE86B2A1C65C8056381B78AC2A539 /* MediaClipsCollectionCell.swift in Sources */,
				0F5456B7F08B3C5C1CA4E41CA699E16C /* MediaClipsCollectionController.swift in Sources */,
				E5F69B625A22CA84913D2C44FF9527E3 /* MediaClipsCollectionView.swift in Sources */,
				E5203EAE60442F17B4E5F9800FC0692B /* MediaClipsEditorView.swift in Sources */,
				5C3E53550F80B09701B0130815AE20F2 /* MediaClipsEditorViewController.swift in Sources */,
				00212A6ECF0CC35C0608994487B1D9E9 /* MediaInfo.swift in Sources */,
				7A20BD6A3BA2BC948EE6BA149EF6A703 /* MediaMetadata.swift in Sources */,
				FF9DBA2CD59AF9F6878F7CD2C239C589 /* MediaPickerButtonView.swift in Sources */,
				659E522A2317F38C00A62828 /* TextOptions.swift in Sources */,
				46728277AB68D32E2E49184AA71003BF /* MirrorFourFilter.swift in Sources */,
				DD91E1F07BB1A8E32B726C9D6B7605C6 /* MirrorTwoFilter.swift in Sources */,
				E925ACBAD38E3C15D8750397C6E4061B /* MMCQ.swift in Sources */,
				6505FCF02317653B00261131 /* UIView+Image.swift in Sources */,
				1C1C812C841931D777C6A5DC3632FA0D /* ModeButtonView.swift in Sources */,
				2202BFF1C4DF2CD7781D380C3184CDCC /* ModeSelectorAndShootController.swift in Sources */,
				C149D8927A7B0C2D2957F403CCAE0571 /* ModeSelectorAndShootView.swift in Sources */,
				D7010AC838363077F382C6B89191DBDB /* NSURL+Media.swift in Sources */,
				D013D01081FB0C587DBB43491F594DFA /* NumTypes+Conversion.swift in Sources */,
				DCF97C023B2B37F73CAC7573795C35EC /* OptionsController.swift in Sources */,
				C90ECA7096518362FA2A3BAB1F95A197 /* OptionsStackView.swift in Sources */,
				63B7CEC577303D59FF28866BEE660855 /* OptionView.swift in Sources */,
				FDA952F399208FD83B838F44F68CBA10 /* Pencil.swift in Sources */,
				4009B8AE2FD3F968682A36E74C42149A /* PhotoOutputHandler.swift in Sources */,
				A26C492CD248AE1345EF3FF5C1F4E467 /* PlasmaFilter.swift in Sources */,
				51611D4F24EC81D6F2785578C53938C9 /* Queue.swift in Sources */,
				658B481E231D6B6200F3D471 /* ViewTransformations.swift in Sources */,
				B64BEFF3EA418EF14AEA6F516334300E /* RaveFilter.swift in Sources */,
				2005C310680F98B38CCCAEE38B138CB7 /* RGBA.swift in Sources */,
				10AD34C410308C27A0F5FE1CBE6AF3BB /* RGBFilter.swift in Sources */,
				C4E21150F01A7451325AC626DA9DDA4F /* RoundedTexture.swift in Sources */,
				7F05337B8D1F4CAE4E549B4927455F2F /* ScrollHandler.swift in Sources */,
				B0414EC248B64805E0D20666A8923E97 /* Shader.swift in Sources */,
				99B5F2A8C73EAFBFECBC08F9ECEB726C /* ShaderUtilities.swift in Sources */,
				1DC7777BC6561F45A8519D8926DB4E5F /* Sharpie.swift in Sources */,
				3ACCB1B8C95097CCFA6B34254249053F /* ShootButtonView.swift in Sources */,
				A918AEF2CE66ED51DC19E32267FACABB /* StrokeSelectorController.swift in Sources */,
				56A7387B9DFF74B19DE73FB391A14179 /* StrokeSelectorView.swift in Sources */,
				650BF0D32315A1AD002912EF /* TextCanvas.swift in Sources */,
				7BB23D8D3235DC7CE01BAF9F7D1F40D6 /* Synchronized.swift in Sources */,
				BD439ABA67A30384288AE3977956B607 /* Texture.swift in Sources */,
				8AAFB7F5E3DDC6AFD33949D017BFD7EC /* TextureSelectorController.swift in Sources */,
				AC4DAF8CBDAA529926CF1B6ADD1605C5 /* TextureSelectorView.swift in Sources */,
				37F60D4B0AF539630E53F42E5CB1709B /* ToonFilter.swift in Sources */,
				9405328E6B9C94283B19751C60FEA8A5 /* UICollectionView+Cells.swift in Sources */,
				81C77958E6872790DD3B8CE5D9BDE3B7 /* UIColor+Lerp.swift in Sources */,
				D38B0C17B5CEB73D97F4265AD862C22D /* UIFont+Utils.swift in Sources */,
				D75727C3340F9A70DBA27C2F2F6B0505 /* UIImage+Camera.swift in Sources */,
				47048A5100425E5A2586D09A4B524AE6 /* UIImage+DominantColors.swift in Sources */,
				BD5340128C8980F2635034AF396BC18B /* UIImage+FlipLeftMirrored.swift in Sources */,
				4954A47C2F7B0E24A1B850ECFE6B131E /* UIImage+PixelBuffer.swift in Sources */,
				C179FA878AD8A7BB03325D9A135E2259 /* UIUpdate.swift in Sources */,
				3A1F7CF64E431D54E3B3528F04941E76 /* UIView+Layout.swift in Sources */,
				49FB4E9B2BE8B567C796B095F7E921CC /* UIViewController+Load.swift in Sources */,
				65D5AD51231EA7E8009289F6 /* TrashView.swift in Sources */,
				42225388514DC49828EAA6258B6A9D7E /* VideoOutputHandler.swift in Sources */,
				C74916631C0C8F5FD4DFFCB52795660A /* WaveFilter.swift in Sources */,
				F3412C3F7E3A0086CBCB065AE846A19B /* WavePoolFilter.swift in Sources */,
				65FB9BB12316BF8D00FFDEC8 /* CALayer+Shadows.swift in Sources */,
>>>>>>> ad58a78e
			);
			runOnlyForDeploymentPostprocessing = 0;
		};
		62CE60FDD96D7034A6A5CAFDDA858C6C /* Sources */ = {
			isa = PBXSourcesBuildPhase;
			buildActionMask = 2147483647;
			files = (
				F35A5024BD746040496F39B4220AFF6D /* Array+Move.swift in Sources */,
				29BAD65AD5A24F8C57C917B35291F850 /* Array+Object.swift in Sources */,
				3DECAB02C7EA8B85820F140647D32CCF /* AVURLAsset+Thumbnail.swift in Sources */,
				29C92A93B912A5BEB33EE7409F2F6CBC /* CALayer+CGImage.swift in Sources */,
				066C0C3DED06418200B4AC6A76E111DE /* CALayer+Color.swift in Sources */,
				B33F8E2495D29A06A87F67644437B2C6 /* CALayer+Shadows.swift in Sources */,
				9EA9E131748B132F44F4AD3D70385F2A /* CameraController.swift in Sources */,
				8B53DE9D5A0A7E623D2231B72539DCBD /* CameraFilterCollectionCell.swift in Sources */,
				DF90692E87C028A93DF24DE2C10726E2 /* CameraFilterCollectionController.swift in Sources */,
				0A9B0FE2057503D325D42989A5836971 /* CameraInputController.swift in Sources */,
				00B0CF06607B55EECFE333C79E2C964B /* CameraInputControllerDelegate.swift in Sources */,
				DC33EB5E6C8E2C0CBF54F669FEB87336 /* CameraInputOutput.swift in Sources */,
				F07B98E921701F6FE8D6FC93AF978CD7 /* CameraOption.swift in Sources */,
				9360D99DF31E1A79F38ED594B367A5D8 /* CameraPreviewView.swift in Sources */,
				45C7305B2F0C9E6206802D687EBA9D9A /* CameraPreviewViewController.swift in Sources */,
				CDE74765D2F8383A5E627DF8E58EE0B9 /* CameraRecorder.swift in Sources */,
				24FBFCD6682F5501963BA54CF0F60A6A /* CameraRecordingProtocol.swift in Sources */,
				F8E556CB412176283442A2BFACD23D4C /* CameraSegmentHandler.swift in Sources */,
				F59DF30E251B2B7C0CB755219B798821 /* CameraSettings.swift in Sources */,
				951EB26A96B20E3F19F8AFF7932D2183 /* CameraView.swift in Sources */,
				23C0D799B0E4509ABCC189B3983C78C8 /* CameraZoomHandler.swift in Sources */,
				AD012431228A69AE4F9DBF5B3907A7FC /* CGRect+Center.swift in Sources */,
				39DF748912FCB64B4E4F60C97D9B7D78 /* ChromaFilter.swift in Sources */,
				15C0AF4C991DE2D9C0CEC4E4E05CEB12 /* CircularImageView.swift in Sources */,
				16FBB29DECFA1D99261470CF70D0B343 /* ClosedRange+Clamp.swift in Sources */,
				B8452FD6D9AF28657F93F1E7F0F71564 /* ColorCollectionCell.swift in Sources */,
				9FA4E64846C873CEDC7459F4CB621ADC /* ColorCollectionController.swift in Sources */,
				3C228EA864C8DF53214B45DCC6ACE9E9 /* ColorCollectionView.swift in Sources */,
				8A8FF5DF79250FC21B0AE72DCF77EA1D /* ColorDrop.swift in Sources */,
				352ACF579B26D2016D8F87BAB047115C /* ColorPickerController.swift in Sources */,
				F9C1D7D0736ADC27A0B5B91BA66E63BA /* ColorPickerView.swift in Sources */,
				2BC9122826CF408C7EAAED6B75073708 /* ColorThief.swift in Sources */,
				22F43F9583CBE439B017E1CA0790A097 /* ConicalGradientLayer.swift in Sources */,
				C73B14D94E53EDE6A0DC6CFFC9B352C7 /* CVPixelBuffer+copy.swift in Sources */,
				F30EEB7F724E8F90FBD8F459C70D7592 /* CVPixelBuffer+sampleBuffer.swift in Sources */,
				9ACA6B99685624015ACD0F91B92C6AF3 /* Device.swift in Sources */,
				35ACD6803FA2DDD44777C3AAE38887CA /* DrawingCanvas.swift in Sources */,
				3DF6B7CD185EFB5C58F9688E2E971B02 /* DrawingController.swift in Sources */,
				0DD64E3994399BA04E55154952D63659 /* DrawingView.swift in Sources */,
				39F2DDC5B07F6780CC1DBD3439DD0CA3 /* EditionMenuCollectionCell.swift in Sources */,
				2903AE0C00E220443BDBBACC7EFE9B63 /* EditionMenuCollectionController.swift in Sources */,
				D90F094388B7884762B4CEF799619C55 /* EditionMenuCollectionView.swift in Sources */,
				C506BD889AD3F49898086D81A89E94CD /* EditionOption.swift in Sources */,
				71E811F7E379613AD37A64DA2A72C1A3 /* EditorFilterCollectionCell.swift in Sources */,
				2FBBBCA3921A45DC5C32D229ECEC106B /* EditorFilterCollectionController.swift in Sources */,
				41CACAD69A114FCFF41B10778EFC4000 /* EditorFilterController.swift in Sources */,
				6FC6CF284A7C0E4AE4600191B8A4115C /* EditorFilterView.swift in Sources */,
				A2AA61D1CEF8FD6BFB317EBBA90F0DD7 /* EditorTextController.swift in Sources */,
				F8A717B4A29F33327DB9635D6DA4CE0C /* EditorTextView.swift in Sources */,
				EE795F026D11851CEAE88F7AEA33946C /* EditorView.swift in Sources */,
				71D8D6F3E0FE5E26E14D0F7A48D945D8 /* EditorViewController.swift in Sources */,
				9FDBB815E11D48757C5A2AED06034178 /* EMInterferenceFilter.swift in Sources */,
				19CA35F0F2127D6CB82B926584E2539C /* ExtendedButton.swift in Sources */,
				7EA0FCC4A075735629BC887304469225 /* ExtendedStackView.swift in Sources */,
				781BB7CC4DE6CC72584A660C9384CAA2 /* FilmFilter.swift in Sources */,
				BEA1C715239F228A066CB80E722C998E /* Filter.swift in Sources */,
				A6D5E6E92D54DB3A7044594988511B6C /* FilterCollectionCell.swift in Sources */,
				2EE3B0636FC4DE2E193588A133395BF5 /* FilterCollectionInnerCell.swift in Sources */,
				A648A358E873113034AB54AE04BBDC12 /* FilterCollectionView.swift in Sources */,
				76556288B401B8E9C04B5FD558BCFCDD /* FilteredInputViewController.swift in Sources */,
				BDBDB22FECB175F82E4BA551AC7A6E08 /* FilterFactory.swift in Sources */,
				E6F93278A56823537A099B2CEDA9238D /* FilterItem.swift in Sources */,
				3D8D6156B610E939C2A4C8C4E3743C86 /* FilterProtocol.swift in Sources */,
				CC65A892749CF733585DF13E69FBE685 /* FilterSettingsController.swift in Sources */,
				1BC3794E7356EE2282610DC0F24DE43F /* FilterSettingsView.swift in Sources */,
				574C214D8157744DFE2A5C0C1B677509 /* FilterType.swift in Sources */,
				FDB131B5F7279FECDED3E2B275EC9233 /* GifVideoOutputHandler.swift in Sources */,
				787B51E3FFEADF7655B912EB6D5C32D9 /* GLError.swift in Sources */,
				66FAFF5914D05DEC16EB564E2091E8E6 /* GLMediaExporter.swift in Sources */,
				5BFC810B4002185E716FF9523FC39D08 /* GLPixelBufferView.swift in Sources */,
				994909C9BD4F285BFF15E68F92BE36D5 /* GLPlayer.swift in Sources */,
				4869B767D9BF1A06034221FADD7104A1 /* GLRenderer.swift in Sources */,
				83F572C7C68DC9287F8F6C0AE560CF62 /* GLVideoCompositor.swift in Sources */,
				54AE5E528B546354AC4E1B99349AE7E3 /* GrayscaleFilter.swift in Sources */,
				0E90AC0FCE89744BB0ABBB82D6358E71 /* GroupFilter.swift in Sources */,
				E3A696E3844B20B76B5290D71ACDB3CF /* HorizontalCollectionLayout.swift in Sources */,
				38B5066272D7B8645099D741091C71B3 /* HorizontalCollectionView.swift in Sources */,
				A0DBBE403B88F720653E18F22C94F66B /* IgnoreTouchesCollectionView.swift in Sources */,
				8E119E0533AA8B5C978748ADD42A69DF /* IgnoreTouchesView.swift in Sources */,
				C9AA7127A94C04BF625ADB8D2F84D707 /* ImagePoolFilter.swift in Sources */,
				138AD5F469B777024BD260C50251092D /* ImagePreviewController.swift in Sources */,
				F1D5DCFB7A87D0838AEBC5667B3ACA28 /* IndexPath+Order.swift in Sources */,
				CBCEE27C90616FE8A5C546B6EFDE2D00 /* KanvasCamera-dummy.m in Sources */,
				631D729A5BA4258880CDC3FA578DD7C1 /* KanvasCameraAnalyticsProvider.swift in Sources */,
				352DA0948EE7D162BCEE587C31014B63 /* KanvasCameraColors.swift in Sources */,
				B7A4B1241EBF44A3231D999C08AE52FE /* KanvasCameraImages.swift in Sources */,
				15D3A38ABB250A61728ECF0821110232 /* KanvasCameraStrings.swift in Sources */,
				260B5B2FB3FFB7772AD8AFE5B91E7BDC /* KanvasCameraTimes.swift in Sources */,
				DCAD8E8E29CD465ADBF99A593D75A299 /* KanvasUIImagePickerViewController.swift in Sources */,
				E072D1EC7A9B53BDE09CAA9B0FE97445 /* LegoFilter.swift in Sources */,
				F769356EB18B4BA2F499DC88D04D15C5 /* LightLeaksFilter.swift in Sources */,
				020DEAD10A7F7EFB2C90BC2EDF5D9D25 /* LoadingIndicatorView.swift in Sources */,
				B46661BA4C85E787DB24894B7DD15888 /* MangaFilter.swift in Sources */,
				F4A43E680AA1A2729A66D418A446BFE1 /* Marker.swift in Sources */,
				6F27E47540B77C258C2C2E1B7B7F5316 /* MediaClip.swift in Sources */,
				726ED88E30FD917A12539D1F75F42D91 /* MediaClipsCollectionCell.swift in Sources */,
				854AB7220EB598EE801B0D6BB01C4528 /* MediaClipsCollectionController.swift in Sources */,
				A372878F3957E880C37851A4BA951FEB /* MediaClipsCollectionView.swift in Sources */,
				168F7EF9DB5D1E15D6D5E9F585ACABD4 /* MediaClipsEditorView.swift in Sources */,
				72A166AF6E5C43D542CF704223D08E87 /* MediaClipsEditorViewController.swift in Sources */,
				AF8D441AA8CBB5E1348436C8AF633861 /* MediaInfo.swift in Sources */,
				4CD7A3BFC939448C0810AF3CF4D07DC4 /* MediaMetadata.swift in Sources */,
				653ACEE8AB914DCF394EFE798B5D55CE /* MediaPickerButtonView.swift in Sources */,
				49FBC8FCF1C35F05593A62B1A20A38BF /* MirrorFourFilter.swift in Sources */,
				D8ACE3BAE3307A96E3BBF0F62880C8D1 /* MirrorTwoFilter.swift in Sources */,
				C05893F646D632E3254A2940CFFADDF6 /* MMCQ.swift in Sources */,
				C01913BB1D0BCE8FD352A0A34B01A9A0 /* ModeButtonView.swift in Sources */,
				519077235E1FE4CAE1CEA4575E50C81F /* ModeSelectorAndShootController.swift in Sources */,
				38420E3D1E6B4F0F132055685EC158A0 /* ModeSelectorAndShootView.swift in Sources */,
				594E592F9FF7D9A3C3E5EBFC7463BB1C /* MovableTextView.swift in Sources */,
				637F1080E1EA11E05D1AB1AA6BFBAFC9 /* NSURL+Media.swift in Sources */,
				015749E4E170E6BCFB44558F6566C900 /* NumTypes+Conversion.swift in Sources */,
				E96ACDAF2944F4736E5BDB6DBDF3B140 /* OptionsController.swift in Sources */,
				9088F62B70E264A6019D2F9406D39836 /* OptionsStackView.swift in Sources */,
				6E639E6036826B0B9860704AC4B68C7B /* OptionView.swift in Sources */,
				28F163DB962EED8EE800F89B46A6B0D4 /* Pencil.swift in Sources */,
				7022AE537D0CA586962152B41ADE93F6 /* PhotoOutputHandler.swift in Sources */,
				73E7BD689E7277426D591ED31AADDE47 /* PlasmaFilter.swift in Sources */,
				E170BF436AEDE21432E02CABE103C87F /* Queue.swift in Sources */,
				0A64B9B53D04B17EF3051EA773DC27A3 /* RaveFilter.swift in Sources */,
				1071467097F1EEC23A1EFD82D5D360D7 /* RGBA.swift in Sources */,
				1A006DC4B4CA6812839403C5A8E19DD2 /* RGBFilter.swift in Sources */,
				5223CA5CEF053BF56E8C24D81901009B /* RoundedTexture.swift in Sources */,
				80D62E8849276D5C493A0D2B51BB543C /* ScrollHandler.swift in Sources */,
				1701096E46F6E37974A1C76CBE144D48 /* Shader.swift in Sources */,
				B8FFA80EB8EB06BA1FC51804641D3D70 /* ShaderUtilities.swift in Sources */,
				386ED88F8F2555F2FCEDFCC2C086D26F /* Sharpie.swift in Sources */,
				4AC337599B87368342690CB2DD794ED6 /* ShootButtonView.swift in Sources */,
				4ACCDB4F599D27FA3B710EFB02E83471 /* StrokeSelectorController.swift in Sources */,
				0505977D84EDEE944B7F39A8C8E36848 /* StrokeSelectorView.swift in Sources */,
				0E9DA489290601FA236D8BAAF87F6421 /* Synchronized.swift in Sources */,
				BD85F019FBA73A2B0D5BAA73195ABC3F /* TextCanvas.swift in Sources */,
				CD4C740B8481D8D94EE2B70606EAFC8B /* TextOptions.swift in Sources */,
				6402472348811ADCB4928920B4194923 /* Texture.swift in Sources */,
				940756D674046DE736679678E35656CC /* TextureSelectorController.swift in Sources */,
				6C2506E8F09826A27B6E06D8FBCC6059 /* TextureSelectorView.swift in Sources */,
				B6BDF8B6DA19EE305EE91D2FC323AFA9 /* ToonFilter.swift in Sources */,
				9F63B7A063515C68B0A3085463B1C624 /* TrashView.swift in Sources */,
				B67A6263F6DB897D871B2253EF9F1AFC /* UICollectionView+Cells.swift in Sources */,
				1202266B00B7EFB2FB38F3DE5943CBC9 /* UIColor+Lerp.swift in Sources */,
				6647C0F2B39BBDFB578D2E97F1F460A7 /* UIFont+Utils.swift in Sources */,
				E793F5BC67853F9FACE36BAC902B889B /* UIImage+Camera.swift in Sources */,
				BA16BF65669A14C2802616497508E2A8 /* UIImage+DominantColors.swift in Sources */,
				E4DF836EFD8FC8596CFB372759BD01C1 /* UIImage+FlipLeftMirrored.swift in Sources */,
				889108832525C20587AE5A6991371FF8 /* UIImage+PixelBuffer.swift in Sources */,
				A0F862B9023B3F274FD38358A275CF03 /* UITextView+TextOptions.swift in Sources */,
				2650BB04CA6F8E5018AAB16EAA2E5C0F /* UIUpdate.swift in Sources */,
				1862422F65A7F0342733E61F1D56B33F /* UIView+Image.swift in Sources */,
				CC5E04661844653B47C2C53C5E049685 /* UIView+Layout.swift in Sources */,
				F8A1515D1BA1870A0F83DF3F95F7CFE0 /* UIViewController+Load.swift in Sources */,
				C16F80EFC16109649E9DA482F42B8777 /* VideoOutputHandler.swift in Sources */,
				9A72889614356B2D9B5A45F55ADE3D8A /* WaveFilter.swift in Sources */,
				1877A2CB5B4C8765E0B984DA96ADD41C /* WavePoolFilter.swift in Sources */,
			);
			runOnlyForDeploymentPostprocessing = 0;
		};
		A48201AC594B2E6B09C0EE0396BC1377 /* Sources */ = {
			isa = PBXSourcesBuildPhase;
			buildActionMask = 2147483647;
			files = (
				6DBC8EB7532E931C2FBDA71D1E0B66A4 /* FBSnapshotTestCase-dummy.m in Sources */,
				8CE3BF0ACE07EA42DD5DAC871BF4B767 /* FBSnapshotTestCase.m in Sources */,
				E8AC509D18EBF21B1FEA909652A01108 /* FBSnapshotTestCasePlatform.m in Sources */,
				88396E68DC05A379282F3B374F75F43C /* FBSnapshotTestController.m in Sources */,
				9D65089019D558E5A9661F2DCAD20313 /* SwiftSupport.swift in Sources */,
				11C410135C7E89353B480AC8DE0BFB77 /* UIApplication+StrictKeyWindow.m in Sources */,
				2DCFF0CE0BD295F1D46D3247F36B192C /* UIImage+Compare.m in Sources */,
				14AD81D52FAD9CF2C065C61FB00C3B4F /* UIImage+Diff.m in Sources */,
				A525E29E0A8079B35B793D8A2B5FBDF2 /* UIImage+Snapshot.m in Sources */,
			);
			runOnlyForDeploymentPostprocessing = 0;
		};
		AACE49F87FCAAB9ABB4BB310F7E27C6C /* Sources */ = {
			isa = PBXSourcesBuildPhase;
			buildActionMask = 2147483647;
			files = (
				5ECE4D2B9FDF11E0184AB626EDDE521A /* Pods-KanvasCameraExample-dummy.m in Sources */,
			);
			runOnlyForDeploymentPostprocessing = 0;
		};
		B2190B790749698B2DAB3E0DC7A05283 /* Sources */ = {
			isa = PBXSourcesBuildPhase;
			buildActionMask = 2147483647;
			files = (
				B90E213592D57AA2D0324B36EF830323 /* Array+Safety.swift in Sources */,
				E41601F23B6DF9B45F00DFAFACDCC0A2 /* CGSize+Utils.swift in Sources */,
				13FE19088231599793ED82AAE2108574 /* ContentTypeDetector.swift in Sources */,
				2480B72C46F6F9F1014F739AA6A8FB0D /* Dictionary+Copy.swift in Sources */,
				1E5DECCABB21C54329E817E430297C80 /* HashCodeBuilder.swift in Sources */,
				EA0755839256DD1BAE361DD940E943EA /* String+HexColor.swift in Sources */,
				D7446305C28DD0759E7C0A99F83247FD /* TMUserInterfaceIdiom.swift in Sources */,
				8540ADB8C29E5F557828990D3A779906 /* UIColor+Hex.swift in Sources */,
				3E090B6B138BA48EF34368BEF6685F85 /* Utils-dummy.m in Sources */,
			);
			runOnlyForDeploymentPostprocessing = 0;
		};
		C73C203C74A980D0E342F8E876A8871C /* Sources */ = {
			isa = PBXSourcesBuildPhase;
			buildActionMask = 2147483647;
			files = (
				6C300EAAF2E1B01E2640EA8AD4BF640D /* AppColorPalette.swift in Sources */,
				2F0AC7728D1152F82E28595693634D0B /* AppColorScheme.swift in Sources */,
				CC24F0B2112C2432C7453BBFAC9EE42A /* AppColorSource.swift in Sources */,
				AE7E2FF7D084C150036CA344F3FADD44 /* AppUIChangedListener.swift in Sources */,
				12AEBE5EC87CEFFE9A1E67428241517A /* NavigationBarStyleDefining.swift in Sources */,
				190BE3FB22FBF54E056D4CEB3CA64A32 /* TumblrTheme-dummy.m in Sources */,
				2A0CAE3DB6CA54DC7CE56444BBE2A213 /* UIColor+SharedColors.swift in Sources */,
				8A253722325929ACEDD3401F3B7FA037 /* UIColor+Util.swift in Sources */,
				FAE580D65F783ECAD3F1C82ECE3E0929 /* UIFont+ComposeFonts.swift in Sources */,
				E1C8BD2A5A3332499BDA944692D2B5E0 /* UIFont+Orangina.swift in Sources */,
				B3A4F28D7AD2E7754EC1635350AEF312 /* UIFont+PostFonts.swift in Sources */,
				C4F13412B6D9B9FBE721724081DDEB2A /* UIFont+TumblrTheme.swift in Sources */,
			);
			runOnlyForDeploymentPostprocessing = 0;
		};
		DC8BCC4C65054F0D223EE69D0922D4A7 /* Sources */ = {
			isa = PBXSourcesBuildPhase;
			buildActionMask = 2147483647;
			files = (
				CB54D55E921DE33512930232FF5CD3D1 /* Pods-KanvasCameraExampleTests-dummy.m in Sources */,
			);
			runOnlyForDeploymentPostprocessing = 0;
		};
/* End PBXSourcesBuildPhase section */

/* Begin PBXTargetDependency section */
		0C6E60D96965A7C50A7C137966AD8894 /* PBXTargetDependency */ = {
			isa = PBXTargetDependency;
			name = TumblrTheme;
			target = 97690FB9AA16497E774B413B7C6B9506 /* TumblrTheme */;
			targetProxy = AE49CA8EAC14B44F295B74BF81428BB4 /* PBXContainerItemProxy */;
		};
		2BDDAF1B6EE8DFBBF5A1A6B86253159E /* PBXTargetDependency */ = {
			isa = PBXTargetDependency;
			name = Utils;
			target = 5E1C9C4892FA8FEB28F32737904729A4 /* Utils */;
			targetProxy = 8698037F78AE264464C0DA4F7B8C5F99 /* PBXContainerItemProxy */;
		};
		37FBB93E3DAF0DDC0F2063A84C8B524F /* PBXTargetDependency */ = {
			isa = PBXTargetDependency;
			name = SharedUI;
			target = 5A8AA14BB4E2075C7AF275F5A37A8613 /* SharedUI */;
			targetProxy = 3A11C541D8A4093C013616FFF324320F /* PBXContainerItemProxy */;
		};
		38ECD3D07F2449A2CC67E51EB8231CA7 /* PBXTargetDependency */ = {
			isa = PBXTargetDependency;
			name = TumblrTheme;
			target = 97690FB9AA16497E774B413B7C6B9506 /* TumblrTheme */;
			targetProxy = 5D06D4F7D341C0A1BE0DFFFDB1462314 /* PBXContainerItemProxy */;
		};
		4A93036399A3D6848B6EBC3355E75F41 /* PBXTargetDependency */ = {
			isa = PBXTargetDependency;
			name = SharedUI;
			target = 5A8AA14BB4E2075C7AF275F5A37A8613 /* SharedUI */;
			targetProxy = 01FE56A2D781DDAFD90F63395753A41E /* PBXContainerItemProxy */;
		};
		53D4E97A8AB3E28FA96E1C1A7DDB05D1 /* PBXTargetDependency */ = {
			isa = PBXTargetDependency;
			name = KanvasCamera;
			target = EEA7BBCE1AEABC4574550F0FCA071779 /* KanvasCamera */;
			targetProxy = 5C01C72F375428E5B57BA8EC1908A1CA /* PBXContainerItemProxy */;
		};
		7079038F53EB8168E5DABC06E7F03DFB /* PBXTargetDependency */ = {
			isa = PBXTargetDependency;
			name = Utils;
			target = 5E1C9C4892FA8FEB28F32737904729A4 /* Utils */;
			targetProxy = 2E82BE1640D5CF65B1DC0C3B350F16FD /* PBXContainerItemProxy */;
		};
		9C2915290253F373F120460D7A858372 /* PBXTargetDependency */ = {
			isa = PBXTargetDependency;
			name = SharedUI;
			target = 5A8AA14BB4E2075C7AF275F5A37A8613 /* SharedUI */;
			targetProxy = 4E3753948A34E8C7215F8C3C15D76F9E /* PBXContainerItemProxy */;
		};
		A8A80F67F9117E224D38D104B6F433A9 /* PBXTargetDependency */ = {
			isa = PBXTargetDependency;
			name = KanvasCamera;
			target = EEA7BBCE1AEABC4574550F0FCA071779 /* KanvasCamera */;
			targetProxy = EAC29C22E64E0F90BA3C29D27CC05DE0 /* PBXContainerItemProxy */;
		};
		DB4E9755FE5EB654228FF8565372CF38 /* PBXTargetDependency */ = {
			isa = PBXTargetDependency;
			name = TumblrTheme;
			target = 97690FB9AA16497E774B413B7C6B9506 /* TumblrTheme */;
			targetProxy = E1EA64D77C3DFE77816E9F0EE6963E4E /* PBXContainerItemProxy */;
		};
		E102E6D7E78D1030F804AC00FEF9FD26 /* PBXTargetDependency */ = {
			isa = PBXTargetDependency;
			name = FBSnapshotTestCase;
			target = 98A98149697C80CEF8D5772791E92E66 /* FBSnapshotTestCase */;
			targetProxy = CDA2DA05D5B0E2CC20E64A30F072EAFE /* PBXContainerItemProxy */;
		};
		EEE5BF2ABC4D4EA7621F246C78294E9C /* PBXTargetDependency */ = {
			isa = PBXTargetDependency;
			name = Utils;
			target = 5E1C9C4892FA8FEB28F32737904729A4 /* Utils */;
			targetProxy = D3072593E1F4F34441418360B6655ECC /* PBXContainerItemProxy */;
		};
		FC03871CF8DC038908C1AE860B4B2D0C /* PBXTargetDependency */ = {
			isa = PBXTargetDependency;
			name = TumblrTheme;
			target = 97690FB9AA16497E774B413B7C6B9506 /* TumblrTheme */;
			targetProxy = 4C3F91E41323FE0CC677A326EBB0D2F8 /* PBXContainerItemProxy */;
		};
/* End PBXTargetDependency section */

/* Begin XCBuildConfiguration section */
		0511D64250A70CA33031302AA28A2326 /* Release */ = {
			isa = XCBuildConfiguration;
			baseConfigurationReference = C34C750CB3200C8266B84DD2F0B364D3 /* KanvasCamera.xcconfig */;
			buildSettings = {
				CLANG_ENABLE_OBJC_WEAK = NO;
				CODE_SIGN_IDENTITY = "";
				"CODE_SIGN_IDENTITY[sdk=appletvos*]" = "";
				"CODE_SIGN_IDENTITY[sdk=iphoneos*]" = "";
				"CODE_SIGN_IDENTITY[sdk=watchos*]" = "";
				CURRENT_PROJECT_VERSION = 1;
				DEFINES_MODULE = YES;
				DYLIB_COMPATIBILITY_VERSION = 1;
				DYLIB_CURRENT_VERSION = 1;
				DYLIB_INSTALL_NAME_BASE = "@rpath";
				GCC_PREFIX_HEADER = "Target Support Files/KanvasCamera/KanvasCamera-prefix.pch";
				INFOPLIST_FILE = "Target Support Files/KanvasCamera/KanvasCamera-Info.plist";
				INSTALL_PATH = "$(LOCAL_LIBRARY_DIR)/Frameworks";
				IPHONEOS_DEPLOYMENT_TARGET = 11.0;
				LD_RUNPATH_SEARCH_PATHS = (
					"$(inherited)",
					"@executable_path/Frameworks",
					"@loader_path/Frameworks",
				);
				MODULEMAP_FILE = "Target Support Files/KanvasCamera/KanvasCamera.modulemap";
				PRODUCT_MODULE_NAME = KanvasCamera;
				PRODUCT_NAME = KanvasCamera;
				SDKROOT = iphoneos;
				SKIP_INSTALL = YES;
				SWIFT_ACTIVE_COMPILATION_CONDITIONS = "$(inherited) ";
				SWIFT_VERSION = 4.2;
				TARGETED_DEVICE_FAMILY = "1,2";
				VALIDATE_PRODUCT = YES;
				VERSIONING_SYSTEM = "apple-generic";
				VERSION_INFO_PREFIX = "";
			};
			name = Release;
		};
		131356BE54884448CA49C07BEDF4BB2A /* Debug */ = {
			isa = XCBuildConfiguration;
			buildSettings = {
				ALWAYS_SEARCH_USER_PATHS = NO;
				CLANG_ANALYZER_NONNULL = YES;
				CLANG_ANALYZER_NUMBER_OBJECT_CONVERSION = YES_AGGRESSIVE;
				CLANG_CXX_LANGUAGE_STANDARD = "gnu++14";
				CLANG_CXX_LIBRARY = "libc++";
				CLANG_ENABLE_MODULES = YES;
				CLANG_ENABLE_OBJC_ARC = YES;
				CLANG_ENABLE_OBJC_WEAK = YES;
				CLANG_WARN_BLOCK_CAPTURE_AUTORELEASING = YES;
				CLANG_WARN_BOOL_CONVERSION = YES;
				CLANG_WARN_COMMA = YES;
				CLANG_WARN_CONSTANT_CONVERSION = YES;
				CLANG_WARN_DEPRECATED_OBJC_IMPLEMENTATIONS = YES;
				CLANG_WARN_DIRECT_OBJC_ISA_USAGE = YES_ERROR;
				CLANG_WARN_DOCUMENTATION_COMMENTS = YES;
				CLANG_WARN_EMPTY_BODY = YES;
				CLANG_WARN_ENUM_CONVERSION = YES;
				CLANG_WARN_INFINITE_RECURSION = YES;
				CLANG_WARN_INT_CONVERSION = YES;
				CLANG_WARN_NON_LITERAL_NULL_CONVERSION = YES;
				CLANG_WARN_OBJC_IMPLICIT_RETAIN_SELF = YES;
				CLANG_WARN_OBJC_LITERAL_CONVERSION = YES;
				CLANG_WARN_OBJC_ROOT_CLASS = YES_ERROR;
				CLANG_WARN_RANGE_LOOP_ANALYSIS = YES;
				CLANG_WARN_STRICT_PROTOTYPES = YES;
				CLANG_WARN_SUSPICIOUS_MOVE = YES;
				CLANG_WARN_UNGUARDED_AVAILABILITY = YES_AGGRESSIVE;
				CLANG_WARN_UNREACHABLE_CODE = YES;
				CLANG_WARN__DUPLICATE_METHOD_MATCH = YES;
				COPY_PHASE_STRIP = NO;
				DEBUG_INFORMATION_FORMAT = dwarf;
				ENABLE_STRICT_OBJC_MSGSEND = YES;
				ENABLE_TESTABILITY = YES;
				GCC_C_LANGUAGE_STANDARD = gnu11;
				GCC_DYNAMIC_NO_PIC = NO;
				GCC_NO_COMMON_BLOCKS = YES;
				GCC_OPTIMIZATION_LEVEL = 0;
				GCC_PREPROCESSOR_DEFINITIONS = (
					"POD_CONFIGURATION_DEBUG=1",
					"DEBUG=1",
					"$(inherited)",
				);
				GCC_WARN_64_TO_32_BIT_CONVERSION = YES;
				GCC_WARN_ABOUT_RETURN_TYPE = YES_ERROR;
				GCC_WARN_UNDECLARED_SELECTOR = YES;
				GCC_WARN_UNINITIALIZED_AUTOS = YES_AGGRESSIVE;
				GCC_WARN_UNUSED_FUNCTION = YES;
				GCC_WARN_UNUSED_VARIABLE = YES;
				IPHONEOS_DEPLOYMENT_TARGET = 12.0;
				MTL_ENABLE_DEBUG_INFO = INCLUDE_SOURCE;
				MTL_FAST_MATH = YES;
				ONLY_ACTIVE_ARCH = YES;
				PRODUCT_NAME = "$(TARGET_NAME)";
				STRIP_INSTALLED_PRODUCT = NO;
				SWIFT_ACTIVE_COMPILATION_CONDITIONS = DEBUG;
				SWIFT_OPTIMIZATION_LEVEL = "-Onone";
				SWIFT_VERSION = 5.0;
				SYMROOT = "${SRCROOT}/../build";
			};
			name = Debug;
		};
		29B89AC39698C1A037CDDC9554A421A4 /* Release */ = {
			isa = XCBuildConfiguration;
			baseConfigurationReference = 418E0471655A8CDB5EB2C290498D2FD3 /* FBSnapshotTestCase.xcconfig */;
			buildSettings = {
				CODE_SIGN_IDENTITY = "";
				"CODE_SIGN_IDENTITY[sdk=appletvos*]" = "";
				"CODE_SIGN_IDENTITY[sdk=iphoneos*]" = "";
				"CODE_SIGN_IDENTITY[sdk=watchos*]" = "";
				CURRENT_PROJECT_VERSION = 1;
				DEFINES_MODULE = YES;
				DYLIB_COMPATIBILITY_VERSION = 1;
				DYLIB_CURRENT_VERSION = 1;
				DYLIB_INSTALL_NAME_BASE = "@rpath";
				GCC_PREFIX_HEADER = "Target Support Files/FBSnapshotTestCase/FBSnapshotTestCase-prefix.pch";
				INFOPLIST_FILE = "Target Support Files/FBSnapshotTestCase/FBSnapshotTestCase-Info.plist";
				INSTALL_PATH = "$(LOCAL_LIBRARY_DIR)/Frameworks";
				IPHONEOS_DEPLOYMENT_TARGET = 8.0;
				LD_RUNPATH_SEARCH_PATHS = (
					"$(inherited)",
					"@executable_path/Frameworks",
					"@loader_path/Frameworks",
				);
				MODULEMAP_FILE = "Target Support Files/FBSnapshotTestCase/FBSnapshotTestCase.modulemap";
				PRODUCT_MODULE_NAME = FBSnapshotTestCase;
				PRODUCT_NAME = FBSnapshotTestCase;
				SDKROOT = iphoneos;
				SKIP_INSTALL = YES;
				SWIFT_ACTIVE_COMPILATION_CONDITIONS = "$(inherited) ";
				SWIFT_VERSION = 4.2;
				TARGETED_DEVICE_FAMILY = "1,2";
				VALIDATE_PRODUCT = YES;
				VERSIONING_SYSTEM = "apple-generic";
				VERSION_INFO_PREFIX = "";
			};
			name = Release;
		};
		5BD665FAF8F64389C0ADADCEB7A71198 /* Release */ = {
			isa = XCBuildConfiguration;
			baseConfigurationReference = C4D2C31BABCB8F61AF1723647183559F /* TumblrTheme.xcconfig */;
			buildSettings = {
				CLANG_ENABLE_OBJC_WEAK = NO;
				CODE_SIGN_IDENTITY = "";
				"CODE_SIGN_IDENTITY[sdk=appletvos*]" = "";
				"CODE_SIGN_IDENTITY[sdk=iphoneos*]" = "";
				"CODE_SIGN_IDENTITY[sdk=watchos*]" = "";
				CURRENT_PROJECT_VERSION = 1;
				DEFINES_MODULE = YES;
				DYLIB_COMPATIBILITY_VERSION = 1;
				DYLIB_CURRENT_VERSION = 1;
				DYLIB_INSTALL_NAME_BASE = "@rpath";
				GCC_PREFIX_HEADER = "Target Support Files/TumblrTheme/TumblrTheme-prefix.pch";
				INFOPLIST_FILE = "Target Support Files/TumblrTheme/TumblrTheme-Info.plist";
				INSTALL_PATH = "$(LOCAL_LIBRARY_DIR)/Frameworks";
				IPHONEOS_DEPLOYMENT_TARGET = 11.0;
				LD_RUNPATH_SEARCH_PATHS = (
					"$(inherited)",
					"@executable_path/Frameworks",
					"@loader_path/Frameworks",
				);
				MODULEMAP_FILE = "Target Support Files/TumblrTheme/TumblrTheme.modulemap";
				PRODUCT_MODULE_NAME = TumblrTheme;
				PRODUCT_NAME = TumblrTheme;
				SDKROOT = iphoneos;
				SKIP_INSTALL = YES;
				SWIFT_ACTIVE_COMPILATION_CONDITIONS = "$(inherited) ";
				SWIFT_VERSION = 4.2;
				TARGETED_DEVICE_FAMILY = "1,2";
				VALIDATE_PRODUCT = YES;
				VERSIONING_SYSTEM = "apple-generic";
				VERSION_INFO_PREFIX = "";
			};
			name = Release;
		};
		6A7C475E15636608AC2F3970FA27FC64 /* Debug */ = {
			isa = XCBuildConfiguration;
			baseConfigurationReference = 8A802CF34B017DC744FF6DC224667DB5 /* Utils.xcconfig */;
			buildSettings = {
				CLANG_ENABLE_OBJC_WEAK = NO;
				CODE_SIGN_IDENTITY = "";
				"CODE_SIGN_IDENTITY[sdk=appletvos*]" = "";
				"CODE_SIGN_IDENTITY[sdk=iphoneos*]" = "";
				"CODE_SIGN_IDENTITY[sdk=watchos*]" = "";
				CURRENT_PROJECT_VERSION = 1;
				DEFINES_MODULE = YES;
				DYLIB_COMPATIBILITY_VERSION = 1;
				DYLIB_CURRENT_VERSION = 1;
				DYLIB_INSTALL_NAME_BASE = "@rpath";
				GCC_PREFIX_HEADER = "Target Support Files/Utils/Utils-prefix.pch";
				INFOPLIST_FILE = "Target Support Files/Utils/Utils-Info.plist";
				INSTALL_PATH = "$(LOCAL_LIBRARY_DIR)/Frameworks";
				IPHONEOS_DEPLOYMENT_TARGET = 11.0;
				LD_RUNPATH_SEARCH_PATHS = (
					"$(inherited)",
					"@executable_path/Frameworks",
					"@loader_path/Frameworks",
				);
				MODULEMAP_FILE = "Target Support Files/Utils/Utils.modulemap";
				PRODUCT_MODULE_NAME = Utils;
				PRODUCT_NAME = Utils;
				SDKROOT = iphoneos;
				SKIP_INSTALL = YES;
				SWIFT_ACTIVE_COMPILATION_CONDITIONS = "$(inherited) ";
				SWIFT_VERSION = 4.2;
				TARGETED_DEVICE_FAMILY = "1,2";
				VERSIONING_SYSTEM = "apple-generic";
				VERSION_INFO_PREFIX = "";
			};
			name = Debug;
		};
		8A7932B6C60B91EB28337583D5292C6E /* Debug */ = {
			isa = XCBuildConfiguration;
			baseConfigurationReference = 5705D627409979E07F1C6D91D2008E00 /* SharedUI.xcconfig */;
			buildSettings = {
				CLANG_ENABLE_OBJC_WEAK = NO;
				CODE_SIGN_IDENTITY = "";
				"CODE_SIGN_IDENTITY[sdk=appletvos*]" = "";
				"CODE_SIGN_IDENTITY[sdk=iphoneos*]" = "";
				"CODE_SIGN_IDENTITY[sdk=watchos*]" = "";
				CURRENT_PROJECT_VERSION = 1;
				DEFINES_MODULE = YES;
				DYLIB_COMPATIBILITY_VERSION = 1;
				DYLIB_CURRENT_VERSION = 1;
				DYLIB_INSTALL_NAME_BASE = "@rpath";
				GCC_PREFIX_HEADER = "Target Support Files/SharedUI/SharedUI-prefix.pch";
				INFOPLIST_FILE = "Target Support Files/SharedUI/SharedUI-Info.plist";
				INSTALL_PATH = "$(LOCAL_LIBRARY_DIR)/Frameworks";
				IPHONEOS_DEPLOYMENT_TARGET = 11.0;
				LD_RUNPATH_SEARCH_PATHS = (
					"$(inherited)",
					"@executable_path/Frameworks",
					"@loader_path/Frameworks",
				);
				MODULEMAP_FILE = "Target Support Files/SharedUI/SharedUI.modulemap";
				PRODUCT_MODULE_NAME = SharedUI;
				PRODUCT_NAME = SharedUI;
				SDKROOT = iphoneos;
				SKIP_INSTALL = YES;
				SWIFT_ACTIVE_COMPILATION_CONDITIONS = "$(inherited) ";
				SWIFT_VERSION = 4.2;
				TARGETED_DEVICE_FAMILY = "1,2";
				VERSIONING_SYSTEM = "apple-generic";
				VERSION_INFO_PREFIX = "";
			};
			name = Debug;
		};
		9F32E5021011A3C0435769E35866722C /* Debug */ = {
			isa = XCBuildConfiguration;
			baseConfigurationReference = 4F082B706F8AB6FBCC8E92402A098C05 /* Pods-KanvasCameraExample.debug.xcconfig */;
			buildSettings = {
				ALWAYS_EMBED_SWIFT_STANDARD_LIBRARIES = NO;
				CLANG_ENABLE_OBJC_WEAK = NO;
				CODE_SIGN_IDENTITY = "";
				"CODE_SIGN_IDENTITY[sdk=appletvos*]" = "";
				"CODE_SIGN_IDENTITY[sdk=iphoneos*]" = "";
				"CODE_SIGN_IDENTITY[sdk=watchos*]" = "";
				CURRENT_PROJECT_VERSION = 1;
				DEFINES_MODULE = YES;
				DYLIB_COMPATIBILITY_VERSION = 1;
				DYLIB_CURRENT_VERSION = 1;
				DYLIB_INSTALL_NAME_BASE = "@rpath";
				INFOPLIST_FILE = "Target Support Files/Pods-KanvasCameraExample/Pods-KanvasCameraExample-Info.plist";
				INSTALL_PATH = "$(LOCAL_LIBRARY_DIR)/Frameworks";
				IPHONEOS_DEPLOYMENT_TARGET = 12.0;
				LD_RUNPATH_SEARCH_PATHS = (
					"$(inherited)",
					"@executable_path/Frameworks",
					"@loader_path/Frameworks",
				);
				MACH_O_TYPE = staticlib;
				MODULEMAP_FILE = "Target Support Files/Pods-KanvasCameraExample/Pods-KanvasCameraExample.modulemap";
				OTHER_LDFLAGS = "";
				OTHER_LIBTOOLFLAGS = "";
				PODS_ROOT = "$(SRCROOT)";
				PRODUCT_BUNDLE_IDENTIFIER = "org.cocoapods.${PRODUCT_NAME:rfc1034identifier}";
				PRODUCT_NAME = "$(TARGET_NAME:c99extidentifier)";
				SDKROOT = iphoneos;
				SKIP_INSTALL = YES;
				TARGETED_DEVICE_FAMILY = "1,2";
				VERSIONING_SYSTEM = "apple-generic";
				VERSION_INFO_PREFIX = "";
			};
			name = Debug;
		};
		A2E31A4E2F05F32E368FCC787603DD05 /* Debug */ = {
			isa = XCBuildConfiguration;
			baseConfigurationReference = 92BC8D8E30A829B43FBA2B477A052A29 /* Pods-KanvasCameraExampleTests.debug.xcconfig */;
			buildSettings = {
				ALWAYS_EMBED_SWIFT_STANDARD_LIBRARIES = NO;
				CLANG_ENABLE_OBJC_WEAK = NO;
				CODE_SIGN_IDENTITY = "";
				"CODE_SIGN_IDENTITY[sdk=appletvos*]" = "";
				"CODE_SIGN_IDENTITY[sdk=iphoneos*]" = "";
				"CODE_SIGN_IDENTITY[sdk=watchos*]" = "";
				CURRENT_PROJECT_VERSION = 1;
				DEFINES_MODULE = YES;
				DYLIB_COMPATIBILITY_VERSION = 1;
				DYLIB_CURRENT_VERSION = 1;
				DYLIB_INSTALL_NAME_BASE = "@rpath";
				INFOPLIST_FILE = "Target Support Files/Pods-KanvasCameraExampleTests/Pods-KanvasCameraExampleTests-Info.plist";
				INSTALL_PATH = "$(LOCAL_LIBRARY_DIR)/Frameworks";
				IPHONEOS_DEPLOYMENT_TARGET = 12.0;
				LD_RUNPATH_SEARCH_PATHS = (
					"$(inherited)",
					"@executable_path/Frameworks",
					"@loader_path/Frameworks",
				);
				MACH_O_TYPE = staticlib;
				MODULEMAP_FILE = "Target Support Files/Pods-KanvasCameraExampleTests/Pods-KanvasCameraExampleTests.modulemap";
				OTHER_LDFLAGS = "";
				OTHER_LIBTOOLFLAGS = "";
				PODS_ROOT = "$(SRCROOT)";
				PRODUCT_BUNDLE_IDENTIFIER = "org.cocoapods.${PRODUCT_NAME:rfc1034identifier}";
				PRODUCT_NAME = "$(TARGET_NAME:c99extidentifier)";
				SDKROOT = iphoneos;
				SKIP_INSTALL = YES;
				TARGETED_DEVICE_FAMILY = "1,2";
				VERSIONING_SYSTEM = "apple-generic";
				VERSION_INFO_PREFIX = "";
			};
			name = Debug;
		};
		ADF033720CCF9717C3EC62DDEA11EE9C /* Release */ = {
			isa = XCBuildConfiguration;
			baseConfigurationReference = 8A802CF34B017DC744FF6DC224667DB5 /* Utils.xcconfig */;
			buildSettings = {
				CLANG_ENABLE_OBJC_WEAK = NO;
				CODE_SIGN_IDENTITY = "";
				"CODE_SIGN_IDENTITY[sdk=appletvos*]" = "";
				"CODE_SIGN_IDENTITY[sdk=iphoneos*]" = "";
				"CODE_SIGN_IDENTITY[sdk=watchos*]" = "";
				CURRENT_PROJECT_VERSION = 1;
				DEFINES_MODULE = YES;
				DYLIB_COMPATIBILITY_VERSION = 1;
				DYLIB_CURRENT_VERSION = 1;
				DYLIB_INSTALL_NAME_BASE = "@rpath";
				GCC_PREFIX_HEADER = "Target Support Files/Utils/Utils-prefix.pch";
				INFOPLIST_FILE = "Target Support Files/Utils/Utils-Info.plist";
				INSTALL_PATH = "$(LOCAL_LIBRARY_DIR)/Frameworks";
				IPHONEOS_DEPLOYMENT_TARGET = 11.0;
				LD_RUNPATH_SEARCH_PATHS = (
					"$(inherited)",
					"@executable_path/Frameworks",
					"@loader_path/Frameworks",
				);
				MODULEMAP_FILE = "Target Support Files/Utils/Utils.modulemap";
				PRODUCT_MODULE_NAME = Utils;
				PRODUCT_NAME = Utils;
				SDKROOT = iphoneos;
				SKIP_INSTALL = YES;
				SWIFT_ACTIVE_COMPILATION_CONDITIONS = "$(inherited) ";
				SWIFT_VERSION = 4.2;
				TARGETED_DEVICE_FAMILY = "1,2";
				VALIDATE_PRODUCT = YES;
				VERSIONING_SYSTEM = "apple-generic";
				VERSION_INFO_PREFIX = "";
			};
			name = Release;
		};
		B8984FCFE944516664ACE26D16B89160 /* Release */ = {
			isa = XCBuildConfiguration;
			baseConfigurationReference = 93D08623E833189BCE80116FE3E8DBBA /* Pods-KanvasCameraExampleTests.release.xcconfig */;
			buildSettings = {
				ALWAYS_EMBED_SWIFT_STANDARD_LIBRARIES = NO;
				CLANG_ENABLE_OBJC_WEAK = NO;
				CODE_SIGN_IDENTITY = "";
				"CODE_SIGN_IDENTITY[sdk=appletvos*]" = "";
				"CODE_SIGN_IDENTITY[sdk=iphoneos*]" = "";
				"CODE_SIGN_IDENTITY[sdk=watchos*]" = "";
				CURRENT_PROJECT_VERSION = 1;
				DEFINES_MODULE = YES;
				DYLIB_COMPATIBILITY_VERSION = 1;
				DYLIB_CURRENT_VERSION = 1;
				DYLIB_INSTALL_NAME_BASE = "@rpath";
				INFOPLIST_FILE = "Target Support Files/Pods-KanvasCameraExampleTests/Pods-KanvasCameraExampleTests-Info.plist";
				INSTALL_PATH = "$(LOCAL_LIBRARY_DIR)/Frameworks";
				IPHONEOS_DEPLOYMENT_TARGET = 12.0;
				LD_RUNPATH_SEARCH_PATHS = (
					"$(inherited)",
					"@executable_path/Frameworks",
					"@loader_path/Frameworks",
				);
				MACH_O_TYPE = staticlib;
				MODULEMAP_FILE = "Target Support Files/Pods-KanvasCameraExampleTests/Pods-KanvasCameraExampleTests.modulemap";
				OTHER_LDFLAGS = "";
				OTHER_LIBTOOLFLAGS = "";
				PODS_ROOT = "$(SRCROOT)";
				PRODUCT_BUNDLE_IDENTIFIER = "org.cocoapods.${PRODUCT_NAME:rfc1034identifier}";
				PRODUCT_NAME = "$(TARGET_NAME:c99extidentifier)";
				SDKROOT = iphoneos;
				SKIP_INSTALL = YES;
				TARGETED_DEVICE_FAMILY = "1,2";
				VALIDATE_PRODUCT = YES;
				VERSIONING_SYSTEM = "apple-generic";
				VERSION_INFO_PREFIX = "";
			};
			name = Release;
		};
		C0A9D03789B9285537FDF68F550B86BB /* Debug */ = {
			isa = XCBuildConfiguration;
			baseConfigurationReference = C4D2C31BABCB8F61AF1723647183559F /* TumblrTheme.xcconfig */;
			buildSettings = {
				CLANG_ENABLE_OBJC_WEAK = NO;
				CODE_SIGN_IDENTITY = "";
				"CODE_SIGN_IDENTITY[sdk=appletvos*]" = "";
				"CODE_SIGN_IDENTITY[sdk=iphoneos*]" = "";
				"CODE_SIGN_IDENTITY[sdk=watchos*]" = "";
				CURRENT_PROJECT_VERSION = 1;
				DEFINES_MODULE = YES;
				DYLIB_COMPATIBILITY_VERSION = 1;
				DYLIB_CURRENT_VERSION = 1;
				DYLIB_INSTALL_NAME_BASE = "@rpath";
				GCC_PREFIX_HEADER = "Target Support Files/TumblrTheme/TumblrTheme-prefix.pch";
				INFOPLIST_FILE = "Target Support Files/TumblrTheme/TumblrTheme-Info.plist";
				INSTALL_PATH = "$(LOCAL_LIBRARY_DIR)/Frameworks";
				IPHONEOS_DEPLOYMENT_TARGET = 11.0;
				LD_RUNPATH_SEARCH_PATHS = (
					"$(inherited)",
					"@executable_path/Frameworks",
					"@loader_path/Frameworks",
				);
				MODULEMAP_FILE = "Target Support Files/TumblrTheme/TumblrTheme.modulemap";
				PRODUCT_MODULE_NAME = TumblrTheme;
				PRODUCT_NAME = TumblrTheme;
				SDKROOT = iphoneos;
				SKIP_INSTALL = YES;
				SWIFT_ACTIVE_COMPILATION_CONDITIONS = "$(inherited) ";
				SWIFT_VERSION = 4.2;
				TARGETED_DEVICE_FAMILY = "1,2";
				VERSIONING_SYSTEM = "apple-generic";
				VERSION_INFO_PREFIX = "";
			};
			name = Debug;
		};
		CB4B9E66570C56945F88757F0D437544 /* Release */ = {
			isa = XCBuildConfiguration;
			baseConfigurationReference = FA5E750D777F8812B73B90F8308F9F11 /* Pods-KanvasCameraExample.release.xcconfig */;
			buildSettings = {
				ALWAYS_EMBED_SWIFT_STANDARD_LIBRARIES = NO;
				CLANG_ENABLE_OBJC_WEAK = NO;
				CODE_SIGN_IDENTITY = "";
				"CODE_SIGN_IDENTITY[sdk=appletvos*]" = "";
				"CODE_SIGN_IDENTITY[sdk=iphoneos*]" = "";
				"CODE_SIGN_IDENTITY[sdk=watchos*]" = "";
				CURRENT_PROJECT_VERSION = 1;
				DEFINES_MODULE = YES;
				DYLIB_COMPATIBILITY_VERSION = 1;
				DYLIB_CURRENT_VERSION = 1;
				DYLIB_INSTALL_NAME_BASE = "@rpath";
				INFOPLIST_FILE = "Target Support Files/Pods-KanvasCameraExample/Pods-KanvasCameraExample-Info.plist";
				INSTALL_PATH = "$(LOCAL_LIBRARY_DIR)/Frameworks";
				IPHONEOS_DEPLOYMENT_TARGET = 12.0;
				LD_RUNPATH_SEARCH_PATHS = (
					"$(inherited)",
					"@executable_path/Frameworks",
					"@loader_path/Frameworks",
				);
				MACH_O_TYPE = staticlib;
				MODULEMAP_FILE = "Target Support Files/Pods-KanvasCameraExample/Pods-KanvasCameraExample.modulemap";
				OTHER_LDFLAGS = "";
				OTHER_LIBTOOLFLAGS = "";
				PODS_ROOT = "$(SRCROOT)";
				PRODUCT_BUNDLE_IDENTIFIER = "org.cocoapods.${PRODUCT_NAME:rfc1034identifier}";
				PRODUCT_NAME = "$(TARGET_NAME:c99extidentifier)";
				SDKROOT = iphoneos;
				SKIP_INSTALL = YES;
				TARGETED_DEVICE_FAMILY = "1,2";
				VALIDATE_PRODUCT = YES;
				VERSIONING_SYSTEM = "apple-generic";
				VERSION_INFO_PREFIX = "";
			};
			name = Release;
		};
		CC58F0D934B9B327B2EB23D2B27CFCD2 /* Release */ = {
			isa = XCBuildConfiguration;
			baseConfigurationReference = 5705D627409979E07F1C6D91D2008E00 /* SharedUI.xcconfig */;
			buildSettings = {
				CLANG_ENABLE_OBJC_WEAK = NO;
				CODE_SIGN_IDENTITY = "";
				"CODE_SIGN_IDENTITY[sdk=appletvos*]" = "";
				"CODE_SIGN_IDENTITY[sdk=iphoneos*]" = "";
				"CODE_SIGN_IDENTITY[sdk=watchos*]" = "";
				CURRENT_PROJECT_VERSION = 1;
				DEFINES_MODULE = YES;
				DYLIB_COMPATIBILITY_VERSION = 1;
				DYLIB_CURRENT_VERSION = 1;
				DYLIB_INSTALL_NAME_BASE = "@rpath";
				GCC_PREFIX_HEADER = "Target Support Files/SharedUI/SharedUI-prefix.pch";
				INFOPLIST_FILE = "Target Support Files/SharedUI/SharedUI-Info.plist";
				INSTALL_PATH = "$(LOCAL_LIBRARY_DIR)/Frameworks";
				IPHONEOS_DEPLOYMENT_TARGET = 11.0;
				LD_RUNPATH_SEARCH_PATHS = (
					"$(inherited)",
					"@executable_path/Frameworks",
					"@loader_path/Frameworks",
				);
				MODULEMAP_FILE = "Target Support Files/SharedUI/SharedUI.modulemap";
				PRODUCT_MODULE_NAME = SharedUI;
				PRODUCT_NAME = SharedUI;
				SDKROOT = iphoneos;
				SKIP_INSTALL = YES;
				SWIFT_ACTIVE_COMPILATION_CONDITIONS = "$(inherited) ";
				SWIFT_VERSION = 4.2;
				TARGETED_DEVICE_FAMILY = "1,2";
				VALIDATE_PRODUCT = YES;
				VERSIONING_SYSTEM = "apple-generic";
				VERSION_INFO_PREFIX = "";
			};
			name = Release;
		};
		D874327C5BAF66319F3A454EF4963A9A /* Debug */ = {
			isa = XCBuildConfiguration;
			baseConfigurationReference = 418E0471655A8CDB5EB2C290498D2FD3 /* FBSnapshotTestCase.xcconfig */;
			buildSettings = {
				CODE_SIGN_IDENTITY = "";
				"CODE_SIGN_IDENTITY[sdk=appletvos*]" = "";
				"CODE_SIGN_IDENTITY[sdk=iphoneos*]" = "";
				"CODE_SIGN_IDENTITY[sdk=watchos*]" = "";
				CURRENT_PROJECT_VERSION = 1;
				DEFINES_MODULE = YES;
				DYLIB_COMPATIBILITY_VERSION = 1;
				DYLIB_CURRENT_VERSION = 1;
				DYLIB_INSTALL_NAME_BASE = "@rpath";
				GCC_PREFIX_HEADER = "Target Support Files/FBSnapshotTestCase/FBSnapshotTestCase-prefix.pch";
				INFOPLIST_FILE = "Target Support Files/FBSnapshotTestCase/FBSnapshotTestCase-Info.plist";
				INSTALL_PATH = "$(LOCAL_LIBRARY_DIR)/Frameworks";
				IPHONEOS_DEPLOYMENT_TARGET = 8.0;
				LD_RUNPATH_SEARCH_PATHS = (
					"$(inherited)",
					"@executable_path/Frameworks",
					"@loader_path/Frameworks",
				);
				MODULEMAP_FILE = "Target Support Files/FBSnapshotTestCase/FBSnapshotTestCase.modulemap";
				PRODUCT_MODULE_NAME = FBSnapshotTestCase;
				PRODUCT_NAME = FBSnapshotTestCase;
				SDKROOT = iphoneos;
				SKIP_INSTALL = YES;
				SWIFT_ACTIVE_COMPILATION_CONDITIONS = "$(inherited) ";
				SWIFT_VERSION = 4.2;
				TARGETED_DEVICE_FAMILY = "1,2";
				VERSIONING_SYSTEM = "apple-generic";
				VERSION_INFO_PREFIX = "";
			};
			name = Debug;
		};
		F090CD07A80273D5A73C8EA19224ADDB /* Release */ = {
			isa = XCBuildConfiguration;
			buildSettings = {
				ALWAYS_SEARCH_USER_PATHS = NO;
				CLANG_ANALYZER_NONNULL = YES;
				CLANG_ANALYZER_NUMBER_OBJECT_CONVERSION = YES_AGGRESSIVE;
				CLANG_CXX_LANGUAGE_STANDARD = "gnu++14";
				CLANG_CXX_LIBRARY = "libc++";
				CLANG_ENABLE_MODULES = YES;
				CLANG_ENABLE_OBJC_ARC = YES;
				CLANG_ENABLE_OBJC_WEAK = YES;
				CLANG_WARN_BLOCK_CAPTURE_AUTORELEASING = YES;
				CLANG_WARN_BOOL_CONVERSION = YES;
				CLANG_WARN_COMMA = YES;
				CLANG_WARN_CONSTANT_CONVERSION = YES;
				CLANG_WARN_DEPRECATED_OBJC_IMPLEMENTATIONS = YES;
				CLANG_WARN_DIRECT_OBJC_ISA_USAGE = YES_ERROR;
				CLANG_WARN_DOCUMENTATION_COMMENTS = YES;
				CLANG_WARN_EMPTY_BODY = YES;
				CLANG_WARN_ENUM_CONVERSION = YES;
				CLANG_WARN_INFINITE_RECURSION = YES;
				CLANG_WARN_INT_CONVERSION = YES;
				CLANG_WARN_NON_LITERAL_NULL_CONVERSION = YES;
				CLANG_WARN_OBJC_IMPLICIT_RETAIN_SELF = YES;
				CLANG_WARN_OBJC_LITERAL_CONVERSION = YES;
				CLANG_WARN_OBJC_ROOT_CLASS = YES_ERROR;
				CLANG_WARN_RANGE_LOOP_ANALYSIS = YES;
				CLANG_WARN_STRICT_PROTOTYPES = YES;
				CLANG_WARN_SUSPICIOUS_MOVE = YES;
				CLANG_WARN_UNGUARDED_AVAILABILITY = YES_AGGRESSIVE;
				CLANG_WARN_UNREACHABLE_CODE = YES;
				CLANG_WARN__DUPLICATE_METHOD_MATCH = YES;
				COPY_PHASE_STRIP = NO;
				DEBUG_INFORMATION_FORMAT = "dwarf-with-dsym";
				ENABLE_NS_ASSERTIONS = NO;
				ENABLE_STRICT_OBJC_MSGSEND = YES;
				GCC_C_LANGUAGE_STANDARD = gnu11;
				GCC_NO_COMMON_BLOCKS = YES;
				GCC_PREPROCESSOR_DEFINITIONS = (
					"POD_CONFIGURATION_RELEASE=1",
					"$(inherited)",
				);
				GCC_WARN_64_TO_32_BIT_CONVERSION = YES;
				GCC_WARN_ABOUT_RETURN_TYPE = YES_ERROR;
				GCC_WARN_UNDECLARED_SELECTOR = YES;
				GCC_WARN_UNINITIALIZED_AUTOS = YES_AGGRESSIVE;
				GCC_WARN_UNUSED_FUNCTION = YES;
				GCC_WARN_UNUSED_VARIABLE = YES;
				IPHONEOS_DEPLOYMENT_TARGET = 12.0;
				MTL_ENABLE_DEBUG_INFO = NO;
				MTL_FAST_MATH = YES;
				PRODUCT_NAME = "$(TARGET_NAME)";
				STRIP_INSTALLED_PRODUCT = NO;
				SWIFT_COMPILATION_MODE = wholemodule;
				SWIFT_OPTIMIZATION_LEVEL = "-O";
				SWIFT_VERSION = 5.0;
				SYMROOT = "${SRCROOT}/../build";
			};
			name = Release;
		};
		FD8586F2468CF3E4E32E793DCAED937A /* Debug */ = {
			isa = XCBuildConfiguration;
			baseConfigurationReference = C34C750CB3200C8266B84DD2F0B364D3 /* KanvasCamera.xcconfig */;
			buildSettings = {
				CLANG_ENABLE_OBJC_WEAK = NO;
				CODE_SIGN_IDENTITY = "";
				"CODE_SIGN_IDENTITY[sdk=appletvos*]" = "";
				"CODE_SIGN_IDENTITY[sdk=iphoneos*]" = "";
				"CODE_SIGN_IDENTITY[sdk=watchos*]" = "";
				CURRENT_PROJECT_VERSION = 1;
				DEFINES_MODULE = YES;
				DYLIB_COMPATIBILITY_VERSION = 1;
				DYLIB_CURRENT_VERSION = 1;
				DYLIB_INSTALL_NAME_BASE = "@rpath";
				GCC_PREFIX_HEADER = "Target Support Files/KanvasCamera/KanvasCamera-prefix.pch";
				INFOPLIST_FILE = "Target Support Files/KanvasCamera/KanvasCamera-Info.plist";
				INSTALL_PATH = "$(LOCAL_LIBRARY_DIR)/Frameworks";
				IPHONEOS_DEPLOYMENT_TARGET = 11.0;
				LD_RUNPATH_SEARCH_PATHS = (
					"$(inherited)",
					"@executable_path/Frameworks",
					"@loader_path/Frameworks",
				);
				MODULEMAP_FILE = "Target Support Files/KanvasCamera/KanvasCamera.modulemap";
				PRODUCT_MODULE_NAME = KanvasCamera;
				PRODUCT_NAME = KanvasCamera;
				SDKROOT = iphoneos;
				SKIP_INSTALL = YES;
				SWIFT_ACTIVE_COMPILATION_CONDITIONS = "$(inherited) ";
				SWIFT_VERSION = 4.2;
				TARGETED_DEVICE_FAMILY = "1,2";
				VERSIONING_SYSTEM = "apple-generic";
				VERSION_INFO_PREFIX = "";
			};
			name = Debug;
		};
/* End XCBuildConfiguration section */

/* Begin XCConfigurationList section */
		22989A19419ED326B544E04BAAEE80CF /* Build configuration list for PBXNativeTarget "KanvasCamera" */ = {
			isa = XCConfigurationList;
			buildConfigurations = (
				FD8586F2468CF3E4E32E793DCAED937A /* Debug */,
				0511D64250A70CA33031302AA28A2326 /* Release */,
			);
			defaultConfigurationIsVisible = 0;
			defaultConfigurationName = Release;
		};
		4821239608C13582E20E6DA73FD5F1F9 /* Build configuration list for PBXProject "Pods" */ = {
			isa = XCConfigurationList;
			buildConfigurations = (
				131356BE54884448CA49C07BEDF4BB2A /* Debug */,
				F090CD07A80273D5A73C8EA19224ADDB /* Release */,
			);
			defaultConfigurationIsVisible = 0;
			defaultConfigurationName = Release;
		};
		547500E159F860EDFEEA318DC1034534 /* Build configuration list for PBXNativeTarget "SharedUI" */ = {
			isa = XCConfigurationList;
			buildConfigurations = (
				8A7932B6C60B91EB28337583D5292C6E /* Debug */,
				CC58F0D934B9B327B2EB23D2B27CFCD2 /* Release */,
			);
			defaultConfigurationIsVisible = 0;
			defaultConfigurationName = Release;
		};
		6190ECB12610DA307A541056466820BB /* Build configuration list for PBXNativeTarget "TumblrTheme" */ = {
			isa = XCConfigurationList;
			buildConfigurations = (
				C0A9D03789B9285537FDF68F550B86BB /* Debug */,
				5BD665FAF8F64389C0ADADCEB7A71198 /* Release */,
			);
			defaultConfigurationIsVisible = 0;
			defaultConfigurationName = Release;
		};
		75EC033DFF2415076F0DF3532898E8E0 /* Build configuration list for PBXNativeTarget "Utils" */ = {
			isa = XCConfigurationList;
			buildConfigurations = (
				6A7C475E15636608AC2F3970FA27FC64 /* Debug */,
				ADF033720CCF9717C3EC62DDEA11EE9C /* Release */,
			);
			defaultConfigurationIsVisible = 0;
			defaultConfigurationName = Release;
		};
		9F5765F60ACC21BA2B794B38F7A77470 /* Build configuration list for PBXNativeTarget "Pods-KanvasCameraExampleTests" */ = {
			isa = XCConfigurationList;
			buildConfigurations = (
				A2E31A4E2F05F32E368FCC787603DD05 /* Debug */,
				B8984FCFE944516664ACE26D16B89160 /* Release */,
			);
			defaultConfigurationIsVisible = 0;
			defaultConfigurationName = Release;
		};
		A38070E189561F257BBD5A0A55CACCCF /* Build configuration list for PBXNativeTarget "FBSnapshotTestCase" */ = {
			isa = XCConfigurationList;
			buildConfigurations = (
				D874327C5BAF66319F3A454EF4963A9A /* Debug */,
				29B89AC39698C1A037CDDC9554A421A4 /* Release */,
			);
			defaultConfigurationIsVisible = 0;
			defaultConfigurationName = Release;
		};
		E40F5E0FEACC10E0427B9CF95E20B83F /* Build configuration list for PBXNativeTarget "Pods-KanvasCameraExample" */ = {
			isa = XCConfigurationList;
			buildConfigurations = (
				9F32E5021011A3C0435769E35866722C /* Debug */,
				CB4B9E66570C56945F88757F0D437544 /* Release */,
			);
			defaultConfigurationIsVisible = 0;
			defaultConfigurationName = Release;
		};
/* End XCConfigurationList section */
	};
	rootObject = BFDFE7DC352907FC980B868725387E98 /* Project object */;
}<|MERGE_RESOLUTION|>--- conflicted
+++ resolved
@@ -104,15 +104,6 @@
 		5BEF1BB52A40F7E0D81DFBDA7EE3C017 /* UIKit.framework in Frameworks */ = {isa = PBXBuildFile; fileRef = 26847C6EBA8288F0AC82ABD4D3160CEA /* UIKit.framework */; };
 		5BFC810B4002185E716FF9523FC39D08 /* GLPixelBufferView.swift in Sources */ = {isa = PBXBuildFile; fileRef = 5F8F5888B52640A131871B4B2D44A6E2 /* GLPixelBufferView.swift */; };
 		5ECE4D2B9FDF11E0184AB626EDDE521A /* Pods-KanvasCameraExample-dummy.m in Sources */ = {isa = PBXBuildFile; fileRef = 578A9D6BEBE07F91B943DA86A4527049 /* Pods-KanvasCameraExample-dummy.m */; };
-<<<<<<< HEAD
-		5F98B53E4A42CA7EF66A41A79212090D /* SuggestedTagsView.swift in Sources */ = {isa = PBXBuildFile; fileRef = C5987FDF9544F42F60BB6902B5A7AF6F /* SuggestedTagsView.swift */; };
-		631D729A5BA4258880CDC3FA578DD7C1 /* KanvasCameraAnalyticsProvider.swift in Sources */ = {isa = PBXBuildFile; fileRef = 2F43DE4F89D4705A72FA1FEF0B695957 /* KanvasCameraAnalyticsProvider.swift */; };
-		637F1080E1EA11E05D1AB1AA6BFBAFC9 /* NSURL+Media.swift in Sources */ = {isa = PBXBuildFile; fileRef = 6568749E0988A2D6FE6A08F6F6819E51 /* NSURL+Media.swift */; };
-		6402472348811ADCB4928920B4194923 /* Texture.swift in Sources */ = {isa = PBXBuildFile; fileRef = C67E661AC26B7CC914AAF2B372A18E65 /* Texture.swift */; };
-		653ACEE8AB914DCF394EFE798B5D55CE /* MediaPickerButtonView.swift in Sources */ = {isa = PBXBuildFile; fileRef = 6AF538FC79C776285336015D927C9CF6 /* MediaPickerButtonView.swift */; };
-		6647C0F2B39BBDFB578D2E97F1F460A7 /* UIFont+Utils.swift in Sources */ = {isa = PBXBuildFile; fileRef = D51C383F91E8FF3A6537809CF5071CCF /* UIFont+Utils.swift */; };
-		66FAFF5914D05DEC16EB564E2091E8E6 /* GLMediaExporter.swift in Sources */ = {isa = PBXBuildFile; fileRef = 495F0767C10203C0434A3BB1211BB44E /* GLMediaExporter.swift */; };
-=======
 		6211DC54E894C2909D17D5CF430C58B9 /* CameraInputController.swift in Sources */ = {isa = PBXBuildFile; fileRef = A3E0E2A0448B3A53FE906AD414914B29 /* CameraInputController.swift */; };
 		63B7CEC577303D59FF28866BEE660855 /* OptionView.swift in Sources */ = {isa = PBXBuildFile; fileRef = 1B35D7230DB14189DCAEA3BB00732F50 /* OptionView.swift */; };
 		64136C19EACF8F3C93CA31CBD1E4AECF /* CGRect+Center.swift in Sources */ = {isa = PBXBuildFile; fileRef = A14CCFE3DB3E3AC37160A6259945344E /* CGRect+Center.swift */; };
@@ -134,7 +125,6 @@
 		68AF6F6195EB68976B7DEEEADE5F9698 /* UIFont+ComposeFonts.swift in Sources */ = {isa = PBXBuildFile; fileRef = E02D81F4D0BC8E02D6617C596129DB70 /* UIFont+ComposeFonts.swift */; };
 		68B32AA5F12417C004A3D38B1B28CABF /* ContentTypeDetector.swift in Sources */ = {isa = PBXBuildFile; fileRef = ADAECE9C26E9781C34E3D77D021DEA9D /* ContentTypeDetector.swift */; };
 		6ADDA7C2102FBBF7836CFCB36434684B /* TagsView.swift in Sources */ = {isa = PBXBuildFile; fileRef = E232FE43C1A5FCC3E0F2D12728FECDB3 /* TagsView.swift */; };
->>>>>>> ad58a78e
 		6AE239C5D116E1C06F5705699FB9EAF0 /* XCTest.framework in Frameworks */ = {isa = PBXBuildFile; fileRef = CBF0CCD093AD8EE84FBAAAF873F9865C /* XCTest.framework */; };
 		6C2506E8F09826A27B6E06D8FBCC6059 /* TextureSelectorView.swift in Sources */ = {isa = PBXBuildFile; fileRef = 92523DB363530C995A6D05041CDB3FF0 /* TextureSelectorView.swift */; };
 		6C300EAAF2E1B01E2640EA8AD4BF640D /* AppColorPalette.swift in Sources */ = {isa = PBXBuildFile; fileRef = 20573D6E21B72A38E4E218C5BAB22420 /* AppColorPalette.swift */; };
@@ -488,9 +478,6 @@
 		6052198EE561EE401151D7FC60E8E4B7 /* UIView+Utils.swift */ = {isa = PBXFileReference; includeInIndex = 1; lastKnownFileType = sourcecode.swift; name = "UIView+Utils.swift"; path = "Source/UIView+Utils.swift"; sourceTree = "<group>"; };
 		615BCEEB5BE71932B6D812D0FB122FD9 /* CameraController.swift */ = {isa = PBXFileReference; includeInIndex = 1; lastKnownFileType = sourcecode.swift; path = CameraController.swift; sourceTree = "<group>"; };
 		635B8EF611C5053183706BE4A6AD5DD0 /* GLKit.framework */ = {isa = PBXFileReference; lastKnownFileType = wrapper.framework; name = GLKit.framework; path = Platforms/iPhoneOS.platform/Developer/SDKs/iPhoneOS12.2.sdk/System/Library/Frameworks/GLKit.framework; sourceTree = DEVELOPER_DIR; };
-<<<<<<< HEAD
-		6568749E0988A2D6FE6A08F6F6819E51 /* NSURL+Media.swift */ = {isa = PBXFileReference; includeInIndex = 1; lastKnownFileType = sourcecode.swift; path = "NSURL+Media.swift"; sourceTree = "<group>"; };
-=======
 		63740F510F37B51D3708457BA60E3016 /* FilterCollectionView.swift */ = {isa = PBXFileReference; includeInIndex = 1; lastKnownFileType = sourcecode.swift; path = FilterCollectionView.swift; sourceTree = "<group>"; };
 		6505FCEF2317653B00261131 /* UIView+Image.swift */ = {isa = PBXFileReference; fileEncoding = 4; lastKnownFileType = sourcecode.swift; path = "UIView+Image.swift"; sourceTree = "<group>"; };
 		650BF0D22315A1AD002912EF /* TextCanvas.swift */ = {isa = PBXFileReference; lastKnownFileType = sourcecode.swift; path = TextCanvas.swift; sourceTree = "<group>"; };
@@ -501,7 +488,6 @@
 		659E522B2318007B00A62828 /* UITextView+TextOptions.swift */ = {isa = PBXFileReference; lastKnownFileType = sourcecode.swift; path = "UITextView+TextOptions.swift"; sourceTree = "<group>"; };
 		65AA995623103BD300D64232 /* EditorTextController.swift */ = {isa = PBXFileReference; lastKnownFileType = sourcecode.swift; path = EditorTextController.swift; sourceTree = "<group>"; };
 		65D5AD50231EA7E8009289F6 /* TrashView.swift */ = {isa = PBXFileReference; lastKnownFileType = sourcecode.swift; path = TrashView.swift; sourceTree = "<group>"; };
->>>>>>> ad58a78e
 		65D5FB840AEC33B524AE833E675F17B2 /* UIFont+Orangina.swift */ = {isa = PBXFileReference; includeInIndex = 1; lastKnownFileType = sourcecode.swift; name = "UIFont+Orangina.swift"; path = "Source/UIFont+Orangina.swift"; sourceTree = "<group>"; };
 		6AF538FC79C776285336015D927C9CF6 /* MediaPickerButtonView.swift */ = {isa = PBXFileReference; includeInIndex = 1; lastKnownFileType = sourcecode.swift; path = MediaPickerButtonView.swift; sourceTree = "<group>"; };
 		6AFEF2171F904860991A0FDB0B99C416 /* ColorPickerController.swift */ = {isa = PBXFileReference; includeInIndex = 1; lastKnownFileType = sourcecode.swift; path = ColorPickerController.swift; sourceTree = "<group>"; };
@@ -1062,20 +1048,12 @@
 		66FADA4BD660ABB033C4F162B71DDFFB /* Text */ = {
 			isa = PBXGroup;
 			children = (
-<<<<<<< HEAD
-				10F7A1F92C6530A8939589166195A351 /* EditorTextController.swift */,
-				7BB505D1295782B77FCEFD6986698CDA /* EditorTextView.swift */,
-				50481F4933F222D5B4CCAB92F1D9F6E7 /* MovableTextView.swift */,
-				0FCC47ACAA6D739AB682310F1956AD08 /* TextCanvas.swift */,
-				F1E52BDA2ABD0D772DDD7E87C8AE4158 /* TextOptions.swift */,
-=======
 				65AA995623103BD300D64232 /* EditorTextController.swift */,
 				65584F302310557C008A1BC2 /* EditorTextView.swift */,
 				655D800F2316CFDF00D41AE2 /* MovableTextView.swift */,
 				650BF0D22315A1AD002912EF /* TextCanvas.swift */,
 				659E52292317F38C00A62828 /* TextOptions.swift */,
 				658B481D231D6B6200F3D471 /* ViewTransformations.swift */,
->>>>>>> ad58a78e
 			);
 			name = Text;
 			path = Text;
@@ -1828,37 +1806,6 @@
 			isa = PBXSourcesBuildPhase;
 			buildActionMask = 2147483647;
 			files = (
-<<<<<<< HEAD
-				A3C1854C2706E957E17F27DE9E1F8E81 /* ColorPickerViewController.swift in Sources */,
-				A5E8A0A4EAAB6A166E7B3C23E26C51BC /* ComposeNavigationBar.swift in Sources */,
-				71853CC895E44A018E4616236DC97162 /* EasyTipView.swift in Sources */,
-				C4D893004902C7EDDC74BB73B45E7B90 /* EditTagsView.swift in Sources */,
-				25FFBBD993AE32709450744ABD884353 /* HapticFeedbackGenerating.swift in Sources */,
-				206C3AE3203EB80F9E38730A7977125A /* HapticFeedbackGenerator.swift in Sources */,
-				F1D97B2FB18DA98E314B8DDDBBDF8999 /* NSLayoutConstraint+Utils.swift in Sources */,
-				82CFE15E50D4D6D21E5C3802DDC9C222 /* PostFormKeyboardTracker.swift in Sources */,
-				99239656EC54E67066986342BE546685 /* PostOptionsConstants.swift in Sources */,
-				E5B123C8B7A2D451D68C50B486D4B9A8 /* PostOptionsTagsDelegate.swift in Sources */,
-				D170D765C068915DCB9E308A30FB1D33 /* SharedUI-dummy.m in Sources */,
-				52110551D35EC46C8A149F8D0466F364 /* ShowModalFromTopAnimator.swift in Sources */,
-				1799FE09FEA9DB7178B49EEEC2B230EF /* SuggestedTagsDataSource.swift in Sources */,
-				5F98B53E4A42CA7EF66A41A79212090D /* SuggestedTagsView.swift in Sources */,
-				DF2F12DB90B171E0115C8C7161BDD530 /* SuggestedTagView.swift in Sources */,
-				CF63B6DE1C2DACB62D82EED28D108976 /* TagsOptionsModel.swift in Sources */,
-				45CAB310DEB91C0AE1611F1126E01647 /* TagsView.swift in Sources */,
-				40A89AC6DA10416112351DB98E2DC1D0 /* TagsViewAnimationCoordinator.swift in Sources */,
-				905A6AEE1A84B16231FFC68617630FAD /* TagsViewCollectionViewLayout.swift in Sources */,
-				D342D26560F0D33CC6D57D417E14AFC0 /* TagsViewController.swift in Sources */,
-				F04C808827F46874392F032699965979 /* TagsViewEditCell.swift in Sources */,
-				CDE9DFCEFECCDA597AC29F8A2C44FB59 /* TagsViewTagCell.swift in Sources */,
-				4984AE32D9B816766641B1E5DAB2173B /* TimelineContaining.swift in Sources */,
-				E91BCDBFC4314874EA9B80A465978F04 /* TMPageViewController.swift in Sources */,
-				FD9841EB9A1D29B5869D5EADE51580C7 /* ToastPresentationStyle.swift in Sources */,
-				D78BFE02A69AE92D077F2C09235F24A0 /* UIView+AutoLayout.swift in Sources */,
-				4C693CC1E9FC692627E2087ADDBE3673 /* UIView+Shadows.swift in Sources */,
-				A2DC9A3C7B09071E9EBC54135EB79DF1 /* UIView+Snaphot.swift in Sources */,
-				99ACACD77077143D1A99901B431D8084 /* UIView+Utils.swift in Sources */,
-=======
 				3A4EB8493C48C3DF5AE3DD11223F365B /* Array+Move.swift in Sources */,
 				A6AB42E66C18D55F785B2289FEB7D0F8 /* Array+Object.swift in Sources */,
 				2B7CB8EFDD63A4171DA354FF04102BB2 /* AVURLAsset+Thumbnail.swift in Sources */,
@@ -2013,7 +1960,6 @@
 				C74916631C0C8F5FD4DFFCB52795660A /* WaveFilter.swift in Sources */,
 				F3412C3F7E3A0086CBCB065AE846A19B /* WavePoolFilter.swift in Sources */,
 				65FB9BB12316BF8D00FFDEC8 /* CALayer+Shadows.swift in Sources */,
->>>>>>> ad58a78e
 			);
 			runOnlyForDeploymentPostprocessing = 0;
 		};
