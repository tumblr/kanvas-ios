// !$*UTF8*$!
{
	archiveVersion = 1;
	classes = {
	};
	objectVersion = 51;
	objects = {

/* Begin PBXBuildFile section */
		00224C929D57F45B70E87359E719948D /* FBSnapshotTestCase.h in Headers */ = {isa = PBXBuildFile; fileRef = 3E29C50D3CDB46CBCBD20AFA13EB3D8D /* FBSnapshotTestCase.h */; settings = {ATTRIBUTES = (Public, ); }; };
		04F2F97C0BD941248846086297E9CB59 /* Foundation.framework in Frameworks */ = {isa = PBXBuildFile; fileRef = 5A87DA8FE73E5A2BA114EEA3B8385D1F /* Foundation.framework */; };
		069D24CD2DBABF22B2A7EC126B17414D /* AVAssetTrack+transform.swift in Sources */ = {isa = PBXBuildFile; fileRef = 87FC31FB80F05D022587622E80628C52 /* AVAssetTrack+transform.swift */; };
		0C4F8F6A284A640C824B26802B5D0EB6 /* FilterItem.swift in Sources */ = {isa = PBXBuildFile; fileRef = 0C77BA1848AC6EED179C7CBAD46FE1FB /* FilterItem.swift */; };
		0D146094A59CBA512F9FD55570D7D082 /* CameraZoomHandler.swift in Sources */ = {isa = PBXBuildFile; fileRef = 07ACB27741E20AE07022E41099C23FAF /* CameraZoomHandler.swift */; };
		0DF8875E1236D09BB061B3AE7EDA0FE1 /* EditorFilterCollectionCell.swift in Sources */ = {isa = PBXBuildFile; fileRef = 46B6498E94B14B6921B231B213CB891F /* EditorFilterCollectionCell.swift */; };
		0E10F0063CB90C3B8D081C396C33A7DD /* CameraPreviewViewController.swift in Sources */ = {isa = PBXBuildFile; fileRef = D71FD982113DDAD9AA6B27696AE404F7 /* CameraPreviewViewController.swift */; };
		0EA298DFF0885F27DF37478993144408 /* Array+Object.swift in Sources */ = {isa = PBXBuildFile; fileRef = 683C427C40CC402580477DEF85398D10 /* Array+Object.swift */; };
		0EE7C507BCF14AA7B894134D4440D2AB /* CircularImageView.swift in Sources */ = {isa = PBXBuildFile; fileRef = E0A3005E4D06D081AABE686AE52D73CB /* CircularImageView.swift */; };
		0FBEAD3661767E6C17D2CCE8EED003FE /* Assets.xcassets in Resources */ = {isa = PBXBuildFile; fileRef = 92676B44F65844C6A1B23B0358D029D4 /* Assets.xcassets */; };
		1075BD4FD5E2B6AD0E8B567606D1E95C /* HorizontalCollectionView.swift in Sources */ = {isa = PBXBuildFile; fileRef = 893F25FB5FDA7C083C6C69A6336C5C29 /* HorizontalCollectionView.swift */; };
		10D8D75C9B779915784EF1BA8F6477E7 /* UIImage+FlipLeftMirrored.swift in Sources */ = {isa = PBXBuildFile; fileRef = DEBDC5266018B413AFA7BED4EEDD2E7E /* UIImage+FlipLeftMirrored.swift */; };
		11C410135C7E89353B480AC8DE0BFB77 /* UIApplication+StrictKeyWindow.m in Sources */ = {isa = PBXBuildFile; fileRef = 8F1FE5C23F1BC485C54B92C32E78391F /* UIApplication+StrictKeyWindow.m */; };
		1390229A5DCCA1BCD517931BA15D13D9 /* KanvasUIImagePickerViewController.swift in Sources */ = {isa = PBXBuildFile; fileRef = 52FE71C9C07147D46B00D550524AA309 /* KanvasUIImagePickerViewController.swift */; };
		14AD81D52FAD9CF2C065C61FB00C3B4F /* UIImage+Diff.m in Sources */ = {isa = PBXBuildFile; fileRef = E0956940883830C651240E754E3ECC52 /* UIImage+Diff.m */; };
		14C511527597E5846AB2627F791C7D8E /* QuartzCore.framework in Frameworks */ = {isa = PBXBuildFile; fileRef = 15B5B893F0D939992DC83B541503A453 /* QuartzCore.framework */; };
		165975AEECD86399BB310BA9756AA8E8 /* LightLeaksFilter.swift in Sources */ = {isa = PBXBuildFile; fileRef = B2BE08805738759DC2C12B2A140BB987 /* LightLeaksFilter.swift */; };
		1741FFD95AAB47D373E439D2865568C4 /* CameraInputControllerDelegate.swift in Sources */ = {isa = PBXBuildFile; fileRef = A9B587254D19E11B3A3E152D9277A003 /* CameraInputControllerDelegate.swift */; };
		1798F700E67FC784863C944EB8CA0743 /* Utils-dummy.m in Sources */ = {isa = PBXBuildFile; fileRef = 3E700BE81AB0FCB9CC05067CA4AC7020 /* Utils-dummy.m */; };
		17E21439CBF245F8AA05243291512078 /* FilterFactory.swift in Sources */ = {isa = PBXBuildFile; fileRef = B4443EC6E26BC9214C1839E31DB60FD2 /* FilterFactory.swift */; };
		1903ADA8A18B782727F2145EBF3081C5 /* MediaPlayer.swift in Sources */ = {isa = PBXBuildFile; fileRef = 8F2132510F770623784DF2DE8C5EDA68 /* MediaPlayer.swift */; };
		1A865D7BE2FEDB87CEE238C8C31D93C4 /* EditTagsView.swift in Sources */ = {isa = PBXBuildFile; fileRef = 7CA3DD79887A64C21A5AE00B31C8E53E /* EditTagsView.swift */; };
		1B7180B521A35DD72F9CCC01A0268578 /* ScrollHandler.swift in Sources */ = {isa = PBXBuildFile; fileRef = B463EB4407AA85E870F47976634F5A60 /* ScrollHandler.swift */; };
		1B8A49707E16836F5349130077A3F206 /* RGBA.swift in Sources */ = {isa = PBXBuildFile; fileRef = 1EB718940FCFA38FF76B169B8EC85EB9 /* RGBA.swift */; };
		1CA1D82C30DDCBBFE98FAF99836CBBE0 /* ShootButtonView.swift in Sources */ = {isa = PBXBuildFile; fileRef = 82DC211061AD0C2B28967196C7F3AF3C /* ShootButtonView.swift */; };
		1D199AD10F253777ABFF405C7CCE9776 /* EasyTipView.swift in Sources */ = {isa = PBXBuildFile; fileRef = DA1F72C6C7F78E0E1DF94AA6617B3695 /* EasyTipView.swift */; };
		1D392F59002883CB1C341C65BA5E3D08 /* GLKMatrix4+Unsafe.swift in Sources */ = {isa = PBXBuildFile; fileRef = B2656DDB01EB8349B7FA5AA5DB6F31E9 /* GLKMatrix4+Unsafe.swift */; };
		1E526B9ABE5D8061771D36440E6EA2F7 /* FilterCollectionCell.swift in Sources */ = {isa = PBXBuildFile; fileRef = 433B17C8C37F5F1E2E03EC315FCB9F63 /* FilterCollectionCell.swift */; };
		2154BE3726572527C891C7A8BBBFDE46 /* ConicalGradientLayer.swift in Sources */ = {isa = PBXBuildFile; fileRef = D299E8A6F3763E082F182970CC0DEBDF /* ConicalGradientLayer.swift */; };
		218909C782E625FF78F702BE84D70BB2 /* TextureSelectorController.swift in Sources */ = {isa = PBXBuildFile; fileRef = 722ED5A64F2B3B46E84A4E5A0852DA3C /* TextureSelectorController.swift */; };
		2433033C595ED80A2332724DD4356DCB /* CVPixelBuffer+sampleBuffer.swift in Sources */ = {isa = PBXBuildFile; fileRef = 44B665D8434B8E1702B29D9F6BE14732 /* CVPixelBuffer+sampleBuffer.swift */; };
		26E6D21AFAA4120E0F818311F99984B9 /* KanvasCamera-umbrella.h in Headers */ = {isa = PBXBuildFile; fileRef = 4AB29CD7177E3C685F95E27A9048174D /* KanvasCamera-umbrella.h */; settings = {ATTRIBUTES = (Public, ); }; };
		26FC644909D4DE3E9FCEE805AE377493 /* String+Subscript.swift in Sources */ = {isa = PBXBuildFile; fileRef = 9C680B44E11683B7C45CE150974D4505 /* String+Subscript.swift */; };
		27219ABA75299FA1EDECB78999F90C8D /* UIFont+Fonts.swift in Sources */ = {isa = PBXBuildFile; fileRef = 85C89959781AFDC55EC236DC1E2CD618 /* UIFont+Fonts.swift */; };
		2AFC7750ADA822D9E281D0408C291D0E /* SuggestedTagsDataSource.swift in Sources */ = {isa = PBXBuildFile; fileRef = B548B99D1DA4C1E9B852FC9C25A727A1 /* SuggestedTagsDataSource.swift */; };
		2C0C3E7B66B6E61D03653CA127409A0C /* Foundation.framework in Frameworks */ = {isa = PBXBuildFile; fileRef = 5A87DA8FE73E5A2BA114EEA3B8385D1F /* Foundation.framework */; };
		2CD71DF137F0651E1E98B41664932848 /* UIView+Snaphot.swift in Sources */ = {isa = PBXBuildFile; fileRef = 1AFD16810A702764E37A6D7F3A7307B4 /* UIView+Snaphot.swift */; };
		2DBFB0A665DEAE7C2D27451E6E0776CA /* FilmFilter.swift in Sources */ = {isa = PBXBuildFile; fileRef = 8868ED1F2A7F613290E6B509D2EB55F2 /* FilmFilter.swift */; };
		2DCFF0CE0BD295F1D46D3247F36B192C /* UIImage+Compare.m in Sources */ = {isa = PBXBuildFile; fileRef = EF53D290F564A9B10CEF56C9DC2010F2 /* UIImage+Compare.m */; };
		2E21046011AEEE24B54B137F263F96B7 /* OptionView.swift in Sources */ = {isa = PBXBuildFile; fileRef = 1BE9107454EC5DD54DFC0DFE570618D5 /* OptionView.swift */; };
		2E26560E47F9DE477F2786DED9A03721 /* SharedUI-umbrella.h in Headers */ = {isa = PBXBuildFile; fileRef = 93C6CC033A3FAD3008674E416B1CC281 /* SharedUI-umbrella.h */; settings = {ATTRIBUTES = (Public, ); }; };
		2E811A86D77206E794591A7DEC50E90E /* EditionMenuCollectionController.swift in Sources */ = {isa = PBXBuildFile; fileRef = EE540A99BC511E9C74AFCC78B18BE13E /* EditionMenuCollectionController.swift */; };
		2ED69B494DB710C7C99C22F3134B749F /* CameraSegmentHandler.swift in Sources */ = {isa = PBXBuildFile; fileRef = 3E9868F6A754289A3F3B12474384AD15 /* CameraSegmentHandler.swift */; };
		2EEC089139BDC2B6523B9CC153EEFE2D /* TextureSelectorView.swift in Sources */ = {isa = PBXBuildFile; fileRef = 26D1F158ED9EC28F027D977A01EFA7B4 /* TextureSelectorView.swift */; };
		2EF6D5E944F58644E2EB70896DDB7B18 /* CALayer+Shadows.swift in Sources */ = {isa = PBXBuildFile; fileRef = 45C4F1CE1815F1C6A697F0F276B12E94 /* CALayer+Shadows.swift */; };
		2F7832A2D0021E8920658A506B5523E4 /* EditorFilterCollectionController.swift in Sources */ = {isa = PBXBuildFile; fileRef = 29D3BFB8A9FC4C0FBAA9DC153C0B441D /* EditorFilterCollectionController.swift */; };
		32851501A970C04D96BFE56FB182586F /* Sharpie.swift in Sources */ = {isa = PBXBuildFile; fileRef = E17103B19BBA788ABC9D4137A5E14562 /* Sharpie.swift */; };
		32B7B71FCE1E4760C1CC84ACAB95AD94 /* GLUtilities.swift in Sources */ = {isa = PBXBuildFile; fileRef = 615BE8FEBBD2AAACEBC6EB4311BDDD8C /* GLUtilities.swift */; };
		33A49E38EBF5CE68571E3A19D670FF4D /* IgnoreTouchesView.swift in Sources */ = {isa = PBXBuildFile; fileRef = A1DB61657E6EC8BA65EA2281FC943973 /* IgnoreTouchesView.swift */; };
		33E643776D8302E0A5BAD2B4E99CF087 /* CameraSettings.swift in Sources */ = {isa = PBXBuildFile; fileRef = C6E6B492AE1E84D694F82147B8672036 /* CameraSettings.swift */; };
		340CA4DF53A4DA97B7A65CF6014875ED /* HashCodeBuilder.swift in Sources */ = {isa = PBXBuildFile; fileRef = FF4868780E033FCC31CB04B5CA777D24 /* HashCodeBuilder.swift */; };
		342A46D8B5F1F3AEC0F185D7EFC693AB /* StatusBarStyleDefining.swift in Sources */ = {isa = PBXBuildFile; fileRef = EF355D76DE5AB29DBC4853BE3011C71F /* StatusBarStyleDefining.swift */; };
		3536DE56448B2FCD66B442AEF52CBED2 /* FilterType.swift in Sources */ = {isa = PBXBuildFile; fileRef = 6C8DFB3D159917DE651C2AB5BAD01982 /* FilterType.swift */; };
		3679F3DD0D1CD9EEE979A95B776FD158 /* ToastPresentationStyle.swift in Sources */ = {isa = PBXBuildFile; fileRef = 6D1AA7490F5B815C5C37F17A72E5405C /* ToastPresentationStyle.swift */; };
		37FD00A4E2DF2D0D485A00B37232FD23 /* UIFont+TumblrTheme.swift in Sources */ = {isa = PBXBuildFile; fileRef = 9859FAFAFDEFF7D373ACE129AD0925CB /* UIFont+TumblrTheme.swift */; };
		3883396D5BAACE28F7A83FC417631BC3 /* TumblrTheme.framework in Frameworks */ = {isa = PBXBuildFile; fileRef = 9B233284383AF6968406119FF5CFB712 /* TumblrTheme.framework */; };
		39A15107409264BFFB4ED333789ADF20 /* EditionMenuCollectionCell.swift in Sources */ = {isa = PBXBuildFile; fileRef = 560B21D365E9A8042996425F5B28630C /* EditionMenuCollectionCell.swift */; };
		3AE4BAFC5D7C354E80EDB746844C9145 /* EditorTextController.swift in Sources */ = {isa = PBXBuildFile; fileRef = F7155129CA571FC33B802C051E5A19F8 /* EditorTextController.swift */; };
		3CD8AEAAF0E04F6D2952B27B5A4A5343 /* TumblrTheme-dummy.m in Sources */ = {isa = PBXBuildFile; fileRef = BD2525F6507F540C84E6C4A4518BCDD1 /* TumblrTheme-dummy.m */; };
		3D123AC8583B3C7296FAC4FD92BE5BAB /* KanvasCameraTimes.swift in Sources */ = {isa = PBXBuildFile; fileRef = A002444605189395241029BA624596AF /* KanvasCameraTimes.swift */; };
		3D7274BBCB9F8CC4F9C6C9E2DB4BF945 /* MediaClipsCollectionView.swift in Sources */ = {isa = PBXBuildFile; fileRef = 4F5306A7806371CC971F5620598F521B /* MediaClipsCollectionView.swift */; };
		3DF58107660686ADECD9F1C72DB4EA69 /* RoundedTexture.swift in Sources */ = {isa = PBXBuildFile; fileRef = 96B067476DB25AF51500FCE8DBC6BB92 /* RoundedTexture.swift */; };
		40039E0AF0D764360B1D4FC4F7950D2E /* UIApplication+StrictKeyWindow.h in Headers */ = {isa = PBXBuildFile; fileRef = 0A3ACA72AE9B776E644F6D159AB3E80B /* UIApplication+StrictKeyWindow.h */; settings = {ATTRIBUTES = (Project, ); }; };
		41765FCED32AE684EF4BDFB8D53CAC37 /* GrayscaleFilter.swift in Sources */ = {isa = PBXBuildFile; fileRef = 104DD0E60B350F6D2DD9D118D18F83AC /* GrayscaleFilter.swift */; };
		41961EC58C051CA49AC798B3412DB67E /* AppColorScheme.swift in Sources */ = {isa = PBXBuildFile; fileRef = F314E6BC9ED82C080B13C45A1A0DAC8C /* AppColorScheme.swift */; };
		41D59381BA4842569A1AD635AB23CA7B /* UIView+Image.swift in Sources */ = {isa = PBXBuildFile; fileRef = B81C9C9D12B514BB8EC9827382D9CC1F /* UIView+Image.swift */; };
		42A0902303EC28006AA523557B6761BB /* TagsViewController.swift in Sources */ = {isa = PBXBuildFile; fileRef = FBB1F53AB07F20ACC77C830A202D439F /* TagsViewController.swift */; };
		431E4A392057C7D7E1DDD71D6694E0C4 /* EditorView.swift in Sources */ = {isa = PBXBuildFile; fileRef = A43C1C2E0E8134DA02284545246291CF /* EditorView.swift */; };
		43616652A4C16DF1E7526C6125579FE3 /* UIView+Layout.swift in Sources */ = {isa = PBXBuildFile; fileRef = 7B8D7A96B080706082D0763F94B5333B /* UIView+Layout.swift */; };
		439A1AD0F4CBD9084F34F8ECA33FA710 /* TimelineContaining.swift in Sources */ = {isa = PBXBuildFile; fileRef = 66E4E7EAD168055DB472FC0BA6425415 /* TimelineContaining.swift */; };
		452472AB91F542D70328446AA53477C1 /* SuggestedTagView.swift in Sources */ = {isa = PBXBuildFile; fileRef = 9CFD67EF821B219B418975DD333D4870 /* SuggestedTagView.swift */; };
		45992C7E3B871D1B6C98727A0FEDA9C7 /* MediaExporter.swift in Sources */ = {isa = PBXBuildFile; fileRef = C6E342DA44D1E1684C0C5569D90B28FE /* MediaExporter.swift */; };
		45B02AC77D09A5D88AB314E56EBDD2AB /* UIGestureRecognizer+Active.swift in Sources */ = {isa = PBXBuildFile; fileRef = E92CA1BC24768141E55D0DC22A9286A1 /* UIGestureRecognizer+Active.swift */; };
		46C36712FBBEB5B9E1176DB74D618331 /* GLKit.framework in Frameworks */ = {isa = PBXBuildFile; fileRef = 635B8EF611C5053183706BE4A6AD5DD0 /* GLKit.framework */; };
		471CA3BC66354C2A1E162A17C6864064 /* Filter.swift in Sources */ = {isa = PBXBuildFile; fileRef = 8E8F3997BC0442D45FF60A64259C4A2D /* Filter.swift */; };
		47BFF96D06334C15D9855DF418EEC441 /* Shader.swift in Sources */ = {isa = PBXBuildFile; fileRef = EA55865B1FCCAE1238AC501EA9C0086F /* Shader.swift */; };
		4842777C4393709377B60068CDBADA05 /* CALayer+CGImage.swift in Sources */ = {isa = PBXBuildFile; fileRef = F0A93EAB0CC2583914A7B432B8B06ACA /* CALayer+CGImage.swift */; };
		49D2E6E54BA2868EAB6AE1580792CB15 /* CameraInputController.swift in Sources */ = {isa = PBXBuildFile; fileRef = A53180EE7091C9FC76E1D2F7040952A6 /* CameraInputController.swift */; };
		4AA427D8ED85DFDCEFA266AEF079DEC4 /* HorizontalCollectionLayout.swift in Sources */ = {isa = PBXBuildFile; fileRef = 149E0C5D31E4A804FA32D9216762F263 /* HorizontalCollectionLayout.swift */; };
		4C519A92A14CB1A332C0669C3A12CF1E /* CGRect+Center.swift in Sources */ = {isa = PBXBuildFile; fileRef = E638FF7238B6710C484270D0A9339B30 /* CGRect+Center.swift */; };
		4CFE8F650A52C9EC5F630C2353BA141C /* CameraController.swift in Sources */ = {isa = PBXBuildFile; fileRef = 0B2855CEF672C9EA8A24D0B24C2679C6 /* CameraController.swift */; };
		4E2F800C9721865C1F230A504E34C770 /* AppColorSource.swift in Sources */ = {isa = PBXBuildFile; fileRef = AA9F4060E74243548484721598DDF6D9 /* AppColorSource.swift */; };
		4ED74605EB362881E96AB68168347E1A /* Foundation.framework in Frameworks */ = {isa = PBXBuildFile; fileRef = 5A87DA8FE73E5A2BA114EEA3B8385D1F /* Foundation.framework */; };
		4FEBD1ABFC9FFC3C3027F4DD84B51B6C /* ModeSelectorAndShootView.swift in Sources */ = {isa = PBXBuildFile; fileRef = FC6D26EB913AD3AB8E850DC7502C2759 /* ModeSelectorAndShootView.swift */; };
		51147BDDE3E3650BE9DCAD94DAF88BAA /* OptionsController.swift in Sources */ = {isa = PBXBuildFile; fileRef = A60810A3392B0F7866410A42C96CBA34 /* OptionsController.swift */; };
		514C4E3694FBC7E7EBCFA37F8CA7C94C /* KanvasCameraAnalyticsProvider.swift in Sources */ = {isa = PBXBuildFile; fileRef = 3EE86907FFB9D253990696526DF736BC /* KanvasCameraAnalyticsProvider.swift */; };
		525465C00161819F0C5F77C06472229B /* MediaClipsCollectionCell.swift in Sources */ = {isa = PBXBuildFile; fileRef = 84085C7CA80C322477DC8FC7F9247A86 /* MediaClipsCollectionCell.swift */; };
		53A88096DC70C1E6CDAB792400D52F51 /* WaveFilter.swift in Sources */ = {isa = PBXBuildFile; fileRef = 93C516AB6E090E775FCA1C1E635367BC /* WaveFilter.swift */; };
		546917139546F3379E7DEFF4905F3F6D /* MainTextView.swift in Sources */ = {isa = PBXBuildFile; fileRef = BB780E0AC7CBE57E4373EC89C86482B9 /* MainTextView.swift */; };
		552C902AF6906D4E341FAB52E26615BE /* FilterCollectionInnerCell.swift in Sources */ = {isa = PBXBuildFile; fileRef = 1430D5052EDA653E7D3E7B74464445C7 /* FilterCollectionInnerCell.swift */; };
		5664960ED30A0505ED2CC1089614F5B3 /* SharedUI.framework in Frameworks */ = {isa = PBXBuildFile; fileRef = 259E1B7377A05A9BAE45D73A6C3FDF1A /* SharedUI.framework */; };
		57162C258EA32D6D495CD718609C639A /* UIImage+PixelBuffer.swift in Sources */ = {isa = PBXBuildFile; fileRef = 7B1417A1CC8EF9F3E0F9DA51DCEB6A3D /* UIImage+PixelBuffer.swift */; };
		58C06FF46BCD2DEDF2FE75F8B9C2C82E /* PostFormKeyboardTracker.swift in Sources */ = {isa = PBXBuildFile; fileRef = D0AD3FD4EB14CEB527E98873312DFADA /* PostFormKeyboardTracker.swift */; };
		59B735A1B524E8C3D360253C4E76F2BF /* UIFont+Orangina.swift in Sources */ = {isa = PBXBuildFile; fileRef = 35CFA04992DFCCF72A5FCC5C14CB12F5 /* UIFont+Orangina.swift */; };
		59CD9BE2AE86BE9F3F885D747BA62FE0 /* Array+Rotate.swift in Sources */ = {isa = PBXBuildFile; fileRef = 983BFD1BC6A622ECDD85420CFE90DA06 /* Array+Rotate.swift */; };
		5AA0704C1D666DCEF36C6F451A04AB41 /* SharedUI-dummy.m in Sources */ = {isa = PBXBuildFile; fileRef = CD66B762D1ACB767C4F09E2440460084 /* SharedUI-dummy.m */; };
		5C1836735AAF6A6B7B621366EB85FF5B /* UIImage+Camera.swift in Sources */ = {isa = PBXBuildFile; fileRef = AA66137E83C5561C4EA90CA266CF5E9C /* UIImage+Camera.swift */; };
		5C616000470CF3B5B8DF2CCF554EFA16 /* TrashView.swift in Sources */ = {isa = PBXBuildFile; fileRef = DECFECF0DAD4BEA637E80A0779D58339 /* TrashView.swift */; };
		5C8FCDB1A20A6976A6764CFFA97FA187 /* ColorPickerViewController.swift in Sources */ = {isa = PBXBuildFile; fileRef = 117C9B58B9EA268C270251DDE3B1B273 /* ColorPickerViewController.swift */; };
		5CCFAD824C0D05F4339B20ABB7E96A4B /* OptionsStackView.swift in Sources */ = {isa = PBXBuildFile; fileRef = E131A57919B2929FCAE30652A294ABDF /* OptionsStackView.swift */; };
		5CD6C58EFC2E27B5A10E395715F93D1E /* UIFont+ComposeFonts.swift in Sources */ = {isa = PBXBuildFile; fileRef = FD5ACB9F5D305B570151EB9347586317 /* UIFont+ComposeFonts.swift */; };
		5DB92F9E6EBBD1E26CBC47895CFD2F9A /* ColorPickerController.swift in Sources */ = {isa = PBXBuildFile; fileRef = 009C32919001BF20C0A92E8DCDC99938 /* ColorPickerController.swift */; };
		5ECE4D2B9FDF11E0184AB626EDDE521A /* Pods-KanvasCameraExample-dummy.m in Sources */ = {isa = PBXBuildFile; fileRef = 578A9D6BEBE07F91B943DA86A4527049 /* Pods-KanvasCameraExample-dummy.m */; };
<<<<<<< HEAD
		5F650765AAB21BA29BD62D3676575F1F /* ModeButtonView.swift in Sources */ = {isa = PBXBuildFile; fileRef = A7E2CA089B7D7A87498DB05076EC4546 /* ModeButtonView.swift */; };
		60CE13540C1A203C8CF972F20930E205 /* NSLayoutConstraint+Utils.swift in Sources */ = {isa = PBXBuildFile; fileRef = 3090811673574AE8DAC5D8D38F43E677 /* NSLayoutConstraint+Utils.swift */; };
		61EB8A686ABEE64405201367F742B6AB /* EditorFilterView.swift in Sources */ = {isa = PBXBuildFile; fileRef = 3E40B094D1BF70ED88D9A9578FFC8A3F /* EditorFilterView.swift */; };
		625B06B634038CB2C18BCACDF0299D84 /* UIViewController+Orientation.swift in Sources */ = {isa = PBXBuildFile; fileRef = 84F9D6428FDA874DEB20C5B7F8A3D58F /* UIViewController+Orientation.swift */; };
		6312B3A11DCAF1B928E5CAF3356552DE /* EditorViewController.swift in Sources */ = {isa = PBXBuildFile; fileRef = 750D40B90C5EB1DF6B93250F6AA99147 /* EditorViewController.swift */; };
		655CF245960121493072D2391135F425 /* StrokeSelectorView.swift in Sources */ = {isa = PBXBuildFile; fileRef = 1CB6AAAC44A1317A1A2B48902E11B952 /* StrokeSelectorView.swift */; };
		6597FB05FBE7F704927034DF40D119D2 /* ToonFilter.swift in Sources */ = {isa = PBXBuildFile; fileRef = 2275A8A98CDC19E4F0525CD648744D6C /* ToonFilter.swift */; };
		672FD3066566CABB072199A1EAE61FC8 /* LegoFilter.swift in Sources */ = {isa = PBXBuildFile; fileRef = 4601FA3074BE8D81157D455F3A1535A9 /* LegoFilter.swift */; };
		6A70CB61D8579C574DA3AE1265E84C29 /* TMUserInterfaceIdiom.swift in Sources */ = {isa = PBXBuildFile; fileRef = 11B4CCA20744768D6F869191D9603941 /* TMUserInterfaceIdiom.swift */; };
=======
		5FEFEE5367E6C46643C78239DD3BFD38 /* PhotoOutputHandler.swift in Sources */ = {isa = PBXBuildFile; fileRef = 434A13799C937D12DFE0F6820289F40D /* PhotoOutputHandler.swift */; };
		6176212566C7A578F9C573BD70A3D13D /* AppUIChangedListener.swift in Sources */ = {isa = PBXBuildFile; fileRef = F6977692CA1A43F6458E89BF02E41032 /* AppUIChangedListener.swift */; };
		6244957B5A6E956A58CC74A620C00CF7 /* NavigationBarStyleDefining.swift in Sources */ = {isa = PBXBuildFile; fileRef = 0948E3942450CD3CCB59F38C8197D3FC /* NavigationBarStyleDefining.swift */; };
		642F052884E0983961F43481CAF3DEBE /* CALayer+CGImage.swift in Sources */ = {isa = PBXBuildFile; fileRef = B783B70AE18F14220477F52303E66B5D /* CALayer+CGImage.swift */; };
		657AB0432370632800944C65 /* MainTextView.swift in Sources */ = {isa = PBXBuildFile; fileRef = 657AB0422370632800944C65 /* MainTextView.swift */; };
		65E7F34323706A200021FC2B /* String+Subscript.swift in Sources */ = {isa = PBXBuildFile; fileRef = 65E7F34223706A200021FC2B /* String+Subscript.swift */; };
		6658ED04B9DE0250C8EE7863B222C6E5 /* GrayscaleFilter.swift in Sources */ = {isa = PBXBuildFile; fileRef = 88943131C9729A3D5A7759CE49E15BF9 /* GrayscaleFilter.swift */; };
		66AF9BC7628E822DC6B063A0A1146B5B /* FilteredInputViewController.swift in Sources */ = {isa = PBXBuildFile; fileRef = 48FDD522A579CD4F0AE9E56C720CEE81 /* FilteredInputViewController.swift */; };
		6725654BD91B852FF5BCF0EC4AB77DAE /* CameraFilterCollectionCell.swift in Sources */ = {isa = PBXBuildFile; fileRef = 2C30128D32C53AA65C468A81A54935E7 /* CameraFilterCollectionCell.swift */; };
		6841DDBC6945F318F5D8607BDB079CA2 /* CameraController.swift in Sources */ = {isa = PBXBuildFile; fileRef = 34558E6E8E0AA2D12CCF800EB58791B7 /* CameraController.swift */; };
		684D8AB5AA355277447103B990E4A740 /* UIFont+Fonts.swift in Sources */ = {isa = PBXBuildFile; fileRef = D661F1024AEF0707E5EBED7159FC156B /* UIFont+Fonts.swift */; };
		68584A041176119B5F308BCC8EE4968F /* CGPoint+Operators.swift in Sources */ = {isa = PBXBuildFile; fileRef = 694B51AEF85CF68F23EE4153C26A2C73 /* CGPoint+Operators.swift */; };
		68ED50571AA191BD0A5EAFDD5D4A921A /* Utils.framework in Frameworks */ = {isa = PBXBuildFile; fileRef = 38DF616A8419350AA28B526670D13B0B /* Utils.framework */; };
>>>>>>> 979bea1b
		6AE239C5D116E1C06F5705699FB9EAF0 /* XCTest.framework in Frameworks */ = {isa = PBXBuildFile; fileRef = CBF0CCD093AD8EE84FBAAAF873F9865C /* XCTest.framework */; };
		6BB75F4EBDCE04DFCAF5268F0F375C2A /* Assets.xcassets in Resources */ = {isa = PBXBuildFile; fileRef = 655924240AC0A32F6D21B2F86945A385 /* Assets.xcassets */; };
		6C9476B14026DE124C74C8802B04FF2B /* CGPoint+Addition.swift in Sources */ = {isa = PBXBuildFile; fileRef = E0639C8660C3DECA598C4565A142CCA1 /* CGPoint+Addition.swift */; };
		6C94DF34F3FBFED1857D4983681FD4E2 /* TagsViewAnimationCoordinator.swift in Sources */ = {isa = PBXBuildFile; fileRef = 44A6A8E2237A6F8EF721E66D1FD4277D /* TagsViewAnimationCoordinator.swift */; };
		6CC3B99E5E7C9FFA94E2E711D2B6F2BA /* ColorCollectionCell.swift in Sources */ = {isa = PBXBuildFile; fileRef = 9A957C87803B7C449C28F430753A8FA4 /* ColorCollectionCell.swift */; };
		6CD01C511C1529BDF6026C68BB8D1609 /* TMPageViewController.swift in Sources */ = {isa = PBXBuildFile; fileRef = 380DF051E608F7C04A0552C8B7409C90 /* TMPageViewController.swift */; };
		6D33200D69012660681198CAB09CE2D8 /* UIView+AutoLayout.swift in Sources */ = {isa = PBXBuildFile; fileRef = F36A82C1C0D060947632FC9B24F9B775 /* UIView+AutoLayout.swift */; };
		6DBC8EB7532E931C2FBDA71D1E0B66A4 /* FBSnapshotTestCase-dummy.m in Sources */ = {isa = PBXBuildFile; fileRef = 3A83AE4362CF1D4764E00E4602A2D648 /* FBSnapshotTestCase-dummy.m */; };
		6FD76866B0FB3A3DDC467BCB1B47D624 /* UIColor+Hex.swift in Sources */ = {isa = PBXBuildFile; fileRef = F51CB11CBC68ACB9B9EF17FD09146033 /* UIColor+Hex.swift */; };
		709B2DF064014BA82461F9DD52B29351 /* MediaPickerButtonView.swift in Sources */ = {isa = PBXBuildFile; fileRef = 1299F8C7ECB4C1B602FD1410332370E3 /* MediaPickerButtonView.swift */; };
		718322692F4B5A0C3ED364DFA0911F4F /* RaveFilter.swift in Sources */ = {isa = PBXBuildFile; fileRef = A0EF7478882B4851057632CB7113F365 /* RaveFilter.swift */; };
		735274BB86289C298EA735F756E82279 /* ImagePreviewController.swift in Sources */ = {isa = PBXBuildFile; fileRef = 78733E0B6E028183A41EB5FAE998FA73 /* ImagePreviewController.swift */; };
		7433C31AE642B6E0E7A7014A671C23D7 /* CameraPreviewView.swift in Sources */ = {isa = PBXBuildFile; fileRef = 640F8F9111A42BA31D215CD70B6BE399 /* CameraPreviewView.swift */; };
		74EC49AC941D077A3D58173260BC8253 /* StylableTextView.swift in Sources */ = {isa = PBXBuildFile; fileRef = 4C32AC847346448F14437DDAD16A697A /* StylableTextView.swift */; };
		75BB454CD20B25A193CF61A89C79A83F /* KanvasCameraColors.swift in Sources */ = {isa = PBXBuildFile; fileRef = EF4481E2B6F38FCB8A6A9F3146375776 /* KanvasCameraColors.swift */; };
		76246073FABF013FF50318D33F616645 /* UIKit.framework in Frameworks */ = {isa = PBXBuildFile; fileRef = 26847C6EBA8288F0AC82ABD4D3160CEA /* UIKit.framework */; };
		76376E59E53943AD62B5A13C26DCD6B4 /* Queue.swift in Sources */ = {isa = PBXBuildFile; fileRef = C9DB08311BEF0E4CC51929698C46075C /* Queue.swift */; };
		78FF6917D743D33BC792376742ECDFF5 /* CameraOption.swift in Sources */ = {isa = PBXBuildFile; fileRef = D8C0D469166F067844167FE7736FB57C /* CameraOption.swift */; };
		7A1626F20CF85FD23EE9D6A87BD50917 /* UIViewController+Load.swift in Sources */ = {isa = PBXBuildFile; fileRef = 08A1D80B4E1D326458AEFEADF05D8A4E /* UIViewController+Load.swift */; };
		7AD774B4AECF1EBC024AF65491D2DD99 /* ColorDrop.swift in Sources */ = {isa = PBXBuildFile; fileRef = 61AF6660B25E9C3CAFF2346B3421AEBF /* ColorDrop.swift */; };
		7D12EF237CD2D7FD94EB688AC48A6AA1 /* ExtendedStackView.swift in Sources */ = {isa = PBXBuildFile; fileRef = 6EF5478A167D51CA75E049F665B0979C /* ExtendedStackView.swift */; };
		7DEF95F999629AB00B6D82E83DB0575C /* UICollectionView+Cells.swift in Sources */ = {isa = PBXBuildFile; fileRef = 96F81E4DB93EBB362E1EE6FB8D8075C6 /* UICollectionView+Cells.swift */; };
		7E76A7DD9D93D2B87115F2449A3364D5 /* AlphaBlendFilter.swift in Sources */ = {isa = PBXBuildFile; fileRef = D5659891A3B409420A530C3279719905 /* AlphaBlendFilter.swift */; };
		7F58DB92EEA905FA9E512D69059077B8 /* ColorSelectorController.swift in Sources */ = {isa = PBXBuildFile; fileRef = 66DBB329133057B3ADAC708F4B15BFBB /* ColorSelectorController.swift */; };
		7FC3C9F5428C053AA250DF241E89CA44 /* ClosedRange+Clamp.swift in Sources */ = {isa = PBXBuildFile; fileRef = 1F1751890D63439FF6CF58822ACD5769 /* ClosedRange+Clamp.swift */; };
		80E92FC876591F16E0AC44AC9CB0FE67 /* Synchronized.swift in Sources */ = {isa = PBXBuildFile; fileRef = 3566145922A00F84FE6A4E6D96CB90E5 /* Synchronized.swift */; };
		81D317CAA1C106834A5A68F4A966351B /* CALayer+Color.swift in Sources */ = {isa = PBXBuildFile; fileRef = 04E633212D4F7FEEAD96C7D7D113F460 /* CALayer+Color.swift */; };
		8281A9F1F6D4ED182725FD6C1D5BC7BD /* CameraRecorder.swift in Sources */ = {isa = PBXBuildFile; fileRef = 601AE565CF3AFA708FCF543E3A527BF0 /* CameraRecorder.swift */; };
		82A5320B64E50F2C13AE098CECF6B670 /* UIColor+SharedColors.swift in Sources */ = {isa = PBXBuildFile; fileRef = 9DF8B32346106136CCBD26B9AAE84C07 /* UIColor+SharedColors.swift */; };
		82D251ECE185B80F372DA04EEB303F86 /* MMCQ.swift in Sources */ = {isa = PBXBuildFile; fileRef = 5001F62CD12ACEB8551B2C69203E7D3F /* MMCQ.swift */; };
		83294B4D8C9FE60A6E6D817EE5A7129A /* ModeSelectorAndShootController.swift in Sources */ = {isa = PBXBuildFile; fileRef = 8CC59D56EC37DE55482E12E69F9ACA79 /* ModeSelectorAndShootController.swift */; };
		8352E0698299305BD46BC29595C58745 /* Device.swift in Sources */ = {isa = PBXBuildFile; fileRef = 3DB81B487E1DCAB2705480AF97CFB75F /* Device.swift */; };
		86470740562F4DD1E578D2F70C7B32AC /* Array+Move.swift in Sources */ = {isa = PBXBuildFile; fileRef = 6BC274319B4B78E49E9B74A334F12EBA /* Array+Move.swift */; };
		87D7BB9ED5D9BC08613ACD0C0228090F /* TagsViewTagCell.swift in Sources */ = {isa = PBXBuildFile; fileRef = 6626B2D657E4A95D5A23CADAB02281C0 /* TagsViewTagCell.swift */; };
		88396E68DC05A379282F3B374F75F43C /* FBSnapshotTestController.m in Sources */ = {isa = PBXBuildFile; fileRef = DE35F81C954881204729C569018D98C0 /* FBSnapshotTestController.m */; };
		890AE69F9ED6AB48DD056D81709D4259 /* TagsOptionsModel.swift in Sources */ = {isa = PBXBuildFile; fileRef = E6F44B85891A0E2A2032369DFDAA7F6A /* TagsOptionsModel.swift */; };
		89E443D7B3D7B09BF529EFE4B76A981C /* VideoCompositor.swift in Sources */ = {isa = PBXBuildFile; fileRef = 030FE5EF7831EC483DE80FD4ECB2D7E0 /* VideoCompositor.swift */; };
		8CBCD8E3C62E5EB2C80F455AA59467BB /* Renderer.swift in Sources */ = {isa = PBXBuildFile; fileRef = 620FA8BEC149A28C9400A9BB30FF1FAF /* Renderer.swift */; };
		8CE3BF0ACE07EA42DD5DAC871BF4B767 /* FBSnapshotTestCase.m in Sources */ = {isa = PBXBuildFile; fileRef = 13C8BBFE2D9E3A9C566221B1DE04E91C /* FBSnapshotTestCase.m */; };
		8F5D2F5B4047DBB0E9A8A7AF6B585F00 /* UIView+Utils.swift in Sources */ = {isa = PBXBuildFile; fileRef = 4B85759C00F3047F911E7982F0F0AB08 /* UIView+Utils.swift */; };
		8FCBB835D0E086D03F549BB0E16FE9A5 /* ContentTypeDetector.swift in Sources */ = {isa = PBXBuildFile; fileRef = 098C08105D2F5A6B19D804031EEE0615 /* ContentTypeDetector.swift */; };
		90142C6259374E18E640396A59AD379A /* FBSnapshotTestController.h in Headers */ = {isa = PBXBuildFile; fileRef = 88EE4F95531D217A595AA8D85A24FA39 /* FBSnapshotTestController.h */; settings = {ATTRIBUTES = (Public, ); }; };
		901504855E611185EF9567BB59C63E66 /* FilterSettingsView.swift in Sources */ = {isa = PBXBuildFile; fileRef = D6B703D7289AF27B3CAE9AAB6060AC80 /* FilterSettingsView.swift */; };
		90204A1C33B564056A122F8519C33055 /* MirrorFourFilter.swift in Sources */ = {isa = PBXBuildFile; fileRef = 3EB81A5B64A0B79524F6742C049720D0 /* MirrorFourFilter.swift */; };
		9260A5EAEC210391127373429E669125 /* IndexPath+Order.swift in Sources */ = {isa = PBXBuildFile; fileRef = E105E8CE5CDDD27FA63479B90880317D /* IndexPath+Order.swift */; };
		9309FCDCD0429CF8D6F9255258CD27A4 /* EMInterferenceFilter.swift in Sources */ = {isa = PBXBuildFile; fileRef = 2E5BB562D16635C2BE8FF1937575EB84 /* EMInterferenceFilter.swift */; };
		93734514289C3DB83E88C2FEDD23C820 /* Utils-umbrella.h in Headers */ = {isa = PBXBuildFile; fileRef = 1907A1F8769EA51BEA24A87934393269 /* Utils-umbrella.h */; settings = {ATTRIBUTES = (Public, ); }; };
		955AC462A434FD28C009191813E6ED44 /* MovableTextView.swift in Sources */ = {isa = PBXBuildFile; fileRef = 80C1D8DA1C6361AFC12F7328694BEB1F /* MovableTextView.swift */; };
		95B051028259A43B5AA1CA82CBDFC182 /* LoadingIndicatorView.swift in Sources */ = {isa = PBXBuildFile; fileRef = 64761C4ADBCCE81F45C05095DCD10283 /* LoadingIndicatorView.swift */; };
		9A930C73E15C8775514A41D65BC965B2 /* Texture.swift in Sources */ = {isa = PBXBuildFile; fileRef = 27C2B9F99B14A4DAF917262D7F9E366E /* Texture.swift */; };
		9AAD6F18E7A4BE98A61B11F6A6CE9B9E /* Array+Safety.swift in Sources */ = {isa = PBXBuildFile; fileRef = 146ACFB0DDA4692F66C7078E025CF870 /* Array+Safety.swift */; };
		9ABBA932C881B1B41765CFB2DEF3926D /* Foundation.framework in Frameworks */ = {isa = PBXBuildFile; fileRef = 5A87DA8FE73E5A2BA114EEA3B8385D1F /* Foundation.framework */; };
		9B08A2C809C346580C87C595D5D132C6 /* NSURL+Media.swift in Sources */ = {isa = PBXBuildFile; fileRef = 32901ECBB17560E841E67B65A28FA9CB /* NSURL+Media.swift */; };
		9B8E6BC5971F44717B1279B26C55FEC5 /* MangaFilter.swift in Sources */ = {isa = PBXBuildFile; fileRef = 2CD641525FC4A2F77F12D9F60E6E2ECF /* MangaFilter.swift */; };
		9BC93002FB97CC595B302EFCEF9F2BB0 /* GLPixelBufferView.swift in Sources */ = {isa = PBXBuildFile; fileRef = 35CA7189D61359CA865A91D69D2F88F5 /* GLPixelBufferView.swift */; };
		9CCDA9A1B7202BBACB6ABB2E608D8C18 /* RGBFilter.swift in Sources */ = {isa = PBXBuildFile; fileRef = 6ECE24DB4BC031E25D5DE7393FBF3AB4 /* RGBFilter.swift */; };
		9D044A7892DF7733F884815E9CE641C3 /* GroupFilter.swift in Sources */ = {isa = PBXBuildFile; fileRef = E4F3BF3932E90C8381C3BB4DEC6D408A /* GroupFilter.swift */; };
		9D65089019D558E5A9661F2DCAD20313 /* SwiftSupport.swift in Sources */ = {isa = PBXBuildFile; fileRef = 82D2DF1ABBBD85F5E079D7D0EB5479BC /* SwiftSupport.swift */; };
		9E092C51C2572A3E54838A95B0EA0D52 /* FilterCollectionView.swift in Sources */ = {isa = PBXBuildFile; fileRef = CB16FB1884414EC8DA7CD52FB47EF4A9 /* FilterCollectionView.swift */; };
		A1EE0A4C69068047C964C7D726752074 /* MediaClipsEditorViewController.swift in Sources */ = {isa = PBXBuildFile; fileRef = A0B88A6B46B91811F40EE46FD5984F60 /* MediaClipsEditorViewController.swift */; };
		A2033F25D4C24925066CDDFF220606C8 /* KanvasCameraImages.swift in Sources */ = {isa = PBXBuildFile; fileRef = 54257D19454C02DAEA83ACF1C517077F /* KanvasCameraImages.swift */; };
		A302B967A61F22CFD39A549234BBDB6E /* HapticFeedbackGenerator.swift in Sources */ = {isa = PBXBuildFile; fileRef = C1F74B9D7F1E6CB0C1AF63AAFB8558C2 /* HapticFeedbackGenerator.swift */; };
		A4B5C064A1C7A361D58D4BD2CC79359E /* VideoOutputHandler.swift in Sources */ = {isa = PBXBuildFile; fileRef = 88D2E314F55E06600F5CB4A7480D9C5C /* VideoOutputHandler.swift */; };
		A525E29E0A8079B35B793D8A2B5FBDF2 /* UIImage+Snapshot.m in Sources */ = {isa = PBXBuildFile; fileRef = AA172EA1A198EEFBE0794EACF7993C02 /* UIImage+Snapshot.m */; };
		A621AAFB07A400769AB1A82F389A7880 /* Dictionary+Copy.swift in Sources */ = {isa = PBXBuildFile; fileRef = 473E3B862D4F23929750007DDE1DE432 /* Dictionary+Copy.swift */; };
		A6B44DD07347B79A0C8387505CD50A77 /* UIView+Shadows.swift in Sources */ = {isa = PBXBuildFile; fileRef = 02A66664458CF1063772A30FB058584A /* UIView+Shadows.swift */; };
		A9560645A3E705BC6D0EB5AF904836CB /* Rendering.swift in Sources */ = {isa = PBXBuildFile; fileRef = 701E755B5FDD4CB91A4A0A227DB19F77 /* Rendering.swift */; };
		AA1998DE101CF68510B697EC92595915 /* CameraRecordingProtocol.swift in Sources */ = {isa = PBXBuildFile; fileRef = BE74ABBF34737BA988769E4B3D48EC2A /* CameraRecordingProtocol.swift */; };
		AA46795727AE16F16DBFE5AB6333F4EA /* ViewTransformations.swift in Sources */ = {isa = PBXBuildFile; fileRef = BF2F159E15A46D7704A2ED68970DFF1A /* ViewTransformations.swift */; };
		AB4AEF79FA56C0AF105DF66F203F130A /* ExtendedButton.swift in Sources */ = {isa = PBXBuildFile; fileRef = 9DA4CCC4643DEC834B998FD4CBAA2F32 /* ExtendedButton.swift */; };
		AF48B90B1E75E7DB8E27084155CC33E2 /* Marker.swift in Sources */ = {isa = PBXBuildFile; fileRef = 5A3C6FC0C1E69C47C4A263D9DE9942BD /* Marker.swift */; };
		B072A834EDF70EB99CB5438E7F54BF01 /* CameraInputOutput.swift in Sources */ = {isa = PBXBuildFile; fileRef = A092374B0E76513FCB9F116DFCF242FB /* CameraInputOutput.swift */; };
		B190FB86C3694EC0DDB9BD72E7E12A45 /* PlasmaFilter.swift in Sources */ = {isa = PBXBuildFile; fileRef = 684127927139F981B9530449633D84BA /* PlasmaFilter.swift */; };
		B1AC262BFDECEB5672DDB296504E15A9 /* PostOptionsConstants.swift in Sources */ = {isa = PBXBuildFile; fileRef = 936AE652C2D99A774B6F4E6ABA7A83C2 /* PostOptionsConstants.swift */; };
		B218906D99EF9A692C6210CA4D62BEFE /* TagsViewEditCell.swift in Sources */ = {isa = PBXBuildFile; fileRef = 72010EFDEC78E99D21A08B818B4F9195 /* TagsViewEditCell.swift */; };
		B25D795BDC4F426BC01EFC911F368B81 /* Foundation.framework in Frameworks */ = {isa = PBXBuildFile; fileRef = 5A87DA8FE73E5A2BA114EEA3B8385D1F /* Foundation.framework */; };
		B306A698115E8D0DF28C28507A333705 /* OpenGLES.framework in Frameworks */ = {isa = PBXBuildFile; fileRef = CCAFAEBE89BE0F9091396494660844D1 /* OpenGLES.framework */; };
		B3C9548327E7077004610C4FCC2555E7 /* silence.aac in Resources */ = {isa = PBXBuildFile; fileRef = 36B632AB0159866B53DF878054BB0DCE /* silence.aac */; };
		B3F19958985D15887C8E1F7AD56C000A /* ComposeNavigationBar.swift in Sources */ = {isa = PBXBuildFile; fileRef = AF58C843C57DD371C01251C4F2CC5294 /* ComposeNavigationBar.swift */; };
		B487D7120B15FB507013DEE34A88AF39 /* CameraFilterCollectionController.swift in Sources */ = {isa = PBXBuildFile; fileRef = C5F703B4DA3A5ECEF7752D6A40588087 /* CameraFilterCollectionController.swift */; };
		B6AC531B045C60F593568A65F58219B4 /* Pods-KanvasCameraExampleTests-umbrella.h in Headers */ = {isa = PBXBuildFile; fileRef = 364E22867428947B7B5E38D54E3AB833 /* Pods-KanvasCameraExampleTests-umbrella.h */; settings = {ATTRIBUTES = (Public, ); }; };
		B72A328FE6F0028399CE3B304443C63F /* FilterProtocol.swift in Sources */ = {isa = PBXBuildFile; fileRef = 44DD07BB21CECBCC146B984010913181 /* FilterProtocol.swift */; };
		B74CD6E6EBEA0B642776BCB37850415D /* UIImage+Snapshot.h in Headers */ = {isa = PBXBuildFile; fileRef = EA718A72E676291836EBB46B85242155 /* UIImage+Snapshot.h */; settings = {ATTRIBUTES = (Private, ); }; };
		B7AA43C55CD8D2B387E74DF2FDB6D84B /* ColorCollectionController.swift in Sources */ = {isa = PBXBuildFile; fileRef = E7AA797BE7D02358F0F3972860EF5A4C /* ColorCollectionController.swift */; };
		B7BCB8DC58A5439187568E0F5F7B3A2B /* ChromaFilter.swift in Sources */ = {isa = PBXBuildFile; fileRef = F3E05E410B68FEF6BF09FDE7DD704EAA /* ChromaFilter.swift */; };
		B7D55966E10B60F49FA51E492C39C65A /* UIColor+Util.swift in Sources */ = {isa = PBXBuildFile; fileRef = 650A03C36A6E910271DD530620A07415 /* UIColor+Util.swift */; };
		BA7245CDFD0229E31E10686595CD0DA0 /* StrokeSelectorController.swift in Sources */ = {isa = PBXBuildFile; fileRef = 7D8B8456EB221B9DC1FCE70F7A796C73 /* StrokeSelectorController.swift */; };
		BB1ED33DCA6547F8DEDCCDEBD98551B1 /* WavePoolFilter.swift in Sources */ = {isa = PBXBuildFile; fileRef = 481B7BCB3190626AECCDCC0B495A39AA /* WavePoolFilter.swift */; };
		BB4BC12191681639BC95678FA19DA630 /* MediaClip.swift in Sources */ = {isa = PBXBuildFile; fileRef = 1C3160972B40F202223C9B6F5E9DE13F /* MediaClip.swift */; };
		C01429D804B9D8624E08EF19AAED615E /* TumblrTheme.framework in Frameworks */ = {isa = PBXBuildFile; fileRef = 9B233284383AF6968406119FF5CFB712 /* TumblrTheme.framework */; };
		C0D83BDE30640A641F1E70990F6EB7A7 /* UIUpdate.swift in Sources */ = {isa = PBXBuildFile; fileRef = CCDC9150616A2B6725F2877E7F5BC753 /* UIUpdate.swift */; };
		C1156193D9C56580D02623DF4A8A77D4 /* UIKit.framework in Frameworks */ = {isa = PBXBuildFile; fileRef = 26847C6EBA8288F0AC82ABD4D3160CEA /* UIKit.framework */; };
		C2F25E4BC75E65D9CE1908A0268032AA /* NavigationBarStyleDefining.swift in Sources */ = {isa = PBXBuildFile; fileRef = 0948E3942450CD3CCB59F38C8197D3FC /* NavigationBarStyleDefining.swift */; };
		C49D52712466511E332C952834C81FE1 /* FBSnapshotTestCasePlatform.h in Headers */ = {isa = PBXBuildFile; fileRef = D3067EAFD5B0A06885968D137840DB70 /* FBSnapshotTestCasePlatform.h */; settings = {ATTRIBUTES = (Public, ); }; };
		C4B8DB7FAC32CE75EC66061DA1363C94 /* Foundation.framework in Frameworks */ = {isa = PBXBuildFile; fileRef = 5A87DA8FE73E5A2BA114EEA3B8385D1F /* Foundation.framework */; };
		C6087AB8F60A12075505D1C96D28E4E9 /* PostOptionsTagsDelegate.swift in Sources */ = {isa = PBXBuildFile; fileRef = DAE99A18A0D81FBEB84AD24795B7DDCC /* PostOptionsTagsDelegate.swift */; };
		C738EB82842BA050642BAE3E2C77BD5A /* HapticFeedbackGenerating.swift in Sources */ = {isa = PBXBuildFile; fileRef = C2F9DABC53C1BDB642C167F359C973C5 /* HapticFeedbackGenerating.swift */; };
		C9AFBF4CCA7BD952A9BBBB536446882D /* String+HexColor.swift in Sources */ = {isa = PBXBuildFile; fileRef = 2166E67CE9EDFE5F2DD9CD3B2B5DA19C /* String+HexColor.swift */; };
		C9CAC326F5063FA200676BF32CA8A26A /* UIImage+DominantColors.swift in Sources */ = {isa = PBXBuildFile; fileRef = 433B78804094F66B32A1FEF68BBB2A27 /* UIImage+DominantColors.swift */; };
		CA668FDEB7DD475BD49D392DB42F0F4F /* NumTypes+Conversion.swift in Sources */ = {isa = PBXBuildFile; fileRef = BBBCE24AE8D104317BB147CFC78B7701 /* NumTypes+Conversion.swift */; };
		CB08E6647478AE8DA2013438CD736A06 /* UIKit.framework in Frameworks */ = {isa = PBXBuildFile; fileRef = 26847C6EBA8288F0AC82ABD4D3160CEA /* UIKit.framework */; };
		CB54D55E921DE33512930232FF5CD3D1 /* Pods-KanvasCameraExampleTests-dummy.m in Sources */ = {isa = PBXBuildFile; fileRef = 7D462DE960272556D85C81551A6CB399 /* Pods-KanvasCameraExampleTests-dummy.m */; };
		CEC7524128CCA1FA215E528FAD47DFE0 /* DrawingCanvas.swift in Sources */ = {isa = PBXBuildFile; fileRef = 511558EA07520E380448884A2F1DF681 /* DrawingCanvas.swift */; };
		CFD4F704DA1922EBB3009A66B5C19930 /* EditionOption.swift in Sources */ = {isa = PBXBuildFile; fileRef = 37C8EF780E7C12E2549B4541DF8D0701 /* EditionOption.swift */; };
		D04AAC8B22E4A4DC4F39891C4E52F251 /* UIImage+Diff.h in Headers */ = {isa = PBXBuildFile; fileRef = E354F8FD537351F26F7949B4EBFA5101 /* UIImage+Diff.h */; settings = {ATTRIBUTES = (Private, ); }; };
		D16649ACFF1941728A7FB4B0125B230C /* IgnoreTouchesCollectionView.swift in Sources */ = {isa = PBXBuildFile; fileRef = 0E81A4AD5845D5183AB3CE6B94DD13BC /* IgnoreTouchesCollectionView.swift */; };
		D390679ECA61409BDDC7DD115A556CAE /* ColorThief.swift in Sources */ = {isa = PBXBuildFile; fileRef = 46DEB160BE304224264D704AEC75F4C3 /* ColorThief.swift */; };
		D3D4B6994437D6CD3D313A88ED6D71A9 /* ColorCollectionView.swift in Sources */ = {isa = PBXBuildFile; fileRef = 4B2BE831B1E30E155FF096AA0787B3D1 /* ColorCollectionView.swift */; };
		D45F84F98C28C230DB0DD5770525C8C8 /* KanvasCamera-dummy.m in Sources */ = {isa = PBXBuildFile; fileRef = 83A333B7E3A10A8ED95900FD37AAF5C7 /* KanvasCamera-dummy.m */; };
		D4BB2CB1FC2165D4DF44FBCD74CFBC67 /* EditorFilterController.swift in Sources */ = {isa = PBXBuildFile; fileRef = 7A24E7AAE60FA7DDBDA5D844639EE2FA /* EditorFilterController.swift */; };
		D4CF0716668FE0297A8E2AC348926272 /* FilterSettingsController.swift in Sources */ = {isa = PBXBuildFile; fileRef = CAD623A023308EB89E2EA2C35E18DDFF /* FilterSettingsController.swift */; };
		D8D33B14A1D3F6003D1CB44A2F3A4EB8 /* CameraFilterCollectionCell.swift in Sources */ = {isa = PBXBuildFile; fileRef = 9CE06E4ECBD2CAB029B5F4F0F39B8D8D /* CameraFilterCollectionCell.swift */; };
		DA8E079543089C365DDD4BD6A8988843 /* TumblrMediaInfo.swift in Sources */ = {isa = PBXBuildFile; fileRef = 160D68F31327DB8EAD363C5E2027D772 /* TumblrMediaInfo.swift */; };
		DBBD63D739E6CB8DEFB0A2C42E285FFF /* ShowModalFromTopAnimator.swift in Sources */ = {isa = PBXBuildFile; fileRef = 6464869D3AB8E3DE3969874E9CD2396C /* ShowModalFromTopAnimator.swift */; };
		DC29C8F9CAD27733C9A6FA5624273A9D /* PhotoOutputHandler.swift in Sources */ = {isa = PBXBuildFile; fileRef = 0D9D2DDA45F7DCC574A1C35AF693A452 /* PhotoOutputHandler.swift */; };
		DD5094D3F8046BFAFD7013C48407DDED /* CameraView.swift in Sources */ = {isa = PBXBuildFile; fileRef = F0352F1E13B1B1EA2CB4AB28146AFD09 /* CameraView.swift */; };
		DECF3AFB91A38CE1C446348CCA84A986 /* FilteredInputViewController.swift in Sources */ = {isa = PBXBuildFile; fileRef = 0129BC9003CE70040D0E9A171115FFF9 /* FilteredInputViewController.swift */; };
		E0B8D095C732352C854D365B9E5B993D /* UIKit.framework in Frameworks */ = {isa = PBXBuildFile; fileRef = 26847C6EBA8288F0AC82ABD4D3160CEA /* UIKit.framework */; };
		E1B0EF60D4DCE755EBE57215F0B03605 /* ColorPickerView.swift in Sources */ = {isa = PBXBuildFile; fileRef = 8E5589CA9F30FEE7E167AC569D24E0E2 /* ColorPickerView.swift */; };
		E1B83CB75A4A8D58C33D0ED2FC27A010 /* SuggestedTagsView.swift in Sources */ = {isa = PBXBuildFile; fileRef = 11CB0B1315938F5C87E2234EBAFE1B8E /* SuggestedTagsView.swift */; };
		E26685D0AE48C63E1708E59C17E256E2 /* EditorTextView.swift in Sources */ = {isa = PBXBuildFile; fileRef = BB2A0FCC9B85A4FFB97FEF4EA02EFEC8 /* EditorTextView.swift */; };
		E30C545526378205C135F0A89D2EE5A0 /* TumblrTheme-umbrella.h in Headers */ = {isa = PBXBuildFile; fileRef = 1D11CDF98BF1FA14C0E0590782D1CB4C /* TumblrTheme-umbrella.h */; settings = {ATTRIBUTES = (Public, ); }; };
		E342B7246050EF7AC26301A1DA9BFAF9 /* TagsView.swift in Sources */ = {isa = PBXBuildFile; fileRef = B77CA1796A3C24FC276782454BA9011C /* TagsView.swift */; };
		E3849F042BC554C09FCCB04BB0584FD4 /* MediaClipsCollectionController.swift in Sources */ = {isa = PBXBuildFile; fileRef = F92F418F5492AD7EE9A37ED7A655A4DB /* MediaClipsCollectionController.swift */; };
		E3A7C009AD078C6891C4922310D8D914 /* UIColor+Lerp.swift in Sources */ = {isa = PBXBuildFile; fileRef = 707198036DA9D115E6F21A04B7FDDA84 /* UIColor+Lerp.swift */; };
		E3F45887B8C7ED8B01D5C76C00F9A9FE /* CGSize+Utils.swift in Sources */ = {isa = PBXBuildFile; fileRef = EBDAD7AB867783E3E23B865699042C2B /* CGSize+Utils.swift */; };
		E5B91775E791965014A34320792DEC5F /* OpenGLShaders in Resources */ = {isa = PBXBuildFile; fileRef = 1F29F1935CEC70FEB7E67BF1EA538349 /* OpenGLShaders */; };
		E669796BAC777F3B859FB4A4BE2BDCAA /* Utils.framework in Frameworks */ = {isa = PBXBuildFile; fileRef = 38DF616A8419350AA28B526670D13B0B /* Utils.framework */; };
		E6E0B57DF703DAC1281FA7D1FEDF8167 /* MediaClipsEditorView.swift in Sources */ = {isa = PBXBuildFile; fileRef = 619B6C62010A74BD9C1934461A7F65A8 /* MediaClipsEditorView.swift */; };
		E86B09110CFC84D611312B8B26E89FD0 /* MirrorTwoFilter.swift in Sources */ = {isa = PBXBuildFile; fileRef = EE914D70C766AC0F4BA7EF113C5ECA10 /* MirrorTwoFilter.swift */; };
		E8AC509D18EBF21B1FEA909652A01108 /* FBSnapshotTestCasePlatform.m in Sources */ = {isa = PBXBuildFile; fileRef = AD0B81AC7DF4855803A0FA70985F8A99 /* FBSnapshotTestCasePlatform.m */; };
		E92AABB56C8FF8A61EEF2C8745A49C43 /* UIColor+Brightness.swift in Sources */ = {isa = PBXBuildFile; fileRef = 7E96A0BA7FA41A74AB05C37FC62276CC /* UIColor+Brightness.swift */; };
		E996DF9F77A889F50534F87F6C7581FB /* AVURLAsset+Thumbnail.swift in Sources */ = {isa = PBXBuildFile; fileRef = A09A5DACE82C60533DBCA16B8EAE1CE1 /* AVURLAsset+Thumbnail.swift */; };
		ED213D0E99C647AAA46DFED1A590CA1F /* ColorSelectorView.swift in Sources */ = {isa = PBXBuildFile; fileRef = E35AD80F1B8173031FD10CCFF31332A4 /* ColorSelectorView.swift */; };
		F05E229A1A97028908F4008A81D9EEF1 /* TextOptions.swift in Sources */ = {isa = PBXBuildFile; fileRef = B5525BE6D1DA0EA9340E46D4410A71AB /* TextOptions.swift */; };
		F19E04E331336F18644B78B94D68E5EC /* Foundation.framework in Frameworks */ = {isa = PBXBuildFile; fileRef = 5A87DA8FE73E5A2BA114EEA3B8385D1F /* Foundation.framework */; };
		F1AAAE00BB32B733B238E2B4E8424506 /* UIImage+Compare.h in Headers */ = {isa = PBXBuildFile; fileRef = A25844C26701FA4BCAEF64150B56777F /* UIImage+Compare.h */; settings = {ATTRIBUTES = (Private, ); }; };
		F460B08D6157B3990149FE68C33AB3D4 /* GLError.swift in Sources */ = {isa = PBXBuildFile; fileRef = 2B9B7D8ABB693F37A1C9EFEC21FC0508 /* GLError.swift */; };
		F60081AB4EE167DF819C77E4A72DE56F /* AppColorPalette.swift in Sources */ = {isa = PBXBuildFile; fileRef = 8273D20E032DC80256AD30F24C03C846 /* AppColorPalette.swift */; };
		F618492B7E324E8E9BBA5554B6C45117 /* KanvasCameraStrings.swift in Sources */ = {isa = PBXBuildFile; fileRef = 3CA84EB1E89933E3FB456153EA334FC6 /* KanvasCameraStrings.swift */; };
		F664A91A68DC83BFA61F4568671E8CA7 /* AppUIChangedListener.swift in Sources */ = {isa = PBXBuildFile; fileRef = F6977692CA1A43F6458E89BF02E41032 /* AppUIChangedListener.swift */; };
		F6987CDDC5AB9FDF4BD2ACC35D5897FA /* TextCanvas.swift in Sources */ = {isa = PBXBuildFile; fileRef = 71CC5844CC890E206E1C808CCA7A0AEE /* TextCanvas.swift */; };
		F70CD0F5F6A7A81FC727A7CDF5BC445B /* DrawingController.swift in Sources */ = {isa = PBXBuildFile; fileRef = 412D120DB7A38B5C518112030D9E07C1 /* DrawingController.swift */; };
		F720FAF13A108CE6901E0A8B0580E1E8 /* FBSnapshotTestCase-umbrella.h in Headers */ = {isa = PBXBuildFile; fileRef = E621F768263424D9C5C35D58513625CB /* FBSnapshotTestCase-umbrella.h */; settings = {ATTRIBUTES = (Public, ); }; };
		F78DC56D5D7EEFE584A6CDC2F9221F10 /* DrawingView.swift in Sources */ = {isa = PBXBuildFile; fileRef = 1401E1CB645DB5820C922AF54A7C36D0 /* DrawingView.swift */; };
		F87AAF83DA386946AAE7577F288841DF /* GifVideoOutputHandler.swift in Sources */ = {isa = PBXBuildFile; fileRef = 0717289A249F08ACBB07499E0C1A800B /* GifVideoOutputHandler.swift */; };
		F9A46AB97802C36D10F85DD5307BA1A8 /* CVPixelBuffer+copy.swift in Sources */ = {isa = PBXBuildFile; fileRef = 3103F804D83FB70289CC131FCC21FBC9 /* CVPixelBuffer+copy.swift */; };
		FAE3C78F1EEE73361764B54DE58BA978 /* ImagePoolFilter.swift in Sources */ = {isa = PBXBuildFile; fileRef = CB32FFD9B3241BA6DF8719F2C8AF0661 /* ImagePoolFilter.swift */; };
		FB186AC3D93FB597AB7BC9067E98582A /* TagsViewCollectionViewLayout.swift in Sources */ = {isa = PBXBuildFile; fileRef = 23ED7E6CAB56ED151F8C6B09665B3A40 /* TagsViewCollectionViewLayout.swift */; };
		FB538B06E6795D4DC5C283A2D894497E /* UIFont+PostFonts.swift in Sources */ = {isa = PBXBuildFile; fileRef = B6A11EC643D5B09540B16F03E32F4763 /* UIFont+PostFonts.swift */; };
		FB8E002F8F7618134F165A58C1B45059 /* Utils.framework in Frameworks */ = {isa = PBXBuildFile; fileRef = 38DF616A8419350AA28B526670D13B0B /* Utils.framework */; };
		FC6769FC01C68DD7F29C424EDA5453A0 /* Pencil.swift in Sources */ = {isa = PBXBuildFile; fileRef = 3AF1C36BD20E79D837975436D9850F04 /* Pencil.swift */; };
		FDC5B15E86EC560D41176513DE7FFDF8 /* UIFont+Utils.swift in Sources */ = {isa = PBXBuildFile; fileRef = F9B931CFF48A62906F6676AB41EE5F4C /* UIFont+Utils.swift */; };
		FF587ABBBC074D0C4DFBCC1688C73CCA /* EditionMenuCollectionView.swift in Sources */ = {isa = PBXBuildFile; fileRef = 646502F7F1416F9DC121D3C9F01EB049 /* EditionMenuCollectionView.swift */; };
		FF94F0D825B31A17F620199274642A96 /* Pods-KanvasCameraExample-umbrella.h in Headers */ = {isa = PBXBuildFile; fileRef = B133F234B95CF873AE850D0C7E57B610 /* Pods-KanvasCameraExample-umbrella.h */; settings = {ATTRIBUTES = (Public, ); }; };
/* End PBXBuildFile section */

/* Begin PBXContainerItemProxy section */
		28B99EB4FDE825D2C21C1AA39C5F457F /* PBXContainerItemProxy */ = {
			isa = PBXContainerItemProxy;
			containerPortal = BFDFE7DC352907FC980B868725387E98 /* Project object */;
			proxyType = 1;
			remoteGlobalIDString = 5E1C9C4892FA8FEB28F32737904729A4;
			remoteInfo = Utils;
		};
		2E82BE1640D5CF65B1DC0C3B350F16FD /* PBXContainerItemProxy */ = {
			isa = PBXContainerItemProxy;
			containerPortal = BFDFE7DC352907FC980B868725387E98 /* Project object */;
			proxyType = 1;
			remoteGlobalIDString = 5E1C9C4892FA8FEB28F32737904729A4;
			remoteInfo = Utils;
		};
		3A11C541D8A4093C013616FFF324320F /* PBXContainerItemProxy */ = {
			isa = PBXContainerItemProxy;
			containerPortal = BFDFE7DC352907FC980B868725387E98 /* Project object */;
			proxyType = 1;
			remoteGlobalIDString = 5A8AA14BB4E2075C7AF275F5A37A8613;
			remoteInfo = SharedUI;
		};
		42B63B54D80192D8BF14F6548CE9D90F /* PBXContainerItemProxy */ = {
			isa = PBXContainerItemProxy;
			containerPortal = BFDFE7DC352907FC980B868725387E98 /* Project object */;
			proxyType = 1;
			remoteGlobalIDString = 5A8AA14BB4E2075C7AF275F5A37A8613;
			remoteInfo = SharedUI;
		};
		4C3F91E41323FE0CC677A326EBB0D2F8 /* PBXContainerItemProxy */ = {
			isa = PBXContainerItemProxy;
			containerPortal = BFDFE7DC352907FC980B868725387E98 /* Project object */;
			proxyType = 1;
			remoteGlobalIDString = 97690FB9AA16497E774B413B7C6B9506;
			remoteInfo = TumblrTheme;
		};
		4E3753948A34E8C7215F8C3C15D76F9E /* PBXContainerItemProxy */ = {
			isa = PBXContainerItemProxy;
			containerPortal = BFDFE7DC352907FC980B868725387E98 /* Project object */;
			proxyType = 1;
			remoteGlobalIDString = 5A8AA14BB4E2075C7AF275F5A37A8613;
			remoteInfo = SharedUI;
		};
		5C01C72F375428E5B57BA8EC1908A1CA /* PBXContainerItemProxy */ = {
			isa = PBXContainerItemProxy;
			containerPortal = BFDFE7DC352907FC980B868725387E98 /* Project object */;
			proxyType = 1;
			remoteGlobalIDString = EEA7BBCE1AEABC4574550F0FCA071779;
			remoteInfo = KanvasCamera;
		};
		5D06D4F7D341C0A1BE0DFFFDB1462314 /* PBXContainerItemProxy */ = {
			isa = PBXContainerItemProxy;
			containerPortal = BFDFE7DC352907FC980B868725387E98 /* Project object */;
			proxyType = 1;
			remoteGlobalIDString = 97690FB9AA16497E774B413B7C6B9506;
			remoteInfo = TumblrTheme;
		};
		861F12E57A0BF9C1DF2669027EFEA1E4 /* PBXContainerItemProxy */ = {
			isa = PBXContainerItemProxy;
			containerPortal = BFDFE7DC352907FC980B868725387E98 /* Project object */;
			proxyType = 1;
			remoteGlobalIDString = 5E1C9C4892FA8FEB28F32737904729A4;
			remoteInfo = Utils;
		};
		AAE2AB4A551E4795F4A88D8B537A5DDB /* PBXContainerItemProxy */ = {
			isa = PBXContainerItemProxy;
			containerPortal = BFDFE7DC352907FC980B868725387E98 /* Project object */;
			proxyType = 1;
			remoteGlobalIDString = 97690FB9AA16497E774B413B7C6B9506;
			remoteInfo = TumblrTheme;
		};
		BDF397B834186F793D10E970E75FE0F5 /* PBXContainerItemProxy */ = {
			isa = PBXContainerItemProxy;
			containerPortal = BFDFE7DC352907FC980B868725387E98 /* Project object */;
			proxyType = 1;
			remoteGlobalIDString = 97690FB9AA16497E774B413B7C6B9506;
			remoteInfo = TumblrTheme;
		};
		CDA2DA05D5B0E2CC20E64A30F072EAFE /* PBXContainerItemProxy */ = {
			isa = PBXContainerItemProxy;
			containerPortal = BFDFE7DC352907FC980B868725387E98 /* Project object */;
			proxyType = 1;
			remoteGlobalIDString = 98A98149697C80CEF8D5772791E92E66;
			remoteInfo = FBSnapshotTestCase;
		};
		D3072593E1F4F34441418360B6655ECC /* PBXContainerItemProxy */ = {
			isa = PBXContainerItemProxy;
			containerPortal = BFDFE7DC352907FC980B868725387E98 /* Project object */;
			proxyType = 1;
			remoteGlobalIDString = 5E1C9C4892FA8FEB28F32737904729A4;
			remoteInfo = Utils;
		};
		EAC29C22E64E0F90BA3C29D27CC05DE0 /* PBXContainerItemProxy */ = {
			isa = PBXContainerItemProxy;
			containerPortal = BFDFE7DC352907FC980B868725387E98 /* Project object */;
			proxyType = 1;
			remoteGlobalIDString = EEA7BBCE1AEABC4574550F0FCA071779;
			remoteInfo = KanvasCamera;
		};
/* End PBXContainerItemProxy section */

/* Begin PBXFileReference section */
		009C32919001BF20C0A92E8DCDC99938 /* ColorPickerController.swift */ = {isa = PBXFileReference; includeInIndex = 1; lastKnownFileType = sourcecode.swift; path = ColorPickerController.swift; sourceTree = "<group>"; };
		0129BC9003CE70040D0E9A171115FFF9 /* FilteredInputViewController.swift */ = {isa = PBXFileReference; includeInIndex = 1; lastKnownFileType = sourcecode.swift; path = FilteredInputViewController.swift; sourceTree = "<group>"; };
		02A66664458CF1063772A30FB058584A /* UIView+Shadows.swift */ = {isa = PBXFileReference; includeInIndex = 1; lastKnownFileType = sourcecode.swift; name = "UIView+Shadows.swift"; path = "Source/UIView+Shadows.swift"; sourceTree = "<group>"; };
		030FE5EF7831EC483DE80FD4ECB2D7E0 /* VideoCompositor.swift */ = {isa = PBXFileReference; includeInIndex = 1; lastKnownFileType = sourcecode.swift; path = VideoCompositor.swift; sourceTree = "<group>"; };
		04E633212D4F7FEEAD96C7D7D113F460 /* CALayer+Color.swift */ = {isa = PBXFileReference; includeInIndex = 1; lastKnownFileType = sourcecode.swift; path = "CALayer+Color.swift"; sourceTree = "<group>"; };
		056E5137DCDD58D54C48DE579267D185 /* Utils.podspec */ = {isa = PBXFileReference; explicitFileType = text.script.ruby; includeInIndex = 1; indentWidth = 2; lastKnownFileType = text; path = Utils.podspec; sourceTree = "<group>"; tabWidth = 2; xcLanguageSpecificationIdentifier = xcode.lang.ruby; };
		0717289A249F08ACBB07499E0C1A800B /* GifVideoOutputHandler.swift */ = {isa = PBXFileReference; includeInIndex = 1; lastKnownFileType = sourcecode.swift; path = GifVideoOutputHandler.swift; sourceTree = "<group>"; };
		07ACB27741E20AE07022E41099C23FAF /* CameraZoomHandler.swift */ = {isa = PBXFileReference; includeInIndex = 1; lastKnownFileType = sourcecode.swift; path = CameraZoomHandler.swift; sourceTree = "<group>"; };
		08A1D80B4E1D326458AEFEADF05D8A4E /* UIViewController+Load.swift */ = {isa = PBXFileReference; includeInIndex = 1; lastKnownFileType = sourcecode.swift; path = "UIViewController+Load.swift"; sourceTree = "<group>"; };
		0948E3942450CD3CCB59F38C8197D3FC /* NavigationBarStyleDefining.swift */ = {isa = PBXFileReference; includeInIndex = 1; lastKnownFileType = sourcecode.swift; name = NavigationBarStyleDefining.swift; path = Source/NavigationBarStyleDefining.swift; sourceTree = "<group>"; };
		098C08105D2F5A6B19D804031EEE0615 /* ContentTypeDetector.swift */ = {isa = PBXFileReference; includeInIndex = 1; lastKnownFileType = sourcecode.swift; name = ContentTypeDetector.swift; path = Source/ContentTypeDetector.swift; sourceTree = "<group>"; };
		0A3ACA72AE9B776E644F6D159AB3E80B /* UIApplication+StrictKeyWindow.h */ = {isa = PBXFileReference; includeInIndex = 1; lastKnownFileType = sourcecode.c.h; name = "UIApplication+StrictKeyWindow.h"; path = "FBSnapshotTestCase/Categories/UIApplication+StrictKeyWindow.h"; sourceTree = "<group>"; };
		0A966F8CC02AF6C9C4D66DDF06B58364 /* Pods_KanvasCameraExample.framework */ = {isa = PBXFileReference; explicitFileType = wrapper.framework; includeInIndex = 0; name = Pods_KanvasCameraExample.framework; path = "Pods-KanvasCameraExample.framework"; sourceTree = BUILT_PRODUCTS_DIR; };
		0B2855CEF672C9EA8A24D0B24C2679C6 /* CameraController.swift */ = {isa = PBXFileReference; includeInIndex = 1; lastKnownFileType = sourcecode.swift; path = CameraController.swift; sourceTree = "<group>"; };
		0C77BA1848AC6EED179C7CBAD46FE1FB /* FilterItem.swift */ = {isa = PBXFileReference; includeInIndex = 1; lastKnownFileType = sourcecode.swift; path = FilterItem.swift; sourceTree = "<group>"; };
		0D7BDD931480D45C8C81A284660B47CE /* SharedUI.podspec */ = {isa = PBXFileReference; explicitFileType = text.script.ruby; includeInIndex = 1; indentWidth = 2; lastKnownFileType = text; path = SharedUI.podspec; sourceTree = "<group>"; tabWidth = 2; xcLanguageSpecificationIdentifier = xcode.lang.ruby; };
		0D9D2DDA45F7DCC574A1C35AF693A452 /* PhotoOutputHandler.swift */ = {isa = PBXFileReference; includeInIndex = 1; lastKnownFileType = sourcecode.swift; path = PhotoOutputHandler.swift; sourceTree = "<group>"; };
		0E81A4AD5845D5183AB3CE6B94DD13BC /* IgnoreTouchesCollectionView.swift */ = {isa = PBXFileReference; includeInIndex = 1; lastKnownFileType = sourcecode.swift; path = IgnoreTouchesCollectionView.swift; sourceTree = "<group>"; };
		104DD0E60B350F6D2DD9D118D18F83AC /* GrayscaleFilter.swift */ = {isa = PBXFileReference; includeInIndex = 1; lastKnownFileType = sourcecode.swift; path = GrayscaleFilter.swift; sourceTree = "<group>"; };
		117C9B58B9EA268C270251DDE3B1B273 /* ColorPickerViewController.swift */ = {isa = PBXFileReference; includeInIndex = 1; lastKnownFileType = sourcecode.swift; name = ColorPickerViewController.swift; path = Source/ColorPickerViewController.swift; sourceTree = "<group>"; };
		11B4CCA20744768D6F869191D9603941 /* TMUserInterfaceIdiom.swift */ = {isa = PBXFileReference; includeInIndex = 1; lastKnownFileType = sourcecode.swift; name = TMUserInterfaceIdiom.swift; path = Source/TMUserInterfaceIdiom.swift; sourceTree = "<group>"; };
		11CB0B1315938F5C87E2234EBAFE1B8E /* SuggestedTagsView.swift */ = {isa = PBXFileReference; includeInIndex = 1; lastKnownFileType = sourcecode.swift; path = SuggestedTagsView.swift; sourceTree = "<group>"; };
		1299F8C7ECB4C1B602FD1410332370E3 /* MediaPickerButtonView.swift */ = {isa = PBXFileReference; includeInIndex = 1; lastKnownFileType = sourcecode.swift; path = MediaPickerButtonView.swift; sourceTree = "<group>"; };
		13C8BBFE2D9E3A9C566221B1DE04E91C /* FBSnapshotTestCase.m */ = {isa = PBXFileReference; includeInIndex = 1; lastKnownFileType = sourcecode.c.objc; name = FBSnapshotTestCase.m; path = FBSnapshotTestCase/FBSnapshotTestCase.m; sourceTree = "<group>"; };
		1401E1CB645DB5820C922AF54A7C36D0 /* DrawingView.swift */ = {isa = PBXFileReference; includeInIndex = 1; lastKnownFileType = sourcecode.swift; path = DrawingView.swift; sourceTree = "<group>"; };
		1430D5052EDA653E7D3E7B74464445C7 /* FilterCollectionInnerCell.swift */ = {isa = PBXFileReference; includeInIndex = 1; lastKnownFileType = sourcecode.swift; path = FilterCollectionInnerCell.swift; sourceTree = "<group>"; };
		146ACFB0DDA4692F66C7078E025CF870 /* Array+Safety.swift */ = {isa = PBXFileReference; includeInIndex = 1; lastKnownFileType = sourcecode.swift; name = "Array+Safety.swift"; path = "Source/Array+Safety.swift"; sourceTree = "<group>"; };
		149E0C5D31E4A804FA32D9216762F263 /* HorizontalCollectionLayout.swift */ = {isa = PBXFileReference; includeInIndex = 1; lastKnownFileType = sourcecode.swift; path = HorizontalCollectionLayout.swift; sourceTree = "<group>"; };
		15B5B893F0D939992DC83B541503A453 /* QuartzCore.framework */ = {isa = PBXFileReference; lastKnownFileType = wrapper.framework; name = QuartzCore.framework; path = Platforms/iPhoneOS.platform/Developer/SDKs/iPhoneOS12.2.sdk/System/Library/Frameworks/QuartzCore.framework; sourceTree = DEVELOPER_DIR; };
		160D68F31327DB8EAD363C5E2027D772 /* TumblrMediaInfo.swift */ = {isa = PBXFileReference; includeInIndex = 1; lastKnownFileType = sourcecode.swift; name = TumblrMediaInfo.swift; path = Source/TumblrMediaInfo.swift; sourceTree = "<group>"; };
		189E2E601EC74D1FAF1B81A683E8213A /* TumblrTheme.podspec */ = {isa = PBXFileReference; explicitFileType = text.script.ruby; includeInIndex = 1; indentWidth = 2; lastKnownFileType = text; path = TumblrTheme.podspec; sourceTree = "<group>"; tabWidth = 2; xcLanguageSpecificationIdentifier = xcode.lang.ruby; };
		1907A1F8769EA51BEA24A87934393269 /* Utils-umbrella.h */ = {isa = PBXFileReference; includeInIndex = 1; lastKnownFileType = sourcecode.c.h; path = "Utils-umbrella.h"; sourceTree = "<group>"; };
		1AD316C211996D8C047C6E7B945E24AD /* Pods-KanvasCameraExample-acknowledgements.plist */ = {isa = PBXFileReference; includeInIndex = 1; lastKnownFileType = text.plist.xml; path = "Pods-KanvasCameraExample-acknowledgements.plist"; sourceTree = "<group>"; };
		1AFD16810A702764E37A6D7F3A7307B4 /* UIView+Snaphot.swift */ = {isa = PBXFileReference; includeInIndex = 1; lastKnownFileType = sourcecode.swift; name = "UIView+Snaphot.swift"; path = "Source/UIView+Snaphot.swift"; sourceTree = "<group>"; };
		1B8ABEEA76ECDF1975B6D0787700F929 /* FBSnapshotTestCase-Info.plist */ = {isa = PBXFileReference; includeInIndex = 1; lastKnownFileType = text.plist.xml; path = "FBSnapshotTestCase-Info.plist"; sourceTree = "<group>"; };
		1BE9107454EC5DD54DFC0DFE570618D5 /* OptionView.swift */ = {isa = PBXFileReference; includeInIndex = 1; lastKnownFileType = sourcecode.swift; path = OptionView.swift; sourceTree = "<group>"; };
		1C3160972B40F202223C9B6F5E9DE13F /* MediaClip.swift */ = {isa = PBXFileReference; includeInIndex = 1; lastKnownFileType = sourcecode.swift; path = MediaClip.swift; sourceTree = "<group>"; };
		1CB6AAAC44A1317A1A2B48902E11B952 /* StrokeSelectorView.swift */ = {isa = PBXFileReference; includeInIndex = 1; lastKnownFileType = sourcecode.swift; path = StrokeSelectorView.swift; sourceTree = "<group>"; };
		1D11CDF98BF1FA14C0E0590782D1CB4C /* TumblrTheme-umbrella.h */ = {isa = PBXFileReference; includeInIndex = 1; lastKnownFileType = sourcecode.c.h; path = "TumblrTheme-umbrella.h"; sourceTree = "<group>"; };
		1DF61DA1F9AC397EF265A9EC75BF3AE1 /* SharedUI.framework */ = {isa = PBXFileReference; explicitFileType = wrapper.framework; includeInIndex = 0; name = SharedUI.framework; path = SharedUI.framework; sourceTree = BUILT_PRODUCTS_DIR; };
		1EB718940FCFA38FF76B169B8EC85EB9 /* RGBA.swift */ = {isa = PBXFileReference; includeInIndex = 1; lastKnownFileType = sourcecode.swift; path = RGBA.swift; sourceTree = "<group>"; };
		1F1751890D63439FF6CF58822ACD5769 /* ClosedRange+Clamp.swift */ = {isa = PBXFileReference; includeInIndex = 1; lastKnownFileType = sourcecode.swift; path = "ClosedRange+Clamp.swift"; sourceTree = "<group>"; };
		1F29F1935CEC70FEB7E67BF1EA538349 /* OpenGLShaders */ = {isa = PBXFileReference; includeInIndex = 1; name = OpenGLShaders; path = Resources/OpenGLShaders; sourceTree = "<group>"; };
		2166E67CE9EDFE5F2DD9CD3B2B5DA19C /* String+HexColor.swift */ = {isa = PBXFileReference; includeInIndex = 1; lastKnownFileType = sourcecode.swift; name = "String+HexColor.swift"; path = "Source/String+HexColor.swift"; sourceTree = "<group>"; };
		21A102ED91798AC3544E8CA7441F06DB /* Utils.xcconfig */ = {isa = PBXFileReference; includeInIndex = 1; lastKnownFileType = text.xcconfig; path = Utils.xcconfig; sourceTree = "<group>"; };
		2275A8A98CDC19E4F0525CD648744D6C /* ToonFilter.swift */ = {isa = PBXFileReference; includeInIndex = 1; lastKnownFileType = sourcecode.swift; path = ToonFilter.swift; sourceTree = "<group>"; };
		2383078A6D28DE6A15E11489708BA4FD /* Pods_KanvasCameraExampleTests.framework */ = {isa = PBXFileReference; explicitFileType = wrapper.framework; includeInIndex = 0; name = Pods_KanvasCameraExampleTests.framework; path = "Pods-KanvasCameraExampleTests.framework"; sourceTree = BUILT_PRODUCTS_DIR; };
		23ED7E6CAB56ED151F8C6B09665B3A40 /* TagsViewCollectionViewLayout.swift */ = {isa = PBXFileReference; includeInIndex = 1; lastKnownFileType = sourcecode.swift; path = TagsViewCollectionViewLayout.swift; sourceTree = "<group>"; };
		259E1B7377A05A9BAE45D73A6C3FDF1A /* SharedUI.framework */ = {isa = PBXFileReference; explicitFileType = wrapper.framework; includeInIndex = 0; path = SharedUI.framework; sourceTree = BUILT_PRODUCTS_DIR; };
		26847C6EBA8288F0AC82ABD4D3160CEA /* UIKit.framework */ = {isa = PBXFileReference; lastKnownFileType = wrapper.framework; name = UIKit.framework; path = Platforms/iPhoneOS.platform/Developer/SDKs/iPhoneOS12.2.sdk/System/Library/Frameworks/UIKit.framework; sourceTree = DEVELOPER_DIR; };
		26D1F158ED9EC28F027D977A01EFA7B4 /* TextureSelectorView.swift */ = {isa = PBXFileReference; includeInIndex = 1; lastKnownFileType = sourcecode.swift; path = TextureSelectorView.swift; sourceTree = "<group>"; };
		274FEBD250F0355AEAC2AE85BE82CF95 /* KanvasCamera.modulemap */ = {isa = PBXFileReference; includeInIndex = 1; lastKnownFileType = sourcecode.module; path = KanvasCamera.modulemap; sourceTree = "<group>"; };
		27C2B9F99B14A4DAF917262D7F9E366E /* Texture.swift */ = {isa = PBXFileReference; includeInIndex = 1; lastKnownFileType = sourcecode.swift; path = Texture.swift; sourceTree = "<group>"; };
		29D3BFB8A9FC4C0FBAA9DC153C0B441D /* EditorFilterCollectionController.swift */ = {isa = PBXFileReference; includeInIndex = 1; lastKnownFileType = sourcecode.swift; path = EditorFilterCollectionController.swift; sourceTree = "<group>"; };
		2B9B7D8ABB693F37A1C9EFEC21FC0508 /* GLError.swift */ = {isa = PBXFileReference; includeInIndex = 1; lastKnownFileType = sourcecode.swift; path = GLError.swift; sourceTree = "<group>"; };
		2CD641525FC4A2F77F12D9F60E6E2ECF /* MangaFilter.swift */ = {isa = PBXFileReference; includeInIndex = 1; lastKnownFileType = sourcecode.swift; path = MangaFilter.swift; sourceTree = "<group>"; };
		2D7839E1E8EF744D6DB1ACC762213577 /* SharedUI.xcconfig */ = {isa = PBXFileReference; includeInIndex = 1; lastKnownFileType = text.xcconfig; path = SharedUI.xcconfig; sourceTree = "<group>"; };
		2E5BB562D16635C2BE8FF1937575EB84 /* EMInterferenceFilter.swift */ = {isa = PBXFileReference; includeInIndex = 1; lastKnownFileType = sourcecode.swift; path = EMInterferenceFilter.swift; sourceTree = "<group>"; };
		3090811673574AE8DAC5D8D38F43E677 /* NSLayoutConstraint+Utils.swift */ = {isa = PBXFileReference; includeInIndex = 1; lastKnownFileType = sourcecode.swift; name = "NSLayoutConstraint+Utils.swift"; path = "Source/NSLayoutConstraint+Utils.swift"; sourceTree = "<group>"; };
		3103F804D83FB70289CC131FCC21FBC9 /* CVPixelBuffer+copy.swift */ = {isa = PBXFileReference; includeInIndex = 1; lastKnownFileType = sourcecode.swift; path = "CVPixelBuffer+copy.swift"; sourceTree = "<group>"; };
		32901ECBB17560E841E67B65A28FA9CB /* NSURL+Media.swift */ = {isa = PBXFileReference; includeInIndex = 1; lastKnownFileType = sourcecode.swift; path = "NSURL+Media.swift"; sourceTree = "<group>"; };
		3364A19945B80B56F09A2FF9E3841F71 /* Utils-Info.plist */ = {isa = PBXFileReference; includeInIndex = 1; lastKnownFileType = text.plist.xml; path = "Utils-Info.plist"; sourceTree = "<group>"; };
		3566145922A00F84FE6A4E6D96CB90E5 /* Synchronized.swift */ = {isa = PBXFileReference; includeInIndex = 1; lastKnownFileType = sourcecode.swift; path = Synchronized.swift; sourceTree = "<group>"; };
		35CA7189D61359CA865A91D69D2F88F5 /* GLPixelBufferView.swift */ = {isa = PBXFileReference; includeInIndex = 1; lastKnownFileType = sourcecode.swift; path = GLPixelBufferView.swift; sourceTree = "<group>"; };
		35CFA04992DFCCF72A5FCC5C14CB12F5 /* UIFont+Orangina.swift */ = {isa = PBXFileReference; includeInIndex = 1; lastKnownFileType = sourcecode.swift; name = "UIFont+Orangina.swift"; path = "Source/UIFont+Orangina.swift"; sourceTree = "<group>"; };
		364E22867428947B7B5E38D54E3AB833 /* Pods-KanvasCameraExampleTests-umbrella.h */ = {isa = PBXFileReference; includeInIndex = 1; lastKnownFileType = sourcecode.c.h; path = "Pods-KanvasCameraExampleTests-umbrella.h"; sourceTree = "<group>"; };
		36B632AB0159866B53DF878054BB0DCE /* silence.aac */ = {isa = PBXFileReference; includeInIndex = 1; name = silence.aac; path = Resources/silence.aac; sourceTree = "<group>"; };
		37C8EF780E7C12E2549B4541DF8D0701 /* EditionOption.swift */ = {isa = PBXFileReference; includeInIndex = 1; lastKnownFileType = sourcecode.swift; path = EditionOption.swift; sourceTree = "<group>"; };
		380DF051E608F7C04A0552C8B7409C90 /* TMPageViewController.swift */ = {isa = PBXFileReference; includeInIndex = 1; lastKnownFileType = sourcecode.swift; name = TMPageViewController.swift; path = Source/TMPageViewController.swift; sourceTree = "<group>"; };
		38DF616A8419350AA28B526670D13B0B /* Utils.framework */ = {isa = PBXFileReference; explicitFileType = wrapper.framework; includeInIndex = 0; path = Utils.framework; sourceTree = BUILT_PRODUCTS_DIR; };
		3A83AE4362CF1D4764E00E4602A2D648 /* FBSnapshotTestCase-dummy.m */ = {isa = PBXFileReference; includeInIndex = 1; lastKnownFileType = sourcecode.c.objc; path = "FBSnapshotTestCase-dummy.m"; sourceTree = "<group>"; };
		3AF1C36BD20E79D837975436D9850F04 /* Pencil.swift */ = {isa = PBXFileReference; includeInIndex = 1; lastKnownFileType = sourcecode.swift; path = Pencil.swift; sourceTree = "<group>"; };
		3CA84EB1E89933E3FB456153EA334FC6 /* KanvasCameraStrings.swift */ = {isa = PBXFileReference; includeInIndex = 1; lastKnownFileType = sourcecode.swift; path = KanvasCameraStrings.swift; sourceTree = "<group>"; };
		3DB81B487E1DCAB2705480AF97CFB75F /* Device.swift */ = {isa = PBXFileReference; includeInIndex = 1; lastKnownFileType = sourcecode.swift; path = Device.swift; sourceTree = "<group>"; };
		3E29C50D3CDB46CBCBD20AFA13EB3D8D /* FBSnapshotTestCase.h */ = {isa = PBXFileReference; includeInIndex = 1; lastKnownFileType = sourcecode.c.h; name = FBSnapshotTestCase.h; path = FBSnapshotTestCase/FBSnapshotTestCase.h; sourceTree = "<group>"; };
		3E40B094D1BF70ED88D9A9578FFC8A3F /* EditorFilterView.swift */ = {isa = PBXFileReference; includeInIndex = 1; lastKnownFileType = sourcecode.swift; path = EditorFilterView.swift; sourceTree = "<group>"; };
		3E700BE81AB0FCB9CC05067CA4AC7020 /* Utils-dummy.m */ = {isa = PBXFileReference; includeInIndex = 1; lastKnownFileType = sourcecode.c.objc; path = "Utils-dummy.m"; sourceTree = "<group>"; };
		3E9868F6A754289A3F3B12474384AD15 /* CameraSegmentHandler.swift */ = {isa = PBXFileReference; includeInIndex = 1; lastKnownFileType = sourcecode.swift; path = CameraSegmentHandler.swift; sourceTree = "<group>"; };
		3EB81A5B64A0B79524F6742C049720D0 /* MirrorFourFilter.swift */ = {isa = PBXFileReference; includeInIndex = 1; lastKnownFileType = sourcecode.swift; path = MirrorFourFilter.swift; sourceTree = "<group>"; };
		3EE86907FFB9D253990696526DF736BC /* KanvasCameraAnalyticsProvider.swift */ = {isa = PBXFileReference; includeInIndex = 1; lastKnownFileType = sourcecode.swift; path = KanvasCameraAnalyticsProvider.swift; sourceTree = "<group>"; };
		412D120DB7A38B5C518112030D9E07C1 /* DrawingController.swift */ = {isa = PBXFileReference; includeInIndex = 1; lastKnownFileType = sourcecode.swift; path = DrawingController.swift; sourceTree = "<group>"; };
		418E0471655A8CDB5EB2C290498D2FD3 /* FBSnapshotTestCase.xcconfig */ = {isa = PBXFileReference; includeInIndex = 1; lastKnownFileType = text.xcconfig; path = FBSnapshotTestCase.xcconfig; sourceTree = "<group>"; };
		433B17C8C37F5F1E2E03EC315FCB9F63 /* FilterCollectionCell.swift */ = {isa = PBXFileReference; includeInIndex = 1; lastKnownFileType = sourcecode.swift; path = FilterCollectionCell.swift; sourceTree = "<group>"; };
		433B78804094F66B32A1FEF68BBB2A27 /* UIImage+DominantColors.swift */ = {isa = PBXFileReference; includeInIndex = 1; lastKnownFileType = sourcecode.swift; path = "UIImage+DominantColors.swift"; sourceTree = "<group>"; };
		44A6A8E2237A6F8EF721E66D1FD4277D /* TagsViewAnimationCoordinator.swift */ = {isa = PBXFileReference; includeInIndex = 1; lastKnownFileType = sourcecode.swift; path = TagsViewAnimationCoordinator.swift; sourceTree = "<group>"; };
		44B665D8434B8E1702B29D9F6BE14732 /* CVPixelBuffer+sampleBuffer.swift */ = {isa = PBXFileReference; includeInIndex = 1; lastKnownFileType = sourcecode.swift; path = "CVPixelBuffer+sampleBuffer.swift"; sourceTree = "<group>"; };
		44B91FFE88A51785BA2ACFC3131EA39C /* KanvasCamera.xcconfig */ = {isa = PBXFileReference; includeInIndex = 1; lastKnownFileType = text.xcconfig; path = KanvasCamera.xcconfig; sourceTree = "<group>"; };
		44DD07BB21CECBCC146B984010913181 /* FilterProtocol.swift */ = {isa = PBXFileReference; includeInIndex = 1; lastKnownFileType = sourcecode.swift; path = FilterProtocol.swift; sourceTree = "<group>"; };
		45C4F1CE1815F1C6A697F0F276B12E94 /* CALayer+Shadows.swift */ = {isa = PBXFileReference; includeInIndex = 1; lastKnownFileType = sourcecode.swift; path = "CALayer+Shadows.swift"; sourceTree = "<group>"; };
		4601FA3074BE8D81157D455F3A1535A9 /* LegoFilter.swift */ = {isa = PBXFileReference; includeInIndex = 1; lastKnownFileType = sourcecode.swift; path = LegoFilter.swift; sourceTree = "<group>"; };
		46B6498E94B14B6921B231B213CB891F /* EditorFilterCollectionCell.swift */ = {isa = PBXFileReference; includeInIndex = 1; lastKnownFileType = sourcecode.swift; path = EditorFilterCollectionCell.swift; sourceTree = "<group>"; };
		46DEB160BE304224264D704AEC75F4C3 /* ColorThief.swift */ = {isa = PBXFileReference; includeInIndex = 1; lastKnownFileType = sourcecode.swift; path = ColorThief.swift; sourceTree = "<group>"; };
		473E3B862D4F23929750007DDE1DE432 /* Dictionary+Copy.swift */ = {isa = PBXFileReference; includeInIndex = 1; lastKnownFileType = sourcecode.swift; name = "Dictionary+Copy.swift"; path = "Source/Dictionary+Copy.swift"; sourceTree = "<group>"; };
		481B7BCB3190626AECCDCC0B495A39AA /* WavePoolFilter.swift */ = {isa = PBXFileReference; includeInIndex = 1; lastKnownFileType = sourcecode.swift; path = WavePoolFilter.swift; sourceTree = "<group>"; };
		4AB29CD7177E3C685F95E27A9048174D /* KanvasCamera-umbrella.h */ = {isa = PBXFileReference; includeInIndex = 1; lastKnownFileType = sourcecode.c.h; path = "KanvasCamera-umbrella.h"; sourceTree = "<group>"; };
		4B2BE831B1E30E155FF096AA0787B3D1 /* ColorCollectionView.swift */ = {isa = PBXFileReference; includeInIndex = 1; lastKnownFileType = sourcecode.swift; path = ColorCollectionView.swift; sourceTree = "<group>"; };
		4B85759C00F3047F911E7982F0F0AB08 /* UIView+Utils.swift */ = {isa = PBXFileReference; includeInIndex = 1; lastKnownFileType = sourcecode.swift; name = "UIView+Utils.swift"; path = "Source/UIView+Utils.swift"; sourceTree = "<group>"; };
		4C32AC847346448F14437DDAD16A697A /* StylableTextView.swift */ = {isa = PBXFileReference; includeInIndex = 1; lastKnownFileType = sourcecode.swift; path = StylableTextView.swift; sourceTree = "<group>"; };
		4DF89C59DC3634A821241CD099BDA3D1 /* Pods-KanvasCameraExampleTests-frameworks.sh */ = {isa = PBXFileReference; includeInIndex = 1; lastKnownFileType = text.script.sh; path = "Pods-KanvasCameraExampleTests-frameworks.sh"; sourceTree = "<group>"; };
		4DFC313892C7DE60F14AF54C7C635D62 /* KanvasCamera-Info.plist */ = {isa = PBXFileReference; includeInIndex = 1; lastKnownFileType = text.plist.xml; path = "KanvasCamera-Info.plist"; sourceTree = "<group>"; };
		4F082B706F8AB6FBCC8E92402A098C05 /* Pods-KanvasCameraExample.debug.xcconfig */ = {isa = PBXFileReference; includeInIndex = 1; lastKnownFileType = text.xcconfig; path = "Pods-KanvasCameraExample.debug.xcconfig"; sourceTree = "<group>"; };
		4F5306A7806371CC971F5620598F521B /* MediaClipsCollectionView.swift */ = {isa = PBXFileReference; includeInIndex = 1; lastKnownFileType = sourcecode.swift; path = MediaClipsCollectionView.swift; sourceTree = "<group>"; };
		5001F62CD12ACEB8551B2C69203E7D3F /* MMCQ.swift */ = {isa = PBXFileReference; includeInIndex = 1; lastKnownFileType = sourcecode.swift; path = MMCQ.swift; sourceTree = "<group>"; };
		511558EA07520E380448884A2F1DF681 /* DrawingCanvas.swift */ = {isa = PBXFileReference; includeInIndex = 1; lastKnownFileType = sourcecode.swift; path = DrawingCanvas.swift; sourceTree = "<group>"; };
		52FE71C9C07147D46B00D550524AA309 /* KanvasUIImagePickerViewController.swift */ = {isa = PBXFileReference; includeInIndex = 1; lastKnownFileType = sourcecode.swift; path = KanvasUIImagePickerViewController.swift; sourceTree = "<group>"; };
		54257D19454C02DAEA83ACF1C517077F /* KanvasCameraImages.swift */ = {isa = PBXFileReference; includeInIndex = 1; lastKnownFileType = sourcecode.swift; path = KanvasCameraImages.swift; sourceTree = "<group>"; };
		555A8093C85788FD40A9051AB2C5EA47 /* SharedUI.modulemap */ = {isa = PBXFileReference; includeInIndex = 1; lastKnownFileType = sourcecode.module; path = SharedUI.modulemap; sourceTree = "<group>"; };
		560B21D365E9A8042996425F5B28630C /* EditionMenuCollectionCell.swift */ = {isa = PBXFileReference; includeInIndex = 1; lastKnownFileType = sourcecode.swift; path = EditionMenuCollectionCell.swift; sourceTree = "<group>"; };
		578A9D6BEBE07F91B943DA86A4527049 /* Pods-KanvasCameraExample-dummy.m */ = {isa = PBXFileReference; includeInIndex = 1; lastKnownFileType = sourcecode.c.objc; path = "Pods-KanvasCameraExample-dummy.m"; sourceTree = "<group>"; };
		589104E9BEF2D9C142FA9E634139A3F7 /* Pods-KanvasCameraExampleTests-acknowledgements.plist */ = {isa = PBXFileReference; includeInIndex = 1; lastKnownFileType = text.plist.xml; path = "Pods-KanvasCameraExampleTests-acknowledgements.plist"; sourceTree = "<group>"; };
		5A3C6FC0C1E69C47C4A263D9DE9942BD /* Marker.swift */ = {isa = PBXFileReference; includeInIndex = 1; lastKnownFileType = sourcecode.swift; path = Marker.swift; sourceTree = "<group>"; };
		5A87DA8FE73E5A2BA114EEA3B8385D1F /* Foundation.framework */ = {isa = PBXFileReference; lastKnownFileType = wrapper.framework; name = Foundation.framework; path = Platforms/iPhoneOS.platform/Developer/SDKs/iPhoneOS12.2.sdk/System/Library/Frameworks/Foundation.framework; sourceTree = DEVELOPER_DIR; };
		5B0E81A868715B2FB5A1B42F79D2205B /* SharedUI-prefix.pch */ = {isa = PBXFileReference; includeInIndex = 1; lastKnownFileType = sourcecode.c.h; path = "SharedUI-prefix.pch"; sourceTree = "<group>"; };
		5C4F31330DFA99D699E4BDC8C3573D73 /* FBSnapshotTestCase.framework */ = {isa = PBXFileReference; explicitFileType = wrapper.framework; includeInIndex = 0; name = FBSnapshotTestCase.framework; path = FBSnapshotTestCase.framework; sourceTree = BUILT_PRODUCTS_DIR; };
		601AE565CF3AFA708FCF543E3A527BF0 /* CameraRecorder.swift */ = {isa = PBXFileReference; includeInIndex = 1; lastKnownFileType = sourcecode.swift; path = CameraRecorder.swift; sourceTree = "<group>"; };
		615BE8FEBBD2AAACEBC6EB4311BDDD8C /* GLUtilities.swift */ = {isa = PBXFileReference; includeInIndex = 1; lastKnownFileType = sourcecode.swift; path = GLUtilities.swift; sourceTree = "<group>"; };
		619B6C62010A74BD9C1934461A7F65A8 /* MediaClipsEditorView.swift */ = {isa = PBXFileReference; includeInIndex = 1; lastKnownFileType = sourcecode.swift; path = MediaClipsEditorView.swift; sourceTree = "<group>"; };
		61AF6660B25E9C3CAFF2346B3421AEBF /* ColorDrop.swift */ = {isa = PBXFileReference; includeInIndex = 1; lastKnownFileType = sourcecode.swift; path = ColorDrop.swift; sourceTree = "<group>"; };
		620FA8BEC149A28C9400A9BB30FF1FAF /* Renderer.swift */ = {isa = PBXFileReference; includeInIndex = 1; lastKnownFileType = sourcecode.swift; path = Renderer.swift; sourceTree = "<group>"; };
		635B8EF611C5053183706BE4A6AD5DD0 /* GLKit.framework */ = {isa = PBXFileReference; lastKnownFileType = wrapper.framework; name = GLKit.framework; path = Platforms/iPhoneOS.platform/Developer/SDKs/iPhoneOS12.2.sdk/System/Library/Frameworks/GLKit.framework; sourceTree = DEVELOPER_DIR; };
		640F8F9111A42BA31D215CD70B6BE399 /* CameraPreviewView.swift */ = {isa = PBXFileReference; includeInIndex = 1; lastKnownFileType = sourcecode.swift; path = CameraPreviewView.swift; sourceTree = "<group>"; };
		6464869D3AB8E3DE3969874E9CD2396C /* ShowModalFromTopAnimator.swift */ = {isa = PBXFileReference; includeInIndex = 1; lastKnownFileType = sourcecode.swift; name = ShowModalFromTopAnimator.swift; path = Source/ShowModalFromTopAnimator.swift; sourceTree = "<group>"; };
		646502F7F1416F9DC121D3C9F01EB049 /* EditionMenuCollectionView.swift */ = {isa = PBXFileReference; includeInIndex = 1; lastKnownFileType = sourcecode.swift; path = EditionMenuCollectionView.swift; sourceTree = "<group>"; };
		64761C4ADBCCE81F45C05095DCD10283 /* LoadingIndicatorView.swift */ = {isa = PBXFileReference; includeInIndex = 1; lastKnownFileType = sourcecode.swift; path = LoadingIndicatorView.swift; sourceTree = "<group>"; };
		650A03C36A6E910271DD530620A07415 /* UIColor+Util.swift */ = {isa = PBXFileReference; includeInIndex = 1; lastKnownFileType = sourcecode.swift; name = "UIColor+Util.swift"; path = "Source/UIColor+Util.swift"; sourceTree = "<group>"; };
		655924240AC0A32F6D21B2F86945A385 /* Assets.xcassets */ = {isa = PBXFileReference; includeInIndex = 1; lastKnownFileType = folder.assetcatalog; name = Assets.xcassets; path = Resources/Assets.xcassets; sourceTree = "<group>"; };
		6579F760622EFE89EEA741DB7D9A3906 /* SharedUI-Info.plist */ = {isa = PBXFileReference; includeInIndex = 1; lastKnownFileType = text.plist.xml; path = "SharedUI-Info.plist"; sourceTree = "<group>"; };
		659C89BCA338C32B727680867086503A /* TumblrTheme-prefix.pch */ = {isa = PBXFileReference; includeInIndex = 1; lastKnownFileType = sourcecode.c.h; path = "TumblrTheme-prefix.pch"; sourceTree = "<group>"; };
		6626B2D657E4A95D5A23CADAB02281C0 /* TagsViewTagCell.swift */ = {isa = PBXFileReference; includeInIndex = 1; lastKnownFileType = sourcecode.swift; path = TagsViewTagCell.swift; sourceTree = "<group>"; };
		66DBB329133057B3ADAC708F4B15BFBB /* ColorSelectorController.swift */ = {isa = PBXFileReference; includeInIndex = 1; lastKnownFileType = sourcecode.swift; path = ColorSelectorController.swift; sourceTree = "<group>"; };
		66E4E7EAD168055DB472FC0BA6425415 /* TimelineContaining.swift */ = {isa = PBXFileReference; includeInIndex = 1; lastKnownFileType = sourcecode.swift; name = TimelineContaining.swift; path = Source/TimelineContaining.swift; sourceTree = "<group>"; };
<<<<<<< HEAD
		683C427C40CC402580477DEF85398D10 /* Array+Object.swift */ = {isa = PBXFileReference; includeInIndex = 1; lastKnownFileType = sourcecode.swift; path = "Array+Object.swift"; sourceTree = "<group>"; };
		684127927139F981B9530449633D84BA /* PlasmaFilter.swift */ = {isa = PBXFileReference; includeInIndex = 1; lastKnownFileType = sourcecode.swift; path = PlasmaFilter.swift; sourceTree = "<group>"; };
		6BC274319B4B78E49E9B74A334F12EBA /* Array+Move.swift */ = {isa = PBXFileReference; includeInIndex = 1; lastKnownFileType = sourcecode.swift; path = "Array+Move.swift"; sourceTree = "<group>"; };
		6C8DFB3D159917DE651C2AB5BAD01982 /* FilterType.swift */ = {isa = PBXFileReference; includeInIndex = 1; lastKnownFileType = sourcecode.swift; path = FilterType.swift; sourceTree = "<group>"; };
=======
		694B51AEF85CF68F23EE4153C26A2C73 /* CGPoint+Operators.swift */ = {isa = PBXFileReference; includeInIndex = 1; lastKnownFileType = sourcecode.swift; path = "CGPoint+Operators.swift"; sourceTree = "<group>"; };
		6B69BD890E64A39F0A025A3F306F1C98 /* FilterFactory.swift */ = {isa = PBXFileReference; includeInIndex = 1; lastKnownFileType = sourcecode.swift; path = FilterFactory.swift; sourceTree = "<group>"; };
		6C55B6A9694FA5473B18562A1BD8793F /* ImagePreviewController.swift */ = {isa = PBXFileReference; includeInIndex = 1; lastKnownFileType = sourcecode.swift; path = ImagePreviewController.swift; sourceTree = "<group>"; };
>>>>>>> 979bea1b
		6D1AA7490F5B815C5C37F17A72E5405C /* ToastPresentationStyle.swift */ = {isa = PBXFileReference; includeInIndex = 1; lastKnownFileType = sourcecode.swift; name = ToastPresentationStyle.swift; path = Source/ToastPresentationStyle.swift; sourceTree = "<group>"; };
		6ECE24DB4BC031E25D5DE7393FBF3AB4 /* RGBFilter.swift */ = {isa = PBXFileReference; includeInIndex = 1; lastKnownFileType = sourcecode.swift; path = RGBFilter.swift; sourceTree = "<group>"; };
		6EF5478A167D51CA75E049F665B0979C /* ExtendedStackView.swift */ = {isa = PBXFileReference; includeInIndex = 1; lastKnownFileType = sourcecode.swift; path = ExtendedStackView.swift; sourceTree = "<group>"; };
		701E755B5FDD4CB91A4A0A227DB19F77 /* Rendering.swift */ = {isa = PBXFileReference; includeInIndex = 1; lastKnownFileType = sourcecode.swift; path = Rendering.swift; sourceTree = "<group>"; };
		707198036DA9D115E6F21A04B7FDDA84 /* UIColor+Lerp.swift */ = {isa = PBXFileReference; includeInIndex = 1; lastKnownFileType = sourcecode.swift; path = "UIColor+Lerp.swift"; sourceTree = "<group>"; };
		71CC5844CC890E206E1C808CCA7A0AEE /* TextCanvas.swift */ = {isa = PBXFileReference; includeInIndex = 1; lastKnownFileType = sourcecode.swift; path = TextCanvas.swift; sourceTree = "<group>"; };
		72010EFDEC78E99D21A08B818B4F9195 /* TagsViewEditCell.swift */ = {isa = PBXFileReference; includeInIndex = 1; lastKnownFileType = sourcecode.swift; path = TagsViewEditCell.swift; sourceTree = "<group>"; };
		722ED5A64F2B3B46E84A4E5A0852DA3C /* TextureSelectorController.swift */ = {isa = PBXFileReference; includeInIndex = 1; lastKnownFileType = sourcecode.swift; path = TextureSelectorController.swift; sourceTree = "<group>"; };
		746CC9C9E1B0E104CD1BA120C69A2526 /* FBSnapshotTestCase-prefix.pch */ = {isa = PBXFileReference; includeInIndex = 1; lastKnownFileType = sourcecode.c.h; path = "FBSnapshotTestCase-prefix.pch"; sourceTree = "<group>"; };
		750D40B90C5EB1DF6B93250F6AA99147 /* EditorViewController.swift */ = {isa = PBXFileReference; includeInIndex = 1; lastKnownFileType = sourcecode.swift; path = EditorViewController.swift; sourceTree = "<group>"; };
		78733E0B6E028183A41EB5FAE998FA73 /* ImagePreviewController.swift */ = {isa = PBXFileReference; includeInIndex = 1; lastKnownFileType = sourcecode.swift; path = ImagePreviewController.swift; sourceTree = "<group>"; };
		7A24E7AAE60FA7DDBDA5D844639EE2FA /* EditorFilterController.swift */ = {isa = PBXFileReference; includeInIndex = 1; lastKnownFileType = sourcecode.swift; path = EditorFilterController.swift; sourceTree = "<group>"; };
		7B1417A1CC8EF9F3E0F9DA51DCEB6A3D /* UIImage+PixelBuffer.swift */ = {isa = PBXFileReference; includeInIndex = 1; lastKnownFileType = sourcecode.swift; path = "UIImage+PixelBuffer.swift"; sourceTree = "<group>"; };
		7B8D7A96B080706082D0763F94B5333B /* UIView+Layout.swift */ = {isa = PBXFileReference; includeInIndex = 1; lastKnownFileType = sourcecode.swift; path = "UIView+Layout.swift"; sourceTree = "<group>"; };
		7CA3DD79887A64C21A5AE00B31C8E53E /* EditTagsView.swift */ = {isa = PBXFileReference; includeInIndex = 1; lastKnownFileType = sourcecode.swift; path = EditTagsView.swift; sourceTree = "<group>"; };
		7D462DE960272556D85C81551A6CB399 /* Pods-KanvasCameraExampleTests-dummy.m */ = {isa = PBXFileReference; includeInIndex = 1; lastKnownFileType = sourcecode.c.objc; path = "Pods-KanvasCameraExampleTests-dummy.m"; sourceTree = "<group>"; };
		7D8B8456EB221B9DC1FCE70F7A796C73 /* StrokeSelectorController.swift */ = {isa = PBXFileReference; includeInIndex = 1; lastKnownFileType = sourcecode.swift; path = StrokeSelectorController.swift; sourceTree = "<group>"; };
		7E6AACA27B133032C9103A5B18647BF6 /* Pods-KanvasCameraExampleTests.modulemap */ = {isa = PBXFileReference; includeInIndex = 1; lastKnownFileType = sourcecode.module; path = "Pods-KanvasCameraExampleTests.modulemap"; sourceTree = "<group>"; };
		7E96A0BA7FA41A74AB05C37FC62276CC /* UIColor+Brightness.swift */ = {isa = PBXFileReference; includeInIndex = 1; lastKnownFileType = sourcecode.swift; path = "UIColor+Brightness.swift"; sourceTree = "<group>"; };
		80C1D8DA1C6361AFC12F7328694BEB1F /* MovableTextView.swift */ = {isa = PBXFileReference; includeInIndex = 1; lastKnownFileType = sourcecode.swift; path = MovableTextView.swift; sourceTree = "<group>"; };
		8273D20E032DC80256AD30F24C03C846 /* AppColorPalette.swift */ = {isa = PBXFileReference; includeInIndex = 1; lastKnownFileType = sourcecode.swift; name = AppColorPalette.swift; path = Source/AppColorPalette.swift; sourceTree = "<group>"; };
		82D2DF1ABBBD85F5E079D7D0EB5479BC /* SwiftSupport.swift */ = {isa = PBXFileReference; includeInIndex = 1; lastKnownFileType = sourcecode.swift; name = SwiftSupport.swift; path = FBSnapshotTestCase/SwiftSupport.swift; sourceTree = "<group>"; };
		82DC211061AD0C2B28967196C7F3AF3C /* ShootButtonView.swift */ = {isa = PBXFileReference; includeInIndex = 1; lastKnownFileType = sourcecode.swift; path = ShootButtonView.swift; sourceTree = "<group>"; };
		83A333B7E3A10A8ED95900FD37AAF5C7 /* KanvasCamera-dummy.m */ = {isa = PBXFileReference; includeInIndex = 1; lastKnownFileType = sourcecode.c.objc; path = "KanvasCamera-dummy.m"; sourceTree = "<group>"; };
		84085C7CA80C322477DC8FC7F9247A86 /* MediaClipsCollectionCell.swift */ = {isa = PBXFileReference; includeInIndex = 1; lastKnownFileType = sourcecode.swift; path = MediaClipsCollectionCell.swift; sourceTree = "<group>"; };
		84F9D6428FDA874DEB20C5B7F8A3D58F /* UIViewController+Orientation.swift */ = {isa = PBXFileReference; includeInIndex = 1; lastKnownFileType = sourcecode.swift; name = "UIViewController+Orientation.swift"; path = "Source/UIViewController+Orientation.swift"; sourceTree = "<group>"; };
		85C89959781AFDC55EC236DC1E2CD618 /* UIFont+Fonts.swift */ = {isa = PBXFileReference; includeInIndex = 1; lastKnownFileType = sourcecode.swift; path = "UIFont+Fonts.swift"; sourceTree = "<group>"; };
		87FC31FB80F05D022587622E80628C52 /* AVAssetTrack+transform.swift */ = {isa = PBXFileReference; includeInIndex = 1; lastKnownFileType = sourcecode.swift; path = "AVAssetTrack+transform.swift"; sourceTree = "<group>"; };
		8868ED1F2A7F613290E6B509D2EB55F2 /* FilmFilter.swift */ = {isa = PBXFileReference; includeInIndex = 1; lastKnownFileType = sourcecode.swift; path = FilmFilter.swift; sourceTree = "<group>"; };
		88D2E314F55E06600F5CB4A7480D9C5C /* VideoOutputHandler.swift */ = {isa = PBXFileReference; includeInIndex = 1; lastKnownFileType = sourcecode.swift; path = VideoOutputHandler.swift; sourceTree = "<group>"; };
		88EE4F95531D217A595AA8D85A24FA39 /* FBSnapshotTestController.h */ = {isa = PBXFileReference; includeInIndex = 1; lastKnownFileType = sourcecode.c.h; name = FBSnapshotTestController.h; path = FBSnapshotTestCase/FBSnapshotTestController.h; sourceTree = "<group>"; };
		893F25FB5FDA7C083C6C69A6336C5C29 /* HorizontalCollectionView.swift */ = {isa = PBXFileReference; includeInIndex = 1; lastKnownFileType = sourcecode.swift; path = HorizontalCollectionView.swift; sourceTree = "<group>"; };
		8A228F963CC9F56777C747E06F648344 /* TumblrTheme.framework */ = {isa = PBXFileReference; explicitFileType = wrapper.framework; includeInIndex = 0; name = TumblrTheme.framework; path = TumblrTheme.framework; sourceTree = BUILT_PRODUCTS_DIR; };
		8CC59D56EC37DE55482E12E69F9ACA79 /* ModeSelectorAndShootController.swift */ = {isa = PBXFileReference; includeInIndex = 1; lastKnownFileType = sourcecode.swift; path = ModeSelectorAndShootController.swift; sourceTree = "<group>"; };
		8E5589CA9F30FEE7E167AC569D24E0E2 /* ColorPickerView.swift */ = {isa = PBXFileReference; includeInIndex = 1; lastKnownFileType = sourcecode.swift; path = ColorPickerView.swift; sourceTree = "<group>"; };
		8E8F3997BC0442D45FF60A64259C4A2D /* Filter.swift */ = {isa = PBXFileReference; includeInIndex = 1; lastKnownFileType = sourcecode.swift; path = Filter.swift; sourceTree = "<group>"; };
		8F1FE5C23F1BC485C54B92C32E78391F /* UIApplication+StrictKeyWindow.m */ = {isa = PBXFileReference; includeInIndex = 1; lastKnownFileType = sourcecode.c.objc; name = "UIApplication+StrictKeyWindow.m"; path = "FBSnapshotTestCase/Categories/UIApplication+StrictKeyWindow.m"; sourceTree = "<group>"; };
		8F2132510F770623784DF2DE8C5EDA68 /* MediaPlayer.swift */ = {isa = PBXFileReference; includeInIndex = 1; lastKnownFileType = sourcecode.swift; path = MediaPlayer.swift; sourceTree = "<group>"; };
		91C548D5557DB9D62F335387D4FE4EBC /* KanvasCamera-prefix.pch */ = {isa = PBXFileReference; includeInIndex = 1; lastKnownFileType = sourcecode.c.h; path = "KanvasCamera-prefix.pch"; sourceTree = "<group>"; };
		92676B44F65844C6A1B23B0358D029D4 /* Assets.xcassets */ = {isa = PBXFileReference; includeInIndex = 1; lastKnownFileType = folder.assetcatalog; name = Assets.xcassets; path = Resources/Assets.xcassets; sourceTree = "<group>"; };
		92BC8D8E30A829B43FBA2B477A052A29 /* Pods-KanvasCameraExampleTests.debug.xcconfig */ = {isa = PBXFileReference; includeInIndex = 1; lastKnownFileType = text.xcconfig; path = "Pods-KanvasCameraExampleTests.debug.xcconfig"; sourceTree = "<group>"; };
		936AE652C2D99A774B6F4E6ABA7A83C2 /* PostOptionsConstants.swift */ = {isa = PBXFileReference; includeInIndex = 1; lastKnownFileType = sourcecode.swift; path = PostOptionsConstants.swift; sourceTree = "<group>"; };
		93C516AB6E090E775FCA1C1E635367BC /* WaveFilter.swift */ = {isa = PBXFileReference; includeInIndex = 1; lastKnownFileType = sourcecode.swift; path = WaveFilter.swift; sourceTree = "<group>"; };
		93C6CC033A3FAD3008674E416B1CC281 /* SharedUI-umbrella.h */ = {isa = PBXFileReference; includeInIndex = 1; lastKnownFileType = sourcecode.c.h; path = "SharedUI-umbrella.h"; sourceTree = "<group>"; };
		93D08623E833189BCE80116FE3E8DBBA /* Pods-KanvasCameraExampleTests.release.xcconfig */ = {isa = PBXFileReference; includeInIndex = 1; lastKnownFileType = text.xcconfig; path = "Pods-KanvasCameraExampleTests.release.xcconfig"; sourceTree = "<group>"; };
		958B6D5BB9CE633D29A3259245D5E75E /* Pods-KanvasCameraExampleTests-Info.plist */ = {isa = PBXFileReference; includeInIndex = 1; lastKnownFileType = text.plist.xml; path = "Pods-KanvasCameraExampleTests-Info.plist"; sourceTree = "<group>"; };
		96B067476DB25AF51500FCE8DBC6BB92 /* RoundedTexture.swift */ = {isa = PBXFileReference; includeInIndex = 1; lastKnownFileType = sourcecode.swift; path = RoundedTexture.swift; sourceTree = "<group>"; };
		96F81E4DB93EBB362E1EE6FB8D8075C6 /* UICollectionView+Cells.swift */ = {isa = PBXFileReference; includeInIndex = 1; lastKnownFileType = sourcecode.swift; path = "UICollectionView+Cells.swift"; sourceTree = "<group>"; };
		9706167C9AFE1978EBA406A4766CF28C /* TumblrTheme.xcconfig */ = {isa = PBXFileReference; includeInIndex = 1; lastKnownFileType = text.xcconfig; path = TumblrTheme.xcconfig; sourceTree = "<group>"; };
		9831168340B63F19B1956AF98D1535F7 /* KanvasCamera.framework */ = {isa = PBXFileReference; explicitFileType = wrapper.framework; includeInIndex = 0; name = KanvasCamera.framework; path = KanvasCamera.framework; sourceTree = BUILT_PRODUCTS_DIR; };
		983BFD1BC6A622ECDD85420CFE90DA06 /* Array+Rotate.swift */ = {isa = PBXFileReference; includeInIndex = 1; lastKnownFileType = sourcecode.swift; path = "Array+Rotate.swift"; sourceTree = "<group>"; };
		9859FAFAFDEFF7D373ACE129AD0925CB /* UIFont+TumblrTheme.swift */ = {isa = PBXFileReference; includeInIndex = 1; lastKnownFileType = sourcecode.swift; name = "UIFont+TumblrTheme.swift"; path = "Source/UIFont+TumblrTheme.swift"; sourceTree = "<group>"; };
		98FD387DFA194173633270BAF1BCD859 /* FBSnapshotTestCase.modulemap */ = {isa = PBXFileReference; includeInIndex = 1; lastKnownFileType = sourcecode.module; path = FBSnapshotTestCase.modulemap; sourceTree = "<group>"; };
		9A957C87803B7C449C28F430753A8FA4 /* ColorCollectionCell.swift */ = {isa = PBXFileReference; includeInIndex = 1; lastKnownFileType = sourcecode.swift; path = ColorCollectionCell.swift; sourceTree = "<group>"; };
		9B233284383AF6968406119FF5CFB712 /* TumblrTheme.framework */ = {isa = PBXFileReference; explicitFileType = wrapper.framework; includeInIndex = 0; path = TumblrTheme.framework; sourceTree = BUILT_PRODUCTS_DIR; };
		9C680B44E11683B7C45CE150974D4505 /* String+Subscript.swift */ = {isa = PBXFileReference; includeInIndex = 1; lastKnownFileType = sourcecode.swift; path = "String+Subscript.swift"; sourceTree = "<group>"; };
		9CE06E4ECBD2CAB029B5F4F0F39B8D8D /* CameraFilterCollectionCell.swift */ = {isa = PBXFileReference; includeInIndex = 1; lastKnownFileType = sourcecode.swift; path = CameraFilterCollectionCell.swift; sourceTree = "<group>"; };
		9CFD67EF821B219B418975DD333D4870 /* SuggestedTagView.swift */ = {isa = PBXFileReference; includeInIndex = 1; lastKnownFileType = sourcecode.swift; path = SuggestedTagView.swift; sourceTree = "<group>"; };
		9D940727FF8FB9C785EB98E56350EF41 /* Podfile */ = {isa = PBXFileReference; explicitFileType = text.script.ruby; includeInIndex = 1; indentWidth = 2; lastKnownFileType = text; name = Podfile; path = ../Podfile; sourceTree = SOURCE_ROOT; tabWidth = 2; xcLanguageSpecificationIdentifier = xcode.lang.ruby; };
		9DA4CCC4643DEC834B998FD4CBAA2F32 /* ExtendedButton.swift */ = {isa = PBXFileReference; includeInIndex = 1; lastKnownFileType = sourcecode.swift; path = ExtendedButton.swift; sourceTree = "<group>"; };
		9DF8B32346106136CCBD26B9AAE84C07 /* UIColor+SharedColors.swift */ = {isa = PBXFileReference; includeInIndex = 1; lastKnownFileType = sourcecode.swift; name = "UIColor+SharedColors.swift"; path = "Source/UIColor+SharedColors.swift"; sourceTree = "<group>"; };
		A002444605189395241029BA624596AF /* KanvasCameraTimes.swift */ = {isa = PBXFileReference; includeInIndex = 1; lastKnownFileType = sourcecode.swift; path = KanvasCameraTimes.swift; sourceTree = "<group>"; };
		A092374B0E76513FCB9F116DFCF242FB /* CameraInputOutput.swift */ = {isa = PBXFileReference; includeInIndex = 1; lastKnownFileType = sourcecode.swift; path = CameraInputOutput.swift; sourceTree = "<group>"; };
		A09A5DACE82C60533DBCA16B8EAE1CE1 /* AVURLAsset+Thumbnail.swift */ = {isa = PBXFileReference; includeInIndex = 1; lastKnownFileType = sourcecode.swift; path = "AVURLAsset+Thumbnail.swift"; sourceTree = "<group>"; };
		A0B88A6B46B91811F40EE46FD5984F60 /* MediaClipsEditorViewController.swift */ = {isa = PBXFileReference; includeInIndex = 1; lastKnownFileType = sourcecode.swift; path = MediaClipsEditorViewController.swift; sourceTree = "<group>"; };
		A0EF7478882B4851057632CB7113F365 /* RaveFilter.swift */ = {isa = PBXFileReference; includeInIndex = 1; lastKnownFileType = sourcecode.swift; path = RaveFilter.swift; sourceTree = "<group>"; };
		A1DB61657E6EC8BA65EA2281FC943973 /* IgnoreTouchesView.swift */ = {isa = PBXFileReference; includeInIndex = 1; lastKnownFileType = sourcecode.swift; path = IgnoreTouchesView.swift; sourceTree = "<group>"; };
		A25844C26701FA4BCAEF64150B56777F /* UIImage+Compare.h */ = {isa = PBXFileReference; includeInIndex = 1; lastKnownFileType = sourcecode.c.h; name = "UIImage+Compare.h"; path = "FBSnapshotTestCase/Categories/UIImage+Compare.h"; sourceTree = "<group>"; };
		A43C1C2E0E8134DA02284545246291CF /* EditorView.swift */ = {isa = PBXFileReference; includeInIndex = 1; lastKnownFileType = sourcecode.swift; path = EditorView.swift; sourceTree = "<group>"; };
		A53180EE7091C9FC76E1D2F7040952A6 /* CameraInputController.swift */ = {isa = PBXFileReference; includeInIndex = 1; lastKnownFileType = sourcecode.swift; path = CameraInputController.swift; sourceTree = "<group>"; };
		A5ABBAC16B11AE52F07E33C50779E83C /* KanvasCamera.podspec.json */ = {isa = PBXFileReference; includeInIndex = 1; path = KanvasCamera.podspec.json; sourceTree = "<group>"; };
		A60810A3392B0F7866410A42C96CBA34 /* OptionsController.swift */ = {isa = PBXFileReference; includeInIndex = 1; lastKnownFileType = sourcecode.swift; path = OptionsController.swift; sourceTree = "<group>"; };
		A7E2CA089B7D7A87498DB05076EC4546 /* ModeButtonView.swift */ = {isa = PBXFileReference; includeInIndex = 1; lastKnownFileType = sourcecode.swift; path = ModeButtonView.swift; sourceTree = "<group>"; };
		A9B587254D19E11B3A3E152D9277A003 /* CameraInputControllerDelegate.swift */ = {isa = PBXFileReference; includeInIndex = 1; lastKnownFileType = sourcecode.swift; path = CameraInputControllerDelegate.swift; sourceTree = "<group>"; };
		AA172EA1A198EEFBE0794EACF7993C02 /* UIImage+Snapshot.m */ = {isa = PBXFileReference; includeInIndex = 1; lastKnownFileType = sourcecode.c.objc; name = "UIImage+Snapshot.m"; path = "FBSnapshotTestCase/Categories/UIImage+Snapshot.m"; sourceTree = "<group>"; };
		AA66137E83C5561C4EA90CA266CF5E9C /* UIImage+Camera.swift */ = {isa = PBXFileReference; includeInIndex = 1; lastKnownFileType = sourcecode.swift; path = "UIImage+Camera.swift"; sourceTree = "<group>"; };
		AA9F4060E74243548484721598DDF6D9 /* AppColorSource.swift */ = {isa = PBXFileReference; includeInIndex = 1; lastKnownFileType = sourcecode.swift; name = AppColorSource.swift; path = Source/AppColorSource.swift; sourceTree = "<group>"; };
		AD0B81AC7DF4855803A0FA70985F8A99 /* FBSnapshotTestCasePlatform.m */ = {isa = PBXFileReference; includeInIndex = 1; lastKnownFileType = sourcecode.c.objc; name = FBSnapshotTestCasePlatform.m; path = FBSnapshotTestCase/FBSnapshotTestCasePlatform.m; sourceTree = "<group>"; };
		AF58C843C57DD371C01251C4F2CC5294 /* ComposeNavigationBar.swift */ = {isa = PBXFileReference; includeInIndex = 1; lastKnownFileType = sourcecode.swift; name = ComposeNavigationBar.swift; path = Source/ComposeNavigationBar.swift; sourceTree = "<group>"; };
		B133F234B95CF873AE850D0C7E57B610 /* Pods-KanvasCameraExample-umbrella.h */ = {isa = PBXFileReference; includeInIndex = 1; lastKnownFileType = sourcecode.c.h; path = "Pods-KanvasCameraExample-umbrella.h"; sourceTree = "<group>"; };
		B2656DDB01EB8349B7FA5AA5DB6F31E9 /* GLKMatrix4+Unsafe.swift */ = {isa = PBXFileReference; includeInIndex = 1; lastKnownFileType = sourcecode.swift; path = "GLKMatrix4+Unsafe.swift"; sourceTree = "<group>"; };
		B2BE08805738759DC2C12B2A140BB987 /* LightLeaksFilter.swift */ = {isa = PBXFileReference; includeInIndex = 1; lastKnownFileType = sourcecode.swift; path = LightLeaksFilter.swift; sourceTree = "<group>"; };
		B321C73955714AFB57F9DB8F1090071D /* Utils.framework */ = {isa = PBXFileReference; explicitFileType = wrapper.framework; includeInIndex = 0; name = Utils.framework; path = Utils.framework; sourceTree = BUILT_PRODUCTS_DIR; };
		B4443EC6E26BC9214C1839E31DB60FD2 /* FilterFactory.swift */ = {isa = PBXFileReference; includeInIndex = 1; lastKnownFileType = sourcecode.swift; path = FilterFactory.swift; sourceTree = "<group>"; };
		B463EB4407AA85E870F47976634F5A60 /* ScrollHandler.swift */ = {isa = PBXFileReference; includeInIndex = 1; lastKnownFileType = sourcecode.swift; path = ScrollHandler.swift; sourceTree = "<group>"; };
		B548B99D1DA4C1E9B852FC9C25A727A1 /* SuggestedTagsDataSource.swift */ = {isa = PBXFileReference; includeInIndex = 1; lastKnownFileType = sourcecode.swift; path = SuggestedTagsDataSource.swift; sourceTree = "<group>"; };
		B5525BE6D1DA0EA9340E46D4410A71AB /* TextOptions.swift */ = {isa = PBXFileReference; includeInIndex = 1; lastKnownFileType = sourcecode.swift; path = TextOptions.swift; sourceTree = "<group>"; };
		B6A11EC643D5B09540B16F03E32F4763 /* UIFont+PostFonts.swift */ = {isa = PBXFileReference; includeInIndex = 1; lastKnownFileType = sourcecode.swift; name = "UIFont+PostFonts.swift"; path = "Source/UIFont+PostFonts.swift"; sourceTree = "<group>"; };
		B77CA1796A3C24FC276782454BA9011C /* TagsView.swift */ = {isa = PBXFileReference; includeInIndex = 1; lastKnownFileType = sourcecode.swift; path = TagsView.swift; sourceTree = "<group>"; };
		B81C9C9D12B514BB8EC9827382D9CC1F /* UIView+Image.swift */ = {isa = PBXFileReference; includeInIndex = 1; lastKnownFileType = sourcecode.swift; path = "UIView+Image.swift"; sourceTree = "<group>"; };
		BB2A0FCC9B85A4FFB97FEF4EA02EFEC8 /* EditorTextView.swift */ = {isa = PBXFileReference; includeInIndex = 1; lastKnownFileType = sourcecode.swift; path = EditorTextView.swift; sourceTree = "<group>"; };
		BB780E0AC7CBE57E4373EC89C86482B9 /* MainTextView.swift */ = {isa = PBXFileReference; includeInIndex = 1; lastKnownFileType = sourcecode.swift; path = MainTextView.swift; sourceTree = "<group>"; };
		BBBCE24AE8D104317BB147CFC78B7701 /* NumTypes+Conversion.swift */ = {isa = PBXFileReference; includeInIndex = 1; lastKnownFileType = sourcecode.swift; path = "NumTypes+Conversion.swift"; sourceTree = "<group>"; };
		BC944AAEAF15A8E42A88653064AF4C0E /* Pods-KanvasCameraExampleTests-acknowledgements.markdown */ = {isa = PBXFileReference; includeInIndex = 1; lastKnownFileType = text; path = "Pods-KanvasCameraExampleTests-acknowledgements.markdown"; sourceTree = "<group>"; };
		BD2525F6507F540C84E6C4A4518BCDD1 /* TumblrTheme-dummy.m */ = {isa = PBXFileReference; includeInIndex = 1; lastKnownFileType = sourcecode.c.objc; path = "TumblrTheme-dummy.m"; sourceTree = "<group>"; };
		BE74ABBF34737BA988769E4B3D48EC2A /* CameraRecordingProtocol.swift */ = {isa = PBXFileReference; includeInIndex = 1; lastKnownFileType = sourcecode.swift; path = CameraRecordingProtocol.swift; sourceTree = "<group>"; };
		BF2F159E15A46D7704A2ED68970DFF1A /* ViewTransformations.swift */ = {isa = PBXFileReference; includeInIndex = 1; lastKnownFileType = sourcecode.swift; path = ViewTransformations.swift; sourceTree = "<group>"; };
		C1F74B9D7F1E6CB0C1AF63AAFB8558C2 /* HapticFeedbackGenerator.swift */ = {isa = PBXFileReference; includeInIndex = 1; lastKnownFileType = sourcecode.swift; name = HapticFeedbackGenerator.swift; path = Source/HapticFeedbackGenerator.swift; sourceTree = "<group>"; };
		C2F9DABC53C1BDB642C167F359C973C5 /* HapticFeedbackGenerating.swift */ = {isa = PBXFileReference; includeInIndex = 1; lastKnownFileType = sourcecode.swift; name = HapticFeedbackGenerating.swift; path = Source/HapticFeedbackGenerating.swift; sourceTree = "<group>"; };
		C5F703B4DA3A5ECEF7752D6A40588087 /* CameraFilterCollectionController.swift */ = {isa = PBXFileReference; includeInIndex = 1; lastKnownFileType = sourcecode.swift; path = CameraFilterCollectionController.swift; sourceTree = "<group>"; };
		C6E342DA44D1E1684C0C5569D90B28FE /* MediaExporter.swift */ = {isa = PBXFileReference; includeInIndex = 1; lastKnownFileType = sourcecode.swift; path = MediaExporter.swift; sourceTree = "<group>"; };
		C6E6B492AE1E84D694F82147B8672036 /* CameraSettings.swift */ = {isa = PBXFileReference; includeInIndex = 1; lastKnownFileType = sourcecode.swift; path = CameraSettings.swift; sourceTree = "<group>"; };
		C9DB08311BEF0E4CC51929698C46075C /* Queue.swift */ = {isa = PBXFileReference; includeInIndex = 1; lastKnownFileType = sourcecode.swift; path = Queue.swift; sourceTree = "<group>"; };
		CAB1052246A5C0FD70853A4E07772EB1 /* Utils.modulemap */ = {isa = PBXFileReference; includeInIndex = 1; lastKnownFileType = sourcecode.module; path = Utils.modulemap; sourceTree = "<group>"; };
		CAD623A023308EB89E2EA2C35E18DDFF /* FilterSettingsController.swift */ = {isa = PBXFileReference; includeInIndex = 1; lastKnownFileType = sourcecode.swift; path = FilterSettingsController.swift; sourceTree = "<group>"; };
		CB16FB1884414EC8DA7CD52FB47EF4A9 /* FilterCollectionView.swift */ = {isa = PBXFileReference; includeInIndex = 1; lastKnownFileType = sourcecode.swift; path = FilterCollectionView.swift; sourceTree = "<group>"; };
		CB32FFD9B3241BA6DF8719F2C8AF0661 /* ImagePoolFilter.swift */ = {isa = PBXFileReference; includeInIndex = 1; lastKnownFileType = sourcecode.swift; path = ImagePoolFilter.swift; sourceTree = "<group>"; };
		CBF0CCD093AD8EE84FBAAAF873F9865C /* XCTest.framework */ = {isa = PBXFileReference; lastKnownFileType = wrapper.framework; name = XCTest.framework; path = Platforms/iPhoneOS.platform/Developer/SDKs/iPhoneOS12.2.sdk/System/Library/Frameworks/XCTest.framework; sourceTree = DEVELOPER_DIR; };
		CCAFAEBE89BE0F9091396494660844D1 /* OpenGLES.framework */ = {isa = PBXFileReference; lastKnownFileType = wrapper.framework; name = OpenGLES.framework; path = Platforms/iPhoneOS.platform/Developer/SDKs/iPhoneOS12.2.sdk/System/Library/Frameworks/OpenGLES.framework; sourceTree = DEVELOPER_DIR; };
		CCDC9150616A2B6725F2877E7F5BC753 /* UIUpdate.swift */ = {isa = PBXFileReference; includeInIndex = 1; lastKnownFileType = sourcecode.swift; path = UIUpdate.swift; sourceTree = "<group>"; };
		CD66B762D1ACB767C4F09E2440460084 /* SharedUI-dummy.m */ = {isa = PBXFileReference; includeInIndex = 1; lastKnownFileType = sourcecode.c.objc; path = "SharedUI-dummy.m"; sourceTree = "<group>"; };
		D0AD3FD4EB14CEB527E98873312DFADA /* PostFormKeyboardTracker.swift */ = {isa = PBXFileReference; includeInIndex = 1; lastKnownFileType = sourcecode.swift; name = PostFormKeyboardTracker.swift; path = Source/PostFormKeyboardTracker.swift; sourceTree = "<group>"; };
		D299E8A6F3763E082F182970CC0DEBDF /* ConicalGradientLayer.swift */ = {isa = PBXFileReference; includeInIndex = 1; lastKnownFileType = sourcecode.swift; path = ConicalGradientLayer.swift; sourceTree = "<group>"; };
		D3067EAFD5B0A06885968D137840DB70 /* FBSnapshotTestCasePlatform.h */ = {isa = PBXFileReference; includeInIndex = 1; lastKnownFileType = sourcecode.c.h; name = FBSnapshotTestCasePlatform.h; path = FBSnapshotTestCase/FBSnapshotTestCasePlatform.h; sourceTree = "<group>"; };
		D5659891A3B409420A530C3279719905 /* AlphaBlendFilter.swift */ = {isa = PBXFileReference; includeInIndex = 1; lastKnownFileType = sourcecode.swift; path = AlphaBlendFilter.swift; sourceTree = "<group>"; };
		D6B703D7289AF27B3CAE9AAB6060AC80 /* FilterSettingsView.swift */ = {isa = PBXFileReference; includeInIndex = 1; lastKnownFileType = sourcecode.swift; path = FilterSettingsView.swift; sourceTree = "<group>"; };
		D71FD982113DDAD9AA6B27696AE404F7 /* CameraPreviewViewController.swift */ = {isa = PBXFileReference; includeInIndex = 1; lastKnownFileType = sourcecode.swift; path = CameraPreviewViewController.swift; sourceTree = "<group>"; };
		D8C0D469166F067844167FE7736FB57C /* CameraOption.swift */ = {isa = PBXFileReference; includeInIndex = 1; lastKnownFileType = sourcecode.swift; path = CameraOption.swift; sourceTree = "<group>"; };
		DA1F72C6C7F78E0E1DF94AA6617B3695 /* EasyTipView.swift */ = {isa = PBXFileReference; includeInIndex = 1; lastKnownFileType = sourcecode.swift; name = EasyTipView.swift; path = Source/EasyTipView.swift; sourceTree = "<group>"; };
		DAE99A18A0D81FBEB84AD24795B7DDCC /* PostOptionsTagsDelegate.swift */ = {isa = PBXFileReference; includeInIndex = 1; lastKnownFileType = sourcecode.swift; path = PostOptionsTagsDelegate.swift; sourceTree = "<group>"; };
		DBA9CC07037F98B62BE97C84205520C2 /* Utils-prefix.pch */ = {isa = PBXFileReference; includeInIndex = 1; lastKnownFileType = sourcecode.c.h; path = "Utils-prefix.pch"; sourceTree = "<group>"; };
		DE35F81C954881204729C569018D98C0 /* FBSnapshotTestController.m */ = {isa = PBXFileReference; includeInIndex = 1; lastKnownFileType = sourcecode.c.objc; name = FBSnapshotTestController.m; path = FBSnapshotTestCase/FBSnapshotTestController.m; sourceTree = "<group>"; };
		DEBDC5266018B413AFA7BED4EEDD2E7E /* UIImage+FlipLeftMirrored.swift */ = {isa = PBXFileReference; includeInIndex = 1; lastKnownFileType = sourcecode.swift; path = "UIImage+FlipLeftMirrored.swift"; sourceTree = "<group>"; };
		DECFECF0DAD4BEA637E80A0779D58339 /* TrashView.swift */ = {isa = PBXFileReference; includeInIndex = 1; lastKnownFileType = sourcecode.swift; path = TrashView.swift; sourceTree = "<group>"; };
		DFE3B885D482EBB73356633A05D70D5A /* Pods-KanvasCameraExample-acknowledgements.markdown */ = {isa = PBXFileReference; includeInIndex = 1; lastKnownFileType = text; path = "Pods-KanvasCameraExample-acknowledgements.markdown"; sourceTree = "<group>"; };
		E0639C8660C3DECA598C4565A142CCA1 /* CGPoint+Addition.swift */ = {isa = PBXFileReference; includeInIndex = 1; lastKnownFileType = sourcecode.swift; path = "CGPoint+Addition.swift"; sourceTree = "<group>"; };
		E0956940883830C651240E754E3ECC52 /* UIImage+Diff.m */ = {isa = PBXFileReference; includeInIndex = 1; lastKnownFileType = sourcecode.c.objc; name = "UIImage+Diff.m"; path = "FBSnapshotTestCase/Categories/UIImage+Diff.m"; sourceTree = "<group>"; };
		E0A3005E4D06D081AABE686AE52D73CB /* CircularImageView.swift */ = {isa = PBXFileReference; includeInIndex = 1; lastKnownFileType = sourcecode.swift; path = CircularImageView.swift; sourceTree = "<group>"; };
		E105E8CE5CDDD27FA63479B90880317D /* IndexPath+Order.swift */ = {isa = PBXFileReference; includeInIndex = 1; lastKnownFileType = sourcecode.swift; path = "IndexPath+Order.swift"; sourceTree = "<group>"; };
		E131A57919B2929FCAE30652A294ABDF /* OptionsStackView.swift */ = {isa = PBXFileReference; includeInIndex = 1; lastKnownFileType = sourcecode.swift; path = OptionsStackView.swift; sourceTree = "<group>"; };
		E17103B19BBA788ABC9D4137A5E14562 /* Sharpie.swift */ = {isa = PBXFileReference; includeInIndex = 1; lastKnownFileType = sourcecode.swift; path = Sharpie.swift; sourceTree = "<group>"; };
		E25B88F25CD48FE1638FD52911A6824F /* Pods-KanvasCameraExample.modulemap */ = {isa = PBXFileReference; includeInIndex = 1; lastKnownFileType = sourcecode.module; path = "Pods-KanvasCameraExample.modulemap"; sourceTree = "<group>"; };
		E354F8FD537351F26F7949B4EBFA5101 /* UIImage+Diff.h */ = {isa = PBXFileReference; includeInIndex = 1; lastKnownFileType = sourcecode.c.h; name = "UIImage+Diff.h"; path = "FBSnapshotTestCase/Categories/UIImage+Diff.h"; sourceTree = "<group>"; };
		E35AD80F1B8173031FD10CCFF31332A4 /* ColorSelectorView.swift */ = {isa = PBXFileReference; includeInIndex = 1; lastKnownFileType = sourcecode.swift; path = ColorSelectorView.swift; sourceTree = "<group>"; };
		E4F3BF3932E90C8381C3BB4DEC6D408A /* GroupFilter.swift */ = {isa = PBXFileReference; includeInIndex = 1; lastKnownFileType = sourcecode.swift; path = GroupFilter.swift; sourceTree = "<group>"; };
		E621F768263424D9C5C35D58513625CB /* FBSnapshotTestCase-umbrella.h */ = {isa = PBXFileReference; includeInIndex = 1; lastKnownFileType = sourcecode.c.h; path = "FBSnapshotTestCase-umbrella.h"; sourceTree = "<group>"; };
		E638FF7238B6710C484270D0A9339B30 /* CGRect+Center.swift */ = {isa = PBXFileReference; includeInIndex = 1; lastKnownFileType = sourcecode.swift; path = "CGRect+Center.swift"; sourceTree = "<group>"; };
		E6F44B85891A0E2A2032369DFDAA7F6A /* TagsOptionsModel.swift */ = {isa = PBXFileReference; includeInIndex = 1; lastKnownFileType = sourcecode.swift; path = TagsOptionsModel.swift; sourceTree = "<group>"; };
		E7AA797BE7D02358F0F3972860EF5A4C /* ColorCollectionController.swift */ = {isa = PBXFileReference; includeInIndex = 1; lastKnownFileType = sourcecode.swift; path = ColorCollectionController.swift; sourceTree = "<group>"; };
		E92CA1BC24768141E55D0DC22A9286A1 /* UIGestureRecognizer+Active.swift */ = {isa = PBXFileReference; includeInIndex = 1; lastKnownFileType = sourcecode.swift; path = "UIGestureRecognizer+Active.swift"; sourceTree = "<group>"; };
		EA55865B1FCCAE1238AC501EA9C0086F /* Shader.swift */ = {isa = PBXFileReference; includeInIndex = 1; lastKnownFileType = sourcecode.swift; path = Shader.swift; sourceTree = "<group>"; };
		EA718A72E676291836EBB46B85242155 /* UIImage+Snapshot.h */ = {isa = PBXFileReference; includeInIndex = 1; lastKnownFileType = sourcecode.c.h; name = "UIImage+Snapshot.h"; path = "FBSnapshotTestCase/Categories/UIImage+Snapshot.h"; sourceTree = "<group>"; };
		EB650864B416AD9C16CC66A8E69D8544 /* Pods-KanvasCameraExample-frameworks.sh */ = {isa = PBXFileReference; includeInIndex = 1; lastKnownFileType = text.script.sh; path = "Pods-KanvasCameraExample-frameworks.sh"; sourceTree = "<group>"; };
		EBDAD7AB867783E3E23B865699042C2B /* CGSize+Utils.swift */ = {isa = PBXFileReference; includeInIndex = 1; lastKnownFileType = sourcecode.swift; name = "CGSize+Utils.swift"; path = "Source/CGSize+Utils.swift"; sourceTree = "<group>"; };
		EC4E21110729C7A0E309C3DB073D1ECD /* Pods-KanvasCameraExample-Info.plist */ = {isa = PBXFileReference; includeInIndex = 1; lastKnownFileType = text.plist.xml; path = "Pods-KanvasCameraExample-Info.plist"; sourceTree = "<group>"; };
		EE540A99BC511E9C74AFCC78B18BE13E /* EditionMenuCollectionController.swift */ = {isa = PBXFileReference; includeInIndex = 1; lastKnownFileType = sourcecode.swift; path = EditionMenuCollectionController.swift; sourceTree = "<group>"; };
		EE914D70C766AC0F4BA7EF113C5ECA10 /* MirrorTwoFilter.swift */ = {isa = PBXFileReference; includeInIndex = 1; lastKnownFileType = sourcecode.swift; path = MirrorTwoFilter.swift; sourceTree = "<group>"; };
		EF355D76DE5AB29DBC4853BE3011C71F /* StatusBarStyleDefining.swift */ = {isa = PBXFileReference; includeInIndex = 1; lastKnownFileType = sourcecode.swift; name = StatusBarStyleDefining.swift; path = Source/StatusBarStyleDefining.swift; sourceTree = "<group>"; };
		EF4481E2B6F38FCB8A6A9F3146375776 /* KanvasCameraColors.swift */ = {isa = PBXFileReference; includeInIndex = 1; lastKnownFileType = sourcecode.swift; path = KanvasCameraColors.swift; sourceTree = "<group>"; };
		EF53D290F564A9B10CEF56C9DC2010F2 /* UIImage+Compare.m */ = {isa = PBXFileReference; includeInIndex = 1; lastKnownFileType = sourcecode.c.objc; name = "UIImage+Compare.m"; path = "FBSnapshotTestCase/Categories/UIImage+Compare.m"; sourceTree = "<group>"; };
		F0352F1E13B1B1EA2CB4AB28146AFD09 /* CameraView.swift */ = {isa = PBXFileReference; includeInIndex = 1; lastKnownFileType = sourcecode.swift; path = CameraView.swift; sourceTree = "<group>"; };
		F0A93EAB0CC2583914A7B432B8B06ACA /* CALayer+CGImage.swift */ = {isa = PBXFileReference; includeInIndex = 1; lastKnownFileType = sourcecode.swift; path = "CALayer+CGImage.swift"; sourceTree = "<group>"; };
		F1A5EC737231CFBFED2A38733BCBB4B8 /* TumblrTheme-Info.plist */ = {isa = PBXFileReference; includeInIndex = 1; lastKnownFileType = text.plist.xml; path = "TumblrTheme-Info.plist"; sourceTree = "<group>"; };
		F314E6BC9ED82C080B13C45A1A0DAC8C /* AppColorScheme.swift */ = {isa = PBXFileReference; includeInIndex = 1; lastKnownFileType = sourcecode.swift; name = AppColorScheme.swift; path = Source/AppColorScheme.swift; sourceTree = "<group>"; };
		F36A82C1C0D060947632FC9B24F9B775 /* UIView+AutoLayout.swift */ = {isa = PBXFileReference; includeInIndex = 1; lastKnownFileType = sourcecode.swift; name = "UIView+AutoLayout.swift"; path = "Source/UIView+AutoLayout.swift"; sourceTree = "<group>"; };
		F3E05E410B68FEF6BF09FDE7DD704EAA /* ChromaFilter.swift */ = {isa = PBXFileReference; includeInIndex = 1; lastKnownFileType = sourcecode.swift; path = ChromaFilter.swift; sourceTree = "<group>"; };
		F51CB11CBC68ACB9B9EF17FD09146033 /* UIColor+Hex.swift */ = {isa = PBXFileReference; includeInIndex = 1; lastKnownFileType = sourcecode.swift; name = "UIColor+Hex.swift"; path = "Source/UIColor+Hex.swift"; sourceTree = "<group>"; };
		F6977692CA1A43F6458E89BF02E41032 /* AppUIChangedListener.swift */ = {isa = PBXFileReference; includeInIndex = 1; lastKnownFileType = sourcecode.swift; name = AppUIChangedListener.swift; path = Source/AppUIChangedListener.swift; sourceTree = "<group>"; };
		F7155129CA571FC33B802C051E5A19F8 /* EditorTextController.swift */ = {isa = PBXFileReference; includeInIndex = 1; lastKnownFileType = sourcecode.swift; path = EditorTextController.swift; sourceTree = "<group>"; };
		F92F418F5492AD7EE9A37ED7A655A4DB /* MediaClipsCollectionController.swift */ = {isa = PBXFileReference; includeInIndex = 1; lastKnownFileType = sourcecode.swift; path = MediaClipsCollectionController.swift; sourceTree = "<group>"; };
		F9B931CFF48A62906F6676AB41EE5F4C /* UIFont+Utils.swift */ = {isa = PBXFileReference; includeInIndex = 1; lastKnownFileType = sourcecode.swift; path = "UIFont+Utils.swift"; sourceTree = "<group>"; };
		FA5E750D777F8812B73B90F8308F9F11 /* Pods-KanvasCameraExample.release.xcconfig */ = {isa = PBXFileReference; includeInIndex = 1; lastKnownFileType = text.xcconfig; path = "Pods-KanvasCameraExample.release.xcconfig"; sourceTree = "<group>"; };
		FBB1F53AB07F20ACC77C830A202D439F /* TagsViewController.swift */ = {isa = PBXFileReference; includeInIndex = 1; lastKnownFileType = sourcecode.swift; path = TagsViewController.swift; sourceTree = "<group>"; };
		FC6D26EB913AD3AB8E850DC7502C2759 /* ModeSelectorAndShootView.swift */ = {isa = PBXFileReference; includeInIndex = 1; lastKnownFileType = sourcecode.swift; path = ModeSelectorAndShootView.swift; sourceTree = "<group>"; };
		FCEC9F32C092F0C3AAEB88F41D2DD26F /* TumblrTheme.modulemap */ = {isa = PBXFileReference; includeInIndex = 1; lastKnownFileType = sourcecode.module; path = TumblrTheme.modulemap; sourceTree = "<group>"; };
		FD5ACB9F5D305B570151EB9347586317 /* UIFont+ComposeFonts.swift */ = {isa = PBXFileReference; includeInIndex = 1; lastKnownFileType = sourcecode.swift; name = "UIFont+ComposeFonts.swift"; path = "Source/UIFont+ComposeFonts.swift"; sourceTree = "<group>"; };
		FF4868780E033FCC31CB04B5CA777D24 /* HashCodeBuilder.swift */ = {isa = PBXFileReference; includeInIndex = 1; lastKnownFileType = sourcecode.swift; name = HashCodeBuilder.swift; path = Source/HashCodeBuilder.swift; sourceTree = "<group>"; };
/* End PBXFileReference section */

/* Begin PBXFrameworksBuildPhase section */
		053B675BDA325683014ACFEB311907E1 /* Frameworks */ = {
			isa = PBXFrameworksBuildPhase;
			buildActionMask = 2147483647;
			files = (
				4ED74605EB362881E96AB68168347E1A /* Foundation.framework in Frameworks */,
				3883396D5BAACE28F7A83FC417631BC3 /* TumblrTheme.framework in Frameworks */,
				76246073FABF013FF50318D33F616645 /* UIKit.framework in Frameworks */,
			);
			runOnlyForDeploymentPostprocessing = 0;
		};
		0F634D4AE40B89100911C558187DFE89 /* Frameworks */ = {
			isa = PBXFrameworksBuildPhase;
			buildActionMask = 2147483647;
			files = (
				04F2F97C0BD941248846086297E9CB59 /* Foundation.framework in Frameworks */,
			);
			runOnlyForDeploymentPostprocessing = 0;
		};
		5A447B5448DBBB3912CA64D4474D6512 /* Frameworks */ = {
			isa = PBXFrameworksBuildPhase;
			buildActionMask = 2147483647;
			files = (
				C4B8DB7FAC32CE75EC66061DA1363C94 /* Foundation.framework in Frameworks */,
			);
			runOnlyForDeploymentPostprocessing = 0;
		};
		5F0BC9958844E4B898E522FF64B9784B /* Frameworks */ = {
			isa = PBXFrameworksBuildPhase;
			buildActionMask = 2147483647;
			files = (
				9ABBA932C881B1B41765CFB2DEF3926D /* Foundation.framework in Frameworks */,
				CB08E6647478AE8DA2013438CD736A06 /* UIKit.framework in Frameworks */,
				FB8E002F8F7618134F165A58C1B45059 /* Utils.framework in Frameworks */,
			);
			runOnlyForDeploymentPostprocessing = 0;
		};
		91ACBB45CF9B95CF8CC3D15E38139F5E /* Frameworks */ = {
			isa = PBXFrameworksBuildPhase;
			buildActionMask = 2147483647;
			files = (
				2C0C3E7B66B6E61D03653CA127409A0C /* Foundation.framework in Frameworks */,
				46C36712FBBEB5B9E1176DB74D618331 /* GLKit.framework in Frameworks */,
				B306A698115E8D0DF28C28507A333705 /* OpenGLES.framework in Frameworks */,
				5664960ED30A0505ED2CC1089614F5B3 /* SharedUI.framework in Frameworks */,
				C01429D804B9D8624E08EF19AAED615E /* TumblrTheme.framework in Frameworks */,
				C1156193D9C56580D02623DF4A8A77D4 /* UIKit.framework in Frameworks */,
				E669796BAC777F3B859FB4A4BE2BDCAA /* Utils.framework in Frameworks */,
			);
			runOnlyForDeploymentPostprocessing = 0;
		};
		D644F3A3AB0BC951D57B5B5AB072708E /* Frameworks */ = {
			isa = PBXFrameworksBuildPhase;
			buildActionMask = 2147483647;
			files = (
				F19E04E331336F18644B78B94D68E5EC /* Foundation.framework in Frameworks */,
			);
			runOnlyForDeploymentPostprocessing = 0;
		};
		E581515110D66F94F80A6937831489A1 /* Frameworks */ = {
			isa = PBXFrameworksBuildPhase;
			buildActionMask = 2147483647;
			files = (
				B25D795BDC4F426BC01EFC911F368B81 /* Foundation.framework in Frameworks */,
				14C511527597E5846AB2627F791C7D8E /* QuartzCore.framework in Frameworks */,
				E0B8D095C732352C854D365B9E5B993D /* UIKit.framework in Frameworks */,
				6AE239C5D116E1C06F5705699FB9EAF0 /* XCTest.framework in Frameworks */,
			);
			runOnlyForDeploymentPostprocessing = 0;
		};
/* End PBXFrameworksBuildPhase section */

/* Begin PBXGroup section */
		01FCD351722A0AB57832FF399B6E73A3 /* Support Files */ = {
			isa = PBXGroup;
			children = (
				274FEBD250F0355AEAC2AE85BE82CF95 /* KanvasCamera.modulemap */,
				44B91FFE88A51785BA2ACFC3131EA39C /* KanvasCamera.xcconfig */,
				83A333B7E3A10A8ED95900FD37AAF5C7 /* KanvasCamera-dummy.m */,
				4DFC313892C7DE60F14AF54C7C635D62 /* KanvasCamera-Info.plist */,
				91C548D5557DB9D62F335387D4FE4EBC /* KanvasCamera-prefix.pch */,
				4AB29CD7177E3C685F95E27A9048174D /* KanvasCamera-umbrella.h */,
			);
			name = "Support Files";
			path = "KanvasCameraExample/Pods/Target Support Files/KanvasCamera";
			sourceTree = "<group>";
		};
		05E422F6E019D2B814B31B8E12825FDC /* Constants */ = {
			isa = PBXGroup;
			children = (
				EF4481E2B6F38FCB8A6A9F3146375776 /* KanvasCameraColors.swift */,
				54257D19454C02DAEA83ACF1C517077F /* KanvasCameraImages.swift */,
				3CA84EB1E89933E3FB456153EA334FC6 /* KanvasCameraStrings.swift */,
				A002444605189395241029BA624596AF /* KanvasCameraTimes.swift */,
			);
			name = Constants;
			path = Classes/Constants;
			sourceTree = "<group>";
		};
		1BB87DA9AD1A134261375457EBEDD847 /* Filters */ = {
			isa = PBXGroup;
			children = (
				D5659891A3B409420A530C3279719905 /* AlphaBlendFilter.swift */,
				F3E05E410B68FEF6BF09FDE7DD704EAA /* ChromaFilter.swift */,
				2E5BB562D16635C2BE8FF1937575EB84 /* EMInterferenceFilter.swift */,
				8868ED1F2A7F613290E6B509D2EB55F2 /* FilmFilter.swift */,
				104DD0E60B350F6D2DD9D118D18F83AC /* GrayscaleFilter.swift */,
				E4F3BF3932E90C8381C3BB4DEC6D408A /* GroupFilter.swift */,
				CB32FFD9B3241BA6DF8719F2C8AF0661 /* ImagePoolFilter.swift */,
				4601FA3074BE8D81157D455F3A1535A9 /* LegoFilter.swift */,
				B2BE08805738759DC2C12B2A140BB987 /* LightLeaksFilter.swift */,
				2CD641525FC4A2F77F12D9F60E6E2ECF /* MangaFilter.swift */,
				3EB81A5B64A0B79524F6742C049720D0 /* MirrorFourFilter.swift */,
				EE914D70C766AC0F4BA7EF113C5ECA10 /* MirrorTwoFilter.swift */,
				684127927139F981B9530449633D84BA /* PlasmaFilter.swift */,
				A0EF7478882B4851057632CB7113F365 /* RaveFilter.swift */,
				6ECE24DB4BC031E25D5DE7393FBF3AB4 /* RGBFilter.swift */,
				2275A8A98CDC19E4F0525CD648744D6C /* ToonFilter.swift */,
				93C516AB6E090E775FCA1C1E635367BC /* WaveFilter.swift */,
				481B7BCB3190626AECCDCC0B495A39AA /* WavePoolFilter.swift */,
			);
			name = Filters;
			path = Filters;
			sourceTree = "<group>";
		};
		1E5C95E94EE1EE9B18D9E39A0CFFD0D0 /* Utils */ = {
			isa = PBXGroup;
			children = (
				146ACFB0DDA4692F66C7078E025CF870 /* Array+Safety.swift */,
				EBDAD7AB867783E3E23B865699042C2B /* CGSize+Utils.swift */,
				098C08105D2F5A6B19D804031EEE0615 /* ContentTypeDetector.swift */,
				473E3B862D4F23929750007DDE1DE432 /* Dictionary+Copy.swift */,
				FF4868780E033FCC31CB04B5CA777D24 /* HashCodeBuilder.swift */,
				2166E67CE9EDFE5F2DD9CD3B2B5DA19C /* String+HexColor.swift */,
				11B4CCA20744768D6F869191D9603941 /* TMUserInterfaceIdiom.swift */,
				160D68F31327DB8EAD363C5E2027D772 /* TumblrMediaInfo.swift */,
				F51CB11CBC68ACB9B9EF17FD09146033 /* UIColor+Hex.swift */,
				365872BBA999E3E1C9063DE096355EB0 /* Pod */,
				BA210CA3CC9597007A4A33AA1D1D7CD7 /* Support Files */,
			);
			name = Utils;
			path = ../../../Utils;
			sourceTree = "<group>";
		};
		21B3A6345D61A4F0B45C8B45C6A81C71 /* Options */ = {
			isa = PBXGroup;
			children = (
				D8C0D469166F067844167FE7736FB57C /* CameraOption.swift */,
				9DA4CCC4643DEC834B998FD4CBAA2F32 /* ExtendedButton.swift */,
				6EF5478A167D51CA75E049F665B0979C /* ExtendedStackView.swift */,
				A60810A3392B0F7866410A42C96CBA34 /* OptionsController.swift */,
				E131A57919B2929FCAE30652A294ABDF /* OptionsStackView.swift */,
				1BE9107454EC5DD54DFC0DFE570618D5 /* OptionView.swift */,
			);
			name = Options;
			path = Classes/Options;
			sourceTree = "<group>";
		};
		270950BB16C60F3F576E9E86CBEA49EB /* ColorCollection */ = {
			isa = PBXGroup;
			children = (
				9A957C87803B7C449C28F430753A8FA4 /* ColorCollectionCell.swift */,
				E7AA797BE7D02358F0F3972860EF5A4C /* ColorCollectionController.swift */,
				4B2BE831B1E30E155FF096AA0787B3D1 /* ColorCollectionView.swift */,
			);
			name = ColorCollection;
			path = ColorCollection;
			sourceTree = "<group>";
		};
		2BEE56BEBFAF20FBA6C42EBFC76D357E /* Filters */ = {
			isa = PBXGroup;
			children = (
				9CE06E4ECBD2CAB029B5F4F0F39B8D8D /* CameraFilterCollectionCell.swift */,
				C5F703B4DA3A5ECEF7752D6A40588087 /* CameraFilterCollectionController.swift */,
				CAD623A023308EB89E2EA2C35E18DDFF /* FilterSettingsController.swift */,
				D6B703D7289AF27B3CAE9AAB6060AC80 /* FilterSettingsView.swift */,
			);
			name = Filters;
			path = Filters;
			sourceTree = "<group>";
		};
		365872BBA999E3E1C9063DE096355EB0 /* Pod */ = {
			isa = PBXGroup;
			children = (
				056E5137DCDD58D54C48DE579267D185 /* Utils.podspec */,
			);
			name = Pod;
			sourceTree = "<group>";
		};
		36991A3812B45360BB72CC6FB2F5A26E /* Resources */ = {
			isa = PBXGroup;
			children = (
				655924240AC0A32F6D21B2F86945A385 /* Assets.xcassets */,
			);
			name = Resources;
			sourceTree = "<group>";
		};
		3A5BD4CEA3A698D3E1B8CD92C2CDA547 /* Pod */ = {
			isa = PBXGroup;
			children = (
				A5ABBAC16B11AE52F07E33C50779E83C /* KanvasCamera.podspec.json */,
			);
			name = Pod;
			sourceTree = "<group>";
		};
		3AB349FF5FA584CD14F4D2C84B83ECB0 /* Editor */ = {
			isa = PBXGroup;
			children = (
				560B21D365E9A8042996425F5B28630C /* EditionMenuCollectionCell.swift */,
				EE540A99BC511E9C74AFCC78B18BE13E /* EditionMenuCollectionController.swift */,
				646502F7F1416F9DC121D3C9F01EB049 /* EditionMenuCollectionView.swift */,
				37C8EF780E7C12E2549B4541DF8D0701 /* EditionOption.swift */,
				A43C1C2E0E8134DA02284545246291CF /* EditorView.swift */,
				750D40B90C5EB1DF6B93250F6AA99147 /* EditorViewController.swift */,
				A382B947243DEC7B33CE1AE58859137D /* Drawing */,
				A3CF7686041529262CF97CA7280ABD3A /* Filters */,
				4A3B282163B92FE3CE84AC886AA9E22D /* Shared */,
				927459553FDCA8132FA5CCCB489217F8 /* Text */,
			);
			name = Editor;
			path = Classes/Editor;
			sourceTree = "<group>";
		};
		3ECFE210EE2EF9FC045E2B0496730969 /* Pod */ = {
			isa = PBXGroup;
			children = (
				189E2E601EC74D1FAF1B81A683E8213A /* TumblrTheme.podspec */,
			);
			name = Pod;
			sourceTree = "<group>";
		};
		416D413796866487C4D0402C74E1875E /* Resources */ = {
			isa = PBXGroup;
			children = (
				92676B44F65844C6A1B23B0358D029D4 /* Assets.xcassets */,
				1F29F1935CEC70FEB7E67BF1EA538349 /* OpenGLShaders */,
				36B632AB0159866B53DF878054BB0DCE /* silence.aac */,
			);
			name = Resources;
			sourceTree = "<group>";
		};
		45E4BEB48F67ECE4946F86A2669DF19F /* Support Files */ = {
			isa = PBXGroup;
			children = (
				98FD387DFA194173633270BAF1BCD859 /* FBSnapshotTestCase.modulemap */,
				418E0471655A8CDB5EB2C290498D2FD3 /* FBSnapshotTestCase.xcconfig */,
				3A83AE4362CF1D4764E00E4602A2D648 /* FBSnapshotTestCase-dummy.m */,
				1B8ABEEA76ECDF1975B6D0787700F929 /* FBSnapshotTestCase-Info.plist */,
				746CC9C9E1B0E104CD1BA120C69A2526 /* FBSnapshotTestCase-prefix.pch */,
				E621F768263424D9C5C35D58513625CB /* FBSnapshotTestCase-umbrella.h */,
			);
			name = "Support Files";
			path = "../Target Support Files/FBSnapshotTestCase";
			sourceTree = "<group>";
		};
		4A3B282163B92FE3CE84AC886AA9E22D /* Shared */ = {
			isa = PBXGroup;
			children = (
<<<<<<< HEAD
				E0A3005E4D06D081AABE686AE52D73CB /* CircularImageView.swift */,
				270950BB16C60F3F576E9E86CBEA49EB /* ColorCollection */,
				7CCA85A99AB886A6D30BB0941D720E53 /* ColorPicker */,
				A94ADB9544A75E4EADD3F609CABC3BD4 /* ColorSelector */,
=======
				EA5C7E6B72366472793770A5BB72FF2C /* Array+Move.swift */,
				1B05CCA3980C434B7B87ADE567592379 /* Array+Object.swift */,
				187E2846DAFE3CB22479B40A7AECFA97 /* Array+Rotate.swift */,
				7523E519F457425AE66A585F0A08B3A7 /* AVURLAsset+Thumbnail.swift */,
				B783B70AE18F14220477F52303E66B5D /* CALayer+CGImage.swift */,
				9E165B02404F11A069442AFAC4B71BC0 /* CALayer+Color.swift */,
				489B87A1A5CBA47B486B79A421129E96 /* CALayer+Shadows.swift */,
				694B51AEF85CF68F23EE4153C26A2C73 /* CGPoint+Operators.swift */,
				30C3F78A2EECC135262F6A4AEA4E54B4 /* CGRect+Center.swift */,
				59FC79341EAFC6FDCB1C05E7A9E0D1EF /* ClosedRange+Clamp.swift */,
				1DD5FD36CF670CBC023896295CBA1811 /* IndexPath+Order.swift */,
				FA2094AF16D0D40922C6166E1D2E281D /* NSURL+Media.swift */,
				65E7F34223706A200021FC2B /* String+Subscript.swift */,
				3924B2BCF6B84DE4AE70C00B95D22214 /* UICollectionView+Cells.swift */,
				311C3EFF263BDD90D4C2A0C1DF6CA883 /* UIColor+Brightness.swift */,
				CFA4A55DA39D579A572E510CC58AAA8C /* UIColor+Lerp.swift */,
				D661F1024AEF0707E5EBED7159FC156B /* UIFont+Fonts.swift */,
				85CD6314A28F4F854C22A0C9F698CDB8 /* UIFont+Utils.swift */,
				C8B9B0C4A5B2BCA4DCDECADEF0B35651 /* UIGestureRecognizer+Active.swift */,
				2D5441A384276873F031A3FFDBE4AF61 /* UIImage+Camera.swift */,
				2FED8BCB1192A97CD845287DD7115E2F /* UIImage+DominantColors.swift */,
				1D8B0D5CFA02890068AF7BBB712DA376 /* UIImage+FlipLeftMirrored.swift */,
				7DBD32374BFC5A28951A0BF49319BA62 /* UIView+Image.swift */,
				99A06B636A532CC2A372B37E49B62C38 /* UIView+Layout.swift */,
				170368939D6305813DFFC4AE5A7F97F0 /* UIViewController+Load.swift */,
>>>>>>> 979bea1b
			);
			name = Shared;
			path = Shared;
			sourceTree = "<group>";
		};
		51C9C1E561698CF2F14F864FC320A8C7 /* Filters */ = {
			isa = PBXGroup;
			children = (
				433B17C8C37F5F1E2E03EC315FCB9F63 /* FilterCollectionCell.swift */,
				1430D5052EDA653E7D3E7B74464445C7 /* FilterCollectionInnerCell.swift */,
				CB16FB1884414EC8DA7CD52FB47EF4A9 /* FilterCollectionView.swift */,
				0C77BA1848AC6EED179C7CBAD46FE1FB /* FilterItem.swift */,
				B463EB4407AA85E870F47976634F5A60 /* ScrollHandler.swift */,
			);
			name = Filters;
			path = Classes/Filters;
			sourceTree = "<group>";
		};
		53446D164B560F56C12FE0C362CC4A2D /* Preview */ = {
			isa = PBXGroup;
			children = (
				640F8F9111A42BA31D215CD70B6BE399 /* CameraPreviewView.swift */,
				D71FD982113DDAD9AA6B27696AE404F7 /* CameraPreviewViewController.swift */,
				64761C4ADBCCE81F45C05095DCD10283 /* LoadingIndicatorView.swift */,
			);
			name = Preview;
			path = Classes/Preview;
			sourceTree = "<group>";
		};
		572840308FF31801162EC238F3EA58AD /* Frameworks */ = {
			isa = PBXGroup;
			children = (
				259E1B7377A05A9BAE45D73A6C3FDF1A /* SharedUI.framework */,
				9B233284383AF6968406119FF5CFB712 /* TumblrTheme.framework */,
				38DF616A8419350AA28B526670D13B0B /* Utils.framework */,
				DC203099162093B8289C7D7E395818BF /* iOS */,
			);
			name = Frameworks;
			sourceTree = "<group>";
		};
		5CD8883AFFB5FF3EC214B37DF2D9A610 /* Pods-KanvasCameraExample */ = {
			isa = PBXGroup;
			children = (
				E25B88F25CD48FE1638FD52911A6824F /* Pods-KanvasCameraExample.modulemap */,
				DFE3B885D482EBB73356633A05D70D5A /* Pods-KanvasCameraExample-acknowledgements.markdown */,
				1AD316C211996D8C047C6E7B945E24AD /* Pods-KanvasCameraExample-acknowledgements.plist */,
				578A9D6BEBE07F91B943DA86A4527049 /* Pods-KanvasCameraExample-dummy.m */,
				EB650864B416AD9C16CC66A8E69D8544 /* Pods-KanvasCameraExample-frameworks.sh */,
				EC4E21110729C7A0E309C3DB073D1ECD /* Pods-KanvasCameraExample-Info.plist */,
				B133F234B95CF873AE850D0C7E57B610 /* Pods-KanvasCameraExample-umbrella.h */,
				4F082B706F8AB6FBCC8E92402A098C05 /* Pods-KanvasCameraExample.debug.xcconfig */,
				FA5E750D777F8812B73B90F8308F9F11 /* Pods-KanvasCameraExample.release.xcconfig */,
			);
			name = "Pods-KanvasCameraExample";
			path = "Target Support Files/Pods-KanvasCameraExample";
			sourceTree = "<group>";
		};
		5E68E6A4CBE41CF7C3A1C756F336CABA /* Support Files */ = {
			isa = PBXGroup;
			children = (
				FCEC9F32C092F0C3AAEB88F41D2DD26F /* TumblrTheme.modulemap */,
				9706167C9AFE1978EBA406A4766CF28C /* TumblrTheme.xcconfig */,
				BD2525F6507F540C84E6C4A4518BCDD1 /* TumblrTheme-dummy.m */,
				F1A5EC737231CFBFED2A38733BCBB4B8 /* TumblrTheme-Info.plist */,
				659C89BCA338C32B727680867086503A /* TumblrTheme-prefix.pch */,
				1D11CDF98BF1FA14C0E0590782D1CB4C /* TumblrTheme-umbrella.h */,
			);
			name = "Support Files";
			path = "../KanvasCamera/KanvasCameraExample/Pods/Target Support Files/TumblrTheme";
			sourceTree = "<group>";
		};
		5F17565A32B3A8712C31398957936361 /* HorizontalCollectionView */ = {
			isa = PBXGroup;
			children = (
				149E0C5D31E4A804FA32D9216762F263 /* HorizontalCollectionLayout.swift */,
				893F25FB5FDA7C083C6C69A6336C5C29 /* HorizontalCollectionView.swift */,
			);
			name = HorizontalCollectionView;
			path = HorizontalCollectionView;
			sourceTree = "<group>";
		};
		617DC8B9AD8E91E7AEA66867350F30E1 /* Targets Support Files */ = {
			isa = PBXGroup;
			children = (
				5CD8883AFFB5FF3EC214B37DF2D9A610 /* Pods-KanvasCameraExample */,
				9AB1CE40138872966372E40451B81D5D /* Pods-KanvasCameraExampleTests */,
			);
			name = "Targets Support Files";
			sourceTree = "<group>";
		};
		6BFE39F6FBC291C556688C5BDF1DCE2A /* Utility */ = {
			isa = PBXGroup;
			children = (
				D299E8A6F3763E082F182970CC0DEBDF /* ConicalGradientLayer.swift */,
				3DB81B487E1DCAB2705480AF97CFB75F /* Device.swift */,
				0E81A4AD5845D5183AB3CE6B94DD13BC /* IgnoreTouchesCollectionView.swift */,
				A1DB61657E6EC8BA65EA2281FC943973 /* IgnoreTouchesView.swift */,
				C9DB08311BEF0E4CC51929698C46075C /* Queue.swift */,
				1EB718940FCFA38FF76B169B8EC85EB9 /* RGBA.swift */,
				3566145922A00F84FE6A4E6D96CB90E5 /* Synchronized.swift */,
				DECFECF0DAD4BEA637E80A0779D58339 /* TrashView.swift */,
				CCDC9150616A2B6725F2877E7F5BC753 /* UIUpdate.swift */,
				E5A754F8032F0E9D49DC5F5D688F7EB8 /* ColorThief */,
				5F17565A32B3A8712C31398957936361 /* HorizontalCollectionView */,
			);
			name = Utility;
			path = Classes/Utility;
			sourceTree = "<group>";
		};
		6CC2914A54619AB2B8F2211D97EFA66D /* OpenGL */ = {
			isa = PBXGroup;
			children = (
				3103F804D83FB70289CC131FCC21FBC9 /* CVPixelBuffer+copy.swift */,
				8E8F3997BC0442D45FF60A64259C4A2D /* Filter.swift */,
				2B9B7D8ABB693F37A1C9EFEC21FC0508 /* GLError.swift */,
				35CA7189D61359CA865A91D69D2F88F5 /* GLPixelBufferView.swift */,
				615BE8FEBBD2AAACEBC6EB4311BDDD8C /* GLUtilities.swift */,
				EA55865B1FCCAE1238AC501EA9C0086F /* Shader.swift */,
				7B1417A1CC8EF9F3E0F9DA51DCEB6A3D /* UIImage+PixelBuffer.swift */,
			);
			name = OpenGL;
			path = OpenGL;
			sourceTree = "<group>";
		};
		6FDFA8F8BCFD09D63AABAC077282AF5F /* Extensions */ = {
			isa = PBXGroup;
			children = (
				6BC274319B4B78E49E9B74A334F12EBA /* Array+Move.swift */,
				683C427C40CC402580477DEF85398D10 /* Array+Object.swift */,
				983BFD1BC6A622ECDD85420CFE90DA06 /* Array+Rotate.swift */,
				A09A5DACE82C60533DBCA16B8EAE1CE1 /* AVURLAsset+Thumbnail.swift */,
				F0A93EAB0CC2583914A7B432B8B06ACA /* CALayer+CGImage.swift */,
				04E633212D4F7FEEAD96C7D7D113F460 /* CALayer+Color.swift */,
				45C4F1CE1815F1C6A697F0F276B12E94 /* CALayer+Shadows.swift */,
				E0639C8660C3DECA598C4565A142CCA1 /* CGPoint+Addition.swift */,
				E638FF7238B6710C484270D0A9339B30 /* CGRect+Center.swift */,
				1F1751890D63439FF6CF58822ACD5769 /* ClosedRange+Clamp.swift */,
				E105E8CE5CDDD27FA63479B90880317D /* IndexPath+Order.swift */,
				32901ECBB17560E841E67B65A28FA9CB /* NSURL+Media.swift */,
				9C680B44E11683B7C45CE150974D4505 /* String+Subscript.swift */,
				96F81E4DB93EBB362E1EE6FB8D8075C6 /* UICollectionView+Cells.swift */,
				7E96A0BA7FA41A74AB05C37FC62276CC /* UIColor+Brightness.swift */,
				707198036DA9D115E6F21A04B7FDDA84 /* UIColor+Lerp.swift */,
				85C89959781AFDC55EC236DC1E2CD618 /* UIFont+Fonts.swift */,
				F9B931CFF48A62906F6676AB41EE5F4C /* UIFont+Utils.swift */,
				E92CA1BC24768141E55D0DC22A9286A1 /* UIGestureRecognizer+Active.swift */,
				AA66137E83C5561C4EA90CA266CF5E9C /* UIImage+Camera.swift */,
				433B78804094F66B32A1FEF68BBB2A27 /* UIImage+DominantColors.swift */,
				DEBDC5266018B413AFA7BED4EEDD2E7E /* UIImage+FlipLeftMirrored.swift */,
				B81C9C9D12B514BB8EC9827382D9CC1F /* UIView+Image.swift */,
				7B8D7A96B080706082D0763F94B5333B /* UIView+Layout.swift */,
				08A1D80B4E1D326458AEFEADF05D8A4E /* UIViewController+Load.swift */,
			);
			name = Extensions;
			path = Classes/Extensions;
			sourceTree = "<group>";
		};
		788337687A95B20A64B9232797C1A95E /* Camera */ = {
			isa = PBXGroup;
			children = (
				0B2855CEF672C9EA8A24D0B24C2679C6 /* CameraController.swift */,
				A53180EE7091C9FC76E1D2F7040952A6 /* CameraInputController.swift */,
				A9B587254D19E11B3A3E152D9277A003 /* CameraInputControllerDelegate.swift */,
				A092374B0E76513FCB9F116DFCF242FB /* CameraInputOutput.swift */,
				F0352F1E13B1B1EA2CB4AB28146AFD09 /* CameraView.swift */,
				07ACB27741E20AE07022E41099C23FAF /* CameraZoomHandler.swift */,
				0129BC9003CE70040D0E9A171115FFF9 /* FilteredInputViewController.swift */,
				78733E0B6E028183A41EB5FAE998FA73 /* ImagePreviewController.swift */,
				52FE71C9C07147D46B00D550524AA309 /* KanvasUIImagePickerViewController.swift */,
				2BEE56BEBFAF20FBA6C42EBFC76D357E /* Filters */,
			);
			name = Camera;
			path = Classes/Camera;
			sourceTree = "<group>";
		};
		79540D7EF05ADB451ED599C0A52E77BE /* Support Files */ = {
			isa = PBXGroup;
			children = (
				555A8093C85788FD40A9051AB2C5EA47 /* SharedUI.modulemap */,
				2D7839E1E8EF744D6DB1ACC762213577 /* SharedUI.xcconfig */,
				CD66B762D1ACB767C4F09E2440460084 /* SharedUI-dummy.m */,
				6579F760622EFE89EEA741DB7D9A3906 /* SharedUI-Info.plist */,
				5B0E81A868715B2FB5A1B42F79D2205B /* SharedUI-prefix.pch */,
				93C6CC033A3FAD3008674E416B1CC281 /* SharedUI-umbrella.h */,
			);
			name = "Support Files";
			path = "../KanvasCamera/KanvasCameraExample/Pods/Target Support Files/SharedUI";
			sourceTree = "<group>";
		};
		7CCA85A99AB886A6D30BB0941D720E53 /* ColorPicker */ = {
			isa = PBXGroup;
			children = (
				009C32919001BF20C0A92E8DCDC99938 /* ColorPickerController.swift */,
				8E5589CA9F30FEE7E167AC569D24E0E2 /* ColorPickerView.swift */,
			);
			name = ColorPicker;
			path = ColorPicker;
			sourceTree = "<group>";
		};
		820C839EC049005CB82FAAF13AFDCB95 /* SwiftSupport */ = {
			isa = PBXGroup;
			children = (
				82D2DF1ABBBD85F5E079D7D0EB5479BC /* SwiftSupport.swift */,
			);
			name = SwiftSupport;
			sourceTree = "<group>";
		};
		8678777F089A87CCB709246476821837 /* ModeSelector */ = {
			isa = PBXGroup;
			children = (
				1299F8C7ECB4C1B602FD1410332370E3 /* MediaPickerButtonView.swift */,
				A7E2CA089B7D7A87498DB05076EC4546 /* ModeButtonView.swift */,
				8CC59D56EC37DE55482E12E69F9ACA79 /* ModeSelectorAndShootController.swift */,
				FC6D26EB913AD3AB8E850DC7502C2759 /* ModeSelectorAndShootView.swift */,
				82DC211061AD0C2B28967196C7F3AF3C /* ShootButtonView.swift */,
			);
			name = ModeSelector;
			path = Classes/ModeSelector;
			sourceTree = "<group>";
		};
		86AC4B22A84DF63AF7CCE96501998694 /* Recording */ = {
			isa = PBXGroup;
			children = (
				601AE565CF3AFA708FCF543E3A527BF0 /* CameraRecorder.swift */,
				BE74ABBF34737BA988769E4B3D48EC2A /* CameraRecordingProtocol.swift */,
				3E9868F6A754289A3F3B12474384AD15 /* CameraSegmentHandler.swift */,
				0717289A249F08ACBB07499E0C1A800B /* GifVideoOutputHandler.swift */,
				0D9D2DDA45F7DCC574A1C35AF693A452 /* PhotoOutputHandler.swift */,
				88D2E314F55E06600F5CB4A7480D9C5C /* VideoOutputHandler.swift */,
			);
			name = Recording;
			path = Classes/Recording;
			sourceTree = "<group>";
		};
		89ECD94F13B46D0A5794043190BE0904 /* TumblrTheme */ = {
			isa = PBXGroup;
			children = (
				8273D20E032DC80256AD30F24C03C846 /* AppColorPalette.swift */,
				F314E6BC9ED82C080B13C45A1A0DAC8C /* AppColorScheme.swift */,
				AA9F4060E74243548484721598DDF6D9 /* AppColorSource.swift */,
				F6977692CA1A43F6458E89BF02E41032 /* AppUIChangedListener.swift */,
				0948E3942450CD3CCB59F38C8197D3FC /* NavigationBarStyleDefining.swift */,
				EF355D76DE5AB29DBC4853BE3011C71F /* StatusBarStyleDefining.swift */,
				9DF8B32346106136CCBD26B9AAE84C07 /* UIColor+SharedColors.swift */,
				650A03C36A6E910271DD530620A07415 /* UIColor+Util.swift */,
				FD5ACB9F5D305B570151EB9347586317 /* UIFont+ComposeFonts.swift */,
				35CFA04992DFCCF72A5FCC5C14CB12F5 /* UIFont+Orangina.swift */,
				B6A11EC643D5B09540B16F03E32F4763 /* UIFont+PostFonts.swift */,
				9859FAFAFDEFF7D373ACE129AD0925CB /* UIFont+TumblrTheme.swift */,
				3ECFE210EE2EF9FC045E2B0496730969 /* Pod */,
				5E68E6A4CBE41CF7C3A1C756F336CABA /* Support Files */,
			);
			name = TumblrTheme;
			path = ../../../TumblrTheme;
			sourceTree = "<group>";
		};
		927459553FDCA8132FA5CCCB489217F8 /* Text */ = {
			isa = PBXGroup;
			children = (
				F7155129CA571FC33B802C051E5A19F8 /* EditorTextController.swift */,
				BB2A0FCC9B85A4FFB97FEF4EA02EFEC8 /* EditorTextView.swift */,
				BB780E0AC7CBE57E4373EC89C86482B9 /* MainTextView.swift */,
				80C1D8DA1C6361AFC12F7328694BEB1F /* MovableTextView.swift */,
				4C32AC847346448F14437DDAD16A697A /* StylableTextView.swift */,
				71CC5844CC890E206E1C808CCA7A0AEE /* TextCanvas.swift */,
				B5525BE6D1DA0EA9340E46D4410A71AB /* TextOptions.swift */,
				BF2F159E15A46D7704A2ED68970DFF1A /* ViewTransformations.swift */,
			);
			name = Text;
			path = Text;
			sourceTree = "<group>";
		};
		92B9827D134822FECA2FBE88A0585CBA /* FBSnapshotTestCase */ = {
			isa = PBXGroup;
			children = (
				9DD967528FC2F5BD41E45879D4B78BEE /* Core */,
				45E4BEB48F67ECE4946F86A2669DF19F /* Support Files */,
				820C839EC049005CB82FAAF13AFDCB95 /* SwiftSupport */,
			);
			name = FBSnapshotTestCase;
			path = FBSnapshotTestCase;
			sourceTree = "<group>";
		};
		97463E4BA1D861FF214B5779CA645D33 /* StrokeSelector */ = {
			isa = PBXGroup;
			children = (
				7D8B8456EB221B9DC1FCE70F7A796C73 /* StrokeSelectorController.swift */,
				1CB6AAAC44A1317A1A2B48902E11B952 /* StrokeSelectorView.swift */,
			);
			name = StrokeSelector;
			path = StrokeSelector;
			sourceTree = "<group>";
		};
		9AB1CE40138872966372E40451B81D5D /* Pods-KanvasCameraExampleTests */ = {
			isa = PBXGroup;
			children = (
				7E6AACA27B133032C9103A5B18647BF6 /* Pods-KanvasCameraExampleTests.modulemap */,
				BC944AAEAF15A8E42A88653064AF4C0E /* Pods-KanvasCameraExampleTests-acknowledgements.markdown */,
				589104E9BEF2D9C142FA9E634139A3F7 /* Pods-KanvasCameraExampleTests-acknowledgements.plist */,
				7D462DE960272556D85C81551A6CB399 /* Pods-KanvasCameraExampleTests-dummy.m */,
				4DF89C59DC3634A821241CD099BDA3D1 /* Pods-KanvasCameraExampleTests-frameworks.sh */,
				958B6D5BB9CE633D29A3259245D5E75E /* Pods-KanvasCameraExampleTests-Info.plist */,
				364E22867428947B7B5E38D54E3AB833 /* Pods-KanvasCameraExampleTests-umbrella.h */,
				92BC8D8E30A829B43FBA2B477A052A29 /* Pods-KanvasCameraExampleTests.debug.xcconfig */,
				93D08623E833189BCE80116FE3E8DBBA /* Pods-KanvasCameraExampleTests.release.xcconfig */,
			);
			name = "Pods-KanvasCameraExampleTests";
			path = "Target Support Files/Pods-KanvasCameraExampleTests";
			sourceTree = "<group>";
		};
		9DD967528FC2F5BD41E45879D4B78BEE /* Core */ = {
			isa = PBXGroup;
			children = (
				3E29C50D3CDB46CBCBD20AFA13EB3D8D /* FBSnapshotTestCase.h */,
				13C8BBFE2D9E3A9C566221B1DE04E91C /* FBSnapshotTestCase.m */,
				D3067EAFD5B0A06885968D137840DB70 /* FBSnapshotTestCasePlatform.h */,
				AD0B81AC7DF4855803A0FA70985F8A99 /* FBSnapshotTestCasePlatform.m */,
				88EE4F95531D217A595AA8D85A24FA39 /* FBSnapshotTestController.h */,
				DE35F81C954881204729C569018D98C0 /* FBSnapshotTestController.m */,
				0A3ACA72AE9B776E644F6D159AB3E80B /* UIApplication+StrictKeyWindow.h */,
				8F1FE5C23F1BC485C54B92C32E78391F /* UIApplication+StrictKeyWindow.m */,
				A25844C26701FA4BCAEF64150B56777F /* UIImage+Compare.h */,
				EF53D290F564A9B10CEF56C9DC2010F2 /* UIImage+Compare.m */,
				E354F8FD537351F26F7949B4EBFA5101 /* UIImage+Diff.h */,
				E0956940883830C651240E754E3ECC52 /* UIImage+Diff.m */,
				EA718A72E676291836EBB46B85242155 /* UIImage+Snapshot.h */,
				AA172EA1A198EEFBE0794EACF7993C02 /* UIImage+Snapshot.m */,
			);
			name = Core;
			sourceTree = "<group>";
		};
		A382B947243DEC7B33CE1AE58859137D /* Drawing */ = {
			isa = PBXGroup;
			children = (
				511558EA07520E380448884A2F1DF681 /* DrawingCanvas.swift */,
				412D120DB7A38B5C518112030D9E07C1 /* DrawingController.swift */,
				1401E1CB645DB5820C922AF54A7C36D0 /* DrawingView.swift */,
				97463E4BA1D861FF214B5779CA645D33 /* StrokeSelector */,
				ED894A9218D3333F820C415A36304006 /* Textures */,
				FAF072A5DC7FCABC21ED76CBF668EE56 /* TextureSelector */,
			);
			name = Drawing;
			path = Drawing;
			sourceTree = "<group>";
		};
		A3CF7686041529262CF97CA7280ABD3A /* Filters */ = {
			isa = PBXGroup;
			children = (
				46B6498E94B14B6921B231B213CB891F /* EditorFilterCollectionCell.swift */,
				29D3BFB8A9FC4C0FBAA9DC153C0B441D /* EditorFilterCollectionController.swift */,
				7A24E7AAE60FA7DDBDA5D844639EE2FA /* EditorFilterController.swift */,
				3E40B094D1BF70ED88D9A9578FFC8A3F /* EditorFilterView.swift */,
			);
			name = Filters;
			path = Filters;
			sourceTree = "<group>";
		};
		A5AB77AF0CA441DFE5407478E931E07D /* SharedUI */ = {
			isa = PBXGroup;
			children = (
				117C9B58B9EA268C270251DDE3B1B273 /* ColorPickerViewController.swift */,
				AF58C843C57DD371C01251C4F2CC5294 /* ComposeNavigationBar.swift */,
				DA1F72C6C7F78E0E1DF94AA6617B3695 /* EasyTipView.swift */,
				C2F9DABC53C1BDB642C167F359C973C5 /* HapticFeedbackGenerating.swift */,
				C1F74B9D7F1E6CB0C1AF63AAFB8558C2 /* HapticFeedbackGenerator.swift */,
				3090811673574AE8DAC5D8D38F43E677 /* NSLayoutConstraint+Utils.swift */,
				D0AD3FD4EB14CEB527E98873312DFADA /* PostFormKeyboardTracker.swift */,
				6464869D3AB8E3DE3969874E9CD2396C /* ShowModalFromTopAnimator.swift */,
				66E4E7EAD168055DB472FC0BA6425415 /* TimelineContaining.swift */,
				380DF051E608F7C04A0552C8B7409C90 /* TMPageViewController.swift */,
				6D1AA7490F5B815C5C37F17A72E5405C /* ToastPresentationStyle.swift */,
				F36A82C1C0D060947632FC9B24F9B775 /* UIView+AutoLayout.swift */,
				02A66664458CF1063772A30FB058584A /* UIView+Shadows.swift */,
				1AFD16810A702764E37A6D7F3A7307B4 /* UIView+Snaphot.swift */,
				4B85759C00F3047F911E7982F0F0AB08 /* UIView+Utils.swift */,
				84F9D6428FDA874DEB20C5B7F8A3D58F /* UIViewController+Orientation.swift */,
				CA4594FE3200383AA080E8402A197616 /* Pod */,
				36991A3812B45360BB72CC6FB2F5A26E /* Resources */,
				79540D7EF05ADB451ED599C0A52E77BE /* Support Files */,
				DC1EBD539AFA790F73A08142111655EC /* Tags */,
			);
			name = SharedUI;
			path = ../../../SharedUI;
			sourceTree = "<group>";
		};
		A94ADB9544A75E4EADD3F609CABC3BD4 /* ColorSelector */ = {
			isa = PBXGroup;
			children = (
				61AF6660B25E9C3CAFF2346B3421AEBF /* ColorDrop.swift */,
				66DBB329133057B3ADAC708F4B15BFBB /* ColorSelectorController.swift */,
				E35AD80F1B8173031FD10CCFF31332A4 /* ColorSelectorView.swift */,
			);
			name = ColorSelector;
			path = ColorSelector;
			sourceTree = "<group>";
		};
		A9B122178F0CF5E1927D3055455A068B /* Settings */ = {
			isa = PBXGroup;
			children = (
				C6E6B492AE1E84D694F82147B8672036 /* CameraSettings.swift */,
			);
			name = Settings;
			path = Classes/Settings;
			sourceTree = "<group>";
		};
		BA210CA3CC9597007A4A33AA1D1D7CD7 /* Support Files */ = {
			isa = PBXGroup;
			children = (
				CAB1052246A5C0FD70853A4E07772EB1 /* Utils.modulemap */,
				21A102ED91798AC3544E8CA7441F06DB /* Utils.xcconfig */,
				3E700BE81AB0FCB9CC05067CA4AC7020 /* Utils-dummy.m */,
				3364A19945B80B56F09A2FF9E3841F71 /* Utils-Info.plist */,
				DBA9CC07037F98B62BE97C84205520C2 /* Utils-prefix.pch */,
				1907A1F8769EA51BEA24A87934393269 /* Utils-umbrella.h */,
			);
			name = "Support Files";
			path = "../KanvasCamera/KanvasCameraExample/Pods/Target Support Files/Utils";
			sourceTree = "<group>";
		};
		CA4594FE3200383AA080E8402A197616 /* Pod */ = {
			isa = PBXGroup;
			children = (
				0D7BDD931480D45C8C81A284660B47CE /* SharedUI.podspec */,
			);
			name = Pod;
			sourceTree = "<group>";
		};
		CB1CE0A6065AC01F721CB156F1B5CBF9 /* Rendering */ = {
			isa = PBXGroup;
			children = (
				87FC31FB80F05D022587622E80628C52 /* AVAssetTrack+transform.swift */,
				44B665D8434B8E1702B29D9F6BE14732 /* CVPixelBuffer+sampleBuffer.swift */,
				B4443EC6E26BC9214C1839E31DB60FD2 /* FilterFactory.swift */,
				44DD07BB21CECBCC146B984010913181 /* FilterProtocol.swift */,
				6C8DFB3D159917DE651C2AB5BAD01982 /* FilterType.swift */,
				B2656DDB01EB8349B7FA5AA5DB6F31E9 /* GLKMatrix4+Unsafe.swift */,
				C6E342DA44D1E1684C0C5569D90B28FE /* MediaExporter.swift */,
				8F2132510F770623784DF2DE8C5EDA68 /* MediaPlayer.swift */,
				BBBCE24AE8D104317BB147CFC78B7701 /* NumTypes+Conversion.swift */,
				620FA8BEC149A28C9400A9BB30FF1FAF /* Renderer.swift */,
				701E755B5FDD4CB91A4A0A227DB19F77 /* Rendering.swift */,
				030FE5EF7831EC483DE80FD4ECB2D7E0 /* VideoCompositor.swift */,
				1BB87DA9AD1A134261375457EBEDD847 /* Filters */,
				6CC2914A54619AB2B8F2211D97EFA66D /* OpenGL */,
			);
			name = Rendering;
			path = Classes/Rendering;
			sourceTree = "<group>";
		};
		CF1408CF629C7361332E53B88F7BD30C = {
			isa = PBXGroup;
			children = (
				9D940727FF8FB9C785EB98E56350EF41 /* Podfile */,
				EFEF91C9DA61CDA305A688C3A2977338 /* Development Pods */,
				572840308FF31801162EC238F3EA58AD /* Frameworks */,
				E81A37DBDE41E671312C56736544E2FA /* Pods */,
				D1D670DB0C1C01D7D3DEE35222B2513B /* Products */,
				617DC8B9AD8E91E7AEA66867350F30E1 /* Targets Support Files */,
			);
			sourceTree = "<group>";
		};
		D1D670DB0C1C01D7D3DEE35222B2513B /* Products */ = {
			isa = PBXGroup;
			children = (
				5C4F31330DFA99D699E4BDC8C3573D73 /* FBSnapshotTestCase.framework */,
				9831168340B63F19B1956AF98D1535F7 /* KanvasCamera.framework */,
				0A966F8CC02AF6C9C4D66DDF06B58364 /* Pods_KanvasCameraExample.framework */,
				2383078A6D28DE6A15E11489708BA4FD /* Pods_KanvasCameraExampleTests.framework */,
				1DF61DA1F9AC397EF265A9EC75BF3AE1 /* SharedUI.framework */,
				8A228F963CC9F56777C747E06F648344 /* TumblrTheme.framework */,
				B321C73955714AFB57F9DB8F1090071D /* Utils.framework */,
			);
			name = Products;
			sourceTree = "<group>";
		};
		D2FA68EE165A910297EDE7AF5E5262AA /* KanvasCamera */ = {
			isa = PBXGroup;
			children = (
				D70887CADD69175C16762367DF4815DA /* Analytics */,
				788337687A95B20A64B9232797C1A95E /* Camera */,
				05E422F6E019D2B814B31B8E12825FDC /* Constants */,
				3AB349FF5FA584CD14F4D2C84B83ECB0 /* Editor */,
				6FDFA8F8BCFD09D63AABAC077282AF5F /* Extensions */,
				51C9C1E561698CF2F14F864FC320A8C7 /* Filters */,
				F0F007F234679260D1F65C33E3E14B26 /* MediaClips */,
				8678777F089A87CCB709246476821837 /* ModeSelector */,
				21B3A6345D61A4F0B45C8B45C6A81C71 /* Options */,
				3A5BD4CEA3A698D3E1B8CD92C2CDA547 /* Pod */,
				53446D164B560F56C12FE0C362CC4A2D /* Preview */,
				86AC4B22A84DF63AF7CCE96501998694 /* Recording */,
				CB1CE0A6065AC01F721CB156F1B5CBF9 /* Rendering */,
				416D413796866487C4D0402C74E1875E /* Resources */,
				A9B122178F0CF5E1927D3055455A068B /* Settings */,
				01FCD351722A0AB57832FF399B6E73A3 /* Support Files */,
				6BFE39F6FBC291C556688C5BDF1DCE2A /* Utility */,
			);
			name = KanvasCamera;
			path = ../..;
			sourceTree = "<group>";
		};
		D70887CADD69175C16762367DF4815DA /* Analytics */ = {
			isa = PBXGroup;
			children = (
				3EE86907FFB9D253990696526DF736BC /* KanvasCameraAnalyticsProvider.swift */,
			);
			name = Analytics;
			path = Classes/Analytics;
			sourceTree = "<group>";
		};
		DC1EBD539AFA790F73A08142111655EC /* Tags */ = {
			isa = PBXGroup;
			children = (
				7CA3DD79887A64C21A5AE00B31C8E53E /* EditTagsView.swift */,
				936AE652C2D99A774B6F4E6ABA7A83C2 /* PostOptionsConstants.swift */,
				DAE99A18A0D81FBEB84AD24795B7DDCC /* PostOptionsTagsDelegate.swift */,
				B548B99D1DA4C1E9B852FC9C25A727A1 /* SuggestedTagsDataSource.swift */,
				11CB0B1315938F5C87E2234EBAFE1B8E /* SuggestedTagsView.swift */,
				9CFD67EF821B219B418975DD333D4870 /* SuggestedTagView.swift */,
				E6F44B85891A0E2A2032369DFDAA7F6A /* TagsOptionsModel.swift */,
				B77CA1796A3C24FC276782454BA9011C /* TagsView.swift */,
				44A6A8E2237A6F8EF721E66D1FD4277D /* TagsViewAnimationCoordinator.swift */,
				23ED7E6CAB56ED151F8C6B09665B3A40 /* TagsViewCollectionViewLayout.swift */,
				FBB1F53AB07F20ACC77C830A202D439F /* TagsViewController.swift */,
				72010EFDEC78E99D21A08B818B4F9195 /* TagsViewEditCell.swift */,
				6626B2D657E4A95D5A23CADAB02281C0 /* TagsViewTagCell.swift */,
			);
			name = Tags;
			path = Source/Tags;
			sourceTree = "<group>";
		};
		DC203099162093B8289C7D7E395818BF /* iOS */ = {
			isa = PBXGroup;
			children = (
				5A87DA8FE73E5A2BA114EEA3B8385D1F /* Foundation.framework */,
				635B8EF611C5053183706BE4A6AD5DD0 /* GLKit.framework */,
				CCAFAEBE89BE0F9091396494660844D1 /* OpenGLES.framework */,
				15B5B893F0D939992DC83B541503A453 /* QuartzCore.framework */,
				26847C6EBA8288F0AC82ABD4D3160CEA /* UIKit.framework */,
				CBF0CCD093AD8EE84FBAAAF873F9865C /* XCTest.framework */,
			);
			name = iOS;
			sourceTree = "<group>";
		};
		E5A754F8032F0E9D49DC5F5D688F7EB8 /* ColorThief */ = {
			isa = PBXGroup;
			children = (
				46DEB160BE304224264D704AEC75F4C3 /* ColorThief.swift */,
				5001F62CD12ACEB8551B2C69203E7D3F /* MMCQ.swift */,
			);
			name = ColorThief;
			path = ColorThief;
			sourceTree = "<group>";
		};
		E81A37DBDE41E671312C56736544E2FA /* Pods */ = {
			isa = PBXGroup;
			children = (
				92B9827D134822FECA2FBE88A0585CBA /* FBSnapshotTestCase */,
			);
			name = Pods;
			sourceTree = "<group>";
		};
		ED894A9218D3333F820C415A36304006 /* Textures */ = {
			isa = PBXGroup;
			children = (
				5A3C6FC0C1E69C47C4A263D9DE9942BD /* Marker.swift */,
				3AF1C36BD20E79D837975436D9850F04 /* Pencil.swift */,
				96B067476DB25AF51500FCE8DBC6BB92 /* RoundedTexture.swift */,
				E17103B19BBA788ABC9D4137A5E14562 /* Sharpie.swift */,
				27C2B9F99B14A4DAF917262D7F9E366E /* Texture.swift */,
			);
			name = Textures;
			path = Textures;
			sourceTree = "<group>";
		};
		EFEF91C9DA61CDA305A688C3A2977338 /* Development Pods */ = {
			isa = PBXGroup;
			children = (
				D2FA68EE165A910297EDE7AF5E5262AA /* KanvasCamera */,
				A5AB77AF0CA441DFE5407478E931E07D /* SharedUI */,
				89ECD94F13B46D0A5794043190BE0904 /* TumblrTheme */,
				1E5C95E94EE1EE9B18D9E39A0CFFD0D0 /* Utils */,
			);
			name = "Development Pods";
			sourceTree = "<group>";
		};
		F0F007F234679260D1F65C33E3E14B26 /* MediaClips */ = {
			isa = PBXGroup;
			children = (
				1C3160972B40F202223C9B6F5E9DE13F /* MediaClip.swift */,
				84085C7CA80C322477DC8FC7F9247A86 /* MediaClipsCollectionCell.swift */,
				F92F418F5492AD7EE9A37ED7A655A4DB /* MediaClipsCollectionController.swift */,
				4F5306A7806371CC971F5620598F521B /* MediaClipsCollectionView.swift */,
				619B6C62010A74BD9C1934461A7F65A8 /* MediaClipsEditorView.swift */,
				A0B88A6B46B91811F40EE46FD5984F60 /* MediaClipsEditorViewController.swift */,
			);
			name = MediaClips;
			path = Classes/MediaClips;
			sourceTree = "<group>";
		};
		FAF072A5DC7FCABC21ED76CBF668EE56 /* TextureSelector */ = {
			isa = PBXGroup;
			children = (
				722ED5A64F2B3B46E84A4E5A0852DA3C /* TextureSelectorController.swift */,
				26D1F158ED9EC28F027D977A01EFA7B4 /* TextureSelectorView.swift */,
			);
			name = TextureSelector;
			path = TextureSelector;
			sourceTree = "<group>";
		};
/* End PBXGroup section */

/* Begin PBXHeadersBuildPhase section */
		091563EBA5ADF308DCE9FE3F0684F155 /* Headers */ = {
			isa = PBXHeadersBuildPhase;
			buildActionMask = 2147483647;
			files = (
				93734514289C3DB83E88C2FEDD23C820 /* Utils-umbrella.h in Headers */,
			);
			runOnlyForDeploymentPostprocessing = 0;
		};
		384DE8A8021C5DA5E256BCFEC3D478A9 /* Headers */ = {
			isa = PBXHeadersBuildPhase;
			buildActionMask = 2147483647;
			files = (
				F720FAF13A108CE6901E0A8B0580E1E8 /* FBSnapshotTestCase-umbrella.h in Headers */,
				00224C929D57F45B70E87359E719948D /* FBSnapshotTestCase.h in Headers */,
				C49D52712466511E332C952834C81FE1 /* FBSnapshotTestCasePlatform.h in Headers */,
				90142C6259374E18E640396A59AD379A /* FBSnapshotTestController.h in Headers */,
				40039E0AF0D764360B1D4FC4F7950D2E /* UIApplication+StrictKeyWindow.h in Headers */,
				F1AAAE00BB32B733B238E2B4E8424506 /* UIImage+Compare.h in Headers */,
				D04AAC8B22E4A4DC4F39891C4E52F251 /* UIImage+Diff.h in Headers */,
				B74CD6E6EBEA0B642776BCB37850415D /* UIImage+Snapshot.h in Headers */,
			);
			runOnlyForDeploymentPostprocessing = 0;
		};
		58F1548F999ED61ED4C9897B21F91307 /* Headers */ = {
			isa = PBXHeadersBuildPhase;
			buildActionMask = 2147483647;
			files = (
				2E26560E47F9DE477F2786DED9A03721 /* SharedUI-umbrella.h in Headers */,
			);
			runOnlyForDeploymentPostprocessing = 0;
		};
		8C93956FE30A3C4D7A5E44F83BD7A2E3 /* Headers */ = {
			isa = PBXHeadersBuildPhase;
			buildActionMask = 2147483647;
			files = (
				FF94F0D825B31A17F620199274642A96 /* Pods-KanvasCameraExample-umbrella.h in Headers */,
			);
			runOnlyForDeploymentPostprocessing = 0;
		};
		AD833B4853A82D7727CB5ED2216600C7 /* Headers */ = {
			isa = PBXHeadersBuildPhase;
			buildActionMask = 2147483647;
			files = (
				E30C545526378205C135F0A89D2EE5A0 /* TumblrTheme-umbrella.h in Headers */,
			);
			runOnlyForDeploymentPostprocessing = 0;
		};
		BA06C5463CA523E119953C2284180AF8 /* Headers */ = {
			isa = PBXHeadersBuildPhase;
			buildActionMask = 2147483647;
			files = (
				26E6D21AFAA4120E0F818311F99984B9 /* KanvasCamera-umbrella.h in Headers */,
			);
			runOnlyForDeploymentPostprocessing = 0;
		};
		ED3B94B9B5DEB8216A2F213C99AFE78F /* Headers */ = {
			isa = PBXHeadersBuildPhase;
			buildActionMask = 2147483647;
			files = (
				B6AC531B045C60F593568A65F58219B4 /* Pods-KanvasCameraExampleTests-umbrella.h in Headers */,
			);
			runOnlyForDeploymentPostprocessing = 0;
		};
/* End PBXHeadersBuildPhase section */

/* Begin PBXNativeTarget section */
		137B6CAA262428441796238359BBCE5E /* Pods-KanvasCameraExampleTests */ = {
			isa = PBXNativeTarget;
			buildConfigurationList = 9F5765F60ACC21BA2B794B38F7A77470 /* Build configuration list for PBXNativeTarget "Pods-KanvasCameraExampleTests" */;
			buildPhases = (
				ED3B94B9B5DEB8216A2F213C99AFE78F /* Headers */,
				DC8BCC4C65054F0D223EE69D0922D4A7 /* Sources */,
				D644F3A3AB0BC951D57B5B5AB072708E /* Frameworks */,
				752B4D47F7B5911C444CF73361C23F80 /* Resources */,
			);
			buildRules = (
			);
			dependencies = (
				E102E6D7E78D1030F804AC00FEF9FD26 /* PBXTargetDependency */,
				53D4E97A8AB3E28FA96E1C1A7DDB05D1 /* PBXTargetDependency */,
				9C2915290253F373F120460D7A858372 /* PBXTargetDependency */,
				FC03871CF8DC038908C1AE860B4B2D0C /* PBXTargetDependency */,
				EEE5BF2ABC4D4EA7621F246C78294E9C /* PBXTargetDependency */,
			);
			name = "Pods-KanvasCameraExampleTests";
			productName = "Pods-KanvasCameraExampleTests";
			productReference = 2383078A6D28DE6A15E11489708BA4FD /* Pods_KanvasCameraExampleTests.framework */;
			productType = "com.apple.product-type.framework";
		};
		5A8AA14BB4E2075C7AF275F5A37A8613 /* SharedUI */ = {
			isa = PBXNativeTarget;
			buildConfigurationList = 56F181B348A32BCBEDA154937CE9AA23 /* Build configuration list for PBXNativeTarget "SharedUI" */;
			buildPhases = (
				58F1548F999ED61ED4C9897B21F91307 /* Headers */,
				E30E1C7FB8F84927DB9D00BA93DF68C2 /* Sources */,
				053B675BDA325683014ACFEB311907E1 /* Frameworks */,
				696C645D68215932D4CF3DDC16AF34CC /* Resources */,
			);
			buildRules = (
			);
			dependencies = (
				7DA74F7E120E4C95CD4995D5607DB5C9 /* PBXTargetDependency */,
			);
			name = SharedUI;
			productName = SharedUI;
			productReference = 1DF61DA1F9AC397EF265A9EC75BF3AE1 /* SharedUI.framework */;
			productType = "com.apple.product-type.framework";
		};
		5E1C9C4892FA8FEB28F32737904729A4 /* Utils */ = {
			isa = PBXNativeTarget;
			buildConfigurationList = C94E2B02882B9D7894F509406A874BDD /* Build configuration list for PBXNativeTarget "Utils" */;
			buildPhases = (
				091563EBA5ADF308DCE9FE3F0684F155 /* Headers */,
				A05CEFB01C6739183DCDD05DA5868DF5 /* Sources */,
				5A447B5448DBBB3912CA64D4474D6512 /* Frameworks */,
				A4BCB91643736AD5AF9399C0CBA3069E /* Resources */,
			);
			buildRules = (
			);
			dependencies = (
			);
			name = Utils;
			productName = Utils;
			productReference = B321C73955714AFB57F9DB8F1090071D /* Utils.framework */;
			productType = "com.apple.product-type.framework";
		};
		97690FB9AA16497E774B413B7C6B9506 /* TumblrTheme */ = {
			isa = PBXNativeTarget;
			buildConfigurationList = 143A3E407D20D7B59E680E7498230ED7 /* Build configuration list for PBXNativeTarget "TumblrTheme" */;
			buildPhases = (
				AD833B4853A82D7727CB5ED2216600C7 /* Headers */,
				523B4771D8D9814D6B9448856B7DC1D7 /* Sources */,
				5F0BC9958844E4B898E522FF64B9784B /* Frameworks */,
				F665795321F8A13EEA0D333FD6EDC029 /* Resources */,
			);
			buildRules = (
			);
			dependencies = (
				09547E072CB56FC0F481F27104664E6F /* PBXTargetDependency */,
			);
			name = TumblrTheme;
			productName = TumblrTheme;
			productReference = 8A228F963CC9F56777C747E06F648344 /* TumblrTheme.framework */;
			productType = "com.apple.product-type.framework";
		};
		98A98149697C80CEF8D5772791E92E66 /* FBSnapshotTestCase */ = {
			isa = PBXNativeTarget;
			buildConfigurationList = A38070E189561F257BBD5A0A55CACCCF /* Build configuration list for PBXNativeTarget "FBSnapshotTestCase" */;
			buildPhases = (
				384DE8A8021C5DA5E256BCFEC3D478A9 /* Headers */,
				A48201AC594B2E6B09C0EE0396BC1377 /* Sources */,
				E581515110D66F94F80A6937831489A1 /* Frameworks */,
				5CC655F1A6C7A45A9693160581076BAE /* Resources */,
			);
			buildRules = (
			);
			dependencies = (
			);
			name = FBSnapshotTestCase;
			productName = FBSnapshotTestCase;
			productReference = 5C4F31330DFA99D699E4BDC8C3573D73 /* FBSnapshotTestCase.framework */;
			productType = "com.apple.product-type.framework";
		};
		BDB175D784A4B1E7FCB709777D7A6ADF /* Pods-KanvasCameraExample */ = {
			isa = PBXNativeTarget;
			buildConfigurationList = E40F5E0FEACC10E0427B9CF95E20B83F /* Build configuration list for PBXNativeTarget "Pods-KanvasCameraExample" */;
			buildPhases = (
				8C93956FE30A3C4D7A5E44F83BD7A2E3 /* Headers */,
				AACE49F87FCAAB9ABB4BB310F7E27C6C /* Sources */,
				0F634D4AE40B89100911C558187DFE89 /* Frameworks */,
				1E72BFDDF8D9949324257BA1A5C5A318 /* Resources */,
			);
			buildRules = (
			);
			dependencies = (
				A8A80F67F9117E224D38D104B6F433A9 /* PBXTargetDependency */,
				37FBB93E3DAF0DDC0F2063A84C8B524F /* PBXTargetDependency */,
				38ECD3D07F2449A2CC67E51EB8231CA7 /* PBXTargetDependency */,
				7079038F53EB8168E5DABC06E7F03DFB /* PBXTargetDependency */,
			);
			name = "Pods-KanvasCameraExample";
			productName = "Pods-KanvasCameraExample";
			productReference = 0A966F8CC02AF6C9C4D66DDF06B58364 /* Pods_KanvasCameraExample.framework */;
			productType = "com.apple.product-type.framework";
		};
		EEA7BBCE1AEABC4574550F0FCA071779 /* KanvasCamera */ = {
			isa = PBXNativeTarget;
			buildConfigurationList = 67C583795BE870FD70637311F07669F2 /* Build configuration list for PBXNativeTarget "KanvasCamera" */;
			buildPhases = (
				BA06C5463CA523E119953C2284180AF8 /* Headers */,
				69359F651845DE286863BA7667DD2855 /* Sources */,
				91ACBB45CF9B95CF8CC3D15E38139F5E /* Frameworks */,
				9C9BE979B6675AA90D3790F333CC0D54 /* Resources */,
			);
			buildRules = (
			);
			dependencies = (
				F0BDC7B61CFAEF19CB9CE53E9B5D5D36 /* PBXTargetDependency */,
				415B3A5ECF5197CFFC4DA019E24B1CAE /* PBXTargetDependency */,
				925F63849BE07F7DE5057E9FE5CEC18F /* PBXTargetDependency */,
			);
			name = KanvasCamera;
			productName = KanvasCamera;
			productReference = 9831168340B63F19B1956AF98D1535F7 /* KanvasCamera.framework */;
			productType = "com.apple.product-type.framework";
		};
/* End PBXNativeTarget section */

/* Begin PBXProject section */
		BFDFE7DC352907FC980B868725387E98 /* Project object */ = {
			isa = PBXProject;
			attributes = {
				LastSwiftUpdateCheck = 1100;
				LastUpgradeCheck = 1100;
			};
			buildConfigurationList = 4821239608C13582E20E6DA73FD5F1F9 /* Build configuration list for PBXProject "Pods" */;
			compatibilityVersion = "Xcode 10.0";
			developmentRegion = en;
			hasScannedForEncodings = 0;
			knownRegions = (
				en,
			);
			mainGroup = CF1408CF629C7361332E53B88F7BD30C;
			productRefGroup = D1D670DB0C1C01D7D3DEE35222B2513B /* Products */;
			projectDirPath = "";
			projectRoot = "";
			targets = (
				98A98149697C80CEF8D5772791E92E66 /* FBSnapshotTestCase */,
				EEA7BBCE1AEABC4574550F0FCA071779 /* KanvasCamera */,
				BDB175D784A4B1E7FCB709777D7A6ADF /* Pods-KanvasCameraExample */,
				137B6CAA262428441796238359BBCE5E /* Pods-KanvasCameraExampleTests */,
				5A8AA14BB4E2075C7AF275F5A37A8613 /* SharedUI */,
				97690FB9AA16497E774B413B7C6B9506 /* TumblrTheme */,
				5E1C9C4892FA8FEB28F32737904729A4 /* Utils */,
			);
		};
/* End PBXProject section */

/* Begin PBXResourcesBuildPhase section */
		1E72BFDDF8D9949324257BA1A5C5A318 /* Resources */ = {
			isa = PBXResourcesBuildPhase;
			buildActionMask = 2147483647;
			files = (
			);
			runOnlyForDeploymentPostprocessing = 0;
		};
		5CC655F1A6C7A45A9693160581076BAE /* Resources */ = {
			isa = PBXResourcesBuildPhase;
			buildActionMask = 2147483647;
			files = (
			);
			runOnlyForDeploymentPostprocessing = 0;
		};
		696C645D68215932D4CF3DDC16AF34CC /* Resources */ = {
			isa = PBXResourcesBuildPhase;
			buildActionMask = 2147483647;
			files = (
				6BB75F4EBDCE04DFCAF5268F0F375C2A /* Assets.xcassets in Resources */,
			);
			runOnlyForDeploymentPostprocessing = 0;
		};
		752B4D47F7B5911C444CF73361C23F80 /* Resources */ = {
			isa = PBXResourcesBuildPhase;
			buildActionMask = 2147483647;
			files = (
			);
			runOnlyForDeploymentPostprocessing = 0;
		};
		9C9BE979B6675AA90D3790F333CC0D54 /* Resources */ = {
			isa = PBXResourcesBuildPhase;
			buildActionMask = 2147483647;
			files = (
				0FBEAD3661767E6C17D2CCE8EED003FE /* Assets.xcassets in Resources */,
				E5B91775E791965014A34320792DEC5F /* OpenGLShaders in Resources */,
				B3C9548327E7077004610C4FCC2555E7 /* silence.aac in Resources */,
			);
			runOnlyForDeploymentPostprocessing = 0;
		};
		A4BCB91643736AD5AF9399C0CBA3069E /* Resources */ = {
			isa = PBXResourcesBuildPhase;
			buildActionMask = 2147483647;
			files = (
			);
			runOnlyForDeploymentPostprocessing = 0;
		};
		F665795321F8A13EEA0D333FD6EDC029 /* Resources */ = {
			isa = PBXResourcesBuildPhase;
			buildActionMask = 2147483647;
			files = (
			);
			runOnlyForDeploymentPostprocessing = 0;
		};
/* End PBXResourcesBuildPhase section */

/* Begin PBXSourcesBuildPhase section */
		523B4771D8D9814D6B9448856B7DC1D7 /* Sources */ = {
			isa = PBXSourcesBuildPhase;
			buildActionMask = 2147483647;
			files = (
				F60081AB4EE167DF819C77E4A72DE56F /* AppColorPalette.swift in Sources */,
				41961EC58C051CA49AC798B3412DB67E /* AppColorScheme.swift in Sources */,
				4E2F800C9721865C1F230A504E34C770 /* AppColorSource.swift in Sources */,
				F664A91A68DC83BFA61F4568671E8CA7 /* AppUIChangedListener.swift in Sources */,
				C2F25E4BC75E65D9CE1908A0268032AA /* NavigationBarStyleDefining.swift in Sources */,
				342A46D8B5F1F3AEC0F185D7EFC693AB /* StatusBarStyleDefining.swift in Sources */,
				3CD8AEAAF0E04F6D2952B27B5A4A5343 /* TumblrTheme-dummy.m in Sources */,
				82A5320B64E50F2C13AE098CECF6B670 /* UIColor+SharedColors.swift in Sources */,
				B7D55966E10B60F49FA51E492C39C65A /* UIColor+Util.swift in Sources */,
				5CD6C58EFC2E27B5A10E395715F93D1E /* UIFont+ComposeFonts.swift in Sources */,
				59B735A1B524E8C3D360253C4E76F2BF /* UIFont+Orangina.swift in Sources */,
				FB538B06E6795D4DC5C283A2D894497E /* UIFont+PostFonts.swift in Sources */,
				37FD00A4E2DF2D0D485A00B37232FD23 /* UIFont+TumblrTheme.swift in Sources */,
			);
			runOnlyForDeploymentPostprocessing = 0;
		};
		69359F651845DE286863BA7667DD2855 /* Sources */ = {
			isa = PBXSourcesBuildPhase;
			buildActionMask = 2147483647;
			files = (
<<<<<<< HEAD
				7E76A7DD9D93D2B87115F2449A3364D5 /* AlphaBlendFilter.swift in Sources */,
				86470740562F4DD1E578D2F70C7B32AC /* Array+Move.swift in Sources */,
				0EA298DFF0885F27DF37478993144408 /* Array+Object.swift in Sources */,
				59CD9BE2AE86BE9F3F885D747BA62FE0 /* Array+Rotate.swift in Sources */,
				069D24CD2DBABF22B2A7EC126B17414D /* AVAssetTrack+transform.swift in Sources */,
				E996DF9F77A889F50534F87F6C7581FB /* AVURLAsset+Thumbnail.swift in Sources */,
				4842777C4393709377B60068CDBADA05 /* CALayer+CGImage.swift in Sources */,
				81D317CAA1C106834A5A68F4A966351B /* CALayer+Color.swift in Sources */,
				2EF6D5E944F58644E2EB70896DDB7B18 /* CALayer+Shadows.swift in Sources */,
				4CFE8F650A52C9EC5F630C2353BA141C /* CameraController.swift in Sources */,
				D8D33B14A1D3F6003D1CB44A2F3A4EB8 /* CameraFilterCollectionCell.swift in Sources */,
				B487D7120B15FB507013DEE34A88AF39 /* CameraFilterCollectionController.swift in Sources */,
				49D2E6E54BA2868EAB6AE1580792CB15 /* CameraInputController.swift in Sources */,
				1741FFD95AAB47D373E439D2865568C4 /* CameraInputControllerDelegate.swift in Sources */,
				B072A834EDF70EB99CB5438E7F54BF01 /* CameraInputOutput.swift in Sources */,
				78FF6917D743D33BC792376742ECDFF5 /* CameraOption.swift in Sources */,
				7433C31AE642B6E0E7A7014A671C23D7 /* CameraPreviewView.swift in Sources */,
				0E10F0063CB90C3B8D081C396C33A7DD /* CameraPreviewViewController.swift in Sources */,
				8281A9F1F6D4ED182725FD6C1D5BC7BD /* CameraRecorder.swift in Sources */,
				AA1998DE101CF68510B697EC92595915 /* CameraRecordingProtocol.swift in Sources */,
				2ED69B494DB710C7C99C22F3134B749F /* CameraSegmentHandler.swift in Sources */,
				33E643776D8302E0A5BAD2B4E99CF087 /* CameraSettings.swift in Sources */,
				DD5094D3F8046BFAFD7013C48407DDED /* CameraView.swift in Sources */,
				0D146094A59CBA512F9FD55570D7D082 /* CameraZoomHandler.swift in Sources */,
				6C9476B14026DE124C74C8802B04FF2B /* CGPoint+Addition.swift in Sources */,
				4C519A92A14CB1A332C0669C3A12CF1E /* CGRect+Center.swift in Sources */,
				B7BCB8DC58A5439187568E0F5F7B3A2B /* ChromaFilter.swift in Sources */,
				0EE7C507BCF14AA7B894134D4440D2AB /* CircularImageView.swift in Sources */,
				7FC3C9F5428C053AA250DF241E89CA44 /* ClosedRange+Clamp.swift in Sources */,
				6CC3B99E5E7C9FFA94E2E711D2B6F2BA /* ColorCollectionCell.swift in Sources */,
				B7AA43C55CD8D2B387E74DF2FDB6D84B /* ColorCollectionController.swift in Sources */,
				D3D4B6994437D6CD3D313A88ED6D71A9 /* ColorCollectionView.swift in Sources */,
				7AD774B4AECF1EBC024AF65491D2DD99 /* ColorDrop.swift in Sources */,
				5DB92F9E6EBBD1E26CBC47895CFD2F9A /* ColorPickerController.swift in Sources */,
				E1B0EF60D4DCE755EBE57215F0B03605 /* ColorPickerView.swift in Sources */,
				7F58DB92EEA905FA9E512D69059077B8 /* ColorSelectorController.swift in Sources */,
				ED213D0E99C647AAA46DFED1A590CA1F /* ColorSelectorView.swift in Sources */,
				D390679ECA61409BDDC7DD115A556CAE /* ColorThief.swift in Sources */,
				2154BE3726572527C891C7A8BBBFDE46 /* ConicalGradientLayer.swift in Sources */,
				F9A46AB97802C36D10F85DD5307BA1A8 /* CVPixelBuffer+copy.swift in Sources */,
				2433033C595ED80A2332724DD4356DCB /* CVPixelBuffer+sampleBuffer.swift in Sources */,
				8352E0698299305BD46BC29595C58745 /* Device.swift in Sources */,
				CEC7524128CCA1FA215E528FAD47DFE0 /* DrawingCanvas.swift in Sources */,
				F70CD0F5F6A7A81FC727A7CDF5BC445B /* DrawingController.swift in Sources */,
				F78DC56D5D7EEFE584A6CDC2F9221F10 /* DrawingView.swift in Sources */,
				39A15107409264BFFB4ED333789ADF20 /* EditionMenuCollectionCell.swift in Sources */,
				2E811A86D77206E794591A7DEC50E90E /* EditionMenuCollectionController.swift in Sources */,
				FF587ABBBC074D0C4DFBCC1688C73CCA /* EditionMenuCollectionView.swift in Sources */,
				CFD4F704DA1922EBB3009A66B5C19930 /* EditionOption.swift in Sources */,
				0DF8875E1236D09BB061B3AE7EDA0FE1 /* EditorFilterCollectionCell.swift in Sources */,
				2F7832A2D0021E8920658A506B5523E4 /* EditorFilterCollectionController.swift in Sources */,
				D4BB2CB1FC2165D4DF44FBCD74CFBC67 /* EditorFilterController.swift in Sources */,
				61EB8A686ABEE64405201367F742B6AB /* EditorFilterView.swift in Sources */,
				3AE4BAFC5D7C354E80EDB746844C9145 /* EditorTextController.swift in Sources */,
				E26685D0AE48C63E1708E59C17E256E2 /* EditorTextView.swift in Sources */,
				431E4A392057C7D7E1DDD71D6694E0C4 /* EditorView.swift in Sources */,
				6312B3A11DCAF1B928E5CAF3356552DE /* EditorViewController.swift in Sources */,
				9309FCDCD0429CF8D6F9255258CD27A4 /* EMInterferenceFilter.swift in Sources */,
				AB4AEF79FA56C0AF105DF66F203F130A /* ExtendedButton.swift in Sources */,
				7D12EF237CD2D7FD94EB688AC48A6AA1 /* ExtendedStackView.swift in Sources */,
				2DBFB0A665DEAE7C2D27451E6E0776CA /* FilmFilter.swift in Sources */,
				471CA3BC66354C2A1E162A17C6864064 /* Filter.swift in Sources */,
				1E526B9ABE5D8061771D36440E6EA2F7 /* FilterCollectionCell.swift in Sources */,
				552C902AF6906D4E341FAB52E26615BE /* FilterCollectionInnerCell.swift in Sources */,
				9E092C51C2572A3E54838A95B0EA0D52 /* FilterCollectionView.swift in Sources */,
				DECF3AFB91A38CE1C446348CCA84A986 /* FilteredInputViewController.swift in Sources */,
				17E21439CBF245F8AA05243291512078 /* FilterFactory.swift in Sources */,
				0C4F8F6A284A640C824B26802B5D0EB6 /* FilterItem.swift in Sources */,
				B72A328FE6F0028399CE3B304443C63F /* FilterProtocol.swift in Sources */,
				D4CF0716668FE0297A8E2AC348926272 /* FilterSettingsController.swift in Sources */,
				901504855E611185EF9567BB59C63E66 /* FilterSettingsView.swift in Sources */,
				3536DE56448B2FCD66B442AEF52CBED2 /* FilterType.swift in Sources */,
				F87AAF83DA386946AAE7577F288841DF /* GifVideoOutputHandler.swift in Sources */,
				F460B08D6157B3990149FE68C33AB3D4 /* GLError.swift in Sources */,
				1D392F59002883CB1C341C65BA5E3D08 /* GLKMatrix4+Unsafe.swift in Sources */,
				9BC93002FB97CC595B302EFCEF9F2BB0 /* GLPixelBufferView.swift in Sources */,
				32B7B71FCE1E4760C1CC84ACAB95AD94 /* GLUtilities.swift in Sources */,
				41765FCED32AE684EF4BDFB8D53CAC37 /* GrayscaleFilter.swift in Sources */,
				9D044A7892DF7733F884815E9CE641C3 /* GroupFilter.swift in Sources */,
				4AA427D8ED85DFDCEFA266AEF079DEC4 /* HorizontalCollectionLayout.swift in Sources */,
				1075BD4FD5E2B6AD0E8B567606D1E95C /* HorizontalCollectionView.swift in Sources */,
				D16649ACFF1941728A7FB4B0125B230C /* IgnoreTouchesCollectionView.swift in Sources */,
				33A49E38EBF5CE68571E3A19D670FF4D /* IgnoreTouchesView.swift in Sources */,
				FAE3C78F1EEE73361764B54DE58BA978 /* ImagePoolFilter.swift in Sources */,
				735274BB86289C298EA735F756E82279 /* ImagePreviewController.swift in Sources */,
				9260A5EAEC210391127373429E669125 /* IndexPath+Order.swift in Sources */,
				D45F84F98C28C230DB0DD5770525C8C8 /* KanvasCamera-dummy.m in Sources */,
				514C4E3694FBC7E7EBCFA37F8CA7C94C /* KanvasCameraAnalyticsProvider.swift in Sources */,
				75BB454CD20B25A193CF61A89C79A83F /* KanvasCameraColors.swift in Sources */,
				A2033F25D4C24925066CDDFF220606C8 /* KanvasCameraImages.swift in Sources */,
				F618492B7E324E8E9BBA5554B6C45117 /* KanvasCameraStrings.swift in Sources */,
				3D123AC8583B3C7296FAC4FD92BE5BAB /* KanvasCameraTimes.swift in Sources */,
				1390229A5DCCA1BCD517931BA15D13D9 /* KanvasUIImagePickerViewController.swift in Sources */,
				672FD3066566CABB072199A1EAE61FC8 /* LegoFilter.swift in Sources */,
				165975AEECD86399BB310BA9756AA8E8 /* LightLeaksFilter.swift in Sources */,
				95B051028259A43B5AA1CA82CBDFC182 /* LoadingIndicatorView.swift in Sources */,
				546917139546F3379E7DEFF4905F3F6D /* MainTextView.swift in Sources */,
				9B8E6BC5971F44717B1279B26C55FEC5 /* MangaFilter.swift in Sources */,
				AF48B90B1E75E7DB8E27084155CC33E2 /* Marker.swift in Sources */,
				BB4BC12191681639BC95678FA19DA630 /* MediaClip.swift in Sources */,
				525465C00161819F0C5F77C06472229B /* MediaClipsCollectionCell.swift in Sources */,
				E3849F042BC554C09FCCB04BB0584FD4 /* MediaClipsCollectionController.swift in Sources */,
				3D7274BBCB9F8CC4F9C6C9E2DB4BF945 /* MediaClipsCollectionView.swift in Sources */,
				E6E0B57DF703DAC1281FA7D1FEDF8167 /* MediaClipsEditorView.swift in Sources */,
				A1EE0A4C69068047C964C7D726752074 /* MediaClipsEditorViewController.swift in Sources */,
				45992C7E3B871D1B6C98727A0FEDA9C7 /* MediaExporter.swift in Sources */,
				709B2DF064014BA82461F9DD52B29351 /* MediaPickerButtonView.swift in Sources */,
				1903ADA8A18B782727F2145EBF3081C5 /* MediaPlayer.swift in Sources */,
				90204A1C33B564056A122F8519C33055 /* MirrorFourFilter.swift in Sources */,
				E86B09110CFC84D611312B8B26E89FD0 /* MirrorTwoFilter.swift in Sources */,
				82D251ECE185B80F372DA04EEB303F86 /* MMCQ.swift in Sources */,
				5F650765AAB21BA29BD62D3676575F1F /* ModeButtonView.swift in Sources */,
				83294B4D8C9FE60A6E6D817EE5A7129A /* ModeSelectorAndShootController.swift in Sources */,
				4FEBD1ABFC9FFC3C3027F4DD84B51B6C /* ModeSelectorAndShootView.swift in Sources */,
				955AC462A434FD28C009191813E6ED44 /* MovableTextView.swift in Sources */,
				9B08A2C809C346580C87C595D5D132C6 /* NSURL+Media.swift in Sources */,
				CA668FDEB7DD475BD49D392DB42F0F4F /* NumTypes+Conversion.swift in Sources */,
				51147BDDE3E3650BE9DCAD94DAF88BAA /* OptionsController.swift in Sources */,
				5CCFAD824C0D05F4339B20ABB7E96A4B /* OptionsStackView.swift in Sources */,
				2E21046011AEEE24B54B137F263F96B7 /* OptionView.swift in Sources */,
				FC6769FC01C68DD7F29C424EDA5453A0 /* Pencil.swift in Sources */,
				DC29C8F9CAD27733C9A6FA5624273A9D /* PhotoOutputHandler.swift in Sources */,
				B190FB86C3694EC0DDB9BD72E7E12A45 /* PlasmaFilter.swift in Sources */,
				76376E59E53943AD62B5A13C26DCD6B4 /* Queue.swift in Sources */,
				718322692F4B5A0C3ED364DFA0911F4F /* RaveFilter.swift in Sources */,
				8CBCD8E3C62E5EB2C80F455AA59467BB /* Renderer.swift in Sources */,
				A9560645A3E705BC6D0EB5AF904836CB /* Rendering.swift in Sources */,
				1B8A49707E16836F5349130077A3F206 /* RGBA.swift in Sources */,
				9CCDA9A1B7202BBACB6ABB2E608D8C18 /* RGBFilter.swift in Sources */,
				3DF58107660686ADECD9F1C72DB4EA69 /* RoundedTexture.swift in Sources */,
				1B7180B521A35DD72F9CCC01A0268578 /* ScrollHandler.swift in Sources */,
				47BFF96D06334C15D9855DF418EEC441 /* Shader.swift in Sources */,
				32851501A970C04D96BFE56FB182586F /* Sharpie.swift in Sources */,
				1CA1D82C30DDCBBFE98FAF99836CBBE0 /* ShootButtonView.swift in Sources */,
				26FC644909D4DE3E9FCEE805AE377493 /* String+Subscript.swift in Sources */,
				BA7245CDFD0229E31E10686595CD0DA0 /* StrokeSelectorController.swift in Sources */,
				655CF245960121493072D2391135F425 /* StrokeSelectorView.swift in Sources */,
				74EC49AC941D077A3D58173260BC8253 /* StylableTextView.swift in Sources */,
				80E92FC876591F16E0AC44AC9CB0FE67 /* Synchronized.swift in Sources */,
				F6987CDDC5AB9FDF4BD2ACC35D5897FA /* TextCanvas.swift in Sources */,
				F05E229A1A97028908F4008A81D9EEF1 /* TextOptions.swift in Sources */,
				9A930C73E15C8775514A41D65BC965B2 /* Texture.swift in Sources */,
				218909C782E625FF78F702BE84D70BB2 /* TextureSelectorController.swift in Sources */,
				2EEC089139BDC2B6523B9CC153EEFE2D /* TextureSelectorView.swift in Sources */,
				6597FB05FBE7F704927034DF40D119D2 /* ToonFilter.swift in Sources */,
				5C616000470CF3B5B8DF2CCF554EFA16 /* TrashView.swift in Sources */,
				7DEF95F999629AB00B6D82E83DB0575C /* UICollectionView+Cells.swift in Sources */,
				E92AABB56C8FF8A61EEF2C8745A49C43 /* UIColor+Brightness.swift in Sources */,
				E3A7C009AD078C6891C4922310D8D914 /* UIColor+Lerp.swift in Sources */,
				27219ABA75299FA1EDECB78999F90C8D /* UIFont+Fonts.swift in Sources */,
				FDC5B15E86EC560D41176513DE7FFDF8 /* UIFont+Utils.swift in Sources */,
				45B02AC77D09A5D88AB314E56EBDD2AB /* UIGestureRecognizer+Active.swift in Sources */,
				5C1836735AAF6A6B7B621366EB85FF5B /* UIImage+Camera.swift in Sources */,
				C9CAC326F5063FA200676BF32CA8A26A /* UIImage+DominantColors.swift in Sources */,
				10D8D75C9B779915784EF1BA8F6477E7 /* UIImage+FlipLeftMirrored.swift in Sources */,
				57162C258EA32D6D495CD718609C639A /* UIImage+PixelBuffer.swift in Sources */,
				C0D83BDE30640A641F1E70990F6EB7A7 /* UIUpdate.swift in Sources */,
				41D59381BA4842569A1AD635AB23CA7B /* UIView+Image.swift in Sources */,
				43616652A4C16DF1E7526C6125579FE3 /* UIView+Layout.swift in Sources */,
				7A1626F20CF85FD23EE9D6A87BD50917 /* UIViewController+Load.swift in Sources */,
				89E443D7B3D7B09BF529EFE4B76A981C /* VideoCompositor.swift in Sources */,
				A4B5C064A1C7A361D58D4BD2CC79359E /* VideoOutputHandler.swift in Sources */,
				AA46795727AE16F16DBFE5AB6333F4EA /* ViewTransformations.swift in Sources */,
				53A88096DC70C1E6CDAB792400D52F51 /* WaveFilter.swift in Sources */,
				BB1ED33DCA6547F8DEDCCDEBD98551B1 /* WavePoolFilter.swift in Sources */,
			);
			runOnlyForDeploymentPostprocessing = 0;
		};
		A05CEFB01C6739183DCDD05DA5868DF5 /* Sources */ = {
			isa = PBXSourcesBuildPhase;
			buildActionMask = 2147483647;
			files = (
				9AAD6F18E7A4BE98A61B11F6A6CE9B9E /* Array+Safety.swift in Sources */,
				E3F45887B8C7ED8B01D5C76C00F9A9FE /* CGSize+Utils.swift in Sources */,
				8FCBB835D0E086D03F549BB0E16FE9A5 /* ContentTypeDetector.swift in Sources */,
				A621AAFB07A400769AB1A82F389A7880 /* Dictionary+Copy.swift in Sources */,
				340CA4DF53A4DA97B7A65CF6014875ED /* HashCodeBuilder.swift in Sources */,
				C9AFBF4CCA7BD952A9BBBB536446882D /* String+HexColor.swift in Sources */,
				6A70CB61D8579C574DA3AE1265E84C29 /* TMUserInterfaceIdiom.swift in Sources */,
				DA8E079543089C365DDD4BD6A8988843 /* TumblrMediaInfo.swift in Sources */,
				6FD76866B0FB3A3DDC467BCB1B47D624 /* UIColor+Hex.swift in Sources */,
				1798F700E67FC784863C944EB8CA0743 /* Utils-dummy.m in Sources */,
=======
				9556ED0F6AEFADECD27525EAF59BF3DE /* AlphaBlendFilter.swift in Sources */,
				F68D06F32251E12339EF6940BDB05A2E /* Array+Move.swift in Sources */,
				7786B941D9831E5C2A75747E43DBF1E7 /* Array+Object.swift in Sources */,
				3B6623ADC632F63A46BD7937467CFBD4 /* Array+Rotate.swift in Sources */,
				C5045EB2DA75DD7B02C0F51248C6F20C /* AVAssetTrack+transform.swift in Sources */,
				D4C01FE865E1E8800E5113B49A1F3E73 /* AVURLAsset+Thumbnail.swift in Sources */,
				642F052884E0983961F43481CAF3DEBE /* CALayer+CGImage.swift in Sources */,
				B4F1B235196EF207B31FF92922DD9DD5 /* CALayer+Color.swift in Sources */,
				56FF13843949003CF8D2FA86D4569B16 /* CALayer+Shadows.swift in Sources */,
				6841DDBC6945F318F5D8607BDB079CA2 /* CameraController.swift in Sources */,
				65E7F34323706A200021FC2B /* String+Subscript.swift in Sources */,
				6725654BD91B852FF5BCF0EC4AB77DAE /* CameraFilterCollectionCell.swift in Sources */,
				EB311B66AE99F0645BC580811867004B /* CameraFilterCollectionController.swift in Sources */,
				DE29BAED047B2EB2A5F3544AA06B0396 /* CameraInputController.swift in Sources */,
				2EC3A31DF1891502E1CE33A3A9A7EC30 /* CameraInputControllerDelegate.swift in Sources */,
				0B44413DFBC9B0BD5818C6C456A76889 /* CameraInputOutput.swift in Sources */,
				0F33AA7926238333B8CB925C5F528B46 /* CameraOption.swift in Sources */,
				21B9E810E81898A5A06A55D4700F189A /* CameraPreviewView.swift in Sources */,
				4B8CA0926053F275AF7F2F9B3617E497 /* CameraPreviewViewController.swift in Sources */,
				2956EB982D8D58A28BC72C0CE3171C18 /* CameraRecorder.swift in Sources */,
				443B8DC48E9D4A7344651AD363458812 /* CameraRecordingProtocol.swift in Sources */,
				53133EC88EE6F1D1A29C26BDF3AEA670 /* CameraSegmentHandler.swift in Sources */,
				35C03F9F88966411AEFA48BA9D310097 /* CameraSettings.swift in Sources */,
				657AB0432370632800944C65 /* MainTextView.swift in Sources */,
				27CC7F55BAAF6AB90E5A976FC64B78F8 /* CameraView.swift in Sources */,
				71875E5A533347C9FF3513486A1178C9 /* CameraZoomHandler.swift in Sources */,
				68584A041176119B5F308BCC8EE4968F /* CGPoint+Operators.swift in Sources */,
				58E8BA2CCAFF527D5029C38376BF60C7 /* CGRect+Center.swift in Sources */,
				99BA85F4B06732179ACF09FF9F1CC0CF /* ChromaFilter.swift in Sources */,
				58692857A16E66075257AAAFB8EADBA2 /* CircularImageView.swift in Sources */,
				F4C1A7DDB3C791B3403129CF7A53C603 /* ClosedRange+Clamp.swift in Sources */,
				29F65AA2BA7EA232832D17E201C014E6 /* ColorCollectionCell.swift in Sources */,
				B284D1B972404BB26CE9499DE547341A /* ColorCollectionController.swift in Sources */,
				7BB77C58F7649FF227D16244651C7020 /* ColorCollectionView.swift in Sources */,
				2BCAC1C3A9045F4B8E31D9A0904F74B4 /* ColorDrop.swift in Sources */,
				29DE0B2F6A44A0CC16899A2DD62E5B51 /* ColorPickerController.swift in Sources */,
				EAE475AC94B4423E1E258D5F15D8D163 /* ColorPickerView.swift in Sources */,
				825601FCDD5E3947D8F7FAB0EB271335 /* ColorSelectorController.swift in Sources */,
				1A55068B2FC2070D29DF60104EFDE21E /* ColorSelectorView.swift in Sources */,
				4A5523350BCBA3952B6192D0A374828B /* ColorThief.swift in Sources */,
				95B65B25D968D33765DD9875E4B191A7 /* ConicalGradientLayer.swift in Sources */,
				A89DD102DAF19FEB7EFE4AFB24FCF9E0 /* CVPixelBuffer+copy.swift in Sources */,
				9AEDFBAE4609D14CC83EE776BAF5A64B /* CVPixelBuffer+sampleBuffer.swift in Sources */,
				4F041C4988621C6BFD8E78A646657958 /* Device.swift in Sources */,
				CE122838412EAB5A02DE4E81BC55BE57 /* DrawingCanvas.swift in Sources */,
				32C952881784A8E078B7A750ADE01E70 /* DrawingController.swift in Sources */,
				E514500A55C0EF377D771737F54632C4 /* DrawingView.swift in Sources */,
				390032A005B9064424AEDD62199A0B3C /* EditionMenuCollectionCell.swift in Sources */,
				7896FE7D11792642E931584F06911D03 /* EditionMenuCollectionController.swift in Sources */,
				144D099C984EE85DBC96CEC472249DF9 /* EditionMenuCollectionView.swift in Sources */,
				906E3335C54BEE984FDAE03A77F708A6 /* EditionOption.swift in Sources */,
				3320BF9B23F4E487D43C19F8AC74B9D8 /* EditorFilterCollectionCell.swift in Sources */,
				76D4BAB9E48F8CD3AE981AD0A17DE56F /* EditorFilterCollectionController.swift in Sources */,
				0A3E18B7A2C1B4544532357D433E276A /* EditorFilterController.swift in Sources */,
				C2700BC62F3D9AC613823FBA374C242E /* EditorFilterView.swift in Sources */,
				1C397DCFA4CE298388B41122AEB65E0F /* EditorTextController.swift in Sources */,
				9064A57A9F92DD7C86B889437882A253 /* EditorTextView.swift in Sources */,
				C684E7DFAB45A1DF5EBFA012F7129A78 /* EditorView.swift in Sources */,
				AFE318A14509F4C0A32EE645EB44BFBE /* EditorViewController.swift in Sources */,
				DB85107ACB3605277CCA86AAC18B4B10 /* EMInterferenceFilter.swift in Sources */,
				B1959D31AB951CA83DCB68AAF9CD78BB /* ExtendedButton.swift in Sources */,
				319A08252081E0911FB9878F65621D83 /* ExtendedStackView.swift in Sources */,
				700F7693F42B3FC2CFEC008B06561EDA /* FilmFilter.swift in Sources */,
				6E0012D403301DC8F12CE9192EBF8199 /* Filter.swift in Sources */,
				1C9347843C1A514D66FA83DF5F14D5F0 /* FilterCollectionCell.swift in Sources */,
				2C66B7D71D182B131C50EA8782AF4E09 /* FilterCollectionInnerCell.swift in Sources */,
				1DF74E61DA85CF5FDC54A9E3DD321F8D /* FilterCollectionView.swift in Sources */,
				66AF9BC7628E822DC6B063A0A1146B5B /* FilteredInputViewController.swift in Sources */,
				B4E95DB00688C16B016D9ECF857C236A /* FilterFactory.swift in Sources */,
				858C1F3156979FF0BABA81D24FD9CD26 /* FilterItem.swift in Sources */,
				D536970305CD01BB0172D36194CE6FD6 /* FilterProtocol.swift in Sources */,
				2851B78022012CD8E3715B2C6CF43E05 /* FilterSettingsController.swift in Sources */,
				959159D41E46ADDC585803413954171D /* FilterSettingsView.swift in Sources */,
				0F054A705195F6E143E65E3477A74155 /* FilterType.swift in Sources */,
				B381600BCFD2D50AA6A568B03F55CC7D /* GifVideoOutputHandler.swift in Sources */,
				EA2E346268F28013C0D8B10E5A83C527 /* GLError.swift in Sources */,
				89CE5A3C00989956C4E1F208B0E12410 /* GLKMatrix4+Unsafe.swift in Sources */,
				25985D2931266B35E0815240628D0D77 /* GLMediaExporter.swift in Sources */,
				211BDB653162E1670A9F0A5EF866D88C /* GLPixelBufferView.swift in Sources */,
				FC675006A701FDAC399FE057A183EE99 /* GLPlayer.swift in Sources */,
				F20FB5397A5623A05BA9C720D750554C /* GLRenderer.swift in Sources */,
				8513162DF8682DD571A96194A35791C4 /* GLVideoCompositor.swift in Sources */,
				6658ED04B9DE0250C8EE7863B222C6E5 /* GrayscaleFilter.swift in Sources */,
				DAC4E9C09046BBBEB177008EF8D4E5EF /* GroupFilter.swift in Sources */,
				05DB639A50FEC778AF4664AC0D3499C4 /* HorizontalCollectionLayout.swift in Sources */,
				8F4B6D86361DEA1246FBA03E167F2673 /* HorizontalCollectionView.swift in Sources */,
				48267027DE750233146F90771764D631 /* IgnoreTouchesCollectionView.swift in Sources */,
				4A6257B18B3C1C44D722A79D6AFE145E /* IgnoreTouchesView.swift in Sources */,
				F09F1C6D17EA4BA4CA65674E1B722691 /* ImagePoolFilter.swift in Sources */,
				92D29982F9C7170C18AE7D4DA4A5E0F0 /* ImagePreviewController.swift in Sources */,
				E586FD98824CAE19C7BA60EDFE138116 /* IndexPath+Order.swift in Sources */,
				852E291E4A2A2585857AB8AF3BAE5190 /* KanvasCamera-dummy.m in Sources */,
				F78BCEE3A5FDD6E7D4EA46C72A445D6B /* KanvasCameraAnalyticsProvider.swift in Sources */,
				4E0C61CE89F471865E1E8717EEB30C70 /* KanvasCameraColors.swift in Sources */,
				5E8C915A278F518E05FD883A85501C1F /* KanvasCameraImages.swift in Sources */,
				11BE2F5FC23712658DD468B9F7897157 /* KanvasCameraStrings.swift in Sources */,
				516C263B7E09E275E2DCD3B7708C72B6 /* KanvasCameraTimes.swift in Sources */,
				F19DAC8390AA753C91191B2D9DEADA62 /* KanvasUIImagePickerViewController.swift in Sources */,
				54003F96BA5660CAACD5CFADCC521BF5 /* LegoFilter.swift in Sources */,
				730ABCBB889F090D3ACC01303ADC58E0 /* LightLeaksFilter.swift in Sources */,
				1A4EB1EA193B3A817408AE8C158B7B60 /* LoadingIndicatorView.swift in Sources */,
				45F922F28B587F520FD8DEAF3221BBD3 /* MangaFilter.swift in Sources */,
				DD2294443DF454FE340360937739E419 /* Marker.swift in Sources */,
				064980FDF99B4CEAE18AD5CED28A27EC /* MediaClip.swift in Sources */,
				A0331F81D9FD66F5E7E338A2FFA1ADCB /* MediaClipsCollectionCell.swift in Sources */,
				6B5649A4F2A7F64D5D1C361DBC0D304E /* MediaClipsCollectionController.swift in Sources */,
				0BC23BB186C033A70FCE1D1858638F74 /* MediaClipsCollectionView.swift in Sources */,
				55D0D16AB1B5AA76DF0D47EB8970863C /* MediaClipsEditorView.swift in Sources */,
				426AF6B9E6B62F816B1C1D7FD38E536E /* MediaClipsEditorViewController.swift in Sources */,
				5946AEE8BC817328B63129E1EA865395 /* MediaPickerButtonView.swift in Sources */,
				11FD12A4BF71318488473D950372FA3A /* MirrorFourFilter.swift in Sources */,
				0E7D22208D9E9E9FA9ECABCC7A4E16D8 /* MirrorTwoFilter.swift in Sources */,
				3F2B5CB033D9CC68941B04B5D08DAD86 /* MMCQ.swift in Sources */,
				0B401D037834461DC137496218AB9750 /* ModeButtonView.swift in Sources */,
				F820D10E1980F3C49B40B6FAB1A48817 /* ModeSelectorAndShootController.swift in Sources */,
				B2AEC26A7DA36A3F53AA873DCB018E73 /* ModeSelectorAndShootView.swift in Sources */,
				7FA61855ECA16AD8C9FB4BE80E935776 /* MovableTextView.swift in Sources */,
				7AFB38CB1E6F45D16E671D47C9DFF8DC /* NSURL+Media.swift in Sources */,
				79C444FD12857A47A7446EDE5F8893E8 /* NumTypes+Conversion.swift in Sources */,
				2E190B17063DA08CE37606F8B203DA6C /* OptionsController.swift in Sources */,
				22AD45882CBF3F7B425BDE4960B5D9F2 /* OptionsStackView.swift in Sources */,
				86870D186AD63C59262B1324724C8225 /* OptionView.swift in Sources */,
				A751D4D2FA309873C0060F95761A3BAF /* Pencil.swift in Sources */,
				5FEFEE5367E6C46643C78239DD3BFD38 /* PhotoOutputHandler.swift in Sources */,
				102F7F81E137FB4501D0C7CA5948BF80 /* PlasmaFilter.swift in Sources */,
				2B1CD824DB87D48FB68394960A23F330 /* Queue.swift in Sources */,
				A40B7353846CE5565E6C4A0F1164274B /* RaveFilter.swift in Sources */,
				7C3B247E1A6BD5CA1D23A9B7ED963B76 /* RGBA.swift in Sources */,
				17CFF94E2512A38F4BF23212E9321FB6 /* RGBFilter.swift in Sources */,
				D452401F7EE2719605DE302BA6BB2EC4 /* RoundedTexture.swift in Sources */,
				40036796EE9CE93D738F7A9C5106FA6C /* ScrollHandler.swift in Sources */,
				DEE5863CDA9A4CFD4D306636DA4505B2 /* Shader.swift in Sources */,
				D9FA4EEAFA1524927197BBDF49F3AF1A /* ShaderUtilities.swift in Sources */,
				E6C8DCC965D16707A087247C3F1750D8 /* Sharpie.swift in Sources */,
				8B5C567049B5590F75E77ABB2261C933 /* ShootButtonView.swift in Sources */,
				9CDCEFB9F88D2BF75D50F7DA1020697A /* StrokeSelectorController.swift in Sources */,
				49205B9CEB69E398BB233ABE744AC6E7 /* StrokeSelectorView.swift in Sources */,
				0B1506A13BDC028BF0E395346E843E58 /* StylableTextView.swift in Sources */,
				3403B42EF57EC1E90D70EC46BD259B5F /* Synchronized.swift in Sources */,
				7FE70751ADE4B46B622117CC58E2E99E /* TextCanvas.swift in Sources */,
				0DAF02A36CD62AA12E09204D5FCABB2F /* TextOptions.swift in Sources */,
				3D3308B89275FE411EC9F0FBE21939A4 /* Texture.swift in Sources */,
				C623ADF947FBEE3CC9ED27EEACC99C4D /* TextureSelectorController.swift in Sources */,
				95C389CF33668AAB9109BFDB3EC0489A /* TextureSelectorView.swift in Sources */,
				DACB6241DDFD57932DBB21210F6FCE70 /* ToonFilter.swift in Sources */,
				4416C1495BE9DE4617E4F379AE006B5E /* TrashView.swift in Sources */,
				3F82C74C03DEBCB87351C8350CAF9772 /* UICollectionView+Cells.swift in Sources */,
				94F2378BD8335BE7B60E87EEE22FB71C /* UIColor+Brightness.swift in Sources */,
				BD83A18B83FB41B57F29CEE48989AEF0 /* UIColor+Lerp.swift in Sources */,
				684D8AB5AA355277447103B990E4A740 /* UIFont+Fonts.swift in Sources */,
				6EACE3FD5D271FB47B862C4594041ED4 /* UIFont+Utils.swift in Sources */,
				DA21427F16BDEFF9DDE2703B208B1BEF /* UIGestureRecognizer+Active.swift in Sources */,
				3403D581F6460AA22A964F4A49F02C83 /* UIImage+Camera.swift in Sources */,
				CCEA9BF10EDD3BF80DBC9B6E62354590 /* UIImage+DominantColors.swift in Sources */,
				DFFD484192BE2C3D89AAA91BCDA2CE79 /* UIImage+FlipLeftMirrored.swift in Sources */,
				2FE1B3E5E7B630E66B281BF1048FF89A /* UIImage+PixelBuffer.swift in Sources */,
				4D02466E54DE6048CD5CFEA44E5501F1 /* UIUpdate.swift in Sources */,
				DFCC9A542E3D906D8C0960A374CAB909 /* UIView+Image.swift in Sources */,
				F84CBC52608D5B4006E5E532E7617C07 /* UIView+Layout.swift in Sources */,
				16C0431C762F7EF73ECB73085CE38892 /* UIViewController+Load.swift in Sources */,
				008D772EDF28D16A4EFF3A9B0F41B25B /* VideoOutputHandler.swift in Sources */,
				41DBD7471104F00D1A3990ABCC7185AD /* ViewTransformations.swift in Sources */,
				A7B0076EC66DF7EE3ADC0FB3D52F5BE7 /* WaveFilter.swift in Sources */,
				3CB6071F0EC5C425007300E794A96323 /* WavePoolFilter.swift in Sources */,
>>>>>>> 979bea1b
			);
			runOnlyForDeploymentPostprocessing = 0;
		};
		A48201AC594B2E6B09C0EE0396BC1377 /* Sources */ = {
			isa = PBXSourcesBuildPhase;
			buildActionMask = 2147483647;
			files = (
				6DBC8EB7532E931C2FBDA71D1E0B66A4 /* FBSnapshotTestCase-dummy.m in Sources */,
				8CE3BF0ACE07EA42DD5DAC871BF4B767 /* FBSnapshotTestCase.m in Sources */,
				E8AC509D18EBF21B1FEA909652A01108 /* FBSnapshotTestCasePlatform.m in Sources */,
				88396E68DC05A379282F3B374F75F43C /* FBSnapshotTestController.m in Sources */,
				9D65089019D558E5A9661F2DCAD20313 /* SwiftSupport.swift in Sources */,
				11C410135C7E89353B480AC8DE0BFB77 /* UIApplication+StrictKeyWindow.m in Sources */,
				2DCFF0CE0BD295F1D46D3247F36B192C /* UIImage+Compare.m in Sources */,
				14AD81D52FAD9CF2C065C61FB00C3B4F /* UIImage+Diff.m in Sources */,
				A525E29E0A8079B35B793D8A2B5FBDF2 /* UIImage+Snapshot.m in Sources */,
			);
			runOnlyForDeploymentPostprocessing = 0;
		};
		AACE49F87FCAAB9ABB4BB310F7E27C6C /* Sources */ = {
			isa = PBXSourcesBuildPhase;
			buildActionMask = 2147483647;
			files = (
				5ECE4D2B9FDF11E0184AB626EDDE521A /* Pods-KanvasCameraExample-dummy.m in Sources */,
			);
			runOnlyForDeploymentPostprocessing = 0;
		};
		DC8BCC4C65054F0D223EE69D0922D4A7 /* Sources */ = {
			isa = PBXSourcesBuildPhase;
			buildActionMask = 2147483647;
			files = (
				CB54D55E921DE33512930232FF5CD3D1 /* Pods-KanvasCameraExampleTests-dummy.m in Sources */,
			);
			runOnlyForDeploymentPostprocessing = 0;
		};
		E30E1C7FB8F84927DB9D00BA93DF68C2 /* Sources */ = {
			isa = PBXSourcesBuildPhase;
			buildActionMask = 2147483647;
			files = (
				5C8FCDB1A20A6976A6764CFFA97FA187 /* ColorPickerViewController.swift in Sources */,
				B3F19958985D15887C8E1F7AD56C000A /* ComposeNavigationBar.swift in Sources */,
				1D199AD10F253777ABFF405C7CCE9776 /* EasyTipView.swift in Sources */,
				1A865D7BE2FEDB87CEE238C8C31D93C4 /* EditTagsView.swift in Sources */,
				C738EB82842BA050642BAE3E2C77BD5A /* HapticFeedbackGenerating.swift in Sources */,
				A302B967A61F22CFD39A549234BBDB6E /* HapticFeedbackGenerator.swift in Sources */,
				60CE13540C1A203C8CF972F20930E205 /* NSLayoutConstraint+Utils.swift in Sources */,
				58C06FF46BCD2DEDF2FE75F8B9C2C82E /* PostFormKeyboardTracker.swift in Sources */,
				B1AC262BFDECEB5672DDB296504E15A9 /* PostOptionsConstants.swift in Sources */,
				C6087AB8F60A12075505D1C96D28E4E9 /* PostOptionsTagsDelegate.swift in Sources */,
				5AA0704C1D666DCEF36C6F451A04AB41 /* SharedUI-dummy.m in Sources */,
				DBBD63D739E6CB8DEFB0A2C42E285FFF /* ShowModalFromTopAnimator.swift in Sources */,
				2AFC7750ADA822D9E281D0408C291D0E /* SuggestedTagsDataSource.swift in Sources */,
				E1B83CB75A4A8D58C33D0ED2FC27A010 /* SuggestedTagsView.swift in Sources */,
				452472AB91F542D70328446AA53477C1 /* SuggestedTagView.swift in Sources */,
				890AE69F9ED6AB48DD056D81709D4259 /* TagsOptionsModel.swift in Sources */,
				E342B7246050EF7AC26301A1DA9BFAF9 /* TagsView.swift in Sources */,
				6C94DF34F3FBFED1857D4983681FD4E2 /* TagsViewAnimationCoordinator.swift in Sources */,
				FB186AC3D93FB597AB7BC9067E98582A /* TagsViewCollectionViewLayout.swift in Sources */,
				42A0902303EC28006AA523557B6761BB /* TagsViewController.swift in Sources */,
				B218906D99EF9A692C6210CA4D62BEFE /* TagsViewEditCell.swift in Sources */,
				87D7BB9ED5D9BC08613ACD0C0228090F /* TagsViewTagCell.swift in Sources */,
				439A1AD0F4CBD9084F34F8ECA33FA710 /* TimelineContaining.swift in Sources */,
				6CD01C511C1529BDF6026C68BB8D1609 /* TMPageViewController.swift in Sources */,
				3679F3DD0D1CD9EEE979A95B776FD158 /* ToastPresentationStyle.swift in Sources */,
				6D33200D69012660681198CAB09CE2D8 /* UIView+AutoLayout.swift in Sources */,
				A6B44DD07347B79A0C8387505CD50A77 /* UIView+Shadows.swift in Sources */,
				2CD71DF137F0651E1E98B41664932848 /* UIView+Snaphot.swift in Sources */,
				8F5D2F5B4047DBB0E9A8A7AF6B585F00 /* UIView+Utils.swift in Sources */,
				625B06B634038CB2C18BCACDF0299D84 /* UIViewController+Orientation.swift in Sources */,
			);
			runOnlyForDeploymentPostprocessing = 0;
		};
/* End PBXSourcesBuildPhase section */

/* Begin PBXTargetDependency section */
		09547E072CB56FC0F481F27104664E6F /* PBXTargetDependency */ = {
			isa = PBXTargetDependency;
			name = Utils;
			target = 5E1C9C4892FA8FEB28F32737904729A4 /* Utils */;
			targetProxy = 28B99EB4FDE825D2C21C1AA39C5F457F /* PBXContainerItemProxy */;
		};
		37FBB93E3DAF0DDC0F2063A84C8B524F /* PBXTargetDependency */ = {
			isa = PBXTargetDependency;
			name = SharedUI;
			target = 5A8AA14BB4E2075C7AF275F5A37A8613 /* SharedUI */;
			targetProxy = 3A11C541D8A4093C013616FFF324320F /* PBXContainerItemProxy */;
		};
		38ECD3D07F2449A2CC67E51EB8231CA7 /* PBXTargetDependency */ = {
			isa = PBXTargetDependency;
			name = TumblrTheme;
			target = 97690FB9AA16497E774B413B7C6B9506 /* TumblrTheme */;
			targetProxy = 5D06D4F7D341C0A1BE0DFFFDB1462314 /* PBXContainerItemProxy */;
		};
		415B3A5ECF5197CFFC4DA019E24B1CAE /* PBXTargetDependency */ = {
			isa = PBXTargetDependency;
			name = TumblrTheme;
			target = 97690FB9AA16497E774B413B7C6B9506 /* TumblrTheme */;
			targetProxy = AAE2AB4A551E4795F4A88D8B537A5DDB /* PBXContainerItemProxy */;
		};
		53D4E97A8AB3E28FA96E1C1A7DDB05D1 /* PBXTargetDependency */ = {
			isa = PBXTargetDependency;
			name = KanvasCamera;
			target = EEA7BBCE1AEABC4574550F0FCA071779 /* KanvasCamera */;
			targetProxy = 5C01C72F375428E5B57BA8EC1908A1CA /* PBXContainerItemProxy */;
		};
		7079038F53EB8168E5DABC06E7F03DFB /* PBXTargetDependency */ = {
			isa = PBXTargetDependency;
			name = Utils;
			target = 5E1C9C4892FA8FEB28F32737904729A4 /* Utils */;
			targetProxy = 2E82BE1640D5CF65B1DC0C3B350F16FD /* PBXContainerItemProxy */;
		};
		7DA74F7E120E4C95CD4995D5607DB5C9 /* PBXTargetDependency */ = {
			isa = PBXTargetDependency;
			name = TumblrTheme;
			target = 97690FB9AA16497E774B413B7C6B9506 /* TumblrTheme */;
			targetProxy = BDF397B834186F793D10E970E75FE0F5 /* PBXContainerItemProxy */;
		};
		925F63849BE07F7DE5057E9FE5CEC18F /* PBXTargetDependency */ = {
			isa = PBXTargetDependency;
			name = Utils;
			target = 5E1C9C4892FA8FEB28F32737904729A4 /* Utils */;
			targetProxy = 861F12E57A0BF9C1DF2669027EFEA1E4 /* PBXContainerItemProxy */;
		};
		9C2915290253F373F120460D7A858372 /* PBXTargetDependency */ = {
			isa = PBXTargetDependency;
			name = SharedUI;
			target = 5A8AA14BB4E2075C7AF275F5A37A8613 /* SharedUI */;
			targetProxy = 4E3753948A34E8C7215F8C3C15D76F9E /* PBXContainerItemProxy */;
		};
		A8A80F67F9117E224D38D104B6F433A9 /* PBXTargetDependency */ = {
			isa = PBXTargetDependency;
			name = KanvasCamera;
			target = EEA7BBCE1AEABC4574550F0FCA071779 /* KanvasCamera */;
			targetProxy = EAC29C22E64E0F90BA3C29D27CC05DE0 /* PBXContainerItemProxy */;
		};
		E102E6D7E78D1030F804AC00FEF9FD26 /* PBXTargetDependency */ = {
			isa = PBXTargetDependency;
			name = FBSnapshotTestCase;
			target = 98A98149697C80CEF8D5772791E92E66 /* FBSnapshotTestCase */;
			targetProxy = CDA2DA05D5B0E2CC20E64A30F072EAFE /* PBXContainerItemProxy */;
		};
		EEE5BF2ABC4D4EA7621F246C78294E9C /* PBXTargetDependency */ = {
			isa = PBXTargetDependency;
			name = Utils;
			target = 5E1C9C4892FA8FEB28F32737904729A4 /* Utils */;
			targetProxy = D3072593E1F4F34441418360B6655ECC /* PBXContainerItemProxy */;
		};
		F0BDC7B61CFAEF19CB9CE53E9B5D5D36 /* PBXTargetDependency */ = {
			isa = PBXTargetDependency;
			name = SharedUI;
			target = 5A8AA14BB4E2075C7AF275F5A37A8613 /* SharedUI */;
			targetProxy = 42B63B54D80192D8BF14F6548CE9D90F /* PBXContainerItemProxy */;
		};
		FC03871CF8DC038908C1AE860B4B2D0C /* PBXTargetDependency */ = {
			isa = PBXTargetDependency;
			name = TumblrTheme;
			target = 97690FB9AA16497E774B413B7C6B9506 /* TumblrTheme */;
			targetProxy = 4C3F91E41323FE0CC677A326EBB0D2F8 /* PBXContainerItemProxy */;
		};
/* End PBXTargetDependency section */

/* Begin XCBuildConfiguration section */
		131356BE54884448CA49C07BEDF4BB2A /* Debug */ = {
			isa = XCBuildConfiguration;
			buildSettings = {
				ALWAYS_SEARCH_USER_PATHS = NO;
				CLANG_ANALYZER_NONNULL = YES;
				CLANG_ANALYZER_NUMBER_OBJECT_CONVERSION = YES_AGGRESSIVE;
				CLANG_CXX_LANGUAGE_STANDARD = "gnu++14";
				CLANG_CXX_LIBRARY = "libc++";
				CLANG_ENABLE_MODULES = YES;
				CLANG_ENABLE_OBJC_ARC = YES;
				CLANG_ENABLE_OBJC_WEAK = YES;
				CLANG_WARN_BLOCK_CAPTURE_AUTORELEASING = YES;
				CLANG_WARN_BOOL_CONVERSION = YES;
				CLANG_WARN_COMMA = YES;
				CLANG_WARN_CONSTANT_CONVERSION = YES;
				CLANG_WARN_DEPRECATED_OBJC_IMPLEMENTATIONS = YES;
				CLANG_WARN_DIRECT_OBJC_ISA_USAGE = YES_ERROR;
				CLANG_WARN_DOCUMENTATION_COMMENTS = YES;
				CLANG_WARN_EMPTY_BODY = YES;
				CLANG_WARN_ENUM_CONVERSION = YES;
				CLANG_WARN_INFINITE_RECURSION = YES;
				CLANG_WARN_INT_CONVERSION = YES;
				CLANG_WARN_NON_LITERAL_NULL_CONVERSION = YES;
				CLANG_WARN_OBJC_IMPLICIT_RETAIN_SELF = YES;
				CLANG_WARN_OBJC_LITERAL_CONVERSION = YES;
				CLANG_WARN_OBJC_ROOT_CLASS = YES_ERROR;
				CLANG_WARN_RANGE_LOOP_ANALYSIS = YES;
				CLANG_WARN_STRICT_PROTOTYPES = YES;
				CLANG_WARN_SUSPICIOUS_MOVE = YES;
				CLANG_WARN_UNGUARDED_AVAILABILITY = YES_AGGRESSIVE;
				CLANG_WARN_UNREACHABLE_CODE = YES;
				CLANG_WARN__DUPLICATE_METHOD_MATCH = YES;
				COPY_PHASE_STRIP = NO;
				DEBUG_INFORMATION_FORMAT = dwarf;
				ENABLE_STRICT_OBJC_MSGSEND = YES;
				ENABLE_TESTABILITY = YES;
				GCC_C_LANGUAGE_STANDARD = gnu11;
				GCC_DYNAMIC_NO_PIC = NO;
				GCC_NO_COMMON_BLOCKS = YES;
				GCC_OPTIMIZATION_LEVEL = 0;
				GCC_PREPROCESSOR_DEFINITIONS = (
					"POD_CONFIGURATION_DEBUG=1",
					"DEBUG=1",
					"$(inherited)",
				);
				GCC_WARN_64_TO_32_BIT_CONVERSION = YES;
				GCC_WARN_ABOUT_RETURN_TYPE = YES_ERROR;
				GCC_WARN_UNDECLARED_SELECTOR = YES;
				GCC_WARN_UNINITIALIZED_AUTOS = YES_AGGRESSIVE;
				GCC_WARN_UNUSED_FUNCTION = YES;
				GCC_WARN_UNUSED_VARIABLE = YES;
				IPHONEOS_DEPLOYMENT_TARGET = 12.0;
				MTL_ENABLE_DEBUG_INFO = INCLUDE_SOURCE;
				MTL_FAST_MATH = YES;
				ONLY_ACTIVE_ARCH = YES;
				PRODUCT_NAME = "$(TARGET_NAME)";
				STRIP_INSTALLED_PRODUCT = NO;
				SWIFT_ACTIVE_COMPILATION_CONDITIONS = DEBUG;
				SWIFT_OPTIMIZATION_LEVEL = "-Onone";
				SWIFT_VERSION = 5.0;
				SYMROOT = "${SRCROOT}/../build";
			};
			name = Debug;
		};
		2408443B3CDB4A7C6D37D18FCD45580E /* Release */ = {
			isa = XCBuildConfiguration;
			baseConfigurationReference = 9706167C9AFE1978EBA406A4766CF28C /* TumblrTheme.xcconfig */;
			buildSettings = {
				CLANG_ENABLE_OBJC_WEAK = NO;
				CODE_SIGN_IDENTITY = "";
				"CODE_SIGN_IDENTITY[sdk=appletvos*]" = "";
				"CODE_SIGN_IDENTITY[sdk=iphoneos*]" = "";
				"CODE_SIGN_IDENTITY[sdk=watchos*]" = "";
				CURRENT_PROJECT_VERSION = 1;
				DEFINES_MODULE = YES;
				DYLIB_COMPATIBILITY_VERSION = 1;
				DYLIB_CURRENT_VERSION = 1;
				DYLIB_INSTALL_NAME_BASE = "@rpath";
				GCC_PREFIX_HEADER = "Target Support Files/TumblrTheme/TumblrTheme-prefix.pch";
				INFOPLIST_FILE = "Target Support Files/TumblrTheme/TumblrTheme-Info.plist";
				INSTALL_PATH = "$(LOCAL_LIBRARY_DIR)/Frameworks";
				IPHONEOS_DEPLOYMENT_TARGET = 12.0;
				LD_RUNPATH_SEARCH_PATHS = (
					"$(inherited)",
					"@executable_path/Frameworks",
					"@loader_path/Frameworks",
				);
				MODULEMAP_FILE = "Target Support Files/TumblrTheme/TumblrTheme.modulemap";
				PRODUCT_MODULE_NAME = TumblrTheme;
				PRODUCT_NAME = TumblrTheme;
				SDKROOT = iphoneos;
				SKIP_INSTALL = YES;
				SWIFT_ACTIVE_COMPILATION_CONDITIONS = "$(inherited) ";
				SWIFT_VERSION = 4.2;
				TARGETED_DEVICE_FAMILY = "1,2";
				VALIDATE_PRODUCT = YES;
				VERSIONING_SYSTEM = "apple-generic";
				VERSION_INFO_PREFIX = "";
			};
			name = Release;
		};
		29B89AC39698C1A037CDDC9554A421A4 /* Release */ = {
			isa = XCBuildConfiguration;
			baseConfigurationReference = 418E0471655A8CDB5EB2C290498D2FD3 /* FBSnapshotTestCase.xcconfig */;
			buildSettings = {
				CODE_SIGN_IDENTITY = "";
				"CODE_SIGN_IDENTITY[sdk=appletvos*]" = "";
				"CODE_SIGN_IDENTITY[sdk=iphoneos*]" = "";
				"CODE_SIGN_IDENTITY[sdk=watchos*]" = "";
				CURRENT_PROJECT_VERSION = 1;
				DEFINES_MODULE = YES;
				DYLIB_COMPATIBILITY_VERSION = 1;
				DYLIB_CURRENT_VERSION = 1;
				DYLIB_INSTALL_NAME_BASE = "@rpath";
				GCC_PREFIX_HEADER = "Target Support Files/FBSnapshotTestCase/FBSnapshotTestCase-prefix.pch";
				INFOPLIST_FILE = "Target Support Files/FBSnapshotTestCase/FBSnapshotTestCase-Info.plist";
				INSTALL_PATH = "$(LOCAL_LIBRARY_DIR)/Frameworks";
				IPHONEOS_DEPLOYMENT_TARGET = 8.0;
				LD_RUNPATH_SEARCH_PATHS = (
					"$(inherited)",
					"@executable_path/Frameworks",
					"@loader_path/Frameworks",
				);
				MODULEMAP_FILE = "Target Support Files/FBSnapshotTestCase/FBSnapshotTestCase.modulemap";
				PRODUCT_MODULE_NAME = FBSnapshotTestCase;
				PRODUCT_NAME = FBSnapshotTestCase;
				SDKROOT = iphoneos;
				SKIP_INSTALL = YES;
				SWIFT_ACTIVE_COMPILATION_CONDITIONS = "$(inherited) ";
				SWIFT_VERSION = 4.2;
				TARGETED_DEVICE_FAMILY = "1,2";
				VALIDATE_PRODUCT = YES;
				VERSIONING_SYSTEM = "apple-generic";
				VERSION_INFO_PREFIX = "";
			};
			name = Release;
		};
		2EBF0E9024ED3B4D447C4C855F682093 /* Debug */ = {
			isa = XCBuildConfiguration;
			baseConfigurationReference = 2D7839E1E8EF744D6DB1ACC762213577 /* SharedUI.xcconfig */;
			buildSettings = {
				CLANG_ENABLE_OBJC_WEAK = NO;
				CODE_SIGN_IDENTITY = "";
				"CODE_SIGN_IDENTITY[sdk=appletvos*]" = "";
				"CODE_SIGN_IDENTITY[sdk=iphoneos*]" = "";
				"CODE_SIGN_IDENTITY[sdk=watchos*]" = "";
				CURRENT_PROJECT_VERSION = 1;
				DEFINES_MODULE = YES;
				DYLIB_COMPATIBILITY_VERSION = 1;
				DYLIB_CURRENT_VERSION = 1;
				DYLIB_INSTALL_NAME_BASE = "@rpath";
				GCC_PREFIX_HEADER = "Target Support Files/SharedUI/SharedUI-prefix.pch";
				INFOPLIST_FILE = "Target Support Files/SharedUI/SharedUI-Info.plist";
				INSTALL_PATH = "$(LOCAL_LIBRARY_DIR)/Frameworks";
				IPHONEOS_DEPLOYMENT_TARGET = 12.0;
				LD_RUNPATH_SEARCH_PATHS = (
					"$(inherited)",
					"@executable_path/Frameworks",
					"@loader_path/Frameworks",
				);
				MODULEMAP_FILE = "Target Support Files/SharedUI/SharedUI.modulemap";
				PRODUCT_MODULE_NAME = SharedUI;
				PRODUCT_NAME = SharedUI;
				SDKROOT = iphoneos;
				SKIP_INSTALL = YES;
				SWIFT_ACTIVE_COMPILATION_CONDITIONS = "$(inherited) ";
				SWIFT_VERSION = 4.2;
				TARGETED_DEVICE_FAMILY = "1,2";
				VERSIONING_SYSTEM = "apple-generic";
				VERSION_INFO_PREFIX = "";
			};
			name = Debug;
		};
		62BBB292774DCA58F5A938FB0A9FD09F /* Release */ = {
			isa = XCBuildConfiguration;
			baseConfigurationReference = 2D7839E1E8EF744D6DB1ACC762213577 /* SharedUI.xcconfig */;
			buildSettings = {
				CLANG_ENABLE_OBJC_WEAK = NO;
				CODE_SIGN_IDENTITY = "";
				"CODE_SIGN_IDENTITY[sdk=appletvos*]" = "";
				"CODE_SIGN_IDENTITY[sdk=iphoneos*]" = "";
				"CODE_SIGN_IDENTITY[sdk=watchos*]" = "";
				CURRENT_PROJECT_VERSION = 1;
				DEFINES_MODULE = YES;
				DYLIB_COMPATIBILITY_VERSION = 1;
				DYLIB_CURRENT_VERSION = 1;
				DYLIB_INSTALL_NAME_BASE = "@rpath";
				GCC_PREFIX_HEADER = "Target Support Files/SharedUI/SharedUI-prefix.pch";
				INFOPLIST_FILE = "Target Support Files/SharedUI/SharedUI-Info.plist";
				INSTALL_PATH = "$(LOCAL_LIBRARY_DIR)/Frameworks";
				IPHONEOS_DEPLOYMENT_TARGET = 12.0;
				LD_RUNPATH_SEARCH_PATHS = (
					"$(inherited)",
					"@executable_path/Frameworks",
					"@loader_path/Frameworks",
				);
				MODULEMAP_FILE = "Target Support Files/SharedUI/SharedUI.modulemap";
				PRODUCT_MODULE_NAME = SharedUI;
				PRODUCT_NAME = SharedUI;
				SDKROOT = iphoneos;
				SKIP_INSTALL = YES;
				SWIFT_ACTIVE_COMPILATION_CONDITIONS = "$(inherited) ";
				SWIFT_VERSION = 4.2;
				TARGETED_DEVICE_FAMILY = "1,2";
				VALIDATE_PRODUCT = YES;
				VERSIONING_SYSTEM = "apple-generic";
				VERSION_INFO_PREFIX = "";
			};
			name = Release;
		};
		654B76DD24DF1D43CFC19D6E4A90C5E6 /* Release */ = {
			isa = XCBuildConfiguration;
			baseConfigurationReference = 21A102ED91798AC3544E8CA7441F06DB /* Utils.xcconfig */;
			buildSettings = {
				CLANG_ENABLE_OBJC_WEAK = NO;
				CODE_SIGN_IDENTITY = "";
				"CODE_SIGN_IDENTITY[sdk=appletvos*]" = "";
				"CODE_SIGN_IDENTITY[sdk=iphoneos*]" = "";
				"CODE_SIGN_IDENTITY[sdk=watchos*]" = "";
				CURRENT_PROJECT_VERSION = 1;
				DEFINES_MODULE = YES;
				DYLIB_COMPATIBILITY_VERSION = 1;
				DYLIB_CURRENT_VERSION = 1;
				DYLIB_INSTALL_NAME_BASE = "@rpath";
				GCC_PREFIX_HEADER = "Target Support Files/Utils/Utils-prefix.pch";
				INFOPLIST_FILE = "Target Support Files/Utils/Utils-Info.plist";
				INSTALL_PATH = "$(LOCAL_LIBRARY_DIR)/Frameworks";
				IPHONEOS_DEPLOYMENT_TARGET = 12.0;
				LD_RUNPATH_SEARCH_PATHS = (
					"$(inherited)",
					"@executable_path/Frameworks",
					"@loader_path/Frameworks",
				);
				MODULEMAP_FILE = "Target Support Files/Utils/Utils.modulemap";
				PRODUCT_MODULE_NAME = Utils;
				PRODUCT_NAME = Utils;
				SDKROOT = iphoneos;
				SKIP_INSTALL = YES;
				SWIFT_ACTIVE_COMPILATION_CONDITIONS = "$(inherited) ";
				SWIFT_VERSION = 4.2;
				TARGETED_DEVICE_FAMILY = "1,2";
				VALIDATE_PRODUCT = YES;
				VERSIONING_SYSTEM = "apple-generic";
				VERSION_INFO_PREFIX = "";
			};
			name = Release;
		};
		71CE076CC853F1B5C83CC4F93A66A5D4 /* Debug */ = {
			isa = XCBuildConfiguration;
			baseConfigurationReference = 44B91FFE88A51785BA2ACFC3131EA39C /* KanvasCamera.xcconfig */;
			buildSettings = {
				CLANG_ENABLE_OBJC_WEAK = NO;
				CODE_SIGN_IDENTITY = "";
				"CODE_SIGN_IDENTITY[sdk=appletvos*]" = "";
				"CODE_SIGN_IDENTITY[sdk=iphoneos*]" = "";
				"CODE_SIGN_IDENTITY[sdk=watchos*]" = "";
				CURRENT_PROJECT_VERSION = 1;
				DEFINES_MODULE = YES;
				DYLIB_COMPATIBILITY_VERSION = 1;
				DYLIB_CURRENT_VERSION = 1;
				DYLIB_INSTALL_NAME_BASE = "@rpath";
				GCC_PREFIX_HEADER = "Target Support Files/KanvasCamera/KanvasCamera-prefix.pch";
				INFOPLIST_FILE = "Target Support Files/KanvasCamera/KanvasCamera-Info.plist";
				INSTALL_PATH = "$(LOCAL_LIBRARY_DIR)/Frameworks";
				IPHONEOS_DEPLOYMENT_TARGET = 12.0;
				LD_RUNPATH_SEARCH_PATHS = (
					"$(inherited)",
					"@executable_path/Frameworks",
					"@loader_path/Frameworks",
				);
				MODULEMAP_FILE = "Target Support Files/KanvasCamera/KanvasCamera.modulemap";
				PRODUCT_MODULE_NAME = KanvasCamera;
				PRODUCT_NAME = KanvasCamera;
				SDKROOT = iphoneos;
				SKIP_INSTALL = YES;
				SWIFT_ACTIVE_COMPILATION_CONDITIONS = "$(inherited) ";
				SWIFT_VERSION = 4.2;
				TARGETED_DEVICE_FAMILY = "1,2";
				VERSIONING_SYSTEM = "apple-generic";
				VERSION_INFO_PREFIX = "";
			};
			name = Debug;
		};
		73940BB6A7D8D6A70CDDAFC52A8491FC /* Debug */ = {
			isa = XCBuildConfiguration;
			baseConfigurationReference = 21A102ED91798AC3544E8CA7441F06DB /* Utils.xcconfig */;
			buildSettings = {
				CLANG_ENABLE_OBJC_WEAK = NO;
				CODE_SIGN_IDENTITY = "";
				"CODE_SIGN_IDENTITY[sdk=appletvos*]" = "";
				"CODE_SIGN_IDENTITY[sdk=iphoneos*]" = "";
				"CODE_SIGN_IDENTITY[sdk=watchos*]" = "";
				CURRENT_PROJECT_VERSION = 1;
				DEFINES_MODULE = YES;
				DYLIB_COMPATIBILITY_VERSION = 1;
				DYLIB_CURRENT_VERSION = 1;
				DYLIB_INSTALL_NAME_BASE = "@rpath";
				GCC_PREFIX_HEADER = "Target Support Files/Utils/Utils-prefix.pch";
				INFOPLIST_FILE = "Target Support Files/Utils/Utils-Info.plist";
				INSTALL_PATH = "$(LOCAL_LIBRARY_DIR)/Frameworks";
				IPHONEOS_DEPLOYMENT_TARGET = 12.0;
				LD_RUNPATH_SEARCH_PATHS = (
					"$(inherited)",
					"@executable_path/Frameworks",
					"@loader_path/Frameworks",
				);
				MODULEMAP_FILE = "Target Support Files/Utils/Utils.modulemap";
				PRODUCT_MODULE_NAME = Utils;
				PRODUCT_NAME = Utils;
				SDKROOT = iphoneos;
				SKIP_INSTALL = YES;
				SWIFT_ACTIVE_COMPILATION_CONDITIONS = "$(inherited) ";
				SWIFT_VERSION = 4.2;
				TARGETED_DEVICE_FAMILY = "1,2";
				VERSIONING_SYSTEM = "apple-generic";
				VERSION_INFO_PREFIX = "";
			};
			name = Debug;
		};
		9F32E5021011A3C0435769E35866722C /* Debug */ = {
			isa = XCBuildConfiguration;
			baseConfigurationReference = 4F082B706F8AB6FBCC8E92402A098C05 /* Pods-KanvasCameraExample.debug.xcconfig */;
			buildSettings = {
				ALWAYS_EMBED_SWIFT_STANDARD_LIBRARIES = NO;
				CLANG_ENABLE_OBJC_WEAK = NO;
				CODE_SIGN_IDENTITY = "";
				"CODE_SIGN_IDENTITY[sdk=appletvos*]" = "";
				"CODE_SIGN_IDENTITY[sdk=iphoneos*]" = "";
				"CODE_SIGN_IDENTITY[sdk=watchos*]" = "";
				CURRENT_PROJECT_VERSION = 1;
				DEFINES_MODULE = YES;
				DYLIB_COMPATIBILITY_VERSION = 1;
				DYLIB_CURRENT_VERSION = 1;
				DYLIB_INSTALL_NAME_BASE = "@rpath";
				INFOPLIST_FILE = "Target Support Files/Pods-KanvasCameraExample/Pods-KanvasCameraExample-Info.plist";
				INSTALL_PATH = "$(LOCAL_LIBRARY_DIR)/Frameworks";
				IPHONEOS_DEPLOYMENT_TARGET = 12.0;
				LD_RUNPATH_SEARCH_PATHS = (
					"$(inherited)",
					"@executable_path/Frameworks",
					"@loader_path/Frameworks",
				);
				MACH_O_TYPE = staticlib;
				MODULEMAP_FILE = "Target Support Files/Pods-KanvasCameraExample/Pods-KanvasCameraExample.modulemap";
				OTHER_LDFLAGS = "";
				OTHER_LIBTOOLFLAGS = "";
				PODS_ROOT = "$(SRCROOT)";
				PRODUCT_BUNDLE_IDENTIFIER = "org.cocoapods.${PRODUCT_NAME:rfc1034identifier}";
				PRODUCT_NAME = "$(TARGET_NAME:c99extidentifier)";
				SDKROOT = iphoneos;
				SKIP_INSTALL = YES;
				TARGETED_DEVICE_FAMILY = "1,2";
				VERSIONING_SYSTEM = "apple-generic";
				VERSION_INFO_PREFIX = "";
			};
			name = Debug;
		};
		A2E31A4E2F05F32E368FCC787603DD05 /* Debug */ = {
			isa = XCBuildConfiguration;
			baseConfigurationReference = 92BC8D8E30A829B43FBA2B477A052A29 /* Pods-KanvasCameraExampleTests.debug.xcconfig */;
			buildSettings = {
				ALWAYS_EMBED_SWIFT_STANDARD_LIBRARIES = NO;
				CLANG_ENABLE_OBJC_WEAK = NO;
				CODE_SIGN_IDENTITY = "";
				"CODE_SIGN_IDENTITY[sdk=appletvos*]" = "";
				"CODE_SIGN_IDENTITY[sdk=iphoneos*]" = "";
				"CODE_SIGN_IDENTITY[sdk=watchos*]" = "";
				CURRENT_PROJECT_VERSION = 1;
				DEFINES_MODULE = YES;
				DYLIB_COMPATIBILITY_VERSION = 1;
				DYLIB_CURRENT_VERSION = 1;
				DYLIB_INSTALL_NAME_BASE = "@rpath";
				INFOPLIST_FILE = "Target Support Files/Pods-KanvasCameraExampleTests/Pods-KanvasCameraExampleTests-Info.plist";
				INSTALL_PATH = "$(LOCAL_LIBRARY_DIR)/Frameworks";
				IPHONEOS_DEPLOYMENT_TARGET = 12.0;
				LD_RUNPATH_SEARCH_PATHS = (
					"$(inherited)",
					"@executable_path/Frameworks",
					"@loader_path/Frameworks",
				);
				MACH_O_TYPE = staticlib;
				MODULEMAP_FILE = "Target Support Files/Pods-KanvasCameraExampleTests/Pods-KanvasCameraExampleTests.modulemap";
				OTHER_LDFLAGS = "";
				OTHER_LIBTOOLFLAGS = "";
				PODS_ROOT = "$(SRCROOT)";
				PRODUCT_BUNDLE_IDENTIFIER = "org.cocoapods.${PRODUCT_NAME:rfc1034identifier}";
				PRODUCT_NAME = "$(TARGET_NAME:c99extidentifier)";
				SDKROOT = iphoneos;
				SKIP_INSTALL = YES;
				TARGETED_DEVICE_FAMILY = "1,2";
				VERSIONING_SYSTEM = "apple-generic";
				VERSION_INFO_PREFIX = "";
			};
			name = Debug;
		};
		B8984FCFE944516664ACE26D16B89160 /* Release */ = {
			isa = XCBuildConfiguration;
			baseConfigurationReference = 93D08623E833189BCE80116FE3E8DBBA /* Pods-KanvasCameraExampleTests.release.xcconfig */;
			buildSettings = {
				ALWAYS_EMBED_SWIFT_STANDARD_LIBRARIES = NO;
				CLANG_ENABLE_OBJC_WEAK = NO;
				CODE_SIGN_IDENTITY = "";
				"CODE_SIGN_IDENTITY[sdk=appletvos*]" = "";
				"CODE_SIGN_IDENTITY[sdk=iphoneos*]" = "";
				"CODE_SIGN_IDENTITY[sdk=watchos*]" = "";
				CURRENT_PROJECT_VERSION = 1;
				DEFINES_MODULE = YES;
				DYLIB_COMPATIBILITY_VERSION = 1;
				DYLIB_CURRENT_VERSION = 1;
				DYLIB_INSTALL_NAME_BASE = "@rpath";
				INFOPLIST_FILE = "Target Support Files/Pods-KanvasCameraExampleTests/Pods-KanvasCameraExampleTests-Info.plist";
				INSTALL_PATH = "$(LOCAL_LIBRARY_DIR)/Frameworks";
				IPHONEOS_DEPLOYMENT_TARGET = 12.0;
				LD_RUNPATH_SEARCH_PATHS = (
					"$(inherited)",
					"@executable_path/Frameworks",
					"@loader_path/Frameworks",
				);
				MACH_O_TYPE = staticlib;
				MODULEMAP_FILE = "Target Support Files/Pods-KanvasCameraExampleTests/Pods-KanvasCameraExampleTests.modulemap";
				OTHER_LDFLAGS = "";
				OTHER_LIBTOOLFLAGS = "";
				PODS_ROOT = "$(SRCROOT)";
				PRODUCT_BUNDLE_IDENTIFIER = "org.cocoapods.${PRODUCT_NAME:rfc1034identifier}";
				PRODUCT_NAME = "$(TARGET_NAME:c99extidentifier)";
				SDKROOT = iphoneos;
				SKIP_INSTALL = YES;
				TARGETED_DEVICE_FAMILY = "1,2";
				VALIDATE_PRODUCT = YES;
				VERSIONING_SYSTEM = "apple-generic";
				VERSION_INFO_PREFIX = "";
			};
			name = Release;
		};
		C36F76AB89CCAB5D6597F6A94451855F /* Debug */ = {
			isa = XCBuildConfiguration;
			baseConfigurationReference = 9706167C9AFE1978EBA406A4766CF28C /* TumblrTheme.xcconfig */;
			buildSettings = {
				CLANG_ENABLE_OBJC_WEAK = NO;
				CODE_SIGN_IDENTITY = "";
				"CODE_SIGN_IDENTITY[sdk=appletvos*]" = "";
				"CODE_SIGN_IDENTITY[sdk=iphoneos*]" = "";
				"CODE_SIGN_IDENTITY[sdk=watchos*]" = "";
				CURRENT_PROJECT_VERSION = 1;
				DEFINES_MODULE = YES;
				DYLIB_COMPATIBILITY_VERSION = 1;
				DYLIB_CURRENT_VERSION = 1;
				DYLIB_INSTALL_NAME_BASE = "@rpath";
				GCC_PREFIX_HEADER = "Target Support Files/TumblrTheme/TumblrTheme-prefix.pch";
				INFOPLIST_FILE = "Target Support Files/TumblrTheme/TumblrTheme-Info.plist";
				INSTALL_PATH = "$(LOCAL_LIBRARY_DIR)/Frameworks";
				IPHONEOS_DEPLOYMENT_TARGET = 12.0;
				LD_RUNPATH_SEARCH_PATHS = (
					"$(inherited)",
					"@executable_path/Frameworks",
					"@loader_path/Frameworks",
				);
				MODULEMAP_FILE = "Target Support Files/TumblrTheme/TumblrTheme.modulemap";
				PRODUCT_MODULE_NAME = TumblrTheme;
				PRODUCT_NAME = TumblrTheme;
				SDKROOT = iphoneos;
				SKIP_INSTALL = YES;
				SWIFT_ACTIVE_COMPILATION_CONDITIONS = "$(inherited) ";
				SWIFT_VERSION = 4.2;
				TARGETED_DEVICE_FAMILY = "1,2";
				VERSIONING_SYSTEM = "apple-generic";
				VERSION_INFO_PREFIX = "";
			};
			name = Debug;
		};
		CB4B9E66570C56945F88757F0D437544 /* Release */ = {
			isa = XCBuildConfiguration;
			baseConfigurationReference = FA5E750D777F8812B73B90F8308F9F11 /* Pods-KanvasCameraExample.release.xcconfig */;
			buildSettings = {
				ALWAYS_EMBED_SWIFT_STANDARD_LIBRARIES = NO;
				CLANG_ENABLE_OBJC_WEAK = NO;
				CODE_SIGN_IDENTITY = "";
				"CODE_SIGN_IDENTITY[sdk=appletvos*]" = "";
				"CODE_SIGN_IDENTITY[sdk=iphoneos*]" = "";
				"CODE_SIGN_IDENTITY[sdk=watchos*]" = "";
				CURRENT_PROJECT_VERSION = 1;
				DEFINES_MODULE = YES;
				DYLIB_COMPATIBILITY_VERSION = 1;
				DYLIB_CURRENT_VERSION = 1;
				DYLIB_INSTALL_NAME_BASE = "@rpath";
				INFOPLIST_FILE = "Target Support Files/Pods-KanvasCameraExample/Pods-KanvasCameraExample-Info.plist";
				INSTALL_PATH = "$(LOCAL_LIBRARY_DIR)/Frameworks";
				IPHONEOS_DEPLOYMENT_TARGET = 12.0;
				LD_RUNPATH_SEARCH_PATHS = (
					"$(inherited)",
					"@executable_path/Frameworks",
					"@loader_path/Frameworks",
				);
				MACH_O_TYPE = staticlib;
				MODULEMAP_FILE = "Target Support Files/Pods-KanvasCameraExample/Pods-KanvasCameraExample.modulemap";
				OTHER_LDFLAGS = "";
				OTHER_LIBTOOLFLAGS = "";
				PODS_ROOT = "$(SRCROOT)";
				PRODUCT_BUNDLE_IDENTIFIER = "org.cocoapods.${PRODUCT_NAME:rfc1034identifier}";
				PRODUCT_NAME = "$(TARGET_NAME:c99extidentifier)";
				SDKROOT = iphoneos;
				SKIP_INSTALL = YES;
				TARGETED_DEVICE_FAMILY = "1,2";
				VALIDATE_PRODUCT = YES;
				VERSIONING_SYSTEM = "apple-generic";
				VERSION_INFO_PREFIX = "";
			};
			name = Release;
		};
		D874327C5BAF66319F3A454EF4963A9A /* Debug */ = {
			isa = XCBuildConfiguration;
			baseConfigurationReference = 418E0471655A8CDB5EB2C290498D2FD3 /* FBSnapshotTestCase.xcconfig */;
			buildSettings = {
				CODE_SIGN_IDENTITY = "";
				"CODE_SIGN_IDENTITY[sdk=appletvos*]" = "";
				"CODE_SIGN_IDENTITY[sdk=iphoneos*]" = "";
				"CODE_SIGN_IDENTITY[sdk=watchos*]" = "";
				CURRENT_PROJECT_VERSION = 1;
				DEFINES_MODULE = YES;
				DYLIB_COMPATIBILITY_VERSION = 1;
				DYLIB_CURRENT_VERSION = 1;
				DYLIB_INSTALL_NAME_BASE = "@rpath";
				GCC_PREFIX_HEADER = "Target Support Files/FBSnapshotTestCase/FBSnapshotTestCase-prefix.pch";
				INFOPLIST_FILE = "Target Support Files/FBSnapshotTestCase/FBSnapshotTestCase-Info.plist";
				INSTALL_PATH = "$(LOCAL_LIBRARY_DIR)/Frameworks";
				IPHONEOS_DEPLOYMENT_TARGET = 8.0;
				LD_RUNPATH_SEARCH_PATHS = (
					"$(inherited)",
					"@executable_path/Frameworks",
					"@loader_path/Frameworks",
				);
				MODULEMAP_FILE = "Target Support Files/FBSnapshotTestCase/FBSnapshotTestCase.modulemap";
				PRODUCT_MODULE_NAME = FBSnapshotTestCase;
				PRODUCT_NAME = FBSnapshotTestCase;
				SDKROOT = iphoneos;
				SKIP_INSTALL = YES;
				SWIFT_ACTIVE_COMPILATION_CONDITIONS = "$(inherited) ";
				SWIFT_VERSION = 4.2;
				TARGETED_DEVICE_FAMILY = "1,2";
				VERSIONING_SYSTEM = "apple-generic";
				VERSION_INFO_PREFIX = "";
			};
			name = Debug;
		};
		F090CD07A80273D5A73C8EA19224ADDB /* Release */ = {
			isa = XCBuildConfiguration;
			buildSettings = {
				ALWAYS_SEARCH_USER_PATHS = NO;
				CLANG_ANALYZER_NONNULL = YES;
				CLANG_ANALYZER_NUMBER_OBJECT_CONVERSION = YES_AGGRESSIVE;
				CLANG_CXX_LANGUAGE_STANDARD = "gnu++14";
				CLANG_CXX_LIBRARY = "libc++";
				CLANG_ENABLE_MODULES = YES;
				CLANG_ENABLE_OBJC_ARC = YES;
				CLANG_ENABLE_OBJC_WEAK = YES;
				CLANG_WARN_BLOCK_CAPTURE_AUTORELEASING = YES;
				CLANG_WARN_BOOL_CONVERSION = YES;
				CLANG_WARN_COMMA = YES;
				CLANG_WARN_CONSTANT_CONVERSION = YES;
				CLANG_WARN_DEPRECATED_OBJC_IMPLEMENTATIONS = YES;
				CLANG_WARN_DIRECT_OBJC_ISA_USAGE = YES_ERROR;
				CLANG_WARN_DOCUMENTATION_COMMENTS = YES;
				CLANG_WARN_EMPTY_BODY = YES;
				CLANG_WARN_ENUM_CONVERSION = YES;
				CLANG_WARN_INFINITE_RECURSION = YES;
				CLANG_WARN_INT_CONVERSION = YES;
				CLANG_WARN_NON_LITERAL_NULL_CONVERSION = YES;
				CLANG_WARN_OBJC_IMPLICIT_RETAIN_SELF = YES;
				CLANG_WARN_OBJC_LITERAL_CONVERSION = YES;
				CLANG_WARN_OBJC_ROOT_CLASS = YES_ERROR;
				CLANG_WARN_RANGE_LOOP_ANALYSIS = YES;
				CLANG_WARN_STRICT_PROTOTYPES = YES;
				CLANG_WARN_SUSPICIOUS_MOVE = YES;
				CLANG_WARN_UNGUARDED_AVAILABILITY = YES_AGGRESSIVE;
				CLANG_WARN_UNREACHABLE_CODE = YES;
				CLANG_WARN__DUPLICATE_METHOD_MATCH = YES;
				COPY_PHASE_STRIP = NO;
				DEBUG_INFORMATION_FORMAT = "dwarf-with-dsym";
				ENABLE_NS_ASSERTIONS = NO;
				ENABLE_STRICT_OBJC_MSGSEND = YES;
				GCC_C_LANGUAGE_STANDARD = gnu11;
				GCC_NO_COMMON_BLOCKS = YES;
				GCC_PREPROCESSOR_DEFINITIONS = (
					"POD_CONFIGURATION_RELEASE=1",
					"$(inherited)",
				);
				GCC_WARN_64_TO_32_BIT_CONVERSION = YES;
				GCC_WARN_ABOUT_RETURN_TYPE = YES_ERROR;
				GCC_WARN_UNDECLARED_SELECTOR = YES;
				GCC_WARN_UNINITIALIZED_AUTOS = YES_AGGRESSIVE;
				GCC_WARN_UNUSED_FUNCTION = YES;
				GCC_WARN_UNUSED_VARIABLE = YES;
				IPHONEOS_DEPLOYMENT_TARGET = 12.0;
				MTL_ENABLE_DEBUG_INFO = NO;
				MTL_FAST_MATH = YES;
				PRODUCT_NAME = "$(TARGET_NAME)";
				STRIP_INSTALLED_PRODUCT = NO;
				SWIFT_COMPILATION_MODE = wholemodule;
				SWIFT_OPTIMIZATION_LEVEL = "-O";
				SWIFT_VERSION = 5.0;
				SYMROOT = "${SRCROOT}/../build";
			};
			name = Release;
		};
		F83D266683FFE263816D48CECE087519 /* Release */ = {
			isa = XCBuildConfiguration;
			baseConfigurationReference = 44B91FFE88A51785BA2ACFC3131EA39C /* KanvasCamera.xcconfig */;
			buildSettings = {
				CLANG_ENABLE_OBJC_WEAK = NO;
				CODE_SIGN_IDENTITY = "";
				"CODE_SIGN_IDENTITY[sdk=appletvos*]" = "";
				"CODE_SIGN_IDENTITY[sdk=iphoneos*]" = "";
				"CODE_SIGN_IDENTITY[sdk=watchos*]" = "";
				CURRENT_PROJECT_VERSION = 1;
				DEFINES_MODULE = YES;
				DYLIB_COMPATIBILITY_VERSION = 1;
				DYLIB_CURRENT_VERSION = 1;
				DYLIB_INSTALL_NAME_BASE = "@rpath";
				GCC_PREFIX_HEADER = "Target Support Files/KanvasCamera/KanvasCamera-prefix.pch";
				INFOPLIST_FILE = "Target Support Files/KanvasCamera/KanvasCamera-Info.plist";
				INSTALL_PATH = "$(LOCAL_LIBRARY_DIR)/Frameworks";
				IPHONEOS_DEPLOYMENT_TARGET = 12.0;
				LD_RUNPATH_SEARCH_PATHS = (
					"$(inherited)",
					"@executable_path/Frameworks",
					"@loader_path/Frameworks",
				);
				MODULEMAP_FILE = "Target Support Files/KanvasCamera/KanvasCamera.modulemap";
				PRODUCT_MODULE_NAME = KanvasCamera;
				PRODUCT_NAME = KanvasCamera;
				SDKROOT = iphoneos;
				SKIP_INSTALL = YES;
				SWIFT_ACTIVE_COMPILATION_CONDITIONS = "$(inherited) ";
				SWIFT_VERSION = 4.2;
				TARGETED_DEVICE_FAMILY = "1,2";
				VALIDATE_PRODUCT = YES;
				VERSIONING_SYSTEM = "apple-generic";
				VERSION_INFO_PREFIX = "";
			};
			name = Release;
		};
/* End XCBuildConfiguration section */

/* Begin XCConfigurationList section */
		143A3E407D20D7B59E680E7498230ED7 /* Build configuration list for PBXNativeTarget "TumblrTheme" */ = {
			isa = XCConfigurationList;
			buildConfigurations = (
				C36F76AB89CCAB5D6597F6A94451855F /* Debug */,
				2408443B3CDB4A7C6D37D18FCD45580E /* Release */,
			);
			defaultConfigurationIsVisible = 0;
			defaultConfigurationName = Release;
		};
		4821239608C13582E20E6DA73FD5F1F9 /* Build configuration list for PBXProject "Pods" */ = {
			isa = XCConfigurationList;
			buildConfigurations = (
				131356BE54884448CA49C07BEDF4BB2A /* Debug */,
				F090CD07A80273D5A73C8EA19224ADDB /* Release */,
			);
			defaultConfigurationIsVisible = 0;
			defaultConfigurationName = Release;
		};
		56F181B348A32BCBEDA154937CE9AA23 /* Build configuration list for PBXNativeTarget "SharedUI" */ = {
			isa = XCConfigurationList;
			buildConfigurations = (
				2EBF0E9024ED3B4D447C4C855F682093 /* Debug */,
				62BBB292774DCA58F5A938FB0A9FD09F /* Release */,
			);
			defaultConfigurationIsVisible = 0;
			defaultConfigurationName = Release;
		};
		67C583795BE870FD70637311F07669F2 /* Build configuration list for PBXNativeTarget "KanvasCamera" */ = {
			isa = XCConfigurationList;
			buildConfigurations = (
				71CE076CC853F1B5C83CC4F93A66A5D4 /* Debug */,
				F83D266683FFE263816D48CECE087519 /* Release */,
			);
			defaultConfigurationIsVisible = 0;
			defaultConfigurationName = Release;
		};
		9F5765F60ACC21BA2B794B38F7A77470 /* Build configuration list for PBXNativeTarget "Pods-KanvasCameraExampleTests" */ = {
			isa = XCConfigurationList;
			buildConfigurations = (
				A2E31A4E2F05F32E368FCC787603DD05 /* Debug */,
				B8984FCFE944516664ACE26D16B89160 /* Release */,
			);
			defaultConfigurationIsVisible = 0;
			defaultConfigurationName = Release;
		};
		A38070E189561F257BBD5A0A55CACCCF /* Build configuration list for PBXNativeTarget "FBSnapshotTestCase" */ = {
			isa = XCConfigurationList;
			buildConfigurations = (
				D874327C5BAF66319F3A454EF4963A9A /* Debug */,
				29B89AC39698C1A037CDDC9554A421A4 /* Release */,
			);
			defaultConfigurationIsVisible = 0;
			defaultConfigurationName = Release;
		};
		C94E2B02882B9D7894F509406A874BDD /* Build configuration list for PBXNativeTarget "Utils" */ = {
			isa = XCConfigurationList;
			buildConfigurations = (
				73940BB6A7D8D6A70CDDAFC52A8491FC /* Debug */,
				654B76DD24DF1D43CFC19D6E4A90C5E6 /* Release */,
			);
			defaultConfigurationIsVisible = 0;
			defaultConfigurationName = Release;
		};
		E40F5E0FEACC10E0427B9CF95E20B83F /* Build configuration list for PBXNativeTarget "Pods-KanvasCameraExample" */ = {
			isa = XCConfigurationList;
			buildConfigurations = (
				9F32E5021011A3C0435769E35866722C /* Debug */,
				CB4B9E66570C56945F88757F0D437544 /* Release */,
			);
			defaultConfigurationIsVisible = 0;
			defaultConfigurationName = Release;
		};
/* End XCConfigurationList section */
	};
	rootObject = BFDFE7DC352907FC980B868725387E98 /* Project object */;
}<|MERGE_RESOLUTION|>--- conflicted
+++ resolved
@@ -7,289 +7,273 @@
 	objects = {
 
 /* Begin PBXBuildFile section */
+		001CA4C3E9B42549A83105592D4A2978 /* IgnoreTouchesCollectionView.swift in Sources */ = {isa = PBXBuildFile; fileRef = 0E81A4AD5845D5183AB3CE6B94DD13BC /* IgnoreTouchesCollectionView.swift */; };
 		00224C929D57F45B70E87359E719948D /* FBSnapshotTestCase.h in Headers */ = {isa = PBXBuildFile; fileRef = 3E29C50D3CDB46CBCBD20AFA13EB3D8D /* FBSnapshotTestCase.h */; settings = {ATTRIBUTES = (Public, ); }; };
+		0132705B6E3C6EDFD0B687B23F0D6464 /* StylableTextView.swift in Sources */ = {isa = PBXBuildFile; fileRef = 4C32AC847346448F14437DDAD16A697A /* StylableTextView.swift */; };
+		02520482CEC4147ADF8D74A5FB7ABD6B /* ClosedRange+Clamp.swift in Sources */ = {isa = PBXBuildFile; fileRef = 7FE7DB46600F8845DF257A2D64F2D2A0 /* ClosedRange+Clamp.swift */; };
+		026D7802D0890227AA7FCC8561A897B3 /* ModeSelectorAndShootController.swift in Sources */ = {isa = PBXBuildFile; fileRef = 8CC59D56EC37DE55482E12E69F9ACA79 /* ModeSelectorAndShootController.swift */; };
+		0488E709AE8BAB943CCFF8B48200F8CE /* ViewTransformations.swift in Sources */ = {isa = PBXBuildFile; fileRef = BF2F159E15A46D7704A2ED68970DFF1A /* ViewTransformations.swift */; };
+		0499EF17714509DA35A56785A6E96625 /* FilterType.swift in Sources */ = {isa = PBXBuildFile; fileRef = 6C8DFB3D159917DE651C2AB5BAD01982 /* FilterType.swift */; };
 		04F2F97C0BD941248846086297E9CB59 /* Foundation.framework in Frameworks */ = {isa = PBXBuildFile; fileRef = 5A87DA8FE73E5A2BA114EEA3B8385D1F /* Foundation.framework */; };
-		069D24CD2DBABF22B2A7EC126B17414D /* AVAssetTrack+transform.swift in Sources */ = {isa = PBXBuildFile; fileRef = 87FC31FB80F05D022587622E80628C52 /* AVAssetTrack+transform.swift */; };
-		0C4F8F6A284A640C824B26802B5D0EB6 /* FilterItem.swift in Sources */ = {isa = PBXBuildFile; fileRef = 0C77BA1848AC6EED179C7CBAD46FE1FB /* FilterItem.swift */; };
-		0D146094A59CBA512F9FD55570D7D082 /* CameraZoomHandler.swift in Sources */ = {isa = PBXBuildFile; fileRef = 07ACB27741E20AE07022E41099C23FAF /* CameraZoomHandler.swift */; };
-		0DF8875E1236D09BB061B3AE7EDA0FE1 /* EditorFilterCollectionCell.swift in Sources */ = {isa = PBXBuildFile; fileRef = 46B6498E94B14B6921B231B213CB891F /* EditorFilterCollectionCell.swift */; };
-		0E10F0063CB90C3B8D081C396C33A7DD /* CameraPreviewViewController.swift in Sources */ = {isa = PBXBuildFile; fileRef = D71FD982113DDAD9AA6B27696AE404F7 /* CameraPreviewViewController.swift */; };
-		0EA298DFF0885F27DF37478993144408 /* Array+Object.swift in Sources */ = {isa = PBXBuildFile; fileRef = 683C427C40CC402580477DEF85398D10 /* Array+Object.swift */; };
-		0EE7C507BCF14AA7B894134D4440D2AB /* CircularImageView.swift in Sources */ = {isa = PBXBuildFile; fileRef = E0A3005E4D06D081AABE686AE52D73CB /* CircularImageView.swift */; };
+		0551EC8BA8EFF495FE697473719D848F /* MediaPickerButtonView.swift in Sources */ = {isa = PBXBuildFile; fileRef = 1299F8C7ECB4C1B602FD1410332370E3 /* MediaPickerButtonView.swift */; };
+		079E57F6003F8F84E760E20081ADF7FB /* KanvasCameraTimes.swift in Sources */ = {isa = PBXBuildFile; fileRef = A002444605189395241029BA624596AF /* KanvasCameraTimes.swift */; };
+		085451582006D80EDAE9453FBC31F714 /* PhotoOutputHandler.swift in Sources */ = {isa = PBXBuildFile; fileRef = 0D9D2DDA45F7DCC574A1C35AF693A452 /* PhotoOutputHandler.swift */; };
+		0A4245B5827DDC37C1B978EFFE875F01 /* CameraController.swift in Sources */ = {isa = PBXBuildFile; fileRef = 0B2855CEF672C9EA8A24D0B24C2679C6 /* CameraController.swift */; };
+		0A80D0F03AE5094F3DEB7D22E690CC5C /* FilterItem.swift in Sources */ = {isa = PBXBuildFile; fileRef = 0C77BA1848AC6EED179C7CBAD46FE1FB /* FilterItem.swift */; };
+		0AC20F1A45FD5C20CC3F43FBAD2FB77E /* UICollectionView+Cells.swift in Sources */ = {isa = PBXBuildFile; fileRef = A9101ACF4B353710EDAC937789899266 /* UICollectionView+Cells.swift */; };
+		0E5ED4E9A331C810AB788D69AE643D1F /* MediaClip.swift in Sources */ = {isa = PBXBuildFile; fileRef = 1C3160972B40F202223C9B6F5E9DE13F /* MediaClip.swift */; };
 		0FBEAD3661767E6C17D2CCE8EED003FE /* Assets.xcassets in Resources */ = {isa = PBXBuildFile; fileRef = 92676B44F65844C6A1B23B0358D029D4 /* Assets.xcassets */; };
-		1075BD4FD5E2B6AD0E8B567606D1E95C /* HorizontalCollectionView.swift in Sources */ = {isa = PBXBuildFile; fileRef = 893F25FB5FDA7C083C6C69A6336C5C29 /* HorizontalCollectionView.swift */; };
-		10D8D75C9B779915784EF1BA8F6477E7 /* UIImage+FlipLeftMirrored.swift in Sources */ = {isa = PBXBuildFile; fileRef = DEBDC5266018B413AFA7BED4EEDD2E7E /* UIImage+FlipLeftMirrored.swift */; };
+		10673D1A4C696757793C454CAC4EADEF /* GLKMatrix4+Unsafe.swift in Sources */ = {isa = PBXBuildFile; fileRef = B2656DDB01EB8349B7FA5AA5DB6F31E9 /* GLKMatrix4+Unsafe.swift */; };
+		10CC8293AF7024E4F1F7B3005C8C5721 /* EMInterferenceFilter.swift in Sources */ = {isa = PBXBuildFile; fileRef = 2E5BB562D16635C2BE8FF1937575EB84 /* EMInterferenceFilter.swift */; };
+		11A84279AA2FAB996D9EC44E04F5E7A1 /* FilterCollectionCell.swift in Sources */ = {isa = PBXBuildFile; fileRef = 433B17C8C37F5F1E2E03EC315FCB9F63 /* FilterCollectionCell.swift */; };
 		11C410135C7E89353B480AC8DE0BFB77 /* UIApplication+StrictKeyWindow.m in Sources */ = {isa = PBXBuildFile; fileRef = 8F1FE5C23F1BC485C54B92C32E78391F /* UIApplication+StrictKeyWindow.m */; };
-		1390229A5DCCA1BCD517931BA15D13D9 /* KanvasUIImagePickerViewController.swift in Sources */ = {isa = PBXBuildFile; fileRef = 52FE71C9C07147D46B00D550524AA309 /* KanvasUIImagePickerViewController.swift */; };
+		13C3961EAFDC5DC8C9A7FA03C087E0ED /* DrawingController.swift in Sources */ = {isa = PBXBuildFile; fileRef = 412D120DB7A38B5C518112030D9E07C1 /* DrawingController.swift */; };
+		1485EEFD68C8268DC340BD0CA5678097 /* LegoFilter.swift in Sources */ = {isa = PBXBuildFile; fileRef = 4601FA3074BE8D81157D455F3A1535A9 /* LegoFilter.swift */; };
 		14AD81D52FAD9CF2C065C61FB00C3B4F /* UIImage+Diff.m in Sources */ = {isa = PBXBuildFile; fileRef = E0956940883830C651240E754E3ECC52 /* UIImage+Diff.m */; };
 		14C511527597E5846AB2627F791C7D8E /* QuartzCore.framework in Frameworks */ = {isa = PBXBuildFile; fileRef = 15B5B893F0D939992DC83B541503A453 /* QuartzCore.framework */; };
-		165975AEECD86399BB310BA9756AA8E8 /* LightLeaksFilter.swift in Sources */ = {isa = PBXBuildFile; fileRef = B2BE08805738759DC2C12B2A140BB987 /* LightLeaksFilter.swift */; };
-		1741FFD95AAB47D373E439D2865568C4 /* CameraInputControllerDelegate.swift in Sources */ = {isa = PBXBuildFile; fileRef = A9B587254D19E11B3A3E152D9277A003 /* CameraInputControllerDelegate.swift */; };
+		1583AEAC1E3115A0DC364067F49B07B1 /* TextureSelectorView.swift in Sources */ = {isa = PBXBuildFile; fileRef = 26D1F158ED9EC28F027D977A01EFA7B4 /* TextureSelectorView.swift */; };
 		1798F700E67FC784863C944EB8CA0743 /* Utils-dummy.m in Sources */ = {isa = PBXBuildFile; fileRef = 3E700BE81AB0FCB9CC05067CA4AC7020 /* Utils-dummy.m */; };
-		17E21439CBF245F8AA05243291512078 /* FilterFactory.swift in Sources */ = {isa = PBXBuildFile; fileRef = B4443EC6E26BC9214C1839E31DB60FD2 /* FilterFactory.swift */; };
-		1903ADA8A18B782727F2145EBF3081C5 /* MediaPlayer.swift in Sources */ = {isa = PBXBuildFile; fileRef = 8F2132510F770623784DF2DE8C5EDA68 /* MediaPlayer.swift */; };
+		19111DB530E3E3C9278C83CF600EE10A /* Sharpie.swift in Sources */ = {isa = PBXBuildFile; fileRef = E17103B19BBA788ABC9D4137A5E14562 /* Sharpie.swift */; };
+		195083B740F0B30571B14C897E17DC65 /* CameraInputController.swift in Sources */ = {isa = PBXBuildFile; fileRef = A53180EE7091C9FC76E1D2F7040952A6 /* CameraInputController.swift */; };
 		1A865D7BE2FEDB87CEE238C8C31D93C4 /* EditTagsView.swift in Sources */ = {isa = PBXBuildFile; fileRef = 7CA3DD79887A64C21A5AE00B31C8E53E /* EditTagsView.swift */; };
-		1B7180B521A35DD72F9CCC01A0268578 /* ScrollHandler.swift in Sources */ = {isa = PBXBuildFile; fileRef = B463EB4407AA85E870F47976634F5A60 /* ScrollHandler.swift */; };
-		1B8A49707E16836F5349130077A3F206 /* RGBA.swift in Sources */ = {isa = PBXBuildFile; fileRef = 1EB718940FCFA38FF76B169B8EC85EB9 /* RGBA.swift */; };
-		1CA1D82C30DDCBBFE98FAF99836CBBE0 /* ShootButtonView.swift in Sources */ = {isa = PBXBuildFile; fileRef = 82DC211061AD0C2B28967196C7F3AF3C /* ShootButtonView.swift */; };
+		1BC4C33B0F7EA5F2E094495345D561EF /* Synchronized.swift in Sources */ = {isa = PBXBuildFile; fileRef = 3566145922A00F84FE6A4E6D96CB90E5 /* Synchronized.swift */; };
+		1CF14C3B145FEF83AD43EBA5F1D9D9AB /* Filter.swift in Sources */ = {isa = PBXBuildFile; fileRef = 8E8F3997BC0442D45FF60A64259C4A2D /* Filter.swift */; };
 		1D199AD10F253777ABFF405C7CCE9776 /* EasyTipView.swift in Sources */ = {isa = PBXBuildFile; fileRef = DA1F72C6C7F78E0E1DF94AA6617B3695 /* EasyTipView.swift */; };
-		1D392F59002883CB1C341C65BA5E3D08 /* GLKMatrix4+Unsafe.swift in Sources */ = {isa = PBXBuildFile; fileRef = B2656DDB01EB8349B7FA5AA5DB6F31E9 /* GLKMatrix4+Unsafe.swift */; };
-		1E526B9ABE5D8061771D36440E6EA2F7 /* FilterCollectionCell.swift in Sources */ = {isa = PBXBuildFile; fileRef = 433B17C8C37F5F1E2E03EC315FCB9F63 /* FilterCollectionCell.swift */; };
-		2154BE3726572527C891C7A8BBBFDE46 /* ConicalGradientLayer.swift in Sources */ = {isa = PBXBuildFile; fileRef = D299E8A6F3763E082F182970CC0DEBDF /* ConicalGradientLayer.swift */; };
-		218909C782E625FF78F702BE84D70BB2 /* TextureSelectorController.swift in Sources */ = {isa = PBXBuildFile; fileRef = 722ED5A64F2B3B46E84A4E5A0852DA3C /* TextureSelectorController.swift */; };
-		2433033C595ED80A2332724DD4356DCB /* CVPixelBuffer+sampleBuffer.swift in Sources */ = {isa = PBXBuildFile; fileRef = 44B665D8434B8E1702B29D9F6BE14732 /* CVPixelBuffer+sampleBuffer.swift */; };
+		1FC13568AF8EC38983DC838FE0054130 /* VideoOutputHandler.swift in Sources */ = {isa = PBXBuildFile; fileRef = 88D2E314F55E06600F5CB4A7480D9C5C /* VideoOutputHandler.swift */; };
+		20531BB389086F60F71C000E1D855161 /* AlphaBlendFilter.swift in Sources */ = {isa = PBXBuildFile; fileRef = D5659891A3B409420A530C3279719905 /* AlphaBlendFilter.swift */; };
+		20E2EE91F5E450F63204E3CEA1D3AE1F /* CALayer+Color.swift in Sources */ = {isa = PBXBuildFile; fileRef = 2B1BEB539678EB28CED359ECE331A160 /* CALayer+Color.swift */; };
+		2208A4B47552FDBE9539E2773D2FEF5A /* KanvasCameraColors.swift in Sources */ = {isa = PBXBuildFile; fileRef = EF4481E2B6F38FCB8A6A9F3146375776 /* KanvasCameraColors.swift */; };
+		22FA536B4C21A8304E0E0E29AD797B9F /* FilterCollectionView.swift in Sources */ = {isa = PBXBuildFile; fileRef = CB16FB1884414EC8DA7CD52FB47EF4A9 /* FilterCollectionView.swift */; };
+		25346647E3C0BFC5FBB4B87A5EFD3EE3 /* ColorCollectionView.swift in Sources */ = {isa = PBXBuildFile; fileRef = 4B2BE831B1E30E155FF096AA0787B3D1 /* ColorCollectionView.swift */; };
 		26E6D21AFAA4120E0F818311F99984B9 /* KanvasCamera-umbrella.h in Headers */ = {isa = PBXBuildFile; fileRef = 4AB29CD7177E3C685F95E27A9048174D /* KanvasCamera-umbrella.h */; settings = {ATTRIBUTES = (Public, ); }; };
-		26FC644909D4DE3E9FCEE805AE377493 /* String+Subscript.swift in Sources */ = {isa = PBXBuildFile; fileRef = 9C680B44E11683B7C45CE150974D4505 /* String+Subscript.swift */; };
-		27219ABA75299FA1EDECB78999F90C8D /* UIFont+Fonts.swift in Sources */ = {isa = PBXBuildFile; fileRef = 85C89959781AFDC55EC236DC1E2CD618 /* UIFont+Fonts.swift */; };
+		272A11677B8E7730CC376F666E6303CF /* UIFont+Fonts.swift in Sources */ = {isa = PBXBuildFile; fileRef = AE5C33038FF7736CA0AEA6229C1A0966 /* UIFont+Fonts.swift */; };
+		273348E402BD64D25472A8576704B602 /* ColorPickerView.swift in Sources */ = {isa = PBXBuildFile; fileRef = 8E5589CA9F30FEE7E167AC569D24E0E2 /* ColorPickerView.swift */; };
+		2816B286F1311831EFA7185BE1ACDDD6 /* EditionMenuCollectionCell.swift in Sources */ = {isa = PBXBuildFile; fileRef = 560B21D365E9A8042996425F5B28630C /* EditionMenuCollectionCell.swift */; };
+		281EC720DF8AE624505A9741BA4354ED /* UIColor+Lerp.swift in Sources */ = {isa = PBXBuildFile; fileRef = F33A6710DFDAA1D7D792E98DAFD1B072 /* UIColor+Lerp.swift */; };
+		2A47C5F2646D4D451970F3502067ADD3 /* MovableTextView.swift in Sources */ = {isa = PBXBuildFile; fileRef = 80C1D8DA1C6361AFC12F7328694BEB1F /* MovableTextView.swift */; };
 		2AFC7750ADA822D9E281D0408C291D0E /* SuggestedTagsDataSource.swift in Sources */ = {isa = PBXBuildFile; fileRef = B548B99D1DA4C1E9B852FC9C25A727A1 /* SuggestedTagsDataSource.swift */; };
 		2C0C3E7B66B6E61D03653CA127409A0C /* Foundation.framework in Frameworks */ = {isa = PBXBuildFile; fileRef = 5A87DA8FE73E5A2BA114EEA3B8385D1F /* Foundation.framework */; };
 		2CD71DF137F0651E1E98B41664932848 /* UIView+Snaphot.swift in Sources */ = {isa = PBXBuildFile; fileRef = 1AFD16810A702764E37A6D7F3A7307B4 /* UIView+Snaphot.swift */; };
-		2DBFB0A665DEAE7C2D27451E6E0776CA /* FilmFilter.swift in Sources */ = {isa = PBXBuildFile; fileRef = 8868ED1F2A7F613290E6B509D2EB55F2 /* FilmFilter.swift */; };
 		2DCFF0CE0BD295F1D46D3247F36B192C /* UIImage+Compare.m in Sources */ = {isa = PBXBuildFile; fileRef = EF53D290F564A9B10CEF56C9DC2010F2 /* UIImage+Compare.m */; };
-		2E21046011AEEE24B54B137F263F96B7 /* OptionView.swift in Sources */ = {isa = PBXBuildFile; fileRef = 1BE9107454EC5DD54DFC0DFE570618D5 /* OptionView.swift */; };
+		2E0550432FB16F359C72DBF29305E1F3 /* CameraPreviewView.swift in Sources */ = {isa = PBXBuildFile; fileRef = 640F8F9111A42BA31D215CD70B6BE399 /* CameraPreviewView.swift */; };
 		2E26560E47F9DE477F2786DED9A03721 /* SharedUI-umbrella.h in Headers */ = {isa = PBXBuildFile; fileRef = 93C6CC033A3FAD3008674E416B1CC281 /* SharedUI-umbrella.h */; settings = {ATTRIBUTES = (Public, ); }; };
-		2E811A86D77206E794591A7DEC50E90E /* EditionMenuCollectionController.swift in Sources */ = {isa = PBXBuildFile; fileRef = EE540A99BC511E9C74AFCC78B18BE13E /* EditionMenuCollectionController.swift */; };
-		2ED69B494DB710C7C99C22F3134B749F /* CameraSegmentHandler.swift in Sources */ = {isa = PBXBuildFile; fileRef = 3E9868F6A754289A3F3B12474384AD15 /* CameraSegmentHandler.swift */; };
-		2EEC089139BDC2B6523B9CC153EEFE2D /* TextureSelectorView.swift in Sources */ = {isa = PBXBuildFile; fileRef = 26D1F158ED9EC28F027D977A01EFA7B4 /* TextureSelectorView.swift */; };
-		2EF6D5E944F58644E2EB70896DDB7B18 /* CALayer+Shadows.swift in Sources */ = {isa = PBXBuildFile; fileRef = 45C4F1CE1815F1C6A697F0F276B12E94 /* CALayer+Shadows.swift */; };
-		2F7832A2D0021E8920658A506B5523E4 /* EditorFilterCollectionController.swift in Sources */ = {isa = PBXBuildFile; fileRef = 29D3BFB8A9FC4C0FBAA9DC153C0B441D /* EditorFilterCollectionController.swift */; };
-		32851501A970C04D96BFE56FB182586F /* Sharpie.swift in Sources */ = {isa = PBXBuildFile; fileRef = E17103B19BBA788ABC9D4137A5E14562 /* Sharpie.swift */; };
-		32B7B71FCE1E4760C1CC84ACAB95AD94 /* GLUtilities.swift in Sources */ = {isa = PBXBuildFile; fileRef = 615BE8FEBBD2AAACEBC6EB4311BDDD8C /* GLUtilities.swift */; };
-		33A49E38EBF5CE68571E3A19D670FF4D /* IgnoreTouchesView.swift in Sources */ = {isa = PBXBuildFile; fileRef = A1DB61657E6EC8BA65EA2281FC943973 /* IgnoreTouchesView.swift */; };
-		33E643776D8302E0A5BAD2B4E99CF087 /* CameraSettings.swift in Sources */ = {isa = PBXBuildFile; fileRef = C6E6B492AE1E84D694F82147B8672036 /* CameraSettings.swift */; };
+		317193ACB96E132C907E289306C529FA /* MediaClipsEditorViewController.swift in Sources */ = {isa = PBXBuildFile; fileRef = A0B88A6B46B91811F40EE46FD5984F60 /* MediaClipsEditorViewController.swift */; };
+		3291749DA397AB6B6F26FF59C038DD6F /* KanvasCameraImages.swift in Sources */ = {isa = PBXBuildFile; fileRef = 54257D19454C02DAEA83ACF1C517077F /* KanvasCameraImages.swift */; };
+		33814E64CDF9E3EB4C13B22D552A302B /* MainTextView.swift in Sources */ = {isa = PBXBuildFile; fileRef = BB780E0AC7CBE57E4373EC89C86482B9 /* MainTextView.swift */; };
 		340CA4DF53A4DA97B7A65CF6014875ED /* HashCodeBuilder.swift in Sources */ = {isa = PBXBuildFile; fileRef = FF4868780E033FCC31CB04B5CA777D24 /* HashCodeBuilder.swift */; };
 		342A46D8B5F1F3AEC0F185D7EFC693AB /* StatusBarStyleDefining.swift in Sources */ = {isa = PBXBuildFile; fileRef = EF355D76DE5AB29DBC4853BE3011C71F /* StatusBarStyleDefining.swift */; };
-		3536DE56448B2FCD66B442AEF52CBED2 /* FilterType.swift in Sources */ = {isa = PBXBuildFile; fileRef = 6C8DFB3D159917DE651C2AB5BAD01982 /* FilterType.swift */; };
+		345B5B58830E9D3719F61BDFB3CD1043 /* EditorView.swift in Sources */ = {isa = PBXBuildFile; fileRef = A43C1C2E0E8134DA02284545246291CF /* EditorView.swift */; };
+		34D38E1D99FFB4A609FCBE7F891CD337 /* StrokeSelectorController.swift in Sources */ = {isa = PBXBuildFile; fileRef = 7D8B8456EB221B9DC1FCE70F7A796C73 /* StrokeSelectorController.swift */; };
+		34F72AAE3FAC5E46DD3B1454F7DFC8B9 /* UIImage+FlipLeftMirrored.swift in Sources */ = {isa = PBXBuildFile; fileRef = 420304A6D43BC9BBC748A4B0E549806A /* UIImage+FlipLeftMirrored.swift */; };
 		3679F3DD0D1CD9EEE979A95B776FD158 /* ToastPresentationStyle.swift in Sources */ = {isa = PBXBuildFile; fileRef = 6D1AA7490F5B815C5C37F17A72E5405C /* ToastPresentationStyle.swift */; };
+		37569035E110A5F891EA6686E96E7720 /* MediaClipsCollectionController.swift in Sources */ = {isa = PBXBuildFile; fileRef = F92F418F5492AD7EE9A37ED7A655A4DB /* MediaClipsCollectionController.swift */; };
+		37893A6A11BA2772181D714C4F9F7DC8 /* IgnoreTouchesView.swift in Sources */ = {isa = PBXBuildFile; fileRef = A1DB61657E6EC8BA65EA2281FC943973 /* IgnoreTouchesView.swift */; };
+		37A7699668581215F6F501284BCED5A6 /* GLUtilities.swift in Sources */ = {isa = PBXBuildFile; fileRef = 615BE8FEBBD2AAACEBC6EB4311BDDD8C /* GLUtilities.swift */; };
 		37FD00A4E2DF2D0D485A00B37232FD23 /* UIFont+TumblrTheme.swift in Sources */ = {isa = PBXBuildFile; fileRef = 9859FAFAFDEFF7D373ACE129AD0925CB /* UIFont+TumblrTheme.swift */; };
 		3883396D5BAACE28F7A83FC417631BC3 /* TumblrTheme.framework in Frameworks */ = {isa = PBXBuildFile; fileRef = 9B233284383AF6968406119FF5CFB712 /* TumblrTheme.framework */; };
-		39A15107409264BFFB4ED333789ADF20 /* EditionMenuCollectionCell.swift in Sources */ = {isa = PBXBuildFile; fileRef = 560B21D365E9A8042996425F5B28630C /* EditionMenuCollectionCell.swift */; };
-		3AE4BAFC5D7C354E80EDB746844C9145 /* EditorTextController.swift in Sources */ = {isa = PBXBuildFile; fileRef = F7155129CA571FC33B802C051E5A19F8 /* EditorTextController.swift */; };
+		38C34CCCF4493654FEDF29FCA1A442D1 /* KanvasCamera-dummy.m in Sources */ = {isa = PBXBuildFile; fileRef = 83A333B7E3A10A8ED95900FD37AAF5C7 /* KanvasCamera-dummy.m */; };
+		39AC3933CEEC0D0373F0C4144122D73B /* EditorFilterView.swift in Sources */ = {isa = PBXBuildFile; fileRef = 3E40B094D1BF70ED88D9A9578FFC8A3F /* EditorFilterView.swift */; };
+		39FD598D54BDBA32D560001C97EBEBC0 /* EditorFilterCollectionCell.swift in Sources */ = {isa = PBXBuildFile; fileRef = 46B6498E94B14B6921B231B213CB891F /* EditorFilterCollectionCell.swift */; };
+		3B4002F6DD7DA41CE277612D5EA11800 /* KanvasCameraStrings.swift in Sources */ = {isa = PBXBuildFile; fileRef = 3CA84EB1E89933E3FB456153EA334FC6 /* KanvasCameraStrings.swift */; };
+		3C43AA86D1D94C41A28970E257DA66EA /* UIImage+DominantColors.swift in Sources */ = {isa = PBXBuildFile; fileRef = 0640431A2665F9AB72A4634DB029DBB1 /* UIImage+DominantColors.swift */; };
 		3CD8AEAAF0E04F6D2952B27B5A4A5343 /* TumblrTheme-dummy.m in Sources */ = {isa = PBXBuildFile; fileRef = BD2525F6507F540C84E6C4A4518BCDD1 /* TumblrTheme-dummy.m */; };
-		3D123AC8583B3C7296FAC4FD92BE5BAB /* KanvasCameraTimes.swift in Sources */ = {isa = PBXBuildFile; fileRef = A002444605189395241029BA624596AF /* KanvasCameraTimes.swift */; };
-		3D7274BBCB9F8CC4F9C6C9E2DB4BF945 /* MediaClipsCollectionView.swift in Sources */ = {isa = PBXBuildFile; fileRef = 4F5306A7806371CC971F5620598F521B /* MediaClipsCollectionView.swift */; };
-		3DF58107660686ADECD9F1C72DB4EA69 /* RoundedTexture.swift in Sources */ = {isa = PBXBuildFile; fileRef = 96B067476DB25AF51500FCE8DBC6BB92 /* RoundedTexture.swift */; };
+		3E6C2E3F302436B8EB92A928D8D63A07 /* EditorTextController.swift in Sources */ = {isa = PBXBuildFile; fileRef = F7155129CA571FC33B802C051E5A19F8 /* EditorTextController.swift */; };
 		40039E0AF0D764360B1D4FC4F7950D2E /* UIApplication+StrictKeyWindow.h in Headers */ = {isa = PBXBuildFile; fileRef = 0A3ACA72AE9B776E644F6D159AB3E80B /* UIApplication+StrictKeyWindow.h */; settings = {ATTRIBUTES = (Project, ); }; };
-		41765FCED32AE684EF4BDFB8D53CAC37 /* GrayscaleFilter.swift in Sources */ = {isa = PBXBuildFile; fileRef = 104DD0E60B350F6D2DD9D118D18F83AC /* GrayscaleFilter.swift */; };
 		41961EC58C051CA49AC798B3412DB67E /* AppColorScheme.swift in Sources */ = {isa = PBXBuildFile; fileRef = F314E6BC9ED82C080B13C45A1A0DAC8C /* AppColorScheme.swift */; };
-		41D59381BA4842569A1AD635AB23CA7B /* UIView+Image.swift in Sources */ = {isa = PBXBuildFile; fileRef = B81C9C9D12B514BB8EC9827382D9CC1F /* UIView+Image.swift */; };
 		42A0902303EC28006AA523557B6761BB /* TagsViewController.swift in Sources */ = {isa = PBXBuildFile; fileRef = FBB1F53AB07F20ACC77C830A202D439F /* TagsViewController.swift */; };
-		431E4A392057C7D7E1DDD71D6694E0C4 /* EditorView.swift in Sources */ = {isa = PBXBuildFile; fileRef = A43C1C2E0E8134DA02284545246291CF /* EditorView.swift */; };
-		43616652A4C16DF1E7526C6125579FE3 /* UIView+Layout.swift in Sources */ = {isa = PBXBuildFile; fileRef = 7B8D7A96B080706082D0763F94B5333B /* UIView+Layout.swift */; };
 		439A1AD0F4CBD9084F34F8ECA33FA710 /* TimelineContaining.swift in Sources */ = {isa = PBXBuildFile; fileRef = 66E4E7EAD168055DB472FC0BA6425415 /* TimelineContaining.swift */; };
 		452472AB91F542D70328446AA53477C1 /* SuggestedTagView.swift in Sources */ = {isa = PBXBuildFile; fileRef = 9CFD67EF821B219B418975DD333D4870 /* SuggestedTagView.swift */; };
-		45992C7E3B871D1B6C98727A0FEDA9C7 /* MediaExporter.swift in Sources */ = {isa = PBXBuildFile; fileRef = C6E342DA44D1E1684C0C5569D90B28FE /* MediaExporter.swift */; };
-		45B02AC77D09A5D88AB314E56EBDD2AB /* UIGestureRecognizer+Active.swift in Sources */ = {isa = PBXBuildFile; fileRef = E92CA1BC24768141E55D0DC22A9286A1 /* UIGestureRecognizer+Active.swift */; };
+		462798B00FB33A72400A11EB9C81E6D8 /* UIImage+Camera.swift in Sources */ = {isa = PBXBuildFile; fileRef = 77F3E211CFD8D573B7BC5C533EA56A96 /* UIImage+Camera.swift */; };
 		46C36712FBBEB5B9E1176DB74D618331 /* GLKit.framework in Frameworks */ = {isa = PBXBuildFile; fileRef = 635B8EF611C5053183706BE4A6AD5DD0 /* GLKit.framework */; };
-		471CA3BC66354C2A1E162A17C6864064 /* Filter.swift in Sources */ = {isa = PBXBuildFile; fileRef = 8E8F3997BC0442D45FF60A64259C4A2D /* Filter.swift */; };
-		47BFF96D06334C15D9855DF418EEC441 /* Shader.swift in Sources */ = {isa = PBXBuildFile; fileRef = EA55865B1FCCAE1238AC501EA9C0086F /* Shader.swift */; };
-		4842777C4393709377B60068CDBADA05 /* CALayer+CGImage.swift in Sources */ = {isa = PBXBuildFile; fileRef = F0A93EAB0CC2583914A7B432B8B06ACA /* CALayer+CGImage.swift */; };
-		49D2E6E54BA2868EAB6AE1580792CB15 /* CameraInputController.swift in Sources */ = {isa = PBXBuildFile; fileRef = A53180EE7091C9FC76E1D2F7040952A6 /* CameraInputController.swift */; };
-		4AA427D8ED85DFDCEFA266AEF079DEC4 /* HorizontalCollectionLayout.swift in Sources */ = {isa = PBXBuildFile; fileRef = 149E0C5D31E4A804FA32D9216762F263 /* HorizontalCollectionLayout.swift */; };
-		4C519A92A14CB1A332C0669C3A12CF1E /* CGRect+Center.swift in Sources */ = {isa = PBXBuildFile; fileRef = E638FF7238B6710C484270D0A9339B30 /* CGRect+Center.swift */; };
-		4CFE8F650A52C9EC5F630C2353BA141C /* CameraController.swift in Sources */ = {isa = PBXBuildFile; fileRef = 0B2855CEF672C9EA8A24D0B24C2679C6 /* CameraController.swift */; };
+		478F041173D2C32A155D07594AD6F805 /* CameraSettings.swift in Sources */ = {isa = PBXBuildFile; fileRef = C6E6B492AE1E84D694F82147B8672036 /* CameraSettings.swift */; };
+		4922C7E854B42BB59D751F64414B6E40 /* ChromaFilter.swift in Sources */ = {isa = PBXBuildFile; fileRef = F3E05E410B68FEF6BF09FDE7DD704EAA /* ChromaFilter.swift */; };
+		4B47E14C77ECB5BB0CA72299CADCB73A /* ConicalGradientLayer.swift in Sources */ = {isa = PBXBuildFile; fileRef = D299E8A6F3763E082F182970CC0DEBDF /* ConicalGradientLayer.swift */; };
+		4D026922A8DC488FD99EAD8AE70F2F81 /* EditionOption.swift in Sources */ = {isa = PBXBuildFile; fileRef = 37C8EF780E7C12E2549B4541DF8D0701 /* EditionOption.swift */; };
+		4D05899159CE39274E29AC4B9CA4152F /* Device.swift in Sources */ = {isa = PBXBuildFile; fileRef = 3DB81B487E1DCAB2705480AF97CFB75F /* Device.swift */; };
+		4DFC397AADB35F03D46352F6DEA97022 /* CALayer+Shadows.swift in Sources */ = {isa = PBXBuildFile; fileRef = E62B9C11D4582EC71EC34451A1FAFBA9 /* CALayer+Shadows.swift */; };
 		4E2F800C9721865C1F230A504E34C770 /* AppColorSource.swift in Sources */ = {isa = PBXBuildFile; fileRef = AA9F4060E74243548484721598DDF6D9 /* AppColorSource.swift */; };
+		4E8C8766C628AC1D329FDFBDF0DCA6F8 /* Queue.swift in Sources */ = {isa = PBXBuildFile; fileRef = C9DB08311BEF0E4CC51929698C46075C /* Queue.swift */; };
 		4ED74605EB362881E96AB68168347E1A /* Foundation.framework in Frameworks */ = {isa = PBXBuildFile; fileRef = 5A87DA8FE73E5A2BA114EEA3B8385D1F /* Foundation.framework */; };
-		4FEBD1ABFC9FFC3C3027F4DD84B51B6C /* ModeSelectorAndShootView.swift in Sources */ = {isa = PBXBuildFile; fileRef = FC6D26EB913AD3AB8E850DC7502C2759 /* ModeSelectorAndShootView.swift */; };
-		51147BDDE3E3650BE9DCAD94DAF88BAA /* OptionsController.swift in Sources */ = {isa = PBXBuildFile; fileRef = A60810A3392B0F7866410A42C96CBA34 /* OptionsController.swift */; };
-		514C4E3694FBC7E7EBCFA37F8CA7C94C /* KanvasCameraAnalyticsProvider.swift in Sources */ = {isa = PBXBuildFile; fileRef = 3EE86907FFB9D253990696526DF736BC /* KanvasCameraAnalyticsProvider.swift */; };
-		525465C00161819F0C5F77C06472229B /* MediaClipsCollectionCell.swift in Sources */ = {isa = PBXBuildFile; fileRef = 84085C7CA80C322477DC8FC7F9247A86 /* MediaClipsCollectionCell.swift */; };
-		53A88096DC70C1E6CDAB792400D52F51 /* WaveFilter.swift in Sources */ = {isa = PBXBuildFile; fileRef = 93C516AB6E090E775FCA1C1E635367BC /* WaveFilter.swift */; };
-		546917139546F3379E7DEFF4905F3F6D /* MainTextView.swift in Sources */ = {isa = PBXBuildFile; fileRef = BB780E0AC7CBE57E4373EC89C86482B9 /* MainTextView.swift */; };
-		552C902AF6906D4E341FAB52E26615BE /* FilterCollectionInnerCell.swift in Sources */ = {isa = PBXBuildFile; fileRef = 1430D5052EDA653E7D3E7B74464445C7 /* FilterCollectionInnerCell.swift */; };
+		4F68C93BC455881E94EC3DE446B412C7 /* VideoCompositor.swift in Sources */ = {isa = PBXBuildFile; fileRef = 030FE5EF7831EC483DE80FD4ECB2D7E0 /* VideoCompositor.swift */; };
+		4FA7DF3BF4993A629B206A4FBDF57457 /* CameraInputOutput.swift in Sources */ = {isa = PBXBuildFile; fileRef = A092374B0E76513FCB9F116DFCF242FB /* CameraInputOutput.swift */; };
+		504681B5DBBB01F94697866564326DB2 /* OptionsController.swift in Sources */ = {isa = PBXBuildFile; fileRef = A60810A3392B0F7866410A42C96CBA34 /* OptionsController.swift */; };
+		5253B3B82C80D93DC6E94AFBB3CC91EA /* MMCQ.swift in Sources */ = {isa = PBXBuildFile; fileRef = 5001F62CD12ACEB8551B2C69203E7D3F /* MMCQ.swift */; };
+		52BDF23D66DCEF903C7C11EA3C785DBF /* WavePoolFilter.swift in Sources */ = {isa = PBXBuildFile; fileRef = 481B7BCB3190626AECCDCC0B495A39AA /* WavePoolFilter.swift */; };
+		52CFD41D328A48561F2948F56358055E /* Marker.swift in Sources */ = {isa = PBXBuildFile; fileRef = 5A3C6FC0C1E69C47C4A263D9DE9942BD /* Marker.swift */; };
+		562D3FC578FD444D38C2A256CE7727CA /* RGBA.swift in Sources */ = {isa = PBXBuildFile; fileRef = 1EB718940FCFA38FF76B169B8EC85EB9 /* RGBA.swift */; };
 		5664960ED30A0505ED2CC1089614F5B3 /* SharedUI.framework in Frameworks */ = {isa = PBXBuildFile; fileRef = 259E1B7377A05A9BAE45D73A6C3FDF1A /* SharedUI.framework */; };
-		57162C258EA32D6D495CD718609C639A /* UIImage+PixelBuffer.swift in Sources */ = {isa = PBXBuildFile; fileRef = 7B1417A1CC8EF9F3E0F9DA51DCEB6A3D /* UIImage+PixelBuffer.swift */; };
+		56DA5F03D829EAB4AA842A2F5E8768C1 /* CGRect+Center.swift in Sources */ = {isa = PBXBuildFile; fileRef = D440B277F94CB5BBA53D508210559125 /* CGRect+Center.swift */; };
+		57A1380563A50C23A44D81699F1FB46E /* DrawingView.swift in Sources */ = {isa = PBXBuildFile; fileRef = 1401E1CB645DB5820C922AF54A7C36D0 /* DrawingView.swift */; };
+		58965050E8FBAF1A12372A7B3D71F5BE /* TextCanvas.swift in Sources */ = {isa = PBXBuildFile; fileRef = 71CC5844CC890E206E1C808CCA7A0AEE /* TextCanvas.swift */; };
 		58C06FF46BCD2DEDF2FE75F8B9C2C82E /* PostFormKeyboardTracker.swift in Sources */ = {isa = PBXBuildFile; fileRef = D0AD3FD4EB14CEB527E98873312DFADA /* PostFormKeyboardTracker.swift */; };
+		5989A37E92D4815C1EC6A3EE98AD8A8F /* FilterFactory.swift in Sources */ = {isa = PBXBuildFile; fileRef = B4443EC6E26BC9214C1839E31DB60FD2 /* FilterFactory.swift */; };
 		59B735A1B524E8C3D360253C4E76F2BF /* UIFont+Orangina.swift in Sources */ = {isa = PBXBuildFile; fileRef = 35CFA04992DFCCF72A5FCC5C14CB12F5 /* UIFont+Orangina.swift */; };
-		59CD9BE2AE86BE9F3F885D747BA62FE0 /* Array+Rotate.swift in Sources */ = {isa = PBXBuildFile; fileRef = 983BFD1BC6A622ECDD85420CFE90DA06 /* Array+Rotate.swift */; };
+		5A46DDB757F241ADAFE26C36208C98E6 /* MediaClipsEditorView.swift in Sources */ = {isa = PBXBuildFile; fileRef = 619B6C62010A74BD9C1934461A7F65A8 /* MediaClipsEditorView.swift */; };
 		5AA0704C1D666DCEF36C6F451A04AB41 /* SharedUI-dummy.m in Sources */ = {isa = PBXBuildFile; fileRef = CD66B762D1ACB767C4F09E2440460084 /* SharedUI-dummy.m */; };
-		5C1836735AAF6A6B7B621366EB85FF5B /* UIImage+Camera.swift in Sources */ = {isa = PBXBuildFile; fileRef = AA66137E83C5561C4EA90CA266CF5E9C /* UIImage+Camera.swift */; };
-		5C616000470CF3B5B8DF2CCF554EFA16 /* TrashView.swift in Sources */ = {isa = PBXBuildFile; fileRef = DECFECF0DAD4BEA637E80A0779D58339 /* TrashView.swift */; };
+		5C6C5A20F9C56486D702D2933723CF6D /* UIFont+Utils.swift in Sources */ = {isa = PBXBuildFile; fileRef = CF7DDDA188A9FF53048AD25498CD1EF2 /* UIFont+Utils.swift */; };
 		5C8FCDB1A20A6976A6764CFFA97FA187 /* ColorPickerViewController.swift in Sources */ = {isa = PBXBuildFile; fileRef = 117C9B58B9EA268C270251DDE3B1B273 /* ColorPickerViewController.swift */; };
-		5CCFAD824C0D05F4339B20ABB7E96A4B /* OptionsStackView.swift in Sources */ = {isa = PBXBuildFile; fileRef = E131A57919B2929FCAE30652A294ABDF /* OptionsStackView.swift */; };
 		5CD6C58EFC2E27B5A10E395715F93D1E /* UIFont+ComposeFonts.swift in Sources */ = {isa = PBXBuildFile; fileRef = FD5ACB9F5D305B570151EB9347586317 /* UIFont+ComposeFonts.swift */; };
-		5DB92F9E6EBBD1E26CBC47895CFD2F9A /* ColorPickerController.swift in Sources */ = {isa = PBXBuildFile; fileRef = 009C32919001BF20C0A92E8DCDC99938 /* ColorPickerController.swift */; };
+		5D42028850B53FCD3ED9B44C1AACC4C4 /* UIGestureRecognizer+Active.swift in Sources */ = {isa = PBXBuildFile; fileRef = A7BB2B84178E7CCAC6E160ED8C050665 /* UIGestureRecognizer+Active.swift */; };
 		5ECE4D2B9FDF11E0184AB626EDDE521A /* Pods-KanvasCameraExample-dummy.m in Sources */ = {isa = PBXBuildFile; fileRef = 578A9D6BEBE07F91B943DA86A4527049 /* Pods-KanvasCameraExample-dummy.m */; };
-<<<<<<< HEAD
-		5F650765AAB21BA29BD62D3676575F1F /* ModeButtonView.swift in Sources */ = {isa = PBXBuildFile; fileRef = A7E2CA089B7D7A87498DB05076EC4546 /* ModeButtonView.swift */; };
+		603174D6EB2F92652249D1B533AC7AA5 /* ExtendedButton.swift in Sources */ = {isa = PBXBuildFile; fileRef = 9DA4CCC4643DEC834B998FD4CBAA2F32 /* ExtendedButton.swift */; };
+		60B0D82BE7CC6CEB61DAC8DAEB50299A /* MirrorFourFilter.swift in Sources */ = {isa = PBXBuildFile; fileRef = 3EB81A5B64A0B79524F6742C049720D0 /* MirrorFourFilter.swift */; };
 		60CE13540C1A203C8CF972F20930E205 /* NSLayoutConstraint+Utils.swift in Sources */ = {isa = PBXBuildFile; fileRef = 3090811673574AE8DAC5D8D38F43E677 /* NSLayoutConstraint+Utils.swift */; };
-		61EB8A686ABEE64405201367F742B6AB /* EditorFilterView.swift in Sources */ = {isa = PBXBuildFile; fileRef = 3E40B094D1BF70ED88D9A9578FFC8A3F /* EditorFilterView.swift */; };
 		625B06B634038CB2C18BCACDF0299D84 /* UIViewController+Orientation.swift in Sources */ = {isa = PBXBuildFile; fileRef = 84F9D6428FDA874DEB20C5B7F8A3D58F /* UIViewController+Orientation.swift */; };
-		6312B3A11DCAF1B928E5CAF3356552DE /* EditorViewController.swift in Sources */ = {isa = PBXBuildFile; fileRef = 750D40B90C5EB1DF6B93250F6AA99147 /* EditorViewController.swift */; };
-		655CF245960121493072D2391135F425 /* StrokeSelectorView.swift in Sources */ = {isa = PBXBuildFile; fileRef = 1CB6AAAC44A1317A1A2B48902E11B952 /* StrokeSelectorView.swift */; };
-		6597FB05FBE7F704927034DF40D119D2 /* ToonFilter.swift in Sources */ = {isa = PBXBuildFile; fileRef = 2275A8A98CDC19E4F0525CD648744D6C /* ToonFilter.swift */; };
-		672FD3066566CABB072199A1EAE61FC8 /* LegoFilter.swift in Sources */ = {isa = PBXBuildFile; fileRef = 4601FA3074BE8D81157D455F3A1535A9 /* LegoFilter.swift */; };
+		62EBD13646D45BC162F5EBB1419BC1F0 /* NumTypes+Conversion.swift in Sources */ = {isa = PBXBuildFile; fileRef = BBBCE24AE8D104317BB147CFC78B7701 /* NumTypes+Conversion.swift */; };
+		63E18A42D2A7AF509835F2845A3B7D19 /* OptionsStackView.swift in Sources */ = {isa = PBXBuildFile; fileRef = E131A57919B2929FCAE30652A294ABDF /* OptionsStackView.swift */; };
+		68A13044882C1164BA466A6FAC7AE8A7 /* FilteredInputViewController.swift in Sources */ = {isa = PBXBuildFile; fileRef = 0129BC9003CE70040D0E9A171115FFF9 /* FilteredInputViewController.swift */; };
+		68E56593B81E21BB7D495D98B64448BA /* CameraRecorder.swift in Sources */ = {isa = PBXBuildFile; fileRef = 601AE565CF3AFA708FCF543E3A527BF0 /* CameraRecorder.swift */; };
+		69D018C4F88053CB1BC5D89771C75BA5 /* EditorTextView.swift in Sources */ = {isa = PBXBuildFile; fileRef = BB2A0FCC9B85A4FFB97FEF4EA02EFEC8 /* EditorTextView.swift */; };
+		6A5027543045D771CB7E19DF00E9C8A8 /* EditorFilterCollectionController.swift in Sources */ = {isa = PBXBuildFile; fileRef = 29D3BFB8A9FC4C0FBAA9DC153C0B441D /* EditorFilterCollectionController.swift */; };
 		6A70CB61D8579C574DA3AE1265E84C29 /* TMUserInterfaceIdiom.swift in Sources */ = {isa = PBXBuildFile; fileRef = 11B4CCA20744768D6F869191D9603941 /* TMUserInterfaceIdiom.swift */; };
-=======
-		5FEFEE5367E6C46643C78239DD3BFD38 /* PhotoOutputHandler.swift in Sources */ = {isa = PBXBuildFile; fileRef = 434A13799C937D12DFE0F6820289F40D /* PhotoOutputHandler.swift */; };
-		6176212566C7A578F9C573BD70A3D13D /* AppUIChangedListener.swift in Sources */ = {isa = PBXBuildFile; fileRef = F6977692CA1A43F6458E89BF02E41032 /* AppUIChangedListener.swift */; };
-		6244957B5A6E956A58CC74A620C00CF7 /* NavigationBarStyleDefining.swift in Sources */ = {isa = PBXBuildFile; fileRef = 0948E3942450CD3CCB59F38C8197D3FC /* NavigationBarStyleDefining.swift */; };
-		642F052884E0983961F43481CAF3DEBE /* CALayer+CGImage.swift in Sources */ = {isa = PBXBuildFile; fileRef = B783B70AE18F14220477F52303E66B5D /* CALayer+CGImage.swift */; };
-		657AB0432370632800944C65 /* MainTextView.swift in Sources */ = {isa = PBXBuildFile; fileRef = 657AB0422370632800944C65 /* MainTextView.swift */; };
-		65E7F34323706A200021FC2B /* String+Subscript.swift in Sources */ = {isa = PBXBuildFile; fileRef = 65E7F34223706A200021FC2B /* String+Subscript.swift */; };
-		6658ED04B9DE0250C8EE7863B222C6E5 /* GrayscaleFilter.swift in Sources */ = {isa = PBXBuildFile; fileRef = 88943131C9729A3D5A7759CE49E15BF9 /* GrayscaleFilter.swift */; };
-		66AF9BC7628E822DC6B063A0A1146B5B /* FilteredInputViewController.swift in Sources */ = {isa = PBXBuildFile; fileRef = 48FDD522A579CD4F0AE9E56C720CEE81 /* FilteredInputViewController.swift */; };
-		6725654BD91B852FF5BCF0EC4AB77DAE /* CameraFilterCollectionCell.swift in Sources */ = {isa = PBXBuildFile; fileRef = 2C30128D32C53AA65C468A81A54935E7 /* CameraFilterCollectionCell.swift */; };
-		6841DDBC6945F318F5D8607BDB079CA2 /* CameraController.swift in Sources */ = {isa = PBXBuildFile; fileRef = 34558E6E8E0AA2D12CCF800EB58791B7 /* CameraController.swift */; };
-		684D8AB5AA355277447103B990E4A740 /* UIFont+Fonts.swift in Sources */ = {isa = PBXBuildFile; fileRef = D661F1024AEF0707E5EBED7159FC156B /* UIFont+Fonts.swift */; };
-		68584A041176119B5F308BCC8EE4968F /* CGPoint+Operators.swift in Sources */ = {isa = PBXBuildFile; fileRef = 694B51AEF85CF68F23EE4153C26A2C73 /* CGPoint+Operators.swift */; };
-		68ED50571AA191BD0A5EAFDD5D4A921A /* Utils.framework in Frameworks */ = {isa = PBXBuildFile; fileRef = 38DF616A8419350AA28B526670D13B0B /* Utils.framework */; };
->>>>>>> 979bea1b
 		6AE239C5D116E1C06F5705699FB9EAF0 /* XCTest.framework in Frameworks */ = {isa = PBXBuildFile; fileRef = CBF0CCD093AD8EE84FBAAAF873F9865C /* XCTest.framework */; };
+		6AFD7469B0565EF81DDB47949245DA7E /* CVPixelBuffer+copy.swift in Sources */ = {isa = PBXBuildFile; fileRef = 3103F804D83FB70289CC131FCC21FBC9 /* CVPixelBuffer+copy.swift */; };
 		6BB75F4EBDCE04DFCAF5268F0F375C2A /* Assets.xcassets in Resources */ = {isa = PBXBuildFile; fileRef = 655924240AC0A32F6D21B2F86945A385 /* Assets.xcassets */; };
-		6C9476B14026DE124C74C8802B04FF2B /* CGPoint+Addition.swift in Sources */ = {isa = PBXBuildFile; fileRef = E0639C8660C3DECA598C4565A142CCA1 /* CGPoint+Addition.swift */; };
 		6C94DF34F3FBFED1857D4983681FD4E2 /* TagsViewAnimationCoordinator.swift in Sources */ = {isa = PBXBuildFile; fileRef = 44A6A8E2237A6F8EF721E66D1FD4277D /* TagsViewAnimationCoordinator.swift */; };
-		6CC3B99E5E7C9FFA94E2E711D2B6F2BA /* ColorCollectionCell.swift in Sources */ = {isa = PBXBuildFile; fileRef = 9A957C87803B7C449C28F430753A8FA4 /* ColorCollectionCell.swift */; };
 		6CD01C511C1529BDF6026C68BB8D1609 /* TMPageViewController.swift in Sources */ = {isa = PBXBuildFile; fileRef = 380DF051E608F7C04A0552C8B7409C90 /* TMPageViewController.swift */; };
+		6CD5DC52F1CDDD3345107F5A03F8C584 /* EditorFilterController.swift in Sources */ = {isa = PBXBuildFile; fileRef = 7A24E7AAE60FA7DDBDA5D844639EE2FA /* EditorFilterController.swift */; };
+		6D14A0E3A9177646A967869E23154FFA /* FilterCollectionInnerCell.swift in Sources */ = {isa = PBXBuildFile; fileRef = 1430D5052EDA653E7D3E7B74464445C7 /* FilterCollectionInnerCell.swift */; };
 		6D33200D69012660681198CAB09CE2D8 /* UIView+AutoLayout.swift in Sources */ = {isa = PBXBuildFile; fileRef = F36A82C1C0D060947632FC9B24F9B775 /* UIView+AutoLayout.swift */; };
+		6D70757C8746405C3308B9A0270B6051 /* ImagePreviewController.swift in Sources */ = {isa = PBXBuildFile; fileRef = 78733E0B6E028183A41EB5FAE998FA73 /* ImagePreviewController.swift */; };
+		6D8C21F48792E40A1F4989F1F1333528 /* Renderer.swift in Sources */ = {isa = PBXBuildFile; fileRef = 620FA8BEC149A28C9400A9BB30FF1FAF /* Renderer.swift */; };
+		6DA8579D4E3CC73ED0F14AF50D9294A2 /* AVAssetTrack+transform.swift in Sources */ = {isa = PBXBuildFile; fileRef = 87FC31FB80F05D022587622E80628C52 /* AVAssetTrack+transform.swift */; };
 		6DBC8EB7532E931C2FBDA71D1E0B66A4 /* FBSnapshotTestCase-dummy.m in Sources */ = {isa = PBXBuildFile; fileRef = 3A83AE4362CF1D4764E00E4602A2D648 /* FBSnapshotTestCase-dummy.m */; };
+		6F499098E08BA00EB3A519030FF41C3D /* KanvasCameraAnalyticsProvider.swift in Sources */ = {isa = PBXBuildFile; fileRef = 3EE86907FFB9D253990696526DF736BC /* KanvasCameraAnalyticsProvider.swift */; };
 		6FD76866B0FB3A3DDC467BCB1B47D624 /* UIColor+Hex.swift in Sources */ = {isa = PBXBuildFile; fileRef = F51CB11CBC68ACB9B9EF17FD09146033 /* UIColor+Hex.swift */; };
-		709B2DF064014BA82461F9DD52B29351 /* MediaPickerButtonView.swift in Sources */ = {isa = PBXBuildFile; fileRef = 1299F8C7ECB4C1B602FD1410332370E3 /* MediaPickerButtonView.swift */; };
-		718322692F4B5A0C3ED364DFA0911F4F /* RaveFilter.swift in Sources */ = {isa = PBXBuildFile; fileRef = A0EF7478882B4851057632CB7113F365 /* RaveFilter.swift */; };
-		735274BB86289C298EA735F756E82279 /* ImagePreviewController.swift in Sources */ = {isa = PBXBuildFile; fileRef = 78733E0B6E028183A41EB5FAE998FA73 /* ImagePreviewController.swift */; };
-		7433C31AE642B6E0E7A7014A671C23D7 /* CameraPreviewView.swift in Sources */ = {isa = PBXBuildFile; fileRef = 640F8F9111A42BA31D215CD70B6BE399 /* CameraPreviewView.swift */; };
-		74EC49AC941D077A3D58173260BC8253 /* StylableTextView.swift in Sources */ = {isa = PBXBuildFile; fileRef = 4C32AC847346448F14437DDAD16A697A /* StylableTextView.swift */; };
-		75BB454CD20B25A193CF61A89C79A83F /* KanvasCameraColors.swift in Sources */ = {isa = PBXBuildFile; fileRef = EF4481E2B6F38FCB8A6A9F3146375776 /* KanvasCameraColors.swift */; };
+		7072904D9265168594CCD6937F72E9C0 /* HorizontalCollectionView.swift in Sources */ = {isa = PBXBuildFile; fileRef = 893F25FB5FDA7C083C6C69A6336C5C29 /* HorizontalCollectionView.swift */; };
+		7179BC632EC7A8AE87C4718B4E19BB6B /* CGPoint+Operators.swift in Sources */ = {isa = PBXBuildFile; fileRef = 549B42BC7E1B49DCFB8E5DE788FB839A /* CGPoint+Operators.swift */; };
 		76246073FABF013FF50318D33F616645 /* UIKit.framework in Frameworks */ = {isa = PBXBuildFile; fileRef = 26847C6EBA8288F0AC82ABD4D3160CEA /* UIKit.framework */; };
-		76376E59E53943AD62B5A13C26DCD6B4 /* Queue.swift in Sources */ = {isa = PBXBuildFile; fileRef = C9DB08311BEF0E4CC51929698C46075C /* Queue.swift */; };
-		78FF6917D743D33BC792376742ECDFF5 /* CameraOption.swift in Sources */ = {isa = PBXBuildFile; fileRef = D8C0D469166F067844167FE7736FB57C /* CameraOption.swift */; };
-		7A1626F20CF85FD23EE9D6A87BD50917 /* UIViewController+Load.swift in Sources */ = {isa = PBXBuildFile; fileRef = 08A1D80B4E1D326458AEFEADF05D8A4E /* UIViewController+Load.swift */; };
-		7AD774B4AECF1EBC024AF65491D2DD99 /* ColorDrop.swift in Sources */ = {isa = PBXBuildFile; fileRef = 61AF6660B25E9C3CAFF2346B3421AEBF /* ColorDrop.swift */; };
-		7D12EF237CD2D7FD94EB688AC48A6AA1 /* ExtendedStackView.swift in Sources */ = {isa = PBXBuildFile; fileRef = 6EF5478A167D51CA75E049F665B0979C /* ExtendedStackView.swift */; };
-		7DEF95F999629AB00B6D82E83DB0575C /* UICollectionView+Cells.swift in Sources */ = {isa = PBXBuildFile; fileRef = 96F81E4DB93EBB362E1EE6FB8D8075C6 /* UICollectionView+Cells.swift */; };
-		7E76A7DD9D93D2B87115F2449A3364D5 /* AlphaBlendFilter.swift in Sources */ = {isa = PBXBuildFile; fileRef = D5659891A3B409420A530C3279719905 /* AlphaBlendFilter.swift */; };
-		7F58DB92EEA905FA9E512D69059077B8 /* ColorSelectorController.swift in Sources */ = {isa = PBXBuildFile; fileRef = 66DBB329133057B3ADAC708F4B15BFBB /* ColorSelectorController.swift */; };
-		7FC3C9F5428C053AA250DF241E89CA44 /* ClosedRange+Clamp.swift in Sources */ = {isa = PBXBuildFile; fileRef = 1F1751890D63439FF6CF58822ACD5769 /* ClosedRange+Clamp.swift */; };
-		80E92FC876591F16E0AC44AC9CB0FE67 /* Synchronized.swift in Sources */ = {isa = PBXBuildFile; fileRef = 3566145922A00F84FE6A4E6D96CB90E5 /* Synchronized.swift */; };
-		81D317CAA1C106834A5A68F4A966351B /* CALayer+Color.swift in Sources */ = {isa = PBXBuildFile; fileRef = 04E633212D4F7FEEAD96C7D7D113F460 /* CALayer+Color.swift */; };
-		8281A9F1F6D4ED182725FD6C1D5BC7BD /* CameraRecorder.swift in Sources */ = {isa = PBXBuildFile; fileRef = 601AE565CF3AFA708FCF543E3A527BF0 /* CameraRecorder.swift */; };
+		78427D4CDB5F27C9413B5347D9924CFD /* UIView+Image.swift in Sources */ = {isa = PBXBuildFile; fileRef = FC312CC1259C1491F1B9C3527DC574FA /* UIView+Image.swift */; };
+		79F091F666C7960AEF86577E7E9BB5F3 /* MediaClipsCollectionCell.swift in Sources */ = {isa = PBXBuildFile; fileRef = 84085C7CA80C322477DC8FC7F9247A86 /* MediaClipsCollectionCell.swift */; };
+		79F39FDF7FE3AC53E4832A4F91F9AED3 /* UIViewController+Load.swift in Sources */ = {isa = PBXBuildFile; fileRef = 5C9FE43B63D2D716BA7814A51C999589 /* UIViewController+Load.swift */; };
+		7C6C77A3DB862036C72A63B4E50A5064 /* GroupFilter.swift in Sources */ = {isa = PBXBuildFile; fileRef = E4F3BF3932E90C8381C3BB4DEC6D408A /* GroupFilter.swift */; };
+		7CF0741A1099173A6F01D5281FAB491B /* ShootButtonView.swift in Sources */ = {isa = PBXBuildFile; fileRef = 82DC211061AD0C2B28967196C7F3AF3C /* ShootButtonView.swift */; };
+		7D196B956FDB972BF5B6ECDB87649DB9 /* MirrorTwoFilter.swift in Sources */ = {isa = PBXBuildFile; fileRef = EE914D70C766AC0F4BA7EF113C5ECA10 /* MirrorTwoFilter.swift */; };
+		7D8E33D54C1E3B6FD53D5BC64E4F8FDE /* LoadingIndicatorView.swift in Sources */ = {isa = PBXBuildFile; fileRef = 64761C4ADBCCE81F45C05095DCD10283 /* LoadingIndicatorView.swift */; };
+		7EC956FC3A9403F228EC21E4467992D1 /* Rendering.swift in Sources */ = {isa = PBXBuildFile; fileRef = 701E755B5FDD4CB91A4A0A227DB19F77 /* Rendering.swift */; };
+		809C1BB82444B1C9EE494E389BEA3131 /* EditionMenuCollectionView.swift in Sources */ = {isa = PBXBuildFile; fileRef = 646502F7F1416F9DC121D3C9F01EB049 /* EditionMenuCollectionView.swift */; };
+		8195BAF91E1209E98859F27AD2852B98 /* UIColor+Brightness.swift in Sources */ = {isa = PBXBuildFile; fileRef = 24D0D34868A6418019DCF90BEAAEA85B /* UIColor+Brightness.swift */; };
 		82A5320B64E50F2C13AE098CECF6B670 /* UIColor+SharedColors.swift in Sources */ = {isa = PBXBuildFile; fileRef = 9DF8B32346106136CCBD26B9AAE84C07 /* UIColor+SharedColors.swift */; };
-		82D251ECE185B80F372DA04EEB303F86 /* MMCQ.swift in Sources */ = {isa = PBXBuildFile; fileRef = 5001F62CD12ACEB8551B2C69203E7D3F /* MMCQ.swift */; };
-		83294B4D8C9FE60A6E6D817EE5A7129A /* ModeSelectorAndShootController.swift in Sources */ = {isa = PBXBuildFile; fileRef = 8CC59D56EC37DE55482E12E69F9ACA79 /* ModeSelectorAndShootController.swift */; };
-		8352E0698299305BD46BC29595C58745 /* Device.swift in Sources */ = {isa = PBXBuildFile; fileRef = 3DB81B487E1DCAB2705480AF97CFB75F /* Device.swift */; };
-		86470740562F4DD1E578D2F70C7B32AC /* Array+Move.swift in Sources */ = {isa = PBXBuildFile; fileRef = 6BC274319B4B78E49E9B74A334F12EBA /* Array+Move.swift */; };
+		856A131043108E2934693DBC3582FCD1 /* FilmFilter.swift in Sources */ = {isa = PBXBuildFile; fileRef = 8868ED1F2A7F613290E6B509D2EB55F2 /* FilmFilter.swift */; };
+		859C5037475B3B1B19B65B74E778C230 /* CameraInputControllerDelegate.swift in Sources */ = {isa = PBXBuildFile; fileRef = A9B587254D19E11B3A3E152D9277A003 /* CameraInputControllerDelegate.swift */; };
+		87B840B990807D1FA61A91879F4C8026 /* ToonFilter.swift in Sources */ = {isa = PBXBuildFile; fileRef = 2275A8A98CDC19E4F0525CD648744D6C /* ToonFilter.swift */; };
 		87D7BB9ED5D9BC08613ACD0C0228090F /* TagsViewTagCell.swift in Sources */ = {isa = PBXBuildFile; fileRef = 6626B2D657E4A95D5A23CADAB02281C0 /* TagsViewTagCell.swift */; };
 		88396E68DC05A379282F3B374F75F43C /* FBSnapshotTestController.m in Sources */ = {isa = PBXBuildFile; fileRef = DE35F81C954881204729C569018D98C0 /* FBSnapshotTestController.m */; };
+		88C3C5047DA9FE5D76AB3402012EFF17 /* ColorSelectorView.swift in Sources */ = {isa = PBXBuildFile; fileRef = E35AD80F1B8173031FD10CCFF31332A4 /* ColorSelectorView.swift */; };
+		88C66B0568224A48FF88D84765E39871 /* CameraZoomHandler.swift in Sources */ = {isa = PBXBuildFile; fileRef = 07ACB27741E20AE07022E41099C23FAF /* CameraZoomHandler.swift */; };
 		890AE69F9ED6AB48DD056D81709D4259 /* TagsOptionsModel.swift in Sources */ = {isa = PBXBuildFile; fileRef = E6F44B85891A0E2A2032369DFDAA7F6A /* TagsOptionsModel.swift */; };
-		89E443D7B3D7B09BF529EFE4B76A981C /* VideoCompositor.swift in Sources */ = {isa = PBXBuildFile; fileRef = 030FE5EF7831EC483DE80FD4ECB2D7E0 /* VideoCompositor.swift */; };
-		8CBCD8E3C62E5EB2C80F455AA59467BB /* Renderer.swift in Sources */ = {isa = PBXBuildFile; fileRef = 620FA8BEC149A28C9400A9BB30FF1FAF /* Renderer.swift */; };
+		8A07CD473D16BE7890F18D9E9C2C16F1 /* HorizontalCollectionLayout.swift in Sources */ = {isa = PBXBuildFile; fileRef = 149E0C5D31E4A804FA32D9216762F263 /* HorizontalCollectionLayout.swift */; };
+		8B0849981537DFC231D9EA6CD5972786 /* LightLeaksFilter.swift in Sources */ = {isa = PBXBuildFile; fileRef = B2BE08805738759DC2C12B2A140BB987 /* LightLeaksFilter.swift */; };
 		8CE3BF0ACE07EA42DD5DAC871BF4B767 /* FBSnapshotTestCase.m in Sources */ = {isa = PBXBuildFile; fileRef = 13C8BBFE2D9E3A9C566221B1DE04E91C /* FBSnapshotTestCase.m */; };
+		8CED828F2814A66F5605A03CEA90036D /* TrashView.swift in Sources */ = {isa = PBXBuildFile; fileRef = DECFECF0DAD4BEA637E80A0779D58339 /* TrashView.swift */; };
+		8D1EC132AA4909A38B632D1E8661A91B /* StrokeSelectorView.swift in Sources */ = {isa = PBXBuildFile; fileRef = 1CB6AAAC44A1317A1A2B48902E11B952 /* StrokeSelectorView.swift */; };
+		8DD2630D1CE682EFB2232FCD226335FA /* Array+Move.swift in Sources */ = {isa = PBXBuildFile; fileRef = D54FC0FDBC035382BA0760FEAF8F7CE9 /* Array+Move.swift */; };
 		8F5D2F5B4047DBB0E9A8A7AF6B585F00 /* UIView+Utils.swift in Sources */ = {isa = PBXBuildFile; fileRef = 4B85759C00F3047F911E7982F0F0AB08 /* UIView+Utils.swift */; };
 		8FCBB835D0E086D03F549BB0E16FE9A5 /* ContentTypeDetector.swift in Sources */ = {isa = PBXBuildFile; fileRef = 098C08105D2F5A6B19D804031EEE0615 /* ContentTypeDetector.swift */; };
 		90142C6259374E18E640396A59AD379A /* FBSnapshotTestController.h in Headers */ = {isa = PBXBuildFile; fileRef = 88EE4F95531D217A595AA8D85A24FA39 /* FBSnapshotTestController.h */; settings = {ATTRIBUTES = (Public, ); }; };
-		901504855E611185EF9567BB59C63E66 /* FilterSettingsView.swift in Sources */ = {isa = PBXBuildFile; fileRef = D6B703D7289AF27B3CAE9AAB6060AC80 /* FilterSettingsView.swift */; };
-		90204A1C33B564056A122F8519C33055 /* MirrorFourFilter.swift in Sources */ = {isa = PBXBuildFile; fileRef = 3EB81A5B64A0B79524F6742C049720D0 /* MirrorFourFilter.swift */; };
-		9260A5EAEC210391127373429E669125 /* IndexPath+Order.swift in Sources */ = {isa = PBXBuildFile; fileRef = E105E8CE5CDDD27FA63479B90880317D /* IndexPath+Order.swift */; };
-		9309FCDCD0429CF8D6F9255258CD27A4 /* EMInterferenceFilter.swift in Sources */ = {isa = PBXBuildFile; fileRef = 2E5BB562D16635C2BE8FF1937575EB84 /* EMInterferenceFilter.swift */; };
 		93734514289C3DB83E88C2FEDD23C820 /* Utils-umbrella.h in Headers */ = {isa = PBXBuildFile; fileRef = 1907A1F8769EA51BEA24A87934393269 /* Utils-umbrella.h */; settings = {ATTRIBUTES = (Public, ); }; };
-		955AC462A434FD28C009191813E6ED44 /* MovableTextView.swift in Sources */ = {isa = PBXBuildFile; fileRef = 80C1D8DA1C6361AFC12F7328694BEB1F /* MovableTextView.swift */; };
-		95B051028259A43B5AA1CA82CBDFC182 /* LoadingIndicatorView.swift in Sources */ = {isa = PBXBuildFile; fileRef = 64761C4ADBCCE81F45C05095DCD10283 /* LoadingIndicatorView.swift */; };
-		9A930C73E15C8775514A41D65BC965B2 /* Texture.swift in Sources */ = {isa = PBXBuildFile; fileRef = 27C2B9F99B14A4DAF917262D7F9E366E /* Texture.swift */; };
+		93CDCE03BD6067F0F2D711BE82A88C2C /* ImagePoolFilter.swift in Sources */ = {isa = PBXBuildFile; fileRef = CB32FFD9B3241BA6DF8719F2C8AF0661 /* ImagePoolFilter.swift */; };
+		93EB4FA0737A9384EC3B830234B8C77C /* ColorCollectionCell.swift in Sources */ = {isa = PBXBuildFile; fileRef = 9A957C87803B7C449C28F430753A8FA4 /* ColorCollectionCell.swift */; };
+		959F5F706D8E810554CD14F7209CF3EB /* ColorCollectionController.swift in Sources */ = {isa = PBXBuildFile; fileRef = E7AA797BE7D02358F0F3972860EF5A4C /* ColorCollectionController.swift */; };
+		96A1E74E2C0FB0A1355898DAE4758AD2 /* CameraFilterCollectionController.swift in Sources */ = {isa = PBXBuildFile; fileRef = C5F703B4DA3A5ECEF7752D6A40588087 /* CameraFilterCollectionController.swift */; };
+		96A6B6D91809684A4283DB377A735717 /* KanvasUIImagePickerViewController.swift in Sources */ = {isa = PBXBuildFile; fileRef = 52FE71C9C07147D46B00D550524AA309 /* KanvasUIImagePickerViewController.swift */; };
+		971C2BE96A68234CBD82253C2E72D487 /* UIView+Layout.swift in Sources */ = {isa = PBXBuildFile; fileRef = EFFC18C4B30E7516EC999E77F0B34A94 /* UIView+Layout.swift */; };
+		9A164F1F01117A664C700A8A3C0EDFE1 /* OptionView.swift in Sources */ = {isa = PBXBuildFile; fileRef = 1BE9107454EC5DD54DFC0DFE570618D5 /* OptionView.swift */; };
+		9AA2F223C742B6E5A73623DFC99DF615 /* UIUpdate.swift in Sources */ = {isa = PBXBuildFile; fileRef = CCDC9150616A2B6725F2877E7F5BC753 /* UIUpdate.swift */; };
 		9AAD6F18E7A4BE98A61B11F6A6CE9B9E /* Array+Safety.swift in Sources */ = {isa = PBXBuildFile; fileRef = 146ACFB0DDA4692F66C7078E025CF870 /* Array+Safety.swift */; };
 		9ABBA932C881B1B41765CFB2DEF3926D /* Foundation.framework in Frameworks */ = {isa = PBXBuildFile; fileRef = 5A87DA8FE73E5A2BA114EEA3B8385D1F /* Foundation.framework */; };
-		9B08A2C809C346580C87C595D5D132C6 /* NSURL+Media.swift in Sources */ = {isa = PBXBuildFile; fileRef = 32901ECBB17560E841E67B65A28FA9CB /* NSURL+Media.swift */; };
-		9B8E6BC5971F44717B1279B26C55FEC5 /* MangaFilter.swift in Sources */ = {isa = PBXBuildFile; fileRef = 2CD641525FC4A2F77F12D9F60E6E2ECF /* MangaFilter.swift */; };
-		9BC93002FB97CC595B302EFCEF9F2BB0 /* GLPixelBufferView.swift in Sources */ = {isa = PBXBuildFile; fileRef = 35CA7189D61359CA865A91D69D2F88F5 /* GLPixelBufferView.swift */; };
-		9CCDA9A1B7202BBACB6ABB2E608D8C18 /* RGBFilter.swift in Sources */ = {isa = PBXBuildFile; fileRef = 6ECE24DB4BC031E25D5DE7393FBF3AB4 /* RGBFilter.swift */; };
-		9D044A7892DF7733F884815E9CE641C3 /* GroupFilter.swift in Sources */ = {isa = PBXBuildFile; fileRef = E4F3BF3932E90C8381C3BB4DEC6D408A /* GroupFilter.swift */; };
+		9BA0AD3B818AA2FA7781DCD3CB47DFB0 /* PlasmaFilter.swift in Sources */ = {isa = PBXBuildFile; fileRef = 684127927139F981B9530449633D84BA /* PlasmaFilter.swift */; };
 		9D65089019D558E5A9661F2DCAD20313 /* SwiftSupport.swift in Sources */ = {isa = PBXBuildFile; fileRef = 82D2DF1ABBBD85F5E079D7D0EB5479BC /* SwiftSupport.swift */; };
-		9E092C51C2572A3E54838A95B0EA0D52 /* FilterCollectionView.swift in Sources */ = {isa = PBXBuildFile; fileRef = CB16FB1884414EC8DA7CD52FB47EF4A9 /* FilterCollectionView.swift */; };
-		A1EE0A4C69068047C964C7D726752074 /* MediaClipsEditorViewController.swift in Sources */ = {isa = PBXBuildFile; fileRef = A0B88A6B46B91811F40EE46FD5984F60 /* MediaClipsEditorViewController.swift */; };
-		A2033F25D4C24925066CDDFF220606C8 /* KanvasCameraImages.swift in Sources */ = {isa = PBXBuildFile; fileRef = 54257D19454C02DAEA83ACF1C517077F /* KanvasCameraImages.swift */; };
+		9EABF0C719891ECD0408729FDFCC0BEF /* GLError.swift in Sources */ = {isa = PBXBuildFile; fileRef = 2B9B7D8ABB693F37A1C9EFEC21FC0508 /* GLError.swift */; };
+		A1028286D4CA8AE8F7839E0CA80EED3A /* RaveFilter.swift in Sources */ = {isa = PBXBuildFile; fileRef = A0EF7478882B4851057632CB7113F365 /* RaveFilter.swift */; };
+		A20FE11BC7553FFAB675B1C1B4AD5EA1 /* NSURL+Media.swift in Sources */ = {isa = PBXBuildFile; fileRef = 47C93F07912B5642F71C0FBE212F66C2 /* NSURL+Media.swift */; };
 		A302B967A61F22CFD39A549234BBDB6E /* HapticFeedbackGenerator.swift in Sources */ = {isa = PBXBuildFile; fileRef = C1F74B9D7F1E6CB0C1AF63AAFB8558C2 /* HapticFeedbackGenerator.swift */; };
-		A4B5C064A1C7A361D58D4BD2CC79359E /* VideoOutputHandler.swift in Sources */ = {isa = PBXBuildFile; fileRef = 88D2E314F55E06600F5CB4A7480D9C5C /* VideoOutputHandler.swift */; };
+		A35F5DD1DF023E9ABB1F8821B76E0D9C /* ColorThief.swift in Sources */ = {isa = PBXBuildFile; fileRef = 46DEB160BE304224264D704AEC75F4C3 /* ColorThief.swift */; };
 		A525E29E0A8079B35B793D8A2B5FBDF2 /* UIImage+Snapshot.m in Sources */ = {isa = PBXBuildFile; fileRef = AA172EA1A198EEFBE0794EACF7993C02 /* UIImage+Snapshot.m */; };
 		A621AAFB07A400769AB1A82F389A7880 /* Dictionary+Copy.swift in Sources */ = {isa = PBXBuildFile; fileRef = 473E3B862D4F23929750007DDE1DE432 /* Dictionary+Copy.swift */; };
 		A6B44DD07347B79A0C8387505CD50A77 /* UIView+Shadows.swift in Sources */ = {isa = PBXBuildFile; fileRef = 02A66664458CF1063772A30FB058584A /* UIView+Shadows.swift */; };
-		A9560645A3E705BC6D0EB5AF904836CB /* Rendering.swift in Sources */ = {isa = PBXBuildFile; fileRef = 701E755B5FDD4CB91A4A0A227DB19F77 /* Rendering.swift */; };
-		AA1998DE101CF68510B697EC92595915 /* CameraRecordingProtocol.swift in Sources */ = {isa = PBXBuildFile; fileRef = BE74ABBF34737BA988769E4B3D48EC2A /* CameraRecordingProtocol.swift */; };
-		AA46795727AE16F16DBFE5AB6333F4EA /* ViewTransformations.swift in Sources */ = {isa = PBXBuildFile; fileRef = BF2F159E15A46D7704A2ED68970DFF1A /* ViewTransformations.swift */; };
-		AB4AEF79FA56C0AF105DF66F203F130A /* ExtendedButton.swift in Sources */ = {isa = PBXBuildFile; fileRef = 9DA4CCC4643DEC834B998FD4CBAA2F32 /* ExtendedButton.swift */; };
-		AF48B90B1E75E7DB8E27084155CC33E2 /* Marker.swift in Sources */ = {isa = PBXBuildFile; fileRef = 5A3C6FC0C1E69C47C4A263D9DE9942BD /* Marker.swift */; };
-		B072A834EDF70EB99CB5438E7F54BF01 /* CameraInputOutput.swift in Sources */ = {isa = PBXBuildFile; fileRef = A092374B0E76513FCB9F116DFCF242FB /* CameraInputOutput.swift */; };
-		B190FB86C3694EC0DDB9BD72E7E12A45 /* PlasmaFilter.swift in Sources */ = {isa = PBXBuildFile; fileRef = 684127927139F981B9530449633D84BA /* PlasmaFilter.swift */; };
+		A8052FD5A4E41C2EBE5387C9483C0348 /* MangaFilter.swift in Sources */ = {isa = PBXBuildFile; fileRef = 2CD641525FC4A2F77F12D9F60E6E2ECF /* MangaFilter.swift */; };
+		AC9362B7849DB14291457DE4097667F2 /* CircularImageView.swift in Sources */ = {isa = PBXBuildFile; fileRef = E0A3005E4D06D081AABE686AE52D73CB /* CircularImageView.swift */; };
+		AFD2D65CF6E239D47F6AAAA25939BA25 /* RoundedTexture.swift in Sources */ = {isa = PBXBuildFile; fileRef = 96B067476DB25AF51500FCE8DBC6BB92 /* RoundedTexture.swift */; };
+		B0D0B10CD9383E7317282F59C17359A8 /* ColorPickerController.swift in Sources */ = {isa = PBXBuildFile; fileRef = 009C32919001BF20C0A92E8DCDC99938 /* ColorPickerController.swift */; };
 		B1AC262BFDECEB5672DDB296504E15A9 /* PostOptionsConstants.swift in Sources */ = {isa = PBXBuildFile; fileRef = 936AE652C2D99A774B6F4E6ABA7A83C2 /* PostOptionsConstants.swift */; };
+		B1E90DB260D76E3E8F7CD30EBE563F2B /* WaveFilter.swift in Sources */ = {isa = PBXBuildFile; fileRef = 93C516AB6E090E775FCA1C1E635367BC /* WaveFilter.swift */; };
 		B218906D99EF9A692C6210CA4D62BEFE /* TagsViewEditCell.swift in Sources */ = {isa = PBXBuildFile; fileRef = 72010EFDEC78E99D21A08B818B4F9195 /* TagsViewEditCell.swift */; };
 		B25D795BDC4F426BC01EFC911F368B81 /* Foundation.framework in Frameworks */ = {isa = PBXBuildFile; fileRef = 5A87DA8FE73E5A2BA114EEA3B8385D1F /* Foundation.framework */; };
 		B306A698115E8D0DF28C28507A333705 /* OpenGLES.framework in Frameworks */ = {isa = PBXBuildFile; fileRef = CCAFAEBE89BE0F9091396494660844D1 /* OpenGLES.framework */; };
 		B3C9548327E7077004610C4FCC2555E7 /* silence.aac in Resources */ = {isa = PBXBuildFile; fileRef = 36B632AB0159866B53DF878054BB0DCE /* silence.aac */; };
 		B3F19958985D15887C8E1F7AD56C000A /* ComposeNavigationBar.swift in Sources */ = {isa = PBXBuildFile; fileRef = AF58C843C57DD371C01251C4F2CC5294 /* ComposeNavigationBar.swift */; };
-		B487D7120B15FB507013DEE34A88AF39 /* CameraFilterCollectionController.swift in Sources */ = {isa = PBXBuildFile; fileRef = C5F703B4DA3A5ECEF7752D6A40588087 /* CameraFilterCollectionController.swift */; };
+		B47E2302A5873E29D5FF0A545495BE1B /* GrayscaleFilter.swift in Sources */ = {isa = PBXBuildFile; fileRef = 104DD0E60B350F6D2DD9D118D18F83AC /* GrayscaleFilter.swift */; };
 		B6AC531B045C60F593568A65F58219B4 /* Pods-KanvasCameraExampleTests-umbrella.h in Headers */ = {isa = PBXBuildFile; fileRef = 364E22867428947B7B5E38D54E3AB833 /* Pods-KanvasCameraExampleTests-umbrella.h */; settings = {ATTRIBUTES = (Public, ); }; };
-		B72A328FE6F0028399CE3B304443C63F /* FilterProtocol.swift in Sources */ = {isa = PBXBuildFile; fileRef = 44DD07BB21CECBCC146B984010913181 /* FilterProtocol.swift */; };
 		B74CD6E6EBEA0B642776BCB37850415D /* UIImage+Snapshot.h in Headers */ = {isa = PBXBuildFile; fileRef = EA718A72E676291836EBB46B85242155 /* UIImage+Snapshot.h */; settings = {ATTRIBUTES = (Private, ); }; };
-		B7AA43C55CD8D2B387E74DF2FDB6D84B /* ColorCollectionController.swift in Sources */ = {isa = PBXBuildFile; fileRef = E7AA797BE7D02358F0F3972860EF5A4C /* ColorCollectionController.swift */; };
-		B7BCB8DC58A5439187568E0F5F7B3A2B /* ChromaFilter.swift in Sources */ = {isa = PBXBuildFile; fileRef = F3E05E410B68FEF6BF09FDE7DD704EAA /* ChromaFilter.swift */; };
 		B7D55966E10B60F49FA51E492C39C65A /* UIColor+Util.swift in Sources */ = {isa = PBXBuildFile; fileRef = 650A03C36A6E910271DD530620A07415 /* UIColor+Util.swift */; };
-		BA7245CDFD0229E31E10686595CD0DA0 /* StrokeSelectorController.swift in Sources */ = {isa = PBXBuildFile; fileRef = 7D8B8456EB221B9DC1FCE70F7A796C73 /* StrokeSelectorController.swift */; };
-		BB1ED33DCA6547F8DEDCCDEBD98551B1 /* WavePoolFilter.swift in Sources */ = {isa = PBXBuildFile; fileRef = 481B7BCB3190626AECCDCC0B495A39AA /* WavePoolFilter.swift */; };
-		BB4BC12191681639BC95678FA19DA630 /* MediaClip.swift in Sources */ = {isa = PBXBuildFile; fileRef = 1C3160972B40F202223C9B6F5E9DE13F /* MediaClip.swift */; };
+		BA685633796C58E44B2B12303A56C6C1 /* AVURLAsset+Thumbnail.swift in Sources */ = {isa = PBXBuildFile; fileRef = B0E91F0DB63077574F337A2DDB490D78 /* AVURLAsset+Thumbnail.swift */; };
+		BB2FDDE11B3C37049FD6B46AE804BB61 /* MediaPlayer.swift in Sources */ = {isa = PBXBuildFile; fileRef = 8F2132510F770623784DF2DE8C5EDA68 /* MediaPlayer.swift */; };
+		BCD75FECC7DABD85829A291442E82608 /* CALayer+CGImage.swift in Sources */ = {isa = PBXBuildFile; fileRef = 3921057E5EA766EC9B8C334FF00CA4CA /* CALayer+CGImage.swift */; };
+		BDF7190D6A093B77DC43638DBA12FAE0 /* Array+Object.swift in Sources */ = {isa = PBXBuildFile; fileRef = 0DFB2A13343D22CF74737A0E85974D5B /* Array+Object.swift */; };
+		BEB39F664FAC016BB4BBC07F3A7D0BF7 /* Array+Rotate.swift in Sources */ = {isa = PBXBuildFile; fileRef = F84B8B27338E229348F2C18FDABDA2AB /* Array+Rotate.swift */; };
+		BEFCB4D3F064CEE4094F40AB0E7FDD45 /* GifVideoOutputHandler.swift in Sources */ = {isa = PBXBuildFile; fileRef = 0717289A249F08ACBB07499E0C1A800B /* GifVideoOutputHandler.swift */; };
 		C01429D804B9D8624E08EF19AAED615E /* TumblrTheme.framework in Frameworks */ = {isa = PBXBuildFile; fileRef = 9B233284383AF6968406119FF5CFB712 /* TumblrTheme.framework */; };
-		C0D83BDE30640A641F1E70990F6EB7A7 /* UIUpdate.swift in Sources */ = {isa = PBXBuildFile; fileRef = CCDC9150616A2B6725F2877E7F5BC753 /* UIUpdate.swift */; };
+		C0C96AF57C5B358BEC318FFC3EB75373 /* Shader.swift in Sources */ = {isa = PBXBuildFile; fileRef = EA55865B1FCCAE1238AC501EA9C0086F /* Shader.swift */; };
 		C1156193D9C56580D02623DF4A8A77D4 /* UIKit.framework in Frameworks */ = {isa = PBXBuildFile; fileRef = 26847C6EBA8288F0AC82ABD4D3160CEA /* UIKit.framework */; };
 		C2F25E4BC75E65D9CE1908A0268032AA /* NavigationBarStyleDefining.swift in Sources */ = {isa = PBXBuildFile; fileRef = 0948E3942450CD3CCB59F38C8197D3FC /* NavigationBarStyleDefining.swift */; };
+		C3ECC9F2ADC0B2F77D14CE2F0ABEDB7B /* Texture.swift in Sources */ = {isa = PBXBuildFile; fileRef = 27C2B9F99B14A4DAF917262D7F9E366E /* Texture.swift */; };
+		C400DDAAB7413C787909F2D7EFEDC343 /* CameraRecordingProtocol.swift in Sources */ = {isa = PBXBuildFile; fileRef = BE74ABBF34737BA988769E4B3D48EC2A /* CameraRecordingProtocol.swift */; };
 		C49D52712466511E332C952834C81FE1 /* FBSnapshotTestCasePlatform.h in Headers */ = {isa = PBXBuildFile; fileRef = D3067EAFD5B0A06885968D137840DB70 /* FBSnapshotTestCasePlatform.h */; settings = {ATTRIBUTES = (Public, ); }; };
 		C4B8DB7FAC32CE75EC66061DA1363C94 /* Foundation.framework in Frameworks */ = {isa = PBXBuildFile; fileRef = 5A87DA8FE73E5A2BA114EEA3B8385D1F /* Foundation.framework */; };
+		C5684FA3D3C98517D67FD572EE58C0FD /* ScrollHandler.swift in Sources */ = {isa = PBXBuildFile; fileRef = B463EB4407AA85E870F47976634F5A60 /* ScrollHandler.swift */; };
 		C6087AB8F60A12075505D1C96D28E4E9 /* PostOptionsTagsDelegate.swift in Sources */ = {isa = PBXBuildFile; fileRef = DAE99A18A0D81FBEB84AD24795B7DDCC /* PostOptionsTagsDelegate.swift */; };
 		C738EB82842BA050642BAE3E2C77BD5A /* HapticFeedbackGenerating.swift in Sources */ = {isa = PBXBuildFile; fileRef = C2F9DABC53C1BDB642C167F359C973C5 /* HapticFeedbackGenerating.swift */; };
 		C9AFBF4CCA7BD952A9BBBB536446882D /* String+HexColor.swift in Sources */ = {isa = PBXBuildFile; fileRef = 2166E67CE9EDFE5F2DD9CD3B2B5DA19C /* String+HexColor.swift */; };
-		C9CAC326F5063FA200676BF32CA8A26A /* UIImage+DominantColors.swift in Sources */ = {isa = PBXBuildFile; fileRef = 433B78804094F66B32A1FEF68BBB2A27 /* UIImage+DominantColors.swift */; };
-		CA668FDEB7DD475BD49D392DB42F0F4F /* NumTypes+Conversion.swift in Sources */ = {isa = PBXBuildFile; fileRef = BBBCE24AE8D104317BB147CFC78B7701 /* NumTypes+Conversion.swift */; };
 		CB08E6647478AE8DA2013438CD736A06 /* UIKit.framework in Frameworks */ = {isa = PBXBuildFile; fileRef = 26847C6EBA8288F0AC82ABD4D3160CEA /* UIKit.framework */; };
 		CB54D55E921DE33512930232FF5CD3D1 /* Pods-KanvasCameraExampleTests-dummy.m in Sources */ = {isa = PBXBuildFile; fileRef = 7D462DE960272556D85C81551A6CB399 /* Pods-KanvasCameraExampleTests-dummy.m */; };
-		CEC7524128CCA1FA215E528FAD47DFE0 /* DrawingCanvas.swift in Sources */ = {isa = PBXBuildFile; fileRef = 511558EA07520E380448884A2F1DF681 /* DrawingCanvas.swift */; };
-		CFD4F704DA1922EBB3009A66B5C19930 /* EditionOption.swift in Sources */ = {isa = PBXBuildFile; fileRef = 37C8EF780E7C12E2549B4541DF8D0701 /* EditionOption.swift */; };
+		CF4DCA40755445382E0E6E38B55A3D4D /* ModeButtonView.swift in Sources */ = {isa = PBXBuildFile; fileRef = A7E2CA089B7D7A87498DB05076EC4546 /* ModeButtonView.swift */; };
 		D04AAC8B22E4A4DC4F39891C4E52F251 /* UIImage+Diff.h in Headers */ = {isa = PBXBuildFile; fileRef = E354F8FD537351F26F7949B4EBFA5101 /* UIImage+Diff.h */; settings = {ATTRIBUTES = (Private, ); }; };
-		D16649ACFF1941728A7FB4B0125B230C /* IgnoreTouchesCollectionView.swift in Sources */ = {isa = PBXBuildFile; fileRef = 0E81A4AD5845D5183AB3CE6B94DD13BC /* IgnoreTouchesCollectionView.swift */; };
-		D390679ECA61409BDDC7DD115A556CAE /* ColorThief.swift in Sources */ = {isa = PBXBuildFile; fileRef = 46DEB160BE304224264D704AEC75F4C3 /* ColorThief.swift */; };
-		D3D4B6994437D6CD3D313A88ED6D71A9 /* ColorCollectionView.swift in Sources */ = {isa = PBXBuildFile; fileRef = 4B2BE831B1E30E155FF096AA0787B3D1 /* ColorCollectionView.swift */; };
-		D45F84F98C28C230DB0DD5770525C8C8 /* KanvasCamera-dummy.m in Sources */ = {isa = PBXBuildFile; fileRef = 83A333B7E3A10A8ED95900FD37AAF5C7 /* KanvasCamera-dummy.m */; };
-		D4BB2CB1FC2165D4DF44FBCD74CFBC67 /* EditorFilterController.swift in Sources */ = {isa = PBXBuildFile; fileRef = 7A24E7AAE60FA7DDBDA5D844639EE2FA /* EditorFilterController.swift */; };
-		D4CF0716668FE0297A8E2AC348926272 /* FilterSettingsController.swift in Sources */ = {isa = PBXBuildFile; fileRef = CAD623A023308EB89E2EA2C35E18DDFF /* FilterSettingsController.swift */; };
-		D8D33B14A1D3F6003D1CB44A2F3A4EB8 /* CameraFilterCollectionCell.swift in Sources */ = {isa = PBXBuildFile; fileRef = 9CE06E4ECBD2CAB029B5F4F0F39B8D8D /* CameraFilterCollectionCell.swift */; };
+		D1A50C7C4E27640ED84AEF084DAD23D6 /* UIImage+PixelBuffer.swift in Sources */ = {isa = PBXBuildFile; fileRef = 7B1417A1CC8EF9F3E0F9DA51DCEB6A3D /* UIImage+PixelBuffer.swift */; };
+		D392DA6AD403EF85FDD9AA85F02FAD82 /* CameraSegmentHandler.swift in Sources */ = {isa = PBXBuildFile; fileRef = 3E9868F6A754289A3F3B12474384AD15 /* CameraSegmentHandler.swift */; };
+		D4215B8278CCE73DD1ADA01F834F2EA6 /* EditionMenuCollectionController.swift in Sources */ = {isa = PBXBuildFile; fileRef = EE540A99BC511E9C74AFCC78B18BE13E /* EditionMenuCollectionController.swift */; };
+		D8DEFC435CA80B190184FB94B2B5FAC1 /* String+Subscript.swift in Sources */ = {isa = PBXBuildFile; fileRef = 6C0E2C116E7211993DD669B073DBC3BB /* String+Subscript.swift */; };
+		DA11877AD6505FF02EF5276456C2E803 /* IndexPath+Order.swift in Sources */ = {isa = PBXBuildFile; fileRef = F51AE88BE8A0AFA8766A210B7E59DF0C /* IndexPath+Order.swift */; };
 		DA8E079543089C365DDD4BD6A8988843 /* TumblrMediaInfo.swift in Sources */ = {isa = PBXBuildFile; fileRef = 160D68F31327DB8EAD363C5E2027D772 /* TumblrMediaInfo.swift */; };
+		DBA72BC4A5965E9B1679B08F40124675 /* ColorSelectorController.swift in Sources */ = {isa = PBXBuildFile; fileRef = 66DBB329133057B3ADAC708F4B15BFBB /* ColorSelectorController.swift */; };
 		DBBD63D739E6CB8DEFB0A2C42E285FFF /* ShowModalFromTopAnimator.swift in Sources */ = {isa = PBXBuildFile; fileRef = 6464869D3AB8E3DE3969874E9CD2396C /* ShowModalFromTopAnimator.swift */; };
-		DC29C8F9CAD27733C9A6FA5624273A9D /* PhotoOutputHandler.swift in Sources */ = {isa = PBXBuildFile; fileRef = 0D9D2DDA45F7DCC574A1C35AF693A452 /* PhotoOutputHandler.swift */; };
-		DD5094D3F8046BFAFD7013C48407DDED /* CameraView.swift in Sources */ = {isa = PBXBuildFile; fileRef = F0352F1E13B1B1EA2CB4AB28146AFD09 /* CameraView.swift */; };
-		DECF3AFB91A38CE1C446348CCA84A986 /* FilteredInputViewController.swift in Sources */ = {isa = PBXBuildFile; fileRef = 0129BC9003CE70040D0E9A171115FFF9 /* FilteredInputViewController.swift */; };
+		DBDED8254CFA037032C9B7E6210D94F6 /* CVPixelBuffer+sampleBuffer.swift in Sources */ = {isa = PBXBuildFile; fileRef = 44B665D8434B8E1702B29D9F6BE14732 /* CVPixelBuffer+sampleBuffer.swift */; };
+		E0378FBC30EDB64BBF31A59FCB94308B /* ExtendedStackView.swift in Sources */ = {isa = PBXBuildFile; fileRef = 6EF5478A167D51CA75E049F665B0979C /* ExtendedStackView.swift */; };
+		E08FB8214DAF8339B413B0104E09AAC2 /* ModeSelectorAndShootView.swift in Sources */ = {isa = PBXBuildFile; fileRef = FC6D26EB913AD3AB8E850DC7502C2759 /* ModeSelectorAndShootView.swift */; };
 		E0B8D095C732352C854D365B9E5B993D /* UIKit.framework in Frameworks */ = {isa = PBXBuildFile; fileRef = 26847C6EBA8288F0AC82ABD4D3160CEA /* UIKit.framework */; };
-		E1B0EF60D4DCE755EBE57215F0B03605 /* ColorPickerView.swift in Sources */ = {isa = PBXBuildFile; fileRef = 8E5589CA9F30FEE7E167AC569D24E0E2 /* ColorPickerView.swift */; };
+		E1095A86F4A29B8AB8F23CB1B2351B05 /* Pencil.swift in Sources */ = {isa = PBXBuildFile; fileRef = 3AF1C36BD20E79D837975436D9850F04 /* Pencil.swift */; };
 		E1B83CB75A4A8D58C33D0ED2FC27A010 /* SuggestedTagsView.swift in Sources */ = {isa = PBXBuildFile; fileRef = 11CB0B1315938F5C87E2234EBAFE1B8E /* SuggestedTagsView.swift */; };
-		E26685D0AE48C63E1708E59C17E256E2 /* EditorTextView.swift in Sources */ = {isa = PBXBuildFile; fileRef = BB2A0FCC9B85A4FFB97FEF4EA02EFEC8 /* EditorTextView.swift */; };
+		E265E3F0DC552CDF83D802FFFC402758 /* TextureSelectorController.swift in Sources */ = {isa = PBXBuildFile; fileRef = 722ED5A64F2B3B46E84A4E5A0852DA3C /* TextureSelectorController.swift */; };
 		E30C545526378205C135F0A89D2EE5A0 /* TumblrTheme-umbrella.h in Headers */ = {isa = PBXBuildFile; fileRef = 1D11CDF98BF1FA14C0E0590782D1CB4C /* TumblrTheme-umbrella.h */; settings = {ATTRIBUTES = (Public, ); }; };
 		E342B7246050EF7AC26301A1DA9BFAF9 /* TagsView.swift in Sources */ = {isa = PBXBuildFile; fileRef = B77CA1796A3C24FC276782454BA9011C /* TagsView.swift */; };
-		E3849F042BC554C09FCCB04BB0584FD4 /* MediaClipsCollectionController.swift in Sources */ = {isa = PBXBuildFile; fileRef = F92F418F5492AD7EE9A37ED7A655A4DB /* MediaClipsCollectionController.swift */; };
-		E3A7C009AD078C6891C4922310D8D914 /* UIColor+Lerp.swift in Sources */ = {isa = PBXBuildFile; fileRef = 707198036DA9D115E6F21A04B7FDDA84 /* UIColor+Lerp.swift */; };
 		E3F45887B8C7ED8B01D5C76C00F9A9FE /* CGSize+Utils.swift in Sources */ = {isa = PBXBuildFile; fileRef = EBDAD7AB867783E3E23B865699042C2B /* CGSize+Utils.swift */; };
+		E44E830B5E58C5CE6D91DFC820E5151B /* FilterProtocol.swift in Sources */ = {isa = PBXBuildFile; fileRef = 44DD07BB21CECBCC146B984010913181 /* FilterProtocol.swift */; };
+		E563B2826497D35426371BC569FB02FE /* CameraPreviewViewController.swift in Sources */ = {isa = PBXBuildFile; fileRef = D71FD982113DDAD9AA6B27696AE404F7 /* CameraPreviewViewController.swift */; };
 		E5B91775E791965014A34320792DEC5F /* OpenGLShaders in Resources */ = {isa = PBXBuildFile; fileRef = 1F29F1935CEC70FEB7E67BF1EA538349 /* OpenGLShaders */; };
+		E65724F990C98390450AE11B337D92BE /* CameraFilterCollectionCell.swift in Sources */ = {isa = PBXBuildFile; fileRef = 9CE06E4ECBD2CAB029B5F4F0F39B8D8D /* CameraFilterCollectionCell.swift */; };
 		E669796BAC777F3B859FB4A4BE2BDCAA /* Utils.framework in Frameworks */ = {isa = PBXBuildFile; fileRef = 38DF616A8419350AA28B526670D13B0B /* Utils.framework */; };
-		E6E0B57DF703DAC1281FA7D1FEDF8167 /* MediaClipsEditorView.swift in Sources */ = {isa = PBXBuildFile; fileRef = 619B6C62010A74BD9C1934461A7F65A8 /* MediaClipsEditorView.swift */; };
-		E86B09110CFC84D611312B8B26E89FD0 /* MirrorTwoFilter.swift in Sources */ = {isa = PBXBuildFile; fileRef = EE914D70C766AC0F4BA7EF113C5ECA10 /* MirrorTwoFilter.swift */; };
 		E8AC509D18EBF21B1FEA909652A01108 /* FBSnapshotTestCasePlatform.m in Sources */ = {isa = PBXBuildFile; fileRef = AD0B81AC7DF4855803A0FA70985F8A99 /* FBSnapshotTestCasePlatform.m */; };
-		E92AABB56C8FF8A61EEF2C8745A49C43 /* UIColor+Brightness.swift in Sources */ = {isa = PBXBuildFile; fileRef = 7E96A0BA7FA41A74AB05C37FC62276CC /* UIColor+Brightness.swift */; };
-		E996DF9F77A889F50534F87F6C7581FB /* AVURLAsset+Thumbnail.swift in Sources */ = {isa = PBXBuildFile; fileRef = A09A5DACE82C60533DBCA16B8EAE1CE1 /* AVURLAsset+Thumbnail.swift */; };
-		ED213D0E99C647AAA46DFED1A590CA1F /* ColorSelectorView.swift in Sources */ = {isa = PBXBuildFile; fileRef = E35AD80F1B8173031FD10CCFF31332A4 /* ColorSelectorView.swift */; };
-		F05E229A1A97028908F4008A81D9EEF1 /* TextOptions.swift in Sources */ = {isa = PBXBuildFile; fileRef = B5525BE6D1DA0EA9340E46D4410A71AB /* TextOptions.swift */; };
+		E9AE4DC6CAB1A822E19FF36E3AFA5004 /* DrawingCanvas.swift in Sources */ = {isa = PBXBuildFile; fileRef = 511558EA07520E380448884A2F1DF681 /* DrawingCanvas.swift */; };
+		EC719A81AF0CC2615CFD5DBF776E0449 /* GLPixelBufferView.swift in Sources */ = {isa = PBXBuildFile; fileRef = 35CA7189D61359CA865A91D69D2F88F5 /* GLPixelBufferView.swift */; };
+		EC9F7D28E614D581EEF46EC44DB26139 /* TextOptions.swift in Sources */ = {isa = PBXBuildFile; fileRef = B5525BE6D1DA0EA9340E46D4410A71AB /* TextOptions.swift */; };
+		F018A4EBAC64205F5D95362E29E29DD6 /* RGBFilter.swift in Sources */ = {isa = PBXBuildFile; fileRef = 6ECE24DB4BC031E25D5DE7393FBF3AB4 /* RGBFilter.swift */; };
+		F10F1F2DA0490EEFBEA27443C2910CC9 /* FilterSettingsView.swift in Sources */ = {isa = PBXBuildFile; fileRef = D6B703D7289AF27B3CAE9AAB6060AC80 /* FilterSettingsView.swift */; };
 		F19E04E331336F18644B78B94D68E5EC /* Foundation.framework in Frameworks */ = {isa = PBXBuildFile; fileRef = 5A87DA8FE73E5A2BA114EEA3B8385D1F /* Foundation.framework */; };
 		F1AAAE00BB32B733B238E2B4E8424506 /* UIImage+Compare.h in Headers */ = {isa = PBXBuildFile; fileRef = A25844C26701FA4BCAEF64150B56777F /* UIImage+Compare.h */; settings = {ATTRIBUTES = (Private, ); }; };
-		F460B08D6157B3990149FE68C33AB3D4 /* GLError.swift in Sources */ = {isa = PBXBuildFile; fileRef = 2B9B7D8ABB693F37A1C9EFEC21FC0508 /* GLError.swift */; };
+		F1FB753C12C54D96AEB872A589AEFB0A /* CameraOption.swift in Sources */ = {isa = PBXBuildFile; fileRef = D8C0D469166F067844167FE7736FB57C /* CameraOption.swift */; };
+		F2131F10FEAFFF3808CFD7F14C8B88F0 /* CameraView.swift in Sources */ = {isa = PBXBuildFile; fileRef = F0352F1E13B1B1EA2CB4AB28146AFD09 /* CameraView.swift */; };
+		F312F84D8385F1F0CEC21B3BCCF829B6 /* MediaClipsCollectionView.swift in Sources */ = {isa = PBXBuildFile; fileRef = 4F5306A7806371CC971F5620598F521B /* MediaClipsCollectionView.swift */; };
 		F60081AB4EE167DF819C77E4A72DE56F /* AppColorPalette.swift in Sources */ = {isa = PBXBuildFile; fileRef = 8273D20E032DC80256AD30F24C03C846 /* AppColorPalette.swift */; };
-		F618492B7E324E8E9BBA5554B6C45117 /* KanvasCameraStrings.swift in Sources */ = {isa = PBXBuildFile; fileRef = 3CA84EB1E89933E3FB456153EA334FC6 /* KanvasCameraStrings.swift */; };
 		F664A91A68DC83BFA61F4568671E8CA7 /* AppUIChangedListener.swift in Sources */ = {isa = PBXBuildFile; fileRef = F6977692CA1A43F6458E89BF02E41032 /* AppUIChangedListener.swift */; };
-		F6987CDDC5AB9FDF4BD2ACC35D5897FA /* TextCanvas.swift in Sources */ = {isa = PBXBuildFile; fileRef = 71CC5844CC890E206E1C808CCA7A0AEE /* TextCanvas.swift */; };
-		F70CD0F5F6A7A81FC727A7CDF5BC445B /* DrawingController.swift in Sources */ = {isa = PBXBuildFile; fileRef = 412D120DB7A38B5C518112030D9E07C1 /* DrawingController.swift */; };
 		F720FAF13A108CE6901E0A8B0580E1E8 /* FBSnapshotTestCase-umbrella.h in Headers */ = {isa = PBXBuildFile; fileRef = E621F768263424D9C5C35D58513625CB /* FBSnapshotTestCase-umbrella.h */; settings = {ATTRIBUTES = (Public, ); }; };
-		F78DC56D5D7EEFE584A6CDC2F9221F10 /* DrawingView.swift in Sources */ = {isa = PBXBuildFile; fileRef = 1401E1CB645DB5820C922AF54A7C36D0 /* DrawingView.swift */; };
-		F87AAF83DA386946AAE7577F288841DF /* GifVideoOutputHandler.swift in Sources */ = {isa = PBXBuildFile; fileRef = 0717289A249F08ACBB07499E0C1A800B /* GifVideoOutputHandler.swift */; };
-		F9A46AB97802C36D10F85DD5307BA1A8 /* CVPixelBuffer+copy.swift in Sources */ = {isa = PBXBuildFile; fileRef = 3103F804D83FB70289CC131FCC21FBC9 /* CVPixelBuffer+copy.swift */; };
-		FAE3C78F1EEE73361764B54DE58BA978 /* ImagePoolFilter.swift in Sources */ = {isa = PBXBuildFile; fileRef = CB32FFD9B3241BA6DF8719F2C8AF0661 /* ImagePoolFilter.swift */; };
+		F9DCA07DB45A96C96BFA5566FB1B9E80 /* EditorViewController.swift in Sources */ = {isa = PBXBuildFile; fileRef = 750D40B90C5EB1DF6B93250F6AA99147 /* EditorViewController.swift */; };
 		FB186AC3D93FB597AB7BC9067E98582A /* TagsViewCollectionViewLayout.swift in Sources */ = {isa = PBXBuildFile; fileRef = 23ED7E6CAB56ED151F8C6B09665B3A40 /* TagsViewCollectionViewLayout.swift */; };
+		FB21852701D4D8B5BB3E51F3D2F19A8A /* MediaExporter.swift in Sources */ = {isa = PBXBuildFile; fileRef = C6E342DA44D1E1684C0C5569D90B28FE /* MediaExporter.swift */; };
+		FB21CA8D9214B844DC9AD59871561D33 /* FilterSettingsController.swift in Sources */ = {isa = PBXBuildFile; fileRef = CAD623A023308EB89E2EA2C35E18DDFF /* FilterSettingsController.swift */; };
 		FB538B06E6795D4DC5C283A2D894497E /* UIFont+PostFonts.swift in Sources */ = {isa = PBXBuildFile; fileRef = B6A11EC643D5B09540B16F03E32F4763 /* UIFont+PostFonts.swift */; };
 		FB8E002F8F7618134F165A58C1B45059 /* Utils.framework in Frameworks */ = {isa = PBXBuildFile; fileRef = 38DF616A8419350AA28B526670D13B0B /* Utils.framework */; };
-		FC6769FC01C68DD7F29C424EDA5453A0 /* Pencil.swift in Sources */ = {isa = PBXBuildFile; fileRef = 3AF1C36BD20E79D837975436D9850F04 /* Pencil.swift */; };
-		FDC5B15E86EC560D41176513DE7FFDF8 /* UIFont+Utils.swift in Sources */ = {isa = PBXBuildFile; fileRef = F9B931CFF48A62906F6676AB41EE5F4C /* UIFont+Utils.swift */; };
-		FF587ABBBC074D0C4DFBCC1688C73CCA /* EditionMenuCollectionView.swift in Sources */ = {isa = PBXBuildFile; fileRef = 646502F7F1416F9DC121D3C9F01EB049 /* EditionMenuCollectionView.swift */; };
 		FF94F0D825B31A17F620199274642A96 /* Pods-KanvasCameraExample-umbrella.h in Headers */ = {isa = PBXBuildFile; fileRef = B133F234B95CF873AE850D0C7E57B610 /* Pods-KanvasCameraExample-umbrella.h */; settings = {ATTRIBUTES = (Public, ); }; };
+		FFF53E27088CB90E6AF2B10A888748B9 /* ColorDrop.swift in Sources */ = {isa = PBXBuildFile; fileRef = 61AF6660B25E9C3CAFF2346B3421AEBF /* ColorDrop.swift */; };
 /* End PBXBuildFile section */
 
 /* Begin PBXContainerItemProxy section */
@@ -398,11 +382,10 @@
 		0129BC9003CE70040D0E9A171115FFF9 /* FilteredInputViewController.swift */ = {isa = PBXFileReference; includeInIndex = 1; lastKnownFileType = sourcecode.swift; path = FilteredInputViewController.swift; sourceTree = "<group>"; };
 		02A66664458CF1063772A30FB058584A /* UIView+Shadows.swift */ = {isa = PBXFileReference; includeInIndex = 1; lastKnownFileType = sourcecode.swift; name = "UIView+Shadows.swift"; path = "Source/UIView+Shadows.swift"; sourceTree = "<group>"; };
 		030FE5EF7831EC483DE80FD4ECB2D7E0 /* VideoCompositor.swift */ = {isa = PBXFileReference; includeInIndex = 1; lastKnownFileType = sourcecode.swift; path = VideoCompositor.swift; sourceTree = "<group>"; };
-		04E633212D4F7FEEAD96C7D7D113F460 /* CALayer+Color.swift */ = {isa = PBXFileReference; includeInIndex = 1; lastKnownFileType = sourcecode.swift; path = "CALayer+Color.swift"; sourceTree = "<group>"; };
 		056E5137DCDD58D54C48DE579267D185 /* Utils.podspec */ = {isa = PBXFileReference; explicitFileType = text.script.ruby; includeInIndex = 1; indentWidth = 2; lastKnownFileType = text; path = Utils.podspec; sourceTree = "<group>"; tabWidth = 2; xcLanguageSpecificationIdentifier = xcode.lang.ruby; };
+		0640431A2665F9AB72A4634DB029DBB1 /* UIImage+DominantColors.swift */ = {isa = PBXFileReference; includeInIndex = 1; lastKnownFileType = sourcecode.swift; path = "UIImage+DominantColors.swift"; sourceTree = "<group>"; };
 		0717289A249F08ACBB07499E0C1A800B /* GifVideoOutputHandler.swift */ = {isa = PBXFileReference; includeInIndex = 1; lastKnownFileType = sourcecode.swift; path = GifVideoOutputHandler.swift; sourceTree = "<group>"; };
 		07ACB27741E20AE07022E41099C23FAF /* CameraZoomHandler.swift */ = {isa = PBXFileReference; includeInIndex = 1; lastKnownFileType = sourcecode.swift; path = CameraZoomHandler.swift; sourceTree = "<group>"; };
-		08A1D80B4E1D326458AEFEADF05D8A4E /* UIViewController+Load.swift */ = {isa = PBXFileReference; includeInIndex = 1; lastKnownFileType = sourcecode.swift; path = "UIViewController+Load.swift"; sourceTree = "<group>"; };
 		0948E3942450CD3CCB59F38C8197D3FC /* NavigationBarStyleDefining.swift */ = {isa = PBXFileReference; includeInIndex = 1; lastKnownFileType = sourcecode.swift; name = NavigationBarStyleDefining.swift; path = Source/NavigationBarStyleDefining.swift; sourceTree = "<group>"; };
 		098C08105D2F5A6B19D804031EEE0615 /* ContentTypeDetector.swift */ = {isa = PBXFileReference; includeInIndex = 1; lastKnownFileType = sourcecode.swift; name = ContentTypeDetector.swift; path = Source/ContentTypeDetector.swift; sourceTree = "<group>"; };
 		0A3ACA72AE9B776E644F6D159AB3E80B /* UIApplication+StrictKeyWindow.h */ = {isa = PBXFileReference; includeInIndex = 1; lastKnownFileType = sourcecode.c.h; name = "UIApplication+StrictKeyWindow.h"; path = "FBSnapshotTestCase/Categories/UIApplication+StrictKeyWindow.h"; sourceTree = "<group>"; };
@@ -411,6 +394,7 @@
 		0C77BA1848AC6EED179C7CBAD46FE1FB /* FilterItem.swift */ = {isa = PBXFileReference; includeInIndex = 1; lastKnownFileType = sourcecode.swift; path = FilterItem.swift; sourceTree = "<group>"; };
 		0D7BDD931480D45C8C81A284660B47CE /* SharedUI.podspec */ = {isa = PBXFileReference; explicitFileType = text.script.ruby; includeInIndex = 1; indentWidth = 2; lastKnownFileType = text; path = SharedUI.podspec; sourceTree = "<group>"; tabWidth = 2; xcLanguageSpecificationIdentifier = xcode.lang.ruby; };
 		0D9D2DDA45F7DCC574A1C35AF693A452 /* PhotoOutputHandler.swift */ = {isa = PBXFileReference; includeInIndex = 1; lastKnownFileType = sourcecode.swift; path = PhotoOutputHandler.swift; sourceTree = "<group>"; };
+		0DFB2A13343D22CF74737A0E85974D5B /* Array+Object.swift */ = {isa = PBXFileReference; includeInIndex = 1; lastKnownFileType = sourcecode.swift; path = "Array+Object.swift"; sourceTree = "<group>"; };
 		0E81A4AD5845D5183AB3CE6B94DD13BC /* IgnoreTouchesCollectionView.swift */ = {isa = PBXFileReference; includeInIndex = 1; lastKnownFileType = sourcecode.swift; path = IgnoreTouchesCollectionView.swift; sourceTree = "<group>"; };
 		104DD0E60B350F6D2DD9D118D18F83AC /* GrayscaleFilter.swift */ = {isa = PBXFileReference; includeInIndex = 1; lastKnownFileType = sourcecode.swift; path = GrayscaleFilter.swift; sourceTree = "<group>"; };
 		117C9B58B9EA268C270251DDE3B1B273 /* ColorPickerViewController.swift */ = {isa = PBXFileReference; includeInIndex = 1; lastKnownFileType = sourcecode.swift; name = ColorPickerViewController.swift; path = Source/ColorPickerViewController.swift; sourceTree = "<group>"; };
@@ -435,26 +419,26 @@
 		1D11CDF98BF1FA14C0E0590782D1CB4C /* TumblrTheme-umbrella.h */ = {isa = PBXFileReference; includeInIndex = 1; lastKnownFileType = sourcecode.c.h; path = "TumblrTheme-umbrella.h"; sourceTree = "<group>"; };
 		1DF61DA1F9AC397EF265A9EC75BF3AE1 /* SharedUI.framework */ = {isa = PBXFileReference; explicitFileType = wrapper.framework; includeInIndex = 0; name = SharedUI.framework; path = SharedUI.framework; sourceTree = BUILT_PRODUCTS_DIR; };
 		1EB718940FCFA38FF76B169B8EC85EB9 /* RGBA.swift */ = {isa = PBXFileReference; includeInIndex = 1; lastKnownFileType = sourcecode.swift; path = RGBA.swift; sourceTree = "<group>"; };
-		1F1751890D63439FF6CF58822ACD5769 /* ClosedRange+Clamp.swift */ = {isa = PBXFileReference; includeInIndex = 1; lastKnownFileType = sourcecode.swift; path = "ClosedRange+Clamp.swift"; sourceTree = "<group>"; };
 		1F29F1935CEC70FEB7E67BF1EA538349 /* OpenGLShaders */ = {isa = PBXFileReference; includeInIndex = 1; name = OpenGLShaders; path = Resources/OpenGLShaders; sourceTree = "<group>"; };
 		2166E67CE9EDFE5F2DD9CD3B2B5DA19C /* String+HexColor.swift */ = {isa = PBXFileReference; includeInIndex = 1; lastKnownFileType = sourcecode.swift; name = "String+HexColor.swift"; path = "Source/String+HexColor.swift"; sourceTree = "<group>"; };
 		21A102ED91798AC3544E8CA7441F06DB /* Utils.xcconfig */ = {isa = PBXFileReference; includeInIndex = 1; lastKnownFileType = text.xcconfig; path = Utils.xcconfig; sourceTree = "<group>"; };
 		2275A8A98CDC19E4F0525CD648744D6C /* ToonFilter.swift */ = {isa = PBXFileReference; includeInIndex = 1; lastKnownFileType = sourcecode.swift; path = ToonFilter.swift; sourceTree = "<group>"; };
 		2383078A6D28DE6A15E11489708BA4FD /* Pods_KanvasCameraExampleTests.framework */ = {isa = PBXFileReference; explicitFileType = wrapper.framework; includeInIndex = 0; name = Pods_KanvasCameraExampleTests.framework; path = "Pods-KanvasCameraExampleTests.framework"; sourceTree = BUILT_PRODUCTS_DIR; };
 		23ED7E6CAB56ED151F8C6B09665B3A40 /* TagsViewCollectionViewLayout.swift */ = {isa = PBXFileReference; includeInIndex = 1; lastKnownFileType = sourcecode.swift; path = TagsViewCollectionViewLayout.swift; sourceTree = "<group>"; };
+		24D0D34868A6418019DCF90BEAAEA85B /* UIColor+Brightness.swift */ = {isa = PBXFileReference; includeInIndex = 1; lastKnownFileType = sourcecode.swift; path = "UIColor+Brightness.swift"; sourceTree = "<group>"; };
 		259E1B7377A05A9BAE45D73A6C3FDF1A /* SharedUI.framework */ = {isa = PBXFileReference; explicitFileType = wrapper.framework; includeInIndex = 0; path = SharedUI.framework; sourceTree = BUILT_PRODUCTS_DIR; };
 		26847C6EBA8288F0AC82ABD4D3160CEA /* UIKit.framework */ = {isa = PBXFileReference; lastKnownFileType = wrapper.framework; name = UIKit.framework; path = Platforms/iPhoneOS.platform/Developer/SDKs/iPhoneOS12.2.sdk/System/Library/Frameworks/UIKit.framework; sourceTree = DEVELOPER_DIR; };
 		26D1F158ED9EC28F027D977A01EFA7B4 /* TextureSelectorView.swift */ = {isa = PBXFileReference; includeInIndex = 1; lastKnownFileType = sourcecode.swift; path = TextureSelectorView.swift; sourceTree = "<group>"; };
 		274FEBD250F0355AEAC2AE85BE82CF95 /* KanvasCamera.modulemap */ = {isa = PBXFileReference; includeInIndex = 1; lastKnownFileType = sourcecode.module; path = KanvasCamera.modulemap; sourceTree = "<group>"; };
 		27C2B9F99B14A4DAF917262D7F9E366E /* Texture.swift */ = {isa = PBXFileReference; includeInIndex = 1; lastKnownFileType = sourcecode.swift; path = Texture.swift; sourceTree = "<group>"; };
 		29D3BFB8A9FC4C0FBAA9DC153C0B441D /* EditorFilterCollectionController.swift */ = {isa = PBXFileReference; includeInIndex = 1; lastKnownFileType = sourcecode.swift; path = EditorFilterCollectionController.swift; sourceTree = "<group>"; };
+		2B1BEB539678EB28CED359ECE331A160 /* CALayer+Color.swift */ = {isa = PBXFileReference; includeInIndex = 1; lastKnownFileType = sourcecode.swift; path = "CALayer+Color.swift"; sourceTree = "<group>"; };
 		2B9B7D8ABB693F37A1C9EFEC21FC0508 /* GLError.swift */ = {isa = PBXFileReference; includeInIndex = 1; lastKnownFileType = sourcecode.swift; path = GLError.swift; sourceTree = "<group>"; };
 		2CD641525FC4A2F77F12D9F60E6E2ECF /* MangaFilter.swift */ = {isa = PBXFileReference; includeInIndex = 1; lastKnownFileType = sourcecode.swift; path = MangaFilter.swift; sourceTree = "<group>"; };
 		2D7839E1E8EF744D6DB1ACC762213577 /* SharedUI.xcconfig */ = {isa = PBXFileReference; includeInIndex = 1; lastKnownFileType = text.xcconfig; path = SharedUI.xcconfig; sourceTree = "<group>"; };
 		2E5BB562D16635C2BE8FF1937575EB84 /* EMInterferenceFilter.swift */ = {isa = PBXFileReference; includeInIndex = 1; lastKnownFileType = sourcecode.swift; path = EMInterferenceFilter.swift; sourceTree = "<group>"; };
 		3090811673574AE8DAC5D8D38F43E677 /* NSLayoutConstraint+Utils.swift */ = {isa = PBXFileReference; includeInIndex = 1; lastKnownFileType = sourcecode.swift; name = "NSLayoutConstraint+Utils.swift"; path = "Source/NSLayoutConstraint+Utils.swift"; sourceTree = "<group>"; };
 		3103F804D83FB70289CC131FCC21FBC9 /* CVPixelBuffer+copy.swift */ = {isa = PBXFileReference; includeInIndex = 1; lastKnownFileType = sourcecode.swift; path = "CVPixelBuffer+copy.swift"; sourceTree = "<group>"; };
-		32901ECBB17560E841E67B65A28FA9CB /* NSURL+Media.swift */ = {isa = PBXFileReference; includeInIndex = 1; lastKnownFileType = sourcecode.swift; path = "NSURL+Media.swift"; sourceTree = "<group>"; };
 		3364A19945B80B56F09A2FF9E3841F71 /* Utils-Info.plist */ = {isa = PBXFileReference; includeInIndex = 1; lastKnownFileType = text.plist.xml; path = "Utils-Info.plist"; sourceTree = "<group>"; };
 		3566145922A00F84FE6A4E6D96CB90E5 /* Synchronized.swift */ = {isa = PBXFileReference; includeInIndex = 1; lastKnownFileType = sourcecode.swift; path = Synchronized.swift; sourceTree = "<group>"; };
 		35CA7189D61359CA865A91D69D2F88F5 /* GLPixelBufferView.swift */ = {isa = PBXFileReference; includeInIndex = 1; lastKnownFileType = sourcecode.swift; path = GLPixelBufferView.swift; sourceTree = "<group>"; };
@@ -464,6 +448,7 @@
 		37C8EF780E7C12E2549B4541DF8D0701 /* EditionOption.swift */ = {isa = PBXFileReference; includeInIndex = 1; lastKnownFileType = sourcecode.swift; path = EditionOption.swift; sourceTree = "<group>"; };
 		380DF051E608F7C04A0552C8B7409C90 /* TMPageViewController.swift */ = {isa = PBXFileReference; includeInIndex = 1; lastKnownFileType = sourcecode.swift; name = TMPageViewController.swift; path = Source/TMPageViewController.swift; sourceTree = "<group>"; };
 		38DF616A8419350AA28B526670D13B0B /* Utils.framework */ = {isa = PBXFileReference; explicitFileType = wrapper.framework; includeInIndex = 0; path = Utils.framework; sourceTree = BUILT_PRODUCTS_DIR; };
+		3921057E5EA766EC9B8C334FF00CA4CA /* CALayer+CGImage.swift */ = {isa = PBXFileReference; includeInIndex = 1; lastKnownFileType = sourcecode.swift; path = "CALayer+CGImage.swift"; sourceTree = "<group>"; };
 		3A83AE4362CF1D4764E00E4602A2D648 /* FBSnapshotTestCase-dummy.m */ = {isa = PBXFileReference; includeInIndex = 1; lastKnownFileType = sourcecode.c.objc; path = "FBSnapshotTestCase-dummy.m"; sourceTree = "<group>"; };
 		3AF1C36BD20E79D837975436D9850F04 /* Pencil.swift */ = {isa = PBXFileReference; includeInIndex = 1; lastKnownFileType = sourcecode.swift; path = Pencil.swift; sourceTree = "<group>"; };
 		3CA84EB1E89933E3FB456153EA334FC6 /* KanvasCameraStrings.swift */ = {isa = PBXFileReference; includeInIndex = 1; lastKnownFileType = sourcecode.swift; path = KanvasCameraStrings.swift; sourceTree = "<group>"; };
@@ -476,17 +461,17 @@
 		3EE86907FFB9D253990696526DF736BC /* KanvasCameraAnalyticsProvider.swift */ = {isa = PBXFileReference; includeInIndex = 1; lastKnownFileType = sourcecode.swift; path = KanvasCameraAnalyticsProvider.swift; sourceTree = "<group>"; };
 		412D120DB7A38B5C518112030D9E07C1 /* DrawingController.swift */ = {isa = PBXFileReference; includeInIndex = 1; lastKnownFileType = sourcecode.swift; path = DrawingController.swift; sourceTree = "<group>"; };
 		418E0471655A8CDB5EB2C290498D2FD3 /* FBSnapshotTestCase.xcconfig */ = {isa = PBXFileReference; includeInIndex = 1; lastKnownFileType = text.xcconfig; path = FBSnapshotTestCase.xcconfig; sourceTree = "<group>"; };
+		420304A6D43BC9BBC748A4B0E549806A /* UIImage+FlipLeftMirrored.swift */ = {isa = PBXFileReference; includeInIndex = 1; lastKnownFileType = sourcecode.swift; path = "UIImage+FlipLeftMirrored.swift"; sourceTree = "<group>"; };
 		433B17C8C37F5F1E2E03EC315FCB9F63 /* FilterCollectionCell.swift */ = {isa = PBXFileReference; includeInIndex = 1; lastKnownFileType = sourcecode.swift; path = FilterCollectionCell.swift; sourceTree = "<group>"; };
-		433B78804094F66B32A1FEF68BBB2A27 /* UIImage+DominantColors.swift */ = {isa = PBXFileReference; includeInIndex = 1; lastKnownFileType = sourcecode.swift; path = "UIImage+DominantColors.swift"; sourceTree = "<group>"; };
 		44A6A8E2237A6F8EF721E66D1FD4277D /* TagsViewAnimationCoordinator.swift */ = {isa = PBXFileReference; includeInIndex = 1; lastKnownFileType = sourcecode.swift; path = TagsViewAnimationCoordinator.swift; sourceTree = "<group>"; };
 		44B665D8434B8E1702B29D9F6BE14732 /* CVPixelBuffer+sampleBuffer.swift */ = {isa = PBXFileReference; includeInIndex = 1; lastKnownFileType = sourcecode.swift; path = "CVPixelBuffer+sampleBuffer.swift"; sourceTree = "<group>"; };
 		44B91FFE88A51785BA2ACFC3131EA39C /* KanvasCamera.xcconfig */ = {isa = PBXFileReference; includeInIndex = 1; lastKnownFileType = text.xcconfig; path = KanvasCamera.xcconfig; sourceTree = "<group>"; };
 		44DD07BB21CECBCC146B984010913181 /* FilterProtocol.swift */ = {isa = PBXFileReference; includeInIndex = 1; lastKnownFileType = sourcecode.swift; path = FilterProtocol.swift; sourceTree = "<group>"; };
-		45C4F1CE1815F1C6A697F0F276B12E94 /* CALayer+Shadows.swift */ = {isa = PBXFileReference; includeInIndex = 1; lastKnownFileType = sourcecode.swift; path = "CALayer+Shadows.swift"; sourceTree = "<group>"; };
 		4601FA3074BE8D81157D455F3A1535A9 /* LegoFilter.swift */ = {isa = PBXFileReference; includeInIndex = 1; lastKnownFileType = sourcecode.swift; path = LegoFilter.swift; sourceTree = "<group>"; };
 		46B6498E94B14B6921B231B213CB891F /* EditorFilterCollectionCell.swift */ = {isa = PBXFileReference; includeInIndex = 1; lastKnownFileType = sourcecode.swift; path = EditorFilterCollectionCell.swift; sourceTree = "<group>"; };
 		46DEB160BE304224264D704AEC75F4C3 /* ColorThief.swift */ = {isa = PBXFileReference; includeInIndex = 1; lastKnownFileType = sourcecode.swift; path = ColorThief.swift; sourceTree = "<group>"; };
 		473E3B862D4F23929750007DDE1DE432 /* Dictionary+Copy.swift */ = {isa = PBXFileReference; includeInIndex = 1; lastKnownFileType = sourcecode.swift; name = "Dictionary+Copy.swift"; path = "Source/Dictionary+Copy.swift"; sourceTree = "<group>"; };
+		47C93F07912B5642F71C0FBE212F66C2 /* NSURL+Media.swift */ = {isa = PBXFileReference; includeInIndex = 1; lastKnownFileType = sourcecode.swift; path = "NSURL+Media.swift"; sourceTree = "<group>"; };
 		481B7BCB3190626AECCDCC0B495A39AA /* WavePoolFilter.swift */ = {isa = PBXFileReference; includeInIndex = 1; lastKnownFileType = sourcecode.swift; path = WavePoolFilter.swift; sourceTree = "<group>"; };
 		4AB29CD7177E3C685F95E27A9048174D /* KanvasCamera-umbrella.h */ = {isa = PBXFileReference; includeInIndex = 1; lastKnownFileType = sourcecode.c.h; path = "KanvasCamera-umbrella.h"; sourceTree = "<group>"; };
 		4B2BE831B1E30E155FF096AA0787B3D1 /* ColorCollectionView.swift */ = {isa = PBXFileReference; includeInIndex = 1; lastKnownFileType = sourcecode.swift; path = ColorCollectionView.swift; sourceTree = "<group>"; };
@@ -500,6 +485,7 @@
 		511558EA07520E380448884A2F1DF681 /* DrawingCanvas.swift */ = {isa = PBXFileReference; includeInIndex = 1; lastKnownFileType = sourcecode.swift; path = DrawingCanvas.swift; sourceTree = "<group>"; };
 		52FE71C9C07147D46B00D550524AA309 /* KanvasUIImagePickerViewController.swift */ = {isa = PBXFileReference; includeInIndex = 1; lastKnownFileType = sourcecode.swift; path = KanvasUIImagePickerViewController.swift; sourceTree = "<group>"; };
 		54257D19454C02DAEA83ACF1C517077F /* KanvasCameraImages.swift */ = {isa = PBXFileReference; includeInIndex = 1; lastKnownFileType = sourcecode.swift; path = KanvasCameraImages.swift; sourceTree = "<group>"; };
+		549B42BC7E1B49DCFB8E5DE788FB839A /* CGPoint+Operators.swift */ = {isa = PBXFileReference; includeInIndex = 1; lastKnownFileType = sourcecode.swift; path = "CGPoint+Operators.swift"; sourceTree = "<group>"; };
 		555A8093C85788FD40A9051AB2C5EA47 /* SharedUI.modulemap */ = {isa = PBXFileReference; includeInIndex = 1; lastKnownFileType = sourcecode.module; path = SharedUI.modulemap; sourceTree = "<group>"; };
 		560B21D365E9A8042996425F5B28630C /* EditionMenuCollectionCell.swift */ = {isa = PBXFileReference; includeInIndex = 1; lastKnownFileType = sourcecode.swift; path = EditionMenuCollectionCell.swift; sourceTree = "<group>"; };
 		578A9D6BEBE07F91B943DA86A4527049 /* Pods-KanvasCameraExample-dummy.m */ = {isa = PBXFileReference; includeInIndex = 1; lastKnownFileType = sourcecode.c.objc; path = "Pods-KanvasCameraExample-dummy.m"; sourceTree = "<group>"; };
@@ -508,6 +494,7 @@
 		5A87DA8FE73E5A2BA114EEA3B8385D1F /* Foundation.framework */ = {isa = PBXFileReference; lastKnownFileType = wrapper.framework; name = Foundation.framework; path = Platforms/iPhoneOS.platform/Developer/SDKs/iPhoneOS12.2.sdk/System/Library/Frameworks/Foundation.framework; sourceTree = DEVELOPER_DIR; };
 		5B0E81A868715B2FB5A1B42F79D2205B /* SharedUI-prefix.pch */ = {isa = PBXFileReference; includeInIndex = 1; lastKnownFileType = sourcecode.c.h; path = "SharedUI-prefix.pch"; sourceTree = "<group>"; };
 		5C4F31330DFA99D699E4BDC8C3573D73 /* FBSnapshotTestCase.framework */ = {isa = PBXFileReference; explicitFileType = wrapper.framework; includeInIndex = 0; name = FBSnapshotTestCase.framework; path = FBSnapshotTestCase.framework; sourceTree = BUILT_PRODUCTS_DIR; };
+		5C9FE43B63D2D716BA7814A51C999589 /* UIViewController+Load.swift */ = {isa = PBXFileReference; includeInIndex = 1; lastKnownFileType = sourcecode.swift; path = "UIViewController+Load.swift"; sourceTree = "<group>"; };
 		601AE565CF3AFA708FCF543E3A527BF0 /* CameraRecorder.swift */ = {isa = PBXFileReference; includeInIndex = 1; lastKnownFileType = sourcecode.swift; path = CameraRecorder.swift; sourceTree = "<group>"; };
 		615BE8FEBBD2AAACEBC6EB4311BDDD8C /* GLUtilities.swift */ = {isa = PBXFileReference; includeInIndex = 1; lastKnownFileType = sourcecode.swift; path = GLUtilities.swift; sourceTree = "<group>"; };
 		619B6C62010A74BD9C1934461A7F65A8 /* MediaClipsEditorView.swift */ = {isa = PBXFileReference; includeInIndex = 1; lastKnownFileType = sourcecode.swift; path = MediaClipsEditorView.swift; sourceTree = "<group>"; };
@@ -525,35 +512,27 @@
 		6626B2D657E4A95D5A23CADAB02281C0 /* TagsViewTagCell.swift */ = {isa = PBXFileReference; includeInIndex = 1; lastKnownFileType = sourcecode.swift; path = TagsViewTagCell.swift; sourceTree = "<group>"; };
 		66DBB329133057B3ADAC708F4B15BFBB /* ColorSelectorController.swift */ = {isa = PBXFileReference; includeInIndex = 1; lastKnownFileType = sourcecode.swift; path = ColorSelectorController.swift; sourceTree = "<group>"; };
 		66E4E7EAD168055DB472FC0BA6425415 /* TimelineContaining.swift */ = {isa = PBXFileReference; includeInIndex = 1; lastKnownFileType = sourcecode.swift; name = TimelineContaining.swift; path = Source/TimelineContaining.swift; sourceTree = "<group>"; };
-<<<<<<< HEAD
-		683C427C40CC402580477DEF85398D10 /* Array+Object.swift */ = {isa = PBXFileReference; includeInIndex = 1; lastKnownFileType = sourcecode.swift; path = "Array+Object.swift"; sourceTree = "<group>"; };
 		684127927139F981B9530449633D84BA /* PlasmaFilter.swift */ = {isa = PBXFileReference; includeInIndex = 1; lastKnownFileType = sourcecode.swift; path = PlasmaFilter.swift; sourceTree = "<group>"; };
-		6BC274319B4B78E49E9B74A334F12EBA /* Array+Move.swift */ = {isa = PBXFileReference; includeInIndex = 1; lastKnownFileType = sourcecode.swift; path = "Array+Move.swift"; sourceTree = "<group>"; };
+		6C0E2C116E7211993DD669B073DBC3BB /* String+Subscript.swift */ = {isa = PBXFileReference; includeInIndex = 1; lastKnownFileType = sourcecode.swift; path = "String+Subscript.swift"; sourceTree = "<group>"; };
 		6C8DFB3D159917DE651C2AB5BAD01982 /* FilterType.swift */ = {isa = PBXFileReference; includeInIndex = 1; lastKnownFileType = sourcecode.swift; path = FilterType.swift; sourceTree = "<group>"; };
-=======
-		694B51AEF85CF68F23EE4153C26A2C73 /* CGPoint+Operators.swift */ = {isa = PBXFileReference; includeInIndex = 1; lastKnownFileType = sourcecode.swift; path = "CGPoint+Operators.swift"; sourceTree = "<group>"; };
-		6B69BD890E64A39F0A025A3F306F1C98 /* FilterFactory.swift */ = {isa = PBXFileReference; includeInIndex = 1; lastKnownFileType = sourcecode.swift; path = FilterFactory.swift; sourceTree = "<group>"; };
-		6C55B6A9694FA5473B18562A1BD8793F /* ImagePreviewController.swift */ = {isa = PBXFileReference; includeInIndex = 1; lastKnownFileType = sourcecode.swift; path = ImagePreviewController.swift; sourceTree = "<group>"; };
->>>>>>> 979bea1b
 		6D1AA7490F5B815C5C37F17A72E5405C /* ToastPresentationStyle.swift */ = {isa = PBXFileReference; includeInIndex = 1; lastKnownFileType = sourcecode.swift; name = ToastPresentationStyle.swift; path = Source/ToastPresentationStyle.swift; sourceTree = "<group>"; };
 		6ECE24DB4BC031E25D5DE7393FBF3AB4 /* RGBFilter.swift */ = {isa = PBXFileReference; includeInIndex = 1; lastKnownFileType = sourcecode.swift; path = RGBFilter.swift; sourceTree = "<group>"; };
 		6EF5478A167D51CA75E049F665B0979C /* ExtendedStackView.swift */ = {isa = PBXFileReference; includeInIndex = 1; lastKnownFileType = sourcecode.swift; path = ExtendedStackView.swift; sourceTree = "<group>"; };
 		701E755B5FDD4CB91A4A0A227DB19F77 /* Rendering.swift */ = {isa = PBXFileReference; includeInIndex = 1; lastKnownFileType = sourcecode.swift; path = Rendering.swift; sourceTree = "<group>"; };
-		707198036DA9D115E6F21A04B7FDDA84 /* UIColor+Lerp.swift */ = {isa = PBXFileReference; includeInIndex = 1; lastKnownFileType = sourcecode.swift; path = "UIColor+Lerp.swift"; sourceTree = "<group>"; };
 		71CC5844CC890E206E1C808CCA7A0AEE /* TextCanvas.swift */ = {isa = PBXFileReference; includeInIndex = 1; lastKnownFileType = sourcecode.swift; path = TextCanvas.swift; sourceTree = "<group>"; };
 		72010EFDEC78E99D21A08B818B4F9195 /* TagsViewEditCell.swift */ = {isa = PBXFileReference; includeInIndex = 1; lastKnownFileType = sourcecode.swift; path = TagsViewEditCell.swift; sourceTree = "<group>"; };
 		722ED5A64F2B3B46E84A4E5A0852DA3C /* TextureSelectorController.swift */ = {isa = PBXFileReference; includeInIndex = 1; lastKnownFileType = sourcecode.swift; path = TextureSelectorController.swift; sourceTree = "<group>"; };
 		746CC9C9E1B0E104CD1BA120C69A2526 /* FBSnapshotTestCase-prefix.pch */ = {isa = PBXFileReference; includeInIndex = 1; lastKnownFileType = sourcecode.c.h; path = "FBSnapshotTestCase-prefix.pch"; sourceTree = "<group>"; };
 		750D40B90C5EB1DF6B93250F6AA99147 /* EditorViewController.swift */ = {isa = PBXFileReference; includeInIndex = 1; lastKnownFileType = sourcecode.swift; path = EditorViewController.swift; sourceTree = "<group>"; };
+		77F3E211CFD8D573B7BC5C533EA56A96 /* UIImage+Camera.swift */ = {isa = PBXFileReference; includeInIndex = 1; lastKnownFileType = sourcecode.swift; path = "UIImage+Camera.swift"; sourceTree = "<group>"; };
 		78733E0B6E028183A41EB5FAE998FA73 /* ImagePreviewController.swift */ = {isa = PBXFileReference; includeInIndex = 1; lastKnownFileType = sourcecode.swift; path = ImagePreviewController.swift; sourceTree = "<group>"; };
 		7A24E7AAE60FA7DDBDA5D844639EE2FA /* EditorFilterController.swift */ = {isa = PBXFileReference; includeInIndex = 1; lastKnownFileType = sourcecode.swift; path = EditorFilterController.swift; sourceTree = "<group>"; };
 		7B1417A1CC8EF9F3E0F9DA51DCEB6A3D /* UIImage+PixelBuffer.swift */ = {isa = PBXFileReference; includeInIndex = 1; lastKnownFileType = sourcecode.swift; path = "UIImage+PixelBuffer.swift"; sourceTree = "<group>"; };
-		7B8D7A96B080706082D0763F94B5333B /* UIView+Layout.swift */ = {isa = PBXFileReference; includeInIndex = 1; lastKnownFileType = sourcecode.swift; path = "UIView+Layout.swift"; sourceTree = "<group>"; };
 		7CA3DD79887A64C21A5AE00B31C8E53E /* EditTagsView.swift */ = {isa = PBXFileReference; includeInIndex = 1; lastKnownFileType = sourcecode.swift; path = EditTagsView.swift; sourceTree = "<group>"; };
 		7D462DE960272556D85C81551A6CB399 /* Pods-KanvasCameraExampleTests-dummy.m */ = {isa = PBXFileReference; includeInIndex = 1; lastKnownFileType = sourcecode.c.objc; path = "Pods-KanvasCameraExampleTests-dummy.m"; sourceTree = "<group>"; };
 		7D8B8456EB221B9DC1FCE70F7A796C73 /* StrokeSelectorController.swift */ = {isa = PBXFileReference; includeInIndex = 1; lastKnownFileType = sourcecode.swift; path = StrokeSelectorController.swift; sourceTree = "<group>"; };
 		7E6AACA27B133032C9103A5B18647BF6 /* Pods-KanvasCameraExampleTests.modulemap */ = {isa = PBXFileReference; includeInIndex = 1; lastKnownFileType = sourcecode.module; path = "Pods-KanvasCameraExampleTests.modulemap"; sourceTree = "<group>"; };
-		7E96A0BA7FA41A74AB05C37FC62276CC /* UIColor+Brightness.swift */ = {isa = PBXFileReference; includeInIndex = 1; lastKnownFileType = sourcecode.swift; path = "UIColor+Brightness.swift"; sourceTree = "<group>"; };
+		7FE7DB46600F8845DF257A2D64F2D2A0 /* ClosedRange+Clamp.swift */ = {isa = PBXFileReference; includeInIndex = 1; lastKnownFileType = sourcecode.swift; path = "ClosedRange+Clamp.swift"; sourceTree = "<group>"; };
 		80C1D8DA1C6361AFC12F7328694BEB1F /* MovableTextView.swift */ = {isa = PBXFileReference; includeInIndex = 1; lastKnownFileType = sourcecode.swift; path = MovableTextView.swift; sourceTree = "<group>"; };
 		8273D20E032DC80256AD30F24C03C846 /* AppColorPalette.swift */ = {isa = PBXFileReference; includeInIndex = 1; lastKnownFileType = sourcecode.swift; name = AppColorPalette.swift; path = Source/AppColorPalette.swift; sourceTree = "<group>"; };
 		82D2DF1ABBBD85F5E079D7D0EB5479BC /* SwiftSupport.swift */ = {isa = PBXFileReference; includeInIndex = 1; lastKnownFileType = sourcecode.swift; name = SwiftSupport.swift; path = FBSnapshotTestCase/SwiftSupport.swift; sourceTree = "<group>"; };
@@ -561,7 +540,6 @@
 		83A333B7E3A10A8ED95900FD37AAF5C7 /* KanvasCamera-dummy.m */ = {isa = PBXFileReference; includeInIndex = 1; lastKnownFileType = sourcecode.c.objc; path = "KanvasCamera-dummy.m"; sourceTree = "<group>"; };
 		84085C7CA80C322477DC8FC7F9247A86 /* MediaClipsCollectionCell.swift */ = {isa = PBXFileReference; includeInIndex = 1; lastKnownFileType = sourcecode.swift; path = MediaClipsCollectionCell.swift; sourceTree = "<group>"; };
 		84F9D6428FDA874DEB20C5B7F8A3D58F /* UIViewController+Orientation.swift */ = {isa = PBXFileReference; includeInIndex = 1; lastKnownFileType = sourcecode.swift; name = "UIViewController+Orientation.swift"; path = "Source/UIViewController+Orientation.swift"; sourceTree = "<group>"; };
-		85C89959781AFDC55EC236DC1E2CD618 /* UIFont+Fonts.swift */ = {isa = PBXFileReference; includeInIndex = 1; lastKnownFileType = sourcecode.swift; path = "UIFont+Fonts.swift"; sourceTree = "<group>"; };
 		87FC31FB80F05D022587622E80628C52 /* AVAssetTrack+transform.swift */ = {isa = PBXFileReference; includeInIndex = 1; lastKnownFileType = sourcecode.swift; path = "AVAssetTrack+transform.swift"; sourceTree = "<group>"; };
 		8868ED1F2A7F613290E6B509D2EB55F2 /* FilmFilter.swift */ = {isa = PBXFileReference; includeInIndex = 1; lastKnownFileType = sourcecode.swift; path = FilmFilter.swift; sourceTree = "<group>"; };
 		88D2E314F55E06600F5CB4A7480D9C5C /* VideoOutputHandler.swift */ = {isa = PBXFileReference; includeInIndex = 1; lastKnownFileType = sourcecode.swift; path = VideoOutputHandler.swift; sourceTree = "<group>"; };
@@ -582,15 +560,12 @@
 		93D08623E833189BCE80116FE3E8DBBA /* Pods-KanvasCameraExampleTests.release.xcconfig */ = {isa = PBXFileReference; includeInIndex = 1; lastKnownFileType = text.xcconfig; path = "Pods-KanvasCameraExampleTests.release.xcconfig"; sourceTree = "<group>"; };
 		958B6D5BB9CE633D29A3259245D5E75E /* Pods-KanvasCameraExampleTests-Info.plist */ = {isa = PBXFileReference; includeInIndex = 1; lastKnownFileType = text.plist.xml; path = "Pods-KanvasCameraExampleTests-Info.plist"; sourceTree = "<group>"; };
 		96B067476DB25AF51500FCE8DBC6BB92 /* RoundedTexture.swift */ = {isa = PBXFileReference; includeInIndex = 1; lastKnownFileType = sourcecode.swift; path = RoundedTexture.swift; sourceTree = "<group>"; };
-		96F81E4DB93EBB362E1EE6FB8D8075C6 /* UICollectionView+Cells.swift */ = {isa = PBXFileReference; includeInIndex = 1; lastKnownFileType = sourcecode.swift; path = "UICollectionView+Cells.swift"; sourceTree = "<group>"; };
 		9706167C9AFE1978EBA406A4766CF28C /* TumblrTheme.xcconfig */ = {isa = PBXFileReference; includeInIndex = 1; lastKnownFileType = text.xcconfig; path = TumblrTheme.xcconfig; sourceTree = "<group>"; };
 		9831168340B63F19B1956AF98D1535F7 /* KanvasCamera.framework */ = {isa = PBXFileReference; explicitFileType = wrapper.framework; includeInIndex = 0; name = KanvasCamera.framework; path = KanvasCamera.framework; sourceTree = BUILT_PRODUCTS_DIR; };
-		983BFD1BC6A622ECDD85420CFE90DA06 /* Array+Rotate.swift */ = {isa = PBXFileReference; includeInIndex = 1; lastKnownFileType = sourcecode.swift; path = "Array+Rotate.swift"; sourceTree = "<group>"; };
 		9859FAFAFDEFF7D373ACE129AD0925CB /* UIFont+TumblrTheme.swift */ = {isa = PBXFileReference; includeInIndex = 1; lastKnownFileType = sourcecode.swift; name = "UIFont+TumblrTheme.swift"; path = "Source/UIFont+TumblrTheme.swift"; sourceTree = "<group>"; };
 		98FD387DFA194173633270BAF1BCD859 /* FBSnapshotTestCase.modulemap */ = {isa = PBXFileReference; includeInIndex = 1; lastKnownFileType = sourcecode.module; path = FBSnapshotTestCase.modulemap; sourceTree = "<group>"; };
 		9A957C87803B7C449C28F430753A8FA4 /* ColorCollectionCell.swift */ = {isa = PBXFileReference; includeInIndex = 1; lastKnownFileType = sourcecode.swift; path = ColorCollectionCell.swift; sourceTree = "<group>"; };
 		9B233284383AF6968406119FF5CFB712 /* TumblrTheme.framework */ = {isa = PBXFileReference; explicitFileType = wrapper.framework; includeInIndex = 0; path = TumblrTheme.framework; sourceTree = BUILT_PRODUCTS_DIR; };
-		9C680B44E11683B7C45CE150974D4505 /* String+Subscript.swift */ = {isa = PBXFileReference; includeInIndex = 1; lastKnownFileType = sourcecode.swift; path = "String+Subscript.swift"; sourceTree = "<group>"; };
 		9CE06E4ECBD2CAB029B5F4F0F39B8D8D /* CameraFilterCollectionCell.swift */ = {isa = PBXFileReference; includeInIndex = 1; lastKnownFileType = sourcecode.swift; path = CameraFilterCollectionCell.swift; sourceTree = "<group>"; };
 		9CFD67EF821B219B418975DD333D4870 /* SuggestedTagView.swift */ = {isa = PBXFileReference; includeInIndex = 1; lastKnownFileType = sourcecode.swift; path = SuggestedTagView.swift; sourceTree = "<group>"; };
 		9D940727FF8FB9C785EB98E56350EF41 /* Podfile */ = {isa = PBXFileReference; explicitFileType = text.script.ruby; includeInIndex = 1; indentWidth = 2; lastKnownFileType = text; name = Podfile; path = ../Podfile; sourceTree = SOURCE_ROOT; tabWidth = 2; xcLanguageSpecificationIdentifier = xcode.lang.ruby; };
@@ -598,7 +573,6 @@
 		9DF8B32346106136CCBD26B9AAE84C07 /* UIColor+SharedColors.swift */ = {isa = PBXFileReference; includeInIndex = 1; lastKnownFileType = sourcecode.swift; name = "UIColor+SharedColors.swift"; path = "Source/UIColor+SharedColors.swift"; sourceTree = "<group>"; };
 		A002444605189395241029BA624596AF /* KanvasCameraTimes.swift */ = {isa = PBXFileReference; includeInIndex = 1; lastKnownFileType = sourcecode.swift; path = KanvasCameraTimes.swift; sourceTree = "<group>"; };
 		A092374B0E76513FCB9F116DFCF242FB /* CameraInputOutput.swift */ = {isa = PBXFileReference; includeInIndex = 1; lastKnownFileType = sourcecode.swift; path = CameraInputOutput.swift; sourceTree = "<group>"; };
-		A09A5DACE82C60533DBCA16B8EAE1CE1 /* AVURLAsset+Thumbnail.swift */ = {isa = PBXFileReference; includeInIndex = 1; lastKnownFileType = sourcecode.swift; path = "AVURLAsset+Thumbnail.swift"; sourceTree = "<group>"; };
 		A0B88A6B46B91811F40EE46FD5984F60 /* MediaClipsEditorViewController.swift */ = {isa = PBXFileReference; includeInIndex = 1; lastKnownFileType = sourcecode.swift; path = MediaClipsEditorViewController.swift; sourceTree = "<group>"; };
 		A0EF7478882B4851057632CB7113F365 /* RaveFilter.swift */ = {isa = PBXFileReference; includeInIndex = 1; lastKnownFileType = sourcecode.swift; path = RaveFilter.swift; sourceTree = "<group>"; };
 		A1DB61657E6EC8BA65EA2281FC943973 /* IgnoreTouchesView.swift */ = {isa = PBXFileReference; includeInIndex = 1; lastKnownFileType = sourcecode.swift; path = IgnoreTouchesView.swift; sourceTree = "<group>"; };
@@ -607,13 +581,16 @@
 		A53180EE7091C9FC76E1D2F7040952A6 /* CameraInputController.swift */ = {isa = PBXFileReference; includeInIndex = 1; lastKnownFileType = sourcecode.swift; path = CameraInputController.swift; sourceTree = "<group>"; };
 		A5ABBAC16B11AE52F07E33C50779E83C /* KanvasCamera.podspec.json */ = {isa = PBXFileReference; includeInIndex = 1; path = KanvasCamera.podspec.json; sourceTree = "<group>"; };
 		A60810A3392B0F7866410A42C96CBA34 /* OptionsController.swift */ = {isa = PBXFileReference; includeInIndex = 1; lastKnownFileType = sourcecode.swift; path = OptionsController.swift; sourceTree = "<group>"; };
+		A7BB2B84178E7CCAC6E160ED8C050665 /* UIGestureRecognizer+Active.swift */ = {isa = PBXFileReference; includeInIndex = 1; lastKnownFileType = sourcecode.swift; path = "UIGestureRecognizer+Active.swift"; sourceTree = "<group>"; };
 		A7E2CA089B7D7A87498DB05076EC4546 /* ModeButtonView.swift */ = {isa = PBXFileReference; includeInIndex = 1; lastKnownFileType = sourcecode.swift; path = ModeButtonView.swift; sourceTree = "<group>"; };
+		A9101ACF4B353710EDAC937789899266 /* UICollectionView+Cells.swift */ = {isa = PBXFileReference; includeInIndex = 1; lastKnownFileType = sourcecode.swift; path = "UICollectionView+Cells.swift"; sourceTree = "<group>"; };
 		A9B587254D19E11B3A3E152D9277A003 /* CameraInputControllerDelegate.swift */ = {isa = PBXFileReference; includeInIndex = 1; lastKnownFileType = sourcecode.swift; path = CameraInputControllerDelegate.swift; sourceTree = "<group>"; };
 		AA172EA1A198EEFBE0794EACF7993C02 /* UIImage+Snapshot.m */ = {isa = PBXFileReference; includeInIndex = 1; lastKnownFileType = sourcecode.c.objc; name = "UIImage+Snapshot.m"; path = "FBSnapshotTestCase/Categories/UIImage+Snapshot.m"; sourceTree = "<group>"; };
-		AA66137E83C5561C4EA90CA266CF5E9C /* UIImage+Camera.swift */ = {isa = PBXFileReference; includeInIndex = 1; lastKnownFileType = sourcecode.swift; path = "UIImage+Camera.swift"; sourceTree = "<group>"; };
 		AA9F4060E74243548484721598DDF6D9 /* AppColorSource.swift */ = {isa = PBXFileReference; includeInIndex = 1; lastKnownFileType = sourcecode.swift; name = AppColorSource.swift; path = Source/AppColorSource.swift; sourceTree = "<group>"; };
 		AD0B81AC7DF4855803A0FA70985F8A99 /* FBSnapshotTestCasePlatform.m */ = {isa = PBXFileReference; includeInIndex = 1; lastKnownFileType = sourcecode.c.objc; name = FBSnapshotTestCasePlatform.m; path = FBSnapshotTestCase/FBSnapshotTestCasePlatform.m; sourceTree = "<group>"; };
+		AE5C33038FF7736CA0AEA6229C1A0966 /* UIFont+Fonts.swift */ = {isa = PBXFileReference; includeInIndex = 1; lastKnownFileType = sourcecode.swift; path = "UIFont+Fonts.swift"; sourceTree = "<group>"; };
 		AF58C843C57DD371C01251C4F2CC5294 /* ComposeNavigationBar.swift */ = {isa = PBXFileReference; includeInIndex = 1; lastKnownFileType = sourcecode.swift; name = ComposeNavigationBar.swift; path = Source/ComposeNavigationBar.swift; sourceTree = "<group>"; };
+		B0E91F0DB63077574F337A2DDB490D78 /* AVURLAsset+Thumbnail.swift */ = {isa = PBXFileReference; includeInIndex = 1; lastKnownFileType = sourcecode.swift; path = "AVURLAsset+Thumbnail.swift"; sourceTree = "<group>"; };
 		B133F234B95CF873AE850D0C7E57B610 /* Pods-KanvasCameraExample-umbrella.h */ = {isa = PBXFileReference; includeInIndex = 1; lastKnownFileType = sourcecode.c.h; path = "Pods-KanvasCameraExample-umbrella.h"; sourceTree = "<group>"; };
 		B2656DDB01EB8349B7FA5AA5DB6F31E9 /* GLKMatrix4+Unsafe.swift */ = {isa = PBXFileReference; includeInIndex = 1; lastKnownFileType = sourcecode.swift; path = "GLKMatrix4+Unsafe.swift"; sourceTree = "<group>"; };
 		B2BE08805738759DC2C12B2A140BB987 /* LightLeaksFilter.swift */ = {isa = PBXFileReference; includeInIndex = 1; lastKnownFileType = sourcecode.swift; path = LightLeaksFilter.swift; sourceTree = "<group>"; };
@@ -624,7 +601,6 @@
 		B5525BE6D1DA0EA9340E46D4410A71AB /* TextOptions.swift */ = {isa = PBXFileReference; includeInIndex = 1; lastKnownFileType = sourcecode.swift; path = TextOptions.swift; sourceTree = "<group>"; };
 		B6A11EC643D5B09540B16F03E32F4763 /* UIFont+PostFonts.swift */ = {isa = PBXFileReference; includeInIndex = 1; lastKnownFileType = sourcecode.swift; name = "UIFont+PostFonts.swift"; path = "Source/UIFont+PostFonts.swift"; sourceTree = "<group>"; };
 		B77CA1796A3C24FC276782454BA9011C /* TagsView.swift */ = {isa = PBXFileReference; includeInIndex = 1; lastKnownFileType = sourcecode.swift; path = TagsView.swift; sourceTree = "<group>"; };
-		B81C9C9D12B514BB8EC9827382D9CC1F /* UIView+Image.swift */ = {isa = PBXFileReference; includeInIndex = 1; lastKnownFileType = sourcecode.swift; path = "UIView+Image.swift"; sourceTree = "<group>"; };
 		BB2A0FCC9B85A4FFB97FEF4EA02EFEC8 /* EditorTextView.swift */ = {isa = PBXFileReference; includeInIndex = 1; lastKnownFileType = sourcecode.swift; path = EditorTextView.swift; sourceTree = "<group>"; };
 		BB780E0AC7CBE57E4373EC89C86482B9 /* MainTextView.swift */ = {isa = PBXFileReference; includeInIndex = 1; lastKnownFileType = sourcecode.swift; path = MainTextView.swift; sourceTree = "<group>"; };
 		BBBCE24AE8D104317BB147CFC78B7701 /* NumTypes+Conversion.swift */ = {isa = PBXFileReference; includeInIndex = 1; lastKnownFileType = sourcecode.swift; path = "NumTypes+Conversion.swift"; sourceTree = "<group>"; };
@@ -646,9 +622,12 @@
 		CCAFAEBE89BE0F9091396494660844D1 /* OpenGLES.framework */ = {isa = PBXFileReference; lastKnownFileType = wrapper.framework; name = OpenGLES.framework; path = Platforms/iPhoneOS.platform/Developer/SDKs/iPhoneOS12.2.sdk/System/Library/Frameworks/OpenGLES.framework; sourceTree = DEVELOPER_DIR; };
 		CCDC9150616A2B6725F2877E7F5BC753 /* UIUpdate.swift */ = {isa = PBXFileReference; includeInIndex = 1; lastKnownFileType = sourcecode.swift; path = UIUpdate.swift; sourceTree = "<group>"; };
 		CD66B762D1ACB767C4F09E2440460084 /* SharedUI-dummy.m */ = {isa = PBXFileReference; includeInIndex = 1; lastKnownFileType = sourcecode.c.objc; path = "SharedUI-dummy.m"; sourceTree = "<group>"; };
+		CF7DDDA188A9FF53048AD25498CD1EF2 /* UIFont+Utils.swift */ = {isa = PBXFileReference; includeInIndex = 1; lastKnownFileType = sourcecode.swift; path = "UIFont+Utils.swift"; sourceTree = "<group>"; };
 		D0AD3FD4EB14CEB527E98873312DFADA /* PostFormKeyboardTracker.swift */ = {isa = PBXFileReference; includeInIndex = 1; lastKnownFileType = sourcecode.swift; name = PostFormKeyboardTracker.swift; path = Source/PostFormKeyboardTracker.swift; sourceTree = "<group>"; };
 		D299E8A6F3763E082F182970CC0DEBDF /* ConicalGradientLayer.swift */ = {isa = PBXFileReference; includeInIndex = 1; lastKnownFileType = sourcecode.swift; path = ConicalGradientLayer.swift; sourceTree = "<group>"; };
 		D3067EAFD5B0A06885968D137840DB70 /* FBSnapshotTestCasePlatform.h */ = {isa = PBXFileReference; includeInIndex = 1; lastKnownFileType = sourcecode.c.h; name = FBSnapshotTestCasePlatform.h; path = FBSnapshotTestCase/FBSnapshotTestCasePlatform.h; sourceTree = "<group>"; };
+		D440B277F94CB5BBA53D508210559125 /* CGRect+Center.swift */ = {isa = PBXFileReference; includeInIndex = 1; lastKnownFileType = sourcecode.swift; path = "CGRect+Center.swift"; sourceTree = "<group>"; };
+		D54FC0FDBC035382BA0760FEAF8F7CE9 /* Array+Move.swift */ = {isa = PBXFileReference; includeInIndex = 1; lastKnownFileType = sourcecode.swift; path = "Array+Move.swift"; sourceTree = "<group>"; };
 		D5659891A3B409420A530C3279719905 /* AlphaBlendFilter.swift */ = {isa = PBXFileReference; includeInIndex = 1; lastKnownFileType = sourcecode.swift; path = AlphaBlendFilter.swift; sourceTree = "<group>"; };
 		D6B703D7289AF27B3CAE9AAB6060AC80 /* FilterSettingsView.swift */ = {isa = PBXFileReference; includeInIndex = 1; lastKnownFileType = sourcecode.swift; path = FilterSettingsView.swift; sourceTree = "<group>"; };
 		D71FD982113DDAD9AA6B27696AE404F7 /* CameraPreviewViewController.swift */ = {isa = PBXFileReference; includeInIndex = 1; lastKnownFileType = sourcecode.swift; path = CameraPreviewViewController.swift; sourceTree = "<group>"; };
@@ -657,13 +636,10 @@
 		DAE99A18A0D81FBEB84AD24795B7DDCC /* PostOptionsTagsDelegate.swift */ = {isa = PBXFileReference; includeInIndex = 1; lastKnownFileType = sourcecode.swift; path = PostOptionsTagsDelegate.swift; sourceTree = "<group>"; };
 		DBA9CC07037F98B62BE97C84205520C2 /* Utils-prefix.pch */ = {isa = PBXFileReference; includeInIndex = 1; lastKnownFileType = sourcecode.c.h; path = "Utils-prefix.pch"; sourceTree = "<group>"; };
 		DE35F81C954881204729C569018D98C0 /* FBSnapshotTestController.m */ = {isa = PBXFileReference; includeInIndex = 1; lastKnownFileType = sourcecode.c.objc; name = FBSnapshotTestController.m; path = FBSnapshotTestCase/FBSnapshotTestController.m; sourceTree = "<group>"; };
-		DEBDC5266018B413AFA7BED4EEDD2E7E /* UIImage+FlipLeftMirrored.swift */ = {isa = PBXFileReference; includeInIndex = 1; lastKnownFileType = sourcecode.swift; path = "UIImage+FlipLeftMirrored.swift"; sourceTree = "<group>"; };
 		DECFECF0DAD4BEA637E80A0779D58339 /* TrashView.swift */ = {isa = PBXFileReference; includeInIndex = 1; lastKnownFileType = sourcecode.swift; path = TrashView.swift; sourceTree = "<group>"; };
 		DFE3B885D482EBB73356633A05D70D5A /* Pods-KanvasCameraExample-acknowledgements.markdown */ = {isa = PBXFileReference; includeInIndex = 1; lastKnownFileType = text; path = "Pods-KanvasCameraExample-acknowledgements.markdown"; sourceTree = "<group>"; };
-		E0639C8660C3DECA598C4565A142CCA1 /* CGPoint+Addition.swift */ = {isa = PBXFileReference; includeInIndex = 1; lastKnownFileType = sourcecode.swift; path = "CGPoint+Addition.swift"; sourceTree = "<group>"; };
 		E0956940883830C651240E754E3ECC52 /* UIImage+Diff.m */ = {isa = PBXFileReference; includeInIndex = 1; lastKnownFileType = sourcecode.c.objc; name = "UIImage+Diff.m"; path = "FBSnapshotTestCase/Categories/UIImage+Diff.m"; sourceTree = "<group>"; };
 		E0A3005E4D06D081AABE686AE52D73CB /* CircularImageView.swift */ = {isa = PBXFileReference; includeInIndex = 1; lastKnownFileType = sourcecode.swift; path = CircularImageView.swift; sourceTree = "<group>"; };
-		E105E8CE5CDDD27FA63479B90880317D /* IndexPath+Order.swift */ = {isa = PBXFileReference; includeInIndex = 1; lastKnownFileType = sourcecode.swift; path = "IndexPath+Order.swift"; sourceTree = "<group>"; };
 		E131A57919B2929FCAE30652A294ABDF /* OptionsStackView.swift */ = {isa = PBXFileReference; includeInIndex = 1; lastKnownFileType = sourcecode.swift; path = OptionsStackView.swift; sourceTree = "<group>"; };
 		E17103B19BBA788ABC9D4137A5E14562 /* Sharpie.swift */ = {isa = PBXFileReference; includeInIndex = 1; lastKnownFileType = sourcecode.swift; path = Sharpie.swift; sourceTree = "<group>"; };
 		E25B88F25CD48FE1638FD52911A6824F /* Pods-KanvasCameraExample.modulemap */ = {isa = PBXFileReference; includeInIndex = 1; lastKnownFileType = sourcecode.module; path = "Pods-KanvasCameraExample.modulemap"; sourceTree = "<group>"; };
@@ -671,10 +647,9 @@
 		E35AD80F1B8173031FD10CCFF31332A4 /* ColorSelectorView.swift */ = {isa = PBXFileReference; includeInIndex = 1; lastKnownFileType = sourcecode.swift; path = ColorSelectorView.swift; sourceTree = "<group>"; };
 		E4F3BF3932E90C8381C3BB4DEC6D408A /* GroupFilter.swift */ = {isa = PBXFileReference; includeInIndex = 1; lastKnownFileType = sourcecode.swift; path = GroupFilter.swift; sourceTree = "<group>"; };
 		E621F768263424D9C5C35D58513625CB /* FBSnapshotTestCase-umbrella.h */ = {isa = PBXFileReference; includeInIndex = 1; lastKnownFileType = sourcecode.c.h; path = "FBSnapshotTestCase-umbrella.h"; sourceTree = "<group>"; };
-		E638FF7238B6710C484270D0A9339B30 /* CGRect+Center.swift */ = {isa = PBXFileReference; includeInIndex = 1; lastKnownFileType = sourcecode.swift; path = "CGRect+Center.swift"; sourceTree = "<group>"; };
+		E62B9C11D4582EC71EC34451A1FAFBA9 /* CALayer+Shadows.swift */ = {isa = PBXFileReference; includeInIndex = 1; lastKnownFileType = sourcecode.swift; path = "CALayer+Shadows.swift"; sourceTree = "<group>"; };
 		E6F44B85891A0E2A2032369DFDAA7F6A /* TagsOptionsModel.swift */ = {isa = PBXFileReference; includeInIndex = 1; lastKnownFileType = sourcecode.swift; path = TagsOptionsModel.swift; sourceTree = "<group>"; };
 		E7AA797BE7D02358F0F3972860EF5A4C /* ColorCollectionController.swift */ = {isa = PBXFileReference; includeInIndex = 1; lastKnownFileType = sourcecode.swift; path = ColorCollectionController.swift; sourceTree = "<group>"; };
-		E92CA1BC24768141E55D0DC22A9286A1 /* UIGestureRecognizer+Active.swift */ = {isa = PBXFileReference; includeInIndex = 1; lastKnownFileType = sourcecode.swift; path = "UIGestureRecognizer+Active.swift"; sourceTree = "<group>"; };
 		EA55865B1FCCAE1238AC501EA9C0086F /* Shader.swift */ = {isa = PBXFileReference; includeInIndex = 1; lastKnownFileType = sourcecode.swift; path = Shader.swift; sourceTree = "<group>"; };
 		EA718A72E676291836EBB46B85242155 /* UIImage+Snapshot.h */ = {isa = PBXFileReference; includeInIndex = 1; lastKnownFileType = sourcecode.c.h; name = "UIImage+Snapshot.h"; path = "FBSnapshotTestCase/Categories/UIImage+Snapshot.h"; sourceTree = "<group>"; };
 		EB650864B416AD9C16CC66A8E69D8544 /* Pods-KanvasCameraExample-frameworks.sh */ = {isa = PBXFileReference; includeInIndex = 1; lastKnownFileType = text.script.sh; path = "Pods-KanvasCameraExample-frameworks.sh"; sourceTree = "<group>"; };
@@ -685,19 +660,22 @@
 		EF355D76DE5AB29DBC4853BE3011C71F /* StatusBarStyleDefining.swift */ = {isa = PBXFileReference; includeInIndex = 1; lastKnownFileType = sourcecode.swift; name = StatusBarStyleDefining.swift; path = Source/StatusBarStyleDefining.swift; sourceTree = "<group>"; };
 		EF4481E2B6F38FCB8A6A9F3146375776 /* KanvasCameraColors.swift */ = {isa = PBXFileReference; includeInIndex = 1; lastKnownFileType = sourcecode.swift; path = KanvasCameraColors.swift; sourceTree = "<group>"; };
 		EF53D290F564A9B10CEF56C9DC2010F2 /* UIImage+Compare.m */ = {isa = PBXFileReference; includeInIndex = 1; lastKnownFileType = sourcecode.c.objc; name = "UIImage+Compare.m"; path = "FBSnapshotTestCase/Categories/UIImage+Compare.m"; sourceTree = "<group>"; };
+		EFFC18C4B30E7516EC999E77F0B34A94 /* UIView+Layout.swift */ = {isa = PBXFileReference; includeInIndex = 1; lastKnownFileType = sourcecode.swift; path = "UIView+Layout.swift"; sourceTree = "<group>"; };
 		F0352F1E13B1B1EA2CB4AB28146AFD09 /* CameraView.swift */ = {isa = PBXFileReference; includeInIndex = 1; lastKnownFileType = sourcecode.swift; path = CameraView.swift; sourceTree = "<group>"; };
-		F0A93EAB0CC2583914A7B432B8B06ACA /* CALayer+CGImage.swift */ = {isa = PBXFileReference; includeInIndex = 1; lastKnownFileType = sourcecode.swift; path = "CALayer+CGImage.swift"; sourceTree = "<group>"; };
 		F1A5EC737231CFBFED2A38733BCBB4B8 /* TumblrTheme-Info.plist */ = {isa = PBXFileReference; includeInIndex = 1; lastKnownFileType = text.plist.xml; path = "TumblrTheme-Info.plist"; sourceTree = "<group>"; };
 		F314E6BC9ED82C080B13C45A1A0DAC8C /* AppColorScheme.swift */ = {isa = PBXFileReference; includeInIndex = 1; lastKnownFileType = sourcecode.swift; name = AppColorScheme.swift; path = Source/AppColorScheme.swift; sourceTree = "<group>"; };
+		F33A6710DFDAA1D7D792E98DAFD1B072 /* UIColor+Lerp.swift */ = {isa = PBXFileReference; includeInIndex = 1; lastKnownFileType = sourcecode.swift; path = "UIColor+Lerp.swift"; sourceTree = "<group>"; };
 		F36A82C1C0D060947632FC9B24F9B775 /* UIView+AutoLayout.swift */ = {isa = PBXFileReference; includeInIndex = 1; lastKnownFileType = sourcecode.swift; name = "UIView+AutoLayout.swift"; path = "Source/UIView+AutoLayout.swift"; sourceTree = "<group>"; };
 		F3E05E410B68FEF6BF09FDE7DD704EAA /* ChromaFilter.swift */ = {isa = PBXFileReference; includeInIndex = 1; lastKnownFileType = sourcecode.swift; path = ChromaFilter.swift; sourceTree = "<group>"; };
+		F51AE88BE8A0AFA8766A210B7E59DF0C /* IndexPath+Order.swift */ = {isa = PBXFileReference; includeInIndex = 1; lastKnownFileType = sourcecode.swift; path = "IndexPath+Order.swift"; sourceTree = "<group>"; };
 		F51CB11CBC68ACB9B9EF17FD09146033 /* UIColor+Hex.swift */ = {isa = PBXFileReference; includeInIndex = 1; lastKnownFileType = sourcecode.swift; name = "UIColor+Hex.swift"; path = "Source/UIColor+Hex.swift"; sourceTree = "<group>"; };
 		F6977692CA1A43F6458E89BF02E41032 /* AppUIChangedListener.swift */ = {isa = PBXFileReference; includeInIndex = 1; lastKnownFileType = sourcecode.swift; name = AppUIChangedListener.swift; path = Source/AppUIChangedListener.swift; sourceTree = "<group>"; };
 		F7155129CA571FC33B802C051E5A19F8 /* EditorTextController.swift */ = {isa = PBXFileReference; includeInIndex = 1; lastKnownFileType = sourcecode.swift; path = EditorTextController.swift; sourceTree = "<group>"; };
+		F84B8B27338E229348F2C18FDABDA2AB /* Array+Rotate.swift */ = {isa = PBXFileReference; includeInIndex = 1; lastKnownFileType = sourcecode.swift; path = "Array+Rotate.swift"; sourceTree = "<group>"; };
 		F92F418F5492AD7EE9A37ED7A655A4DB /* MediaClipsCollectionController.swift */ = {isa = PBXFileReference; includeInIndex = 1; lastKnownFileType = sourcecode.swift; path = MediaClipsCollectionController.swift; sourceTree = "<group>"; };
-		F9B931CFF48A62906F6676AB41EE5F4C /* UIFont+Utils.swift */ = {isa = PBXFileReference; includeInIndex = 1; lastKnownFileType = sourcecode.swift; path = "UIFont+Utils.swift"; sourceTree = "<group>"; };
 		FA5E750D777F8812B73B90F8308F9F11 /* Pods-KanvasCameraExample.release.xcconfig */ = {isa = PBXFileReference; includeInIndex = 1; lastKnownFileType = text.xcconfig; path = "Pods-KanvasCameraExample.release.xcconfig"; sourceTree = "<group>"; };
 		FBB1F53AB07F20ACC77C830A202D439F /* TagsViewController.swift */ = {isa = PBXFileReference; includeInIndex = 1; lastKnownFileType = sourcecode.swift; path = TagsViewController.swift; sourceTree = "<group>"; };
+		FC312CC1259C1491F1B9C3527DC574FA /* UIView+Image.swift */ = {isa = PBXFileReference; includeInIndex = 1; lastKnownFileType = sourcecode.swift; path = "UIView+Image.swift"; sourceTree = "<group>"; };
 		FC6D26EB913AD3AB8E850DC7502C2759 /* ModeSelectorAndShootView.swift */ = {isa = PBXFileReference; includeInIndex = 1; lastKnownFileType = sourcecode.swift; path = ModeSelectorAndShootView.swift; sourceTree = "<group>"; };
 		FCEC9F32C092F0C3AAEB88F41D2DD26F /* TumblrTheme.modulemap */ = {isa = PBXFileReference; includeInIndex = 1; lastKnownFileType = sourcecode.module; path = TumblrTheme.modulemap; sourceTree = "<group>"; };
 		FD5ACB9F5D305B570151EB9347586317 /* UIFont+ComposeFonts.swift */ = {isa = PBXFileReference; includeInIndex = 1; lastKnownFileType = sourcecode.swift; name = "UIFont+ComposeFonts.swift"; path = "Source/UIFont+ComposeFonts.swift"; sourceTree = "<group>"; };
@@ -935,6 +913,39 @@
 			name = Pod;
 			sourceTree = "<group>";
 		};
+		403E07BC4B81AD7001A838C170CAC9D6 /* Extensions */ = {
+			isa = PBXGroup;
+			children = (
+				D54FC0FDBC035382BA0760FEAF8F7CE9 /* Array+Move.swift */,
+				0DFB2A13343D22CF74737A0E85974D5B /* Array+Object.swift */,
+				F84B8B27338E229348F2C18FDABDA2AB /* Array+Rotate.swift */,
+				B0E91F0DB63077574F337A2DDB490D78 /* AVURLAsset+Thumbnail.swift */,
+				3921057E5EA766EC9B8C334FF00CA4CA /* CALayer+CGImage.swift */,
+				2B1BEB539678EB28CED359ECE331A160 /* CALayer+Color.swift */,
+				E62B9C11D4582EC71EC34451A1FAFBA9 /* CALayer+Shadows.swift */,
+				549B42BC7E1B49DCFB8E5DE788FB839A /* CGPoint+Operators.swift */,
+				D440B277F94CB5BBA53D508210559125 /* CGRect+Center.swift */,
+				7FE7DB46600F8845DF257A2D64F2D2A0 /* ClosedRange+Clamp.swift */,
+				F51AE88BE8A0AFA8766A210B7E59DF0C /* IndexPath+Order.swift */,
+				47C93F07912B5642F71C0FBE212F66C2 /* NSURL+Media.swift */,
+				6C0E2C116E7211993DD669B073DBC3BB /* String+Subscript.swift */,
+				A9101ACF4B353710EDAC937789899266 /* UICollectionView+Cells.swift */,
+				24D0D34868A6418019DCF90BEAAEA85B /* UIColor+Brightness.swift */,
+				F33A6710DFDAA1D7D792E98DAFD1B072 /* UIColor+Lerp.swift */,
+				AE5C33038FF7736CA0AEA6229C1A0966 /* UIFont+Fonts.swift */,
+				CF7DDDA188A9FF53048AD25498CD1EF2 /* UIFont+Utils.swift */,
+				A7BB2B84178E7CCAC6E160ED8C050665 /* UIGestureRecognizer+Active.swift */,
+				77F3E211CFD8D573B7BC5C533EA56A96 /* UIImage+Camera.swift */,
+				0640431A2665F9AB72A4634DB029DBB1 /* UIImage+DominantColors.swift */,
+				420304A6D43BC9BBC748A4B0E549806A /* UIImage+FlipLeftMirrored.swift */,
+				FC312CC1259C1491F1B9C3527DC574FA /* UIView+Image.swift */,
+				EFFC18C4B30E7516EC999E77F0B34A94 /* UIView+Layout.swift */,
+				5C9FE43B63D2D716BA7814A51C999589 /* UIViewController+Load.swift */,
+			);
+			name = Extensions;
+			path = Classes/Extensions;
+			sourceTree = "<group>";
+		};
 		416D413796866487C4D0402C74E1875E /* Resources */ = {
 			isa = PBXGroup;
 			children = (
@@ -962,38 +973,10 @@
 		4A3B282163B92FE3CE84AC886AA9E22D /* Shared */ = {
 			isa = PBXGroup;
 			children = (
-<<<<<<< HEAD
 				E0A3005E4D06D081AABE686AE52D73CB /* CircularImageView.swift */,
 				270950BB16C60F3F576E9E86CBEA49EB /* ColorCollection */,
 				7CCA85A99AB886A6D30BB0941D720E53 /* ColorPicker */,
 				A94ADB9544A75E4EADD3F609CABC3BD4 /* ColorSelector */,
-=======
-				EA5C7E6B72366472793770A5BB72FF2C /* Array+Move.swift */,
-				1B05CCA3980C434B7B87ADE567592379 /* Array+Object.swift */,
-				187E2846DAFE3CB22479B40A7AECFA97 /* Array+Rotate.swift */,
-				7523E519F457425AE66A585F0A08B3A7 /* AVURLAsset+Thumbnail.swift */,
-				B783B70AE18F14220477F52303E66B5D /* CALayer+CGImage.swift */,
-				9E165B02404F11A069442AFAC4B71BC0 /* CALayer+Color.swift */,
-				489B87A1A5CBA47B486B79A421129E96 /* CALayer+Shadows.swift */,
-				694B51AEF85CF68F23EE4153C26A2C73 /* CGPoint+Operators.swift */,
-				30C3F78A2EECC135262F6A4AEA4E54B4 /* CGRect+Center.swift */,
-				59FC79341EAFC6FDCB1C05E7A9E0D1EF /* ClosedRange+Clamp.swift */,
-				1DD5FD36CF670CBC023896295CBA1811 /* IndexPath+Order.swift */,
-				FA2094AF16D0D40922C6166E1D2E281D /* NSURL+Media.swift */,
-				65E7F34223706A200021FC2B /* String+Subscript.swift */,
-				3924B2BCF6B84DE4AE70C00B95D22214 /* UICollectionView+Cells.swift */,
-				311C3EFF263BDD90D4C2A0C1DF6CA883 /* UIColor+Brightness.swift */,
-				CFA4A55DA39D579A572E510CC58AAA8C /* UIColor+Lerp.swift */,
-				D661F1024AEF0707E5EBED7159FC156B /* UIFont+Fonts.swift */,
-				85CD6314A28F4F854C22A0C9F698CDB8 /* UIFont+Utils.swift */,
-				C8B9B0C4A5B2BCA4DCDECADEF0B35651 /* UIGestureRecognizer+Active.swift */,
-				2D5441A384276873F031A3FFDBE4AF61 /* UIImage+Camera.swift */,
-				2FED8BCB1192A97CD845287DD7115E2F /* UIImage+DominantColors.swift */,
-				1D8B0D5CFA02890068AF7BBB712DA376 /* UIImage+FlipLeftMirrored.swift */,
-				7DBD32374BFC5A28951A0BF49319BA62 /* UIView+Image.swift */,
-				99A06B636A532CC2A372B37E49B62C38 /* UIView+Layout.swift */,
-				170368939D6305813DFFC4AE5A7F97F0 /* UIViewController+Load.swift */,
->>>>>>> 979bea1b
 			);
 			name = Shared;
 			path = Shared;
@@ -1116,39 +1099,6 @@
 			);
 			name = OpenGL;
 			path = OpenGL;
-			sourceTree = "<group>";
-		};
-		6FDFA8F8BCFD09D63AABAC077282AF5F /* Extensions */ = {
-			isa = PBXGroup;
-			children = (
-				6BC274319B4B78E49E9B74A334F12EBA /* Array+Move.swift */,
-				683C427C40CC402580477DEF85398D10 /* Array+Object.swift */,
-				983BFD1BC6A622ECDD85420CFE90DA06 /* Array+Rotate.swift */,
-				A09A5DACE82C60533DBCA16B8EAE1CE1 /* AVURLAsset+Thumbnail.swift */,
-				F0A93EAB0CC2583914A7B432B8B06ACA /* CALayer+CGImage.swift */,
-				04E633212D4F7FEEAD96C7D7D113F460 /* CALayer+Color.swift */,
-				45C4F1CE1815F1C6A697F0F276B12E94 /* CALayer+Shadows.swift */,
-				E0639C8660C3DECA598C4565A142CCA1 /* CGPoint+Addition.swift */,
-				E638FF7238B6710C484270D0A9339B30 /* CGRect+Center.swift */,
-				1F1751890D63439FF6CF58822ACD5769 /* ClosedRange+Clamp.swift */,
-				E105E8CE5CDDD27FA63479B90880317D /* IndexPath+Order.swift */,
-				32901ECBB17560E841E67B65A28FA9CB /* NSURL+Media.swift */,
-				9C680B44E11683B7C45CE150974D4505 /* String+Subscript.swift */,
-				96F81E4DB93EBB362E1EE6FB8D8075C6 /* UICollectionView+Cells.swift */,
-				7E96A0BA7FA41A74AB05C37FC62276CC /* UIColor+Brightness.swift */,
-				707198036DA9D115E6F21A04B7FDDA84 /* UIColor+Lerp.swift */,
-				85C89959781AFDC55EC236DC1E2CD618 /* UIFont+Fonts.swift */,
-				F9B931CFF48A62906F6676AB41EE5F4C /* UIFont+Utils.swift */,
-				E92CA1BC24768141E55D0DC22A9286A1 /* UIGestureRecognizer+Active.swift */,
-				AA66137E83C5561C4EA90CA266CF5E9C /* UIImage+Camera.swift */,
-				433B78804094F66B32A1FEF68BBB2A27 /* UIImage+DominantColors.swift */,
-				DEBDC5266018B413AFA7BED4EEDD2E7E /* UIImage+FlipLeftMirrored.swift */,
-				B81C9C9D12B514BB8EC9827382D9CC1F /* UIView+Image.swift */,
-				7B8D7A96B080706082D0763F94B5333B /* UIView+Layout.swift */,
-				08A1D80B4E1D326458AEFEADF05D8A4E /* UIViewController+Load.swift */,
-			);
-			name = Extensions;
-			path = Classes/Extensions;
 			sourceTree = "<group>";
 		};
 		788337687A95B20A64B9232797C1A95E /* Camera */ = {
@@ -1476,7 +1426,7 @@
 				788337687A95B20A64B9232797C1A95E /* Camera */,
 				05E422F6E019D2B814B31B8E12825FDC /* Constants */,
 				3AB349FF5FA584CD14F4D2C84B83ECB0 /* Editor */,
-				6FDFA8F8BCFD09D63AABAC077282AF5F /* Extensions */,
+				403E07BC4B81AD7001A838C170CAC9D6 /* Extensions */,
 				51C9C1E561698CF2F14F864FC320A8C7 /* Filters */,
 				F0F007F234679260D1F65C33E3E14B26 /* MediaClips */,
 				8678777F089A87CCB709246476821837 /* ModeSelector */,
@@ -1796,7 +1746,7 @@
 			buildConfigurationList = 67C583795BE870FD70637311F07669F2 /* Build configuration list for PBXNativeTarget "KanvasCamera" */;
 			buildPhases = (
 				BA06C5463CA523E119953C2284180AF8 /* Headers */,
-				69359F651845DE286863BA7667DD2855 /* Sources */,
+				7FA9C8F0C176D6D12DB91C0628C0158D /* Sources */,
 				91ACBB45CF9B95CF8CC3D15E38139F5E /* Frameworks */,
 				9C9BE979B6675AA90D3790F333CC0D54 /* Resources */,
 			);
@@ -1921,176 +1871,175 @@
 			);
 			runOnlyForDeploymentPostprocessing = 0;
 		};
-		69359F651845DE286863BA7667DD2855 /* Sources */ = {
+		7FA9C8F0C176D6D12DB91C0628C0158D /* Sources */ = {
 			isa = PBXSourcesBuildPhase;
 			buildActionMask = 2147483647;
 			files = (
-<<<<<<< HEAD
-				7E76A7DD9D93D2B87115F2449A3364D5 /* AlphaBlendFilter.swift in Sources */,
-				86470740562F4DD1E578D2F70C7B32AC /* Array+Move.swift in Sources */,
-				0EA298DFF0885F27DF37478993144408 /* Array+Object.swift in Sources */,
-				59CD9BE2AE86BE9F3F885D747BA62FE0 /* Array+Rotate.swift in Sources */,
-				069D24CD2DBABF22B2A7EC126B17414D /* AVAssetTrack+transform.swift in Sources */,
-				E996DF9F77A889F50534F87F6C7581FB /* AVURLAsset+Thumbnail.swift in Sources */,
-				4842777C4393709377B60068CDBADA05 /* CALayer+CGImage.swift in Sources */,
-				81D317CAA1C106834A5A68F4A966351B /* CALayer+Color.swift in Sources */,
-				2EF6D5E944F58644E2EB70896DDB7B18 /* CALayer+Shadows.swift in Sources */,
-				4CFE8F650A52C9EC5F630C2353BA141C /* CameraController.swift in Sources */,
-				D8D33B14A1D3F6003D1CB44A2F3A4EB8 /* CameraFilterCollectionCell.swift in Sources */,
-				B487D7120B15FB507013DEE34A88AF39 /* CameraFilterCollectionController.swift in Sources */,
-				49D2E6E54BA2868EAB6AE1580792CB15 /* CameraInputController.swift in Sources */,
-				1741FFD95AAB47D373E439D2865568C4 /* CameraInputControllerDelegate.swift in Sources */,
-				B072A834EDF70EB99CB5438E7F54BF01 /* CameraInputOutput.swift in Sources */,
-				78FF6917D743D33BC792376742ECDFF5 /* CameraOption.swift in Sources */,
-				7433C31AE642B6E0E7A7014A671C23D7 /* CameraPreviewView.swift in Sources */,
-				0E10F0063CB90C3B8D081C396C33A7DD /* CameraPreviewViewController.swift in Sources */,
-				8281A9F1F6D4ED182725FD6C1D5BC7BD /* CameraRecorder.swift in Sources */,
-				AA1998DE101CF68510B697EC92595915 /* CameraRecordingProtocol.swift in Sources */,
-				2ED69B494DB710C7C99C22F3134B749F /* CameraSegmentHandler.swift in Sources */,
-				33E643776D8302E0A5BAD2B4E99CF087 /* CameraSettings.swift in Sources */,
-				DD5094D3F8046BFAFD7013C48407DDED /* CameraView.swift in Sources */,
-				0D146094A59CBA512F9FD55570D7D082 /* CameraZoomHandler.swift in Sources */,
-				6C9476B14026DE124C74C8802B04FF2B /* CGPoint+Addition.swift in Sources */,
-				4C519A92A14CB1A332C0669C3A12CF1E /* CGRect+Center.swift in Sources */,
-				B7BCB8DC58A5439187568E0F5F7B3A2B /* ChromaFilter.swift in Sources */,
-				0EE7C507BCF14AA7B894134D4440D2AB /* CircularImageView.swift in Sources */,
-				7FC3C9F5428C053AA250DF241E89CA44 /* ClosedRange+Clamp.swift in Sources */,
-				6CC3B99E5E7C9FFA94E2E711D2B6F2BA /* ColorCollectionCell.swift in Sources */,
-				B7AA43C55CD8D2B387E74DF2FDB6D84B /* ColorCollectionController.swift in Sources */,
-				D3D4B6994437D6CD3D313A88ED6D71A9 /* ColorCollectionView.swift in Sources */,
-				7AD774B4AECF1EBC024AF65491D2DD99 /* ColorDrop.swift in Sources */,
-				5DB92F9E6EBBD1E26CBC47895CFD2F9A /* ColorPickerController.swift in Sources */,
-				E1B0EF60D4DCE755EBE57215F0B03605 /* ColorPickerView.swift in Sources */,
-				7F58DB92EEA905FA9E512D69059077B8 /* ColorSelectorController.swift in Sources */,
-				ED213D0E99C647AAA46DFED1A590CA1F /* ColorSelectorView.swift in Sources */,
-				D390679ECA61409BDDC7DD115A556CAE /* ColorThief.swift in Sources */,
-				2154BE3726572527C891C7A8BBBFDE46 /* ConicalGradientLayer.swift in Sources */,
-				F9A46AB97802C36D10F85DD5307BA1A8 /* CVPixelBuffer+copy.swift in Sources */,
-				2433033C595ED80A2332724DD4356DCB /* CVPixelBuffer+sampleBuffer.swift in Sources */,
-				8352E0698299305BD46BC29595C58745 /* Device.swift in Sources */,
-				CEC7524128CCA1FA215E528FAD47DFE0 /* DrawingCanvas.swift in Sources */,
-				F70CD0F5F6A7A81FC727A7CDF5BC445B /* DrawingController.swift in Sources */,
-				F78DC56D5D7EEFE584A6CDC2F9221F10 /* DrawingView.swift in Sources */,
-				39A15107409264BFFB4ED333789ADF20 /* EditionMenuCollectionCell.swift in Sources */,
-				2E811A86D77206E794591A7DEC50E90E /* EditionMenuCollectionController.swift in Sources */,
-				FF587ABBBC074D0C4DFBCC1688C73CCA /* EditionMenuCollectionView.swift in Sources */,
-				CFD4F704DA1922EBB3009A66B5C19930 /* EditionOption.swift in Sources */,
-				0DF8875E1236D09BB061B3AE7EDA0FE1 /* EditorFilterCollectionCell.swift in Sources */,
-				2F7832A2D0021E8920658A506B5523E4 /* EditorFilterCollectionController.swift in Sources */,
-				D4BB2CB1FC2165D4DF44FBCD74CFBC67 /* EditorFilterController.swift in Sources */,
-				61EB8A686ABEE64405201367F742B6AB /* EditorFilterView.swift in Sources */,
-				3AE4BAFC5D7C354E80EDB746844C9145 /* EditorTextController.swift in Sources */,
-				E26685D0AE48C63E1708E59C17E256E2 /* EditorTextView.swift in Sources */,
-				431E4A392057C7D7E1DDD71D6694E0C4 /* EditorView.swift in Sources */,
-				6312B3A11DCAF1B928E5CAF3356552DE /* EditorViewController.swift in Sources */,
-				9309FCDCD0429CF8D6F9255258CD27A4 /* EMInterferenceFilter.swift in Sources */,
-				AB4AEF79FA56C0AF105DF66F203F130A /* ExtendedButton.swift in Sources */,
-				7D12EF237CD2D7FD94EB688AC48A6AA1 /* ExtendedStackView.swift in Sources */,
-				2DBFB0A665DEAE7C2D27451E6E0776CA /* FilmFilter.swift in Sources */,
-				471CA3BC66354C2A1E162A17C6864064 /* Filter.swift in Sources */,
-				1E526B9ABE5D8061771D36440E6EA2F7 /* FilterCollectionCell.swift in Sources */,
-				552C902AF6906D4E341FAB52E26615BE /* FilterCollectionInnerCell.swift in Sources */,
-				9E092C51C2572A3E54838A95B0EA0D52 /* FilterCollectionView.swift in Sources */,
-				DECF3AFB91A38CE1C446348CCA84A986 /* FilteredInputViewController.swift in Sources */,
-				17E21439CBF245F8AA05243291512078 /* FilterFactory.swift in Sources */,
-				0C4F8F6A284A640C824B26802B5D0EB6 /* FilterItem.swift in Sources */,
-				B72A328FE6F0028399CE3B304443C63F /* FilterProtocol.swift in Sources */,
-				D4CF0716668FE0297A8E2AC348926272 /* FilterSettingsController.swift in Sources */,
-				901504855E611185EF9567BB59C63E66 /* FilterSettingsView.swift in Sources */,
-				3536DE56448B2FCD66B442AEF52CBED2 /* FilterType.swift in Sources */,
-				F87AAF83DA386946AAE7577F288841DF /* GifVideoOutputHandler.swift in Sources */,
-				F460B08D6157B3990149FE68C33AB3D4 /* GLError.swift in Sources */,
-				1D392F59002883CB1C341C65BA5E3D08 /* GLKMatrix4+Unsafe.swift in Sources */,
-				9BC93002FB97CC595B302EFCEF9F2BB0 /* GLPixelBufferView.swift in Sources */,
-				32B7B71FCE1E4760C1CC84ACAB95AD94 /* GLUtilities.swift in Sources */,
-				41765FCED32AE684EF4BDFB8D53CAC37 /* GrayscaleFilter.swift in Sources */,
-				9D044A7892DF7733F884815E9CE641C3 /* GroupFilter.swift in Sources */,
-				4AA427D8ED85DFDCEFA266AEF079DEC4 /* HorizontalCollectionLayout.swift in Sources */,
-				1075BD4FD5E2B6AD0E8B567606D1E95C /* HorizontalCollectionView.swift in Sources */,
-				D16649ACFF1941728A7FB4B0125B230C /* IgnoreTouchesCollectionView.swift in Sources */,
-				33A49E38EBF5CE68571E3A19D670FF4D /* IgnoreTouchesView.swift in Sources */,
-				FAE3C78F1EEE73361764B54DE58BA978 /* ImagePoolFilter.swift in Sources */,
-				735274BB86289C298EA735F756E82279 /* ImagePreviewController.swift in Sources */,
-				9260A5EAEC210391127373429E669125 /* IndexPath+Order.swift in Sources */,
-				D45F84F98C28C230DB0DD5770525C8C8 /* KanvasCamera-dummy.m in Sources */,
-				514C4E3694FBC7E7EBCFA37F8CA7C94C /* KanvasCameraAnalyticsProvider.swift in Sources */,
-				75BB454CD20B25A193CF61A89C79A83F /* KanvasCameraColors.swift in Sources */,
-				A2033F25D4C24925066CDDFF220606C8 /* KanvasCameraImages.swift in Sources */,
-				F618492B7E324E8E9BBA5554B6C45117 /* KanvasCameraStrings.swift in Sources */,
-				3D123AC8583B3C7296FAC4FD92BE5BAB /* KanvasCameraTimes.swift in Sources */,
-				1390229A5DCCA1BCD517931BA15D13D9 /* KanvasUIImagePickerViewController.swift in Sources */,
-				672FD3066566CABB072199A1EAE61FC8 /* LegoFilter.swift in Sources */,
-				165975AEECD86399BB310BA9756AA8E8 /* LightLeaksFilter.swift in Sources */,
-				95B051028259A43B5AA1CA82CBDFC182 /* LoadingIndicatorView.swift in Sources */,
-				546917139546F3379E7DEFF4905F3F6D /* MainTextView.swift in Sources */,
-				9B8E6BC5971F44717B1279B26C55FEC5 /* MangaFilter.swift in Sources */,
-				AF48B90B1E75E7DB8E27084155CC33E2 /* Marker.swift in Sources */,
-				BB4BC12191681639BC95678FA19DA630 /* MediaClip.swift in Sources */,
-				525465C00161819F0C5F77C06472229B /* MediaClipsCollectionCell.swift in Sources */,
-				E3849F042BC554C09FCCB04BB0584FD4 /* MediaClipsCollectionController.swift in Sources */,
-				3D7274BBCB9F8CC4F9C6C9E2DB4BF945 /* MediaClipsCollectionView.swift in Sources */,
-				E6E0B57DF703DAC1281FA7D1FEDF8167 /* MediaClipsEditorView.swift in Sources */,
-				A1EE0A4C69068047C964C7D726752074 /* MediaClipsEditorViewController.swift in Sources */,
-				45992C7E3B871D1B6C98727A0FEDA9C7 /* MediaExporter.swift in Sources */,
-				709B2DF064014BA82461F9DD52B29351 /* MediaPickerButtonView.swift in Sources */,
-				1903ADA8A18B782727F2145EBF3081C5 /* MediaPlayer.swift in Sources */,
-				90204A1C33B564056A122F8519C33055 /* MirrorFourFilter.swift in Sources */,
-				E86B09110CFC84D611312B8B26E89FD0 /* MirrorTwoFilter.swift in Sources */,
-				82D251ECE185B80F372DA04EEB303F86 /* MMCQ.swift in Sources */,
-				5F650765AAB21BA29BD62D3676575F1F /* ModeButtonView.swift in Sources */,
-				83294B4D8C9FE60A6E6D817EE5A7129A /* ModeSelectorAndShootController.swift in Sources */,
-				4FEBD1ABFC9FFC3C3027F4DD84B51B6C /* ModeSelectorAndShootView.swift in Sources */,
-				955AC462A434FD28C009191813E6ED44 /* MovableTextView.swift in Sources */,
-				9B08A2C809C346580C87C595D5D132C6 /* NSURL+Media.swift in Sources */,
-				CA668FDEB7DD475BD49D392DB42F0F4F /* NumTypes+Conversion.swift in Sources */,
-				51147BDDE3E3650BE9DCAD94DAF88BAA /* OptionsController.swift in Sources */,
-				5CCFAD824C0D05F4339B20ABB7E96A4B /* OptionsStackView.swift in Sources */,
-				2E21046011AEEE24B54B137F263F96B7 /* OptionView.swift in Sources */,
-				FC6769FC01C68DD7F29C424EDA5453A0 /* Pencil.swift in Sources */,
-				DC29C8F9CAD27733C9A6FA5624273A9D /* PhotoOutputHandler.swift in Sources */,
-				B190FB86C3694EC0DDB9BD72E7E12A45 /* PlasmaFilter.swift in Sources */,
-				76376E59E53943AD62B5A13C26DCD6B4 /* Queue.swift in Sources */,
-				718322692F4B5A0C3ED364DFA0911F4F /* RaveFilter.swift in Sources */,
-				8CBCD8E3C62E5EB2C80F455AA59467BB /* Renderer.swift in Sources */,
-				A9560645A3E705BC6D0EB5AF904836CB /* Rendering.swift in Sources */,
-				1B8A49707E16836F5349130077A3F206 /* RGBA.swift in Sources */,
-				9CCDA9A1B7202BBACB6ABB2E608D8C18 /* RGBFilter.swift in Sources */,
-				3DF58107660686ADECD9F1C72DB4EA69 /* RoundedTexture.swift in Sources */,
-				1B7180B521A35DD72F9CCC01A0268578 /* ScrollHandler.swift in Sources */,
-				47BFF96D06334C15D9855DF418EEC441 /* Shader.swift in Sources */,
-				32851501A970C04D96BFE56FB182586F /* Sharpie.swift in Sources */,
-				1CA1D82C30DDCBBFE98FAF99836CBBE0 /* ShootButtonView.swift in Sources */,
-				26FC644909D4DE3E9FCEE805AE377493 /* String+Subscript.swift in Sources */,
-				BA7245CDFD0229E31E10686595CD0DA0 /* StrokeSelectorController.swift in Sources */,
-				655CF245960121493072D2391135F425 /* StrokeSelectorView.swift in Sources */,
-				74EC49AC941D077A3D58173260BC8253 /* StylableTextView.swift in Sources */,
-				80E92FC876591F16E0AC44AC9CB0FE67 /* Synchronized.swift in Sources */,
-				F6987CDDC5AB9FDF4BD2ACC35D5897FA /* TextCanvas.swift in Sources */,
-				F05E229A1A97028908F4008A81D9EEF1 /* TextOptions.swift in Sources */,
-				9A930C73E15C8775514A41D65BC965B2 /* Texture.swift in Sources */,
-				218909C782E625FF78F702BE84D70BB2 /* TextureSelectorController.swift in Sources */,
-				2EEC089139BDC2B6523B9CC153EEFE2D /* TextureSelectorView.swift in Sources */,
-				6597FB05FBE7F704927034DF40D119D2 /* ToonFilter.swift in Sources */,
-				5C616000470CF3B5B8DF2CCF554EFA16 /* TrashView.swift in Sources */,
-				7DEF95F999629AB00B6D82E83DB0575C /* UICollectionView+Cells.swift in Sources */,
-				E92AABB56C8FF8A61EEF2C8745A49C43 /* UIColor+Brightness.swift in Sources */,
-				E3A7C009AD078C6891C4922310D8D914 /* UIColor+Lerp.swift in Sources */,
-				27219ABA75299FA1EDECB78999F90C8D /* UIFont+Fonts.swift in Sources */,
-				FDC5B15E86EC560D41176513DE7FFDF8 /* UIFont+Utils.swift in Sources */,
-				45B02AC77D09A5D88AB314E56EBDD2AB /* UIGestureRecognizer+Active.swift in Sources */,
-				5C1836735AAF6A6B7B621366EB85FF5B /* UIImage+Camera.swift in Sources */,
-				C9CAC326F5063FA200676BF32CA8A26A /* UIImage+DominantColors.swift in Sources */,
-				10D8D75C9B779915784EF1BA8F6477E7 /* UIImage+FlipLeftMirrored.swift in Sources */,
-				57162C258EA32D6D495CD718609C639A /* UIImage+PixelBuffer.swift in Sources */,
-				C0D83BDE30640A641F1E70990F6EB7A7 /* UIUpdate.swift in Sources */,
-				41D59381BA4842569A1AD635AB23CA7B /* UIView+Image.swift in Sources */,
-				43616652A4C16DF1E7526C6125579FE3 /* UIView+Layout.swift in Sources */,
-				7A1626F20CF85FD23EE9D6A87BD50917 /* UIViewController+Load.swift in Sources */,
-				89E443D7B3D7B09BF529EFE4B76A981C /* VideoCompositor.swift in Sources */,
-				A4B5C064A1C7A361D58D4BD2CC79359E /* VideoOutputHandler.swift in Sources */,
-				AA46795727AE16F16DBFE5AB6333F4EA /* ViewTransformations.swift in Sources */,
-				53A88096DC70C1E6CDAB792400D52F51 /* WaveFilter.swift in Sources */,
-				BB1ED33DCA6547F8DEDCCDEBD98551B1 /* WavePoolFilter.swift in Sources */,
+				20531BB389086F60F71C000E1D855161 /* AlphaBlendFilter.swift in Sources */,
+				8DD2630D1CE682EFB2232FCD226335FA /* Array+Move.swift in Sources */,
+				BDF7190D6A093B77DC43638DBA12FAE0 /* Array+Object.swift in Sources */,
+				BEB39F664FAC016BB4BBC07F3A7D0BF7 /* Array+Rotate.swift in Sources */,
+				6DA8579D4E3CC73ED0F14AF50D9294A2 /* AVAssetTrack+transform.swift in Sources */,
+				BA685633796C58E44B2B12303A56C6C1 /* AVURLAsset+Thumbnail.swift in Sources */,
+				BCD75FECC7DABD85829A291442E82608 /* CALayer+CGImage.swift in Sources */,
+				20E2EE91F5E450F63204E3CEA1D3AE1F /* CALayer+Color.swift in Sources */,
+				4DFC397AADB35F03D46352F6DEA97022 /* CALayer+Shadows.swift in Sources */,
+				0A4245B5827DDC37C1B978EFFE875F01 /* CameraController.swift in Sources */,
+				E65724F990C98390450AE11B337D92BE /* CameraFilterCollectionCell.swift in Sources */,
+				96A1E74E2C0FB0A1355898DAE4758AD2 /* CameraFilterCollectionController.swift in Sources */,
+				195083B740F0B30571B14C897E17DC65 /* CameraInputController.swift in Sources */,
+				859C5037475B3B1B19B65B74E778C230 /* CameraInputControllerDelegate.swift in Sources */,
+				4FA7DF3BF4993A629B206A4FBDF57457 /* CameraInputOutput.swift in Sources */,
+				F1FB753C12C54D96AEB872A589AEFB0A /* CameraOption.swift in Sources */,
+				2E0550432FB16F359C72DBF29305E1F3 /* CameraPreviewView.swift in Sources */,
+				E563B2826497D35426371BC569FB02FE /* CameraPreviewViewController.swift in Sources */,
+				68E56593B81E21BB7D495D98B64448BA /* CameraRecorder.swift in Sources */,
+				C400DDAAB7413C787909F2D7EFEDC343 /* CameraRecordingProtocol.swift in Sources */,
+				D392DA6AD403EF85FDD9AA85F02FAD82 /* CameraSegmentHandler.swift in Sources */,
+				478F041173D2C32A155D07594AD6F805 /* CameraSettings.swift in Sources */,
+				F2131F10FEAFFF3808CFD7F14C8B88F0 /* CameraView.swift in Sources */,
+				88C66B0568224A48FF88D84765E39871 /* CameraZoomHandler.swift in Sources */,
+				7179BC632EC7A8AE87C4718B4E19BB6B /* CGPoint+Operators.swift in Sources */,
+				56DA5F03D829EAB4AA842A2F5E8768C1 /* CGRect+Center.swift in Sources */,
+				4922C7E854B42BB59D751F64414B6E40 /* ChromaFilter.swift in Sources */,
+				AC9362B7849DB14291457DE4097667F2 /* CircularImageView.swift in Sources */,
+				02520482CEC4147ADF8D74A5FB7ABD6B /* ClosedRange+Clamp.swift in Sources */,
+				93EB4FA0737A9384EC3B830234B8C77C /* ColorCollectionCell.swift in Sources */,
+				959F5F706D8E810554CD14F7209CF3EB /* ColorCollectionController.swift in Sources */,
+				25346647E3C0BFC5FBB4B87A5EFD3EE3 /* ColorCollectionView.swift in Sources */,
+				FFF53E27088CB90E6AF2B10A888748B9 /* ColorDrop.swift in Sources */,
+				B0D0B10CD9383E7317282F59C17359A8 /* ColorPickerController.swift in Sources */,
+				273348E402BD64D25472A8576704B602 /* ColorPickerView.swift in Sources */,
+				DBA72BC4A5965E9B1679B08F40124675 /* ColorSelectorController.swift in Sources */,
+				88C3C5047DA9FE5D76AB3402012EFF17 /* ColorSelectorView.swift in Sources */,
+				A35F5DD1DF023E9ABB1F8821B76E0D9C /* ColorThief.swift in Sources */,
+				4B47E14C77ECB5BB0CA72299CADCB73A /* ConicalGradientLayer.swift in Sources */,
+				6AFD7469B0565EF81DDB47949245DA7E /* CVPixelBuffer+copy.swift in Sources */,
+				DBDED8254CFA037032C9B7E6210D94F6 /* CVPixelBuffer+sampleBuffer.swift in Sources */,
+				4D05899159CE39274E29AC4B9CA4152F /* Device.swift in Sources */,
+				E9AE4DC6CAB1A822E19FF36E3AFA5004 /* DrawingCanvas.swift in Sources */,
+				13C3961EAFDC5DC8C9A7FA03C087E0ED /* DrawingController.swift in Sources */,
+				57A1380563A50C23A44D81699F1FB46E /* DrawingView.swift in Sources */,
+				2816B286F1311831EFA7185BE1ACDDD6 /* EditionMenuCollectionCell.swift in Sources */,
+				D4215B8278CCE73DD1ADA01F834F2EA6 /* EditionMenuCollectionController.swift in Sources */,
+				809C1BB82444B1C9EE494E389BEA3131 /* EditionMenuCollectionView.swift in Sources */,
+				4D026922A8DC488FD99EAD8AE70F2F81 /* EditionOption.swift in Sources */,
+				39FD598D54BDBA32D560001C97EBEBC0 /* EditorFilterCollectionCell.swift in Sources */,
+				6A5027543045D771CB7E19DF00E9C8A8 /* EditorFilterCollectionController.swift in Sources */,
+				6CD5DC52F1CDDD3345107F5A03F8C584 /* EditorFilterController.swift in Sources */,
+				39AC3933CEEC0D0373F0C4144122D73B /* EditorFilterView.swift in Sources */,
+				3E6C2E3F302436B8EB92A928D8D63A07 /* EditorTextController.swift in Sources */,
+				69D018C4F88053CB1BC5D89771C75BA5 /* EditorTextView.swift in Sources */,
+				345B5B58830E9D3719F61BDFB3CD1043 /* EditorView.swift in Sources */,
+				F9DCA07DB45A96C96BFA5566FB1B9E80 /* EditorViewController.swift in Sources */,
+				10CC8293AF7024E4F1F7B3005C8C5721 /* EMInterferenceFilter.swift in Sources */,
+				603174D6EB2F92652249D1B533AC7AA5 /* ExtendedButton.swift in Sources */,
+				E0378FBC30EDB64BBF31A59FCB94308B /* ExtendedStackView.swift in Sources */,
+				856A131043108E2934693DBC3582FCD1 /* FilmFilter.swift in Sources */,
+				1CF14C3B145FEF83AD43EBA5F1D9D9AB /* Filter.swift in Sources */,
+				11A84279AA2FAB996D9EC44E04F5E7A1 /* FilterCollectionCell.swift in Sources */,
+				6D14A0E3A9177646A967869E23154FFA /* FilterCollectionInnerCell.swift in Sources */,
+				22FA536B4C21A8304E0E0E29AD797B9F /* FilterCollectionView.swift in Sources */,
+				68A13044882C1164BA466A6FAC7AE8A7 /* FilteredInputViewController.swift in Sources */,
+				5989A37E92D4815C1EC6A3EE98AD8A8F /* FilterFactory.swift in Sources */,
+				0A80D0F03AE5094F3DEB7D22E690CC5C /* FilterItem.swift in Sources */,
+				E44E830B5E58C5CE6D91DFC820E5151B /* FilterProtocol.swift in Sources */,
+				FB21CA8D9214B844DC9AD59871561D33 /* FilterSettingsController.swift in Sources */,
+				F10F1F2DA0490EEFBEA27443C2910CC9 /* FilterSettingsView.swift in Sources */,
+				0499EF17714509DA35A56785A6E96625 /* FilterType.swift in Sources */,
+				BEFCB4D3F064CEE4094F40AB0E7FDD45 /* GifVideoOutputHandler.swift in Sources */,
+				9EABF0C719891ECD0408729FDFCC0BEF /* GLError.swift in Sources */,
+				10673D1A4C696757793C454CAC4EADEF /* GLKMatrix4+Unsafe.swift in Sources */,
+				EC719A81AF0CC2615CFD5DBF776E0449 /* GLPixelBufferView.swift in Sources */,
+				37A7699668581215F6F501284BCED5A6 /* GLUtilities.swift in Sources */,
+				B47E2302A5873E29D5FF0A545495BE1B /* GrayscaleFilter.swift in Sources */,
+				7C6C77A3DB862036C72A63B4E50A5064 /* GroupFilter.swift in Sources */,
+				8A07CD473D16BE7890F18D9E9C2C16F1 /* HorizontalCollectionLayout.swift in Sources */,
+				7072904D9265168594CCD6937F72E9C0 /* HorizontalCollectionView.swift in Sources */,
+				001CA4C3E9B42549A83105592D4A2978 /* IgnoreTouchesCollectionView.swift in Sources */,
+				37893A6A11BA2772181D714C4F9F7DC8 /* IgnoreTouchesView.swift in Sources */,
+				93CDCE03BD6067F0F2D711BE82A88C2C /* ImagePoolFilter.swift in Sources */,
+				6D70757C8746405C3308B9A0270B6051 /* ImagePreviewController.swift in Sources */,
+				DA11877AD6505FF02EF5276456C2E803 /* IndexPath+Order.swift in Sources */,
+				38C34CCCF4493654FEDF29FCA1A442D1 /* KanvasCamera-dummy.m in Sources */,
+				6F499098E08BA00EB3A519030FF41C3D /* KanvasCameraAnalyticsProvider.swift in Sources */,
+				2208A4B47552FDBE9539E2773D2FEF5A /* KanvasCameraColors.swift in Sources */,
+				3291749DA397AB6B6F26FF59C038DD6F /* KanvasCameraImages.swift in Sources */,
+				3B4002F6DD7DA41CE277612D5EA11800 /* KanvasCameraStrings.swift in Sources */,
+				079E57F6003F8F84E760E20081ADF7FB /* KanvasCameraTimes.swift in Sources */,
+				96A6B6D91809684A4283DB377A735717 /* KanvasUIImagePickerViewController.swift in Sources */,
+				1485EEFD68C8268DC340BD0CA5678097 /* LegoFilter.swift in Sources */,
+				8B0849981537DFC231D9EA6CD5972786 /* LightLeaksFilter.swift in Sources */,
+				7D8E33D54C1E3B6FD53D5BC64E4F8FDE /* LoadingIndicatorView.swift in Sources */,
+				33814E64CDF9E3EB4C13B22D552A302B /* MainTextView.swift in Sources */,
+				A8052FD5A4E41C2EBE5387C9483C0348 /* MangaFilter.swift in Sources */,
+				52CFD41D328A48561F2948F56358055E /* Marker.swift in Sources */,
+				0E5ED4E9A331C810AB788D69AE643D1F /* MediaClip.swift in Sources */,
+				79F091F666C7960AEF86577E7E9BB5F3 /* MediaClipsCollectionCell.swift in Sources */,
+				37569035E110A5F891EA6686E96E7720 /* MediaClipsCollectionController.swift in Sources */,
+				F312F84D8385F1F0CEC21B3BCCF829B6 /* MediaClipsCollectionView.swift in Sources */,
+				5A46DDB757F241ADAFE26C36208C98E6 /* MediaClipsEditorView.swift in Sources */,
+				317193ACB96E132C907E289306C529FA /* MediaClipsEditorViewController.swift in Sources */,
+				FB21852701D4D8B5BB3E51F3D2F19A8A /* MediaExporter.swift in Sources */,
+				0551EC8BA8EFF495FE697473719D848F /* MediaPickerButtonView.swift in Sources */,
+				BB2FDDE11B3C37049FD6B46AE804BB61 /* MediaPlayer.swift in Sources */,
+				60B0D82BE7CC6CEB61DAC8DAEB50299A /* MirrorFourFilter.swift in Sources */,
+				7D196B956FDB972BF5B6ECDB87649DB9 /* MirrorTwoFilter.swift in Sources */,
+				5253B3B82C80D93DC6E94AFBB3CC91EA /* MMCQ.swift in Sources */,
+				CF4DCA40755445382E0E6E38B55A3D4D /* ModeButtonView.swift in Sources */,
+				026D7802D0890227AA7FCC8561A897B3 /* ModeSelectorAndShootController.swift in Sources */,
+				E08FB8214DAF8339B413B0104E09AAC2 /* ModeSelectorAndShootView.swift in Sources */,
+				2A47C5F2646D4D451970F3502067ADD3 /* MovableTextView.swift in Sources */,
+				A20FE11BC7553FFAB675B1C1B4AD5EA1 /* NSURL+Media.swift in Sources */,
+				62EBD13646D45BC162F5EBB1419BC1F0 /* NumTypes+Conversion.swift in Sources */,
+				504681B5DBBB01F94697866564326DB2 /* OptionsController.swift in Sources */,
+				63E18A42D2A7AF509835F2845A3B7D19 /* OptionsStackView.swift in Sources */,
+				9A164F1F01117A664C700A8A3C0EDFE1 /* OptionView.swift in Sources */,
+				E1095A86F4A29B8AB8F23CB1B2351B05 /* Pencil.swift in Sources */,
+				085451582006D80EDAE9453FBC31F714 /* PhotoOutputHandler.swift in Sources */,
+				9BA0AD3B818AA2FA7781DCD3CB47DFB0 /* PlasmaFilter.swift in Sources */,
+				4E8C8766C628AC1D329FDFBDF0DCA6F8 /* Queue.swift in Sources */,
+				A1028286D4CA8AE8F7839E0CA80EED3A /* RaveFilter.swift in Sources */,
+				6D8C21F48792E40A1F4989F1F1333528 /* Renderer.swift in Sources */,
+				7EC956FC3A9403F228EC21E4467992D1 /* Rendering.swift in Sources */,
+				562D3FC578FD444D38C2A256CE7727CA /* RGBA.swift in Sources */,
+				F018A4EBAC64205F5D95362E29E29DD6 /* RGBFilter.swift in Sources */,
+				AFD2D65CF6E239D47F6AAAA25939BA25 /* RoundedTexture.swift in Sources */,
+				C5684FA3D3C98517D67FD572EE58C0FD /* ScrollHandler.swift in Sources */,
+				C0C96AF57C5B358BEC318FFC3EB75373 /* Shader.swift in Sources */,
+				19111DB530E3E3C9278C83CF600EE10A /* Sharpie.swift in Sources */,
+				7CF0741A1099173A6F01D5281FAB491B /* ShootButtonView.swift in Sources */,
+				D8DEFC435CA80B190184FB94B2B5FAC1 /* String+Subscript.swift in Sources */,
+				34D38E1D99FFB4A609FCBE7F891CD337 /* StrokeSelectorController.swift in Sources */,
+				8D1EC132AA4909A38B632D1E8661A91B /* StrokeSelectorView.swift in Sources */,
+				0132705B6E3C6EDFD0B687B23F0D6464 /* StylableTextView.swift in Sources */,
+				1BC4C33B0F7EA5F2E094495345D561EF /* Synchronized.swift in Sources */,
+				58965050E8FBAF1A12372A7B3D71F5BE /* TextCanvas.swift in Sources */,
+				EC9F7D28E614D581EEF46EC44DB26139 /* TextOptions.swift in Sources */,
+				C3ECC9F2ADC0B2F77D14CE2F0ABEDB7B /* Texture.swift in Sources */,
+				E265E3F0DC552CDF83D802FFFC402758 /* TextureSelectorController.swift in Sources */,
+				1583AEAC1E3115A0DC364067F49B07B1 /* TextureSelectorView.swift in Sources */,
+				87B840B990807D1FA61A91879F4C8026 /* ToonFilter.swift in Sources */,
+				8CED828F2814A66F5605A03CEA90036D /* TrashView.swift in Sources */,
+				0AC20F1A45FD5C20CC3F43FBAD2FB77E /* UICollectionView+Cells.swift in Sources */,
+				8195BAF91E1209E98859F27AD2852B98 /* UIColor+Brightness.swift in Sources */,
+				281EC720DF8AE624505A9741BA4354ED /* UIColor+Lerp.swift in Sources */,
+				272A11677B8E7730CC376F666E6303CF /* UIFont+Fonts.swift in Sources */,
+				5C6C5A20F9C56486D702D2933723CF6D /* UIFont+Utils.swift in Sources */,
+				5D42028850B53FCD3ED9B44C1AACC4C4 /* UIGestureRecognizer+Active.swift in Sources */,
+				462798B00FB33A72400A11EB9C81E6D8 /* UIImage+Camera.swift in Sources */,
+				3C43AA86D1D94C41A28970E257DA66EA /* UIImage+DominantColors.swift in Sources */,
+				34F72AAE3FAC5E46DD3B1454F7DFC8B9 /* UIImage+FlipLeftMirrored.swift in Sources */,
+				D1A50C7C4E27640ED84AEF084DAD23D6 /* UIImage+PixelBuffer.swift in Sources */,
+				9AA2F223C742B6E5A73623DFC99DF615 /* UIUpdate.swift in Sources */,
+				78427D4CDB5F27C9413B5347D9924CFD /* UIView+Image.swift in Sources */,
+				971C2BE96A68234CBD82253C2E72D487 /* UIView+Layout.swift in Sources */,
+				79F39FDF7FE3AC53E4832A4F91F9AED3 /* UIViewController+Load.swift in Sources */,
+				4F68C93BC455881E94EC3DE446B412C7 /* VideoCompositor.swift in Sources */,
+				1FC13568AF8EC38983DC838FE0054130 /* VideoOutputHandler.swift in Sources */,
+				0488E709AE8BAB943CCFF8B48200F8CE /* ViewTransformations.swift in Sources */,
+				B1E90DB260D76E3E8F7CD30EBE563F2B /* WaveFilter.swift in Sources */,
+				52BDF23D66DCEF903C7C11EA3C785DBF /* WavePoolFilter.swift in Sources */,
 			);
 			runOnlyForDeploymentPostprocessing = 0;
 		};
@@ -2108,172 +2057,6 @@
 				DA8E079543089C365DDD4BD6A8988843 /* TumblrMediaInfo.swift in Sources */,
 				6FD76866B0FB3A3DDC467BCB1B47D624 /* UIColor+Hex.swift in Sources */,
 				1798F700E67FC784863C944EB8CA0743 /* Utils-dummy.m in Sources */,
-=======
-				9556ED0F6AEFADECD27525EAF59BF3DE /* AlphaBlendFilter.swift in Sources */,
-				F68D06F32251E12339EF6940BDB05A2E /* Array+Move.swift in Sources */,
-				7786B941D9831E5C2A75747E43DBF1E7 /* Array+Object.swift in Sources */,
-				3B6623ADC632F63A46BD7937467CFBD4 /* Array+Rotate.swift in Sources */,
-				C5045EB2DA75DD7B02C0F51248C6F20C /* AVAssetTrack+transform.swift in Sources */,
-				D4C01FE865E1E8800E5113B49A1F3E73 /* AVURLAsset+Thumbnail.swift in Sources */,
-				642F052884E0983961F43481CAF3DEBE /* CALayer+CGImage.swift in Sources */,
-				B4F1B235196EF207B31FF92922DD9DD5 /* CALayer+Color.swift in Sources */,
-				56FF13843949003CF8D2FA86D4569B16 /* CALayer+Shadows.swift in Sources */,
-				6841DDBC6945F318F5D8607BDB079CA2 /* CameraController.swift in Sources */,
-				65E7F34323706A200021FC2B /* String+Subscript.swift in Sources */,
-				6725654BD91B852FF5BCF0EC4AB77DAE /* CameraFilterCollectionCell.swift in Sources */,
-				EB311B66AE99F0645BC580811867004B /* CameraFilterCollectionController.swift in Sources */,
-				DE29BAED047B2EB2A5F3544AA06B0396 /* CameraInputController.swift in Sources */,
-				2EC3A31DF1891502E1CE33A3A9A7EC30 /* CameraInputControllerDelegate.swift in Sources */,
-				0B44413DFBC9B0BD5818C6C456A76889 /* CameraInputOutput.swift in Sources */,
-				0F33AA7926238333B8CB925C5F528B46 /* CameraOption.swift in Sources */,
-				21B9E810E81898A5A06A55D4700F189A /* CameraPreviewView.swift in Sources */,
-				4B8CA0926053F275AF7F2F9B3617E497 /* CameraPreviewViewController.swift in Sources */,
-				2956EB982D8D58A28BC72C0CE3171C18 /* CameraRecorder.swift in Sources */,
-				443B8DC48E9D4A7344651AD363458812 /* CameraRecordingProtocol.swift in Sources */,
-				53133EC88EE6F1D1A29C26BDF3AEA670 /* CameraSegmentHandler.swift in Sources */,
-				35C03F9F88966411AEFA48BA9D310097 /* CameraSettings.swift in Sources */,
-				657AB0432370632800944C65 /* MainTextView.swift in Sources */,
-				27CC7F55BAAF6AB90E5A976FC64B78F8 /* CameraView.swift in Sources */,
-				71875E5A533347C9FF3513486A1178C9 /* CameraZoomHandler.swift in Sources */,
-				68584A041176119B5F308BCC8EE4968F /* CGPoint+Operators.swift in Sources */,
-				58E8BA2CCAFF527D5029C38376BF60C7 /* CGRect+Center.swift in Sources */,
-				99BA85F4B06732179ACF09FF9F1CC0CF /* ChromaFilter.swift in Sources */,
-				58692857A16E66075257AAAFB8EADBA2 /* CircularImageView.swift in Sources */,
-				F4C1A7DDB3C791B3403129CF7A53C603 /* ClosedRange+Clamp.swift in Sources */,
-				29F65AA2BA7EA232832D17E201C014E6 /* ColorCollectionCell.swift in Sources */,
-				B284D1B972404BB26CE9499DE547341A /* ColorCollectionController.swift in Sources */,
-				7BB77C58F7649FF227D16244651C7020 /* ColorCollectionView.swift in Sources */,
-				2BCAC1C3A9045F4B8E31D9A0904F74B4 /* ColorDrop.swift in Sources */,
-				29DE0B2F6A44A0CC16899A2DD62E5B51 /* ColorPickerController.swift in Sources */,
-				EAE475AC94B4423E1E258D5F15D8D163 /* ColorPickerView.swift in Sources */,
-				825601FCDD5E3947D8F7FAB0EB271335 /* ColorSelectorController.swift in Sources */,
-				1A55068B2FC2070D29DF60104EFDE21E /* ColorSelectorView.swift in Sources */,
-				4A5523350BCBA3952B6192D0A374828B /* ColorThief.swift in Sources */,
-				95B65B25D968D33765DD9875E4B191A7 /* ConicalGradientLayer.swift in Sources */,
-				A89DD102DAF19FEB7EFE4AFB24FCF9E0 /* CVPixelBuffer+copy.swift in Sources */,
-				9AEDFBAE4609D14CC83EE776BAF5A64B /* CVPixelBuffer+sampleBuffer.swift in Sources */,
-				4F041C4988621C6BFD8E78A646657958 /* Device.swift in Sources */,
-				CE122838412EAB5A02DE4E81BC55BE57 /* DrawingCanvas.swift in Sources */,
-				32C952881784A8E078B7A750ADE01E70 /* DrawingController.swift in Sources */,
-				E514500A55C0EF377D771737F54632C4 /* DrawingView.swift in Sources */,
-				390032A005B9064424AEDD62199A0B3C /* EditionMenuCollectionCell.swift in Sources */,
-				7896FE7D11792642E931584F06911D03 /* EditionMenuCollectionController.swift in Sources */,
-				144D099C984EE85DBC96CEC472249DF9 /* EditionMenuCollectionView.swift in Sources */,
-				906E3335C54BEE984FDAE03A77F708A6 /* EditionOption.swift in Sources */,
-				3320BF9B23F4E487D43C19F8AC74B9D8 /* EditorFilterCollectionCell.swift in Sources */,
-				76D4BAB9E48F8CD3AE981AD0A17DE56F /* EditorFilterCollectionController.swift in Sources */,
-				0A3E18B7A2C1B4544532357D433E276A /* EditorFilterController.swift in Sources */,
-				C2700BC62F3D9AC613823FBA374C242E /* EditorFilterView.swift in Sources */,
-				1C397DCFA4CE298388B41122AEB65E0F /* EditorTextController.swift in Sources */,
-				9064A57A9F92DD7C86B889437882A253 /* EditorTextView.swift in Sources */,
-				C684E7DFAB45A1DF5EBFA012F7129A78 /* EditorView.swift in Sources */,
-				AFE318A14509F4C0A32EE645EB44BFBE /* EditorViewController.swift in Sources */,
-				DB85107ACB3605277CCA86AAC18B4B10 /* EMInterferenceFilter.swift in Sources */,
-				B1959D31AB951CA83DCB68AAF9CD78BB /* ExtendedButton.swift in Sources */,
-				319A08252081E0911FB9878F65621D83 /* ExtendedStackView.swift in Sources */,
-				700F7693F42B3FC2CFEC008B06561EDA /* FilmFilter.swift in Sources */,
-				6E0012D403301DC8F12CE9192EBF8199 /* Filter.swift in Sources */,
-				1C9347843C1A514D66FA83DF5F14D5F0 /* FilterCollectionCell.swift in Sources */,
-				2C66B7D71D182B131C50EA8782AF4E09 /* FilterCollectionInnerCell.swift in Sources */,
-				1DF74E61DA85CF5FDC54A9E3DD321F8D /* FilterCollectionView.swift in Sources */,
-				66AF9BC7628E822DC6B063A0A1146B5B /* FilteredInputViewController.swift in Sources */,
-				B4E95DB00688C16B016D9ECF857C236A /* FilterFactory.swift in Sources */,
-				858C1F3156979FF0BABA81D24FD9CD26 /* FilterItem.swift in Sources */,
-				D536970305CD01BB0172D36194CE6FD6 /* FilterProtocol.swift in Sources */,
-				2851B78022012CD8E3715B2C6CF43E05 /* FilterSettingsController.swift in Sources */,
-				959159D41E46ADDC585803413954171D /* FilterSettingsView.swift in Sources */,
-				0F054A705195F6E143E65E3477A74155 /* FilterType.swift in Sources */,
-				B381600BCFD2D50AA6A568B03F55CC7D /* GifVideoOutputHandler.swift in Sources */,
-				EA2E346268F28013C0D8B10E5A83C527 /* GLError.swift in Sources */,
-				89CE5A3C00989956C4E1F208B0E12410 /* GLKMatrix4+Unsafe.swift in Sources */,
-				25985D2931266B35E0815240628D0D77 /* GLMediaExporter.swift in Sources */,
-				211BDB653162E1670A9F0A5EF866D88C /* GLPixelBufferView.swift in Sources */,
-				FC675006A701FDAC399FE057A183EE99 /* GLPlayer.swift in Sources */,
-				F20FB5397A5623A05BA9C720D750554C /* GLRenderer.swift in Sources */,
-				8513162DF8682DD571A96194A35791C4 /* GLVideoCompositor.swift in Sources */,
-				6658ED04B9DE0250C8EE7863B222C6E5 /* GrayscaleFilter.swift in Sources */,
-				DAC4E9C09046BBBEB177008EF8D4E5EF /* GroupFilter.swift in Sources */,
-				05DB639A50FEC778AF4664AC0D3499C4 /* HorizontalCollectionLayout.swift in Sources */,
-				8F4B6D86361DEA1246FBA03E167F2673 /* HorizontalCollectionView.swift in Sources */,
-				48267027DE750233146F90771764D631 /* IgnoreTouchesCollectionView.swift in Sources */,
-				4A6257B18B3C1C44D722A79D6AFE145E /* IgnoreTouchesView.swift in Sources */,
-				F09F1C6D17EA4BA4CA65674E1B722691 /* ImagePoolFilter.swift in Sources */,
-				92D29982F9C7170C18AE7D4DA4A5E0F0 /* ImagePreviewController.swift in Sources */,
-				E586FD98824CAE19C7BA60EDFE138116 /* IndexPath+Order.swift in Sources */,
-				852E291E4A2A2585857AB8AF3BAE5190 /* KanvasCamera-dummy.m in Sources */,
-				F78BCEE3A5FDD6E7D4EA46C72A445D6B /* KanvasCameraAnalyticsProvider.swift in Sources */,
-				4E0C61CE89F471865E1E8717EEB30C70 /* KanvasCameraColors.swift in Sources */,
-				5E8C915A278F518E05FD883A85501C1F /* KanvasCameraImages.swift in Sources */,
-				11BE2F5FC23712658DD468B9F7897157 /* KanvasCameraStrings.swift in Sources */,
-				516C263B7E09E275E2DCD3B7708C72B6 /* KanvasCameraTimes.swift in Sources */,
-				F19DAC8390AA753C91191B2D9DEADA62 /* KanvasUIImagePickerViewController.swift in Sources */,
-				54003F96BA5660CAACD5CFADCC521BF5 /* LegoFilter.swift in Sources */,
-				730ABCBB889F090D3ACC01303ADC58E0 /* LightLeaksFilter.swift in Sources */,
-				1A4EB1EA193B3A817408AE8C158B7B60 /* LoadingIndicatorView.swift in Sources */,
-				45F922F28B587F520FD8DEAF3221BBD3 /* MangaFilter.swift in Sources */,
-				DD2294443DF454FE340360937739E419 /* Marker.swift in Sources */,
-				064980FDF99B4CEAE18AD5CED28A27EC /* MediaClip.swift in Sources */,
-				A0331F81D9FD66F5E7E338A2FFA1ADCB /* MediaClipsCollectionCell.swift in Sources */,
-				6B5649A4F2A7F64D5D1C361DBC0D304E /* MediaClipsCollectionController.swift in Sources */,
-				0BC23BB186C033A70FCE1D1858638F74 /* MediaClipsCollectionView.swift in Sources */,
-				55D0D16AB1B5AA76DF0D47EB8970863C /* MediaClipsEditorView.swift in Sources */,
-				426AF6B9E6B62F816B1C1D7FD38E536E /* MediaClipsEditorViewController.swift in Sources */,
-				5946AEE8BC817328B63129E1EA865395 /* MediaPickerButtonView.swift in Sources */,
-				11FD12A4BF71318488473D950372FA3A /* MirrorFourFilter.swift in Sources */,
-				0E7D22208D9E9E9FA9ECABCC7A4E16D8 /* MirrorTwoFilter.swift in Sources */,
-				3F2B5CB033D9CC68941B04B5D08DAD86 /* MMCQ.swift in Sources */,
-				0B401D037834461DC137496218AB9750 /* ModeButtonView.swift in Sources */,
-				F820D10E1980F3C49B40B6FAB1A48817 /* ModeSelectorAndShootController.swift in Sources */,
-				B2AEC26A7DA36A3F53AA873DCB018E73 /* ModeSelectorAndShootView.swift in Sources */,
-				7FA61855ECA16AD8C9FB4BE80E935776 /* MovableTextView.swift in Sources */,
-				7AFB38CB1E6F45D16E671D47C9DFF8DC /* NSURL+Media.swift in Sources */,
-				79C444FD12857A47A7446EDE5F8893E8 /* NumTypes+Conversion.swift in Sources */,
-				2E190B17063DA08CE37606F8B203DA6C /* OptionsController.swift in Sources */,
-				22AD45882CBF3F7B425BDE4960B5D9F2 /* OptionsStackView.swift in Sources */,
-				86870D186AD63C59262B1324724C8225 /* OptionView.swift in Sources */,
-				A751D4D2FA309873C0060F95761A3BAF /* Pencil.swift in Sources */,
-				5FEFEE5367E6C46643C78239DD3BFD38 /* PhotoOutputHandler.swift in Sources */,
-				102F7F81E137FB4501D0C7CA5948BF80 /* PlasmaFilter.swift in Sources */,
-				2B1CD824DB87D48FB68394960A23F330 /* Queue.swift in Sources */,
-				A40B7353846CE5565E6C4A0F1164274B /* RaveFilter.swift in Sources */,
-				7C3B247E1A6BD5CA1D23A9B7ED963B76 /* RGBA.swift in Sources */,
-				17CFF94E2512A38F4BF23212E9321FB6 /* RGBFilter.swift in Sources */,
-				D452401F7EE2719605DE302BA6BB2EC4 /* RoundedTexture.swift in Sources */,
-				40036796EE9CE93D738F7A9C5106FA6C /* ScrollHandler.swift in Sources */,
-				DEE5863CDA9A4CFD4D306636DA4505B2 /* Shader.swift in Sources */,
-				D9FA4EEAFA1524927197BBDF49F3AF1A /* ShaderUtilities.swift in Sources */,
-				E6C8DCC965D16707A087247C3F1750D8 /* Sharpie.swift in Sources */,
-				8B5C567049B5590F75E77ABB2261C933 /* ShootButtonView.swift in Sources */,
-				9CDCEFB9F88D2BF75D50F7DA1020697A /* StrokeSelectorController.swift in Sources */,
-				49205B9CEB69E398BB233ABE744AC6E7 /* StrokeSelectorView.swift in Sources */,
-				0B1506A13BDC028BF0E395346E843E58 /* StylableTextView.swift in Sources */,
-				3403B42EF57EC1E90D70EC46BD259B5F /* Synchronized.swift in Sources */,
-				7FE70751ADE4B46B622117CC58E2E99E /* TextCanvas.swift in Sources */,
-				0DAF02A36CD62AA12E09204D5FCABB2F /* TextOptions.swift in Sources */,
-				3D3308B89275FE411EC9F0FBE21939A4 /* Texture.swift in Sources */,
-				C623ADF947FBEE3CC9ED27EEACC99C4D /* TextureSelectorController.swift in Sources */,
-				95C389CF33668AAB9109BFDB3EC0489A /* TextureSelectorView.swift in Sources */,
-				DACB6241DDFD57932DBB21210F6FCE70 /* ToonFilter.swift in Sources */,
-				4416C1495BE9DE4617E4F379AE006B5E /* TrashView.swift in Sources */,
-				3F82C74C03DEBCB87351C8350CAF9772 /* UICollectionView+Cells.swift in Sources */,
-				94F2378BD8335BE7B60E87EEE22FB71C /* UIColor+Brightness.swift in Sources */,
-				BD83A18B83FB41B57F29CEE48989AEF0 /* UIColor+Lerp.swift in Sources */,
-				684D8AB5AA355277447103B990E4A740 /* UIFont+Fonts.swift in Sources */,
-				6EACE3FD5D271FB47B862C4594041ED4 /* UIFont+Utils.swift in Sources */,
-				DA21427F16BDEFF9DDE2703B208B1BEF /* UIGestureRecognizer+Active.swift in Sources */,
-				3403D581F6460AA22A964F4A49F02C83 /* UIImage+Camera.swift in Sources */,
-				CCEA9BF10EDD3BF80DBC9B6E62354590 /* UIImage+DominantColors.swift in Sources */,
-				DFFD484192BE2C3D89AAA91BCDA2CE79 /* UIImage+FlipLeftMirrored.swift in Sources */,
-				2FE1B3E5E7B630E66B281BF1048FF89A /* UIImage+PixelBuffer.swift in Sources */,
-				4D02466E54DE6048CD5CFEA44E5501F1 /* UIUpdate.swift in Sources */,
-				DFCC9A542E3D906D8C0960A374CAB909 /* UIView+Image.swift in Sources */,
-				F84CBC52608D5B4006E5E532E7617C07 /* UIView+Layout.swift in Sources */,
-				16C0431C762F7EF73ECB73085CE38892 /* UIViewController+Load.swift in Sources */,
-				008D772EDF28D16A4EFF3A9B0F41B25B /* VideoOutputHandler.swift in Sources */,
-				41DBD7471104F00D1A3990ABCC7185AD /* ViewTransformations.swift in Sources */,
-				A7B0076EC66DF7EE3ADC0FB3D52F5BE7 /* WaveFilter.swift in Sources */,
-				3CB6071F0EC5C425007300E794A96323 /* WavePoolFilter.swift in Sources */,
->>>>>>> 979bea1b
 			);
 			runOnlyForDeploymentPostprocessing = 0;
 		};
