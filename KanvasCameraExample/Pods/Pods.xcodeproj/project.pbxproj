// !$*UTF8*$!
{
	archiveVersion = 1;
	classes = {
	};
	objectVersion = 50;
	objects = {

/* Begin PBXBuildFile section */
<<<<<<< HEAD
		0123A09352014257F766612220C81D7A /* Assets.xcassets in Resources */ = {isa = PBXBuildFile; fileRef = 51539C37081196FD754451D666EE384D /* Assets.xcassets */; };
		016C244EC1590C2B887A093A8DB1C021 /* ModeSelectorAndShootView.swift in Sources */ = {isa = PBXBuildFile; fileRef = A089CA37C7AEF863EE03BCB1E4ADE807 /* ModeSelectorAndShootView.swift */; };
		0275BD27173D145054623DE789FF1A25 /* CGRect+Center.swift in Sources */ = {isa = PBXBuildFile; fileRef = 1B0D86F55E7942E886344D2C5B32A553 /* CGRect+Center.swift */; };
		02ABB47ED5B92B71365B6A29C01AC31F /* UIColor+Utils.swift in Sources */ = {isa = PBXBuildFile; fileRef = 06C7F523F5784792B1DCAF81E306113A /* UIColor+Utils.swift */; };
		040E6EA33193DA1E2E0C10A1EC2C7DAD /* CGPoint+Operators.swift in Sources */ = {isa = PBXBuildFile; fileRef = 2907998724E74478641768163885AC75 /* CGPoint+Operators.swift */; };
		041F4D0754F05F05F6952A70E6CF8F97 /* FilterItem.swift in Sources */ = {isa = PBXBuildFile; fileRef = B70FD78E18516779A2E4D394495DE3E4 /* FilterItem.swift */; };
		045A4E42F6BB8944AF3C85C890864582 /* Marker.swift in Sources */ = {isa = PBXBuildFile; fileRef = 90D470268684D6C5F57EDE7E7FA6BB5B /* Marker.swift */; };
		05CA4ABFB4981DC9DF075B0E975AADB9 /* UIImage+DominantColors.swift in Sources */ = {isa = PBXBuildFile; fileRef = BF4813ED7AF166EA08D69F3E0EF82259 /* UIImage+DominantColors.swift */; };
		061253E2A1969AA8AF817205EE562ED5 /* EditorFilterCollectionController.swift in Sources */ = {isa = PBXBuildFile; fileRef = 673E98C538A5D744A2B80BD2038F7F6A /* EditorFilterCollectionController.swift */; };
		063F787B024F08ED3532AD58B8DFFB31 /* LivePhotoLoader.swift in Sources */ = {isa = PBXBuildFile; fileRef = 9EB98FED72429311CCF0D68454036DA8 /* LivePhotoLoader.swift */; };
		064396DFABD946AF85C299F3F353D8F7 /* MediaClipsCollectionView.swift in Sources */ = {isa = PBXBuildFile; fileRef = B88AFCA734E4D409D664D3434310A2C2 /* MediaClipsCollectionView.swift */; };
		07842E04DB806FDB841A0EAF2F8981DF /* MediaPlayer.swift in Sources */ = {isa = PBXBuildFile; fileRef = 3B049995964FD680EE51FA5437BC2349 /* MediaPlayer.swift */; };
		07E9833D6AC6ACB3B98EC3F5658EED52 /* StickerProvider.swift in Sources */ = {isa = PBXBuildFile; fileRef = 74C1858005078A77FC3DCE36F913D477 /* StickerProvider.swift */; };
		0903614BAD0664F8A264A8A206452FD1 /* EditorFilterController.swift in Sources */ = {isa = PBXBuildFile; fileRef = 041A935B68BDF89F9634E5D5AE64B267 /* EditorFilterController.swift */; };
		09376DB7F27E2705E93FB5B7E8DC3F8A /* SliderView.swift in Sources */ = {isa = PBXBuildFile; fileRef = DC28024EDCB2FD1B17AFCD34F2F4AB1A /* SliderView.swift */; };
		0978FEF1E925744EEAF7E76217BF4A86 /* FBSnapshotTestCase.h in Headers */ = {isa = PBXBuildFile; fileRef = 3E29C50D3CDB46CBCBD20AFA13EB3D8D /* FBSnapshotTestCase.h */; settings = {ATTRIBUTES = (Project, ); }; };
		0A1B416E59450E16A36043EB68966D14 /* HorizontalCollectionView.swift in Sources */ = {isa = PBXBuildFile; fileRef = 99083F5DCA145D36D8F243FFC87B8731 /* HorizontalCollectionView.swift */; };
		0B11EEF26E97DF3451C1723B1BD77EF9 /* KanvasCameraTimes.swift in Sources */ = {isa = PBXBuildFile; fileRef = D69D303E0CFC2E1F7D95A370499DE45A /* KanvasCameraTimes.swift */; };
		0BB09C449354585F4791AFE5DD96E84A /* MetalContext.swift in Sources */ = {isa = PBXBuildFile; fileRef = 9ACB056D68369A899F5F883E81FDB54B /* MetalContext.swift */; };
		0BF73F16BF64D773ACCA257C33924AC0 /* Sharpie.swift in Sources */ = {isa = PBXBuildFile; fileRef = 67870E5B148DDFA8F566CB9A71AE72B4 /* Sharpie.swift */; };
		0E9A4997252B266469D8EC4301C22966 /* KanvasCameraStrings.swift in Sources */ = {isa = PBXBuildFile; fileRef = F8F3D35384A2E9B5953BC983EA3F8D19 /* KanvasCameraStrings.swift */; };
		0EE8358E1913C5EA4B657DA4AABE3A77 /* Pods-KanvasCameraExample-umbrella.h in Headers */ = {isa = PBXBuildFile; fileRef = 0A2ED504050EBC35435013D97D72E3D9 /* Pods-KanvasCameraExample-umbrella.h */; settings = {ATTRIBUTES = (Project, ); }; };
		106532A26F0768E4EDF6BF2E19E64B1C /* DrawingCanvas.swift in Sources */ = {isa = PBXBuildFile; fileRef = E4FC066F7378B3B2601CD7B731FDB8E1 /* DrawingCanvas.swift */; };
		118D407F6DD4D0C77B7858D8A52D5D13 /* RGBOpenGLFilter.swift in Sources */ = {isa = PBXBuildFile; fileRef = 137F3A2182999F28AD706EF23194B7BD /* RGBOpenGLFilter.swift */; };
		12EF68952CF0E57AA9D5180E100438A2 /* ColorCollectionView.swift in Sources */ = {isa = PBXBuildFile; fileRef = 704644E737C819DAD5DC467C62AF74C0 /* ColorCollectionView.swift */; };
		13EAEFB98AABCF16962CDC54B8134E61 /* CameraRecordingProtocol.swift in Sources */ = {isa = PBXBuildFile; fileRef = 35F463F96A78B8A35C8CBCCF851AE487 /* CameraRecordingProtocol.swift */; };
		14EEC2FBFD26862613F6583237478461 /* MediaClipsEditorView.swift in Sources */ = {isa = PBXBuildFile; fileRef = 73D2810F1CB2D1F6C6D8F09B4BF29DC7 /* MediaClipsEditorView.swift */; };
		169BA9F26B4B30803DA89BFA4449DA72 /* MangaOpenGLFilter.swift in Sources */ = {isa = PBXBuildFile; fileRef = 4AB6AA5E3D773BFAB3C041C7F2ED016B /* MangaOpenGLFilter.swift */; };
		16C5AD305C838FE28A79D4196A0BED34 /* GIFEncoder.swift in Sources */ = {isa = PBXBuildFile; fileRef = 365F0DC5FA78A2202FE2B0F1FB0F4641 /* GIFEncoder.swift */; };
		16E2922E59B247746578D0249F544FA2 /* MediaInfo.swift in Sources */ = {isa = PBXBuildFile; fileRef = 7A9E0AE71503D25F97D2E24DCEA7D9C9 /* MediaInfo.swift */; };
		19F37CC50E23DE48D4345923514B8F98 /* UIApplication+StrictKeyWindow.m in Sources */ = {isa = PBXBuildFile; fileRef = 8F1FE5C23F1BC485C54B92C32E78391F /* UIApplication+StrictKeyWindow.m */; };
		1A41BC5B23AC59FA75C48AAF417491B2 /* StickerMenuView.swift in Sources */ = {isa = PBXBuildFile; fileRef = CA35744AEEACA3E0A16F79A4338F0565 /* StickerMenuView.swift */; };
		1ACCBBEC846857186E452CAE8639E0E4 /* KanvasCamera-dummy.m in Sources */ = {isa = PBXBuildFile; fileRef = 5B90C6351297CF70E2EA41787550432F /* KanvasCamera-dummy.m */; };
		1BF56239B3E0D875F9FB37A07FD639D3 /* FilterCollectionView.swift in Sources */ = {isa = PBXBuildFile; fileRef = F7FF01FFE5EF26B86761813406A1987B /* FilterCollectionView.swift */; };
		1C6641EBB28AB57C4544DF232E0BD195 /* VideoCompositor.swift in Sources */ = {isa = PBXBuildFile; fileRef = D977B16BDEDEC65CB965DB6BC8DBD2C4 /* VideoCompositor.swift */; };
		1C8B02E2348DF5763D4E932CFCDF92A1 /* IgnoreBackgroundTouchesStackView.swift in Sources */ = {isa = PBXBuildFile; fileRef = 38083303D7CF6D810096069A21BE61A5 /* IgnoreBackgroundTouchesStackView.swift */; };
		1CDC85D685B4EAF36FA23EF8438BF820 /* DiscreteSliderView.swift in Sources */ = {isa = PBXBuildFile; fileRef = 68014ED20F6912F536CBEBE35A486780 /* DiscreteSliderView.swift */; };
		1D77BCCA11BC87C267177D56CEBB3CC2 /* EditorViewController.swift in Sources */ = {isa = PBXBuildFile; fileRef = 379263FB25E57D12FF9E052F2509801F /* EditorViewController.swift */; };
		1DBE705AC70118D21932D1E2C90356D3 /* HorizontalCollectionLayout.swift in Sources */ = {isa = PBXBuildFile; fileRef = 65EB9CF91BABC5A4534BB52D4C9074BB /* HorizontalCollectionLayout.swift */; };
		1DBFCD0AC246F6AF3C219C5C14DDDA8C /* PlasmaOpenGLFilter.swift in Sources */ = {isa = PBXBuildFile; fileRef = AF94E64F61DF1366AE7F199CA1F7AD5D /* PlasmaOpenGLFilter.swift */; };
		1E0D0CB758E2BB900332DBD7CBDBDCF0 /* KanvasEditorMenuCollectionCell.swift in Sources */ = {isa = PBXBuildFile; fileRef = C73BCAF1673FC94AFDBB420A4DD9AB62 /* KanvasEditorMenuCollectionCell.swift */; };
		1E42ACCB7096A157B3ED8A2864B67879 /* StickerCollectionView.swift in Sources */ = {isa = PBXBuildFile; fileRef = F51BDC3EE3677514D4DC3EF2FA1DDBE3 /* StickerCollectionView.swift */; };
		1FB109F575CAEEE2CB6F0B480879A38B /* Pods-KanvasCameraExampleTests-umbrella.h in Headers */ = {isa = PBXBuildFile; fileRef = BFC144A03ECB6FA4586B6644643EBB58 /* Pods-KanvasCameraExampleTests-umbrella.h */; settings = {ATTRIBUTES = (Project, ); }; };
		23D772095A7D57BAC0EA0E62B491B298 /* LightLeaksOpenGLFilter.swift in Sources */ = {isa = PBXBuildFile; fileRef = 4919654A0AD40A95EB3198B3721B3D4D /* LightLeaksOpenGLFilter.swift */; };
		24C7FE9BDF3BAA6B9AE67E4DDE7E7CBF /* CameraFilterCollectionController.swift in Sources */ = {isa = PBXBuildFile; fileRef = C5A71A7E73C03D06F630E23A0D631F12 /* CameraFilterCollectionController.swift */; };
		2511ADCCB78CDF2C8252843950635EEC /* CameraView.swift in Sources */ = {isa = PBXBuildFile; fileRef = B537F062DB2733BDDE018B57CFAD392F /* CameraView.swift */; };
		262FFB49FFED354E74A0D45D7530C48B /* ColorSelectorView.swift in Sources */ = {isa = PBXBuildFile; fileRef = 9DEF9976560C24BD28CAF6915D4B9CD0 /* ColorSelectorView.swift */; };
		26CA4EF9F8D98A3FD70D48AC93E0C7D9 /* StickerCollectionCell.swift in Sources */ = {isa = PBXBuildFile; fileRef = CB60A019CFF9318C37F5C4D07F6CF6F8 /* StickerCollectionCell.swift */; };
		26EA79EDA3BCDC2D23817AEF0A17EBFF /* StickerTypeCollectionController.swift in Sources */ = {isa = PBXBuildFile; fileRef = ADF06460C2EA992650B8D655A94976F1 /* StickerTypeCollectionController.swift */; };
		280F9ABC6F92FED04E758C22694203B2 /* StickerType.swift in Sources */ = {isa = PBXBuildFile; fileRef = 1378D3DC7AB4AD60739BCFEBAF5D00C6 /* StickerType.swift */; };
		2A2137EE45879D1440BDD1EAF04C151C /* Texture.swift in Sources */ = {isa = PBXBuildFile; fileRef = 9FA354FC290766DCC25A9B740C4C35BE /* Texture.swift */; };
		2C1A7CE8EC55CBCF1096B7504E867D4F /* CameraInputControllerDelegate.swift in Sources */ = {isa = PBXBuildFile; fileRef = 650429B3AB428927DA5F581FD306C0AF /* CameraInputControllerDelegate.swift */; };
		2C8555B4FF113CEA57A2EE603DD73AAE /* OpenGLFilter.swift in Sources */ = {isa = PBXBuildFile; fileRef = 92796A1B011B55F7DFC3BAA4726F8616 /* OpenGLFilter.swift */; };
		2EACD1E713A60F14AFCD01242F492931 /* OpenGLShaders in Resources */ = {isa = PBXBuildFile; fileRef = DBF9F43404E0DF90C36BF61900C93D63 /* OpenGLShaders */; };
		2EBA7950DF41D13B6F812BC6D7FC4B04 /* DrawerTabBarCell.swift in Sources */ = {isa = PBXBuildFile; fileRef = 96E9B7FC1CD1B26477DF1A854DFBD907 /* DrawerTabBarCell.swift */; };
		30A6E8725F87CA58C02511F532E4CDE3 /* ModeButtonView.swift in Sources */ = {isa = PBXBuildFile; fileRef = 7E12DD3270AD36CE34DD70F1ABD4681B /* ModeButtonView.swift */; };
		31436CA8F0845C34C296D52AE6DB419C /* FilteredInputViewController.swift in Sources */ = {isa = PBXBuildFile; fileRef = 41C3BA993DA1CB4C02087D7C239457F3 /* FilteredInputViewController.swift */; };
		340D5E54159A1305F529D3DA653983D7 /* FilterSettingsView.swift in Sources */ = {isa = PBXBuildFile; fileRef = C4B788658774A643C20F4A91717FA735 /* FilterSettingsView.swift */; };
		347A3A6285B469B0FA0B198A53F9024E /* GifMakerHandler.swift in Sources */ = {isa = PBXBuildFile; fileRef = CBD7DD212F846FF96C1B418871BABD48 /* GifMakerHandler.swift */; };
		368E217398787FCB533771EF498F0F76 /* AVAssetTrack+transform.swift in Sources */ = {isa = PBXBuildFile; fileRef = 8A7F87E0A8A780A39D0DEB1B7159C2D8 /* AVAssetTrack+transform.swift */; };
		399B1E43FA7038DA310A6CE335CC7DB4 /* Sticker.swift in Sources */ = {isa = PBXBuildFile; fileRef = FBCFF183794718DBBABBB319F55E31B0 /* Sticker.swift */; };
		3A5F05434FD8DBF7D853E9670D655D88 /* StickerTypeCollectionView.swift in Sources */ = {isa = PBXBuildFile; fileRef = 41CEB4FF6EFDED2C95046BA68EE26190 /* StickerTypeCollectionView.swift */; };
		3B858E3ED7BC5546188B39B63C44D24F /* UIViewController+Load.swift in Sources */ = {isa = PBXBuildFile; fileRef = F23F8E5E3E25A56999AC2201A807F74B /* UIViewController+Load.swift */; };
		3C3783D9A49D833D63C587D0870142DD /* MirrorTwoOpenGLFilter.swift in Sources */ = {isa = PBXBuildFile; fileRef = 4E440893874CC4E11C92AC71D6F26D0B /* MirrorTwoOpenGLFilter.swift */; };
		3CA4CBB7D7F245D61E615941C0AE5CF9 /* UIView+Layout.swift in Sources */ = {isa = PBXBuildFile; fileRef = 8F7010529CD7A8BA9DFBDCC4DB07E1E9 /* UIView+Layout.swift */; };
		3D4FB433040929CCC649FCBA2E94293F /* KanvasCameraImages.swift in Sources */ = {isa = PBXBuildFile; fileRef = 0192C86F5280A13BBC36D3522EA0CBF2 /* KanvasCameraImages.swift */; };
		3DED6EF49CF3208B70B3D5CFE5F1F8A6 /* StrokeSelectorController.swift in Sources */ = {isa = PBXBuildFile; fileRef = 7B3742152062733FC0DB016E0A764B62 /* StrokeSelectorController.swift */; };
		3EE5AB68E69A4DE351A978C046B536AE /* Device.swift in Sources */ = {isa = PBXBuildFile; fileRef = 21553F5C7688974CE16A869FC9CBF82D /* Device.swift */; };
		408613CFA607C7A15E5EE4B2194AC499 /* MediaClipsEditorViewController.swift in Sources */ = {isa = PBXBuildFile; fileRef = 6388F81A7D32034FEE79C753AFFE6915 /* MediaClipsEditorViewController.swift */; };
		40AF666F4CE9DAFD4A8669A22E6EE5C5 /* MediaDrawerController.swift in Sources */ = {isa = PBXBuildFile; fileRef = 66984E93659B98439D03AB445570C0EA /* MediaDrawerController.swift */; };
		413BE56FE5C17316E2A02BA1630D17E8 /* Pencil.swift in Sources */ = {isa = PBXBuildFile; fileRef = E2511A014323FAA5DC7340DC2379D3F5 /* Pencil.swift */; };
		41A209358AC5EBE220334D4029D5799C /* FilterProtocol.swift in Sources */ = {isa = PBXBuildFile; fileRef = 14F1EF567096B92014CABB56EA65B855 /* FilterProtocol.swift */; };
		41CE1CF1CE4DF98574554E37F12EC7BE /* OptionView.swift in Sources */ = {isa = PBXBuildFile; fileRef = 9D7D8E2FB2E6DEF4AEDFEC32C370DB0B /* OptionView.swift */; };
		426BE0CE0560469D8339C04FFD90D469 /* MediaPickerButtonView.swift in Sources */ = {isa = PBXBuildFile; fileRef = C85B700F39C77BE85DF076623FA6DE81 /* MediaPickerButtonView.swift */; };
		43573B92195275F29CC03BA8EBB05123 /* EditorView.swift in Sources */ = {isa = PBXBuildFile; fileRef = 422E3ED496FEF00B8EC439547793DD1F /* EditorView.swift */; };
		44A77190C457345582B3C6A3C28A0CA6 /* SpeedView.swift in Sources */ = {isa = PBXBuildFile; fileRef = 18C8432456674B4FBBE0D935FAAF1C03 /* SpeedView.swift */; };
		459C6DC78EDAEA11C13DFAD823E0D61E /* ColorCollectionCell.swift in Sources */ = {isa = PBXBuildFile; fileRef = A425FA6B313591F38758299E911945CA /* ColorCollectionCell.swift */; };
		45A4AB191FA86BBEC0D2494B6867649B /* IgnoreTouchesCollectionView.swift in Sources */ = {isa = PBXBuildFile; fileRef = 1B0D01F12513748A1DFAFEF6A1BB21A6 /* IgnoreTouchesCollectionView.swift */; };
		47754B14D80096602EE9DF8751E5FE6F /* AlphaBlendOpenGLFilter.swift in Sources */ = {isa = PBXBuildFile; fileRef = 9414034397DE65DC1E9244946B55D7AF /* AlphaBlendOpenGLFilter.swift */; };
		49557419B3409233EE72E22C7358F9B9 /* MultiEditorViewController.swift in Sources */ = {isa = PBXBuildFile; fileRef = A8E5BCE756CD8F55A5CD7F96C6C8B35F /* MultiEditorViewController.swift */; };
		4AE585E3C86BB533FD2C667BD6116B91 /* EditionMenuCollectionCell.swift in Sources */ = {isa = PBXBuildFile; fileRef = EC8F942A62911DC6BE8587C948CF711D /* EditionMenuCollectionCell.swift */; };
		4AEAF28CA93CE097634311BFA28FB752 /* MovableViewInnerElement.swift in Sources */ = {isa = PBXBuildFile; fileRef = 37115B786E18C5F20E9E6D7234EE7315 /* MovableViewInnerElement.swift */; };
		4B8D7B1CAFC57DBDBAC6735650D0AA60 /* TrimView.swift in Sources */ = {isa = PBXBuildFile; fileRef = 7E2F090C664044806D9E6D8BFFA44698 /* TrimView.swift */; };
		4C0B7C4C237455DF90A36B1F0A32AB01 /* StylableImageView.swift in Sources */ = {isa = PBXBuildFile; fileRef = 695C638DCC0682DC2F43F0FF6F4CDE00 /* StylableImageView.swift */; };
		4F800322EBD90423F3D86F589FACA5E0 /* LoadingIndicatorView.swift in Sources */ = {isa = PBXBuildFile; fileRef = 995BCCA77C3041CB758A92A0A9F26956 /* LoadingIndicatorView.swift */; };
		5028276BA338DA56AFDC417F4E96FCDF /* GrayscaleOpenGLFilter.swift in Sources */ = {isa = PBXBuildFile; fileRef = 54FB703494772EDBC25F7A4152E94B77 /* GrayscaleOpenGLFilter.swift */; };
		50544CC39838135DDBF0047A180E97F4 /* FBSnapshotTestCasePlatform.h in Headers */ = {isa = PBXBuildFile; fileRef = D3067EAFD5B0A06885968D137840DB70 /* FBSnapshotTestCasePlatform.h */; settings = {ATTRIBUTES = (Project, ); }; };
		51E0CFC15846428B5B60A87E4C692B6B /* ImagePreviewController.swift in Sources */ = {isa = PBXBuildFile; fileRef = F60651B0AD2D56BC6B52E16588F44A53 /* ImagePreviewController.swift */; };
		52D46EB2A5C188445EB0C31A98DA5C9A /* TextureSelectorView.swift in Sources */ = {isa = PBXBuildFile; fileRef = 976C696B2AB4F7BE49572100B3849D23 /* TextureSelectorView.swift */; };
		541CE086FD8DA47A56B92A632B759EF5 /* GifMakerSettings.swift in Sources */ = {isa = PBXBuildFile; fileRef = 12A366A291029EC5AF1FD0CE5D47790C /* GifMakerSettings.swift */; };
		544B3CE64F9290E66124E15B06070344 /* StaggeredGridLayout.swift in Sources */ = {isa = PBXBuildFile; fileRef = 320C940114144099DC8F0C393AB8796E /* StaggeredGridLayout.swift */; };
		5586F984DB2200F006838492E6B2480D /* MetalFilter.swift in Sources */ = {isa = PBXBuildFile; fileRef = CEA76C81DB2180490F87539055B230CC /* MetalFilter.swift */; };
		5693A08347C5CFEBCEBAA2AED5FADEE1 /* FBSnapshotTestCasePlatform.m in Sources */ = {isa = PBXBuildFile; fileRef = AD0B81AC7DF4855803A0FA70985F8A99 /* FBSnapshotTestCasePlatform.m */; };
		573B101736C6C03F5335770B42E12D6A /* CameraSegmentHandler.swift in Sources */ = {isa = PBXBuildFile; fileRef = 84A3E62F7B1BB9C640C8D8EADCB63F21 /* CameraSegmentHandler.swift */; };
		57EEF0E66F12707AFDB67380E11F85D7 /* silence.aac in Resources */ = {isa = PBXBuildFile; fileRef = 6A189D0D699850F898F04BBA1D52E167 /* silence.aac */; };
		58C0351AA891130D52BB627E6C92A97C /* EditionMenuCollectionController.swift in Sources */ = {isa = PBXBuildFile; fileRef = E2513DD82A10F1478B11DA9A8F64F0AC /* EditionMenuCollectionController.swift */; };
		594B0AF6CAC9CD49055DD035E1238D57 /* Array+Rotate.swift in Sources */ = {isa = PBXBuildFile; fileRef = CE3785698F9C96D36810FADDD351E2EC /* Array+Rotate.swift */; };
		5B692798B5E8A2A77469241EBF8DF715 /* ColorPickerView.swift in Sources */ = {isa = PBXBuildFile; fileRef = FCB89B04D2C42201B9DB125EC4FFAC18 /* ColorPickerView.swift */; };
		5C66558449032D4031530EF7A2B4E1EA /* TimeIndicator.swift in Sources */ = {isa = PBXBuildFile; fileRef = 16BC35E262183EAD8051354D23F3A25E /* TimeIndicator.swift */; };
		5DFA8A8F236E0B8A8639A1E38C562B33 /* UIImage+FlipLeftMirrored.swift in Sources */ = {isa = PBXBuildFile; fileRef = A19BD33715D81EFAF08CA4A631CDDC32 /* UIImage+FlipLeftMirrored.swift */; };
		5E326ADADFAB54B1BD7F2D2891BF3264 /* StyleMenuCollectionController.swift in Sources */ = {isa = PBXBuildFile; fileRef = 027CF314A11E825C54E07960449537B5 /* StyleMenuCollectionController.swift */; };
		5EA741CF85482CB68F6FD02332580539 /* ModeSelectorAndShootController.swift in Sources */ = {isa = PBXBuildFile; fileRef = 6F49F583D8C757E2E9FFBF8594287781 /* ModeSelectorAndShootController.swift */; };
		5FD780D6DA27873B04F819C8E7D6B4D0 /* ShootButtonView.swift in Sources */ = {isa = PBXBuildFile; fileRef = E79ED288119501E0E7711B8CC445ACF4 /* ShootButtonView.swift */; };
		606AD80F4007788B4DA350C44B979FAE /* Array+Object.swift in Sources */ = {isa = PBXBuildFile; fileRef = 23E10EBCDCCBF15EB4DD15CE8A39EE33 /* Array+Object.swift */; };
		610CB1A5D59647FDA7220D6CCB1ABBAA /* MirrorFourOpenGLFilter.swift in Sources */ = {isa = PBXBuildFile; fileRef = B1023D7466476D0D8F174AABF360E0DD /* MirrorFourOpenGLFilter.swift */; };
		6124F86FC7E4AE0F441261360C6FACD0 /* CameraPreviewView.swift in Sources */ = {isa = PBXBuildFile; fileRef = 37C6B02CD0B0C6AEE3ABADA9AF7777B1 /* CameraPreviewView.swift */; };
		632F79B8289EA779A7763A00D1848839 /* SpeedController.swift in Sources */ = {isa = PBXBuildFile; fileRef = 45E30545B920213019B8B9B5EF7B8ED0 /* SpeedController.swift */; };
		6358F5F8B58E3E8B4B3FC97A18FEFDBB /* Synchronized.swift in Sources */ = {isa = PBXBuildFile; fileRef = 173518C5D7E863E1319B9974802E039F /* Synchronized.swift */; };
		640903349BB1B905B2978B42698483F6 /* ColorCollectionController.swift in Sources */ = {isa = PBXBuildFile; fileRef = 2381296CDF743DC13D6C39A87B7AFF11 /* ColorCollectionController.swift */; };
		661D3B5153483F0D626F1BBA873E1AA8 /* OptionsController.swift in Sources */ = {isa = PBXBuildFile; fileRef = EE7902A3AE25DD52200281994D381FB0 /* OptionsController.swift */; };
		6A368D625B20B35EE1F40B4F6DAD8BF7 /* RaveOpenGLFilter.swift in Sources */ = {isa = PBXBuildFile; fileRef = 0D20D04DF0C59E95F3F6A4282DD8F32D /* RaveOpenGLFilter.swift */; };
		6BCE12C7252C2C889BAC97FC97EEE6E9 /* MediaClipsCollectionController.swift in Sources */ = {isa = PBXBuildFile; fileRef = 38064DF861DCFA819F2879EF07E73B06 /* MediaClipsCollectionController.swift */; };
		6BE5A64D5A97444642E19726AFEF012B /* ScrollHandler.swift in Sources */ = {isa = PBXBuildFile; fileRef = 32A0E55CDF35DA4BC3E0D77DFA4B0AA2 /* ScrollHandler.swift */; };
		6C86AB2E3F4C71FC8741E25D0F569425 /* CVPixelBuffer+sampleBuffer.swift in Sources */ = {isa = PBXBuildFile; fileRef = 68A8B39B49946E20D79D5DCC75647389 /* CVPixelBuffer+sampleBuffer.swift */; };
		6D428FDED76A8FE291CCAD289D5274E0 /* ThumbnailCollectionCell.swift in Sources */ = {isa = PBXBuildFile; fileRef = 6AFB89BD53A9857689396751393E436D /* ThumbnailCollectionCell.swift */; };
		6E8EEC8FB983724721F1AC8C1D848AAC /* Shader.swift in Sources */ = {isa = PBXBuildFile; fileRef = 300EA88D02A600664AF95C06F41DB2E7 /* Shader.swift */; };
		6FC54F72E679ED19EC959276EEBC8C03 /* StyleMenuCollectionView.swift in Sources */ = {isa = PBXBuildFile; fileRef = 7DE2C3D5A0B27F73142EFC09B005EBEB /* StyleMenuCollectionView.swift */; };
		712DCD1D4797BE4D54DF9E1F4D7A4FCC /* DimensionsHelper.swift in Sources */ = {isa = PBXBuildFile; fileRef = A348A7D51484FBF8F27CF516109C206E /* DimensionsHelper.swift */; };
		7564B146239B5F06A489340B208F6705 /* KanvasCameraColors.swift in Sources */ = {isa = PBXBuildFile; fileRef = 81D5F4263492468FF5C0B9A2CA04DA2E /* KanvasCameraColors.swift */; };
		757FFD4FB62A4C4CE20755D1690778B8 /* StickerCollectionController.swift in Sources */ = {isa = PBXBuildFile; fileRef = DD9CC578A163D1D09D6256EA7FE1AE7F /* StickerCollectionController.swift */; };
		76795CAA766684FA850A5B8336FC5E67 /* ImagePoolOpenGLFilter.swift in Sources */ = {isa = PBXBuildFile; fileRef = 59921A5CA7FC426612259A09C4B66140 /* ImagePoolOpenGLFilter.swift */; };
		77963FF7EE2C6BF810466A85D700811E /* FBSnapshotTestController.m in Sources */ = {isa = PBXBuildFile; fileRef = DE35F81C954881204729C569018D98C0 /* FBSnapshotTestController.m */; };
		787ECE92EA601301DF713148633BE6E7 /* GifMakerView.swift in Sources */ = {isa = PBXBuildFile; fileRef = 75B3C112BC44CD9F26FB1BAE3DECB508 /* GifMakerView.swift */; };
		78A7AA2AA8A46B01EBA1C46A0272256C /* MediaDrawerView.swift in Sources */ = {isa = PBXBuildFile; fileRef = 5130261300CA6707EC95819AF354C067 /* MediaDrawerView.swift */; };
		794DA1CBCF08281FDFF8CA0D5D19245F /* FilmOpenGLFilter.swift in Sources */ = {isa = PBXBuildFile; fileRef = 377D06EDC9DDF7ED801FC789F59783FA /* FilmOpenGLFilter.swift */; };
		7A3ED87A35AAC4D9EB80C134040BE2A2 /* DrawerTabBarView.swift in Sources */ = {isa = PBXBuildFile; fileRef = 62422CCEC082DE0D540250A66160E6D4 /* DrawerTabBarView.swift */; };
		7ED44B1968113057CFF5C1EE12A7D100 /* AVAsset+Utils.swift in Sources */ = {isa = PBXBuildFile; fileRef = EB26B0CB229B783C10FC7106834BCAF0 /* AVAsset+Utils.swift */; };
		7F24CA9DF86E157E130DCB42735202F4 /* CameraPreviewViewController.swift in Sources */ = {isa = PBXBuildFile; fileRef = 21353EE3186E859FEC99215F3995CA20 /* CameraPreviewViewController.swift */; };
		82BD83963AFA028825BA01604EF66BC9 /* ThumbnailCollectionViewLayout.swift in Sources */ = {isa = PBXBuildFile; fileRef = D84176480057652FA48C40F9A4A14765 /* ThumbnailCollectionViewLayout.swift */; };
		82C7525C6F335A86962E4D51DB53A16A /* DrawingController.swift in Sources */ = {isa = PBXBuildFile; fileRef = B8B9B7C8F9E20101315C19875F03CE27 /* DrawingController.swift */; };
		83D206A8C111ECA2EEB59E361CB73855 /* EditorTextView.swift in Sources */ = {isa = PBXBuildFile; fileRef = 2FE6E998AA627DF794E4EE2C58416AA6 /* EditorTextView.swift */; };
		866E52D56640254CE4D969DFA8FBC368 /* VideoOutputHandler.swift in Sources */ = {isa = PBXBuildFile; fileRef = 4EEAAC0F311DCEDB157F8579337EA73A /* VideoOutputHandler.swift */; };
		870CED7C6E3E9B2BD676810CDC71CEA7 /* TrimController.swift in Sources */ = {isa = PBXBuildFile; fileRef = 68621C6A777F4C077C200CE2E1FB5244 /* TrimController.swift */; };
		8748229F1D582358FC512397D89D1BBD /* CameraRecorder.swift in Sources */ = {isa = PBXBuildFile; fileRef = DCD1661CB012F8A638885559058A7379 /* CameraRecorder.swift */; };
		879BD44BBA4F03DE86CA7BC44C24E251 /* ColorSelectorController.swift in Sources */ = {isa = PBXBuildFile; fileRef = CA29FBD67E30268109EC4D4636021FEC /* ColorSelectorController.swift */; };
		87D6F8413A7B375C836E57CCAD550A7F /* SwiftSupport.swift in Sources */ = {isa = PBXBuildFile; fileRef = 82D2DF1ABBBD85F5E079D7D0EB5479BC /* SwiftSupport.swift */; };
		88C210C706B48EA22FE50D809951AF20 /* GifVideoOutputHandler.swift in Sources */ = {isa = PBXBuildFile; fileRef = BA29E47480CDE93F649F247D1788994D /* GifVideoOutputHandler.swift */; };
		89D2DB95C86E53A5C3EBFDA6293C5BA1 /* Pods-KanvasCameraExample-dummy.m in Sources */ = {isa = PBXBuildFile; fileRef = 1CEE4C47043FCDD185056E0AEB2F3CBA /* Pods-KanvasCameraExample-dummy.m */; };
		8A08A35AC5C150F44AEBB7EF3BE26408 /* FilterCollectionCell.swift in Sources */ = {isa = PBXBuildFile; fileRef = 40D7B717D19F13F574CAF574CA2E40CF /* FilterCollectionCell.swift */; };
		8C0B5EBDF83DDC66A416370F936B9A00 /* UIApplication+StrictKeyWindow.h in Headers */ = {isa = PBXBuildFile; fileRef = 0A3ACA72AE9B776E644F6D159AB3E80B /* UIApplication+StrictKeyWindow.h */; settings = {ATTRIBUTES = (Project, ); }; };
		8CFB228CF5B478E543A11E680B07CAD9 /* CameraSettings.swift in Sources */ = {isa = PBXBuildFile; fileRef = 9BDFB6C8BB6C4A4215F0CE27CEEC99F1 /* CameraSettings.swift */; };
		8DE29D37B2EE93F068B9EA55F0C502C1 /* EditionOption.swift in Sources */ = {isa = PBXBuildFile; fileRef = BDBFB68DB7AB5518A0BD39739B4F60A6 /* EditionOption.swift */; };
		8EFEFC2E9624EA2E8B2CC192B1169C6F /* FilterFactory.swift in Sources */ = {isa = PBXBuildFile; fileRef = 65F325F4A1BC9E734F1E376CDB0B2A83 /* FilterFactory.swift */; };
		90367C80313F4DA2AA09EA360911EB82 /* ChromaOpenGLFilter.swift in Sources */ = {isa = PBXBuildFile; fileRef = 2A948AC8DD5917F864FA04AEA6B738B4 /* ChromaOpenGLFilter.swift */; };
		91322331B71EB915EE63F9293F6E25E1 /* ExtendedStackView.swift in Sources */ = {isa = PBXBuildFile; fileRef = CBF71D347EBD8E4817567AB77574FF78 /* ExtendedStackView.swift */; };
		9168965AFFE404A03A01CD55F1F97C21 /* EditorTextController.swift in Sources */ = {isa = PBXBuildFile; fileRef = D4413700EB4B03CCAD1F54658580F90F /* EditorTextController.swift */; };
		942BCE426E10B38B2ECFEA223C677324 /* MediaClip.swift in Sources */ = {isa = PBXBuildFile; fileRef = 7E684E54A47CF54983D2FC9C551D2B7A /* MediaClip.swift */; };
		94508289AA94D75354FA880228E1487E /* ThumbnailCollectionView.swift in Sources */ = {isa = PBXBuildFile; fileRef = EC03E276B8FD25B05604012563799DF3 /* ThumbnailCollectionView.swift */; };
		9696A0C866106C489C0035BB82108C6F /* TrashView.swift in Sources */ = {isa = PBXBuildFile; fileRef = 6E2472298539E2457396C47785A0E61B /* TrashView.swift */; };
		9772C2FB777DFDB8EB7B872ABB33509D /* GLPixelBufferView.swift in Sources */ = {isa = PBXBuildFile; fileRef = 0C84FC0996E7D34BDF13DDF21D9CDC77 /* GLPixelBufferView.swift */; };
		97822DD68220E507F59860F66B04D6F2 /* GifMakerController.swift in Sources */ = {isa = PBXBuildFile; fileRef = 0214404DBC6E160CB3A36A86F858A142 /* GifMakerController.swift */; };
		97EFF4E3E3DBBCA43016F205DE25E082 /* PhotoOutputHandler.swift in Sources */ = {isa = PBXBuildFile; fileRef = 9A2D2456BE26991EDF36FCCCC6A4C559 /* PhotoOutputHandler.swift */; };
		9DB47C3E5ED2C1A7C3A4EAFD399646D2 /* MediaPlayerController.swift in Sources */ = {isa = PBXBuildFile; fileRef = AE6A077E7542953DC6547C21F9DED135 /* MediaPlayerController.swift */; };
		9E047CD48BD0FC5BD802AE71CA398668 /* StyleMenuCollectionCell.swift in Sources */ = {isa = PBXBuildFile; fileRef = 35CD26392642351A1CCAAF76EDDA0787 /* StyleMenuCollectionCell.swift */; };
		9E25514CA632F2B751D726585EC5D0A4 /* EasyTipView.swift in Sources */ = {isa = PBXBuildFile; fileRef = 5302EFBA2CC8A03E016B22330523323B /* EasyTipView.swift */; };
		9F1F873730A9852F3465051778320D6C /* UIColor+Lerp.swift in Sources */ = {isa = PBXBuildFile; fileRef = 8C2616B965E12348D393D69F19B7E626 /* UIColor+Lerp.swift */; };
		9FC99DD3947E685D211A45C8E0ABCF84 /* URL+Media.swift in Sources */ = {isa = PBXBuildFile; fileRef = B2AC806C14358F2AAF939EC89749B019 /* URL+Media.swift */; };
		A457A948F248D2A52CD05F067B0C1367 /* UIImage+Compare.m in Sources */ = {isa = PBXBuildFile; fileRef = EF53D290F564A9B10CEF56C9DC2010F2 /* UIImage+Compare.m */; };
		A462EE5C3A5CE297C6754CF60E405CCE /* UIImage+PixelBuffer.swift in Sources */ = {isa = PBXBuildFile; fileRef = 4673CBAC8A21E5AF9AAE1FA80EA03862 /* UIImage+PixelBuffer.swift */; };
		A468FBEFE599E74F43C751EE71A83541 /* TrimArea.swift in Sources */ = {isa = PBXBuildFile; fileRef = 46089E6DF44B4070CAB0D0B78CD16ACC /* TrimArea.swift */; };
		A47003B4F750E4E642938947195C76EE /* IndexPath+Order.swift in Sources */ = {isa = PBXBuildFile; fileRef = 34AB13AA95C360C32866963E6F53EF88 /* IndexPath+Order.swift */; };
		A4C9D697BCA040B0E141916314934A15 /* Math.swift in Sources */ = {isa = PBXBuildFile; fileRef = 4CCAC9E682C355DA430F30018EBBFF2E /* Math.swift */; };
		A4DC06EACF5EEF13BA7B67563406FB79 /* OptionSelectorCell.swift in Sources */ = {isa = PBXBuildFile; fileRef = 84C1697E6C896842A78B94BBB0A4FCEC /* OptionSelectorCell.swift */; };
		A4FE71DC7E6F39F5803CF559D1035ED3 /* KanvasQuickBlogSelectorCoordinating.swift in Sources */ = {isa = PBXBuildFile; fileRef = 3CFECC388D8E3B17AE4EA633DBD09C13 /* KanvasQuickBlogSelectorCoordinating.swift */; };
		A5229C7852D3BB0BE86CA4C583E9E47F /* MMCQ.swift in Sources */ = {isa = PBXBuildFile; fileRef = 597B7169411EAD310B998D087F2EFB33 /* MMCQ.swift */; };
		A6BDED3FDB887E56D3F033015F664F22 /* CameraZoomHandler.swift in Sources */ = {isa = PBXBuildFile; fileRef = CA16A7046791A2C11CF9634068023D13 /* CameraZoomHandler.swift */; };
		A7031E948E7F9751154807F9B3D7AB3D /* GLError.swift in Sources */ = {isa = PBXBuildFile; fileRef = C33A7B83556B5A6A4AE2A488F95B51FA /* GLError.swift */; };
		A93C25DA0A084476A5740938B25821D0 /* UIColor+Hex.swift in Sources */ = {isa = PBXBuildFile; fileRef = 291C5816407A2F1470A0BF4B344B32C4 /* UIColor+Hex.swift */; };
		A93C4A6D9D585AE0B6EB7E9D6E8C6FDD /* UIImage+Camera.swift in Sources */ = {isa = PBXBuildFile; fileRef = DFAF1B3C92533A5E22AE9E6C5DBCF392 /* UIImage+Camera.swift */; };
		A993C3E82E19BC7480F56A24BC751CC7 /* CameraController.swift in Sources */ = {isa = PBXBuildFile; fileRef = 3C4764AB9D3C7B053F6D2142BB48CB56 /* CameraController.swift */; };
		AA46E9DC357F4C0D10A32745543C0617 /* MetalShaders in Resources */ = {isa = PBXBuildFile; fileRef = BD8F84065B3E8D6E3FBC10414D7C6FCD /* MetalShaders */; };
		AAB20AB2D019B30A598F144A1014CBFA /* CVPixelBuffer+resize.swift in Sources */ = {isa = PBXBuildFile; fileRef = 1AE39CD2C4A43C6CE2BF0FEE2D231CE9 /* CVPixelBuffer+resize.swift */; };
		AB3570007412B510F78B81D1A83E7FC9 /* FBSnapshotTestCase-umbrella.h in Headers */ = {isa = PBXBuildFile; fileRef = 4964EEFBA80E32A6A3082BF93B7DEBEB /* FBSnapshotTestCase-umbrella.h */; settings = {ATTRIBUTES = (Project, ); }; };
		ABAE8E880B199B8A3FF91EFC8DEDD8AE /* CALayer+Shadows.swift in Sources */ = {isa = PBXBuildFile; fileRef = 0D17B4DA6E1C57F2981B39D55F4D947C /* CALayer+Shadows.swift */; };
		AC5C711B615BF4D529289771064C4E4F /* ConicalGradientLayer.swift in Sources */ = {isa = PBXBuildFile; fileRef = 22C6CD65DA2286E5AF6935985C8A0DFC /* ConicalGradientLayer.swift */; };
		AE0B7092C96BB912BBB86A8A2FF288CC /* ThumbnailCollectionController.swift in Sources */ = {isa = PBXBuildFile; fileRef = 54FE54588F777D9D8C873F99414153A7 /* ThumbnailCollectionController.swift */; };
		AE9BDDB72CCC7A324EF30A32AD3DD46C /* StrokeSelectorView.swift in Sources */ = {isa = PBXBuildFile; fileRef = 208D1D8F581CEF53A78458C57DD9D86D /* StrokeSelectorView.swift */; };
		AF9A78103404ABBDB7231BDB5F7C62E9 /* MovableViewCanvas.swift in Sources */ = {isa = PBXBuildFile; fileRef = 684DD1568D0739338203DE489A9DB020 /* MovableViewCanvas.swift */; };
		AFB4D40277075C275571A57A615A2C3A /* StickerLoader.swift in Sources */ = {isa = PBXBuildFile; fileRef = E65880C7B09CE2B014594952B8895E23 /* StickerLoader.swift */; };
		B04FE08503A29C4A4F5B82A8AD370913 /* ExtendedButton.swift in Sources */ = {isa = PBXBuildFile; fileRef = 48676FCEF4A89E60F53BC25BFD701FE8 /* ExtendedButton.swift */; };
		B1A19407CEE7E85167C4ACDFF0C2B586 /* PlaybackOption.swift in Sources */ = {isa = PBXBuildFile; fileRef = D76384A8B1B37B954C52A9874E1E9FD5 /* PlaybackOption.swift */; };
		B4E130C3A63B664266A56CC14B7FB511 /* UIGestureRecognizer+Active.swift in Sources */ = {isa = PBXBuildFile; fileRef = 05121FF680DE280D80A3399B864E54C7 /* UIGestureRecognizer+Active.swift */; };
		B63AFE07135F1DB4AFED2EDED7BFB3A8 /* GLUtilities.swift in Sources */ = {isa = PBXBuildFile; fileRef = D04BBC724214548133331A8B9C877815 /* GLUtilities.swift */; };
		B8ADA30C051A2790FE88BE07CBFFF592 /* UIImage+Diff.m in Sources */ = {isa = PBXBuildFile; fileRef = E0956940883830C651240E754E3ECC52 /* UIImage+Diff.m */; };
		B99851E0AF5E2F2ACAD0B66DB8C1FF26 /* ViewTransformations.swift in Sources */ = {isa = PBXBuildFile; fileRef = 80E32CD8357836A4EADEB8EF9E53738A /* ViewTransformations.swift */; };
		BB113E73BBE00405DEAAADF1D912BD2A /* MetalRenderEncoder.swift in Sources */ = {isa = PBXBuildFile; fileRef = 511157464372CEDD2F8582D90641A37A /* MetalRenderEncoder.swift */; };
		BD24ED1F313CE1EF10A8E2BA3D07B8FC /* UIUpdate.swift in Sources */ = {isa = PBXBuildFile; fileRef = 788BB7E78688D73103975A7B33D04B36 /* UIUpdate.swift */; };
		BD43AB9E49A31CE6F36A340ADE3B2FC6 /* ToonOpenGLFilter.swift in Sources */ = {isa = PBXBuildFile; fileRef = 813DD4A9FF78A144AC02D3F454A9857B /* ToonOpenGLFilter.swift */; };
		BD9AF181A50425E0A3C4FC84056EE6A2 /* FilterSettingsController.swift in Sources */ = {isa = PBXBuildFile; fileRef = A2936BEB11AAF17D4854BB110E398C87 /* FilterSettingsController.swift */; };
		BDFE3863C236BDD415F3C39522DE4A3D /* FilterCollectionInnerCell.swift in Sources */ = {isa = PBXBuildFile; fileRef = E68E1A7D0C27EF70AB6456132E5190FF /* FilterCollectionInnerCell.swift */; };
		BF93D9A513194376FC298E9D92995CA7 /* UICollectionView+Cells.swift in Sources */ = {isa = PBXBuildFile; fileRef = 029987696C581A9F9BDE12940244B741 /* UICollectionView+Cells.swift */; };
		BFEB8F7FBA7061C4F1D41C67997A175E /* CVPixelBuffer+copy.swift in Sources */ = {isa = PBXBuildFile; fileRef = 80B898709CA979FFE97ACF79C00D0D67 /* CVPixelBuffer+copy.swift */; };
		C13F3A8AD06C410E25569C55551A0DE5 /* MovableView.swift in Sources */ = {isa = PBXBuildFile; fileRef = B29DFEC782A052BFBD6ADF6E40B97A45 /* MovableView.swift */; };
		C227FD1C858148327AD6CF45F9BC35E4 /* UIImage+Diff.h in Headers */ = {isa = PBXBuildFile; fileRef = E354F8FD537351F26F7949B4EBFA5101 /* UIImage+Diff.h */; settings = {ATTRIBUTES = (Project, ); }; };
		C32A39B2B5B1AF8EFC796AE6AB7BF9A8 /* AVURLAsset+Thumbnail.swift in Sources */ = {isa = PBXBuildFile; fileRef = 3DBF897477EFC6BFAC6C72F6EC34DF7F /* AVURLAsset+Thumbnail.swift */; };
		C39EC91A7A1A6E91791C41971F6811D2 /* DrawingView.swift in Sources */ = {isa = PBXBuildFile; fileRef = D3A86C4CC75869EEF5F1F930806F7951 /* DrawingView.swift */; };
		C3CA256CC5C3308862AFF3218B47B684 /* UIImage+Compare.h in Headers */ = {isa = PBXBuildFile; fileRef = A25844C26701FA4BCAEF64150B56777F /* UIImage+Compare.h */; settings = {ATTRIBUTES = (Project, ); }; };
		C439A987173F344BA317370525D0F3FB /* GIFDecoder.swift in Sources */ = {isa = PBXBuildFile; fileRef = 59970E46FABCAA4226FA6475D64AC430 /* GIFDecoder.swift */; };
		C4D49576187430E90895C8BA89783113 /* CameraFilterCollectionCell.swift in Sources */ = {isa = PBXBuildFile; fileRef = FD5655FAD169B750FFD973FF53512DDD /* CameraFilterCollectionCell.swift */; };
		C6AB364BAABFFF8B6553130D2735DDBF /* Rendering.swift in Sources */ = {isa = PBXBuildFile; fileRef = 121F3A93DCFF871D7B3465DA75AF932C /* Rendering.swift */; };
		C79D9878E3DB6A2D998BE776CA1BDA95 /* KanvasCamera-umbrella.h in Headers */ = {isa = PBXBuildFile; fileRef = A4192A68BCE5E09B5BC16FC4B3E83B83 /* KanvasCamera-umbrella.h */; settings = {ATTRIBUTES = (Project, ); }; };
		C83C536DBBF24BD3C508781019487AB0 /* MultiEditorExportHandler.swift in Sources */ = {isa = PBXBuildFile; fileRef = D168FFFF40E661366D849CD3EAD1AE63 /* MultiEditorExportHandler.swift */; };
		C85A64B8447E2EC36B4144C4B4DE2308 /* DrawerTabBarOption.swift in Sources */ = {isa = PBXBuildFile; fileRef = FD7C55AA21F489F9D379C32C0A553D3A /* DrawerTabBarOption.swift */; };
		C8E9C2D5D879CD55E41A8AF50E0D07C2 /* GroupOpenGLFilter.swift in Sources */ = {isa = PBXBuildFile; fileRef = DE82A6DBC5101C4E34248C9A29C4274F /* GroupOpenGLFilter.swift */; };
		C974B04CD690EEEF36DE8FE92F8C1243 /* OptionSelectorView.swift in Sources */ = {isa = PBXBuildFile; fileRef = 6C364DD7FC286E06AD75F5AFB9CDD594 /* OptionSelectorView.swift */; };
		CB2AA51C78815551CFDBD72C35FB6E70 /* OptionSelectorItem.swift in Sources */ = {isa = PBXBuildFile; fileRef = 7847749AE32F2536A7D9DAAF311A849A /* OptionSelectorItem.swift */; };
		CBD39660A2AEA338F8D2CE18BEBECEF9 /* UIImage+Snapshot.m in Sources */ = {isa = PBXBuildFile; fileRef = AA172EA1A198EEFBE0794EACF7993C02 /* UIImage+Snapshot.m */; };
		CD9571AFB67D7E488C6A7A05440CD131 /* MainTextView.swift in Sources */ = {isa = PBXBuildFile; fileRef = 8E95ED811BE6BF8387EA8F17F6454FAC /* MainTextView.swift */; };
		CE3CECAC94F47B8845ABD4A92D0E47A0 /* UIView+Image.swift in Sources */ = {isa = PBXBuildFile; fileRef = 3A2588AB08D07D2A8DDEB3EBBAA14719 /* UIView+Image.swift */; };
		CF52801570F0035ED67DBEBDAF4D295F /* RoundedTexture.swift in Sources */ = {isa = PBXBuildFile; fileRef = 374F53E1594D36B5C83C4686F2A93F96 /* RoundedTexture.swift */; };
		CF5EA69DA47BB41E67EA35C5092018BD /* MediaPickerThumbnailFetcher.swift in Sources */ = {isa = PBXBuildFile; fileRef = 4AF30054403ABC621B4AF9D3E0AD3CEF /* MediaPickerThumbnailFetcher.swift */; };
		CF6D9F68C65E3FC1993B7799CA82CC2A /* String+UTF16Substring.swift in Sources */ = {isa = PBXBuildFile; fileRef = D1222CB85075ED6A4094D764D7266A62 /* String+UTF16Substring.swift */; };
		D02B6F2CC0284311B76420AB1AF0A34C /* Renderer.swift in Sources */ = {isa = PBXBuildFile; fileRef = 43D049298F5FB733A4BBB6119A995B5D /* Renderer.swift */; };
		D1F3FD0D167E02A4F8846E883E9ADB11 /* PixelBufferView.swift in Sources */ = {isa = PBXBuildFile; fileRef = 29F5FAB8C491C799701BD2FDE4BDA675 /* PixelBufferView.swift */; };
		D23E81762F046CC1D2BD67ADBE066D38 /* StickerTypeCollectionCell.swift in Sources */ = {isa = PBXBuildFile; fileRef = 58809BD2ED197C8F273FAE81F1F8944A /* StickerTypeCollectionCell.swift */; };
		D29746A995FCF471B755379EAA4F2188 /* CameraPermissionsViewController.swift in Sources */ = {isa = PBXBuildFile; fileRef = 3836368B8E4137C74A92B5F1B46EEB8E /* CameraPermissionsViewController.swift */; };
		D2E6F405E04B1C9DBD0FE2FADDBBAA4A /* DiscreteSlider.swift in Sources */ = {isa = PBXBuildFile; fileRef = F15C157CBA3D5CC68BF29852D938EFE7 /* DiscreteSlider.swift */; };
		D5FAA5ED25EAEE61F6476D63E0CA9894 /* FBSnapshotTestCase-dummy.m in Sources */ = {isa = PBXBuildFile; fileRef = 78446EA2EE3558B1B96DFA6EB30034A5 /* FBSnapshotTestCase-dummy.m */; };
		D607E281B6103D213C2295CE59CC6658 /* FBSnapshotTestCase.m in Sources */ = {isa = PBXBuildFile; fileRef = 13C8BBFE2D9E3A9C566221B1DE04E91C /* FBSnapshotTestCase.m */; };
		D63E75D8E1BF28845AB90AC3D9E4B948 /* FilterType.swift in Sources */ = {isa = PBXBuildFile; fileRef = 68E31E0980E41233158552F3E4C3623D /* FilterType.swift */; };
		D84E71FC6729307416757DF2BC512225 /* DrawerTabBarController.swift in Sources */ = {isa = PBXBuildFile; fileRef = AD54231C806B1A91C49F45DEA7A66228 /* DrawerTabBarController.swift */; };
		D8813E16688FC95968800A1EB6A64A18 /* EditionMenuCollectionView.swift in Sources */ = {isa = PBXBuildFile; fileRef = 5FFE0772DFCBB46E4F6D0307E2026E1B /* EditionMenuCollectionView.swift */; };
		D8C2AC6F5E03161759C99F7680485BA8 /* CameraInputOutput.swift in Sources */ = {isa = PBXBuildFile; fileRef = 7F8F047E28274E30D48CCE1EF43B82CD /* CameraInputOutput.swift */; };
		D8F99241C0EEA78F3D447D15B2F60769 /* MediaExporter.swift in Sources */ = {isa = PBXBuildFile; fileRef = 0D686CD7EB3FEB39AD9F9EC641A6AABD /* MediaExporter.swift */; };
		DA6BCD3917026EE861A65EAA7F3806FB /* ColorThief.swift in Sources */ = {isa = PBXBuildFile; fileRef = D51A66A2F4E1FD4CBC72B8AFD73F1EC9 /* ColorThief.swift */; };
		DC8C688A9BBDB8CFC30CC49767AE0D4C /* MetalPixelBufferView.swift in Sources */ = {isa = PBXBuildFile; fileRef = C83B57BE383A6D81A225F6CFA40DD502 /* MetalPixelBufferView.swift */; };
		DD737D8826E1B105AFF7C7A7695716F0 /* RGBA.swift in Sources */ = {isa = PBXBuildFile; fileRef = 0EF52F29D9A1717AEAFFA30CC78B468B /* RGBA.swift */; };
		DF01BADD64B90AFAE19AF8EC3ABB5606 /* CircularImageView.swift in Sources */ = {isa = PBXBuildFile; fileRef = A581AB07FF7FABEBC42B508B23BC4527 /* CircularImageView.swift */; };
		DF5C40F678762A11B1C5B9EDFE360420 /* TextOptions.swift in Sources */ = {isa = PBXBuildFile; fileRef = 7BAB312AC92C6EDD4587C63315302F11 /* TextOptions.swift */; };
		E187A9A2F5D5148EFBDD0AC97C05906D /* StickerMenuController.swift in Sources */ = {isa = PBXBuildFile; fileRef = EDAA567417BDCFEEE6F34EAF0BA31EA2 /* StickerMenuController.swift */; };
		E2212A827413D8AEAB02C71342B50773 /* ColorDrop.swift in Sources */ = {isa = PBXBuildFile; fileRef = 51B697466E18DD551EA540A98BF54E70 /* ColorDrop.swift */; };
		E41F8848936810C0F5119260D6E925D6 /* MediaPickerViewController.swift in Sources */ = {isa = PBXBuildFile; fileRef = EB04EDE8520C9E33854F61C1964B8D70 /* MediaPickerViewController.swift */; };
		E4A7C8B144B7D6A43308DACEC3E0F526 /* StylableTextView.swift in Sources */ = {isa = PBXBuildFile; fileRef = 559D451E97F3C666719152A0E9A6E910 /* StylableTextView.swift */; };
		E7C39C3D34732A8DEE8E402829E95B23 /* KanvasEditorMenuController.swift in Sources */ = {isa = PBXBuildFile; fileRef = EEC68282C1D7F35F68EFEB7592C92FD4 /* KanvasEditorMenuController.swift */; };
		E8EDEBA6E7708B931BD3A65D12A7CC3B /* GLKMatrix4+Unsafe.swift in Sources */ = {isa = PBXBuildFile; fileRef = 08F4DBD4F694B82860BBB247A50D1427 /* GLKMatrix4+Unsafe.swift */; };
		E90624D7800F1BAC0C20DD80AC31A56A /* IgnoreTouchesView.swift in Sources */ = {isa = PBXBuildFile; fileRef = 3BE41AAC84EF45BF1139528CA0795F21 /* IgnoreTouchesView.swift */; };
		E929A2AE271E0A986682887F9D7B0B15 /* ClosedRange+Clamp.swift in Sources */ = {isa = PBXBuildFile; fileRef = AC25B881CBDB5EEC30E9280B42D01145 /* ClosedRange+Clamp.swift */; };
		E97E4D769F8092A75D9CC05696BEDBBA /* Pods-KanvasCameraExampleTests-dummy.m in Sources */ = {isa = PBXBuildFile; fileRef = 76AE966E712D09165689018C294D7147 /* Pods-KanvasCameraExampleTests-dummy.m */; };
		EBE1216C227F030BCFE16F463658C15F /* Array+Move.swift in Sources */ = {isa = PBXBuildFile; fileRef = B1B7EA30F1DB91240A4AA01BB939BC38 /* Array+Move.swift */; };
		ECE8B8EF6EEB042E2B76774C98043405 /* KanvasCameraFonts.swift in Sources */ = {isa = PBXBuildFile; fileRef = EE4833BD5304BFD814AE251EBDF90A6E /* KanvasCameraFonts.swift */; };
		ED9491AFD86C42B4E43D9FF131CE0EA9 /* DiscreteSliderCollectionCell.swift in Sources */ = {isa = PBXBuildFile; fileRef = 95FB11F9BB29AF8538236CA8523141A4 /* DiscreteSliderCollectionCell.swift */; };
		EE12F3507B53D3DEF69132B23259584D /* OptionSelectorController.swift in Sources */ = {isa = PBXBuildFile; fileRef = 2F0AA7C749B1381FB0F84A20C7F0B71A /* OptionSelectorController.swift */; };
		EFA45E70CD6224C8B68738ED9E97CA21 /* FBSnapshotTestController.h in Headers */ = {isa = PBXBuildFile; fileRef = 88EE4F95531D217A595AA8D85A24FA39 /* FBSnapshotTestController.h */; settings = {ATTRIBUTES = (Project, ); }; };
		F0194B6D62F2CFC7EA4563E8D2D14F71 /* NumTypes+Conversion.swift in Sources */ = {isa = PBXBuildFile; fileRef = 83C085008CA1E37E039D30F18EF3CB0A /* NumTypes+Conversion.swift */; };
		F114F80A110376900552027CCDA17ECB /* LegoOpenGLFilter.swift in Sources */ = {isa = PBXBuildFile; fileRef = 4698061F4339532576DE8EEB0BC2D760 /* LegoOpenGLFilter.swift */; };
		F1F3B697F46C26788912A0CA9B98E895 /* EditorCodable.swift in Sources */ = {isa = PBXBuildFile; fileRef = 3C394DF967D58008B7FAE72193D13F2A /* EditorCodable.swift */; };
		F3331FE74780E3EDDDE38A57884DABAF /* CALayer+Color.swift in Sources */ = {isa = PBXBuildFile; fileRef = 4341FB2724CE8EE8DF1529DE4DFC9E24 /* CALayer+Color.swift */; };
		F5700F3ED0DBC9D15BBFB99464097640 /* Queue.swift in Sources */ = {isa = PBXBuildFile; fileRef = FA1AE7CB5878ACBAB57B92ED066B5380 /* Queue.swift */; };
		F876F054886227B059B0778C6C1A0A83 /* UIImage+Snapshot.h in Headers */ = {isa = PBXBuildFile; fileRef = EA718A72E676291836EBB46B85242155 /* UIImage+Snapshot.h */; settings = {ATTRIBUTES = (Project, ); }; };
		F93980658B0444DC7ACAA2FE5B2CDBCC /* MTLDevice+KanvasCamera.swift in Sources */ = {isa = PBXBuildFile; fileRef = 06386CF8ED62E334F7A123D43E38D170 /* MTLDevice+KanvasCamera.swift */; };
		F9D2ADC958E2FF2329E9E2FB0849F070 /* UIFont+Utils.swift in Sources */ = {isa = PBXBuildFile; fileRef = 74FDC4E8BEB4F7C56F7A93B61F3E2648 /* UIFont+Utils.swift */; };
		FA5ACE4D805E6A333BC03A3DE8D70EB6 /* ColorPickerController.swift in Sources */ = {isa = PBXBuildFile; fileRef = CF7F15F66A670F8F00C30BA8AB4D28E3 /* ColorPickerController.swift */; };
		FB1B5CBB2E74D0B615605428C1325458 /* KanvasCameraAnalyticsProvider.swift in Sources */ = {isa = PBXBuildFile; fileRef = 6FD9F16A5C2989C5EBC06A408DC197B8 /* KanvasCameraAnalyticsProvider.swift */; };
		FD5BF3BD371F49E69D0DAE5E241A2820 /* CALayer+CGImage.swift in Sources */ = {isa = PBXBuildFile; fileRef = 1D229CBF5680B4EDAFF70C4321B711CC /* CALayer+CGImage.swift */; };
		FDCB907FB50CC0469941CC99CC7D797E /* EditorFilterView.swift in Sources */ = {isa = PBXBuildFile; fileRef = A3A3A9D73C13F968B222CB8028E95F29 /* EditorFilterView.swift */; };
		FEA15AE4B9535B4892FD1EFC7BB62C7D /* CameraInputController.swift in Sources */ = {isa = PBXBuildFile; fileRef = FFB9EBAF48686F50CEC1292719BB7C7D /* CameraInputController.swift */; };
		FEB2031CDB62497140052FA0BB0F4E11 /* EditorFilterCollectionCell.swift in Sources */ = {isa = PBXBuildFile; fileRef = FD5E462CB6D7F50606671EB6A6F239C2 /* EditorFilterCollectionCell.swift */; };
		FED31F197FADE9403AD56F20770AAA6F /* MediaClipsCollectionCell.swift in Sources */ = {isa = PBXBuildFile; fileRef = AA66068155F2F709FDAC8C5ACAC01F4B /* MediaClipsCollectionCell.swift */; };
		FEE2FAEF394A061275C727781D8B3476 /* TextureSelectorController.swift in Sources */ = {isa = PBXBuildFile; fileRef = F8E7D043FC545C9B797BB3757326D94F /* TextureSelectorController.swift */; };
		FEF5D4A9035E0B55827539734A097239 /* EMInterferenceOpenGLFilter.swift in Sources */ = {isa = PBXBuildFile; fileRef = B2EB4E8454524B1EB37FE93AE208917C /* EMInterferenceOpenGLFilter.swift */; };
		FF8EB1C561DE680F93D9ADA93B2C38D4 /* MetalGroupFilter.swift in Sources */ = {isa = PBXBuildFile; fileRef = 3550D84855ACA14BC84227519AA9AF7E /* MetalGroupFilter.swift */; };
		FFD2DD5907860421B44E184284E8F24D /* CameraOption.swift in Sources */ = {isa = PBXBuildFile; fileRef = 1FA465AC36FBB0C15CDDC52DA7FF88D5 /* CameraOption.swift */; };
		FFE4088909DBC7F3F70C7F29667EC5D7 /* OptionsStackView.swift in Sources */ = {isa = PBXBuildFile; fileRef = CFD5380C548E8E4153205A0CC7376ED3 /* OptionsStackView.swift */; };
/* End PBXBuildFile section */

/* Begin PBXContainerItemProxy section */
		7794BA4FDE9EB8B4A7764D367D10672C /* PBXContainerItemProxy */ = {
=======
		008D6432EC0469586353B5D82C36899B /* GLError.swift in Sources */ = {isa = PBXBuildFile; fileRef = B0E35AFB15420E8F98B2EF08D611D844 /* GLError.swift */; };
		00B62E133001B16CE5B311796E45B5A4 /* StyleMenuRoundedLabel.swift in Sources */ = {isa = PBXBuildFile; fileRef = 6DEDA30D4A4A5B5F6DD48826D1862163 /* StyleMenuRoundedLabel.swift */; };
		014A8505AFF7BEB4B0E8D2BD1544AC5B /* GLUtilities.swift in Sources */ = {isa = PBXBuildFile; fileRef = 7637A8AB484DE9D693F5A84F78B9C930 /* GLUtilities.swift */; };
		023B75E65E7E433196EF5E6DA5933EEF /* Shader.swift in Sources */ = {isa = PBXBuildFile; fileRef = BF9D34A492A03478BFACDD06EF00FD7C /* Shader.swift */; };
		05225B1C6076E8E14552A54AF333CDFA /* CameraView.swift in Sources */ = {isa = PBXBuildFile; fileRef = 9422CA00A313D46C2611A0BC6E4261AE /* CameraView.swift */; };
		06F826BDB8F69B9433641922BB6E1F02 /* FilteredInputViewController.swift in Sources */ = {isa = PBXBuildFile; fileRef = 80873AABFCCF4767CFE404F678332C3D /* FilteredInputViewController.swift */; };
		07394F0FF3EC13F878A9EB718D001E72 /* CGRect+Center.swift in Sources */ = {isa = PBXBuildFile; fileRef = 9DB8367615C4696B28AFA2359BCF0E90 /* CGRect+Center.swift */; };
		081DA33AB88171406F26E1F8E345F16A /* VideoOutputHandler.swift in Sources */ = {isa = PBXBuildFile; fileRef = 59B32E568C90CAC5F7DEA768A568E49C /* VideoOutputHandler.swift */; };
		0978FEF1E925744EEAF7E76217BF4A86 /* FBSnapshotTestCase.h in Headers */ = {isa = PBXBuildFile; fileRef = 3E29C50D3CDB46CBCBD20AFA13EB3D8D /* FBSnapshotTestCase.h */; settings = {ATTRIBUTES = (Project, ); }; };
		09BEE30D269FDA2E95E5044F70FE44B5 /* EditionMenuCollectionCell.swift in Sources */ = {isa = PBXBuildFile; fileRef = 95AE054351592AD961D17C651D252892 /* EditionMenuCollectionCell.swift */; };
		0A5F7E5D233D9F29896603C721C06973 /* FilterProtocol.swift in Sources */ = {isa = PBXBuildFile; fileRef = 08AA88DFB10E216F053CDFEEE577D2DC /* FilterProtocol.swift */; };
		0B91AAF1DBCBD2DEEDF2FFA8D3456D14 /* ClosedRange+Clamp.swift in Sources */ = {isa = PBXBuildFile; fileRef = 5F4A0626CC39A283305F81C3B1EE521B /* ClosedRange+Clamp.swift */; };
		0C12ADC0A7C8B3D34843D7012F377693 /* OpenGLFilter.swift in Sources */ = {isa = PBXBuildFile; fileRef = 2A90BCB22B54F3AB1A840D3D4DCE93A2 /* OpenGLFilter.swift */; };
		0CA4CCD320EE706CF6E5397797CE9BA6 /* MirrorTwoOpenGLFilter.swift in Sources */ = {isa = PBXBuildFile; fileRef = 02497FA851458275C0296F4E48264C4F /* MirrorTwoOpenGLFilter.swift */; };
		0CDC62849D67A82EF7D2A3C677FB5CFA /* DrawerTabBarCell.swift in Sources */ = {isa = PBXBuildFile; fileRef = 42C84EA8FB95B4E9004E0BBC6890B180 /* DrawerTabBarCell.swift */; };
		0CFC312FB82D858AECA7CFA9A0B530C8 /* MirrorFourOpenGLFilter.swift in Sources */ = {isa = PBXBuildFile; fileRef = 6FF6090910D03B01AA3708D9539CBBA0 /* MirrorFourOpenGLFilter.swift */; };
		0E9CE96E002E59767B9AC1A047E1F768 /* GIFDecoder.swift in Sources */ = {isa = PBXBuildFile; fileRef = FD0995A75A5B0DC80BE92AE14ED1B966 /* GIFDecoder.swift */; };
		0EE8358E1913C5EA4B657DA4AABE3A77 /* Pods-KanvasCameraExample-umbrella.h in Headers */ = {isa = PBXBuildFile; fileRef = 0A2ED504050EBC35435013D97D72E3D9 /* Pods-KanvasCameraExample-umbrella.h */; settings = {ATTRIBUTES = (Project, ); }; };
		109337EFBA4E0382EF2F6C61AFD6FC6C /* EditorView.swift in Sources */ = {isa = PBXBuildFile; fileRef = 4DD35A764F1B064730AB88E65FEDB995 /* EditorView.swift */; };
		124435BF356727F9F9918FE727B9342B /* ConicalGradientLayer.swift in Sources */ = {isa = PBXBuildFile; fileRef = EC5110039B9F3FCCC880A2FA61D52289 /* ConicalGradientLayer.swift */; };
		169E01F4FEB390D4F07182ECEA60354B /* CVPixelBuffer+resize.swift in Sources */ = {isa = PBXBuildFile; fileRef = 4467EB1015DC69AAF6EA63A48556AF0C /* CVPixelBuffer+resize.swift */; };
		16ACCDCC63EBE489E010BDBC04A7CED6 /* CameraPreviewView.swift in Sources */ = {isa = PBXBuildFile; fileRef = 126AB42D4CE99F1916319DDF5F141348 /* CameraPreviewView.swift */; };
		17D7ED945E8AB0C385663D8D4A1CB641 /* GroupOpenGLFilter.swift in Sources */ = {isa = PBXBuildFile; fileRef = BB17210F3E2945CEBCC55D5A96D367D2 /* GroupOpenGLFilter.swift */; };
		18DFC13F610777989D5AEB20F6B69D11 /* SpeedController.swift in Sources */ = {isa = PBXBuildFile; fileRef = A934D8F0D60C1ADCEE15A902A20BECE6 /* SpeedController.swift */; };
		18E3C77A7B9AB89A1E326A7EF47378D2 /* MediaClipsCollectionCell.swift in Sources */ = {isa = PBXBuildFile; fileRef = 261B719F3E2158149774BFF0094E1A63 /* MediaClipsCollectionCell.swift */; };
		198132AF9B1339BBF643212B79DE8722 /* MetalRenderEncoder.swift in Sources */ = {isa = PBXBuildFile; fileRef = 84C41F348DE1B8073265C8AC0EFBC95C /* MetalRenderEncoder.swift */; };
		19F37CC50E23DE48D4345923514B8F98 /* UIApplication+StrictKeyWindow.m in Sources */ = {isa = PBXBuildFile; fileRef = 8F1FE5C23F1BC485C54B92C32E78391F /* UIApplication+StrictKeyWindow.m */; };
		1A25849DF5561F5BD60F2A0E698D4E67 /* ColorCollectionController.swift in Sources */ = {isa = PBXBuildFile; fileRef = 33DF680B31A9818720EA8D8C0E45B408 /* ColorCollectionController.swift */; };
		1A6EF360568E383E987F0CC6BAABC341 /* ModeButtonView.swift in Sources */ = {isa = PBXBuildFile; fileRef = 685C31466224A71249FAA1FC44C64DB6 /* ModeButtonView.swift */; };
		1C0C7D555759834E8F59AB5F1ADA5DF3 /* KanvasQuickBlogSelectorCoordinating.swift in Sources */ = {isa = PBXBuildFile; fileRef = 039B1B2DC94E73753363FA9559338E7E /* KanvasQuickBlogSelectorCoordinating.swift */; };
		1D157FD86D610C9BC93A1AC2360918A1 /* StickerMenuView.swift in Sources */ = {isa = PBXBuildFile; fileRef = B4B9C1528D55015CB48A08848C223259 /* StickerMenuView.swift */; };
		1D79E3BFED09BBD2DEF4CCD6AB939D45 /* UIImage+PixelBuffer.swift in Sources */ = {isa = PBXBuildFile; fileRef = 1416F169DECCAD467CC8B45018C40DF6 /* UIImage+PixelBuffer.swift */; };
		1E337BA40FB7262E6D700B19AE6B0118 /* OptionSelectorCell.swift in Sources */ = {isa = PBXBuildFile; fileRef = 534CCC1110227223ACF9EA724110DA0E /* OptionSelectorCell.swift */; };
		1FB109F575CAEEE2CB6F0B480879A38B /* Pods-KanvasCameraExampleTests-umbrella.h in Headers */ = {isa = PBXBuildFile; fileRef = BFC144A03ECB6FA4586B6644643EBB58 /* Pods-KanvasCameraExampleTests-umbrella.h */; settings = {ATTRIBUTES = (Project, ); }; };
		2092681453148EB739D482EC858ABD3A /* CameraRecorder.swift in Sources */ = {isa = PBXBuildFile; fileRef = AD991FB73005DE82FA8D71737921F29C /* CameraRecorder.swift */; };
		215757933111BF6CAB495585CFE7264B /* KanvasCamera-dummy.m in Sources */ = {isa = PBXBuildFile; fileRef = B45909451ADAC34E7B8C0A2E4CE3983A /* KanvasCamera-dummy.m */; };
		228D63EB1AB4A325095A8D55956A37B1 /* StickerTypeCollectionController.swift in Sources */ = {isa = PBXBuildFile; fileRef = 41210617E615B80E3AA8AA633662A5A6 /* StickerTypeCollectionController.swift */; };
		22AE5E2E414B760D9D0E81C48327809D /* StickerTypeCollectionCell.swift in Sources */ = {isa = PBXBuildFile; fileRef = 4EC316BD4E4DB2E0B70422F0E39DFE7B /* StickerTypeCollectionCell.swift */; };
		22CBE97C925B01958F01DE0FDD34A1C6 /* GifMakerHandler.swift in Sources */ = {isa = PBXBuildFile; fileRef = 06BA87EC451F2AD8DB24E2CDF4EC96D7 /* GifMakerHandler.swift */; };
		253E809C7E4EDF8158C25DF7B09CEE6F /* MediaDrawerView.swift in Sources */ = {isa = PBXBuildFile; fileRef = 3CF4F8D594CADB224F7FC45A2C80669F /* MediaDrawerView.swift */; };
		27C7065287CCCF305A73208AB1B0428C /* UIColor+Utils.swift in Sources */ = {isa = PBXBuildFile; fileRef = 68EAB13BF49ABD729819138F067CC039 /* UIColor+Utils.swift */; };
		2866F913F7D490FB466B38E219624859 /* PixelBufferView.swift in Sources */ = {isa = PBXBuildFile; fileRef = FD7AAB395DA96113E497CBB86F482054 /* PixelBufferView.swift */; };
		2913647F89DA8FC445E47263935C2F98 /* EditorViewController.swift in Sources */ = {isa = PBXBuildFile; fileRef = D0D8BC3299E6E0ED44F1E0907DE195F1 /* EditorViewController.swift */; };
		2A40F7515CE67508B41366766F458FD5 /* HorizontalCollectionLayout.swift in Sources */ = {isa = PBXBuildFile; fileRef = B072A4F10AF7E7034EA2F20699FAB9B4 /* HorizontalCollectionLayout.swift */; };
		2AF70A5BD0D3C7DE0C10FCE4D670430C /* KanvasEditorMenuCollectionCell.swift in Sources */ = {isa = PBXBuildFile; fileRef = 95AACAAEC5467025A805E6D1975B4D5C /* KanvasEditorMenuCollectionCell.swift */; };
		2C71E1A9EC0CB2BF566E43E43C8B7A54 /* AVURLAsset+Thumbnail.swift in Sources */ = {isa = PBXBuildFile; fileRef = CD5A921F97B341B874185B2D8B4F95FF /* AVURLAsset+Thumbnail.swift */; };
		2CBF41F720FBCB7B78A242E1E64E4789 /* StickerCollectionController.swift in Sources */ = {isa = PBXBuildFile; fileRef = 25711A67C179E6DFFB027F9E4940146C /* StickerCollectionController.swift */; };
		2D8AE53EDDF80850C420AB5021F8D715 /* CameraInputControllerDelegate.swift in Sources */ = {isa = PBXBuildFile; fileRef = AE5F6B1EB198B72E79A8516994F7CEEF /* CameraInputControllerDelegate.swift */; };
		2FC3EDE1E9297528185370CC8B3AB6B0 /* MediaClipsEditorView.swift in Sources */ = {isa = PBXBuildFile; fileRef = C038352920B7D1AB2C6C81B76A85DA00 /* MediaClipsEditorView.swift */; };
		3054AA3475D64B07F9F29C50E67146AE /* GrayscaleOpenGLFilter.swift in Sources */ = {isa = PBXBuildFile; fileRef = 761DBCF06B18D89396E51AC07E6F2530 /* GrayscaleOpenGLFilter.swift */; };
		30939412B1F51CCF908A2FFE00D5200F /* ColorSelectorController.swift in Sources */ = {isa = PBXBuildFile; fileRef = A423DB5D104CA0EA0D2BA9DCB3B0BE17 /* ColorSelectorController.swift */; };
		31D7AD526EF6C02DB95F8C68AEE20622 /* GifMakerController.swift in Sources */ = {isa = PBXBuildFile; fileRef = 7FC37E19657E960CDDC3417E4805410C /* GifMakerController.swift */; };
		327222F3335A969639D17363D32F5EC3 /* MetalContext.swift in Sources */ = {isa = PBXBuildFile; fileRef = 7DB0042AEEB63C60FA3E470D8179ECB6 /* MetalContext.swift */; };
		3351164B23F4B1CCA9B74D0B20D70CB3 /* ColorPickerView.swift in Sources */ = {isa = PBXBuildFile; fileRef = BEB27BCFE80AD4D132AFE88956A3A6AC /* ColorPickerView.swift */; };
		34492C69ABF6B2430592BD761404D1E9 /* SliderView.swift in Sources */ = {isa = PBXBuildFile; fileRef = E3213AEBB1FCA81E3F467E5688BEC82D /* SliderView.swift */; };
		35A726DCBE2666878432EB10E5686413 /* ShootButtonView.swift in Sources */ = {isa = PBXBuildFile; fileRef = 2D0D38892A507877C3FD4450D5C4E4CA /* ShootButtonView.swift */; };
		361F1DEC1ADCCABC6C30EE9A6D178AF1 /* FilterFactory.swift in Sources */ = {isa = PBXBuildFile; fileRef = 47BDA7482D2806512072E1550850B87F /* FilterFactory.swift */; };
		362D6DD7526C9CE105E63578E7517655 /* TextOptions.swift in Sources */ = {isa = PBXBuildFile; fileRef = 3FCAB08DCBDEA13CCAFB021C781BBABE /* TextOptions.swift */; };
		36E1D07DF2D43D4709F8C13CA61E1328 /* UIImage+DominantColors.swift in Sources */ = {isa = PBXBuildFile; fileRef = B21D4A651A30BCDED91742DBB5AB243E /* UIImage+DominantColors.swift */; };
		3B940BE53076964A3DF5352B9495FAFA /* CameraZoomHandler.swift in Sources */ = {isa = PBXBuildFile; fileRef = 06B48F49558E4FAE3B54391BFDADB0F5 /* CameraZoomHandler.swift */; };
		3C6B011803E711B1A752C3D2C60D1420 /* DrawerTabBarOption.swift in Sources */ = {isa = PBXBuildFile; fileRef = 9417A5D4D463A8E099463E7B575E8982 /* DrawerTabBarOption.swift */; };
		3D5AE6E32909A706658D434BCCE2CF31 /* UIGestureRecognizer+Active.swift in Sources */ = {isa = PBXBuildFile; fileRef = EABF04A3330B67047B4D5D5E0462D0D0 /* UIGestureRecognizer+Active.swift */; };
		3E40F55F2FABEA08AD3899004D712F06 /* FilterCollectionView.swift in Sources */ = {isa = PBXBuildFile; fileRef = 804014534261D234CEC51D9AC67C0ED1 /* FilterCollectionView.swift */; };
		3E6D47ABCB9B50B857F52BEAF7C72C74 /* StylableImageView.swift in Sources */ = {isa = PBXBuildFile; fileRef = 48E6145B6F5157868444D4AA0BA58362 /* StylableImageView.swift */; };
		3ECFD387A3BEE8DA09B9C571D04A7978 /* RGBA.swift in Sources */ = {isa = PBXBuildFile; fileRef = 6AD584F9AF16F1FFECCE4BE23C3A033F /* RGBA.swift */; };
		4034007CB671957C10D706463891DCB8 /* TextureSelectorController.swift in Sources */ = {isa = PBXBuildFile; fileRef = 048279D418BF75A36C0268CD5D67B3FB /* TextureSelectorController.swift */; };
		4117DA49F34E0644A667CD8077960CB8 /* CameraFilterCollectionCell.swift in Sources */ = {isa = PBXBuildFile; fileRef = 8C1898C1CA4E3D4199B51C053DCEBB3B /* CameraFilterCollectionCell.swift */; };
		411FF72FFC30FF4CD5EEA3CBAD85AB50 /* CALayer+Shadows.swift in Sources */ = {isa = PBXBuildFile; fileRef = 6CCAA9B2AFA7D780B7962E9BA548AB6C /* CALayer+Shadows.swift */; };
		418B53FB9891DDDABB69D86BF62B1199 /* MediaClipsCollectionController.swift in Sources */ = {isa = PBXBuildFile; fileRef = 04134CCF99C13E418FF4F1902A3F6C37 /* MediaClipsCollectionController.swift */; };
		42241456A209A45510634D59D159D437 /* Pencil.swift in Sources */ = {isa = PBXBuildFile; fileRef = 9E7D40CFBF41DF978BF8B030BD4A3D07 /* Pencil.swift */; };
		422ED4FF60F080F4F029BEA347D1F134 /* MMCQ.swift in Sources */ = {isa = PBXBuildFile; fileRef = 985C66A7AFF02A42E027340CCB4077B1 /* MMCQ.swift */; };
		4277B8FAB80F3D64085B54011DD2E4DF /* ColorThief.swift in Sources */ = {isa = PBXBuildFile; fileRef = B9E6F70B848AFFE2AFF0F872EC80D497 /* ColorThief.swift */; };
		44BA220AF1C590154914BE48D434B40D /* DiscreteSlider.swift in Sources */ = {isa = PBXBuildFile; fileRef = 38EF39A20DAFDE8F70C8D8121F1B0C67 /* DiscreteSlider.swift */; };
		4598E334BFD347CED84D2902B64EF209 /* ExtendedStackView.swift in Sources */ = {isa = PBXBuildFile; fileRef = D3EADEDBEAB8F73ED3E63241D4BDFDF8 /* ExtendedStackView.swift */; };
		46BDCC460799C03E9777A16699808F17 /* EditorTextController.swift in Sources */ = {isa = PBXBuildFile; fileRef = 3EDDC01FE4034C85553803B388BBA777 /* EditorTextController.swift */; };
		4726503D33A1CA0D807CF9E2F8672DEB /* ChromaOpenGLFilter.swift in Sources */ = {isa = PBXBuildFile; fileRef = BC3DEBF324033C6B5BA1BC31A22734F9 /* ChromaOpenGLFilter.swift */; };
		48275BD96703EAB17048AC69B24B6544 /* ModeSelectorAndShootController.swift in Sources */ = {isa = PBXBuildFile; fileRef = A0516D9F554E40A34E4B2D365BE370D3 /* ModeSelectorAndShootController.swift */; };
		49D8E4801250677A8114525BAC647214 /* StrokeSelectorView.swift in Sources */ = {isa = PBXBuildFile; fileRef = 0C49EA34F00E73A26F514B1A43311D26 /* StrokeSelectorView.swift */; };
		4A3237038F1579853F0529A09A86BC31 /* PlasmaOpenGLFilter.swift in Sources */ = {isa = PBXBuildFile; fileRef = 12712AFA2A4199B89811C27659306B36 /* PlasmaOpenGLFilter.swift */; };
		4A522FB97B144666043E202BB241F0C0 /* KanvasCameraAnalyticsProvider.swift in Sources */ = {isa = PBXBuildFile; fileRef = 6D5FEF6C6E8927091E0D74002A39A594 /* KanvasCameraAnalyticsProvider.swift */; };
		4CD158658559F4BA14BE026A92736DFD /* FilterItem.swift in Sources */ = {isa = PBXBuildFile; fileRef = F8199C3D7AAD7D1CD42CDEB560765D5A /* FilterItem.swift */; };
		4D70EADB206F919E822DCF7682DF520F /* IgnoreBackgroundTouchesStackView.swift in Sources */ = {isa = PBXBuildFile; fileRef = 2B7A2B4407A222473BDB3D670C560F58 /* IgnoreBackgroundTouchesStackView.swift */; };
		4DEF773B7916B6447506907D49FAFAC6 /* MediaPlayer.swift in Sources */ = {isa = PBXBuildFile; fileRef = B0DDCD164DA3B834FEACE8E525FD6692 /* MediaPlayer.swift */; };
		4E2B4D2A2882EBD1C6F41CC01E290F52 /* GifMakerSettings.swift in Sources */ = {isa = PBXBuildFile; fileRef = 2D29FD82BE71B7A2623C24854B0EE866 /* GifMakerSettings.swift */; };
		4F5B2A38CC68CE786C36BDF1A5329CD2 /* MangaOpenGLFilter.swift in Sources */ = {isa = PBXBuildFile; fileRef = EABB6E9A95F4881996FD1C74D7B66D5B /* MangaOpenGLFilter.swift */; };
		50544CC39838135DDBF0047A180E97F4 /* FBSnapshotTestCasePlatform.h in Headers */ = {isa = PBXBuildFile; fileRef = D3067EAFD5B0A06885968D137840DB70 /* FBSnapshotTestCasePlatform.h */; settings = {ATTRIBUTES = (Project, ); }; };
		51A6D822D92D5007899DEB0477A7B8C1 /* StickerProvider.swift in Sources */ = {isa = PBXBuildFile; fileRef = 53909208A908BFA6EB28C4EBBF5DD98F /* StickerProvider.swift */; };
		53C9EC65B1C33AF22A3B0156E2C0C6B7 /* ThumbnailCollectionController.swift in Sources */ = {isa = PBXBuildFile; fileRef = 0311F02A3E609077525F29CC1CC690D2 /* ThumbnailCollectionController.swift */; };
		53EF6CF87EA30A3CC955B05237F8B614 /* TrimController.swift in Sources */ = {isa = PBXBuildFile; fileRef = 16375762BB0F0080A5C571B39CD46E0F /* TrimController.swift */; };
		55F38D072B39CB0A7EBB727B616D6811 /* CameraPreviewViewController.swift in Sources */ = {isa = PBXBuildFile; fileRef = 0BCFCD1B7EFCF9707DDEBA41574E1792 /* CameraPreviewViewController.swift */; };
		5693A08347C5CFEBCEBAA2AED5FADEE1 /* FBSnapshotTestCasePlatform.m in Sources */ = {isa = PBXBuildFile; fileRef = AD0B81AC7DF4855803A0FA70985F8A99 /* FBSnapshotTestCasePlatform.m */; };
		577A775F9EFE1A6CB26D3934733B0331 /* FilterSettingsController.swift in Sources */ = {isa = PBXBuildFile; fileRef = ABEF87C5F77C8E5A65AD62D10DF29034 /* FilterSettingsController.swift */; };
		57903E5260911F75FE54D471218FA74C /* UIImage+FlipLeftMirrored.swift in Sources */ = {isa = PBXBuildFile; fileRef = 4829E4120E938CEEAD37410B2AE61E37 /* UIImage+FlipLeftMirrored.swift */; };
		58CF7C3BCEA688298C462DE7CB700377 /* OptionsStackView.swift in Sources */ = {isa = PBXBuildFile; fileRef = 7561185058C8FBB4652F483F3025CE70 /* OptionsStackView.swift */; };
		5A0590A0F1D7AA498A0D7A493D0ACD51 /* UIView+Layout.swift in Sources */ = {isa = PBXBuildFile; fileRef = 02C457969584810B7E950AF831D99782 /* UIView+Layout.swift */; };
		5A061E76D37A057F5E87280921C87FEA /* MediaDrawerController.swift in Sources */ = {isa = PBXBuildFile; fileRef = F3EA18CB6849CE16D79DB8A8BF6418AC /* MediaDrawerController.swift */; };
		5B0F5D77C7FC1C13C2A38BE9AD698346 /* Texture.swift in Sources */ = {isa = PBXBuildFile; fileRef = 9AC0C17EC63C4B9DA7EFF22B9274E90E /* Texture.swift */; };
		5D1204B5C30754BDB672714972121A1D /* ColorDrop.swift in Sources */ = {isa = PBXBuildFile; fileRef = D5A339BB9660BAB856BD9529BCEFE2FB /* ColorDrop.swift */; };
		60508126A6CCF686F09DE5CA5CED023D /* GLPixelBufferView.swift in Sources */ = {isa = PBXBuildFile; fileRef = 3EA5ACE448D7DD96139815F999B0A6D2 /* GLPixelBufferView.swift */; };
		60B4F01667CB3CED693C635F6AA1D22E /* StickerType.swift in Sources */ = {isa = PBXBuildFile; fileRef = 5FEAE8F628EA8A779D32F0542530CF00 /* StickerType.swift */; };
		60FDD58D36B2D095386E9EFACB7F4F52 /* StyleMenuExpandCell.swift in Sources */ = {isa = PBXBuildFile; fileRef = 1A2EE26F8552AF1D0E8B85AC283109C0 /* StyleMenuExpandCell.swift */; };
		610F9E41E7387FD017FBDF07E78D4933 /* StyleMenuCell.swift in Sources */ = {isa = PBXBuildFile; fileRef = 4AA558A6DFE2E7DF30C575C072294762 /* StyleMenuCell.swift */; };
		6160AAC16026D484A5CB2C8DC4D7A242 /* EditorTextView.swift in Sources */ = {isa = PBXBuildFile; fileRef = FF124E69AE948989607F985177F280EB /* EditorTextView.swift */; };
		61F68219FF441F1F57A05EEECCC9468C /* UIFont+Utils.swift in Sources */ = {isa = PBXBuildFile; fileRef = 356DFD085A1CF79CA8EC6C760629A38E /* UIFont+Utils.swift */; };
		628B9C15E60BBBC7BDF8726CBDB924E7 /* EditorFilterView.swift in Sources */ = {isa = PBXBuildFile; fileRef = 1CD68E1D96F0E8015279D18A299C28BD /* EditorFilterView.swift */; };
		62C6C84F7084F3E2AD770E25E206D3C8 /* Sharpie.swift in Sources */ = {isa = PBXBuildFile; fileRef = 7556B36A1C93BC2016BDC443D1F8CFE9 /* Sharpie.swift */; };
		6501E258DCB64FB05C80AC5456FF7332 /* ColorPickerController.swift in Sources */ = {isa = PBXBuildFile; fileRef = A53F3FF17ED94F07D0A218E76B9D2E5F /* ColorPickerController.swift */; };
		6526C845D2983A9053EF9274E9AA862D /* KanvasCameraColors.swift in Sources */ = {isa = PBXBuildFile; fileRef = F16CD320CFE29B3CF4E94D97A667D59A /* KanvasCameraColors.swift */; };
		678A114D19A06D98C49EC22C316629DB /* StyleMenuView.swift in Sources */ = {isa = PBXBuildFile; fileRef = 11AFEF62B06DCC556838EE6244DCA2BD /* StyleMenuView.swift */; };
		67DAA80844FC817FBB9D3ECA91AC3E57 /* ModeSelectorAndShootView.swift in Sources */ = {isa = PBXBuildFile; fileRef = 6ED79AEEC1733D8DDEDC7ED6AF1A0DEA /* ModeSelectorAndShootView.swift */; };
		6817E9411178DC4B7EDC592E67752788 /* StickerMenuController.swift in Sources */ = {isa = PBXBuildFile; fileRef = D8432CAFD4C68E07AFF10A87353FB727 /* StickerMenuController.swift */; };
		6B24EFC5FEB20C09EDEE845C774E8DAD /* RGBOpenGLFilter.swift in Sources */ = {isa = PBXBuildFile; fileRef = 6F05AC7745FD560508BD356B2CAC2733 /* RGBOpenGLFilter.swift */; };
		6B80F6CC66D47ED9BC054967DE52C7EA /* OpenGLShaders in Resources */ = {isa = PBXBuildFile; fileRef = B26D7A78DBDD85352AEB8F9CF0DE55A0 /* OpenGLShaders */; };
		6BD1B23F77F16D7E5B05F3A0D239C31C /* UIColor+Lerp.swift in Sources */ = {isa = PBXBuildFile; fileRef = 902AD4E483BA1440FA072430516B0344 /* UIColor+Lerp.swift */; };
		6F055B1270044A59EA05AC199452D4D6 /* MainTextView.swift in Sources */ = {isa = PBXBuildFile; fileRef = D7856DBD5D73706137C017D1A9269174 /* MainTextView.swift */; };
		71316FA7F1FA40CC588D8423E5604913 /* VideoCompositor.swift in Sources */ = {isa = PBXBuildFile; fileRef = 815D0262616417D2BC7802E62DD91659 /* VideoCompositor.swift */; };
		71A92DE520DABF95BF3B15051E36C866 /* UICollectionView+Cells.swift in Sources */ = {isa = PBXBuildFile; fileRef = 08AEEC19F6114CECFA26E91333145AB3 /* UICollectionView+Cells.swift */; };
		72121EEB8C56DF1D726BA5478E6C5B5A /* StaggeredGridLayout.swift in Sources */ = {isa = PBXBuildFile; fileRef = 8AB5EBC5FBAF9D5ABEB3A97871EA6EDB /* StaggeredGridLayout.swift */; };
		7291EC5973F1357AF47B96F88A303242 /* MediaPlayerController.swift in Sources */ = {isa = PBXBuildFile; fileRef = B0AA859D39AA26ADE334419C1C807438 /* MediaPlayerController.swift */; };
		757136C8F03E15F8564C8C6C39966687 /* DrawingCanvas.swift in Sources */ = {isa = PBXBuildFile; fileRef = C4A23A7560B65878EDCFFB71D7C920A7 /* DrawingCanvas.swift */; };
		77963FF7EE2C6BF810466A85D700811E /* FBSnapshotTestController.m in Sources */ = {isa = PBXBuildFile; fileRef = DE35F81C954881204729C569018D98C0 /* FBSnapshotTestController.m */; };
		7A0A477B6D525186189D99F790A3188F /* IgnoreTouchesCollectionView.swift in Sources */ = {isa = PBXBuildFile; fileRef = AA1BC56C8F349BF76EDA60697C8FAEDB /* IgnoreTouchesCollectionView.swift */; };
		7AD374560950D088C6A7ADF21294670F /* MetalGroupFilter.swift in Sources */ = {isa = PBXBuildFile; fileRef = EC056691D9C3D353746B902C9A247A2D /* MetalGroupFilter.swift */; };
		7B41F305769D1BB2F7150B0BF4E7B4B5 /* Synchronized.swift in Sources */ = {isa = PBXBuildFile; fileRef = CF909954ED1CAF51E9488108598B80AE /* Synchronized.swift */; };
		7B447352A67E97CECE5342F84E492C20 /* MTLDevice+KanvasCamera.swift in Sources */ = {isa = PBXBuildFile; fileRef = A970BCAA5D188C1D86A99E590E1DDDC0 /* MTLDevice+KanvasCamera.swift */; };
		7F4193A457F64A05C226DB90F2C38CF2 /* IndexPath+Order.swift in Sources */ = {isa = PBXBuildFile; fileRef = 9426ED907DF3181C8DB90C1E6C7408A1 /* IndexPath+Order.swift */; };
		7F5BAFAD32B4D316412ABEB5D38325A9 /* Device.swift in Sources */ = {isa = PBXBuildFile; fileRef = 94970C6B2998755685638B273DBF6C15 /* Device.swift */; };
		7FC3A148AED7358A8779BA12147B52D7 /* CameraInputController.swift in Sources */ = {isa = PBXBuildFile; fileRef = 2D76B18FA6A33D8A4B25722BE8D7229B /* CameraInputController.swift */; };
		809AEA28E4245A9D144CF788FA984A44 /* CALayer+Color.swift in Sources */ = {isa = PBXBuildFile; fileRef = 3EE31A89E223A74BBA1E2585163305D3 /* CALayer+Color.swift */; };
		814DD02373CD03254D1D6B43E8571BEF /* CameraRecordingProtocol.swift in Sources */ = {isa = PBXBuildFile; fileRef = B2691CF137FB1C2665456D855F0B561D /* CameraRecordingProtocol.swift */; };
		82F97C432603A9AE19FF98388FCBF81E /* MovableViewInnerElement.swift in Sources */ = {isa = PBXBuildFile; fileRef = 33BF173E375C2B1DE1EFC7ED88CB18FA /* MovableViewInnerElement.swift */; };
		833A7A541102C86B62FDF434CAE5BBB4 /* EditorFilterCollectionCell.swift in Sources */ = {isa = PBXBuildFile; fileRef = ECE829A3907F03CF432B559C6DAC8420 /* EditorFilterCollectionCell.swift */; };
		8360A9270E5B7BFF8A6356823405A3CF /* KanvasCameraStrings.swift in Sources */ = {isa = PBXBuildFile; fileRef = 31A8E5BFD65C78E2411F9A0C1C5409A5 /* KanvasCameraStrings.swift */; };
		87A0C6E97EA714F33613A5D7D8F8C8B5 /* ScrollHandler.swift in Sources */ = {isa = PBXBuildFile; fileRef = 34391888B96F952C919513549986DE1B /* ScrollHandler.swift */; };
		87D6F8413A7B375C836E57CCAD550A7F /* SwiftSupport.swift in Sources */ = {isa = PBXBuildFile; fileRef = 82D2DF1ABBBD85F5E079D7D0EB5479BC /* SwiftSupport.swift */; };
		8826701C8D8E789A36AAE97E4D920249 /* DrawerTabBarView.swift in Sources */ = {isa = PBXBuildFile; fileRef = 7E02BB39155AC0B49A60658AEC749DDD /* DrawerTabBarView.swift */; };
		887CAA40B2EFDB5DC6943EF0AA32D5D6 /* AVAsset+Utils.swift in Sources */ = {isa = PBXBuildFile; fileRef = FC05358917FDEDD6CDE9DA5DE21179AC /* AVAsset+Utils.swift */; };
		88CAD0BF922F5DC17C44B1715AED3E26 /* MediaExporter.swift in Sources */ = {isa = PBXBuildFile; fileRef = 281C13EA4EEA78DFCC106562D3AF628F /* MediaExporter.swift */; };
		89C43EA34EB644DA45C0DB1D0B357788 /* ColorSelectorView.swift in Sources */ = {isa = PBXBuildFile; fileRef = B8430E7AF41C6443348E329C64465E6F /* ColorSelectorView.swift */; };
		89D2DB95C86E53A5C3EBFDA6293C5BA1 /* Pods-KanvasCameraExample-dummy.m in Sources */ = {isa = PBXBuildFile; fileRef = 1CEE4C47043FCDD185056E0AEB2F3CBA /* Pods-KanvasCameraExample-dummy.m */; };
		89D79B314F855E23FDDB0679B44D42FD /* UIImage+Shape.swift in Sources */ = {isa = PBXBuildFile; fileRef = 3F2A0C4C59B283E6708BB4315A5BF9E4 /* UIImage+Shape.swift */; };
		8C0B5EBDF83DDC66A416370F936B9A00 /* UIApplication+StrictKeyWindow.h in Headers */ = {isa = PBXBuildFile; fileRef = 0A3ACA72AE9B776E644F6D159AB3E80B /* UIApplication+StrictKeyWindow.h */; settings = {ATTRIBUTES = (Project, ); }; };
		8D0482FB9CDB930AD86FEBC20EB67617 /* CALayer+CGImage.swift in Sources */ = {isa = PBXBuildFile; fileRef = F4507CB55336787C4147BF6A649079DD /* CALayer+CGImage.swift */; };
		8ECC0975564AB7C1299E6A97B345F215 /* StyleMenuController.swift in Sources */ = {isa = PBXBuildFile; fileRef = 3FFDD057A22BAAA91514BC4E72CEBFDC /* StyleMenuController.swift */; };
		90D2F3B51EE67F982AAC10457E635FA9 /* ColorCollectionView.swift in Sources */ = {isa = PBXBuildFile; fileRef = 46A0CF059B97EF956427001967E22A74 /* ColorCollectionView.swift */; };
		90E6A2B72D7F6D8A53F05A5A8681E5E2 /* CameraSegmentHandler.swift in Sources */ = {isa = PBXBuildFile; fileRef = 988C90F1076E7A17AB020B2F7F2A2E0E /* CameraSegmentHandler.swift */; };
		9104039B0A0036E9CB7017B248C6540B /* EditionOption.swift in Sources */ = {isa = PBXBuildFile; fileRef = F85C6F3148399A2AABA6A3150F67F33B /* EditionOption.swift */; };
		921EE863A4575D425CAAE23817DADA02 /* KanvasEditorDesign.swift in Sources */ = {isa = PBXBuildFile; fileRef = 3FE734D575F9FCF46BB4B7C1D48F2524 /* KanvasEditorDesign.swift */; };
		93168CBA980D29C4E7B36C12DC57E461 /* Array+Move.swift in Sources */ = {isa = PBXBuildFile; fileRef = 916397760E6E884B40E5BCC6878EC344 /* Array+Move.swift */; };
		93937DC4246E38BC862FE96B5914F5A5 /* DrawingController.swift in Sources */ = {isa = PBXBuildFile; fileRef = D39F280FB04DEA65E5FAB3C1A23A3F71 /* DrawingController.swift */; };
		94CEA15DB4712DA7B489510B1D13C4F5 /* ToonOpenGLFilter.swift in Sources */ = {isa = PBXBuildFile; fileRef = A98C2EEDEA55F322231AC50EBE621569 /* ToonOpenGLFilter.swift */; };
		9605710905BDD5DC46F1549E84B934F5 /* MediaClip.swift in Sources */ = {isa = PBXBuildFile; fileRef = E622470DA012B01EB9181C5A2F4F8099 /* MediaClip.swift */; };
		973E9C6F300ACACE5E44058BE4764CD4 /* String+UTF16Substring.swift in Sources */ = {isa = PBXBuildFile; fileRef = 955A5CD07AE1E8728E7C6F1566119359 /* String+UTF16Substring.swift */; };
		98612A6D499B65119236EA7BC8F2DE80 /* KanvasCameraDesign.swift in Sources */ = {isa = PBXBuildFile; fileRef = D02AECE06038D4E53FC57099E2825F2B /* KanvasCameraDesign.swift */; };
		9B46D3703B86FCD25F4FC0BBA96D3B3E /* OptionSelectorItem.swift in Sources */ = {isa = PBXBuildFile; fileRef = 5AEB6F8AF2CB36E2EFD8CE2A6C8BCFF4 /* OptionSelectorItem.swift */; };
		9C4A7C1214EB807CD59179A61E1D322B /* EasyTipView.swift in Sources */ = {isa = PBXBuildFile; fileRef = 259A983787F5B626D78C65F03CD9E196 /* EasyTipView.swift */; };
		9D6B28D3D1658AF7D52F3A8123A87DBD /* Assets.xcassets in Resources */ = {isa = PBXBuildFile; fileRef = 668D3BE59BDAA5C3F5875D7368C2A899 /* Assets.xcassets */; };
		9F626862CC71D9D6E0A4A1337277E5DE /* ThumbnailCollectionCell.swift in Sources */ = {isa = PBXBuildFile; fileRef = 9D0FBC4A208F75BAC2800929BF1A44BC /* ThumbnailCollectionCell.swift */; };
		A20ABDE34FFA417D3F7E98621100B108 /* FilterCollectionInnerCell.swift in Sources */ = {isa = PBXBuildFile; fileRef = F43FA5B612111AED7900BC0AC8E55C90 /* FilterCollectionInnerCell.swift */; };
		A2ABBE5C19A92208293B8D640950C3D5 /* CameraFilterCollectionController.swift in Sources */ = {isa = PBXBuildFile; fileRef = 5DBD11584298C3984B37CC135D7A5D9F /* CameraFilterCollectionController.swift */; };
		A2AFB8D558C950A9BA6B536CFB2F5C38 /* MediaClipsEditorViewController.swift in Sources */ = {isa = PBXBuildFile; fileRef = E662645B1A679025EBA06EC3FA52D651 /* MediaClipsEditorViewController.swift */; };
		A2BAB71031B841087C822AE73828E032 /* PlaybackOption.swift in Sources */ = {isa = PBXBuildFile; fileRef = 655D8F720C57FB195F64D58F7437BE01 /* PlaybackOption.swift */; };
		A2E68BE4A702313E1BA1A04B4FFCB89D /* UIColor+Hex.swift in Sources */ = {isa = PBXBuildFile; fileRef = 617B1903D7D486652EA89D94F50E3804 /* UIColor+Hex.swift */; };
		A31B775CF34F747B8CFF45E92DCDAD93 /* SpeedView.swift in Sources */ = {isa = PBXBuildFile; fileRef = B7ABFC0C8153FE9F3CC9CCDFD80396B2 /* SpeedView.swift */; };
		A4091E3D26058CD5305CE794DDEAA237 /* EditionMenuCollectionController.swift in Sources */ = {isa = PBXBuildFile; fileRef = 47F097693ECC780F14801CBF2FAE12B9 /* EditionMenuCollectionController.swift */; };
		A457A948F248D2A52CD05F067B0C1367 /* UIImage+Compare.m in Sources */ = {isa = PBXBuildFile; fileRef = EF53D290F564A9B10CEF56C9DC2010F2 /* UIImage+Compare.m */; };
		A4D8F094C73E088EC8E64D666582934B /* LivePhotoLoader.swift in Sources */ = {isa = PBXBuildFile; fileRef = 64D24F49150BA6D9380D809287AF8CC7 /* LivePhotoLoader.swift */; };
		A5DC27D09C7AFCD6CFED080C37A097AA /* DimensionsHelper.swift in Sources */ = {isa = PBXBuildFile; fileRef = 23470EB9D5C9C2589E49B69891E88B76 /* DimensionsHelper.swift */; };
		A74D30A050775E431B416252584F215D /* GLKMatrix4+Unsafe.swift in Sources */ = {isa = PBXBuildFile; fileRef = 0C7446C87F8799361E89157FD56AE9C9 /* GLKMatrix4+Unsafe.swift */; };
		A8A89363CA17E1290DF32C5BA06AA834 /* MediaPickerThumbnailFetcher.swift in Sources */ = {isa = PBXBuildFile; fileRef = 57FC9F61D5B6CDF5AF9A77C6EDC57FE4 /* MediaPickerThumbnailFetcher.swift */; };
		A8DE87DD16A07283A7D21D3C032E73C2 /* MetalFilter.swift in Sources */ = {isa = PBXBuildFile; fileRef = ED6EFCD280DA282661CCBF637382C52B /* MetalFilter.swift */; };
		A9CA86B4EED1BDE0994405EED3B9CD5D /* CameraPermissionsViewController.swift in Sources */ = {isa = PBXBuildFile; fileRef = F3DB5033B55A5EF5F2F84A8CBD7609DA /* CameraPermissionsViewController.swift */; };
		AA09AD148B3C3ABFBB6E460F858068AC /* CameraSettings.swift in Sources */ = {isa = PBXBuildFile; fileRef = 06FE57D93DF5177ABFCC0E3AFEC10678 /* CameraSettings.swift */; };
		AB3570007412B510F78B81D1A83E7FC9 /* FBSnapshotTestCase-umbrella.h in Headers */ = {isa = PBXBuildFile; fileRef = 4964EEFBA80E32A6A3082BF93B7DEBEB /* FBSnapshotTestCase-umbrella.h */; settings = {ATTRIBUTES = (Project, ); }; };
		AC85267D4C110AA832249C4745EEB29A /* DrawerTabBarController.swift in Sources */ = {isa = PBXBuildFile; fileRef = CDD8D4E129F8B837C6FFB15BE4B7734A /* DrawerTabBarController.swift */; };
		AF5A4CD8840E14C41FF7F03497D9A4F4 /* HorizontalCollectionView.swift in Sources */ = {isa = PBXBuildFile; fileRef = 48FBE57F45EA212C3CF32874CDDF601A /* HorizontalCollectionView.swift */; };
		B08A1874BAB4747AFDEECCEE18C96281 /* DiscreteSliderView.swift in Sources */ = {isa = PBXBuildFile; fileRef = 0E3811EECDB9C5F2F38626A2A311822A /* DiscreteSliderView.swift */; };
		B08AF05976EC056BD3F1D1FC447528FB /* KanvasEditorMenuController.swift in Sources */ = {isa = PBXBuildFile; fileRef = 97015A1756CA7BB62FDD032BD52138EA /* KanvasEditorMenuController.swift */; };
		B13A4B430357686D359AFDA894F418AE /* Sticker.swift in Sources */ = {isa = PBXBuildFile; fileRef = F1446B03D9ECCFC0BCBCAE14E9D10AFE /* Sticker.swift */; };
		B2871492424B91C4CFD1C5B43C8FC402 /* EditionMenuCollectionView.swift in Sources */ = {isa = PBXBuildFile; fileRef = DD524AF5BF74011B17714BD0C2B60D88 /* EditionMenuCollectionView.swift */; };
		B6E618F6733B869B93F0AFCD713378ED /* CVPixelBuffer+copy.swift in Sources */ = {isa = PBXBuildFile; fileRef = 5462AAD13A68782A5CB32DB360CB4865 /* CVPixelBuffer+copy.swift */; };
		B7D7E312768CFEBBAEAE2369F70AA698 /* TextureSelectorView.swift in Sources */ = {isa = PBXBuildFile; fileRef = 565BB4FD523E1AC8EDA8800EE84E7ADE /* TextureSelectorView.swift */; };
		B80751874AA58896782D9ADCA83EA909 /* LegoOpenGLFilter.swift in Sources */ = {isa = PBXBuildFile; fileRef = 4E081BAB24AFBE6F6E72470BBB569CC4 /* LegoOpenGLFilter.swift */; };
		B856CA72D4A5A205BC443456A886C69A /* OptionSelectorView.swift in Sources */ = {isa = PBXBuildFile; fileRef = 963074B19CBFA8CD318813C20C159BAC /* OptionSelectorView.swift */; };
		B8ADA30C051A2790FE88BE07CBFFF592 /* UIImage+Diff.m in Sources */ = {isa = PBXBuildFile; fileRef = E0956940883830C651240E754E3ECC52 /* UIImage+Diff.m */; };
		B95109AF2EE02229305C27ABCF1C34CE /* TrimArea.swift in Sources */ = {isa = PBXBuildFile; fileRef = F3862AD20A65568739F13EB784F05490 /* TrimArea.swift */; };
		BA17601B449CC0291A23BA8020CB4E54 /* CircularImageView.swift in Sources */ = {isa = PBXBuildFile; fileRef = 1E48A07D8F492E09F0862D322150FEA8 /* CircularImageView.swift */; };
		BBC810E4C647C59C35CDBC194563C40E /* ThumbnailCollectionViewLayout.swift in Sources */ = {isa = PBXBuildFile; fileRef = 61DCF50E8964D0776A54F705928B2490 /* ThumbnailCollectionViewLayout.swift */; };
		BF4D519AC1406E32B17F72C93D8F58E9 /* ColorCollectionCell.swift in Sources */ = {isa = PBXBuildFile; fileRef = DC484086E3EBFD250683EA1E304C3985 /* ColorCollectionCell.swift */; };
		C14E40632AB693906EBB7A9FB03DCDBF /* UIUpdate.swift in Sources */ = {isa = PBXBuildFile; fileRef = 1D1308FB81CE8CDE400E31E8E1F10577 /* UIUpdate.swift */; };
		C1B4E0A4F911B8AAFD21AF2646E305D7 /* FilmOpenGLFilter.swift in Sources */ = {isa = PBXBuildFile; fileRef = DC63C6806693AA0762DD8DE3ACEB94C5 /* FilmOpenGLFilter.swift */; };
		C227FD1C858148327AD6CF45F9BC35E4 /* UIImage+Diff.h in Headers */ = {isa = PBXBuildFile; fileRef = E354F8FD537351F26F7949B4EBFA5101 /* UIImage+Diff.h */; settings = {ATTRIBUTES = (Project, ); }; };
		C22AAB9831A43ECE31DCFB88CFF86EF8 /* StickerCollectionCell.swift in Sources */ = {isa = PBXBuildFile; fileRef = F030D0123357AB49AC2771B99B1C6A85 /* StickerCollectionCell.swift */; };
		C2D40986275D79155835A359A8E49BF1 /* EditorFilterController.swift in Sources */ = {isa = PBXBuildFile; fileRef = 4F95C76E9B3E322DB26977EA1CEA7337 /* EditorFilterController.swift */; };
		C3CA256CC5C3308862AFF3218B47B684 /* UIImage+Compare.h in Headers */ = {isa = PBXBuildFile; fileRef = A25844C26701FA4BCAEF64150B56777F /* UIImage+Compare.h */; settings = {ATTRIBUTES = (Project, ); }; };
		C4BF78F8FD40ED151640BFBC184337BB /* KanvasCameraTimes.swift in Sources */ = {isa = PBXBuildFile; fileRef = 728BCFA52F26B719EBB1401D64D4DD3D /* KanvasCameraTimes.swift */; };
		C5A1B39451BA81FDCFFA558177B73F01 /* KanvasCameraFonts.swift in Sources */ = {isa = PBXBuildFile; fileRef = E6C89D9745515E7F53025382C7869760 /* KanvasCameraFonts.swift */; };
		C5D612440B36F33701F3FC10A1E3C498 /* MediaInfo.swift in Sources */ = {isa = PBXBuildFile; fileRef = A97B20D6998E9AFADB80B1F78D6EDAB0 /* MediaInfo.swift */; };
		C5DFBD0E4CF91460765111B593C6169F /* GIFEncoder.swift in Sources */ = {isa = PBXBuildFile; fileRef = 4E21F84A0139D3DDD5B467810BEABBC0 /* GIFEncoder.swift */; };
		C5DFCA8CF74970F379745E1C0F1704AA /* EditorFilterCollectionController.swift in Sources */ = {isa = PBXBuildFile; fileRef = 4A00D623F89B3CEB0F3D7B1C5733462B /* EditorFilterCollectionController.swift */; };
		C6C1F47E98512DFB6F8843BD68F65728 /* MovableView.swift in Sources */ = {isa = PBXBuildFile; fileRef = 7336FFCDBDC3FD61B2B25EBAE456DD47 /* MovableView.swift */; };
		C77BFD1252CB16D5D604CF07FB835C31 /* UIView+Image.swift in Sources */ = {isa = PBXBuildFile; fileRef = C329E9625827D016157C38321ECAF1E3 /* UIView+Image.swift */; };
		C7A94D720648664A93E0344177A281BE /* Array+Rotate.swift in Sources */ = {isa = PBXBuildFile; fileRef = ACED070ED8C4C73342050DCC105A23CE /* Array+Rotate.swift */; };
		C7E2C54FC8937C39E8EB1DB55228C891 /* MetalShaders in Resources */ = {isa = PBXBuildFile; fileRef = 12ABF5DFFE3F4D7F4988C1A023135336 /* MetalShaders */; };
		C82D011562DA67BFF3FDFC5B91A681F0 /* CameraInputOutput.swift in Sources */ = {isa = PBXBuildFile; fileRef = D4976C9EC1B8C21DF01921A4792EEDA4 /* CameraInputOutput.swift */; };
		C8C3003BA81ABD4EAF8662963DE21054 /* TimeIndicator.swift in Sources */ = {isa = PBXBuildFile; fileRef = 89EE50A0AF56CEDFD23841DBCE40E399 /* TimeIndicator.swift */; };
		C940EE530311FBE4FA331E2744F9C78F /* StickerCollectionView.swift in Sources */ = {isa = PBXBuildFile; fileRef = A67580D4BDBC2448EBDBFA865E84910C /* StickerCollectionView.swift */; };
		C961B9D42194349DCCBF1F8362F3B5B3 /* MetalPixelBufferView.swift in Sources */ = {isa = PBXBuildFile; fileRef = 1CEAB3B631446810F753C96964264AC7 /* MetalPixelBufferView.swift */; };
		C989056B5A161DC46DC328E9FCCF678C /* EMInterferenceOpenGLFilter.swift in Sources */ = {isa = PBXBuildFile; fileRef = 5FD41BAB7924B63054E2B09EB5FB19E6 /* EMInterferenceOpenGLFilter.swift */; };
		CA8F911AA7903FC817A035EFFC31BC8E /* TrashView.swift in Sources */ = {isa = PBXBuildFile; fileRef = 609EFE10FDAD9AE2684AEE048C4CC019 /* TrashView.swift */; };
		CBD39660A2AEA338F8D2CE18BEBECEF9 /* UIImage+Snapshot.m in Sources */ = {isa = PBXBuildFile; fileRef = AA172EA1A198EEFBE0794EACF7993C02 /* UIImage+Snapshot.m */; };
		CC106DE3D0A2C4C01AA296B176415DC4 /* DiscreteSliderCollectionCell.swift in Sources */ = {isa = PBXBuildFile; fileRef = FDAD524AFA0A505C4B08161F1007CBAD /* DiscreteSliderCollectionCell.swift */; };
		CCE652BE2CFBFB63809ECC16F65F86FC /* DrawingView.swift in Sources */ = {isa = PBXBuildFile; fileRef = 96FF624CD9AA56F02BFCB5D1063DB625 /* DrawingView.swift */; };
		CEF7357E63AF1271D5D4937E4725C531 /* StickerLoader.swift in Sources */ = {isa = PBXBuildFile; fileRef = 665ED6B2C604B37C5A63D79202565D6F /* StickerLoader.swift */; };
		D093F3896066FDAEF81FBD5D25D73BC2 /* TrimView.swift in Sources */ = {isa = PBXBuildFile; fileRef = 34C28517AD7224CCAB756E1646F41A69 /* TrimView.swift */; };
		D13B7D234203AAA5D1858CD78C00B12C /* AlphaBlendOpenGLFilter.swift in Sources */ = {isa = PBXBuildFile; fileRef = 89C4C2934CC42F382194DA1B87EC803E /* AlphaBlendOpenGLFilter.swift */; };
		D1A51716DBE6BFE32D451465C4433842 /* FilterSettingsView.swift in Sources */ = {isa = PBXBuildFile; fileRef = 94F84084ED2A8285F3EF5280AFB3E85F /* FilterSettingsView.swift */; };
		D4D2876DADC5393B0203A1CDA486B1A5 /* OptionView.swift in Sources */ = {isa = PBXBuildFile; fileRef = F7071D134097C6E695585E579F8F48E1 /* OptionView.swift */; };
		D5509914DF9C9405A3486E18A64D113F /* Array+Object.swift in Sources */ = {isa = PBXBuildFile; fileRef = E12929510FDB6E5A759E99CA31ED5843 /* Array+Object.swift */; };
		D59F331308340FB2DBCA97F3C14F932F /* Queue.swift in Sources */ = {isa = PBXBuildFile; fileRef = E4AE08123D4E6C734D89DB4B58973C05 /* Queue.swift */; };
		D5FAA5ED25EAEE61F6476D63E0CA9894 /* FBSnapshotTestCase-dummy.m in Sources */ = {isa = PBXBuildFile; fileRef = 78446EA2EE3558B1B96DFA6EB30034A5 /* FBSnapshotTestCase-dummy.m */; };
		D607E281B6103D213C2295CE59CC6658 /* FBSnapshotTestCase.m in Sources */ = {isa = PBXBuildFile; fileRef = 13C8BBFE2D9E3A9C566221B1DE04E91C /* FBSnapshotTestCase.m */; };
		D6E773B51C80C85BD98E5D007FB3FAE5 /* LoadingIndicatorView.swift in Sources */ = {isa = PBXBuildFile; fileRef = 1F888A899451BC08BE645C87D8FEFF92 /* LoadingIndicatorView.swift */; };
		D7318F91E69B4ADE7FCB2E0FE13EB562 /* Renderer.swift in Sources */ = {isa = PBXBuildFile; fileRef = 0A4DDC8584D131E195BD69B1A5590771 /* Renderer.swift */; };
		D739CBA6E070ED63E2ECAA778F2C924E /* CameraController.swift in Sources */ = {isa = PBXBuildFile; fileRef = BA40A09424A59D9C6CBF48EE221CD9A2 /* CameraController.swift */; };
		D73D9F2922E9A64EF731B15CFE9E166F /* OptionsController.swift in Sources */ = {isa = PBXBuildFile; fileRef = 39874DA5287C41979E5F497F1EF69C6B /* OptionsController.swift */; };
		D7437464880AD079D100C458935F6CF3 /* MediaPickerButtonView.swift in Sources */ = {isa = PBXBuildFile; fileRef = 46D3E42D8582BBC42FE4FA518DC838F5 /* MediaPickerButtonView.swift */; };
		D9088DB8041DEB920C925BD47FF1CBF1 /* ExtendedButton.swift in Sources */ = {isa = PBXBuildFile; fileRef = 16AB84F4C9FEA198E1C5C30593573B30 /* ExtendedButton.swift */; };
		DAD021603B68F5DBA2EA8E194C0B2DE5 /* ThumbnailCollectionView.swift in Sources */ = {isa = PBXBuildFile; fileRef = 992DE7F5D3718525BCA6E0C852D5D043 /* ThumbnailCollectionView.swift */; };
		DB4C4BA82E3D732CB87AF20D5D5BF1D4 /* KanvasCamera-umbrella.h in Headers */ = {isa = PBXBuildFile; fileRef = 6C366E791CD5C37CA84B076D56B8566D /* KanvasCamera-umbrella.h */; settings = {ATTRIBUTES = (Project, ); }; };
		DB88A06EED688059BCBEBB667FFD47A4 /* StylableTextView.swift in Sources */ = {isa = PBXBuildFile; fileRef = 137A29BA009527F7199DDBCAEBCEC332 /* StylableTextView.swift */; };
		DBB0021DAE0B972F071DCC8A9A1BABFD /* CameraOption.swift in Sources */ = {isa = PBXBuildFile; fileRef = D4BB8DC60CD0A5187B691F028894E20B /* CameraOption.swift */; };
		DC52648405336CDA0E60446F6E64EC29 /* FilterType.swift in Sources */ = {isa = PBXBuildFile; fileRef = BDDD6AD4DBBA4567FDA1EE7C184B5370 /* FilterType.swift */; };
		DE0A23130CDCCBF00BDDE6CCED768BB0 /* GifMakerView.swift in Sources */ = {isa = PBXBuildFile; fileRef = 51AA54E02A66A1CF381CC5307C33CD5E /* GifMakerView.swift */; };
		DFB34FD89408C352A028A2DF9F260148 /* CVPixelBuffer+sampleBuffer.swift in Sources */ = {isa = PBXBuildFile; fileRef = 6E7D73D00A2942838ABD84BB6051ACAD /* CVPixelBuffer+sampleBuffer.swift */; };
		E0C454D66490625C33D12554198BEB7E /* silence.aac in Resources */ = {isa = PBXBuildFile; fileRef = 55E1B54B58934CAE8C754A0ADD5135F9 /* silence.aac */; };
		E0D0FE6E7FE8809172648059DE74525E /* Math.swift in Sources */ = {isa = PBXBuildFile; fileRef = D27F38F5B7308A6C41967D4F6AD96BD2 /* Math.swift */; };
		E1A2666C49BF79AB20663B45431AA733 /* RoundedTexture.swift in Sources */ = {isa = PBXBuildFile; fileRef = 4BA90F90B3C896895AFEC701E89DC892 /* RoundedTexture.swift */; };
		E497597296D3671CBAC97040092A2CAE /* GifVideoOutputHandler.swift in Sources */ = {isa = PBXBuildFile; fileRef = 269BED420BC4DFF1128363E32438EEA5 /* GifVideoOutputHandler.swift */; };
		E648568769E5F91002E0592F0073A45E /* Marker.swift in Sources */ = {isa = PBXBuildFile; fileRef = 8A1D5E35D3043A6D35C81447DD296657 /* Marker.swift */; };
		E688EF5E47407F3769D8540AEB2921AC /* AVAssetTrack+transform.swift in Sources */ = {isa = PBXBuildFile; fileRef = 12D5B1DF00B721B9DEF2F5A6BB0EF629 /* AVAssetTrack+transform.swift */; };
		E744D5020ADA635366BDFE91B580B13A /* PhotoOutputHandler.swift in Sources */ = {isa = PBXBuildFile; fileRef = 3F33F2CA2C8B758C4720A4EB9CA5DFBF /* PhotoOutputHandler.swift */; };
		E799388839C163367B11E448AA018613 /* MovableViewCanvas.swift in Sources */ = {isa = PBXBuildFile; fileRef = 49C9FE74E6FF964400D2F49980B64734 /* MovableViewCanvas.swift */; };
		E81F13E52FF2D3E4CF1EF53079E20166 /* RaveOpenGLFilter.swift in Sources */ = {isa = PBXBuildFile; fileRef = 1D0CA3726F3BABA0BBF17D7AA981DAE8 /* RaveOpenGLFilter.swift */; };
		E97E4D769F8092A75D9CC05696BEDBBA /* Pods-KanvasCameraExampleTests-dummy.m in Sources */ = {isa = PBXBuildFile; fileRef = 76AE966E712D09165689018C294D7147 /* Pods-KanvasCameraExampleTests-dummy.m */; };
		EA3B702EADA38F0B5E84C7E85DA32250 /* OptionSelectorController.swift in Sources */ = {isa = PBXBuildFile; fileRef = 629EAD1AA12FEA224703603F84A96364 /* OptionSelectorController.swift */; };
		EE5BB2379B03FF21A7107D026AD59974 /* ImagePoolOpenGLFilter.swift in Sources */ = {isa = PBXBuildFile; fileRef = 54177C4F0962562F1B7587DAB0AEBBA4 /* ImagePoolOpenGLFilter.swift */; };
		EE63B4F169AEFFEA758B3856591EFD77 /* IgnoreTouchesView.swift in Sources */ = {isa = PBXBuildFile; fileRef = FE47DE8CAAAC60B88D55B8B45B575B2C /* IgnoreTouchesView.swift */; };
		EFA45E70CD6224C8B68738ED9E97CA21 /* FBSnapshotTestController.h in Headers */ = {isa = PBXBuildFile; fileRef = 88EE4F95531D217A595AA8D85A24FA39 /* FBSnapshotTestController.h */; settings = {ATTRIBUTES = (Project, ); }; };
		F07A8B63518EE5FA1D7519A39FE842F2 /* Rendering.swift in Sources */ = {isa = PBXBuildFile; fileRef = F5D249CFBEBC5BC122AE2B21E02D5C40 /* Rendering.swift */; };
		F13C2979C49948AB397DF88DA4893A44 /* UIViewController+Load.swift in Sources */ = {isa = PBXBuildFile; fileRef = 7C60501EE922B309848CE132FA2C73FD /* UIViewController+Load.swift */; };
		F2914C17915A6BE04DB62520A5E16466 /* KanvasCameraImages.swift in Sources */ = {isa = PBXBuildFile; fileRef = D68E239CE09E034BC9FE578F2FD2B73D /* KanvasCameraImages.swift */; };
		F2C3E37841420A91EF18D545112BCE04 /* ImagePreviewController.swift in Sources */ = {isa = PBXBuildFile; fileRef = CABE58C99B83B4E536F1DBEEF6AEFC5E /* ImagePreviewController.swift */; };
		F37A5DA2DAD32A36E1A36FF91CA3F3F3 /* MediaClipsCollectionView.swift in Sources */ = {isa = PBXBuildFile; fileRef = C0EFCD0701A1FFC342DCBE99C507CF01 /* MediaClipsCollectionView.swift */; };
		F47A2AF21D628F02FFE37738E8CA91B4 /* ViewTransformations.swift in Sources */ = {isa = PBXBuildFile; fileRef = F9AF37AE4242BE781E0C747354B45C47 /* ViewTransformations.swift */; };
		F65156FA6E2934B066DF721D498D7701 /* URL+Media.swift in Sources */ = {isa = PBXBuildFile; fileRef = B3BEB62408808609421EF7CF4F7597F1 /* URL+Media.swift */; };
		F686B5DA8FA2329117C4B7B77907AFF1 /* MediaPickerViewController.swift in Sources */ = {isa = PBXBuildFile; fileRef = 7E94EC0765152CCA373635A88E4919C9 /* MediaPickerViewController.swift */; };
		F6A6DF65272C02EFE3A898529E5872F6 /* FilterCollectionCell.swift in Sources */ = {isa = PBXBuildFile; fileRef = B8B80BE50166AC9E2C17A00034AD4F42 /* FilterCollectionCell.swift */; };
		F84BC95D5502D1210636ECAE1F903B08 /* LightLeaksOpenGLFilter.swift in Sources */ = {isa = PBXBuildFile; fileRef = B6FA209FB00B918266502469B55C03DD /* LightLeaksOpenGLFilter.swift */; };
		F876F054886227B059B0778C6C1A0A83 /* UIImage+Snapshot.h in Headers */ = {isa = PBXBuildFile; fileRef = EA718A72E676291836EBB46B85242155 /* UIImage+Snapshot.h */; settings = {ATTRIBUTES = (Project, ); }; };
		F8B9C6A09B47501DBDEB725742613326 /* CGPoint+Operators.swift in Sources */ = {isa = PBXBuildFile; fileRef = 6E2B832590E8177B19ACC70DA0A319DF /* CGPoint+Operators.swift */; };
		FE25ABACC46CBA5C6BE862559575B75A /* NumTypes+Conversion.swift in Sources */ = {isa = PBXBuildFile; fileRef = F639A362696587598F556045F9660CBA /* NumTypes+Conversion.swift */; };
		FE4BD31287DF65F96C2A8BBF6A6113D4 /* UIImage+Camera.swift in Sources */ = {isa = PBXBuildFile; fileRef = 1F2522EBE6CBC8A3CB7FE4077F4C970E /* UIImage+Camera.swift */; };
		FE69B1DCFF647C5499F9871384DBE75C /* StrokeSelectorController.swift in Sources */ = {isa = PBXBuildFile; fileRef = 2366A13BCF22B557BF80EE1F51484059 /* StrokeSelectorController.swift */; };
		FFAF8FDB5FB5587A0176A62091E115AB /* StickerTypeCollectionView.swift in Sources */ = {isa = PBXBuildFile; fileRef = CAA7C3A3C5B6010F7B9C6F3EBA20BD84 /* StickerTypeCollectionView.swift */; };
/* End PBXBuildFile section */

/* Begin PBXContainerItemProxy section */
		62917134D84FAF753D470A6CFC4F7577 /* PBXContainerItemProxy */ = {
>>>>>>> 6ebd350a
			isa = PBXContainerItemProxy;
			containerPortal = BFDFE7DC352907FC980B868725387E98 /* Project object */;
			proxyType = 1;
			remoteGlobalIDString = 98A98149697C80CEF8D5772791E92E66;
			remoteInfo = FBSnapshotTestCase;
		};
<<<<<<< HEAD
		B95B69FE77541EFA284D8E66E6379F70 /* PBXContainerItemProxy */ = {
=======
		7A427FF89182D00BBF037424E8BB7072 /* PBXContainerItemProxy */ = {
>>>>>>> 6ebd350a
			isa = PBXContainerItemProxy;
			containerPortal = BFDFE7DC352907FC980B868725387E98 /* Project object */;
			proxyType = 1;
			remoteGlobalIDString = EEA7BBCE1AEABC4574550F0FCA071779;
			remoteInfo = KanvasCamera;
		};
<<<<<<< HEAD
		BB35E3F9831FAC76FF68652CDBE285F5 /* PBXContainerItemProxy */ = {
=======
		E5FE0C729EAA14512E17D65CC17FA6AF /* PBXContainerItemProxy */ = {
>>>>>>> 6ebd350a
			isa = PBXContainerItemProxy;
			containerPortal = BFDFE7DC352907FC980B868725387E98 /* Project object */;
			proxyType = 1;
			remoteGlobalIDString = EEA7BBCE1AEABC4574550F0FCA071779;
			remoteInfo = KanvasCamera;
		};
<<<<<<< HEAD
		FA6B9BF9465F2B1FB7DF6DBF746684BE /* PBXContainerItemProxy */ = {
			isa = PBXContainerItemProxy;
			containerPortal = BFDFE7DC352907FC980B868725387E98 /* Project object */;
			proxyType = 1;
			remoteGlobalIDString = BDB175D784A4B1E7FCB709777D7A6ADF;
			remoteInfo = "Pods-KanvasCameraExample";
=======
		F626749CA8594540BB44F48910E4E2C0 /* PBXContainerItemProxy */ = {
			isa = PBXContainerItemProxy;
			containerPortal = BFDFE7DC352907FC980B868725387E98 /* Project object */;
			proxyType = 1;
			remoteGlobalIDString = 63A66EDDAEF8A5521205B4F823F1D6AB;
			remoteInfo = "KanvasCamera-KanvasCamera";
>>>>>>> 6ebd350a
		};
/* End PBXContainerItemProxy section */

/* Begin PBXFileReference section */
<<<<<<< HEAD
		0192C86F5280A13BBC36D3522EA0CBF2 /* KanvasCameraImages.swift */ = {isa = PBXFileReference; includeInIndex = 1; lastKnownFileType = sourcecode.swift; path = KanvasCameraImages.swift; sourceTree = "<group>"; };
		0214404DBC6E160CB3A36A86F858A142 /* GifMakerController.swift */ = {isa = PBXFileReference; includeInIndex = 1; lastKnownFileType = sourcecode.swift; path = GifMakerController.swift; sourceTree = "<group>"; };
		027CF314A11E825C54E07960449537B5 /* StyleMenuCollectionController.swift */ = {isa = PBXFileReference; includeInIndex = 1; lastKnownFileType = sourcecode.swift; path = StyleMenuCollectionController.swift; sourceTree = "<group>"; };
		029987696C581A9F9BDE12940244B741 /* UICollectionView+Cells.swift */ = {isa = PBXFileReference; includeInIndex = 1; lastKnownFileType = sourcecode.swift; path = "UICollectionView+Cells.swift"; sourceTree = "<group>"; };
		041A935B68BDF89F9634E5D5AE64B267 /* EditorFilterController.swift */ = {isa = PBXFileReference; includeInIndex = 1; lastKnownFileType = sourcecode.swift; path = EditorFilterController.swift; sourceTree = "<group>"; };
		05121FF680DE280D80A3399B864E54C7 /* UIGestureRecognizer+Active.swift */ = {isa = PBXFileReference; includeInIndex = 1; lastKnownFileType = sourcecode.swift; path = "UIGestureRecognizer+Active.swift"; sourceTree = "<group>"; };
		06386CF8ED62E334F7A123D43E38D170 /* MTLDevice+KanvasCamera.swift */ = {isa = PBXFileReference; includeInIndex = 1; lastKnownFileType = sourcecode.swift; path = "MTLDevice+KanvasCamera.swift"; sourceTree = "<group>"; };
		06C7F523F5784792B1DCAF81E306113A /* UIColor+Utils.swift */ = {isa = PBXFileReference; includeInIndex = 1; lastKnownFileType = sourcecode.swift; path = "UIColor+Utils.swift"; sourceTree = "<group>"; };
		0757101B1CEAD72234EB721B6BBDDE35 /* KanvasCamera-prefix.pch */ = {isa = PBXFileReference; includeInIndex = 1; lastKnownFileType = sourcecode.c.h; path = "KanvasCamera-prefix.pch"; sourceTree = "<group>"; };
		08F4DBD4F694B82860BBB247A50D1427 /* GLKMatrix4+Unsafe.swift */ = {isa = PBXFileReference; includeInIndex = 1; lastKnownFileType = sourcecode.swift; path = "GLKMatrix4+Unsafe.swift"; sourceTree = "<group>"; };
=======
		02497FA851458275C0296F4E48264C4F /* MirrorTwoOpenGLFilter.swift */ = {isa = PBXFileReference; includeInIndex = 1; lastKnownFileType = sourcecode.swift; path = MirrorTwoOpenGLFilter.swift; sourceTree = "<group>"; };
		02524A03B78D7102F4C58FA5FFB9715E /* KanvasCamera-prefix.pch */ = {isa = PBXFileReference; includeInIndex = 1; lastKnownFileType = sourcecode.c.h; path = "KanvasCamera-prefix.pch"; sourceTree = "<group>"; };
		02C457969584810B7E950AF831D99782 /* UIView+Layout.swift */ = {isa = PBXFileReference; includeInIndex = 1; lastKnownFileType = sourcecode.swift; path = "UIView+Layout.swift"; sourceTree = "<group>"; };
		0311F02A3E609077525F29CC1CC690D2 /* ThumbnailCollectionController.swift */ = {isa = PBXFileReference; includeInIndex = 1; lastKnownFileType = sourcecode.swift; path = ThumbnailCollectionController.swift; sourceTree = "<group>"; };
		039B1B2DC94E73753363FA9559338E7E /* KanvasQuickBlogSelectorCoordinating.swift */ = {isa = PBXFileReference; includeInIndex = 1; lastKnownFileType = sourcecode.swift; path = KanvasQuickBlogSelectorCoordinating.swift; sourceTree = "<group>"; };
		04134CCF99C13E418FF4F1902A3F6C37 /* MediaClipsCollectionController.swift */ = {isa = PBXFileReference; includeInIndex = 1; lastKnownFileType = sourcecode.swift; path = MediaClipsCollectionController.swift; sourceTree = "<group>"; };
		048279D418BF75A36C0268CD5D67B3FB /* TextureSelectorController.swift */ = {isa = PBXFileReference; includeInIndex = 1; lastKnownFileType = sourcecode.swift; path = TextureSelectorController.swift; sourceTree = "<group>"; };
		06B48F49558E4FAE3B54391BFDADB0F5 /* CameraZoomHandler.swift */ = {isa = PBXFileReference; includeInIndex = 1; lastKnownFileType = sourcecode.swift; path = CameraZoomHandler.swift; sourceTree = "<group>"; };
		06BA87EC451F2AD8DB24E2CDF4EC96D7 /* GifMakerHandler.swift */ = {isa = PBXFileReference; includeInIndex = 1; lastKnownFileType = sourcecode.swift; path = GifMakerHandler.swift; sourceTree = "<group>"; };
		06FE57D93DF5177ABFCC0E3AFEC10678 /* CameraSettings.swift */ = {isa = PBXFileReference; includeInIndex = 1; lastKnownFileType = sourcecode.swift; path = CameraSettings.swift; sourceTree = "<group>"; };
		08AA88DFB10E216F053CDFEEE577D2DC /* FilterProtocol.swift */ = {isa = PBXFileReference; includeInIndex = 1; lastKnownFileType = sourcecode.swift; path = FilterProtocol.swift; sourceTree = "<group>"; };
		08AEEC19F6114CECFA26E91333145AB3 /* UICollectionView+Cells.swift */ = {isa = PBXFileReference; includeInIndex = 1; lastKnownFileType = sourcecode.swift; path = "UICollectionView+Cells.swift"; sourceTree = "<group>"; };
>>>>>>> 6ebd350a
		0A2ED504050EBC35435013D97D72E3D9 /* Pods-KanvasCameraExample-umbrella.h */ = {isa = PBXFileReference; includeInIndex = 1; lastKnownFileType = sourcecode.c.h; path = "Pods-KanvasCameraExample-umbrella.h"; sourceTree = "<group>"; };
		0A3ACA72AE9B776E644F6D159AB3E80B /* UIApplication+StrictKeyWindow.h */ = {isa = PBXFileReference; includeInIndex = 1; lastKnownFileType = sourcecode.c.h; name = "UIApplication+StrictKeyWindow.h"; path = "FBSnapshotTestCase/Categories/UIApplication+StrictKeyWindow.h"; sourceTree = "<group>"; };
		0A4DDC8584D131E195BD69B1A5590771 /* Renderer.swift */ = {isa = PBXFileReference; includeInIndex = 1; lastKnownFileType = sourcecode.swift; path = Renderer.swift; sourceTree = "<group>"; };
		0A966F8CC02AF6C9C4D66DDF06B58364 /* libPods-KanvasCameraExample.a */ = {isa = PBXFileReference; explicitFileType = archive.ar; includeInIndex = 0; name = "libPods-KanvasCameraExample.a"; path = "libPods-KanvasCameraExample.a"; sourceTree = BUILT_PRODUCTS_DIR; };
<<<<<<< HEAD
		0C84FC0996E7D34BDF13DDF21D9CDC77 /* GLPixelBufferView.swift */ = {isa = PBXFileReference; includeInIndex = 1; lastKnownFileType = sourcecode.swift; path = GLPixelBufferView.swift; sourceTree = "<group>"; };
		0D17B4DA6E1C57F2981B39D55F4D947C /* CALayer+Shadows.swift */ = {isa = PBXFileReference; includeInIndex = 1; lastKnownFileType = sourcecode.swift; path = "CALayer+Shadows.swift"; sourceTree = "<group>"; };
		0D20D04DF0C59E95F3F6A4282DD8F32D /* RaveOpenGLFilter.swift */ = {isa = PBXFileReference; includeInIndex = 1; lastKnownFileType = sourcecode.swift; path = RaveOpenGLFilter.swift; sourceTree = "<group>"; };
		0D686CD7EB3FEB39AD9F9EC641A6AABD /* MediaExporter.swift */ = {isa = PBXFileReference; includeInIndex = 1; lastKnownFileType = sourcecode.swift; path = MediaExporter.swift; sourceTree = "<group>"; };
		0EF52F29D9A1717AEAFFA30CC78B468B /* RGBA.swift */ = {isa = PBXFileReference; includeInIndex = 1; lastKnownFileType = sourcecode.swift; path = RGBA.swift; sourceTree = "<group>"; };
		121F3A93DCFF871D7B3465DA75AF932C /* Rendering.swift */ = {isa = PBXFileReference; includeInIndex = 1; lastKnownFileType = sourcecode.swift; path = Rendering.swift; sourceTree = "<group>"; };
		12A366A291029EC5AF1FD0CE5D47790C /* GifMakerSettings.swift */ = {isa = PBXFileReference; includeInIndex = 1; lastKnownFileType = sourcecode.swift; path = GifMakerSettings.swift; sourceTree = "<group>"; };
		1378D3DC7AB4AD60739BCFEBAF5D00C6 /* StickerType.swift */ = {isa = PBXFileReference; includeInIndex = 1; lastKnownFileType = sourcecode.swift; path = StickerType.swift; sourceTree = "<group>"; };
		137F3A2182999F28AD706EF23194B7BD /* RGBOpenGLFilter.swift */ = {isa = PBXFileReference; includeInIndex = 1; lastKnownFileType = sourcecode.swift; path = RGBOpenGLFilter.swift; sourceTree = "<group>"; };
		13C8BBFE2D9E3A9C566221B1DE04E91C /* FBSnapshotTestCase.m */ = {isa = PBXFileReference; includeInIndex = 1; lastKnownFileType = sourcecode.c.objc; name = FBSnapshotTestCase.m; path = FBSnapshotTestCase/FBSnapshotTestCase.m; sourceTree = "<group>"; };
		14F1EF567096B92014CABB56EA65B855 /* FilterProtocol.swift */ = {isa = PBXFileReference; includeInIndex = 1; lastKnownFileType = sourcecode.swift; path = FilterProtocol.swift; sourceTree = "<group>"; };
		16BC35E262183EAD8051354D23F3A25E /* TimeIndicator.swift */ = {isa = PBXFileReference; includeInIndex = 1; lastKnownFileType = sourcecode.swift; path = TimeIndicator.swift; sourceTree = "<group>"; };
		173518C5D7E863E1319B9974802E039F /* Synchronized.swift */ = {isa = PBXFileReference; includeInIndex = 1; lastKnownFileType = sourcecode.swift; path = Synchronized.swift; sourceTree = "<group>"; };
		18C8432456674B4FBBE0D935FAAF1C03 /* SpeedView.swift */ = {isa = PBXFileReference; includeInIndex = 1; lastKnownFileType = sourcecode.swift; path = SpeedView.swift; sourceTree = "<group>"; };
		1AE39CD2C4A43C6CE2BF0FEE2D231CE9 /* CVPixelBuffer+resize.swift */ = {isa = PBXFileReference; includeInIndex = 1; lastKnownFileType = sourcecode.swift; path = "CVPixelBuffer+resize.swift"; sourceTree = "<group>"; };
		1B0D01F12513748A1DFAFEF6A1BB21A6 /* IgnoreTouchesCollectionView.swift */ = {isa = PBXFileReference; includeInIndex = 1; lastKnownFileType = sourcecode.swift; path = IgnoreTouchesCollectionView.swift; sourceTree = "<group>"; };
		1B0D86F55E7942E886344D2C5B32A553 /* CGRect+Center.swift */ = {isa = PBXFileReference; includeInIndex = 1; lastKnownFileType = sourcecode.swift; path = "CGRect+Center.swift"; sourceTree = "<group>"; };
		1CEE4C47043FCDD185056E0AEB2F3CBA /* Pods-KanvasCameraExample-dummy.m */ = {isa = PBXFileReference; includeInIndex = 1; lastKnownFileType = sourcecode.c.objc; path = "Pods-KanvasCameraExample-dummy.m"; sourceTree = "<group>"; };
		1D229CBF5680B4EDAFF70C4321B711CC /* CALayer+CGImage.swift */ = {isa = PBXFileReference; includeInIndex = 1; lastKnownFileType = sourcecode.swift; path = "CALayer+CGImage.swift"; sourceTree = "<group>"; };
		1FA465AC36FBB0C15CDDC52DA7FF88D5 /* CameraOption.swift */ = {isa = PBXFileReference; includeInIndex = 1; lastKnownFileType = sourcecode.swift; path = CameraOption.swift; sourceTree = "<group>"; };
		208D1D8F581CEF53A78458C57DD9D86D /* StrokeSelectorView.swift */ = {isa = PBXFileReference; includeInIndex = 1; lastKnownFileType = sourcecode.swift; path = StrokeSelectorView.swift; sourceTree = "<group>"; };
		21353EE3186E859FEC99215F3995CA20 /* CameraPreviewViewController.swift */ = {isa = PBXFileReference; includeInIndex = 1; lastKnownFileType = sourcecode.swift; path = CameraPreviewViewController.swift; sourceTree = "<group>"; };
		21553F5C7688974CE16A869FC9CBF82D /* Device.swift */ = {isa = PBXFileReference; includeInIndex = 1; lastKnownFileType = sourcecode.swift; path = Device.swift; sourceTree = "<group>"; };
		22C6CD65DA2286E5AF6935985C8A0DFC /* ConicalGradientLayer.swift */ = {isa = PBXFileReference; includeInIndex = 1; lastKnownFileType = sourcecode.swift; path = ConicalGradientLayer.swift; sourceTree = "<group>"; };
		2381296CDF743DC13D6C39A87B7AFF11 /* ColorCollectionController.swift */ = {isa = PBXFileReference; includeInIndex = 1; lastKnownFileType = sourcecode.swift; path = ColorCollectionController.swift; sourceTree = "<group>"; };
		2383078A6D28DE6A15E11489708BA4FD /* libPods-KanvasCameraExampleTests.a */ = {isa = PBXFileReference; explicitFileType = archive.ar; includeInIndex = 0; name = "libPods-KanvasCameraExampleTests.a"; path = "libPods-KanvasCameraExampleTests.a"; sourceTree = BUILT_PRODUCTS_DIR; };
		23E10EBCDCCBF15EB4DD15CE8A39EE33 /* Array+Object.swift */ = {isa = PBXFileReference; includeInIndex = 1; lastKnownFileType = sourcecode.swift; path = "Array+Object.swift"; sourceTree = "<group>"; };
		2645AA8650E1CDD4D9189E99950B5BA8 /* KanvasCamera.debug.xcconfig */ = {isa = PBXFileReference; includeInIndex = 1; lastKnownFileType = text.xcconfig; path = KanvasCamera.debug.xcconfig; sourceTree = "<group>"; };
		2907998724E74478641768163885AC75 /* CGPoint+Operators.swift */ = {isa = PBXFileReference; includeInIndex = 1; lastKnownFileType = sourcecode.swift; path = "CGPoint+Operators.swift"; sourceTree = "<group>"; };
		291C5816407A2F1470A0BF4B344B32C4 /* UIColor+Hex.swift */ = {isa = PBXFileReference; includeInIndex = 1; lastKnownFileType = sourcecode.swift; path = "UIColor+Hex.swift"; sourceTree = "<group>"; };
		2962D2CACA3C6A25D923286AE5D8E19E /* Pods-KanvasCameraExampleTests.modulemap */ = {isa = PBXFileReference; includeInIndex = 1; lastKnownFileType = sourcecode.module; path = "Pods-KanvasCameraExampleTests.modulemap"; sourceTree = "<group>"; };
		29F5FAB8C491C799701BD2FDE4BDA675 /* PixelBufferView.swift */ = {isa = PBXFileReference; includeInIndex = 1; lastKnownFileType = sourcecode.swift; path = PixelBufferView.swift; sourceTree = "<group>"; };
		2A7ACE86E11820EF38C71EEBEC340E31 /* FBSnapshotTestCase.release.xcconfig */ = {isa = PBXFileReference; includeInIndex = 1; lastKnownFileType = text.xcconfig; path = FBSnapshotTestCase.release.xcconfig; sourceTree = "<group>"; };
		2A948AC8DD5917F864FA04AEA6B738B4 /* ChromaOpenGLFilter.swift */ = {isa = PBXFileReference; includeInIndex = 1; lastKnownFileType = sourcecode.swift; path = ChromaOpenGLFilter.swift; sourceTree = "<group>"; };
		2F0AA7C749B1381FB0F84A20C7F0B71A /* OptionSelectorController.swift */ = {isa = PBXFileReference; includeInIndex = 1; lastKnownFileType = sourcecode.swift; path = OptionSelectorController.swift; sourceTree = "<group>"; };
		2FE6E998AA627DF794E4EE2C58416AA6 /* EditorTextView.swift */ = {isa = PBXFileReference; includeInIndex = 1; lastKnownFileType = sourcecode.swift; path = EditorTextView.swift; sourceTree = "<group>"; };
		300EA88D02A600664AF95C06F41DB2E7 /* Shader.swift */ = {isa = PBXFileReference; includeInIndex = 1; lastKnownFileType = sourcecode.swift; path = Shader.swift; sourceTree = "<group>"; };
		320C940114144099DC8F0C393AB8796E /* StaggeredGridLayout.swift */ = {isa = PBXFileReference; includeInIndex = 1; lastKnownFileType = sourcecode.swift; path = StaggeredGridLayout.swift; sourceTree = "<group>"; };
		32A0E55CDF35DA4BC3E0D77DFA4B0AA2 /* ScrollHandler.swift */ = {isa = PBXFileReference; includeInIndex = 1; lastKnownFileType = sourcecode.swift; path = ScrollHandler.swift; sourceTree = "<group>"; };
		333C5C1DF428520E2B99E7F20AEE80CA /* KanvasCamera.modulemap */ = {isa = PBXFileReference; includeInIndex = 1; lastKnownFileType = sourcecode.module; path = KanvasCamera.modulemap; sourceTree = "<group>"; };
		34AB13AA95C360C32866963E6F53EF88 /* IndexPath+Order.swift */ = {isa = PBXFileReference; includeInIndex = 1; lastKnownFileType = sourcecode.swift; path = "IndexPath+Order.swift"; sourceTree = "<group>"; };
		3550D84855ACA14BC84227519AA9AF7E /* MetalGroupFilter.swift */ = {isa = PBXFileReference; includeInIndex = 1; lastKnownFileType = sourcecode.swift; path = MetalGroupFilter.swift; sourceTree = "<group>"; };
		35CD26392642351A1CCAAF76EDDA0787 /* StyleMenuCollectionCell.swift */ = {isa = PBXFileReference; includeInIndex = 1; lastKnownFileType = sourcecode.swift; path = StyleMenuCollectionCell.swift; sourceTree = "<group>"; };
		35F463F96A78B8A35C8CBCCF851AE487 /* CameraRecordingProtocol.swift */ = {isa = PBXFileReference; includeInIndex = 1; lastKnownFileType = sourcecode.swift; path = CameraRecordingProtocol.swift; sourceTree = "<group>"; };
		365F0DC5FA78A2202FE2B0F1FB0F4641 /* GIFEncoder.swift */ = {isa = PBXFileReference; includeInIndex = 1; lastKnownFileType = sourcecode.swift; path = GIFEncoder.swift; sourceTree = "<group>"; };
		37115B786E18C5F20E9E6D7234EE7315 /* MovableViewInnerElement.swift */ = {isa = PBXFileReference; includeInIndex = 1; lastKnownFileType = sourcecode.swift; path = MovableViewInnerElement.swift; sourceTree = "<group>"; };
		374F53E1594D36B5C83C4686F2A93F96 /* RoundedTexture.swift */ = {isa = PBXFileReference; includeInIndex = 1; lastKnownFileType = sourcecode.swift; path = RoundedTexture.swift; sourceTree = "<group>"; };
		377D06EDC9DDF7ED801FC789F59783FA /* FilmOpenGLFilter.swift */ = {isa = PBXFileReference; includeInIndex = 1; lastKnownFileType = sourcecode.swift; path = FilmOpenGLFilter.swift; sourceTree = "<group>"; };
		379263FB25E57D12FF9E052F2509801F /* EditorViewController.swift */ = {isa = PBXFileReference; includeInIndex = 1; lastKnownFileType = sourcecode.swift; path = EditorViewController.swift; sourceTree = "<group>"; };
		37C6B02CD0B0C6AEE3ABADA9AF7777B1 /* CameraPreviewView.swift */ = {isa = PBXFileReference; includeInIndex = 1; lastKnownFileType = sourcecode.swift; path = CameraPreviewView.swift; sourceTree = "<group>"; };
		38064DF861DCFA819F2879EF07E73B06 /* MediaClipsCollectionController.swift */ = {isa = PBXFileReference; includeInIndex = 1; lastKnownFileType = sourcecode.swift; path = MediaClipsCollectionController.swift; sourceTree = "<group>"; };
		38083303D7CF6D810096069A21BE61A5 /* IgnoreBackgroundTouchesStackView.swift */ = {isa = PBXFileReference; includeInIndex = 1; lastKnownFileType = sourcecode.swift; path = IgnoreBackgroundTouchesStackView.swift; sourceTree = "<group>"; };
		3836368B8E4137C74A92B5F1B46EEB8E /* CameraPermissionsViewController.swift */ = {isa = PBXFileReference; includeInIndex = 1; lastKnownFileType = sourcecode.swift; path = CameraPermissionsViewController.swift; sourceTree = "<group>"; };
		3A2588AB08D07D2A8DDEB3EBBAA14719 /* UIView+Image.swift */ = {isa = PBXFileReference; includeInIndex = 1; lastKnownFileType = sourcecode.swift; path = "UIView+Image.swift"; sourceTree = "<group>"; };
		3B049995964FD680EE51FA5437BC2349 /* MediaPlayer.swift */ = {isa = PBXFileReference; includeInIndex = 1; lastKnownFileType = sourcecode.swift; path = MediaPlayer.swift; sourceTree = "<group>"; };
		3BE41AAC84EF45BF1139528CA0795F21 /* IgnoreTouchesView.swift */ = {isa = PBXFileReference; includeInIndex = 1; lastKnownFileType = sourcecode.swift; path = IgnoreTouchesView.swift; sourceTree = "<group>"; };
		3C394DF967D58008B7FAE72193D13F2A /* EditorCodable.swift */ = {isa = PBXFileReference; includeInIndex = 1; lastKnownFileType = sourcecode.swift; path = EditorCodable.swift; sourceTree = "<group>"; };
		3C4764AB9D3C7B053F6D2142BB48CB56 /* CameraController.swift */ = {isa = PBXFileReference; includeInIndex = 1; lastKnownFileType = sourcecode.swift; path = CameraController.swift; sourceTree = "<group>"; };
		3CFECC388D8E3B17AE4EA633DBD09C13 /* KanvasQuickBlogSelectorCoordinating.swift */ = {isa = PBXFileReference; includeInIndex = 1; lastKnownFileType = sourcecode.swift; path = KanvasQuickBlogSelectorCoordinating.swift; sourceTree = "<group>"; };
		3DBF897477EFC6BFAC6C72F6EC34DF7F /* AVURLAsset+Thumbnail.swift */ = {isa = PBXFileReference; includeInIndex = 1; lastKnownFileType = sourcecode.swift; path = "AVURLAsset+Thumbnail.swift"; sourceTree = "<group>"; };
		3E29C50D3CDB46CBCBD20AFA13EB3D8D /* FBSnapshotTestCase.h */ = {isa = PBXFileReference; includeInIndex = 1; lastKnownFileType = sourcecode.c.h; name = FBSnapshotTestCase.h; path = FBSnapshotTestCase/FBSnapshotTestCase.h; sourceTree = "<group>"; };
		40D7B717D19F13F574CAF574CA2E40CF /* FilterCollectionCell.swift */ = {isa = PBXFileReference; includeInIndex = 1; lastKnownFileType = sourcecode.swift; path = FilterCollectionCell.swift; sourceTree = "<group>"; };
		41C3BA993DA1CB4C02087D7C239457F3 /* FilteredInputViewController.swift */ = {isa = PBXFileReference; includeInIndex = 1; lastKnownFileType = sourcecode.swift; path = FilteredInputViewController.swift; sourceTree = "<group>"; };
		41CEB4FF6EFDED2C95046BA68EE26190 /* StickerTypeCollectionView.swift */ = {isa = PBXFileReference; includeInIndex = 1; lastKnownFileType = sourcecode.swift; path = StickerTypeCollectionView.swift; sourceTree = "<group>"; };
		422E3ED496FEF00B8EC439547793DD1F /* EditorView.swift */ = {isa = PBXFileReference; includeInIndex = 1; lastKnownFileType = sourcecode.swift; path = EditorView.swift; sourceTree = "<group>"; };
		4341FB2724CE8EE8DF1529DE4DFC9E24 /* CALayer+Color.swift */ = {isa = PBXFileReference; includeInIndex = 1; lastKnownFileType = sourcecode.swift; path = "CALayer+Color.swift"; sourceTree = "<group>"; };
		43D049298F5FB733A4BBB6119A995B5D /* Renderer.swift */ = {isa = PBXFileReference; includeInIndex = 1; lastKnownFileType = sourcecode.swift; path = Renderer.swift; sourceTree = "<group>"; };
		45E30545B920213019B8B9B5EF7B8ED0 /* SpeedController.swift */ = {isa = PBXFileReference; includeInIndex = 1; lastKnownFileType = sourcecode.swift; path = SpeedController.swift; sourceTree = "<group>"; };
		46089E6DF44B4070CAB0D0B78CD16ACC /* TrimArea.swift */ = {isa = PBXFileReference; includeInIndex = 1; lastKnownFileType = sourcecode.swift; path = TrimArea.swift; sourceTree = "<group>"; };
		4673CBAC8A21E5AF9AAE1FA80EA03862 /* UIImage+PixelBuffer.swift */ = {isa = PBXFileReference; includeInIndex = 1; lastKnownFileType = sourcecode.swift; path = "UIImage+PixelBuffer.swift"; sourceTree = "<group>"; };
		4698061F4339532576DE8EEB0BC2D760 /* LegoOpenGLFilter.swift */ = {isa = PBXFileReference; includeInIndex = 1; lastKnownFileType = sourcecode.swift; path = LegoOpenGLFilter.swift; sourceTree = "<group>"; };
		48676FCEF4A89E60F53BC25BFD701FE8 /* ExtendedButton.swift */ = {isa = PBXFileReference; includeInIndex = 1; lastKnownFileType = sourcecode.swift; path = ExtendedButton.swift; sourceTree = "<group>"; };
		4919654A0AD40A95EB3198B3721B3D4D /* LightLeaksOpenGLFilter.swift */ = {isa = PBXFileReference; includeInIndex = 1; lastKnownFileType = sourcecode.swift; path = LightLeaksOpenGLFilter.swift; sourceTree = "<group>"; };
		4964EEFBA80E32A6A3082BF93B7DEBEB /* FBSnapshotTestCase-umbrella.h */ = {isa = PBXFileReference; includeInIndex = 1; lastKnownFileType = sourcecode.c.h; path = "FBSnapshotTestCase-umbrella.h"; sourceTree = "<group>"; };
		4AB6AA5E3D773BFAB3C041C7F2ED016B /* MangaOpenGLFilter.swift */ = {isa = PBXFileReference; includeInIndex = 1; lastKnownFileType = sourcecode.swift; path = MangaOpenGLFilter.swift; sourceTree = "<group>"; };
		4AF30054403ABC621B4AF9D3E0AD3CEF /* MediaPickerThumbnailFetcher.swift */ = {isa = PBXFileReference; includeInIndex = 1; lastKnownFileType = sourcecode.swift; path = MediaPickerThumbnailFetcher.swift; sourceTree = "<group>"; };
		4CCAC9E682C355DA430F30018EBBFF2E /* Math.swift */ = {isa = PBXFileReference; includeInIndex = 1; lastKnownFileType = sourcecode.swift; path = Math.swift; sourceTree = "<group>"; };
		4D2A69EA7E38BB63A9E41F5E031743B6 /* FBSnapshotTestCase.modulemap */ = {isa = PBXFileReference; includeInIndex = 1; lastKnownFileType = sourcecode.module; path = FBSnapshotTestCase.modulemap; sourceTree = "<group>"; };
		4E440893874CC4E11C92AC71D6F26D0B /* MirrorTwoOpenGLFilter.swift */ = {isa = PBXFileReference; includeInIndex = 1; lastKnownFileType = sourcecode.swift; path = MirrorTwoOpenGLFilter.swift; sourceTree = "<group>"; };
		4EEAAC0F311DCEDB157F8579337EA73A /* VideoOutputHandler.swift */ = {isa = PBXFileReference; includeInIndex = 1; lastKnownFileType = sourcecode.swift; path = VideoOutputHandler.swift; sourceTree = "<group>"; };
		511157464372CEDD2F8582D90641A37A /* MetalRenderEncoder.swift */ = {isa = PBXFileReference; includeInIndex = 1; lastKnownFileType = sourcecode.swift; path = MetalRenderEncoder.swift; sourceTree = "<group>"; };
		5130261300CA6707EC95819AF354C067 /* MediaDrawerView.swift */ = {isa = PBXFileReference; includeInIndex = 1; lastKnownFileType = sourcecode.swift; path = MediaDrawerView.swift; sourceTree = "<group>"; };
		51539C37081196FD754451D666EE384D /* Assets.xcassets */ = {isa = PBXFileReference; includeInIndex = 1; lastKnownFileType = folder.assetcatalog; name = Assets.xcassets; path = Resources/Assets.xcassets; sourceTree = "<group>"; };
		5172D2A16DE0755A78E95B9DDCBC614E /* KanvasCamera.bundle */ = {isa = PBXFileReference; explicitFileType = wrapper.cfbundle; includeInIndex = 0; name = KanvasCamera.bundle; path = "KanvasCamera-KanvasCamera.bundle"; sourceTree = BUILT_PRODUCTS_DIR; };
		51B697466E18DD551EA540A98BF54E70 /* ColorDrop.swift */ = {isa = PBXFileReference; includeInIndex = 1; lastKnownFileType = sourcecode.swift; path = ColorDrop.swift; sourceTree = "<group>"; };
		5302EFBA2CC8A03E016B22330523323B /* EasyTipView.swift */ = {isa = PBXFileReference; includeInIndex = 1; lastKnownFileType = sourcecode.swift; path = EasyTipView.swift; sourceTree = "<group>"; };
		54FB703494772EDBC25F7A4152E94B77 /* GrayscaleOpenGLFilter.swift */ = {isa = PBXFileReference; includeInIndex = 1; lastKnownFileType = sourcecode.swift; path = GrayscaleOpenGLFilter.swift; sourceTree = "<group>"; };
		54FE54588F777D9D8C873F99414153A7 /* ThumbnailCollectionController.swift */ = {isa = PBXFileReference; includeInIndex = 1; lastKnownFileType = sourcecode.swift; path = ThumbnailCollectionController.swift; sourceTree = "<group>"; };
		559D451E97F3C666719152A0E9A6E910 /* StylableTextView.swift */ = {isa = PBXFileReference; includeInIndex = 1; lastKnownFileType = sourcecode.swift; path = StylableTextView.swift; sourceTree = "<group>"; };
		58809BD2ED197C8F273FAE81F1F8944A /* StickerTypeCollectionCell.swift */ = {isa = PBXFileReference; includeInIndex = 1; lastKnownFileType = sourcecode.swift; path = StickerTypeCollectionCell.swift; sourceTree = "<group>"; };
		597B7169411EAD310B998D087F2EFB33 /* MMCQ.swift */ = {isa = PBXFileReference; includeInIndex = 1; lastKnownFileType = sourcecode.swift; path = MMCQ.swift; sourceTree = "<group>"; };
		59921A5CA7FC426612259A09C4B66140 /* ImagePoolOpenGLFilter.swift */ = {isa = PBXFileReference; includeInIndex = 1; lastKnownFileType = sourcecode.swift; path = ImagePoolOpenGLFilter.swift; sourceTree = "<group>"; };
		59970E46FABCAA4226FA6475D64AC430 /* GIFDecoder.swift */ = {isa = PBXFileReference; includeInIndex = 1; lastKnownFileType = sourcecode.swift; path = GIFDecoder.swift; sourceTree = "<group>"; };
=======
		0BCFCD1B7EFCF9707DDEBA41574E1792 /* CameraPreviewViewController.swift */ = {isa = PBXFileReference; includeInIndex = 1; lastKnownFileType = sourcecode.swift; path = CameraPreviewViewController.swift; sourceTree = "<group>"; };
		0C49EA34F00E73A26F514B1A43311D26 /* StrokeSelectorView.swift */ = {isa = PBXFileReference; includeInIndex = 1; lastKnownFileType = sourcecode.swift; path = StrokeSelectorView.swift; sourceTree = "<group>"; };
		0C7446C87F8799361E89157FD56AE9C9 /* GLKMatrix4+Unsafe.swift */ = {isa = PBXFileReference; includeInIndex = 1; lastKnownFileType = sourcecode.swift; path = "GLKMatrix4+Unsafe.swift"; sourceTree = "<group>"; };
		0E3811EECDB9C5F2F38626A2A311822A /* DiscreteSliderView.swift */ = {isa = PBXFileReference; includeInIndex = 1; lastKnownFileType = sourcecode.swift; path = DiscreteSliderView.swift; sourceTree = "<group>"; };
		11AFEF62B06DCC556838EE6244DCA2BD /* StyleMenuView.swift */ = {isa = PBXFileReference; includeInIndex = 1; lastKnownFileType = sourcecode.swift; path = StyleMenuView.swift; sourceTree = "<group>"; };
		126AB42D4CE99F1916319DDF5F141348 /* CameraPreviewView.swift */ = {isa = PBXFileReference; includeInIndex = 1; lastKnownFileType = sourcecode.swift; path = CameraPreviewView.swift; sourceTree = "<group>"; };
		12712AFA2A4199B89811C27659306B36 /* PlasmaOpenGLFilter.swift */ = {isa = PBXFileReference; includeInIndex = 1; lastKnownFileType = sourcecode.swift; path = PlasmaOpenGLFilter.swift; sourceTree = "<group>"; };
		12ABF5DFFE3F4D7F4988C1A023135336 /* MetalShaders */ = {isa = PBXFileReference; includeInIndex = 1; name = MetalShaders; path = Resources/MetalShaders; sourceTree = "<group>"; };
		12D5B1DF00B721B9DEF2F5A6BB0EF629 /* AVAssetTrack+transform.swift */ = {isa = PBXFileReference; includeInIndex = 1; lastKnownFileType = sourcecode.swift; path = "AVAssetTrack+transform.swift"; sourceTree = "<group>"; };
		137A29BA009527F7199DDBCAEBCEC332 /* StylableTextView.swift */ = {isa = PBXFileReference; includeInIndex = 1; lastKnownFileType = sourcecode.swift; path = StylableTextView.swift; sourceTree = "<group>"; };
		13C8BBFE2D9E3A9C566221B1DE04E91C /* FBSnapshotTestCase.m */ = {isa = PBXFileReference; includeInIndex = 1; lastKnownFileType = sourcecode.c.objc; name = FBSnapshotTestCase.m; path = FBSnapshotTestCase/FBSnapshotTestCase.m; sourceTree = "<group>"; };
		1416F169DECCAD467CC8B45018C40DF6 /* UIImage+PixelBuffer.swift */ = {isa = PBXFileReference; includeInIndex = 1; lastKnownFileType = sourcecode.swift; path = "UIImage+PixelBuffer.swift"; sourceTree = "<group>"; };
		16375762BB0F0080A5C571B39CD46E0F /* TrimController.swift */ = {isa = PBXFileReference; includeInIndex = 1; lastKnownFileType = sourcecode.swift; path = TrimController.swift; sourceTree = "<group>"; };
		16AB84F4C9FEA198E1C5C30593573B30 /* ExtendedButton.swift */ = {isa = PBXFileReference; includeInIndex = 1; lastKnownFileType = sourcecode.swift; path = ExtendedButton.swift; sourceTree = "<group>"; };
		1A2EE26F8552AF1D0E8B85AC283109C0 /* StyleMenuExpandCell.swift */ = {isa = PBXFileReference; includeInIndex = 1; lastKnownFileType = sourcecode.swift; path = StyleMenuExpandCell.swift; sourceTree = "<group>"; };
		1BD1E686EA35C2F8AC2D93B4683CC27B /* ResourceBundle-KanvasCamera-KanvasCamera-Info.plist */ = {isa = PBXFileReference; includeInIndex = 1; lastKnownFileType = text.plist.xml; path = "ResourceBundle-KanvasCamera-KanvasCamera-Info.plist"; sourceTree = "<group>"; };
		1CD68E1D96F0E8015279D18A299C28BD /* EditorFilterView.swift */ = {isa = PBXFileReference; includeInIndex = 1; lastKnownFileType = sourcecode.swift; path = EditorFilterView.swift; sourceTree = "<group>"; };
		1CEAB3B631446810F753C96964264AC7 /* MetalPixelBufferView.swift */ = {isa = PBXFileReference; includeInIndex = 1; lastKnownFileType = sourcecode.swift; path = MetalPixelBufferView.swift; sourceTree = "<group>"; };
		1CEE4C47043FCDD185056E0AEB2F3CBA /* Pods-KanvasCameraExample-dummy.m */ = {isa = PBXFileReference; includeInIndex = 1; lastKnownFileType = sourcecode.c.objc; path = "Pods-KanvasCameraExample-dummy.m"; sourceTree = "<group>"; };
		1D0CA3726F3BABA0BBF17D7AA981DAE8 /* RaveOpenGLFilter.swift */ = {isa = PBXFileReference; includeInIndex = 1; lastKnownFileType = sourcecode.swift; path = RaveOpenGLFilter.swift; sourceTree = "<group>"; };
		1D1308FB81CE8CDE400E31E8E1F10577 /* UIUpdate.swift */ = {isa = PBXFileReference; includeInIndex = 1; lastKnownFileType = sourcecode.swift; path = UIUpdate.swift; sourceTree = "<group>"; };
		1E48A07D8F492E09F0862D322150FEA8 /* CircularImageView.swift */ = {isa = PBXFileReference; includeInIndex = 1; lastKnownFileType = sourcecode.swift; path = CircularImageView.swift; sourceTree = "<group>"; };
		1F2522EBE6CBC8A3CB7FE4077F4C970E /* UIImage+Camera.swift */ = {isa = PBXFileReference; includeInIndex = 1; lastKnownFileType = sourcecode.swift; path = "UIImage+Camera.swift"; sourceTree = "<group>"; };
		1F888A899451BC08BE645C87D8FEFF92 /* LoadingIndicatorView.swift */ = {isa = PBXFileReference; includeInIndex = 1; lastKnownFileType = sourcecode.swift; path = LoadingIndicatorView.swift; sourceTree = "<group>"; };
		23470EB9D5C9C2589E49B69891E88B76 /* DimensionsHelper.swift */ = {isa = PBXFileReference; includeInIndex = 1; lastKnownFileType = sourcecode.swift; path = DimensionsHelper.swift; sourceTree = "<group>"; };
		2366A13BCF22B557BF80EE1F51484059 /* StrokeSelectorController.swift */ = {isa = PBXFileReference; includeInIndex = 1; lastKnownFileType = sourcecode.swift; path = StrokeSelectorController.swift; sourceTree = "<group>"; };
		2383078A6D28DE6A15E11489708BA4FD /* libPods-KanvasCameraExampleTests.a */ = {isa = PBXFileReference; explicitFileType = archive.ar; includeInIndex = 0; name = "libPods-KanvasCameraExampleTests.a"; path = "libPods-KanvasCameraExampleTests.a"; sourceTree = BUILT_PRODUCTS_DIR; };
		25711A67C179E6DFFB027F9E4940146C /* StickerCollectionController.swift */ = {isa = PBXFileReference; includeInIndex = 1; lastKnownFileType = sourcecode.swift; path = StickerCollectionController.swift; sourceTree = "<group>"; };
		259A983787F5B626D78C65F03CD9E196 /* EasyTipView.swift */ = {isa = PBXFileReference; includeInIndex = 1; lastKnownFileType = sourcecode.swift; path = EasyTipView.swift; sourceTree = "<group>"; };
		261B719F3E2158149774BFF0094E1A63 /* MediaClipsCollectionCell.swift */ = {isa = PBXFileReference; includeInIndex = 1; lastKnownFileType = sourcecode.swift; path = MediaClipsCollectionCell.swift; sourceTree = "<group>"; };
		269BED420BC4DFF1128363E32438EEA5 /* GifVideoOutputHandler.swift */ = {isa = PBXFileReference; includeInIndex = 1; lastKnownFileType = sourcecode.swift; path = GifVideoOutputHandler.swift; sourceTree = "<group>"; };
		281C13EA4EEA78DFCC106562D3AF628F /* MediaExporter.swift */ = {isa = PBXFileReference; includeInIndex = 1; lastKnownFileType = sourcecode.swift; path = MediaExporter.swift; sourceTree = "<group>"; };
		2962D2CACA3C6A25D923286AE5D8E19E /* Pods-KanvasCameraExampleTests.modulemap */ = {isa = PBXFileReference; includeInIndex = 1; lastKnownFileType = sourcecode.module; path = "Pods-KanvasCameraExampleTests.modulemap"; sourceTree = "<group>"; };
		2A7ACE86E11820EF38C71EEBEC340E31 /* FBSnapshotTestCase.release.xcconfig */ = {isa = PBXFileReference; includeInIndex = 1; lastKnownFileType = text.xcconfig; path = FBSnapshotTestCase.release.xcconfig; sourceTree = "<group>"; };
		2A90BCB22B54F3AB1A840D3D4DCE93A2 /* OpenGLFilter.swift */ = {isa = PBXFileReference; includeInIndex = 1; lastKnownFileType = sourcecode.swift; path = OpenGLFilter.swift; sourceTree = "<group>"; };
		2B4A7986F7AD0DEA48F30990B63EC383 /* LICENSE */ = {isa = PBXFileReference; includeInIndex = 1; path = LICENSE; sourceTree = "<group>"; };
		2B7A2B4407A222473BDB3D670C560F58 /* IgnoreBackgroundTouchesStackView.swift */ = {isa = PBXFileReference; includeInIndex = 1; lastKnownFileType = sourcecode.swift; path = IgnoreBackgroundTouchesStackView.swift; sourceTree = "<group>"; };
		2D0D38892A507877C3FD4450D5C4E4CA /* ShootButtonView.swift */ = {isa = PBXFileReference; includeInIndex = 1; lastKnownFileType = sourcecode.swift; path = ShootButtonView.swift; sourceTree = "<group>"; };
		2D29FD82BE71B7A2623C24854B0EE866 /* GifMakerSettings.swift */ = {isa = PBXFileReference; includeInIndex = 1; lastKnownFileType = sourcecode.swift; path = GifMakerSettings.swift; sourceTree = "<group>"; };
		2D76B18FA6A33D8A4B25722BE8D7229B /* CameraInputController.swift */ = {isa = PBXFileReference; includeInIndex = 1; lastKnownFileType = sourcecode.swift; path = CameraInputController.swift; sourceTree = "<group>"; };
		31A8E5BFD65C78E2411F9A0C1C5409A5 /* KanvasCameraStrings.swift */ = {isa = PBXFileReference; includeInIndex = 1; lastKnownFileType = sourcecode.swift; path = KanvasCameraStrings.swift; sourceTree = "<group>"; };
		33BF173E375C2B1DE1EFC7ED88CB18FA /* MovableViewInnerElement.swift */ = {isa = PBXFileReference; includeInIndex = 1; lastKnownFileType = sourcecode.swift; path = MovableViewInnerElement.swift; sourceTree = "<group>"; };
		33DF680B31A9818720EA8D8C0E45B408 /* ColorCollectionController.swift */ = {isa = PBXFileReference; includeInIndex = 1; lastKnownFileType = sourcecode.swift; path = ColorCollectionController.swift; sourceTree = "<group>"; };
		34391888B96F952C919513549986DE1B /* ScrollHandler.swift */ = {isa = PBXFileReference; includeInIndex = 1; lastKnownFileType = sourcecode.swift; path = ScrollHandler.swift; sourceTree = "<group>"; };
		34C28517AD7224CCAB756E1646F41A69 /* TrimView.swift */ = {isa = PBXFileReference; includeInIndex = 1; lastKnownFileType = sourcecode.swift; path = TrimView.swift; sourceTree = "<group>"; };
		356DFD085A1CF79CA8EC6C760629A38E /* UIFont+Utils.swift */ = {isa = PBXFileReference; includeInIndex = 1; lastKnownFileType = sourcecode.swift; path = "UIFont+Utils.swift"; sourceTree = "<group>"; };
		38EF39A20DAFDE8F70C8D8121F1B0C67 /* DiscreteSlider.swift */ = {isa = PBXFileReference; includeInIndex = 1; lastKnownFileType = sourcecode.swift; path = DiscreteSlider.swift; sourceTree = "<group>"; };
		39874DA5287C41979E5F497F1EF69C6B /* OptionsController.swift */ = {isa = PBXFileReference; includeInIndex = 1; lastKnownFileType = sourcecode.swift; path = OptionsController.swift; sourceTree = "<group>"; };
		3CF4F8D594CADB224F7FC45A2C80669F /* MediaDrawerView.swift */ = {isa = PBXFileReference; includeInIndex = 1; lastKnownFileType = sourcecode.swift; path = MediaDrawerView.swift; sourceTree = "<group>"; };
		3E29C50D3CDB46CBCBD20AFA13EB3D8D /* FBSnapshotTestCase.h */ = {isa = PBXFileReference; includeInIndex = 1; lastKnownFileType = sourcecode.c.h; name = FBSnapshotTestCase.h; path = FBSnapshotTestCase/FBSnapshotTestCase.h; sourceTree = "<group>"; };
		3EA5ACE448D7DD96139815F999B0A6D2 /* GLPixelBufferView.swift */ = {isa = PBXFileReference; includeInIndex = 1; lastKnownFileType = sourcecode.swift; path = GLPixelBufferView.swift; sourceTree = "<group>"; };
		3EDDC01FE4034C85553803B388BBA777 /* EditorTextController.swift */ = {isa = PBXFileReference; includeInIndex = 1; lastKnownFileType = sourcecode.swift; path = EditorTextController.swift; sourceTree = "<group>"; };
		3EE31A89E223A74BBA1E2585163305D3 /* CALayer+Color.swift */ = {isa = PBXFileReference; includeInIndex = 1; lastKnownFileType = sourcecode.swift; path = "CALayer+Color.swift"; sourceTree = "<group>"; };
		3F2A0C4C59B283E6708BB4315A5BF9E4 /* UIImage+Shape.swift */ = {isa = PBXFileReference; includeInIndex = 1; lastKnownFileType = sourcecode.swift; path = "UIImage+Shape.swift"; sourceTree = "<group>"; };
		3F33F2CA2C8B758C4720A4EB9CA5DFBF /* PhotoOutputHandler.swift */ = {isa = PBXFileReference; includeInIndex = 1; lastKnownFileType = sourcecode.swift; path = PhotoOutputHandler.swift; sourceTree = "<group>"; };
		3FCAB08DCBDEA13CCAFB021C781BBABE /* TextOptions.swift */ = {isa = PBXFileReference; includeInIndex = 1; lastKnownFileType = sourcecode.swift; path = TextOptions.swift; sourceTree = "<group>"; };
		3FE734D575F9FCF46BB4B7C1D48F2524 /* KanvasEditorDesign.swift */ = {isa = PBXFileReference; includeInIndex = 1; lastKnownFileType = sourcecode.swift; path = KanvasEditorDesign.swift; sourceTree = "<group>"; };
		3FFDD057A22BAAA91514BC4E72CEBFDC /* StyleMenuController.swift */ = {isa = PBXFileReference; includeInIndex = 1; lastKnownFileType = sourcecode.swift; path = StyleMenuController.swift; sourceTree = "<group>"; };
		41210617E615B80E3AA8AA633662A5A6 /* StickerTypeCollectionController.swift */ = {isa = PBXFileReference; includeInIndex = 1; lastKnownFileType = sourcecode.swift; path = StickerTypeCollectionController.swift; sourceTree = "<group>"; };
		42C84EA8FB95B4E9004E0BBC6890B180 /* DrawerTabBarCell.swift */ = {isa = PBXFileReference; includeInIndex = 1; lastKnownFileType = sourcecode.swift; path = DrawerTabBarCell.swift; sourceTree = "<group>"; };
		4467EB1015DC69AAF6EA63A48556AF0C /* CVPixelBuffer+resize.swift */ = {isa = PBXFileReference; includeInIndex = 1; lastKnownFileType = sourcecode.swift; path = "CVPixelBuffer+resize.swift"; sourceTree = "<group>"; };
		46A0CF059B97EF956427001967E22A74 /* ColorCollectionView.swift */ = {isa = PBXFileReference; includeInIndex = 1; lastKnownFileType = sourcecode.swift; path = ColorCollectionView.swift; sourceTree = "<group>"; };
		46D3E42D8582BBC42FE4FA518DC838F5 /* MediaPickerButtonView.swift */ = {isa = PBXFileReference; includeInIndex = 1; lastKnownFileType = sourcecode.swift; path = MediaPickerButtonView.swift; sourceTree = "<group>"; };
		47BDA7482D2806512072E1550850B87F /* FilterFactory.swift */ = {isa = PBXFileReference; includeInIndex = 1; lastKnownFileType = sourcecode.swift; path = FilterFactory.swift; sourceTree = "<group>"; };
		47F097693ECC780F14801CBF2FAE12B9 /* EditionMenuCollectionController.swift */ = {isa = PBXFileReference; includeInIndex = 1; lastKnownFileType = sourcecode.swift; path = EditionMenuCollectionController.swift; sourceTree = "<group>"; };
		4829E4120E938CEEAD37410B2AE61E37 /* UIImage+FlipLeftMirrored.swift */ = {isa = PBXFileReference; includeInIndex = 1; lastKnownFileType = sourcecode.swift; path = "UIImage+FlipLeftMirrored.swift"; sourceTree = "<group>"; };
		48E6145B6F5157868444D4AA0BA58362 /* StylableImageView.swift */ = {isa = PBXFileReference; includeInIndex = 1; lastKnownFileType = sourcecode.swift; path = StylableImageView.swift; sourceTree = "<group>"; };
		48FBE57F45EA212C3CF32874CDDF601A /* HorizontalCollectionView.swift */ = {isa = PBXFileReference; includeInIndex = 1; lastKnownFileType = sourcecode.swift; path = HorizontalCollectionView.swift; sourceTree = "<group>"; };
		4964EEFBA80E32A6A3082BF93B7DEBEB /* FBSnapshotTestCase-umbrella.h */ = {isa = PBXFileReference; includeInIndex = 1; lastKnownFileType = sourcecode.c.h; path = "FBSnapshotTestCase-umbrella.h"; sourceTree = "<group>"; };
		49C9FE74E6FF964400D2F49980B64734 /* MovableViewCanvas.swift */ = {isa = PBXFileReference; includeInIndex = 1; lastKnownFileType = sourcecode.swift; path = MovableViewCanvas.swift; sourceTree = "<group>"; };
		4A00D623F89B3CEB0F3D7B1C5733462B /* EditorFilterCollectionController.swift */ = {isa = PBXFileReference; includeInIndex = 1; lastKnownFileType = sourcecode.swift; path = EditorFilterCollectionController.swift; sourceTree = "<group>"; };
		4AA558A6DFE2E7DF30C575C072294762 /* StyleMenuCell.swift */ = {isa = PBXFileReference; includeInIndex = 1; lastKnownFileType = sourcecode.swift; path = StyleMenuCell.swift; sourceTree = "<group>"; };
		4BA90F90B3C896895AFEC701E89DC892 /* RoundedTexture.swift */ = {isa = PBXFileReference; includeInIndex = 1; lastKnownFileType = sourcecode.swift; path = RoundedTexture.swift; sourceTree = "<group>"; };
		4D2A69EA7E38BB63A9E41F5E031743B6 /* FBSnapshotTestCase.modulemap */ = {isa = PBXFileReference; includeInIndex = 1; lastKnownFileType = sourcecode.module; path = FBSnapshotTestCase.modulemap; sourceTree = "<group>"; };
		4DD35A764F1B064730AB88E65FEDB995 /* EditorView.swift */ = {isa = PBXFileReference; includeInIndex = 1; lastKnownFileType = sourcecode.swift; path = EditorView.swift; sourceTree = "<group>"; };
		4E081BAB24AFBE6F6E72470BBB569CC4 /* LegoOpenGLFilter.swift */ = {isa = PBXFileReference; includeInIndex = 1; lastKnownFileType = sourcecode.swift; path = LegoOpenGLFilter.swift; sourceTree = "<group>"; };
		4E21F84A0139D3DDD5B467810BEABBC0 /* GIFEncoder.swift */ = {isa = PBXFileReference; includeInIndex = 1; lastKnownFileType = sourcecode.swift; path = GIFEncoder.swift; sourceTree = "<group>"; };
		4EC316BD4E4DB2E0B70422F0E39DFE7B /* StickerTypeCollectionCell.swift */ = {isa = PBXFileReference; includeInIndex = 1; lastKnownFileType = sourcecode.swift; path = StickerTypeCollectionCell.swift; sourceTree = "<group>"; };
		4F95C76E9B3E322DB26977EA1CEA7337 /* EditorFilterController.swift */ = {isa = PBXFileReference; includeInIndex = 1; lastKnownFileType = sourcecode.swift; path = EditorFilterController.swift; sourceTree = "<group>"; };
		5172D2A16DE0755A78E95B9DDCBC614E /* KanvasCamera.bundle */ = {isa = PBXFileReference; explicitFileType = wrapper.cfbundle; includeInIndex = 0; name = KanvasCamera.bundle; path = "KanvasCamera-KanvasCamera.bundle"; sourceTree = BUILT_PRODUCTS_DIR; };
		51AA54E02A66A1CF381CC5307C33CD5E /* GifMakerView.swift */ = {isa = PBXFileReference; includeInIndex = 1; lastKnownFileType = sourcecode.swift; path = GifMakerView.swift; sourceTree = "<group>"; };
		534CCC1110227223ACF9EA724110DA0E /* OptionSelectorCell.swift */ = {isa = PBXFileReference; includeInIndex = 1; lastKnownFileType = sourcecode.swift; path = OptionSelectorCell.swift; sourceTree = "<group>"; };
		53909208A908BFA6EB28C4EBBF5DD98F /* StickerProvider.swift */ = {isa = PBXFileReference; includeInIndex = 1; lastKnownFileType = sourcecode.swift; path = StickerProvider.swift; sourceTree = "<group>"; };
		54177C4F0962562F1B7587DAB0AEBBA4 /* ImagePoolOpenGLFilter.swift */ = {isa = PBXFileReference; includeInIndex = 1; lastKnownFileType = sourcecode.swift; path = ImagePoolOpenGLFilter.swift; sourceTree = "<group>"; };
		5462AAD13A68782A5CB32DB360CB4865 /* CVPixelBuffer+copy.swift */ = {isa = PBXFileReference; includeInIndex = 1; lastKnownFileType = sourcecode.swift; path = "CVPixelBuffer+copy.swift"; sourceTree = "<group>"; };
		55E1B54B58934CAE8C754A0ADD5135F9 /* silence.aac */ = {isa = PBXFileReference; includeInIndex = 1; name = silence.aac; path = Resources/silence.aac; sourceTree = "<group>"; };
		565BB4FD523E1AC8EDA8800EE84E7ADE /* TextureSelectorView.swift */ = {isa = PBXFileReference; includeInIndex = 1; lastKnownFileType = sourcecode.swift; path = TextureSelectorView.swift; sourceTree = "<group>"; };
		57FC9F61D5B6CDF5AF9A77C6EDC57FE4 /* MediaPickerThumbnailFetcher.swift */ = {isa = PBXFileReference; includeInIndex = 1; lastKnownFileType = sourcecode.swift; path = MediaPickerThumbnailFetcher.swift; sourceTree = "<group>"; };
		59B32E568C90CAC5F7DEA768A568E49C /* VideoOutputHandler.swift */ = {isa = PBXFileReference; includeInIndex = 1; lastKnownFileType = sourcecode.swift; path = VideoOutputHandler.swift; sourceTree = "<group>"; };
		5AEB6F8AF2CB36E2EFD8CE2A6C8BCFF4 /* OptionSelectorItem.swift */ = {isa = PBXFileReference; includeInIndex = 1; lastKnownFileType = sourcecode.swift; path = OptionSelectorItem.swift; sourceTree = "<group>"; };
>>>>>>> 6ebd350a
		5B737EF75791B03FEEE52BCF98B373BD /* Pods-KanvasCameraExample-acknowledgements.markdown */ = {isa = PBXFileReference; includeInIndex = 1; lastKnownFileType = text; path = "Pods-KanvasCameraExample-acknowledgements.markdown"; sourceTree = "<group>"; };
		5B90C6351297CF70E2EA41787550432F /* KanvasCamera-dummy.m */ = {isa = PBXFileReference; includeInIndex = 1; lastKnownFileType = sourcecode.c.objc; path = "KanvasCamera-dummy.m"; sourceTree = "<group>"; };
		5C4F31330DFA99D699E4BDC8C3573D73 /* libFBSnapshotTestCase.a */ = {isa = PBXFileReference; explicitFileType = archive.ar; includeInIndex = 0; name = libFBSnapshotTestCase.a; path = libFBSnapshotTestCase.a; sourceTree = BUILT_PRODUCTS_DIR; };
<<<<<<< HEAD
		5FFE0772DFCBB46E4F6D0307E2026E1B /* EditionMenuCollectionView.swift */ = {isa = PBXFileReference; includeInIndex = 1; lastKnownFileType = sourcecode.swift; path = EditionMenuCollectionView.swift; sourceTree = "<group>"; };
		62422CCEC082DE0D540250A66160E6D4 /* DrawerTabBarView.swift */ = {isa = PBXFileReference; includeInIndex = 1; lastKnownFileType = sourcecode.swift; path = DrawerTabBarView.swift; sourceTree = "<group>"; };
		6388F81A7D32034FEE79C753AFFE6915 /* MediaClipsEditorViewController.swift */ = {isa = PBXFileReference; includeInIndex = 1; lastKnownFileType = sourcecode.swift; path = MediaClipsEditorViewController.swift; sourceTree = "<group>"; };
		650429B3AB428927DA5F581FD306C0AF /* CameraInputControllerDelegate.swift */ = {isa = PBXFileReference; includeInIndex = 1; lastKnownFileType = sourcecode.swift; path = CameraInputControllerDelegate.swift; sourceTree = "<group>"; };
		65EB9CF91BABC5A4534BB52D4C9074BB /* HorizontalCollectionLayout.swift */ = {isa = PBXFileReference; includeInIndex = 1; lastKnownFileType = sourcecode.swift; path = HorizontalCollectionLayout.swift; sourceTree = "<group>"; };
		65F325F4A1BC9E734F1E376CDB0B2A83 /* FilterFactory.swift */ = {isa = PBXFileReference; includeInIndex = 1; lastKnownFileType = sourcecode.swift; path = FilterFactory.swift; sourceTree = "<group>"; };
		66984E93659B98439D03AB445570C0EA /* MediaDrawerController.swift */ = {isa = PBXFileReference; includeInIndex = 1; lastKnownFileType = sourcecode.swift; path = MediaDrawerController.swift; sourceTree = "<group>"; };
		673E98C538A5D744A2B80BD2038F7F6A /* EditorFilterCollectionController.swift */ = {isa = PBXFileReference; includeInIndex = 1; lastKnownFileType = sourcecode.swift; path = EditorFilterCollectionController.swift; sourceTree = "<group>"; };
		67870E5B148DDFA8F566CB9A71AE72B4 /* Sharpie.swift */ = {isa = PBXFileReference; includeInIndex = 1; lastKnownFileType = sourcecode.swift; path = Sharpie.swift; sourceTree = "<group>"; };
		68014ED20F6912F536CBEBE35A486780 /* DiscreteSliderView.swift */ = {isa = PBXFileReference; includeInIndex = 1; lastKnownFileType = sourcecode.swift; path = DiscreteSliderView.swift; sourceTree = "<group>"; };
		684DD1568D0739338203DE489A9DB020 /* MovableViewCanvas.swift */ = {isa = PBXFileReference; includeInIndex = 1; lastKnownFileType = sourcecode.swift; path = MovableViewCanvas.swift; sourceTree = "<group>"; };
		68621C6A777F4C077C200CE2E1FB5244 /* TrimController.swift */ = {isa = PBXFileReference; includeInIndex = 1; lastKnownFileType = sourcecode.swift; path = TrimController.swift; sourceTree = "<group>"; };
		68A8B39B49946E20D79D5DCC75647389 /* CVPixelBuffer+sampleBuffer.swift */ = {isa = PBXFileReference; includeInIndex = 1; lastKnownFileType = sourcecode.swift; path = "CVPixelBuffer+sampleBuffer.swift"; sourceTree = "<group>"; };
		68E31E0980E41233158552F3E4C3623D /* FilterType.swift */ = {isa = PBXFileReference; includeInIndex = 1; lastKnownFileType = sourcecode.swift; path = FilterType.swift; sourceTree = "<group>"; };
		695C638DCC0682DC2F43F0FF6F4CDE00 /* StylableImageView.swift */ = {isa = PBXFileReference; includeInIndex = 1; lastKnownFileType = sourcecode.swift; path = StylableImageView.swift; sourceTree = "<group>"; };
		6A189D0D699850F898F04BBA1D52E167 /* silence.aac */ = {isa = PBXFileReference; includeInIndex = 1; name = silence.aac; path = Resources/silence.aac; sourceTree = "<group>"; };
		6AFB89BD53A9857689396751393E436D /* ThumbnailCollectionCell.swift */ = {isa = PBXFileReference; includeInIndex = 1; lastKnownFileType = sourcecode.swift; path = ThumbnailCollectionCell.swift; sourceTree = "<group>"; };
		6C364DD7FC286E06AD75F5AFB9CDD594 /* OptionSelectorView.swift */ = {isa = PBXFileReference; includeInIndex = 1; lastKnownFileType = sourcecode.swift; path = OptionSelectorView.swift; sourceTree = "<group>"; };
		6E2472298539E2457396C47785A0E61B /* TrashView.swift */ = {isa = PBXFileReference; includeInIndex = 1; lastKnownFileType = sourcecode.swift; path = TrashView.swift; sourceTree = "<group>"; };
		6F49F583D8C757E2E9FFBF8594287781 /* ModeSelectorAndShootController.swift */ = {isa = PBXFileReference; includeInIndex = 1; lastKnownFileType = sourcecode.swift; path = ModeSelectorAndShootController.swift; sourceTree = "<group>"; };
		6FD9F16A5C2989C5EBC06A408DC197B8 /* KanvasCameraAnalyticsProvider.swift */ = {isa = PBXFileReference; includeInIndex = 1; lastKnownFileType = sourcecode.swift; path = KanvasCameraAnalyticsProvider.swift; sourceTree = "<group>"; };
		704644E737C819DAD5DC467C62AF74C0 /* ColorCollectionView.swift */ = {isa = PBXFileReference; includeInIndex = 1; lastKnownFileType = sourcecode.swift; path = ColorCollectionView.swift; sourceTree = "<group>"; };
		70D2B89379866F13921C93D12D58C2EC /* KanvasCamera.podspec.json */ = {isa = PBXFileReference; includeInIndex = 1; path = KanvasCamera.podspec.json; sourceTree = "<group>"; };
		72BC6172444BC8896A7DD17D385D81BE /* Pods-KanvasCameraExampleTests.release.xcconfig */ = {isa = PBXFileReference; includeInIndex = 1; lastKnownFileType = text.xcconfig; path = "Pods-KanvasCameraExampleTests.release.xcconfig"; sourceTree = "<group>"; };
		73D2810F1CB2D1F6C6D8F09B4BF29DC7 /* MediaClipsEditorView.swift */ = {isa = PBXFileReference; includeInIndex = 1; lastKnownFileType = sourcecode.swift; path = MediaClipsEditorView.swift; sourceTree = "<group>"; };
		73F538B3C8E1F1773E67A001F0083088 /* README.md */ = {isa = PBXFileReference; includeInIndex = 1; path = README.md; sourceTree = "<group>"; };
		748BA343F55637F43626E9E481F89B67 /* FBSnapshotTestCase-prefix.pch */ = {isa = PBXFileReference; includeInIndex = 1; lastKnownFileType = sourcecode.c.h; path = "FBSnapshotTestCase-prefix.pch"; sourceTree = "<group>"; };
		74C1858005078A77FC3DCE36F913D477 /* StickerProvider.swift */ = {isa = PBXFileReference; includeInIndex = 1; lastKnownFileType = sourcecode.swift; path = StickerProvider.swift; sourceTree = "<group>"; };
		74FDC4E8BEB4F7C56F7A93B61F3E2648 /* UIFont+Utils.swift */ = {isa = PBXFileReference; includeInIndex = 1; lastKnownFileType = sourcecode.swift; path = "UIFont+Utils.swift"; sourceTree = "<group>"; };
		75B3C112BC44CD9F26FB1BAE3DECB508 /* GifMakerView.swift */ = {isa = PBXFileReference; includeInIndex = 1; lastKnownFileType = sourcecode.swift; path = GifMakerView.swift; sourceTree = "<group>"; };
		76AE966E712D09165689018C294D7147 /* Pods-KanvasCameraExampleTests-dummy.m */ = {isa = PBXFileReference; includeInIndex = 1; lastKnownFileType = sourcecode.c.objc; path = "Pods-KanvasCameraExampleTests-dummy.m"; sourceTree = "<group>"; };
		78446EA2EE3558B1B96DFA6EB30034A5 /* FBSnapshotTestCase-dummy.m */ = {isa = PBXFileReference; includeInIndex = 1; lastKnownFileType = sourcecode.c.objc; path = "FBSnapshotTestCase-dummy.m"; sourceTree = "<group>"; };
		7847749AE32F2536A7D9DAAF311A849A /* OptionSelectorItem.swift */ = {isa = PBXFileReference; includeInIndex = 1; lastKnownFileType = sourcecode.swift; path = OptionSelectorItem.swift; sourceTree = "<group>"; };
		788BB7E78688D73103975A7B33D04B36 /* UIUpdate.swift */ = {isa = PBXFileReference; includeInIndex = 1; lastKnownFileType = sourcecode.swift; path = UIUpdate.swift; sourceTree = "<group>"; };
		7A9E0AE71503D25F97D2E24DCEA7D9C9 /* MediaInfo.swift */ = {isa = PBXFileReference; includeInIndex = 1; lastKnownFileType = sourcecode.swift; path = MediaInfo.swift; sourceTree = "<group>"; };
		7B3742152062733FC0DB016E0A764B62 /* StrokeSelectorController.swift */ = {isa = PBXFileReference; includeInIndex = 1; lastKnownFileType = sourcecode.swift; path = StrokeSelectorController.swift; sourceTree = "<group>"; };
		7BAB312AC92C6EDD4587C63315302F11 /* TextOptions.swift */ = {isa = PBXFileReference; includeInIndex = 1; lastKnownFileType = sourcecode.swift; path = TextOptions.swift; sourceTree = "<group>"; };
		7D0146C97173974645DD4B5C9BF11969 /* ResourceBundle-KanvasCamera-KanvasCamera-Info.plist */ = {isa = PBXFileReference; includeInIndex = 1; lastKnownFileType = text.plist.xml; path = "ResourceBundle-KanvasCamera-KanvasCamera-Info.plist"; sourceTree = "<group>"; };
		7DE2C3D5A0B27F73142EFC09B005EBEB /* StyleMenuCollectionView.swift */ = {isa = PBXFileReference; includeInIndex = 1; lastKnownFileType = sourcecode.swift; path = StyleMenuCollectionView.swift; sourceTree = "<group>"; };
		7E12DD3270AD36CE34DD70F1ABD4681B /* ModeButtonView.swift */ = {isa = PBXFileReference; includeInIndex = 1; lastKnownFileType = sourcecode.swift; path = ModeButtonView.swift; sourceTree = "<group>"; };
		7E2F090C664044806D9E6D8BFFA44698 /* TrimView.swift */ = {isa = PBXFileReference; includeInIndex = 1; lastKnownFileType = sourcecode.swift; path = TrimView.swift; sourceTree = "<group>"; };
		7E684E54A47CF54983D2FC9C551D2B7A /* MediaClip.swift */ = {isa = PBXFileReference; includeInIndex = 1; lastKnownFileType = sourcecode.swift; path = MediaClip.swift; sourceTree = "<group>"; };
		7F8F047E28274E30D48CCE1EF43B82CD /* CameraInputOutput.swift */ = {isa = PBXFileReference; includeInIndex = 1; lastKnownFileType = sourcecode.swift; path = CameraInputOutput.swift; sourceTree = "<group>"; };
		80B898709CA979FFE97ACF79C00D0D67 /* CVPixelBuffer+copy.swift */ = {isa = PBXFileReference; includeInIndex = 1; lastKnownFileType = sourcecode.swift; path = "CVPixelBuffer+copy.swift"; sourceTree = "<group>"; };
		80E32CD8357836A4EADEB8EF9E53738A /* ViewTransformations.swift */ = {isa = PBXFileReference; includeInIndex = 1; lastKnownFileType = sourcecode.swift; path = ViewTransformations.swift; sourceTree = "<group>"; };
		813DD4A9FF78A144AC02D3F454A9857B /* ToonOpenGLFilter.swift */ = {isa = PBXFileReference; includeInIndex = 1; lastKnownFileType = sourcecode.swift; path = ToonOpenGLFilter.swift; sourceTree = "<group>"; };
		81D5F4263492468FF5C0B9A2CA04DA2E /* KanvasCameraColors.swift */ = {isa = PBXFileReference; includeInIndex = 1; lastKnownFileType = sourcecode.swift; path = KanvasCameraColors.swift; sourceTree = "<group>"; };
		82D2DF1ABBBD85F5E079D7D0EB5479BC /* SwiftSupport.swift */ = {isa = PBXFileReference; includeInIndex = 1; lastKnownFileType = sourcecode.swift; name = SwiftSupport.swift; path = FBSnapshotTestCase/SwiftSupport.swift; sourceTree = "<group>"; };
		83C085008CA1E37E039D30F18EF3CB0A /* NumTypes+Conversion.swift */ = {isa = PBXFileReference; includeInIndex = 1; lastKnownFileType = sourcecode.swift; path = "NumTypes+Conversion.swift"; sourceTree = "<group>"; };
		84A3E62F7B1BB9C640C8D8EADCB63F21 /* CameraSegmentHandler.swift */ = {isa = PBXFileReference; includeInIndex = 1; lastKnownFileType = sourcecode.swift; path = CameraSegmentHandler.swift; sourceTree = "<group>"; };
		84C1697E6C896842A78B94BBB0A4FCEC /* OptionSelectorCell.swift */ = {isa = PBXFileReference; includeInIndex = 1; lastKnownFileType = sourcecode.swift; path = OptionSelectorCell.swift; sourceTree = "<group>"; };
		87F968DFDAC351BDE68AB0020E3B5812 /* Pods-KanvasCameraExample.debug.xcconfig */ = {isa = PBXFileReference; includeInIndex = 1; lastKnownFileType = text.xcconfig; path = "Pods-KanvasCameraExample.debug.xcconfig"; sourceTree = "<group>"; };
		888D1107ADA0E7FEBD72F2B681538E93 /* Pods-KanvasCameraExampleTests.debug.xcconfig */ = {isa = PBXFileReference; includeInIndex = 1; lastKnownFileType = text.xcconfig; path = "Pods-KanvasCameraExampleTests.debug.xcconfig"; sourceTree = "<group>"; };
		88EE4F95531D217A595AA8D85A24FA39 /* FBSnapshotTestController.h */ = {isa = PBXFileReference; includeInIndex = 1; lastKnownFileType = sourcecode.c.h; name = FBSnapshotTestController.h; path = FBSnapshotTestCase/FBSnapshotTestController.h; sourceTree = "<group>"; };
		8A7F87E0A8A780A39D0DEB1B7159C2D8 /* AVAssetTrack+transform.swift */ = {isa = PBXFileReference; includeInIndex = 1; lastKnownFileType = sourcecode.swift; path = "AVAssetTrack+transform.swift"; sourceTree = "<group>"; };
		8C2616B965E12348D393D69F19B7E626 /* UIColor+Lerp.swift */ = {isa = PBXFileReference; includeInIndex = 1; lastKnownFileType = sourcecode.swift; path = "UIColor+Lerp.swift"; sourceTree = "<group>"; };
		8E95ED811BE6BF8387EA8F17F6454FAC /* MainTextView.swift */ = {isa = PBXFileReference; includeInIndex = 1; lastKnownFileType = sourcecode.swift; path = MainTextView.swift; sourceTree = "<group>"; };
		8F1FE5C23F1BC485C54B92C32E78391F /* UIApplication+StrictKeyWindow.m */ = {isa = PBXFileReference; includeInIndex = 1; lastKnownFileType = sourcecode.c.objc; name = "UIApplication+StrictKeyWindow.m"; path = "FBSnapshotTestCase/Categories/UIApplication+StrictKeyWindow.m"; sourceTree = "<group>"; };
		8F7010529CD7A8BA9DFBDCC4DB07E1E9 /* UIView+Layout.swift */ = {isa = PBXFileReference; includeInIndex = 1; lastKnownFileType = sourcecode.swift; path = "UIView+Layout.swift"; sourceTree = "<group>"; };
		90D470268684D6C5F57EDE7E7FA6BB5B /* Marker.swift */ = {isa = PBXFileReference; includeInIndex = 1; lastKnownFileType = sourcecode.swift; path = Marker.swift; sourceTree = "<group>"; };
		92796A1B011B55F7DFC3BAA4726F8616 /* OpenGLFilter.swift */ = {isa = PBXFileReference; includeInIndex = 1; lastKnownFileType = sourcecode.swift; path = OpenGLFilter.swift; sourceTree = "<group>"; };
		9414034397DE65DC1E9244946B55D7AF /* AlphaBlendOpenGLFilter.swift */ = {isa = PBXFileReference; includeInIndex = 1; lastKnownFileType = sourcecode.swift; path = AlphaBlendOpenGLFilter.swift; sourceTree = "<group>"; };
		95FB11F9BB29AF8538236CA8523141A4 /* DiscreteSliderCollectionCell.swift */ = {isa = PBXFileReference; includeInIndex = 1; lastKnownFileType = sourcecode.swift; path = DiscreteSliderCollectionCell.swift; sourceTree = "<group>"; };
		96E9B7FC1CD1B26477DF1A854DFBD907 /* DrawerTabBarCell.swift */ = {isa = PBXFileReference; includeInIndex = 1; lastKnownFileType = sourcecode.swift; path = DrawerTabBarCell.swift; sourceTree = "<group>"; };
		976C696B2AB4F7BE49572100B3849D23 /* TextureSelectorView.swift */ = {isa = PBXFileReference; includeInIndex = 1; lastKnownFileType = sourcecode.swift; path = TextureSelectorView.swift; sourceTree = "<group>"; };
		9831168340B63F19B1956AF98D1535F7 /* libKanvasCamera.a */ = {isa = PBXFileReference; explicitFileType = archive.ar; includeInIndex = 0; name = libKanvasCamera.a; path = libKanvasCamera.a; sourceTree = BUILT_PRODUCTS_DIR; };
		99083F5DCA145D36D8F243FFC87B8731 /* HorizontalCollectionView.swift */ = {isa = PBXFileReference; includeInIndex = 1; lastKnownFileType = sourcecode.swift; path = HorizontalCollectionView.swift; sourceTree = "<group>"; };
		995BCCA77C3041CB758A92A0A9F26956 /* LoadingIndicatorView.swift */ = {isa = PBXFileReference; includeInIndex = 1; lastKnownFileType = sourcecode.swift; path = LoadingIndicatorView.swift; sourceTree = "<group>"; };
		9A2D2456BE26991EDF36FCCCC6A4C559 /* PhotoOutputHandler.swift */ = {isa = PBXFileReference; includeInIndex = 1; lastKnownFileType = sourcecode.swift; path = PhotoOutputHandler.swift; sourceTree = "<group>"; };
		9ACB056D68369A899F5F883E81FDB54B /* MetalContext.swift */ = {isa = PBXFileReference; includeInIndex = 1; lastKnownFileType = sourcecode.swift; path = MetalContext.swift; sourceTree = "<group>"; };
		9BDFB6C8BB6C4A4215F0CE27CEEC99F1 /* CameraSettings.swift */ = {isa = PBXFileReference; includeInIndex = 1; lastKnownFileType = sourcecode.swift; path = CameraSettings.swift; sourceTree = "<group>"; };
		9D7D8E2FB2E6DEF4AEDFEC32C370DB0B /* OptionView.swift */ = {isa = PBXFileReference; includeInIndex = 1; lastKnownFileType = sourcecode.swift; path = OptionView.swift; sourceTree = "<group>"; };
		9D940727FF8FB9C785EB98E56350EF41 /* Podfile */ = {isa = PBXFileReference; explicitFileType = text.script.ruby; includeInIndex = 1; indentWidth = 2; lastKnownFileType = text; name = Podfile; path = ../Podfile; sourceTree = SOURCE_ROOT; tabWidth = 2; xcLanguageSpecificationIdentifier = xcode.lang.ruby; };
		9DEF9976560C24BD28CAF6915D4B9CD0 /* ColorSelectorView.swift */ = {isa = PBXFileReference; includeInIndex = 1; lastKnownFileType = sourcecode.swift; path = ColorSelectorView.swift; sourceTree = "<group>"; };
		9EB98FED72429311CCF0D68454036DA8 /* LivePhotoLoader.swift */ = {isa = PBXFileReference; includeInIndex = 1; lastKnownFileType = sourcecode.swift; path = LivePhotoLoader.swift; sourceTree = "<group>"; };
		9FA354FC290766DCC25A9B740C4C35BE /* Texture.swift */ = {isa = PBXFileReference; includeInIndex = 1; lastKnownFileType = sourcecode.swift; path = Texture.swift; sourceTree = "<group>"; };
		A089CA37C7AEF863EE03BCB1E4ADE807 /* ModeSelectorAndShootView.swift */ = {isa = PBXFileReference; includeInIndex = 1; lastKnownFileType = sourcecode.swift; path = ModeSelectorAndShootView.swift; sourceTree = "<group>"; };
		A19BD33715D81EFAF08CA4A631CDDC32 /* UIImage+FlipLeftMirrored.swift */ = {isa = PBXFileReference; includeInIndex = 1; lastKnownFileType = sourcecode.swift; path = "UIImage+FlipLeftMirrored.swift"; sourceTree = "<group>"; };
		A25844C26701FA4BCAEF64150B56777F /* UIImage+Compare.h */ = {isa = PBXFileReference; includeInIndex = 1; lastKnownFileType = sourcecode.c.h; name = "UIImage+Compare.h"; path = "FBSnapshotTestCase/Categories/UIImage+Compare.h"; sourceTree = "<group>"; };
		A2936BEB11AAF17D4854BB110E398C87 /* FilterSettingsController.swift */ = {isa = PBXFileReference; includeInIndex = 1; lastKnownFileType = sourcecode.swift; path = FilterSettingsController.swift; sourceTree = "<group>"; };
		A348A7D51484FBF8F27CF516109C206E /* DimensionsHelper.swift */ = {isa = PBXFileReference; includeInIndex = 1; lastKnownFileType = sourcecode.swift; path = DimensionsHelper.swift; sourceTree = "<group>"; };
		A3A3A9D73C13F968B222CB8028E95F29 /* EditorFilterView.swift */ = {isa = PBXFileReference; includeInIndex = 1; lastKnownFileType = sourcecode.swift; path = EditorFilterView.swift; sourceTree = "<group>"; };
		A4192A68BCE5E09B5BC16FC4B3E83B83 /* KanvasCamera-umbrella.h */ = {isa = PBXFileReference; includeInIndex = 1; lastKnownFileType = sourcecode.c.h; path = "KanvasCamera-umbrella.h"; sourceTree = "<group>"; };
		A425FA6B313591F38758299E911945CA /* ColorCollectionCell.swift */ = {isa = PBXFileReference; includeInIndex = 1; lastKnownFileType = sourcecode.swift; path = ColorCollectionCell.swift; sourceTree = "<group>"; };
		A4C72A689D5AF8ED5331CA65CC4D1741 /* Pods-KanvasCameraExampleTests-acknowledgements.plist */ = {isa = PBXFileReference; includeInIndex = 1; lastKnownFileType = text.plist.xml; path = "Pods-KanvasCameraExampleTests-acknowledgements.plist"; sourceTree = "<group>"; };
		A573ED1BAAC5EEC68D6AFA48BD54C79D /* Pods-KanvasCameraExample.release.xcconfig */ = {isa = PBXFileReference; includeInIndex = 1; lastKnownFileType = text.xcconfig; path = "Pods-KanvasCameraExample.release.xcconfig"; sourceTree = "<group>"; };
		A581AB07FF7FABEBC42B508B23BC4527 /* CircularImageView.swift */ = {isa = PBXFileReference; includeInIndex = 1; lastKnownFileType = sourcecode.swift; path = CircularImageView.swift; sourceTree = "<group>"; };
		A8E5BCE756CD8F55A5CD7F96C6C8B35F /* MultiEditorViewController.swift */ = {isa = PBXFileReference; includeInIndex = 1; lastKnownFileType = sourcecode.swift; path = MultiEditorViewController.swift; sourceTree = "<group>"; };
		AA172EA1A198EEFBE0794EACF7993C02 /* UIImage+Snapshot.m */ = {isa = PBXFileReference; includeInIndex = 1; lastKnownFileType = sourcecode.c.objc; name = "UIImage+Snapshot.m"; path = "FBSnapshotTestCase/Categories/UIImage+Snapshot.m"; sourceTree = "<group>"; };
		AA66068155F2F709FDAC8C5ACAC01F4B /* MediaClipsCollectionCell.swift */ = {isa = PBXFileReference; includeInIndex = 1; lastKnownFileType = sourcecode.swift; path = MediaClipsCollectionCell.swift; sourceTree = "<group>"; };
		AC25B881CBDB5EEC30E9280B42D01145 /* ClosedRange+Clamp.swift */ = {isa = PBXFileReference; includeInIndex = 1; lastKnownFileType = sourcecode.swift; path = "ClosedRange+Clamp.swift"; sourceTree = "<group>"; };
		AD0B81AC7DF4855803A0FA70985F8A99 /* FBSnapshotTestCasePlatform.m */ = {isa = PBXFileReference; includeInIndex = 1; lastKnownFileType = sourcecode.c.objc; name = FBSnapshotTestCasePlatform.m; path = FBSnapshotTestCase/FBSnapshotTestCasePlatform.m; sourceTree = "<group>"; };
		AD54231C806B1A91C49F45DEA7A66228 /* DrawerTabBarController.swift */ = {isa = PBXFileReference; includeInIndex = 1; lastKnownFileType = sourcecode.swift; path = DrawerTabBarController.swift; sourceTree = "<group>"; };
		ADF06460C2EA992650B8D655A94976F1 /* StickerTypeCollectionController.swift */ = {isa = PBXFileReference; includeInIndex = 1; lastKnownFileType = sourcecode.swift; path = StickerTypeCollectionController.swift; sourceTree = "<group>"; };
		AE6A077E7542953DC6547C21F9DED135 /* MediaPlayerController.swift */ = {isa = PBXFileReference; includeInIndex = 1; lastKnownFileType = sourcecode.swift; path = MediaPlayerController.swift; sourceTree = "<group>"; };
		AF94E64F61DF1366AE7F199CA1F7AD5D /* PlasmaOpenGLFilter.swift */ = {isa = PBXFileReference; includeInIndex = 1; lastKnownFileType = sourcecode.swift; path = PlasmaOpenGLFilter.swift; sourceTree = "<group>"; };
		B1023D7466476D0D8F174AABF360E0DD /* MirrorFourOpenGLFilter.swift */ = {isa = PBXFileReference; includeInIndex = 1; lastKnownFileType = sourcecode.swift; path = MirrorFourOpenGLFilter.swift; sourceTree = "<group>"; };
		B1B7EA30F1DB91240A4AA01BB939BC38 /* Array+Move.swift */ = {isa = PBXFileReference; includeInIndex = 1; lastKnownFileType = sourcecode.swift; path = "Array+Move.swift"; sourceTree = "<group>"; };
		B29DFEC782A052BFBD6ADF6E40B97A45 /* MovableView.swift */ = {isa = PBXFileReference; includeInIndex = 1; lastKnownFileType = sourcecode.swift; path = MovableView.swift; sourceTree = "<group>"; };
		B2AC806C14358F2AAF939EC89749B019 /* URL+Media.swift */ = {isa = PBXFileReference; includeInIndex = 1; lastKnownFileType = sourcecode.swift; path = "URL+Media.swift"; sourceTree = "<group>"; };
		B2EB4E8454524B1EB37FE93AE208917C /* EMInterferenceOpenGLFilter.swift */ = {isa = PBXFileReference; includeInIndex = 1; lastKnownFileType = sourcecode.swift; path = EMInterferenceOpenGLFilter.swift; sourceTree = "<group>"; };
		B537F062DB2733BDDE018B57CFAD392F /* CameraView.swift */ = {isa = PBXFileReference; includeInIndex = 1; lastKnownFileType = sourcecode.swift; path = CameraView.swift; sourceTree = "<group>"; };
		B70FD78E18516779A2E4D394495DE3E4 /* FilterItem.swift */ = {isa = PBXFileReference; includeInIndex = 1; lastKnownFileType = sourcecode.swift; path = FilterItem.swift; sourceTree = "<group>"; };
		B88AFCA734E4D409D664D3434310A2C2 /* MediaClipsCollectionView.swift */ = {isa = PBXFileReference; includeInIndex = 1; lastKnownFileType = sourcecode.swift; path = MediaClipsCollectionView.swift; sourceTree = "<group>"; };
		B8B9B7C8F9E20101315C19875F03CE27 /* DrawingController.swift */ = {isa = PBXFileReference; includeInIndex = 1; lastKnownFileType = sourcecode.swift; path = DrawingController.swift; sourceTree = "<group>"; };
		BA29E47480CDE93F649F247D1788994D /* GifVideoOutputHandler.swift */ = {isa = PBXFileReference; includeInIndex = 1; lastKnownFileType = sourcecode.swift; path = GifVideoOutputHandler.swift; sourceTree = "<group>"; };
		BCC23B60DBCAC5AC296A62FD1D049DCD /* Pods-KanvasCameraExample.modulemap */ = {isa = PBXFileReference; includeInIndex = 1; lastKnownFileType = sourcecode.module; path = "Pods-KanvasCameraExample.modulemap"; sourceTree = "<group>"; };
		BD8F84065B3E8D6E3FBC10414D7C6FCD /* MetalShaders */ = {isa = PBXFileReference; includeInIndex = 1; name = MetalShaders; path = Resources/MetalShaders; sourceTree = "<group>"; };
		BDBFB68DB7AB5518A0BD39739B4F60A6 /* EditionOption.swift */ = {isa = PBXFileReference; includeInIndex = 1; lastKnownFileType = sourcecode.swift; path = EditionOption.swift; sourceTree = "<group>"; };
		BF4813ED7AF166EA08D69F3E0EF82259 /* UIImage+DominantColors.swift */ = {isa = PBXFileReference; includeInIndex = 1; lastKnownFileType = sourcecode.swift; path = "UIImage+DominantColors.swift"; sourceTree = "<group>"; };
		BFC144A03ECB6FA4586B6644643EBB58 /* Pods-KanvasCameraExampleTests-umbrella.h */ = {isa = PBXFileReference; includeInIndex = 1; lastKnownFileType = sourcecode.c.h; path = "Pods-KanvasCameraExampleTests-umbrella.h"; sourceTree = "<group>"; };
		C33A7B83556B5A6A4AE2A488F95B51FA /* GLError.swift */ = {isa = PBXFileReference; includeInIndex = 1; lastKnownFileType = sourcecode.swift; path = GLError.swift; sourceTree = "<group>"; };
		C4B788658774A643C20F4A91717FA735 /* FilterSettingsView.swift */ = {isa = PBXFileReference; includeInIndex = 1; lastKnownFileType = sourcecode.swift; path = FilterSettingsView.swift; sourceTree = "<group>"; };
		C5A71A7E73C03D06F630E23A0D631F12 /* CameraFilterCollectionController.swift */ = {isa = PBXFileReference; includeInIndex = 1; lastKnownFileType = sourcecode.swift; path = CameraFilterCollectionController.swift; sourceTree = "<group>"; };
		C73BCAF1673FC94AFDBB420A4DD9AB62 /* KanvasEditorMenuCollectionCell.swift */ = {isa = PBXFileReference; includeInIndex = 1; lastKnownFileType = sourcecode.swift; path = KanvasEditorMenuCollectionCell.swift; sourceTree = "<group>"; };
		C83B57BE383A6D81A225F6CFA40DD502 /* MetalPixelBufferView.swift */ = {isa = PBXFileReference; includeInIndex = 1; lastKnownFileType = sourcecode.swift; path = MetalPixelBufferView.swift; sourceTree = "<group>"; };
		C85B700F39C77BE85DF076623FA6DE81 /* MediaPickerButtonView.swift */ = {isa = PBXFileReference; includeInIndex = 1; lastKnownFileType = sourcecode.swift; path = MediaPickerButtonView.swift; sourceTree = "<group>"; };
		C95F037EBFCEA99332D3B0B3931637E6 /* Pods-KanvasCameraExample-resources.sh */ = {isa = PBXFileReference; includeInIndex = 1; lastKnownFileType = text.script.sh; path = "Pods-KanvasCameraExample-resources.sh"; sourceTree = "<group>"; };
		C9CD662427AAA2F5C0851CCF513711B6 /* FBSnapshotTestCase.debug.xcconfig */ = {isa = PBXFileReference; includeInIndex = 1; lastKnownFileType = text.xcconfig; path = FBSnapshotTestCase.debug.xcconfig; sourceTree = "<group>"; };
		CA16A7046791A2C11CF9634068023D13 /* CameraZoomHandler.swift */ = {isa = PBXFileReference; includeInIndex = 1; lastKnownFileType = sourcecode.swift; path = CameraZoomHandler.swift; sourceTree = "<group>"; };
		CA29FBD67E30268109EC4D4636021FEC /* ColorSelectorController.swift */ = {isa = PBXFileReference; includeInIndex = 1; lastKnownFileType = sourcecode.swift; path = ColorSelectorController.swift; sourceTree = "<group>"; };
		CA35744AEEACA3E0A16F79A4338F0565 /* StickerMenuView.swift */ = {isa = PBXFileReference; includeInIndex = 1; lastKnownFileType = sourcecode.swift; path = StickerMenuView.swift; sourceTree = "<group>"; };
		CB60A019CFF9318C37F5C4D07F6CF6F8 /* StickerCollectionCell.swift */ = {isa = PBXFileReference; includeInIndex = 1; lastKnownFileType = sourcecode.swift; path = StickerCollectionCell.swift; sourceTree = "<group>"; };
		CBD7DD212F846FF96C1B418871BABD48 /* GifMakerHandler.swift */ = {isa = PBXFileReference; includeInIndex = 1; lastKnownFileType = sourcecode.swift; path = GifMakerHandler.swift; sourceTree = "<group>"; };
		CBF71D347EBD8E4817567AB77574FF78 /* ExtendedStackView.swift */ = {isa = PBXFileReference; includeInIndex = 1; lastKnownFileType = sourcecode.swift; path = ExtendedStackView.swift; sourceTree = "<group>"; };
		CE3785698F9C96D36810FADDD351E2EC /* Array+Rotate.swift */ = {isa = PBXFileReference; includeInIndex = 1; lastKnownFileType = sourcecode.swift; path = "Array+Rotate.swift"; sourceTree = "<group>"; };
		CEA76C81DB2180490F87539055B230CC /* MetalFilter.swift */ = {isa = PBXFileReference; includeInIndex = 1; lastKnownFileType = sourcecode.swift; path = MetalFilter.swift; sourceTree = "<group>"; };
		CF7F15F66A670F8F00C30BA8AB4D28E3 /* ColorPickerController.swift */ = {isa = PBXFileReference; includeInIndex = 1; lastKnownFileType = sourcecode.swift; path = ColorPickerController.swift; sourceTree = "<group>"; };
		CFD5380C548E8E4153205A0CC7376ED3 /* OptionsStackView.swift */ = {isa = PBXFileReference; includeInIndex = 1; lastKnownFileType = sourcecode.swift; path = OptionsStackView.swift; sourceTree = "<group>"; };
		D04BBC724214548133331A8B9C877815 /* GLUtilities.swift */ = {isa = PBXFileReference; includeInIndex = 1; lastKnownFileType = sourcecode.swift; path = GLUtilities.swift; sourceTree = "<group>"; };
		D1222CB85075ED6A4094D764D7266A62 /* String+UTF16Substring.swift */ = {isa = PBXFileReference; includeInIndex = 1; lastKnownFileType = sourcecode.swift; path = "String+UTF16Substring.swift"; sourceTree = "<group>"; };
		D168FFFF40E661366D849CD3EAD1AE63 /* MultiEditorExportHandler.swift */ = {isa = PBXFileReference; includeInIndex = 1; lastKnownFileType = sourcecode.swift; path = MultiEditorExportHandler.swift; sourceTree = "<group>"; };
		D2438C0296E44969688D5B4818DB7697 /* LICENSE */ = {isa = PBXFileReference; includeInIndex = 1; path = LICENSE; sourceTree = "<group>"; };
		D3067EAFD5B0A06885968D137840DB70 /* FBSnapshotTestCasePlatform.h */ = {isa = PBXFileReference; includeInIndex = 1; lastKnownFileType = sourcecode.c.h; name = FBSnapshotTestCasePlatform.h; path = FBSnapshotTestCase/FBSnapshotTestCasePlatform.h; sourceTree = "<group>"; };
		D3A86C4CC75869EEF5F1F930806F7951 /* DrawingView.swift */ = {isa = PBXFileReference; includeInIndex = 1; lastKnownFileType = sourcecode.swift; path = DrawingView.swift; sourceTree = "<group>"; };
		D4413700EB4B03CCAD1F54658580F90F /* EditorTextController.swift */ = {isa = PBXFileReference; includeInIndex = 1; lastKnownFileType = sourcecode.swift; path = EditorTextController.swift; sourceTree = "<group>"; };
		D51A66A2F4E1FD4CBC72B8AFD73F1EC9 /* ColorThief.swift */ = {isa = PBXFileReference; includeInIndex = 1; lastKnownFileType = sourcecode.swift; path = ColorThief.swift; sourceTree = "<group>"; };
		D69D303E0CFC2E1F7D95A370499DE45A /* KanvasCameraTimes.swift */ = {isa = PBXFileReference; includeInIndex = 1; lastKnownFileType = sourcecode.swift; path = KanvasCameraTimes.swift; sourceTree = "<group>"; };
		D76384A8B1B37B954C52A9874E1E9FD5 /* PlaybackOption.swift */ = {isa = PBXFileReference; includeInIndex = 1; lastKnownFileType = sourcecode.swift; path = PlaybackOption.swift; sourceTree = "<group>"; };
		D84176480057652FA48C40F9A4A14765 /* ThumbnailCollectionViewLayout.swift */ = {isa = PBXFileReference; includeInIndex = 1; lastKnownFileType = sourcecode.swift; path = ThumbnailCollectionViewLayout.swift; sourceTree = "<group>"; };
		D87EEC820A33BD505C1A7E4E4A9EC6D9 /* Pods-KanvasCameraExampleTests-acknowledgements.markdown */ = {isa = PBXFileReference; includeInIndex = 1; lastKnownFileType = text; path = "Pods-KanvasCameraExampleTests-acknowledgements.markdown"; sourceTree = "<group>"; };
		D977B16BDEDEC65CB965DB6BC8DBD2C4 /* VideoCompositor.swift */ = {isa = PBXFileReference; includeInIndex = 1; lastKnownFileType = sourcecode.swift; path = VideoCompositor.swift; sourceTree = "<group>"; };
		DBF9F43404E0DF90C36BF61900C93D63 /* OpenGLShaders */ = {isa = PBXFileReference; includeInIndex = 1; name = OpenGLShaders; path = Resources/OpenGLShaders; sourceTree = "<group>"; };
		DC28024EDCB2FD1B17AFCD34F2F4AB1A /* SliderView.swift */ = {isa = PBXFileReference; includeInIndex = 1; lastKnownFileType = sourcecode.swift; path = SliderView.swift; sourceTree = "<group>"; };
		DCD1661CB012F8A638885559058A7379 /* CameraRecorder.swift */ = {isa = PBXFileReference; includeInIndex = 1; lastKnownFileType = sourcecode.swift; path = CameraRecorder.swift; sourceTree = "<group>"; };
		DD9CC578A163D1D09D6256EA7FE1AE7F /* StickerCollectionController.swift */ = {isa = PBXFileReference; includeInIndex = 1; lastKnownFileType = sourcecode.swift; path = StickerCollectionController.swift; sourceTree = "<group>"; };
		DE35F81C954881204729C569018D98C0 /* FBSnapshotTestController.m */ = {isa = PBXFileReference; includeInIndex = 1; lastKnownFileType = sourcecode.c.objc; name = FBSnapshotTestController.m; path = FBSnapshotTestCase/FBSnapshotTestController.m; sourceTree = "<group>"; };
		DE82A6DBC5101C4E34248C9A29C4274F /* GroupOpenGLFilter.swift */ = {isa = PBXFileReference; includeInIndex = 1; lastKnownFileType = sourcecode.swift; path = GroupOpenGLFilter.swift; sourceTree = "<group>"; };
		DFAF1B3C92533A5E22AE9E6C5DBCF392 /* UIImage+Camera.swift */ = {isa = PBXFileReference; includeInIndex = 1; lastKnownFileType = sourcecode.swift; path = "UIImage+Camera.swift"; sourceTree = "<group>"; };
		E06AD1231F5D7B2ABC1B94E5112A5BE2 /* Pods-KanvasCameraExample-acknowledgements.plist */ = {isa = PBXFileReference; includeInIndex = 1; lastKnownFileType = text.plist.xml; path = "Pods-KanvasCameraExample-acknowledgements.plist"; sourceTree = "<group>"; };
		E0956940883830C651240E754E3ECC52 /* UIImage+Diff.m */ = {isa = PBXFileReference; includeInIndex = 1; lastKnownFileType = sourcecode.c.objc; name = "UIImage+Diff.m"; path = "FBSnapshotTestCase/Categories/UIImage+Diff.m"; sourceTree = "<group>"; };
		E2511A014323FAA5DC7340DC2379D3F5 /* Pencil.swift */ = {isa = PBXFileReference; includeInIndex = 1; lastKnownFileType = sourcecode.swift; path = Pencil.swift; sourceTree = "<group>"; };
		E2513DD82A10F1478B11DA9A8F64F0AC /* EditionMenuCollectionController.swift */ = {isa = PBXFileReference; includeInIndex = 1; lastKnownFileType = sourcecode.swift; path = EditionMenuCollectionController.swift; sourceTree = "<group>"; };
		E354F8FD537351F26F7949B4EBFA5101 /* UIImage+Diff.h */ = {isa = PBXFileReference; includeInIndex = 1; lastKnownFileType = sourcecode.c.h; name = "UIImage+Diff.h"; path = "FBSnapshotTestCase/Categories/UIImage+Diff.h"; sourceTree = "<group>"; };
		E4FC066F7378B3B2601CD7B731FDB8E1 /* DrawingCanvas.swift */ = {isa = PBXFileReference; includeInIndex = 1; lastKnownFileType = sourcecode.swift; path = DrawingCanvas.swift; sourceTree = "<group>"; };
		E65880C7B09CE2B014594952B8895E23 /* StickerLoader.swift */ = {isa = PBXFileReference; includeInIndex = 1; lastKnownFileType = sourcecode.swift; path = StickerLoader.swift; sourceTree = "<group>"; };
		E68E1A7D0C27EF70AB6456132E5190FF /* FilterCollectionInnerCell.swift */ = {isa = PBXFileReference; includeInIndex = 1; lastKnownFileType = sourcecode.swift; path = FilterCollectionInnerCell.swift; sourceTree = "<group>"; };
		E79ED288119501E0E7711B8CC445ACF4 /* ShootButtonView.swift */ = {isa = PBXFileReference; includeInIndex = 1; lastKnownFileType = sourcecode.swift; path = ShootButtonView.swift; sourceTree = "<group>"; };
		EA718A72E676291836EBB46B85242155 /* UIImage+Snapshot.h */ = {isa = PBXFileReference; includeInIndex = 1; lastKnownFileType = sourcecode.c.h; name = "UIImage+Snapshot.h"; path = "FBSnapshotTestCase/Categories/UIImage+Snapshot.h"; sourceTree = "<group>"; };
		EB04EDE8520C9E33854F61C1964B8D70 /* MediaPickerViewController.swift */ = {isa = PBXFileReference; includeInIndex = 1; lastKnownFileType = sourcecode.swift; path = MediaPickerViewController.swift; sourceTree = "<group>"; };
		EB26B0CB229B783C10FC7106834BCAF0 /* AVAsset+Utils.swift */ = {isa = PBXFileReference; includeInIndex = 1; lastKnownFileType = sourcecode.swift; path = "AVAsset+Utils.swift"; sourceTree = "<group>"; };
		EC03E276B8FD25B05604012563799DF3 /* ThumbnailCollectionView.swift */ = {isa = PBXFileReference; includeInIndex = 1; lastKnownFileType = sourcecode.swift; path = ThumbnailCollectionView.swift; sourceTree = "<group>"; };
		EC8F942A62911DC6BE8587C948CF711D /* EditionMenuCollectionCell.swift */ = {isa = PBXFileReference; includeInIndex = 1; lastKnownFileType = sourcecode.swift; path = EditionMenuCollectionCell.swift; sourceTree = "<group>"; };
		EDAA567417BDCFEEE6F34EAF0BA31EA2 /* StickerMenuController.swift */ = {isa = PBXFileReference; includeInIndex = 1; lastKnownFileType = sourcecode.swift; path = StickerMenuController.swift; sourceTree = "<group>"; };
		EE4833BD5304BFD814AE251EBDF90A6E /* KanvasCameraFonts.swift */ = {isa = PBXFileReference; includeInIndex = 1; lastKnownFileType = sourcecode.swift; path = KanvasCameraFonts.swift; sourceTree = "<group>"; };
		EE7902A3AE25DD52200281994D381FB0 /* OptionsController.swift */ = {isa = PBXFileReference; includeInIndex = 1; lastKnownFileType = sourcecode.swift; path = OptionsController.swift; sourceTree = "<group>"; };
		EEC68282C1D7F35F68EFEB7592C92FD4 /* KanvasEditorMenuController.swift */ = {isa = PBXFileReference; includeInIndex = 1; lastKnownFileType = sourcecode.swift; path = KanvasEditorMenuController.swift; sourceTree = "<group>"; };
		EF53D290F564A9B10CEF56C9DC2010F2 /* UIImage+Compare.m */ = {isa = PBXFileReference; includeInIndex = 1; lastKnownFileType = sourcecode.c.objc; name = "UIImage+Compare.m"; path = "FBSnapshotTestCase/Categories/UIImage+Compare.m"; sourceTree = "<group>"; };
		F15C157CBA3D5CC68BF29852D938EFE7 /* DiscreteSlider.swift */ = {isa = PBXFileReference; includeInIndex = 1; lastKnownFileType = sourcecode.swift; path = DiscreteSlider.swift; sourceTree = "<group>"; };
		F23F8E5E3E25A56999AC2201A807F74B /* UIViewController+Load.swift */ = {isa = PBXFileReference; includeInIndex = 1; lastKnownFileType = sourcecode.swift; path = "UIViewController+Load.swift"; sourceTree = "<group>"; };
		F51BDC3EE3677514D4DC3EF2FA1DDBE3 /* StickerCollectionView.swift */ = {isa = PBXFileReference; includeInIndex = 1; lastKnownFileType = sourcecode.swift; path = StickerCollectionView.swift; sourceTree = "<group>"; };
		F60651B0AD2D56BC6B52E16588F44A53 /* ImagePreviewController.swift */ = {isa = PBXFileReference; includeInIndex = 1; lastKnownFileType = sourcecode.swift; path = ImagePreviewController.swift; sourceTree = "<group>"; };
		F7FF01FFE5EF26B86761813406A1987B /* FilterCollectionView.swift */ = {isa = PBXFileReference; includeInIndex = 1; lastKnownFileType = sourcecode.swift; path = FilterCollectionView.swift; sourceTree = "<group>"; };
		F8E7D043FC545C9B797BB3757326D94F /* TextureSelectorController.swift */ = {isa = PBXFileReference; includeInIndex = 1; lastKnownFileType = sourcecode.swift; path = TextureSelectorController.swift; sourceTree = "<group>"; };
		F8F3D35384A2E9B5953BC983EA3F8D19 /* KanvasCameraStrings.swift */ = {isa = PBXFileReference; includeInIndex = 1; lastKnownFileType = sourcecode.swift; path = KanvasCameraStrings.swift; sourceTree = "<group>"; };
		FA1AE7CB5878ACBAB57B92ED066B5380 /* Queue.swift */ = {isa = PBXFileReference; includeInIndex = 1; lastKnownFileType = sourcecode.swift; path = Queue.swift; sourceTree = "<group>"; };
		FBCFF183794718DBBABBB319F55E31B0 /* Sticker.swift */ = {isa = PBXFileReference; includeInIndex = 1; lastKnownFileType = sourcecode.swift; path = Sticker.swift; sourceTree = "<group>"; };
		FCB89B04D2C42201B9DB125EC4FFAC18 /* ColorPickerView.swift */ = {isa = PBXFileReference; includeInIndex = 1; lastKnownFileType = sourcecode.swift; path = ColorPickerView.swift; sourceTree = "<group>"; };
		FD5655FAD169B750FFD973FF53512DDD /* CameraFilterCollectionCell.swift */ = {isa = PBXFileReference; includeInIndex = 1; lastKnownFileType = sourcecode.swift; path = CameraFilterCollectionCell.swift; sourceTree = "<group>"; };
		FD5E462CB6D7F50606671EB6A6F239C2 /* EditorFilterCollectionCell.swift */ = {isa = PBXFileReference; includeInIndex = 1; lastKnownFileType = sourcecode.swift; path = EditorFilterCollectionCell.swift; sourceTree = "<group>"; };
		FD7C55AA21F489F9D379C32C0A553D3A /* DrawerTabBarOption.swift */ = {isa = PBXFileReference; includeInIndex = 1; lastKnownFileType = sourcecode.swift; path = DrawerTabBarOption.swift; sourceTree = "<group>"; };
		FD937F94D06FAA48C2BE5FEC95C39850 /* KanvasCamera.release.xcconfig */ = {isa = PBXFileReference; includeInIndex = 1; lastKnownFileType = text.xcconfig; path = KanvasCamera.release.xcconfig; sourceTree = "<group>"; };
		FFB9EBAF48686F50CEC1292719BB7C7D /* CameraInputController.swift */ = {isa = PBXFileReference; includeInIndex = 1; lastKnownFileType = sourcecode.swift; path = CameraInputController.swift; sourceTree = "<group>"; };
=======
		5DBD11584298C3984B37CC135D7A5D9F /* CameraFilterCollectionController.swift */ = {isa = PBXFileReference; includeInIndex = 1; lastKnownFileType = sourcecode.swift; path = CameraFilterCollectionController.swift; sourceTree = "<group>"; };
		5F4A0626CC39A283305F81C3B1EE521B /* ClosedRange+Clamp.swift */ = {isa = PBXFileReference; includeInIndex = 1; lastKnownFileType = sourcecode.swift; path = "ClosedRange+Clamp.swift"; sourceTree = "<group>"; };
		5FD41BAB7924B63054E2B09EB5FB19E6 /* EMInterferenceOpenGLFilter.swift */ = {isa = PBXFileReference; includeInIndex = 1; lastKnownFileType = sourcecode.swift; path = EMInterferenceOpenGLFilter.swift; sourceTree = "<group>"; };
		5FEAE8F628EA8A779D32F0542530CF00 /* StickerType.swift */ = {isa = PBXFileReference; includeInIndex = 1; lastKnownFileType = sourcecode.swift; path = StickerType.swift; sourceTree = "<group>"; };
		609EFE10FDAD9AE2684AEE048C4CC019 /* TrashView.swift */ = {isa = PBXFileReference; includeInIndex = 1; lastKnownFileType = sourcecode.swift; path = TrashView.swift; sourceTree = "<group>"; };
		617B1903D7D486652EA89D94F50E3804 /* UIColor+Hex.swift */ = {isa = PBXFileReference; includeInIndex = 1; lastKnownFileType = sourcecode.swift; path = "UIColor+Hex.swift"; sourceTree = "<group>"; };
		61DCF50E8964D0776A54F705928B2490 /* ThumbnailCollectionViewLayout.swift */ = {isa = PBXFileReference; includeInIndex = 1; lastKnownFileType = sourcecode.swift; path = ThumbnailCollectionViewLayout.swift; sourceTree = "<group>"; };
		629EAD1AA12FEA224703603F84A96364 /* OptionSelectorController.swift */ = {isa = PBXFileReference; includeInIndex = 1; lastKnownFileType = sourcecode.swift; path = OptionSelectorController.swift; sourceTree = "<group>"; };
		64D24F49150BA6D9380D809287AF8CC7 /* LivePhotoLoader.swift */ = {isa = PBXFileReference; includeInIndex = 1; lastKnownFileType = sourcecode.swift; path = LivePhotoLoader.swift; sourceTree = "<group>"; };
		655D8F720C57FB195F64D58F7437BE01 /* PlaybackOption.swift */ = {isa = PBXFileReference; includeInIndex = 1; lastKnownFileType = sourcecode.swift; path = PlaybackOption.swift; sourceTree = "<group>"; };
		665ED6B2C604B37C5A63D79202565D6F /* StickerLoader.swift */ = {isa = PBXFileReference; includeInIndex = 1; lastKnownFileType = sourcecode.swift; path = StickerLoader.swift; sourceTree = "<group>"; };
		668D3BE59BDAA5C3F5875D7368C2A899 /* Assets.xcassets */ = {isa = PBXFileReference; includeInIndex = 1; lastKnownFileType = folder.assetcatalog; name = Assets.xcassets; path = Resources/Assets.xcassets; sourceTree = "<group>"; };
		685C31466224A71249FAA1FC44C64DB6 /* ModeButtonView.swift */ = {isa = PBXFileReference; includeInIndex = 1; lastKnownFileType = sourcecode.swift; path = ModeButtonView.swift; sourceTree = "<group>"; };
		68EAB13BF49ABD729819138F067CC039 /* UIColor+Utils.swift */ = {isa = PBXFileReference; includeInIndex = 1; lastKnownFileType = sourcecode.swift; path = "UIColor+Utils.swift"; sourceTree = "<group>"; };
		6AD584F9AF16F1FFECCE4BE23C3A033F /* RGBA.swift */ = {isa = PBXFileReference; includeInIndex = 1; lastKnownFileType = sourcecode.swift; path = RGBA.swift; sourceTree = "<group>"; };
		6C366E791CD5C37CA84B076D56B8566D /* KanvasCamera-umbrella.h */ = {isa = PBXFileReference; includeInIndex = 1; lastKnownFileType = sourcecode.c.h; path = "KanvasCamera-umbrella.h"; sourceTree = "<group>"; };
		6CCAA9B2AFA7D780B7962E9BA548AB6C /* CALayer+Shadows.swift */ = {isa = PBXFileReference; includeInIndex = 1; lastKnownFileType = sourcecode.swift; path = "CALayer+Shadows.swift"; sourceTree = "<group>"; };
		6D5FEF6C6E8927091E0D74002A39A594 /* KanvasCameraAnalyticsProvider.swift */ = {isa = PBXFileReference; includeInIndex = 1; lastKnownFileType = sourcecode.swift; path = KanvasCameraAnalyticsProvider.swift; sourceTree = "<group>"; };
		6DEDA30D4A4A5B5F6DD48826D1862163 /* StyleMenuRoundedLabel.swift */ = {isa = PBXFileReference; includeInIndex = 1; lastKnownFileType = sourcecode.swift; path = StyleMenuRoundedLabel.swift; sourceTree = "<group>"; };
		6E2B832590E8177B19ACC70DA0A319DF /* CGPoint+Operators.swift */ = {isa = PBXFileReference; includeInIndex = 1; lastKnownFileType = sourcecode.swift; path = "CGPoint+Operators.swift"; sourceTree = "<group>"; };
		6E7D73D00A2942838ABD84BB6051ACAD /* CVPixelBuffer+sampleBuffer.swift */ = {isa = PBXFileReference; includeInIndex = 1; lastKnownFileType = sourcecode.swift; path = "CVPixelBuffer+sampleBuffer.swift"; sourceTree = "<group>"; };
		6ED79AEEC1733D8DDEDC7ED6AF1A0DEA /* ModeSelectorAndShootView.swift */ = {isa = PBXFileReference; includeInIndex = 1; lastKnownFileType = sourcecode.swift; path = ModeSelectorAndShootView.swift; sourceTree = "<group>"; };
		6F05AC7745FD560508BD356B2CAC2733 /* RGBOpenGLFilter.swift */ = {isa = PBXFileReference; includeInIndex = 1; lastKnownFileType = sourcecode.swift; path = RGBOpenGLFilter.swift; sourceTree = "<group>"; };
		6FF6090910D03B01AA3708D9539CBBA0 /* MirrorFourOpenGLFilter.swift */ = {isa = PBXFileReference; includeInIndex = 1; lastKnownFileType = sourcecode.swift; path = MirrorFourOpenGLFilter.swift; sourceTree = "<group>"; };
		728BCFA52F26B719EBB1401D64D4DD3D /* KanvasCameraTimes.swift */ = {isa = PBXFileReference; includeInIndex = 1; lastKnownFileType = sourcecode.swift; path = KanvasCameraTimes.swift; sourceTree = "<group>"; };
		72BC6172444BC8896A7DD17D385D81BE /* Pods-KanvasCameraExampleTests.release.xcconfig */ = {isa = PBXFileReference; includeInIndex = 1; lastKnownFileType = text.xcconfig; path = "Pods-KanvasCameraExampleTests.release.xcconfig"; sourceTree = "<group>"; };
		7336FFCDBDC3FD61B2B25EBAE456DD47 /* MovableView.swift */ = {isa = PBXFileReference; includeInIndex = 1; lastKnownFileType = sourcecode.swift; path = MovableView.swift; sourceTree = "<group>"; };
		748BA343F55637F43626E9E481F89B67 /* FBSnapshotTestCase-prefix.pch */ = {isa = PBXFileReference; includeInIndex = 1; lastKnownFileType = sourcecode.c.h; path = "FBSnapshotTestCase-prefix.pch"; sourceTree = "<group>"; };
		7556B36A1C93BC2016BDC443D1F8CFE9 /* Sharpie.swift */ = {isa = PBXFileReference; includeInIndex = 1; lastKnownFileType = sourcecode.swift; path = Sharpie.swift; sourceTree = "<group>"; };
		7561185058C8FBB4652F483F3025CE70 /* OptionsStackView.swift */ = {isa = PBXFileReference; includeInIndex = 1; lastKnownFileType = sourcecode.swift; path = OptionsStackView.swift; sourceTree = "<group>"; };
		761DBCF06B18D89396E51AC07E6F2530 /* GrayscaleOpenGLFilter.swift */ = {isa = PBXFileReference; includeInIndex = 1; lastKnownFileType = sourcecode.swift; path = GrayscaleOpenGLFilter.swift; sourceTree = "<group>"; };
		7637A8AB484DE9D693F5A84F78B9C930 /* GLUtilities.swift */ = {isa = PBXFileReference; includeInIndex = 1; lastKnownFileType = sourcecode.swift; path = GLUtilities.swift; sourceTree = "<group>"; };
		76AE966E712D09165689018C294D7147 /* Pods-KanvasCameraExampleTests-dummy.m */ = {isa = PBXFileReference; includeInIndex = 1; lastKnownFileType = sourcecode.c.objc; path = "Pods-KanvasCameraExampleTests-dummy.m"; sourceTree = "<group>"; };
		78446EA2EE3558B1B96DFA6EB30034A5 /* FBSnapshotTestCase-dummy.m */ = {isa = PBXFileReference; includeInIndex = 1; lastKnownFileType = sourcecode.c.objc; path = "FBSnapshotTestCase-dummy.m"; sourceTree = "<group>"; };
		7C60501EE922B309848CE132FA2C73FD /* UIViewController+Load.swift */ = {isa = PBXFileReference; includeInIndex = 1; lastKnownFileType = sourcecode.swift; path = "UIViewController+Load.swift"; sourceTree = "<group>"; };
		7DB0042AEEB63C60FA3E470D8179ECB6 /* MetalContext.swift */ = {isa = PBXFileReference; includeInIndex = 1; lastKnownFileType = sourcecode.swift; path = MetalContext.swift; sourceTree = "<group>"; };
		7E02BB39155AC0B49A60658AEC749DDD /* DrawerTabBarView.swift */ = {isa = PBXFileReference; includeInIndex = 1; lastKnownFileType = sourcecode.swift; path = DrawerTabBarView.swift; sourceTree = "<group>"; };
		7E94EC0765152CCA373635A88E4919C9 /* MediaPickerViewController.swift */ = {isa = PBXFileReference; includeInIndex = 1; lastKnownFileType = sourcecode.swift; path = MediaPickerViewController.swift; sourceTree = "<group>"; };
		7FC37E19657E960CDDC3417E4805410C /* GifMakerController.swift */ = {isa = PBXFileReference; includeInIndex = 1; lastKnownFileType = sourcecode.swift; path = GifMakerController.swift; sourceTree = "<group>"; };
		804014534261D234CEC51D9AC67C0ED1 /* FilterCollectionView.swift */ = {isa = PBXFileReference; includeInIndex = 1; lastKnownFileType = sourcecode.swift; path = FilterCollectionView.swift; sourceTree = "<group>"; };
		80873AABFCCF4767CFE404F678332C3D /* FilteredInputViewController.swift */ = {isa = PBXFileReference; includeInIndex = 1; lastKnownFileType = sourcecode.swift; path = FilteredInputViewController.swift; sourceTree = "<group>"; };
		815D0262616417D2BC7802E62DD91659 /* VideoCompositor.swift */ = {isa = PBXFileReference; includeInIndex = 1; lastKnownFileType = sourcecode.swift; path = VideoCompositor.swift; sourceTree = "<group>"; };
		82D2DF1ABBBD85F5E079D7D0EB5479BC /* SwiftSupport.swift */ = {isa = PBXFileReference; includeInIndex = 1; lastKnownFileType = sourcecode.swift; name = SwiftSupport.swift; path = FBSnapshotTestCase/SwiftSupport.swift; sourceTree = "<group>"; };
		84C41F348DE1B8073265C8AC0EFBC95C /* MetalRenderEncoder.swift */ = {isa = PBXFileReference; includeInIndex = 1; lastKnownFileType = sourcecode.swift; path = MetalRenderEncoder.swift; sourceTree = "<group>"; };
		87F968DFDAC351BDE68AB0020E3B5812 /* Pods-KanvasCameraExample.debug.xcconfig */ = {isa = PBXFileReference; includeInIndex = 1; lastKnownFileType = text.xcconfig; path = "Pods-KanvasCameraExample.debug.xcconfig"; sourceTree = "<group>"; };
		888D1107ADA0E7FEBD72F2B681538E93 /* Pods-KanvasCameraExampleTests.debug.xcconfig */ = {isa = PBXFileReference; includeInIndex = 1; lastKnownFileType = text.xcconfig; path = "Pods-KanvasCameraExampleTests.debug.xcconfig"; sourceTree = "<group>"; };
		88EE4F95531D217A595AA8D85A24FA39 /* FBSnapshotTestController.h */ = {isa = PBXFileReference; includeInIndex = 1; lastKnownFileType = sourcecode.c.h; name = FBSnapshotTestController.h; path = FBSnapshotTestCase/FBSnapshotTestController.h; sourceTree = "<group>"; };
		89C4C2934CC42F382194DA1B87EC803E /* AlphaBlendOpenGLFilter.swift */ = {isa = PBXFileReference; includeInIndex = 1; lastKnownFileType = sourcecode.swift; path = AlphaBlendOpenGLFilter.swift; sourceTree = "<group>"; };
		89EE50A0AF56CEDFD23841DBCE40E399 /* TimeIndicator.swift */ = {isa = PBXFileReference; includeInIndex = 1; lastKnownFileType = sourcecode.swift; path = TimeIndicator.swift; sourceTree = "<group>"; };
		8A1D5E35D3043A6D35C81447DD296657 /* Marker.swift */ = {isa = PBXFileReference; includeInIndex = 1; lastKnownFileType = sourcecode.swift; path = Marker.swift; sourceTree = "<group>"; };
		8AB5EBC5FBAF9D5ABEB3A97871EA6EDB /* StaggeredGridLayout.swift */ = {isa = PBXFileReference; includeInIndex = 1; lastKnownFileType = sourcecode.swift; path = StaggeredGridLayout.swift; sourceTree = "<group>"; };
		8C1898C1CA4E3D4199B51C053DCEBB3B /* CameraFilterCollectionCell.swift */ = {isa = PBXFileReference; includeInIndex = 1; lastKnownFileType = sourcecode.swift; path = CameraFilterCollectionCell.swift; sourceTree = "<group>"; };
		8F1FE5C23F1BC485C54B92C32E78391F /* UIApplication+StrictKeyWindow.m */ = {isa = PBXFileReference; includeInIndex = 1; lastKnownFileType = sourcecode.c.objc; name = "UIApplication+StrictKeyWindow.m"; path = "FBSnapshotTestCase/Categories/UIApplication+StrictKeyWindow.m"; sourceTree = "<group>"; };
		8FD5A999050A11A2B584892B9F4D809C /* KanvasCamera.modulemap */ = {isa = PBXFileReference; includeInIndex = 1; lastKnownFileType = sourcecode.module; path = KanvasCamera.modulemap; sourceTree = "<group>"; };
		902AD4E483BA1440FA072430516B0344 /* UIColor+Lerp.swift */ = {isa = PBXFileReference; includeInIndex = 1; lastKnownFileType = sourcecode.swift; path = "UIColor+Lerp.swift"; sourceTree = "<group>"; };
		916397760E6E884B40E5BCC6878EC344 /* Array+Move.swift */ = {isa = PBXFileReference; includeInIndex = 1; lastKnownFileType = sourcecode.swift; path = "Array+Move.swift"; sourceTree = "<group>"; };
		9417A5D4D463A8E099463E7B575E8982 /* DrawerTabBarOption.swift */ = {isa = PBXFileReference; includeInIndex = 1; lastKnownFileType = sourcecode.swift; path = DrawerTabBarOption.swift; sourceTree = "<group>"; };
		9422CA00A313D46C2611A0BC6E4261AE /* CameraView.swift */ = {isa = PBXFileReference; includeInIndex = 1; lastKnownFileType = sourcecode.swift; path = CameraView.swift; sourceTree = "<group>"; };
		9426ED907DF3181C8DB90C1E6C7408A1 /* IndexPath+Order.swift */ = {isa = PBXFileReference; includeInIndex = 1; lastKnownFileType = sourcecode.swift; path = "IndexPath+Order.swift"; sourceTree = "<group>"; };
		94970C6B2998755685638B273DBF6C15 /* Device.swift */ = {isa = PBXFileReference; includeInIndex = 1; lastKnownFileType = sourcecode.swift; path = Device.swift; sourceTree = "<group>"; };
		94F84084ED2A8285F3EF5280AFB3E85F /* FilterSettingsView.swift */ = {isa = PBXFileReference; includeInIndex = 1; lastKnownFileType = sourcecode.swift; path = FilterSettingsView.swift; sourceTree = "<group>"; };
		955A5CD07AE1E8728E7C6F1566119359 /* String+UTF16Substring.swift */ = {isa = PBXFileReference; includeInIndex = 1; lastKnownFileType = sourcecode.swift; path = "String+UTF16Substring.swift"; sourceTree = "<group>"; };
		95AACAAEC5467025A805E6D1975B4D5C /* KanvasEditorMenuCollectionCell.swift */ = {isa = PBXFileReference; includeInIndex = 1; lastKnownFileType = sourcecode.swift; path = KanvasEditorMenuCollectionCell.swift; sourceTree = "<group>"; };
		95AE054351592AD961D17C651D252892 /* EditionMenuCollectionCell.swift */ = {isa = PBXFileReference; includeInIndex = 1; lastKnownFileType = sourcecode.swift; path = EditionMenuCollectionCell.swift; sourceTree = "<group>"; };
		963074B19CBFA8CD318813C20C159BAC /* OptionSelectorView.swift */ = {isa = PBXFileReference; includeInIndex = 1; lastKnownFileType = sourcecode.swift; path = OptionSelectorView.swift; sourceTree = "<group>"; };
		96FF624CD9AA56F02BFCB5D1063DB625 /* DrawingView.swift */ = {isa = PBXFileReference; includeInIndex = 1; lastKnownFileType = sourcecode.swift; path = DrawingView.swift; sourceTree = "<group>"; };
		97015A1756CA7BB62FDD032BD52138EA /* KanvasEditorMenuController.swift */ = {isa = PBXFileReference; includeInIndex = 1; lastKnownFileType = sourcecode.swift; path = KanvasEditorMenuController.swift; sourceTree = "<group>"; };
		9831168340B63F19B1956AF98D1535F7 /* libKanvasCamera.a */ = {isa = PBXFileReference; explicitFileType = archive.ar; includeInIndex = 0; name = libKanvasCamera.a; path = libKanvasCamera.a; sourceTree = BUILT_PRODUCTS_DIR; };
		985C66A7AFF02A42E027340CCB4077B1 /* MMCQ.swift */ = {isa = PBXFileReference; includeInIndex = 1; lastKnownFileType = sourcecode.swift; path = MMCQ.swift; sourceTree = "<group>"; };
		988C90F1076E7A17AB020B2F7F2A2E0E /* CameraSegmentHandler.swift */ = {isa = PBXFileReference; includeInIndex = 1; lastKnownFileType = sourcecode.swift; path = CameraSegmentHandler.swift; sourceTree = "<group>"; };
		992DE7F5D3718525BCA6E0C852D5D043 /* ThumbnailCollectionView.swift */ = {isa = PBXFileReference; includeInIndex = 1; lastKnownFileType = sourcecode.swift; path = ThumbnailCollectionView.swift; sourceTree = "<group>"; };
		9AC0C17EC63C4B9DA7EFF22B9274E90E /* Texture.swift */ = {isa = PBXFileReference; includeInIndex = 1; lastKnownFileType = sourcecode.swift; path = Texture.swift; sourceTree = "<group>"; };
		9B10F5BD017E13A1643B28881D3A29B5 /* KanvasCamera.release.xcconfig */ = {isa = PBXFileReference; includeInIndex = 1; lastKnownFileType = text.xcconfig; path = KanvasCamera.release.xcconfig; sourceTree = "<group>"; };
		9D0FBC4A208F75BAC2800929BF1A44BC /* ThumbnailCollectionCell.swift */ = {isa = PBXFileReference; includeInIndex = 1; lastKnownFileType = sourcecode.swift; path = ThumbnailCollectionCell.swift; sourceTree = "<group>"; };
		9D940727FF8FB9C785EB98E56350EF41 /* Podfile */ = {isa = PBXFileReference; explicitFileType = text.script.ruby; includeInIndex = 1; indentWidth = 2; lastKnownFileType = text; name = Podfile; path = ../Podfile; sourceTree = SOURCE_ROOT; tabWidth = 2; xcLanguageSpecificationIdentifier = xcode.lang.ruby; };
		9DB8367615C4696B28AFA2359BCF0E90 /* CGRect+Center.swift */ = {isa = PBXFileReference; includeInIndex = 1; lastKnownFileType = sourcecode.swift; path = "CGRect+Center.swift"; sourceTree = "<group>"; };
		9E7D40CFBF41DF978BF8B030BD4A3D07 /* Pencil.swift */ = {isa = PBXFileReference; includeInIndex = 1; lastKnownFileType = sourcecode.swift; path = Pencil.swift; sourceTree = "<group>"; };
		A0516D9F554E40A34E4B2D365BE370D3 /* ModeSelectorAndShootController.swift */ = {isa = PBXFileReference; includeInIndex = 1; lastKnownFileType = sourcecode.swift; path = ModeSelectorAndShootController.swift; sourceTree = "<group>"; };
		A25844C26701FA4BCAEF64150B56777F /* UIImage+Compare.h */ = {isa = PBXFileReference; includeInIndex = 1; lastKnownFileType = sourcecode.c.h; name = "UIImage+Compare.h"; path = "FBSnapshotTestCase/Categories/UIImage+Compare.h"; sourceTree = "<group>"; };
		A423DB5D104CA0EA0D2BA9DCB3B0BE17 /* ColorSelectorController.swift */ = {isa = PBXFileReference; includeInIndex = 1; lastKnownFileType = sourcecode.swift; path = ColorSelectorController.swift; sourceTree = "<group>"; };
		A4C72A689D5AF8ED5331CA65CC4D1741 /* Pods-KanvasCameraExampleTests-acknowledgements.plist */ = {isa = PBXFileReference; includeInIndex = 1; lastKnownFileType = text.plist.xml; path = "Pods-KanvasCameraExampleTests-acknowledgements.plist"; sourceTree = "<group>"; };
		A53F3FF17ED94F07D0A218E76B9D2E5F /* ColorPickerController.swift */ = {isa = PBXFileReference; includeInIndex = 1; lastKnownFileType = sourcecode.swift; path = ColorPickerController.swift; sourceTree = "<group>"; };
		A573ED1BAAC5EEC68D6AFA48BD54C79D /* Pods-KanvasCameraExample.release.xcconfig */ = {isa = PBXFileReference; includeInIndex = 1; lastKnownFileType = text.xcconfig; path = "Pods-KanvasCameraExample.release.xcconfig"; sourceTree = "<group>"; };
		A67580D4BDBC2448EBDBFA865E84910C /* StickerCollectionView.swift */ = {isa = PBXFileReference; includeInIndex = 1; lastKnownFileType = sourcecode.swift; path = StickerCollectionView.swift; sourceTree = "<group>"; };
		A934D8F0D60C1ADCEE15A902A20BECE6 /* SpeedController.swift */ = {isa = PBXFileReference; includeInIndex = 1; lastKnownFileType = sourcecode.swift; path = SpeedController.swift; sourceTree = "<group>"; };
		A970BCAA5D188C1D86A99E590E1DDDC0 /* MTLDevice+KanvasCamera.swift */ = {isa = PBXFileReference; includeInIndex = 1; lastKnownFileType = sourcecode.swift; path = "MTLDevice+KanvasCamera.swift"; sourceTree = "<group>"; };
		A97B20D6998E9AFADB80B1F78D6EDAB0 /* MediaInfo.swift */ = {isa = PBXFileReference; includeInIndex = 1; lastKnownFileType = sourcecode.swift; path = MediaInfo.swift; sourceTree = "<group>"; };
		A98C2EEDEA55F322231AC50EBE621569 /* ToonOpenGLFilter.swift */ = {isa = PBXFileReference; includeInIndex = 1; lastKnownFileType = sourcecode.swift; path = ToonOpenGLFilter.swift; sourceTree = "<group>"; };
		AA0C30AD335AE29FEC01366768860883 /* KanvasCamera.debug.xcconfig */ = {isa = PBXFileReference; includeInIndex = 1; lastKnownFileType = text.xcconfig; path = KanvasCamera.debug.xcconfig; sourceTree = "<group>"; };
		AA172EA1A198EEFBE0794EACF7993C02 /* UIImage+Snapshot.m */ = {isa = PBXFileReference; includeInIndex = 1; lastKnownFileType = sourcecode.c.objc; name = "UIImage+Snapshot.m"; path = "FBSnapshotTestCase/Categories/UIImage+Snapshot.m"; sourceTree = "<group>"; };
		AA1BC56C8F349BF76EDA60697C8FAEDB /* IgnoreTouchesCollectionView.swift */ = {isa = PBXFileReference; includeInIndex = 1; lastKnownFileType = sourcecode.swift; path = IgnoreTouchesCollectionView.swift; sourceTree = "<group>"; };
		ABEF87C5F77C8E5A65AD62D10DF29034 /* FilterSettingsController.swift */ = {isa = PBXFileReference; includeInIndex = 1; lastKnownFileType = sourcecode.swift; path = FilterSettingsController.swift; sourceTree = "<group>"; };
		ACED070ED8C4C73342050DCC105A23CE /* Array+Rotate.swift */ = {isa = PBXFileReference; includeInIndex = 1; lastKnownFileType = sourcecode.swift; path = "Array+Rotate.swift"; sourceTree = "<group>"; };
		AD0B81AC7DF4855803A0FA70985F8A99 /* FBSnapshotTestCasePlatform.m */ = {isa = PBXFileReference; includeInIndex = 1; lastKnownFileType = sourcecode.c.objc; name = FBSnapshotTestCasePlatform.m; path = FBSnapshotTestCase/FBSnapshotTestCasePlatform.m; sourceTree = "<group>"; };
		AD991FB73005DE82FA8D71737921F29C /* CameraRecorder.swift */ = {isa = PBXFileReference; includeInIndex = 1; lastKnownFileType = sourcecode.swift; path = CameraRecorder.swift; sourceTree = "<group>"; };
		AE5F6B1EB198B72E79A8516994F7CEEF /* CameraInputControllerDelegate.swift */ = {isa = PBXFileReference; includeInIndex = 1; lastKnownFileType = sourcecode.swift; path = CameraInputControllerDelegate.swift; sourceTree = "<group>"; };
		B072A4F10AF7E7034EA2F20699FAB9B4 /* HorizontalCollectionLayout.swift */ = {isa = PBXFileReference; includeInIndex = 1; lastKnownFileType = sourcecode.swift; path = HorizontalCollectionLayout.swift; sourceTree = "<group>"; };
		B0AA859D39AA26ADE334419C1C807438 /* MediaPlayerController.swift */ = {isa = PBXFileReference; includeInIndex = 1; lastKnownFileType = sourcecode.swift; path = MediaPlayerController.swift; sourceTree = "<group>"; };
		B0DDCD164DA3B834FEACE8E525FD6692 /* MediaPlayer.swift */ = {isa = PBXFileReference; includeInIndex = 1; lastKnownFileType = sourcecode.swift; path = MediaPlayer.swift; sourceTree = "<group>"; };
		B0E35AFB15420E8F98B2EF08D611D844 /* GLError.swift */ = {isa = PBXFileReference; includeInIndex = 1; lastKnownFileType = sourcecode.swift; path = GLError.swift; sourceTree = "<group>"; };
		B21D4A651A30BCDED91742DBB5AB243E /* UIImage+DominantColors.swift */ = {isa = PBXFileReference; includeInIndex = 1; lastKnownFileType = sourcecode.swift; path = "UIImage+DominantColors.swift"; sourceTree = "<group>"; };
		B2691CF137FB1C2665456D855F0B561D /* CameraRecordingProtocol.swift */ = {isa = PBXFileReference; includeInIndex = 1; lastKnownFileType = sourcecode.swift; path = CameraRecordingProtocol.swift; sourceTree = "<group>"; };
		B26D7A78DBDD85352AEB8F9CF0DE55A0 /* OpenGLShaders */ = {isa = PBXFileReference; includeInIndex = 1; name = OpenGLShaders; path = Resources/OpenGLShaders; sourceTree = "<group>"; };
		B3BEB62408808609421EF7CF4F7597F1 /* URL+Media.swift */ = {isa = PBXFileReference; includeInIndex = 1; lastKnownFileType = sourcecode.swift; path = "URL+Media.swift"; sourceTree = "<group>"; };
		B45909451ADAC34E7B8C0A2E4CE3983A /* KanvasCamera-dummy.m */ = {isa = PBXFileReference; includeInIndex = 1; lastKnownFileType = sourcecode.c.objc; path = "KanvasCamera-dummy.m"; sourceTree = "<group>"; };
		B4B9C1528D55015CB48A08848C223259 /* StickerMenuView.swift */ = {isa = PBXFileReference; includeInIndex = 1; lastKnownFileType = sourcecode.swift; path = StickerMenuView.swift; sourceTree = "<group>"; };
		B6FA209FB00B918266502469B55C03DD /* LightLeaksOpenGLFilter.swift */ = {isa = PBXFileReference; includeInIndex = 1; lastKnownFileType = sourcecode.swift; path = LightLeaksOpenGLFilter.swift; sourceTree = "<group>"; };
		B7ABFC0C8153FE9F3CC9CCDFD80396B2 /* SpeedView.swift */ = {isa = PBXFileReference; includeInIndex = 1; lastKnownFileType = sourcecode.swift; path = SpeedView.swift; sourceTree = "<group>"; };
		B8430E7AF41C6443348E329C64465E6F /* ColorSelectorView.swift */ = {isa = PBXFileReference; includeInIndex = 1; lastKnownFileType = sourcecode.swift; path = ColorSelectorView.swift; sourceTree = "<group>"; };
		B8B80BE50166AC9E2C17A00034AD4F42 /* FilterCollectionCell.swift */ = {isa = PBXFileReference; includeInIndex = 1; lastKnownFileType = sourcecode.swift; path = FilterCollectionCell.swift; sourceTree = "<group>"; };
		B9E6F70B848AFFE2AFF0F872EC80D497 /* ColorThief.swift */ = {isa = PBXFileReference; includeInIndex = 1; lastKnownFileType = sourcecode.swift; path = ColorThief.swift; sourceTree = "<group>"; };
		BA40A09424A59D9C6CBF48EE221CD9A2 /* CameraController.swift */ = {isa = PBXFileReference; includeInIndex = 1; lastKnownFileType = sourcecode.swift; path = CameraController.swift; sourceTree = "<group>"; };
		BB17210F3E2945CEBCC55D5A96D367D2 /* GroupOpenGLFilter.swift */ = {isa = PBXFileReference; includeInIndex = 1; lastKnownFileType = sourcecode.swift; path = GroupOpenGLFilter.swift; sourceTree = "<group>"; };
		BC3DEBF324033C6B5BA1BC31A22734F9 /* ChromaOpenGLFilter.swift */ = {isa = PBXFileReference; includeInIndex = 1; lastKnownFileType = sourcecode.swift; path = ChromaOpenGLFilter.swift; sourceTree = "<group>"; };
		BCC23B60DBCAC5AC296A62FD1D049DCD /* Pods-KanvasCameraExample.modulemap */ = {isa = PBXFileReference; includeInIndex = 1; lastKnownFileType = sourcecode.module; path = "Pods-KanvasCameraExample.modulemap"; sourceTree = "<group>"; };
		BDDD6AD4DBBA4567FDA1EE7C184B5370 /* FilterType.swift */ = {isa = PBXFileReference; includeInIndex = 1; lastKnownFileType = sourcecode.swift; path = FilterType.swift; sourceTree = "<group>"; };
		BEB27BCFE80AD4D132AFE88956A3A6AC /* ColorPickerView.swift */ = {isa = PBXFileReference; includeInIndex = 1; lastKnownFileType = sourcecode.swift; path = ColorPickerView.swift; sourceTree = "<group>"; };
		BF9D34A492A03478BFACDD06EF00FD7C /* Shader.swift */ = {isa = PBXFileReference; includeInIndex = 1; lastKnownFileType = sourcecode.swift; path = Shader.swift; sourceTree = "<group>"; };
		BFC144A03ECB6FA4586B6644643EBB58 /* Pods-KanvasCameraExampleTests-umbrella.h */ = {isa = PBXFileReference; includeInIndex = 1; lastKnownFileType = sourcecode.c.h; path = "Pods-KanvasCameraExampleTests-umbrella.h"; sourceTree = "<group>"; };
		C038352920B7D1AB2C6C81B76A85DA00 /* MediaClipsEditorView.swift */ = {isa = PBXFileReference; includeInIndex = 1; lastKnownFileType = sourcecode.swift; path = MediaClipsEditorView.swift; sourceTree = "<group>"; };
		C0EFCD0701A1FFC342DCBE99C507CF01 /* MediaClipsCollectionView.swift */ = {isa = PBXFileReference; includeInIndex = 1; lastKnownFileType = sourcecode.swift; path = MediaClipsCollectionView.swift; sourceTree = "<group>"; };
		C329E9625827D016157C38321ECAF1E3 /* UIView+Image.swift */ = {isa = PBXFileReference; includeInIndex = 1; lastKnownFileType = sourcecode.swift; path = "UIView+Image.swift"; sourceTree = "<group>"; };
		C4A23A7560B65878EDCFFB71D7C920A7 /* DrawingCanvas.swift */ = {isa = PBXFileReference; includeInIndex = 1; lastKnownFileType = sourcecode.swift; path = DrawingCanvas.swift; sourceTree = "<group>"; };
		C95F037EBFCEA99332D3B0B3931637E6 /* Pods-KanvasCameraExample-resources.sh */ = {isa = PBXFileReference; includeInIndex = 1; lastKnownFileType = text.script.sh; path = "Pods-KanvasCameraExample-resources.sh"; sourceTree = "<group>"; };
		C9CD662427AAA2F5C0851CCF513711B6 /* FBSnapshotTestCase.debug.xcconfig */ = {isa = PBXFileReference; includeInIndex = 1; lastKnownFileType = text.xcconfig; path = FBSnapshotTestCase.debug.xcconfig; sourceTree = "<group>"; };
		CAA7C3A3C5B6010F7B9C6F3EBA20BD84 /* StickerTypeCollectionView.swift */ = {isa = PBXFileReference; includeInIndex = 1; lastKnownFileType = sourcecode.swift; path = StickerTypeCollectionView.swift; sourceTree = "<group>"; };
		CABE58C99B83B4E536F1DBEEF6AEFC5E /* ImagePreviewController.swift */ = {isa = PBXFileReference; includeInIndex = 1; lastKnownFileType = sourcecode.swift; path = ImagePreviewController.swift; sourceTree = "<group>"; };
		CD5A921F97B341B874185B2D8B4F95FF /* AVURLAsset+Thumbnail.swift */ = {isa = PBXFileReference; includeInIndex = 1; lastKnownFileType = sourcecode.swift; path = "AVURLAsset+Thumbnail.swift"; sourceTree = "<group>"; };
		CDD8D4E129F8B837C6FFB15BE4B7734A /* DrawerTabBarController.swift */ = {isa = PBXFileReference; includeInIndex = 1; lastKnownFileType = sourcecode.swift; path = DrawerTabBarController.swift; sourceTree = "<group>"; };
		CF909954ED1CAF51E9488108598B80AE /* Synchronized.swift */ = {isa = PBXFileReference; includeInIndex = 1; lastKnownFileType = sourcecode.swift; path = Synchronized.swift; sourceTree = "<group>"; };
		D02AECE06038D4E53FC57099E2825F2B /* KanvasCameraDesign.swift */ = {isa = PBXFileReference; includeInIndex = 1; lastKnownFileType = sourcecode.swift; path = KanvasCameraDesign.swift; sourceTree = "<group>"; };
		D0D8BC3299E6E0ED44F1E0907DE195F1 /* EditorViewController.swift */ = {isa = PBXFileReference; includeInIndex = 1; lastKnownFileType = sourcecode.swift; path = EditorViewController.swift; sourceTree = "<group>"; };
		D27F38F5B7308A6C41967D4F6AD96BD2 /* Math.swift */ = {isa = PBXFileReference; includeInIndex = 1; lastKnownFileType = sourcecode.swift; path = Math.swift; sourceTree = "<group>"; };
		D3067EAFD5B0A06885968D137840DB70 /* FBSnapshotTestCasePlatform.h */ = {isa = PBXFileReference; includeInIndex = 1; lastKnownFileType = sourcecode.c.h; name = FBSnapshotTestCasePlatform.h; path = FBSnapshotTestCase/FBSnapshotTestCasePlatform.h; sourceTree = "<group>"; };
		D39F280FB04DEA65E5FAB3C1A23A3F71 /* DrawingController.swift */ = {isa = PBXFileReference; includeInIndex = 1; lastKnownFileType = sourcecode.swift; path = DrawingController.swift; sourceTree = "<group>"; };
		D3EADEDBEAB8F73ED3E63241D4BDFDF8 /* ExtendedStackView.swift */ = {isa = PBXFileReference; includeInIndex = 1; lastKnownFileType = sourcecode.swift; path = ExtendedStackView.swift; sourceTree = "<group>"; };
		D4976C9EC1B8C21DF01921A4792EEDA4 /* CameraInputOutput.swift */ = {isa = PBXFileReference; includeInIndex = 1; lastKnownFileType = sourcecode.swift; path = CameraInputOutput.swift; sourceTree = "<group>"; };
		D4BB8DC60CD0A5187B691F028894E20B /* CameraOption.swift */ = {isa = PBXFileReference; includeInIndex = 1; lastKnownFileType = sourcecode.swift; path = CameraOption.swift; sourceTree = "<group>"; };
		D5A339BB9660BAB856BD9529BCEFE2FB /* ColorDrop.swift */ = {isa = PBXFileReference; includeInIndex = 1; lastKnownFileType = sourcecode.swift; path = ColorDrop.swift; sourceTree = "<group>"; };
		D68E239CE09E034BC9FE578F2FD2B73D /* KanvasCameraImages.swift */ = {isa = PBXFileReference; includeInIndex = 1; lastKnownFileType = sourcecode.swift; path = KanvasCameraImages.swift; sourceTree = "<group>"; };
		D7856DBD5D73706137C017D1A9269174 /* MainTextView.swift */ = {isa = PBXFileReference; includeInIndex = 1; lastKnownFileType = sourcecode.swift; path = MainTextView.swift; sourceTree = "<group>"; };
		D8432CAFD4C68E07AFF10A87353FB727 /* StickerMenuController.swift */ = {isa = PBXFileReference; includeInIndex = 1; lastKnownFileType = sourcecode.swift; path = StickerMenuController.swift; sourceTree = "<group>"; };
		D87EEC820A33BD505C1A7E4E4A9EC6D9 /* Pods-KanvasCameraExampleTests-acknowledgements.markdown */ = {isa = PBXFileReference; includeInIndex = 1; lastKnownFileType = text; path = "Pods-KanvasCameraExampleTests-acknowledgements.markdown"; sourceTree = "<group>"; };
		DC484086E3EBFD250683EA1E304C3985 /* ColorCollectionCell.swift */ = {isa = PBXFileReference; includeInIndex = 1; lastKnownFileType = sourcecode.swift; path = ColorCollectionCell.swift; sourceTree = "<group>"; };
		DC63C6806693AA0762DD8DE3ACEB94C5 /* FilmOpenGLFilter.swift */ = {isa = PBXFileReference; includeInIndex = 1; lastKnownFileType = sourcecode.swift; path = FilmOpenGLFilter.swift; sourceTree = "<group>"; };
		DD524AF5BF74011B17714BD0C2B60D88 /* EditionMenuCollectionView.swift */ = {isa = PBXFileReference; includeInIndex = 1; lastKnownFileType = sourcecode.swift; path = EditionMenuCollectionView.swift; sourceTree = "<group>"; };
		DE35F81C954881204729C569018D98C0 /* FBSnapshotTestController.m */ = {isa = PBXFileReference; includeInIndex = 1; lastKnownFileType = sourcecode.c.objc; name = FBSnapshotTestController.m; path = FBSnapshotTestCase/FBSnapshotTestController.m; sourceTree = "<group>"; };
		E06AD1231F5D7B2ABC1B94E5112A5BE2 /* Pods-KanvasCameraExample-acknowledgements.plist */ = {isa = PBXFileReference; includeInIndex = 1; lastKnownFileType = text.plist.xml; path = "Pods-KanvasCameraExample-acknowledgements.plist"; sourceTree = "<group>"; };
		E0956940883830C651240E754E3ECC52 /* UIImage+Diff.m */ = {isa = PBXFileReference; includeInIndex = 1; lastKnownFileType = sourcecode.c.objc; name = "UIImage+Diff.m"; path = "FBSnapshotTestCase/Categories/UIImage+Diff.m"; sourceTree = "<group>"; };
		E12929510FDB6E5A759E99CA31ED5843 /* Array+Object.swift */ = {isa = PBXFileReference; includeInIndex = 1; lastKnownFileType = sourcecode.swift; path = "Array+Object.swift"; sourceTree = "<group>"; };
		E3213AEBB1FCA81E3F467E5688BEC82D /* SliderView.swift */ = {isa = PBXFileReference; includeInIndex = 1; lastKnownFileType = sourcecode.swift; path = SliderView.swift; sourceTree = "<group>"; };
		E354F8FD537351F26F7949B4EBFA5101 /* UIImage+Diff.h */ = {isa = PBXFileReference; includeInIndex = 1; lastKnownFileType = sourcecode.c.h; name = "UIImage+Diff.h"; path = "FBSnapshotTestCase/Categories/UIImage+Diff.h"; sourceTree = "<group>"; };
		E4AE08123D4E6C734D89DB4B58973C05 /* Queue.swift */ = {isa = PBXFileReference; includeInIndex = 1; lastKnownFileType = sourcecode.swift; path = Queue.swift; sourceTree = "<group>"; };
		E622470DA012B01EB9181C5A2F4F8099 /* MediaClip.swift */ = {isa = PBXFileReference; includeInIndex = 1; lastKnownFileType = sourcecode.swift; path = MediaClip.swift; sourceTree = "<group>"; };
		E662645B1A679025EBA06EC3FA52D651 /* MediaClipsEditorViewController.swift */ = {isa = PBXFileReference; includeInIndex = 1; lastKnownFileType = sourcecode.swift; path = MediaClipsEditorViewController.swift; sourceTree = "<group>"; };
		E6C89D9745515E7F53025382C7869760 /* KanvasCameraFonts.swift */ = {isa = PBXFileReference; includeInIndex = 1; lastKnownFileType = sourcecode.swift; path = KanvasCameraFonts.swift; sourceTree = "<group>"; };
		EA718A72E676291836EBB46B85242155 /* UIImage+Snapshot.h */ = {isa = PBXFileReference; includeInIndex = 1; lastKnownFileType = sourcecode.c.h; name = "UIImage+Snapshot.h"; path = "FBSnapshotTestCase/Categories/UIImage+Snapshot.h"; sourceTree = "<group>"; };
		EABB6E9A95F4881996FD1C74D7B66D5B /* MangaOpenGLFilter.swift */ = {isa = PBXFileReference; includeInIndex = 1; lastKnownFileType = sourcecode.swift; path = MangaOpenGLFilter.swift; sourceTree = "<group>"; };
		EABF04A3330B67047B4D5D5E0462D0D0 /* UIGestureRecognizer+Active.swift */ = {isa = PBXFileReference; includeInIndex = 1; lastKnownFileType = sourcecode.swift; path = "UIGestureRecognizer+Active.swift"; sourceTree = "<group>"; };
		EC056691D9C3D353746B902C9A247A2D /* MetalGroupFilter.swift */ = {isa = PBXFileReference; includeInIndex = 1; lastKnownFileType = sourcecode.swift; path = MetalGroupFilter.swift; sourceTree = "<group>"; };
		EC5110039B9F3FCCC880A2FA61D52289 /* ConicalGradientLayer.swift */ = {isa = PBXFileReference; includeInIndex = 1; lastKnownFileType = sourcecode.swift; path = ConicalGradientLayer.swift; sourceTree = "<group>"; };
		ECE829A3907F03CF432B559C6DAC8420 /* EditorFilterCollectionCell.swift */ = {isa = PBXFileReference; includeInIndex = 1; lastKnownFileType = sourcecode.swift; path = EditorFilterCollectionCell.swift; sourceTree = "<group>"; };
		ED6EFCD280DA282661CCBF637382C52B /* MetalFilter.swift */ = {isa = PBXFileReference; includeInIndex = 1; lastKnownFileType = sourcecode.swift; path = MetalFilter.swift; sourceTree = "<group>"; };
		EF53D290F564A9B10CEF56C9DC2010F2 /* UIImage+Compare.m */ = {isa = PBXFileReference; includeInIndex = 1; lastKnownFileType = sourcecode.c.objc; name = "UIImage+Compare.m"; path = "FBSnapshotTestCase/Categories/UIImage+Compare.m"; sourceTree = "<group>"; };
		F030D0123357AB49AC2771B99B1C6A85 /* StickerCollectionCell.swift */ = {isa = PBXFileReference; includeInIndex = 1; lastKnownFileType = sourcecode.swift; path = StickerCollectionCell.swift; sourceTree = "<group>"; };
		F1446B03D9ECCFC0BCBCAE14E9D10AFE /* Sticker.swift */ = {isa = PBXFileReference; includeInIndex = 1; lastKnownFileType = sourcecode.swift; path = Sticker.swift; sourceTree = "<group>"; };
		F16CD320CFE29B3CF4E94D97A667D59A /* KanvasCameraColors.swift */ = {isa = PBXFileReference; includeInIndex = 1; lastKnownFileType = sourcecode.swift; path = KanvasCameraColors.swift; sourceTree = "<group>"; };
		F3862AD20A65568739F13EB784F05490 /* TrimArea.swift */ = {isa = PBXFileReference; includeInIndex = 1; lastKnownFileType = sourcecode.swift; path = TrimArea.swift; sourceTree = "<group>"; };
		F3DB5033B55A5EF5F2F84A8CBD7609DA /* CameraPermissionsViewController.swift */ = {isa = PBXFileReference; includeInIndex = 1; lastKnownFileType = sourcecode.swift; path = CameraPermissionsViewController.swift; sourceTree = "<group>"; };
		F3EA18CB6849CE16D79DB8A8BF6418AC /* MediaDrawerController.swift */ = {isa = PBXFileReference; includeInIndex = 1; lastKnownFileType = sourcecode.swift; path = MediaDrawerController.swift; sourceTree = "<group>"; };
		F43FA5B612111AED7900BC0AC8E55C90 /* FilterCollectionInnerCell.swift */ = {isa = PBXFileReference; includeInIndex = 1; lastKnownFileType = sourcecode.swift; path = FilterCollectionInnerCell.swift; sourceTree = "<group>"; };
		F4507CB55336787C4147BF6A649079DD /* CALayer+CGImage.swift */ = {isa = PBXFileReference; includeInIndex = 1; lastKnownFileType = sourcecode.swift; path = "CALayer+CGImage.swift"; sourceTree = "<group>"; };
		F5D249CFBEBC5BC122AE2B21E02D5C40 /* Rendering.swift */ = {isa = PBXFileReference; includeInIndex = 1; lastKnownFileType = sourcecode.swift; path = Rendering.swift; sourceTree = "<group>"; };
		F639A362696587598F556045F9660CBA /* NumTypes+Conversion.swift */ = {isa = PBXFileReference; includeInIndex = 1; lastKnownFileType = sourcecode.swift; path = "NumTypes+Conversion.swift"; sourceTree = "<group>"; };
		F7071D134097C6E695585E579F8F48E1 /* OptionView.swift */ = {isa = PBXFileReference; includeInIndex = 1; lastKnownFileType = sourcecode.swift; path = OptionView.swift; sourceTree = "<group>"; };
		F8199C3D7AAD7D1CD42CDEB560765D5A /* FilterItem.swift */ = {isa = PBXFileReference; includeInIndex = 1; lastKnownFileType = sourcecode.swift; path = FilterItem.swift; sourceTree = "<group>"; };
		F85C6F3148399A2AABA6A3150F67F33B /* EditionOption.swift */ = {isa = PBXFileReference; includeInIndex = 1; lastKnownFileType = sourcecode.swift; path = EditionOption.swift; sourceTree = "<group>"; };
		F9AF37AE4242BE781E0C747354B45C47 /* ViewTransformations.swift */ = {isa = PBXFileReference; includeInIndex = 1; lastKnownFileType = sourcecode.swift; path = ViewTransformations.swift; sourceTree = "<group>"; };
		FC05358917FDEDD6CDE9DA5DE21179AC /* AVAsset+Utils.swift */ = {isa = PBXFileReference; includeInIndex = 1; lastKnownFileType = sourcecode.swift; path = "AVAsset+Utils.swift"; sourceTree = "<group>"; };
		FD0995A75A5B0DC80BE92AE14ED1B966 /* GIFDecoder.swift */ = {isa = PBXFileReference; includeInIndex = 1; lastKnownFileType = sourcecode.swift; path = GIFDecoder.swift; sourceTree = "<group>"; };
		FD7AAB395DA96113E497CBB86F482054 /* PixelBufferView.swift */ = {isa = PBXFileReference; includeInIndex = 1; lastKnownFileType = sourcecode.swift; path = PixelBufferView.swift; sourceTree = "<group>"; };
		FDAD524AFA0A505C4B08161F1007CBAD /* DiscreteSliderCollectionCell.swift */ = {isa = PBXFileReference; includeInIndex = 1; lastKnownFileType = sourcecode.swift; path = DiscreteSliderCollectionCell.swift; sourceTree = "<group>"; };
		FE47DE8CAAAC60B88D55B8B45B575B2C /* IgnoreTouchesView.swift */ = {isa = PBXFileReference; includeInIndex = 1; lastKnownFileType = sourcecode.swift; path = IgnoreTouchesView.swift; sourceTree = "<group>"; };
		FF124E69AE948989607F985177F280EB /* EditorTextView.swift */ = {isa = PBXFileReference; includeInIndex = 1; lastKnownFileType = sourcecode.swift; path = EditorTextView.swift; sourceTree = "<group>"; };
>>>>>>> 6ebd350a
/* End PBXFileReference section */

/* Begin PBXFrameworksBuildPhase section */
		1CEECC99BBEC723A29C519694ABEC00B /* Frameworks */ = {
			isa = PBXFrameworksBuildPhase;
			buildActionMask = 2147483647;
			files = (
			);
			runOnlyForDeploymentPostprocessing = 0;
		};
		2D3E08FDEDFB7F427ED069AB2B0F1400 /* Frameworks */ = {
			isa = PBXFrameworksBuildPhase;
			buildActionMask = 2147483647;
			files = (
			);
			runOnlyForDeploymentPostprocessing = 0;
		};
<<<<<<< HEAD
		32C0AD351AD0378F1DC308E5B4D94737 /* Frameworks */ = {
=======
		53140E7FD48A73E77BDD71CB74961776 /* Frameworks */ = {
>>>>>>> 6ebd350a
			isa = PBXFrameworksBuildPhase;
			buildActionMask = 2147483647;
			files = (
			);
			runOnlyForDeploymentPostprocessing = 0;
		};
<<<<<<< HEAD
		5CE45D278EC8BA023C70E362894D3C08 /* Frameworks */ = {
=======
		7DA006D5214B188F44A92B0C6F54D920 /* Frameworks */ = {
>>>>>>> 6ebd350a
			isa = PBXFrameworksBuildPhase;
			buildActionMask = 2147483647;
			files = (
			);
			runOnlyForDeploymentPostprocessing = 0;
		};
		CB8CA9A60B79B4C6CBBE63899D64054A /* Frameworks */ = {
			isa = PBXFrameworksBuildPhase;
			buildActionMask = 2147483647;
			files = (
			);
			runOnlyForDeploymentPostprocessing = 0;
		};
/* End PBXFrameworksBuildPhase section */

/* Begin PBXGroup section */
		021EAC94F5E2F77ADB18E57F4B309A09 /* Development Pods */ = {
			isa = PBXGroup;
			children = (
<<<<<<< HEAD
				49C9F74A19D31A9FB4059981E89AC7E6 /* KanvasCamera */,
=======
				464B372071959BAD2C026B1A0A1B2AFE /* KanvasCamera */,
>>>>>>> 6ebd350a
			);
			name = "Development Pods";
			sourceTree = "<group>";
		};
<<<<<<< HEAD
		054DC052D793AD56E3EEB9E3F3E3072D /* StickerCollection */ = {
			isa = PBXGroup;
			children = (
				FBCFF183794718DBBABBB319F55E31B0 /* Sticker.swift */,
				CB60A019CFF9318C37F5C4D07F6CF6F8 /* StickerCollectionCell.swift */,
				DD9CC578A163D1D09D6256EA7FE1AE7F /* StickerCollectionController.swift */,
				F51BDC3EE3677514D4DC3EF2FA1DDBE3 /* StickerCollectionView.swift */,
			);
			name = StickerCollection;
			path = StickerCollection;
			sourceTree = "<group>";
		};
		0580D605748EDD94CA902C8B6F2C9502 /* Shared */ = {
			isa = PBXGroup;
			children = (
				BDBFB68DB7AB5518A0BD39739B4F60A6 /* EditionOption.swift */,
				C73BCAF1673FC94AFDBB420A4DD9AB62 /* KanvasEditorMenuCollectionCell.swift */,
				EEC68282C1D7F35F68EFEB7592C92FD4 /* KanvasEditorMenuController.swift */,
			);
			name = Shared;
			path = Shared;
			sourceTree = "<group>";
		};
		10D6961D18B8F1EB55DC345F83A3B390 /* Trim */ = {
			isa = PBXGroup;
			children = (
				16BC35E262183EAD8051354D23F3A25E /* TimeIndicator.swift */,
				46089E6DF44B4070CAB0D0B78CD16ACC /* TrimArea.swift */,
				68621C6A777F4C077C200CE2E1FB5244 /* TrimController.swift */,
				7E2F090C664044806D9E6D8BFFA44698 /* TrimView.swift */,
				D3136F36C60545D3F7A9F7EC5F0F9D93 /* ThumbnailCollection */,
			);
			name = Trim;
			path = Trim;
			sourceTree = "<group>";
		};
		142927048435195829EDC69466ABFE24 /* MovableViews */ = {
			isa = PBXGroup;
			children = (
				B29DFEC782A052BFBD6ADF6E40B97A45 /* MovableView.swift */,
				684DD1568D0739338203DE489A9DB020 /* MovableViewCanvas.swift */,
				37115B786E18C5F20E9E6D7234EE7315 /* MovableViewInnerElement.swift */,
				80E32CD8357836A4EADEB8EF9E53738A /* ViewTransformations.swift */,
			);
			name = MovableViews;
			path = MovableViews;
			sourceTree = "<group>";
		};
		18F6EC117B2F347E6F4E33576868AF5F /* Filters */ = {
			isa = PBXGroup;
			children = (
				40D7B717D19F13F574CAF574CA2E40CF /* FilterCollectionCell.swift */,
				E68E1A7D0C27EF70AB6456132E5190FF /* FilterCollectionInnerCell.swift */,
				F7FF01FFE5EF26B86761813406A1987B /* FilterCollectionView.swift */,
				B70FD78E18516779A2E4D394495DE3E4 /* FilterItem.swift */,
				32A0E55CDF35DA4BC3E0D77DFA4B0AA2 /* ScrollHandler.swift */,
			);
			name = Filters;
			path = Classes/Filters;
			sourceTree = "<group>";
		};
		19BC15FD740D821C3B744AC3AADBA74D /* HorizontalCollectionView */ = {
			isa = PBXGroup;
			children = (
				65EB9CF91BABC5A4534BB52D4C9074BB /* HorizontalCollectionLayout.swift */,
				99083F5DCA145D36D8F243FFC87B8731 /* HorizontalCollectionView.swift */,
			);
			name = HorizontalCollectionView;
			path = HorizontalCollectionView;
			sourceTree = "<group>";
		};
		1C476FAA68B57C1421B041078A53B8D2 /* DiscreteSlider */ = {
			isa = PBXGroup;
			children = (
				F15C157CBA3D5CC68BF29852D938EFE7 /* DiscreteSlider.swift */,
				95FB11F9BB29AF8538236CA8523141A4 /* DiscreteSliderCollectionCell.swift */,
				68014ED20F6912F536CBEBE35A486780 /* DiscreteSliderView.swift */,
			);
			name = DiscreteSlider;
			path = DiscreteSlider;
			sourceTree = "<group>";
		};
		2295FFB271DF06F88004FD45FF951038 /* Utility */ = {
			isa = PBXGroup;
			children = (
				22C6CD65DA2286E5AF6935985C8A0DFC /* ConicalGradientLayer.swift */,
				21553F5C7688974CE16A869FC9CBF82D /* Device.swift */,
				A348A7D51484FBF8F27CF516109C206E /* DimensionsHelper.swift */,
				5302EFBA2CC8A03E016B22330523323B /* EasyTipView.swift */,
				995BCCA77C3041CB758A92A0A9F26956 /* LoadingIndicatorView.swift */,
				4CCAC9E682C355DA430F30018EBBFF2E /* Math.swift */,
				7A9E0AE71503D25F97D2E24DCEA7D9C9 /* MediaInfo.swift */,
				FA1AE7CB5878ACBAB57B92ED066B5380 /* Queue.swift */,
				0EF52F29D9A1717AEAFFA30CC78B468B /* RGBA.swift */,
				320C940114144099DC8F0C393AB8796E /* StaggeredGridLayout.swift */,
				173518C5D7E863E1319B9974802E039F /* Synchronized.swift */,
				6E2472298539E2457396C47785A0E61B /* TrashView.swift */,
				788BB7E78688D73103975A7B33D04B36 /* UIUpdate.swift */,
				CB528128F67A9FAEBBD4940EC94B3DD6 /* ColorThief */,
				19BC15FD740D821C3B744AC3AADBA74D /* HorizontalCollectionView */,
				9A04DCF16A962FFBB3475F25EB783BF5 /* IgnoreTouches */,
				38FA742826474352DEE2703D6DD624F5 /* OptionSelector */,
			);
			name = Utility;
			path = Classes/Utility;
			sourceTree = "<group>";
		};
		2C327E0B2589DCA8712AE2652E95052A /* Analytics */ = {
			isa = PBXGroup;
			children = (
				6FD9F16A5C2989C5EBC06A408DC197B8 /* KanvasCameraAnalyticsProvider.swift */,
=======
		08631D5B147F6C54A378A1E72CE49F2F /* DiscreteSlider */ = {
			isa = PBXGroup;
			children = (
				38EF39A20DAFDE8F70C8D8121F1B0C67 /* DiscreteSlider.swift */,
				FDAD524AFA0A505C4B08161F1007CBAD /* DiscreteSliderCollectionCell.swift */,
				0E3811EECDB9C5F2F38626A2A311822A /* DiscreteSliderView.swift */,
			);
			name = DiscreteSlider;
			path = DiscreteSlider;
			sourceTree = "<group>";
		};
		09374E4D8211421869BD253E5B3D3863 /* Text */ = {
			isa = PBXGroup;
			children = (
				3EDDC01FE4034C85553803B388BBA777 /* EditorTextController.swift */,
				FF124E69AE948989607F985177F280EB /* EditorTextView.swift */,
				D7856DBD5D73706137C017D1A9269174 /* MainTextView.swift */,
				137A29BA009527F7199DDBCAEBCEC332 /* StylableTextView.swift */,
				3FCAB08DCBDEA13CCAFB021C781BBABE /* TextOptions.swift */,
			);
			name = Text;
			path = Text;
			sourceTree = "<group>";
		};
		0C8B8E87B356857ADF8CC4F344E5EA21 /* Speed */ = {
			isa = PBXGroup;
			children = (
				A934D8F0D60C1ADCEE15A902A20BECE6 /* SpeedController.swift */,
				B7ABFC0C8153FE9F3CC9CCDFD80396B2 /* SpeedView.swift */,
				08631D5B147F6C54A378A1E72CE49F2F /* DiscreteSlider */,
			);
			name = Speed;
			path = Speed;
			sourceTree = "<group>";
		};
		1A20C4404FF6B387BFEF0470789E3FA9 /* MediaPicker */ = {
			isa = PBXGroup;
			children = (
				64D24F49150BA6D9380D809287AF8CC7 /* LivePhotoLoader.swift */,
				57FC9F61D5B6CDF5AF9A77C6EDC57FE4 /* MediaPickerThumbnailFetcher.swift */,
				7E94EC0765152CCA373635A88E4919C9 /* MediaPickerViewController.swift */,
			);
			name = MediaPicker;
			path = Classes/MediaPicker;
			sourceTree = "<group>";
		};
		1ADC1E50B743932BDAE8DC0D0689CC8A /* MediaFormats */ = {
			isa = PBXGroup;
			children = (
				FD0995A75A5B0DC80BE92AE14ED1B966 /* GIFDecoder.swift */,
				4E21F84A0139D3DDD5B467810BEABBC0 /* GIFEncoder.swift */,
			);
			name = MediaFormats;
			path = Classes/MediaFormats;
			sourceTree = "<group>";
		};
		239E4B4CB2B649E86892CC17D9AA80CC /* OptionSelector */ = {
			isa = PBXGroup;
			children = (
				534CCC1110227223ACF9EA724110DA0E /* OptionSelectorCell.swift */,
				629EAD1AA12FEA224703603F84A96364 /* OptionSelectorController.swift */,
				5AEB6F8AF2CB36E2EFD8CE2A6C8BCFF4 /* OptionSelectorItem.swift */,
				963074B19CBFA8CD318813C20C159BAC /* OptionSelectorView.swift */,
			);
			name = OptionSelector;
			path = OptionSelector;
			sourceTree = "<group>";
		};
		28DA35F203A57F3C4168A1F89694B490 /* Shared */ = {
			isa = PBXGroup;
			children = (
				F85C6F3148399A2AABA6A3150F67F33B /* EditionOption.swift */,
				95AACAAEC5467025A805E6D1975B4D5C /* KanvasEditorMenuCollectionCell.swift */,
				97015A1756CA7BB62FDD032BD52138EA /* KanvasEditorMenuController.swift */,
			);
			name = Shared;
			path = Shared;
			sourceTree = "<group>";
		};
		2B82708CC61E40BFC8FF915E3964FEDF /* StyleMenu */ = {
			isa = PBXGroup;
			children = (
				4AA558A6DFE2E7DF30C575C072294762 /* StyleMenuCell.swift */,
				3FFDD057A22BAAA91514BC4E72CEBFDC /* StyleMenuController.swift */,
				1A2EE26F8552AF1D0E8B85AC283109C0 /* StyleMenuExpandCell.swift */,
				6DEDA30D4A4A5B5F6DD48826D1862163 /* StyleMenuRoundedLabel.swift */,
				11AFEF62B06DCC556838EE6244DCA2BD /* StyleMenuView.swift */,
>>>>>>> 6ebd350a
			);
			name = Analytics;
			path = Classes/Analytics;
			sourceTree = "<group>";
		};
<<<<<<< HEAD
		2ED75C052A51286BF919D17C5A70EFF3 /* Options */ = {
			isa = PBXGroup;
			children = (
				1FA465AC36FBB0C15CDDC52DA7FF88D5 /* CameraOption.swift */,
				48676FCEF4A89E60F53BC25BFD701FE8 /* ExtendedButton.swift */,
				CBF71D347EBD8E4817567AB77574FF78 /* ExtendedStackView.swift */,
				EE7902A3AE25DD52200281994D381FB0 /* OptionsController.swift */,
				CFD5380C548E8E4153205A0CC7376ED3 /* OptionsStackView.swift */,
				9D7D8E2FB2E6DEF4AEDFEC32C370DB0B /* OptionView.swift */,
			);
			name = Options;
			path = Classes/Options;
			sourceTree = "<group>";
		};
		30ECC9CA0D9FCC2D46284BA76C148887 /* ModeSelector */ = {
			isa = PBXGroup;
			children = (
				C85B700F39C77BE85DF076623FA6DE81 /* MediaPickerButtonView.swift */,
				7E12DD3270AD36CE34DD70F1ABD4681B /* ModeButtonView.swift */,
				6F49F583D8C757E2E9FFBF8594287781 /* ModeSelectorAndShootController.swift */,
				A089CA37C7AEF863EE03BCB1E4ADE807 /* ModeSelectorAndShootView.swift */,
				E79ED288119501E0E7711B8CC445ACF4 /* ShootButtonView.swift */,
			);
			name = ModeSelector;
			path = Classes/ModeSelector;
			sourceTree = "<group>";
		};
		324ADB07D13D4F3BED01497E4EFB236F /* OpenGL */ = {
			isa = PBXGroup;
			children = (
				80B898709CA979FFE97ACF79C00D0D67 /* CVPixelBuffer+copy.swift */,
				C33A7B83556B5A6A4AE2A488F95B51FA /* GLError.swift */,
				0C84FC0996E7D34BDF13DDF21D9CDC77 /* GLPixelBufferView.swift */,
				D04BBC724214548133331A8B9C877815 /* GLUtilities.swift */,
				92796A1B011B55F7DFC3BAA4726F8616 /* OpenGLFilter.swift */,
				300EA88D02A600664AF95C06F41DB2E7 /* Shader.swift */,
				4673CBAC8A21E5AF9AAE1FA80EA03862 /* UIImage+PixelBuffer.swift */,
			);
			name = OpenGL;
			path = OpenGL;
			sourceTree = "<group>";
		};
		374C8282502856824BBF5477D18727FB /* Shared */ = {
			isa = PBXGroup;
			children = (
				A581AB07FF7FABEBC42B508B23BC4527 /* CircularImageView.swift */,
				DC28024EDCB2FD1B17AFCD34F2F4AB1A /* SliderView.swift */,
				52543B9CCCF7ED0BB8826CC2CE9D2844 /* ColorCollection */,
				E64BFC5FFB0FB7B517416BEB2ECFDBE2 /* ColorPicker */,
				CC2FDEF85C398921898F491FADC8140E /* ColorSelector */,
			);
			name = Shared;
			path = Shared;
			sourceTree = "<group>";
		};
		38FA742826474352DEE2703D6DD624F5 /* OptionSelector */ = {
			isa = PBXGroup;
			children = (
				84C1697E6C896842A78B94BBB0A4FCEC /* OptionSelectorCell.swift */,
				2F0AA7C749B1381FB0F84A20C7F0B71A /* OptionSelectorController.swift */,
				7847749AE32F2536A7D9DAAF311A849A /* OptionSelectorItem.swift */,
				6C364DD7FC286E06AD75F5AFB9CDD594 /* OptionSelectorView.swift */,
			);
			name = OptionSelector;
			path = OptionSelector;
			sourceTree = "<group>";
		};
		42A9EE25ABD8101FD617B7D3324CEF0D /* Editor */ = {
			isa = PBXGroup;
			children = (
				3C394DF967D58008B7FAE72193D13F2A /* EditorCodable.swift */,
				422E3ED496FEF00B8EC439547793DD1F /* EditorView.swift */,
				379263FB25E57D12FF9E052F2509801F /* EditorViewController.swift */,
				3CFECC388D8E3B17AE4EA633DBD09C13 /* KanvasQuickBlogSelectorCoordinating.swift */,
				AE6A077E7542953DC6547C21F9DED135 /* MediaPlayerController.swift */,
				7F6EC9178217049FDED0DD75C91EF218 /* Drawing */,
				F58B6494255F0B450C08D3F5681BF73B /* Filters */,
				65F85E4E0579FE4A300FB6795AEEAD84 /* GIFMaker */,
				EF320009D1C581C04389DA91C2AAE239 /* Media */,
				D7A0CE83A8B39CF92CAA9E2CA644D81B /* Menu */,
				142927048435195829EDC69466ABFE24 /* MovableViews */,
				790C39680E06C979F8F7064773EFCEC2 /* MultiEditor */,
				374C8282502856824BBF5477D18727FB /* Shared */,
				A7137066168773E84489454DE4CF8830 /* Text */,
			);
			name = Editor;
			path = Classes/Editor;
			sourceTree = "<group>";
		};
		47887709E9AE9B96B40F71000E32EDB1 /* Targets Support Files */ = {
			isa = PBXGroup;
			children = (
				DEDFCF0958A12D49A33C203BD6450929 /* Pods-KanvasCameraExample */,
				A8312B59632847871894D9B5B45FAC0F /* Pods-KanvasCameraExampleTests */,
			);
			name = "Targets Support Files";
			sourceTree = "<group>";
		};
		49C9F74A19D31A9FB4059981E89AC7E6 /* KanvasCamera */ = {
			isa = PBXGroup;
			children = (
				2C327E0B2589DCA8712AE2652E95052A /* Analytics */,
				F2EADAEA26B56EE1AA8A3177B8694B4D /* Camera */,
				95C7C7598C9D3A8A0EA2B83D9976B5D7 /* Constants */,
				42A9EE25ABD8101FD617B7D3324CEF0D /* Editor */,
				853F4EC1256A545931ECA3AAC784B2F6 /* Extensions */,
				18F6EC117B2F347E6F4E33576868AF5F /* Filters */,
				F985FDC78A6CC46012D3B058BDC71CF7 /* MediaClips */,
				DC1394377B3DF0B108367A2DEFE73944 /* MediaFormats */,
				C9CDFD5F3DFB2274EA85797FA2BFE35C /* MediaPicker */,
				30ECC9CA0D9FCC2D46284BA76C148887 /* ModeSelector */,
				2ED75C052A51286BF919D17C5A70EFF3 /* Options */,
				DFEF536DE6628EE0EDFB7371B2A1DE5D /* Pod */,
				C784D48B3C8DF913F634738DB755BF45 /* Preview */,
				A06A055DF7244991FC41B2A58CD7FD72 /* Recording */,
				DB2E265237020566623CED5F872F57FC /* Rendering */,
				D1059E8C46F05F68F5EC79F29661B0BB /* Resources */,
				7B81F198FC922BD5D333C0F114BE4CE9 /* Settings */,
				7212F12DD4A6581697C7FC55AE9B123F /* Support Files */,
				2295FFB271DF06F88004FD45FF951038 /* Utility */,
=======
		3A94BBE5EA5F1F52037D5F8A0DD82E4E /* Editor */ = {
			isa = PBXGroup;
			children = (
				4DD35A764F1B064730AB88E65FEDB995 /* EditorView.swift */,
				D0D8BC3299E6E0ED44F1E0907DE195F1 /* EditorViewController.swift */,
				039B1B2DC94E73753363FA9559338E7E /* KanvasQuickBlogSelectorCoordinating.swift */,
				B0AA859D39AA26ADE334419C1C807438 /* MediaPlayerController.swift */,
				AE525E1003CB3467560E7B4C844777C6 /* Drawing */,
				6A4AF7A5B2879F95988D7AE69A3DF617 /* Filters */,
				CCF9D66080B674180F9C5C71C2DADA88 /* GIFMaker */,
				C04D86A5A368592396A34A443B0DC9D9 /* Media */,
				405DDF5F58FE7172A3220DE85F4B1987 /* Menu */,
				CC3D510102FA6DCD332B2A56727D256D /* MovableViews */,
				40567A1159DF39DE7D3D33FA19DDCE1D /* Shared */,
				09374E4D8211421869BD253E5B3D3863 /* Text */,
			);
			name = Editor;
			path = Classes/Editor;
			sourceTree = "<group>";
		};
		3AA3D8CDD618D073070D87BF04F11A40 /* MediaClips */ = {
			isa = PBXGroup;
			children = (
				E622470DA012B01EB9181C5A2F4F8099 /* MediaClip.swift */,
				261B719F3E2158149774BFF0094E1A63 /* MediaClipsCollectionCell.swift */,
				04134CCF99C13E418FF4F1902A3F6C37 /* MediaClipsCollectionController.swift */,
				C0EFCD0701A1FFC342DCBE99C507CF01 /* MediaClipsCollectionView.swift */,
				C038352920B7D1AB2C6C81B76A85DA00 /* MediaClipsEditorView.swift */,
				E662645B1A679025EBA06EC3FA52D651 /* MediaClipsEditorViewController.swift */,
			);
			name = MediaClips;
			path = Classes/MediaClips;
			sourceTree = "<group>";
		};
		3AB69EB0BD8F2F281384DFB06496F61F /* TextureSelector */ = {
			isa = PBXGroup;
			children = (
				048279D418BF75A36C0268CD5D67B3FB /* TextureSelectorController.swift */,
				565BB4FD523E1AC8EDA8800EE84E7ADE /* TextureSelectorView.swift */,
			);
			name = TextureSelector;
			path = TextureSelector;
			sourceTree = "<group>";
		};
		40567A1159DF39DE7D3D33FA19DDCE1D /* Shared */ = {
			isa = PBXGroup;
			children = (
				1E48A07D8F492E09F0862D322150FEA8 /* CircularImageView.swift */,
				E3213AEBB1FCA81E3F467E5688BEC82D /* SliderView.swift */,
				84A0A4B52D2D9BC661A574238FEA3545 /* ColorCollection */,
				F4BA8CAC071010AA70FE37D94C7DD9A4 /* ColorPicker */,
				F04A5D7C7D9EA06A077B35F091E5718E /* ColorSelector */,
			);
			name = Shared;
			path = Shared;
			sourceTree = "<group>";
		};
		405DDF5F58FE7172A3220DE85F4B1987 /* Menu */ = {
			isa = PBXGroup;
			children = (
				4FEBA03ABD227D9517210E2917B9F7AB /* EditionMenu */,
				28DA35F203A57F3C4168A1F89694B490 /* Shared */,
				2B82708CC61E40BFC8FF915E3964FEDF /* StyleMenu */,
			);
			name = Menu;
			path = Menu;
			sourceTree = "<group>";
		};
		412F32E36D496D455320871C1E83577E /* Pod */ = {
			isa = PBXGroup;
			children = (
				2B4A7986F7AD0DEA48F30990B63EC383 /* LICENSE */,
			);
			name = Pod;
			sourceTree = "<group>";
		};
		464B372071959BAD2C026B1A0A1B2AFE /* KanvasCamera */ = {
			isa = PBXGroup;
			children = (
				B7619AA7A50ACCB9C428BF7285E63BD5 /* Analytics */,
				7FF4955BED4BB298BE9F5121E1085CCE /* Camera */,
				95FA07F194FB0DA79DC6DBF361037CB3 /* Constants */,
				3A94BBE5EA5F1F52037D5F8A0DD82E4E /* Editor */,
				FEDD5A3E2DE1B70B08363D83C36B8B44 /* Extensions */,
				B604826BF0BFC2F310A569634EC1C272 /* Filters */,
				3AA3D8CDD618D073070D87BF04F11A40 /* MediaClips */,
				1ADC1E50B743932BDAE8DC0D0689CC8A /* MediaFormats */,
				1A20C4404FF6B387BFEF0470789E3FA9 /* MediaPicker */,
				F6DB9D6B7DCD79C6B17AF6DD7FA91527 /* ModeSelector */,
				5DFB2DD41553996E8A087BB5CEE60925 /* Options */,
				412F32E36D496D455320871C1E83577E /* Pod */,
				B55629491EB9946C2939958D45A8FDBF /* Preview */,
				7AAD884D7E4FF022FD05A26566DD7652 /* Recording */,
				AA0EABD47376CA9D031AD7058CE0FCA7 /* Rendering */,
				DC682F021038AA3BE921171AB336CFF1 /* Resources */,
				5ADB6A17A14F7BF56539C93828FB8340 /* Settings */,
				F67008C622F0ED179AE59BE403DA7094 /* Support Files */,
				5FE316935011AD5B698F752B2FCE61A3 /* Utility */,
>>>>>>> 6ebd350a
			);
			name = KanvasCamera;
			path = ../..;
			sourceTree = "<group>";
		};
		52543B9CCCF7ED0BB8826CC2CE9D2844 /* ColorCollection */ = {
			isa = PBXGroup;
			children = (
				A425FA6B313591F38758299E911945CA /* ColorCollectionCell.swift */,
				2381296CDF743DC13D6C39A87B7AFF11 /* ColorCollectionController.swift */,
				704644E737C819DAD5DC467C62AF74C0 /* ColorCollectionView.swift */,
			);
			name = ColorCollection;
			path = ColorCollection;
			sourceTree = "<group>";
		};
<<<<<<< HEAD
		5D00584FEDEF94561575B7AC8DA7D5A1 /* TabBar */ = {
			isa = PBXGroup;
			children = (
				96E9B7FC1CD1B26477DF1A854DFBD907 /* DrawerTabBarCell.swift */,
				AD54231C806B1A91C49F45DEA7A66228 /* DrawerTabBarController.swift */,
				FD7C55AA21F489F9D379C32C0A553D3A /* DrawerTabBarOption.swift */,
				62422CCEC082DE0D540250A66160E6D4 /* DrawerTabBarView.swift */,
			);
			name = TabBar;
			path = TabBar;
			sourceTree = "<group>";
		};
		5DE5853261A148822AB1CAE4A1E0D354 /* OpenGLFilters */ = {
			isa = PBXGroup;
			children = (
				9414034397DE65DC1E9244946B55D7AF /* AlphaBlendOpenGLFilter.swift */,
				2A948AC8DD5917F864FA04AEA6B738B4 /* ChromaOpenGLFilter.swift */,
				B2EB4E8454524B1EB37FE93AE208917C /* EMInterferenceOpenGLFilter.swift */,
				377D06EDC9DDF7ED801FC789F59783FA /* FilmOpenGLFilter.swift */,
				54FB703494772EDBC25F7A4152E94B77 /* GrayscaleOpenGLFilter.swift */,
				DE82A6DBC5101C4E34248C9A29C4274F /* GroupOpenGLFilter.swift */,
				59921A5CA7FC426612259A09C4B66140 /* ImagePoolOpenGLFilter.swift */,
				4698061F4339532576DE8EEB0BC2D760 /* LegoOpenGLFilter.swift */,
				4919654A0AD40A95EB3198B3721B3D4D /* LightLeaksOpenGLFilter.swift */,
				4AB6AA5E3D773BFAB3C041C7F2ED016B /* MangaOpenGLFilter.swift */,
				B1023D7466476D0D8F174AABF360E0DD /* MirrorFourOpenGLFilter.swift */,
				4E440893874CC4E11C92AC71D6F26D0B /* MirrorTwoOpenGLFilter.swift */,
				AF94E64F61DF1366AE7F199CA1F7AD5D /* PlasmaOpenGLFilter.swift */,
				0D20D04DF0C59E95F3F6A4282DD8F32D /* RaveOpenGLFilter.swift */,
				137F3A2182999F28AD706EF23194B7BD /* RGBOpenGLFilter.swift */,
				813DD4A9FF78A144AC02D3F454A9857B /* ToonOpenGLFilter.swift */,
			);
			name = OpenGLFilters;
			path = OpenGLFilters;
			sourceTree = "<group>";
		};
		65F85E4E0579FE4A300FB6795AEEAD84 /* GIFMaker */ = {
			isa = PBXGroup;
			children = (
				0214404DBC6E160CB3A36A86F858A142 /* GifMakerController.swift */,
				CBD7DD212F846FF96C1B418871BABD48 /* GifMakerHandler.swift */,
				12A366A291029EC5AF1FD0CE5D47790C /* GifMakerSettings.swift */,
				75B3C112BC44CD9F26FB1BAE3DECB508 /* GifMakerView.swift */,
				68B1D8D96E94D0F44522413603F7C65C /* Playback */,
				C1B69CF1FF57F50881C5ECCD51EA080D /* Speed */,
				10D6961D18B8F1EB55DC345F83A3B390 /* Trim */,
			);
			name = GIFMaker;
			path = GIFMaker;
			sourceTree = "<group>";
		};
		66F39F7F81B359EAF5FF1244D69BD91A /* TextureSelector */ = {
			isa = PBXGroup;
			children = (
				F8E7D043FC545C9B797BB3757326D94F /* TextureSelectorController.swift */,
				976C696B2AB4F7BE49572100B3849D23 /* TextureSelectorView.swift */,
			);
			name = TextureSelector;
			path = TextureSelector;
			sourceTree = "<group>";
		};
		68B1D8D96E94D0F44522413603F7C65C /* Playback */ = {
			isa = PBXGroup;
			children = (
				D76384A8B1B37B954C52A9874E1E9FD5 /* PlaybackOption.swift */,
			);
			name = Playback;
			path = Playback;
			sourceTree = "<group>";
		};
		7212F12DD4A6581697C7FC55AE9B123F /* Support Files */ = {
			isa = PBXGroup;
			children = (
				333C5C1DF428520E2B99E7F20AEE80CA /* KanvasCamera.modulemap */,
				5B90C6351297CF70E2EA41787550432F /* KanvasCamera-dummy.m */,
				0757101B1CEAD72234EB721B6BBDDE35 /* KanvasCamera-prefix.pch */,
				A4192A68BCE5E09B5BC16FC4B3E83B83 /* KanvasCamera-umbrella.h */,
				2645AA8650E1CDD4D9189E99950B5BA8 /* KanvasCamera.debug.xcconfig */,
				FD937F94D06FAA48C2BE5FEC95C39850 /* KanvasCamera.release.xcconfig */,
				7D0146C97173974645DD4B5C9BF11969 /* ResourceBundle-KanvasCamera-KanvasCamera-Info.plist */,
			);
			name = "Support Files";
			path = "KanvasCameraExample/Pods/Target Support Files/KanvasCamera";
			sourceTree = "<group>";
		};
		7393F59529D9B1DECD11EB5DE72043FD /* Textures */ = {
			isa = PBXGroup;
			children = (
				90D470268684D6C5F57EDE7E7FA6BB5B /* Marker.swift */,
				E2511A014323FAA5DC7340DC2379D3F5 /* Pencil.swift */,
				374F53E1594D36B5C83C4686F2A93F96 /* RoundedTexture.swift */,
				67870E5B148DDFA8F566CB9A71AE72B4 /* Sharpie.swift */,
				9FA354FC290766DCC25A9B740C4C35BE /* Texture.swift */,
			);
			name = Textures;
			path = Textures;
			sourceTree = "<group>";
		};
		790C39680E06C979F8F7064773EFCEC2 /* MultiEditor */ = {
			isa = PBXGroup;
			children = (
				D168FFFF40E661366D849CD3EAD1AE63 /* MultiEditorExportHandler.swift */,
				A8E5BCE756CD8F55A5CD7F96C6C8B35F /* MultiEditorViewController.swift */,
			);
			name = MultiEditor;
			path = MultiEditor;
			sourceTree = "<group>";
		};
		7B81F198FC922BD5D333C0F114BE4CE9 /* Settings */ = {
			isa = PBXGroup;
			children = (
				9BDFB6C8BB6C4A4215F0CE27CEEC99F1 /* CameraSettings.swift */,
			);
			name = Settings;
			path = Classes/Settings;
			sourceTree = "<group>";
		};
		7E56692C0D325DEEE6BF1BA099C4A197 /* Metal */ = {
			isa = PBXGroup;
			children = (
				1AE39CD2C4A43C6CE2BF0FEE2D231CE9 /* CVPixelBuffer+resize.swift */,
				9ACB056D68369A899F5F883E81FDB54B /* MetalContext.swift */,
				CEA76C81DB2180490F87539055B230CC /* MetalFilter.swift */,
				3550D84855ACA14BC84227519AA9AF7E /* MetalGroupFilter.swift */,
				C83B57BE383A6D81A225F6CFA40DD502 /* MetalPixelBufferView.swift */,
				511157464372CEDD2F8582D90641A37A /* MetalRenderEncoder.swift */,
				06386CF8ED62E334F7A123D43E38D170 /* MTLDevice+KanvasCamera.swift */,
			);
			name = Metal;
			path = Metal;
			sourceTree = "<group>";
		};
		7F158F486F216E9B72675138B0A2D976 /* StyleMenu */ = {
			isa = PBXGroup;
			children = (
				35CD26392642351A1CCAAF76EDDA0787 /* StyleMenuCollectionCell.swift */,
				027CF314A11E825C54E07960449537B5 /* StyleMenuCollectionController.swift */,
				7DE2C3D5A0B27F73142EFC09B005EBEB /* StyleMenuCollectionView.swift */,
			);
			name = StyleMenu;
			path = StyleMenu;
			sourceTree = "<group>";
		};
		7F6EC9178217049FDED0DD75C91EF218 /* Drawing */ = {
			isa = PBXGroup;
			children = (
				E4FC066F7378B3B2601CD7B731FDB8E1 /* DrawingCanvas.swift */,
				B8B9B7C8F9E20101315C19875F03CE27 /* DrawingController.swift */,
				D3A86C4CC75869EEF5F1F930806F7951 /* DrawingView.swift */,
				F6A71E548BA5652AF8F61DB6C60C9835 /* StrokeSelector */,
				7393F59529D9B1DECD11EB5DE72043FD /* Textures */,
				66F39F7F81B359EAF5FF1244D69BD91A /* TextureSelector */,
			);
			name = Drawing;
			path = Drawing;
=======
		4FEBA03ABD227D9517210E2917B9F7AB /* EditionMenu */ = {
			isa = PBXGroup;
			children = (
				95AE054351592AD961D17C651D252892 /* EditionMenuCollectionCell.swift */,
				47F097693ECC780F14801CBF2FAE12B9 /* EditionMenuCollectionController.swift */,
				DD524AF5BF74011B17714BD0C2B60D88 /* EditionMenuCollectionView.swift */,
			);
			name = EditionMenu;
			path = EditionMenu;
			sourceTree = "<group>";
		};
		5ADB6A17A14F7BF56539C93828FB8340 /* Settings */ = {
			isa = PBXGroup;
			children = (
				06FE57D93DF5177ABFCC0E3AFEC10678 /* CameraSettings.swift */,
			);
			name = Settings;
			path = Classes/Settings;
			sourceTree = "<group>";
		};
		5DFB2DD41553996E8A087BB5CEE60925 /* Options */ = {
			isa = PBXGroup;
			children = (
				D4BB8DC60CD0A5187B691F028894E20B /* CameraOption.swift */,
				16AB84F4C9FEA198E1C5C30593573B30 /* ExtendedButton.swift */,
				D3EADEDBEAB8F73ED3E63241D4BDFDF8 /* ExtendedStackView.swift */,
				39874DA5287C41979E5F497F1EF69C6B /* OptionsController.swift */,
				7561185058C8FBB4652F483F3025CE70 /* OptionsStackView.swift */,
				F7071D134097C6E695585E579F8F48E1 /* OptionView.swift */,
			);
			name = Options;
			path = Classes/Options;
			sourceTree = "<group>";
		};
		5FE316935011AD5B698F752B2FCE61A3 /* Utility */ = {
			isa = PBXGroup;
			children = (
				EC5110039B9F3FCCC880A2FA61D52289 /* ConicalGradientLayer.swift */,
				94970C6B2998755685638B273DBF6C15 /* Device.swift */,
				23470EB9D5C9C2589E49B69891E88B76 /* DimensionsHelper.swift */,
				259A983787F5B626D78C65F03CD9E196 /* EasyTipView.swift */,
				1F888A899451BC08BE645C87D8FEFF92 /* LoadingIndicatorView.swift */,
				D27F38F5B7308A6C41967D4F6AD96BD2 /* Math.swift */,
				A97B20D6998E9AFADB80B1F78D6EDAB0 /* MediaInfo.swift */,
				E4AE08123D4E6C734D89DB4B58973C05 /* Queue.swift */,
				6AD584F9AF16F1FFECCE4BE23C3A033F /* RGBA.swift */,
				8AB5EBC5FBAF9D5ABEB3A97871EA6EDB /* StaggeredGridLayout.swift */,
				CF909954ED1CAF51E9488108598B80AE /* Synchronized.swift */,
				609EFE10FDAD9AE2684AEE048C4CC019 /* TrashView.swift */,
				1D1308FB81CE8CDE400E31E8E1F10577 /* UIUpdate.swift */,
				7FFA34D9321826F9BE1D37501450D912 /* ColorThief */,
				ED8054D3C61A80CCD4670271505A61C4 /* HorizontalCollectionView */,
				9FE4D1DCB89DD70BC31B29268CF85E57 /* IgnoreTouches */,
				239E4B4CB2B649E86892CC17D9AA80CC /* OptionSelector */,
			);
			name = Utility;
			path = Classes/Utility;
			sourceTree = "<group>";
		};
		6640F41A05E852AC4E906D4C83B36D12 /* Stickers */ = {
			isa = PBXGroup;
			children = (
				665ED6B2C604B37C5A63D79202565D6F /* StickerLoader.swift */,
				D8432CAFD4C68E07AFF10A87353FB727 /* StickerMenuController.swift */,
				B4B9C1528D55015CB48A08848C223259 /* StickerMenuView.swift */,
				48E6145B6F5157868444D4AA0BA58362 /* StylableImageView.swift */,
				9A1A67E48A73867905FA35DAD7BBDD43 /* StickerCollection */,
				C758CB0AF02697B6BF9AD9834AFF1E0A /* StickerProvider */,
				E18EAEF92C53C88BE3138ED0EB263620 /* StickerTypeCollection */,
			);
			name = Stickers;
			path = Stickers;
			sourceTree = "<group>";
		};
		6A4AF7A5B2879F95988D7AE69A3DF617 /* Filters */ = {
			isa = PBXGroup;
			children = (
				ECE829A3907F03CF432B559C6DAC8420 /* EditorFilterCollectionCell.swift */,
				4A00D623F89B3CEB0F3D7B1C5733462B /* EditorFilterCollectionController.swift */,
				4F95C76E9B3E322DB26977EA1CEA7337 /* EditorFilterController.swift */,
				1CD68E1D96F0E8015279D18A299C28BD /* EditorFilterView.swift */,
			);
			name = Filters;
			path = Filters;
			sourceTree = "<group>";
		};
		768628D90FC663853CC16C9746E7F9B5 /* OpenGLFilters */ = {
			isa = PBXGroup;
			children = (
				89C4C2934CC42F382194DA1B87EC803E /* AlphaBlendOpenGLFilter.swift */,
				BC3DEBF324033C6B5BA1BC31A22734F9 /* ChromaOpenGLFilter.swift */,
				5FD41BAB7924B63054E2B09EB5FB19E6 /* EMInterferenceOpenGLFilter.swift */,
				DC63C6806693AA0762DD8DE3ACEB94C5 /* FilmOpenGLFilter.swift */,
				761DBCF06B18D89396E51AC07E6F2530 /* GrayscaleOpenGLFilter.swift */,
				BB17210F3E2945CEBCC55D5A96D367D2 /* GroupOpenGLFilter.swift */,
				54177C4F0962562F1B7587DAB0AEBBA4 /* ImagePoolOpenGLFilter.swift */,
				4E081BAB24AFBE6F6E72470BBB569CC4 /* LegoOpenGLFilter.swift */,
				B6FA209FB00B918266502469B55C03DD /* LightLeaksOpenGLFilter.swift */,
				EABB6E9A95F4881996FD1C74D7B66D5B /* MangaOpenGLFilter.swift */,
				6FF6090910D03B01AA3708D9539CBBA0 /* MirrorFourOpenGLFilter.swift */,
				02497FA851458275C0296F4E48264C4F /* MirrorTwoOpenGLFilter.swift */,
				12712AFA2A4199B89811C27659306B36 /* PlasmaOpenGLFilter.swift */,
				1D0CA3726F3BABA0BBF17D7AA981DAE8 /* RaveOpenGLFilter.swift */,
				6F05AC7745FD560508BD356B2CAC2733 /* RGBOpenGLFilter.swift */,
				A98C2EEDEA55F322231AC50EBE621569 /* ToonOpenGLFilter.swift */,
			);
			name = OpenGLFilters;
			path = OpenGLFilters;
			sourceTree = "<group>";
		};
		7AAD884D7E4FF022FD05A26566DD7652 /* Recording */ = {
			isa = PBXGroup;
			children = (
				AD991FB73005DE82FA8D71737921F29C /* CameraRecorder.swift */,
				B2691CF137FB1C2665456D855F0B561D /* CameraRecordingProtocol.swift */,
				988C90F1076E7A17AB020B2F7F2A2E0E /* CameraSegmentHandler.swift */,
				269BED420BC4DFF1128363E32438EEA5 /* GifVideoOutputHandler.swift */,
				3F33F2CA2C8B758C4720A4EB9CA5DFBF /* PhotoOutputHandler.swift */,
				59B32E568C90CAC5F7DEA768A568E49C /* VideoOutputHandler.swift */,
			);
			name = Recording;
			path = Classes/Recording;
			sourceTree = "<group>";
		};
		7FF4955BED4BB298BE9F5121E1085CCE /* Camera */ = {
			isa = PBXGroup;
			children = (
				BA40A09424A59D9C6CBF48EE221CD9A2 /* CameraController.swift */,
				2D76B18FA6A33D8A4B25722BE8D7229B /* CameraInputController.swift */,
				AE5F6B1EB198B72E79A8516994F7CEEF /* CameraInputControllerDelegate.swift */,
				D4976C9EC1B8C21DF01921A4792EEDA4 /* CameraInputOutput.swift */,
				F3DB5033B55A5EF5F2F84A8CBD7609DA /* CameraPermissionsViewController.swift */,
				9422CA00A313D46C2611A0BC6E4261AE /* CameraView.swift */,
				06B48F49558E4FAE3B54391BFDADB0F5 /* CameraZoomHandler.swift */,
				80873AABFCCF4767CFE404F678332C3D /* FilteredInputViewController.swift */,
				CABE58C99B83B4E536F1DBEEF6AEFC5E /* ImagePreviewController.swift */,
				BE53EAF5C67B7B6C3A8045758B0F3456 /* Filters */,
			);
			name = Camera;
			path = Classes/Camera;
			sourceTree = "<group>";
		};
		7FFA34D9321826F9BE1D37501450D912 /* ColorThief */ = {
			isa = PBXGroup;
			children = (
				B9E6F70B848AFFE2AFF0F872EC80D497 /* ColorThief.swift */,
				985C66A7AFF02A42E027340CCB4077B1 /* MMCQ.swift */,
			);
			name = ColorThief;
			path = ColorThief;
			sourceTree = "<group>";
		};
		81CD717977EF9D007D0358ED07E37A39 /* Trim */ = {
			isa = PBXGroup;
			children = (
				89EE50A0AF56CEDFD23841DBCE40E399 /* TimeIndicator.swift */,
				F3862AD20A65568739F13EB784F05490 /* TrimArea.swift */,
				16375762BB0F0080A5C571B39CD46E0F /* TrimController.swift */,
				34C28517AD7224CCAB756E1646F41A69 /* TrimView.swift */,
				DFDF75BAED9C7E3D65991740070E1B45 /* ThumbnailCollection */,
			);
			name = Trim;
			path = Trim;
>>>>>>> 6ebd350a
			sourceTree = "<group>";
		};
		820C839EC049005CB82FAAF13AFDCB95 /* SwiftSupport */ = {
			isa = PBXGroup;
			children = (
				82D2DF1ABBBD85F5E079D7D0EB5479BC /* SwiftSupport.swift */,
			);
			name = SwiftSupport;
			sourceTree = "<group>";
		};
<<<<<<< HEAD
		853F4EC1256A545931ECA3AAC784B2F6 /* Extensions */ = {
			isa = PBXGroup;
			children = (
				B1B7EA30F1DB91240A4AA01BB939BC38 /* Array+Move.swift */,
				23E10EBCDCCBF15EB4DD15CE8A39EE33 /* Array+Object.swift */,
				CE3785698F9C96D36810FADDD351E2EC /* Array+Rotate.swift */,
				EB26B0CB229B783C10FC7106834BCAF0 /* AVAsset+Utils.swift */,
				3DBF897477EFC6BFAC6C72F6EC34DF7F /* AVURLAsset+Thumbnail.swift */,
				1D229CBF5680B4EDAFF70C4321B711CC /* CALayer+CGImage.swift */,
				4341FB2724CE8EE8DF1529DE4DFC9E24 /* CALayer+Color.swift */,
				0D17B4DA6E1C57F2981B39D55F4D947C /* CALayer+Shadows.swift */,
				2907998724E74478641768163885AC75 /* CGPoint+Operators.swift */,
				1B0D86F55E7942E886344D2C5B32A553 /* CGRect+Center.swift */,
				AC25B881CBDB5EEC30E9280B42D01145 /* ClosedRange+Clamp.swift */,
				34AB13AA95C360C32866963E6F53EF88 /* IndexPath+Order.swift */,
				D1222CB85075ED6A4094D764D7266A62 /* String+UTF16Substring.swift */,
				029987696C581A9F9BDE12940244B741 /* UICollectionView+Cells.swift */,
				291C5816407A2F1470A0BF4B344B32C4 /* UIColor+Hex.swift */,
				8C2616B965E12348D393D69F19B7E626 /* UIColor+Lerp.swift */,
				06C7F523F5784792B1DCAF81E306113A /* UIColor+Utils.swift */,
				74FDC4E8BEB4F7C56F7A93B61F3E2648 /* UIFont+Utils.swift */,
				05121FF680DE280D80A3399B864E54C7 /* UIGestureRecognizer+Active.swift */,
				DFAF1B3C92533A5E22AE9E6C5DBCF392 /* UIImage+Camera.swift */,
				BF4813ED7AF166EA08D69F3E0EF82259 /* UIImage+DominantColors.swift */,
				A19BD33715D81EFAF08CA4A631CDDC32 /* UIImage+FlipLeftMirrored.swift */,
				3A2588AB08D07D2A8DDEB3EBBAA14719 /* UIView+Image.swift */,
				8F7010529CD7A8BA9DFBDCC4DB07E1E9 /* UIView+Layout.swift */,
				F23F8E5E3E25A56999AC2201A807F74B /* UIViewController+Load.swift */,
				B2AC806C14358F2AAF939EC89749B019 /* URL+Media.swift */,
			);
			name = Extensions;
			path = Classes/Extensions;
=======
		84A0A4B52D2D9BC661A574238FEA3545 /* ColorCollection */ = {
			isa = PBXGroup;
			children = (
				DC484086E3EBFD250683EA1E304C3985 /* ColorCollectionCell.swift */,
				33DF680B31A9818720EA8D8C0E45B408 /* ColorCollectionController.swift */,
				46A0CF059B97EF956427001967E22A74 /* ColorCollectionView.swift */,
			);
			name = ColorCollection;
			path = ColorCollection;
>>>>>>> 6ebd350a
			sourceTree = "<group>";
		};
		92B9827D134822FECA2FBE88A0585CBA /* FBSnapshotTestCase */ = {
			isa = PBXGroup;
			children = (
				9DD967528FC2F5BD41E45879D4B78BEE /* Core */,
				C1F33F420985E14CD0D7BDA9573F3F23 /* Support Files */,
				820C839EC049005CB82FAAF13AFDCB95 /* SwiftSupport */,
			);
			name = FBSnapshotTestCase;
			path = FBSnapshotTestCase;
			sourceTree = "<group>";
		};
<<<<<<< HEAD
		95C7C7598C9D3A8A0EA2B83D9976B5D7 /* Constants */ = {
			isa = PBXGroup;
			children = (
				81D5F4263492468FF5C0B9A2CA04DA2E /* KanvasCameraColors.swift */,
				EE4833BD5304BFD814AE251EBDF90A6E /* KanvasCameraFonts.swift */,
				0192C86F5280A13BBC36D3522EA0CBF2 /* KanvasCameraImages.swift */,
				F8F3D35384A2E9B5953BC983EA3F8D19 /* KanvasCameraStrings.swift */,
				D69D303E0CFC2E1F7D95A370499DE45A /* KanvasCameraTimes.swift */,
=======
		95FA07F194FB0DA79DC6DBF361037CB3 /* Constants */ = {
			isa = PBXGroup;
			children = (
				F16CD320CFE29B3CF4E94D97A667D59A /* KanvasCameraColors.swift */,
				D02AECE06038D4E53FC57099E2825F2B /* KanvasCameraDesign.swift */,
				E6C89D9745515E7F53025382C7869760 /* KanvasCameraFonts.swift */,
				D68E239CE09E034BC9FE578F2FD2B73D /* KanvasCameraImages.swift */,
				31A8E5BFD65C78E2411F9A0C1C5409A5 /* KanvasCameraStrings.swift */,
				728BCFA52F26B719EBB1401D64D4DD3D /* KanvasCameraTimes.swift */,
				3FE734D575F9FCF46BB4B7C1D48F2524 /* KanvasEditorDesign.swift */,
>>>>>>> 6ebd350a
			);
			name = Constants;
			path = Classes/Constants;
			sourceTree = "<group>";
		};
<<<<<<< HEAD
		9A04DCF16A962FFBB3475F25EB783BF5 /* IgnoreTouches */ = {
			isa = PBXGroup;
			children = (
				38083303D7CF6D810096069A21BE61A5 /* IgnoreBackgroundTouchesStackView.swift */,
				1B0D01F12513748A1DFAFEF6A1BB21A6 /* IgnoreTouchesCollectionView.swift */,
				3BE41AAC84EF45BF1139528CA0795F21 /* IgnoreTouchesView.swift */,
			);
			name = IgnoreTouches;
			path = IgnoreTouches;
=======
		9A1A67E48A73867905FA35DAD7BBDD43 /* StickerCollection */ = {
			isa = PBXGroup;
			children = (
				F1446B03D9ECCFC0BCBCAE14E9D10AFE /* Sticker.swift */,
				F030D0123357AB49AC2771B99B1C6A85 /* StickerCollectionCell.swift */,
				25711A67C179E6DFFB027F9E4940146C /* StickerCollectionController.swift */,
				A67580D4BDBC2448EBDBFA865E84910C /* StickerCollectionView.swift */,
			);
			name = StickerCollection;
			path = StickerCollection;
>>>>>>> 6ebd350a
			sourceTree = "<group>";
		};
		9DD967528FC2F5BD41E45879D4B78BEE /* Core */ = {
			isa = PBXGroup;
			children = (
				3E29C50D3CDB46CBCBD20AFA13EB3D8D /* FBSnapshotTestCase.h */,
				13C8BBFE2D9E3A9C566221B1DE04E91C /* FBSnapshotTestCase.m */,
				D3067EAFD5B0A06885968D137840DB70 /* FBSnapshotTestCasePlatform.h */,
				AD0B81AC7DF4855803A0FA70985F8A99 /* FBSnapshotTestCasePlatform.m */,
				88EE4F95531D217A595AA8D85A24FA39 /* FBSnapshotTestController.h */,
				DE35F81C954881204729C569018D98C0 /* FBSnapshotTestController.m */,
				0A3ACA72AE9B776E644F6D159AB3E80B /* UIApplication+StrictKeyWindow.h */,
				8F1FE5C23F1BC485C54B92C32E78391F /* UIApplication+StrictKeyWindow.m */,
				A25844C26701FA4BCAEF64150B56777F /* UIImage+Compare.h */,
				EF53D290F564A9B10CEF56C9DC2010F2 /* UIImage+Compare.m */,
				E354F8FD537351F26F7949B4EBFA5101 /* UIImage+Diff.h */,
				E0956940883830C651240E754E3ECC52 /* UIImage+Diff.m */,
				EA718A72E676291836EBB46B85242155 /* UIImage+Snapshot.h */,
				AA172EA1A198EEFBE0794EACF7993C02 /* UIImage+Snapshot.m */,
			);
			name = Core;
			sourceTree = "<group>";
		};
<<<<<<< HEAD
		A06A055DF7244991FC41B2A58CD7FD72 /* Recording */ = {
			isa = PBXGroup;
			children = (
				DCD1661CB012F8A638885559058A7379 /* CameraRecorder.swift */,
				35F463F96A78B8A35C8CBCCF851AE487 /* CameraRecordingProtocol.swift */,
				84A3E62F7B1BB9C640C8D8EADCB63F21 /* CameraSegmentHandler.swift */,
				BA29E47480CDE93F649F247D1788994D /* GifVideoOutputHandler.swift */,
				9A2D2456BE26991EDF36FCCCC6A4C559 /* PhotoOutputHandler.swift */,
				4EEAAC0F311DCEDB157F8579337EA73A /* VideoOutputHandler.swift */,
			);
			name = Recording;
			path = Classes/Recording;
			sourceTree = "<group>";
		};
		A4CD08C0D11D4BE1317DF3C639C9B0B2 /* StickerTypeCollection */ = {
			isa = PBXGroup;
			children = (
				1378D3DC7AB4AD60739BCFEBAF5D00C6 /* StickerType.swift */,
				58809BD2ED197C8F273FAE81F1F8944A /* StickerTypeCollectionCell.swift */,
				ADF06460C2EA992650B8D655A94976F1 /* StickerTypeCollectionController.swift */,
				41CEB4FF6EFDED2C95046BA68EE26190 /* StickerTypeCollectionView.swift */,
			);
			name = StickerTypeCollection;
			path = StickerTypeCollection;
			sourceTree = "<group>";
		};
		A7137066168773E84489454DE4CF8830 /* Text */ = {
			isa = PBXGroup;
			children = (
				D4413700EB4B03CCAD1F54658580F90F /* EditorTextController.swift */,
				2FE6E998AA627DF794E4EE2C58416AA6 /* EditorTextView.swift */,
				8E95ED811BE6BF8387EA8F17F6454FAC /* MainTextView.swift */,
				559D451E97F3C666719152A0E9A6E910 /* StylableTextView.swift */,
				7BAB312AC92C6EDD4587C63315302F11 /* TextOptions.swift */,
			);
			name = Text;
			path = Text;
=======
		9FE4D1DCB89DD70BC31B29268CF85E57 /* IgnoreTouches */ = {
			isa = PBXGroup;
			children = (
				2B7A2B4407A222473BDB3D670C560F58 /* IgnoreBackgroundTouchesStackView.swift */,
				AA1BC56C8F349BF76EDA60697C8FAEDB /* IgnoreTouchesCollectionView.swift */,
				FE47DE8CAAAC60B88D55B8B45B575B2C /* IgnoreTouchesView.swift */,
			);
			name = IgnoreTouches;
			path = IgnoreTouches;
>>>>>>> 6ebd350a
			sourceTree = "<group>";
		};
		A8312B59632847871894D9B5B45FAC0F /* Pods-KanvasCameraExampleTests */ = {
			isa = PBXGroup;
			children = (
				2962D2CACA3C6A25D923286AE5D8E19E /* Pods-KanvasCameraExampleTests.modulemap */,
				D87EEC820A33BD505C1A7E4E4A9EC6D9 /* Pods-KanvasCameraExampleTests-acknowledgements.markdown */,
				A4C72A689D5AF8ED5331CA65CC4D1741 /* Pods-KanvasCameraExampleTests-acknowledgements.plist */,
				76AE966E712D09165689018C294D7147 /* Pods-KanvasCameraExampleTests-dummy.m */,
				BFC144A03ECB6FA4586B6644643EBB58 /* Pods-KanvasCameraExampleTests-umbrella.h */,
				888D1107ADA0E7FEBD72F2B681538E93 /* Pods-KanvasCameraExampleTests.debug.xcconfig */,
				72BC6172444BC8896A7DD17D385D81BE /* Pods-KanvasCameraExampleTests.release.xcconfig */,
			);
			name = "Pods-KanvasCameraExampleTests";
			path = "Target Support Files/Pods-KanvasCameraExampleTests";
			sourceTree = "<group>";
		};
<<<<<<< HEAD
		AC0515D71609F0978E75BD61845EEFD1 /* EditionMenu */ = {
			isa = PBXGroup;
			children = (
				EC8F942A62911DC6BE8587C948CF711D /* EditionMenuCollectionCell.swift */,
				E2513DD82A10F1478B11DA9A8F64F0AC /* EditionMenuCollectionController.swift */,
				5FFE0772DFCBB46E4F6D0307E2026E1B /* EditionMenuCollectionView.swift */,
			);
			name = EditionMenu;
			path = EditionMenu;
			sourceTree = "<group>";
		};
		BE09DE1586FA850617B17737B638F000 /* StickerProvider */ = {
			isa = PBXGroup;
			children = (
				74C1858005078A77FC3DCE36F913D477 /* StickerProvider.swift */,
=======
		AA0EABD47376CA9D031AD7058CE0FCA7 /* Rendering */ = {
			isa = PBXGroup;
			children = (
				12D5B1DF00B721B9DEF2F5A6BB0EF629 /* AVAssetTrack+transform.swift */,
				6E7D73D00A2942838ABD84BB6051ACAD /* CVPixelBuffer+sampleBuffer.swift */,
				47BDA7482D2806512072E1550850B87F /* FilterFactory.swift */,
				08AA88DFB10E216F053CDFEEE577D2DC /* FilterProtocol.swift */,
				BDDD6AD4DBBA4567FDA1EE7C184B5370 /* FilterType.swift */,
				0C7446C87F8799361E89157FD56AE9C9 /* GLKMatrix4+Unsafe.swift */,
				281C13EA4EEA78DFCC106562D3AF628F /* MediaExporter.swift */,
				B0DDCD164DA3B834FEACE8E525FD6692 /* MediaPlayer.swift */,
				F639A362696587598F556045F9660CBA /* NumTypes+Conversion.swift */,
				FD7AAB395DA96113E497CBB86F482054 /* PixelBufferView.swift */,
				0A4DDC8584D131E195BD69B1A5590771 /* Renderer.swift */,
				F5D249CFBEBC5BC122AE2B21E02D5C40 /* Rendering.swift */,
				815D0262616417D2BC7802E62DD91659 /* VideoCompositor.swift */,
				D31E84747C8AA2DCAFBA12C205C0EAA8 /* Metal */,
				F7D6AF2D46CF2BDDCD1FE6B0C9ADED2A /* OpenGL */,
				768628D90FC663853CC16C9746E7F9B5 /* OpenGLFilters */,
			);
			name = Rendering;
			path = Classes/Rendering;
			sourceTree = "<group>";
		};
		AE525E1003CB3467560E7B4C844777C6 /* Drawing */ = {
			isa = PBXGroup;
			children = (
				C4A23A7560B65878EDCFFB71D7C920A7 /* DrawingCanvas.swift */,
				D39F280FB04DEA65E5FAB3C1A23A3F71 /* DrawingController.swift */,
				96FF624CD9AA56F02BFCB5D1063DB625 /* DrawingView.swift */,
				F9229F34DC7ED679B3C3C74FFA404443 /* StrokeSelector */,
				B0423A67C20790C9123BD71954E7E6A8 /* Textures */,
				3AB69EB0BD8F2F281384DFB06496F61F /* TextureSelector */,
			);
			name = Drawing;
			path = Drawing;
			sourceTree = "<group>";
		};
		B0423A67C20790C9123BD71954E7E6A8 /* Textures */ = {
			isa = PBXGroup;
			children = (
				8A1D5E35D3043A6D35C81447DD296657 /* Marker.swift */,
				9E7D40CFBF41DF978BF8B030BD4A3D07 /* Pencil.swift */,
				4BA90F90B3C896895AFEC701E89DC892 /* RoundedTexture.swift */,
				7556B36A1C93BC2016BDC443D1F8CFE9 /* Sharpie.swift */,
				9AC0C17EC63C4B9DA7EFF22B9274E90E /* Texture.swift */,
			);
			name = Textures;
			path = Textures;
			sourceTree = "<group>";
		};
		B55629491EB9946C2939958D45A8FDBF /* Preview */ = {
			isa = PBXGroup;
			children = (
				126AB42D4CE99F1916319DDF5F141348 /* CameraPreviewView.swift */,
				0BCFCD1B7EFCF9707DDEBA41574E1792 /* CameraPreviewViewController.swift */,
			);
			name = Preview;
			path = Classes/Preview;
			sourceTree = "<group>";
		};
		B604826BF0BFC2F310A569634EC1C272 /* Filters */ = {
			isa = PBXGroup;
			children = (
				B8B80BE50166AC9E2C17A00034AD4F42 /* FilterCollectionCell.swift */,
				F43FA5B612111AED7900BC0AC8E55C90 /* FilterCollectionInnerCell.swift */,
				804014534261D234CEC51D9AC67C0ED1 /* FilterCollectionView.swift */,
				F8199C3D7AAD7D1CD42CDEB560765D5A /* FilterItem.swift */,
				34391888B96F952C919513549986DE1B /* ScrollHandler.swift */,
			);
			name = Filters;
			path = Classes/Filters;
			sourceTree = "<group>";
		};
		B7619AA7A50ACCB9C428BF7285E63BD5 /* Analytics */ = {
			isa = PBXGroup;
			children = (
				6D5FEF6C6E8927091E0D74002A39A594 /* KanvasCameraAnalyticsProvider.swift */,
			);
			name = Analytics;
			path = Classes/Analytics;
			sourceTree = "<group>";
		};
		BE53EAF5C67B7B6C3A8045758B0F3456 /* Filters */ = {
			isa = PBXGroup;
			children = (
				8C1898C1CA4E3D4199B51C053DCEBB3B /* CameraFilterCollectionCell.swift */,
				5DBD11584298C3984B37CC135D7A5D9F /* CameraFilterCollectionController.swift */,
				ABEF87C5F77C8E5A65AD62D10DF29034 /* FilterSettingsController.swift */,
				94F84084ED2A8285F3EF5280AFB3E85F /* FilterSettingsView.swift */,
			);
			name = Filters;
			path = Filters;
			sourceTree = "<group>";
		};
		C04D86A5A368592396A34A443B0DC9D9 /* Media */ = {
			isa = PBXGroup;
			children = (
				F3EA18CB6849CE16D79DB8A8BF6418AC /* MediaDrawerController.swift */,
				3CF4F8D594CADB224F7FC45A2C80669F /* MediaDrawerView.swift */,
				6640F41A05E852AC4E906D4C83B36D12 /* Stickers */,
				EA64133C4F79A95723FB6ADCAD9399D3 /* TabBar */,
>>>>>>> 6ebd350a
			);
			name = StickerProvider;
			path = StickerProvider;
			sourceTree = "<group>";
		};
		C074948D1714F2EF9F612179E68F0B98 /* Products */ = {
			isa = PBXGroup;
			children = (
				5172D2A16DE0755A78E95B9DDCBC614E /* KanvasCamera.bundle */,
				5C4F31330DFA99D699E4BDC8C3573D73 /* libFBSnapshotTestCase.a */,
				9831168340B63F19B1956AF98D1535F7 /* libKanvasCamera.a */,
				0A966F8CC02AF6C9C4D66DDF06B58364 /* libPods-KanvasCameraExample.a */,
				2383078A6D28DE6A15E11489708BA4FD /* libPods-KanvasCameraExampleTests.a */,
			);
			name = Products;
			sourceTree = "<group>";
		};
		C1B69CF1FF57F50881C5ECCD51EA080D /* Speed */ = {
			isa = PBXGroup;
			children = (
				45E30545B920213019B8B9B5EF7B8ED0 /* SpeedController.swift */,
				18C8432456674B4FBBE0D935FAAF1C03 /* SpeedView.swift */,
				1C476FAA68B57C1421B041078A53B8D2 /* DiscreteSlider */,
			);
			name = Speed;
			path = Speed;
			sourceTree = "<group>";
		};
		C1F33F420985E14CD0D7BDA9573F3F23 /* Support Files */ = {
			isa = PBXGroup;
			children = (
				4D2A69EA7E38BB63A9E41F5E031743B6 /* FBSnapshotTestCase.modulemap */,
				78446EA2EE3558B1B96DFA6EB30034A5 /* FBSnapshotTestCase-dummy.m */,
				748BA343F55637F43626E9E481F89B67 /* FBSnapshotTestCase-prefix.pch */,
				4964EEFBA80E32A6A3082BF93B7DEBEB /* FBSnapshotTestCase-umbrella.h */,
				C9CD662427AAA2F5C0851CCF513711B6 /* FBSnapshotTestCase.debug.xcconfig */,
				2A7ACE86E11820EF38C71EEBEC340E31 /* FBSnapshotTestCase.release.xcconfig */,
			);
			name = "Support Files";
			path = "../Target Support Files/FBSnapshotTestCase";
			sourceTree = "<group>";
		};
<<<<<<< HEAD
		C784D48B3C8DF913F634738DB755BF45 /* Preview */ = {
			isa = PBXGroup;
			children = (
				37C6B02CD0B0C6AEE3ABADA9AF7777B1 /* CameraPreviewView.swift */,
				21353EE3186E859FEC99215F3995CA20 /* CameraPreviewViewController.swift */,
			);
			name = Preview;
			path = Classes/Preview;
			sourceTree = "<group>";
		};
		C9CDFD5F3DFB2274EA85797FA2BFE35C /* MediaPicker */ = {
			isa = PBXGroup;
			children = (
				9EB98FED72429311CCF0D68454036DA8 /* LivePhotoLoader.swift */,
				4AF30054403ABC621B4AF9D3E0AD3CEF /* MediaPickerThumbnailFetcher.swift */,
				EB04EDE8520C9E33854F61C1964B8D70 /* MediaPickerViewController.swift */,
			);
			name = MediaPicker;
			path = Classes/MediaPicker;
			sourceTree = "<group>";
		};
		CB528128F67A9FAEBBD4940EC94B3DD6 /* ColorThief */ = {
			isa = PBXGroup;
			children = (
				D51A66A2F4E1FD4CBC72B8AFD73F1EC9 /* ColorThief.swift */,
				597B7169411EAD310B998D087F2EFB33 /* MMCQ.swift */,
			);
			name = ColorThief;
			path = ColorThief;
			sourceTree = "<group>";
		};
		CC2FDEF85C398921898F491FADC8140E /* ColorSelector */ = {
			isa = PBXGroup;
			children = (
				51B697466E18DD551EA540A98BF54E70 /* ColorDrop.swift */,
				CA29FBD67E30268109EC4D4636021FEC /* ColorSelectorController.swift */,
				9DEF9976560C24BD28CAF6915D4B9CD0 /* ColorSelectorView.swift */,
			);
			name = ColorSelector;
			path = ColorSelector;
			sourceTree = "<group>";
		};
		CF1408CF629C7361332E53B88F7BD30C = {
=======
		C758CB0AF02697B6BF9AD9834AFF1E0A /* StickerProvider */ = {
>>>>>>> 6ebd350a
			isa = PBXGroup;
			children = (
				53909208A908BFA6EB28C4EBBF5DD98F /* StickerProvider.swift */,
			);
			name = StickerProvider;
			path = StickerProvider;
			sourceTree = "<group>";
		};
<<<<<<< HEAD
		D1059E8C46F05F68F5EC79F29661B0BB /* Resources */ = {
			isa = PBXGroup;
			children = (
				51539C37081196FD754451D666EE384D /* Assets.xcassets */,
				BD8F84065B3E8D6E3FBC10414D7C6FCD /* MetalShaders */,
				DBF9F43404E0DF90C36BF61900C93D63 /* OpenGLShaders */,
				6A189D0D699850F898F04BBA1D52E167 /* silence.aac */,
			);
			name = Resources;
			sourceTree = "<group>";
		};
		D3136F36C60545D3F7A9F7EC5F0F9D93 /* ThumbnailCollection */ = {
			isa = PBXGroup;
			children = (
				6AFB89BD53A9857689396751393E436D /* ThumbnailCollectionCell.swift */,
				54FE54588F777D9D8C873F99414153A7 /* ThumbnailCollectionController.swift */,
				EC03E276B8FD25B05604012563799DF3 /* ThumbnailCollectionView.swift */,
				D84176480057652FA48C40F9A4A14765 /* ThumbnailCollectionViewLayout.swift */,
			);
			name = ThumbnailCollection;
			path = ThumbnailCollection;
			sourceTree = "<group>";
		};
		D7A0CE83A8B39CF92CAA9E2CA644D81B /* Menu */ = {
			isa = PBXGroup;
			children = (
				AC0515D71609F0978E75BD61845EEFD1 /* EditionMenu */,
				0580D605748EDD94CA902C8B6F2C9502 /* Shared */,
				7F158F486F216E9B72675138B0A2D976 /* StyleMenu */,
			);
			name = Menu;
			path = Menu;
=======
		CC3D510102FA6DCD332B2A56727D256D /* MovableViews */ = {
			isa = PBXGroup;
			children = (
				7336FFCDBDC3FD61B2B25EBAE456DD47 /* MovableView.swift */,
				49C9FE74E6FF964400D2F49980B64734 /* MovableViewCanvas.swift */,
				33BF173E375C2B1DE1EFC7ED88CB18FA /* MovableViewInnerElement.swift */,
				F9AF37AE4242BE781E0C747354B45C47 /* ViewTransformations.swift */,
			);
			name = MovableViews;
			path = MovableViews;
			sourceTree = "<group>";
		};
		CCF9D66080B674180F9C5C71C2DADA88 /* GIFMaker */ = {
			isa = PBXGroup;
			children = (
				7FC37E19657E960CDDC3417E4805410C /* GifMakerController.swift */,
				06BA87EC451F2AD8DB24E2CDF4EC96D7 /* GifMakerHandler.swift */,
				2D29FD82BE71B7A2623C24854B0EE866 /* GifMakerSettings.swift */,
				51AA54E02A66A1CF381CC5307C33CD5E /* GifMakerView.swift */,
				FA56F6C797A4070AABF4BD8497384C66 /* Playback */,
				0C8B8E87B356857ADF8CC4F344E5EA21 /* Speed */,
				81CD717977EF9D007D0358ED07E37A39 /* Trim */,
			);
			name = GIFMaker;
			path = GIFMaker;
			sourceTree = "<group>";
		};
		CF1408CF629C7361332E53B88F7BD30C = {
			isa = PBXGroup;
			children = (
				9D940727FF8FB9C785EB98E56350EF41 /* Podfile */,
				021EAC94F5E2F77ADB18E57F4B309A09 /* Development Pods */,
				D89477F20FB1DE18A04690586D7808C4 /* Frameworks */,
				E81A37DBDE41E671312C56736544E2FA /* Pods */,
				C074948D1714F2EF9F612179E68F0B98 /* Products */,
				47887709E9AE9B96B40F71000E32EDB1 /* Targets Support Files */,
			);
			sourceTree = "<group>";
		};
		D31E84747C8AA2DCAFBA12C205C0EAA8 /* Metal */ = {
			isa = PBXGroup;
			children = (
				4467EB1015DC69AAF6EA63A48556AF0C /* CVPixelBuffer+resize.swift */,
				7DB0042AEEB63C60FA3E470D8179ECB6 /* MetalContext.swift */,
				ED6EFCD280DA282661CCBF637382C52B /* MetalFilter.swift */,
				EC056691D9C3D353746B902C9A247A2D /* MetalGroupFilter.swift */,
				1CEAB3B631446810F753C96964264AC7 /* MetalPixelBufferView.swift */,
				84C41F348DE1B8073265C8AC0EFBC95C /* MetalRenderEncoder.swift */,
				A970BCAA5D188C1D86A99E590E1DDDC0 /* MTLDevice+KanvasCamera.swift */,
			);
			name = Metal;
			path = Metal;
>>>>>>> 6ebd350a
			sourceTree = "<group>";
		};
		D89477F20FB1DE18A04690586D7808C4 /* Frameworks */ = {
			isa = PBXGroup;
			children = (
			);
			name = Frameworks;
			sourceTree = "<group>";
		};
<<<<<<< HEAD
		DB2E265237020566623CED5F872F57FC /* Rendering */ = {
			isa = PBXGroup;
			children = (
				8A7F87E0A8A780A39D0DEB1B7159C2D8 /* AVAssetTrack+transform.swift */,
				68A8B39B49946E20D79D5DCC75647389 /* CVPixelBuffer+sampleBuffer.swift */,
				65F325F4A1BC9E734F1E376CDB0B2A83 /* FilterFactory.swift */,
				14F1EF567096B92014CABB56EA65B855 /* FilterProtocol.swift */,
				68E31E0980E41233158552F3E4C3623D /* FilterType.swift */,
				08F4DBD4F694B82860BBB247A50D1427 /* GLKMatrix4+Unsafe.swift */,
				0D686CD7EB3FEB39AD9F9EC641A6AABD /* MediaExporter.swift */,
				3B049995964FD680EE51FA5437BC2349 /* MediaPlayer.swift */,
				83C085008CA1E37E039D30F18EF3CB0A /* NumTypes+Conversion.swift */,
				29F5FAB8C491C799701BD2FDE4BDA675 /* PixelBufferView.swift */,
				43D049298F5FB733A4BBB6119A995B5D /* Renderer.swift */,
				121F3A93DCFF871D7B3465DA75AF932C /* Rendering.swift */,
				D977B16BDEDEC65CB965DB6BC8DBD2C4 /* VideoCompositor.swift */,
				7E56692C0D325DEEE6BF1BA099C4A197 /* Metal */,
				324ADB07D13D4F3BED01497E4EFB236F /* OpenGL */,
				5DE5853261A148822AB1CAE4A1E0D354 /* OpenGLFilters */,
			);
			name = Rendering;
			path = Classes/Rendering;
			sourceTree = "<group>";
		};
		DC1394377B3DF0B108367A2DEFE73944 /* MediaFormats */ = {
			isa = PBXGroup;
			children = (
				59970E46FABCAA4226FA6475D64AC430 /* GIFDecoder.swift */,
				365F0DC5FA78A2202FE2B0F1FB0F4641 /* GIFEncoder.swift */,
			);
			name = MediaFormats;
			path = Classes/MediaFormats;
=======
		DC682F021038AA3BE921171AB336CFF1 /* Resources */ = {
			isa = PBXGroup;
			children = (
				668D3BE59BDAA5C3F5875D7368C2A899 /* Assets.xcassets */,
				12ABF5DFFE3F4D7F4988C1A023135336 /* MetalShaders */,
				B26D7A78DBDD85352AEB8F9CF0DE55A0 /* OpenGLShaders */,
				55E1B54B58934CAE8C754A0ADD5135F9 /* silence.aac */,
			);
			name = Resources;
>>>>>>> 6ebd350a
			sourceTree = "<group>";
		};
		DEDFCF0958A12D49A33C203BD6450929 /* Pods-KanvasCameraExample */ = {
			isa = PBXGroup;
			children = (
				BCC23B60DBCAC5AC296A62FD1D049DCD /* Pods-KanvasCameraExample.modulemap */,
				5B737EF75791B03FEEE52BCF98B373BD /* Pods-KanvasCameraExample-acknowledgements.markdown */,
				E06AD1231F5D7B2ABC1B94E5112A5BE2 /* Pods-KanvasCameraExample-acknowledgements.plist */,
				1CEE4C47043FCDD185056E0AEB2F3CBA /* Pods-KanvasCameraExample-dummy.m */,
				C95F037EBFCEA99332D3B0B3931637E6 /* Pods-KanvasCameraExample-resources.sh */,
				0A2ED504050EBC35435013D97D72E3D9 /* Pods-KanvasCameraExample-umbrella.h */,
				87F968DFDAC351BDE68AB0020E3B5812 /* Pods-KanvasCameraExample.debug.xcconfig */,
				A573ED1BAAC5EEC68D6AFA48BD54C79D /* Pods-KanvasCameraExample.release.xcconfig */,
			);
			name = "Pods-KanvasCameraExample";
			path = "Target Support Files/Pods-KanvasCameraExample";
			sourceTree = "<group>";
		};
<<<<<<< HEAD
		DFEF536DE6628EE0EDFB7371B2A1DE5D /* Pod */ = {
			isa = PBXGroup;
			children = (
				70D2B89379866F13921C93D12D58C2EC /* KanvasCamera.podspec.json */,
				D2438C0296E44969688D5B4818DB7697 /* LICENSE */,
				73F538B3C8E1F1773E67A001F0083088 /* README.md */,
			);
			name = Pod;
			sourceTree = "<group>";
		};
		E64BFC5FFB0FB7B517416BEB2ECFDBE2 /* ColorPicker */ = {
			isa = PBXGroup;
			children = (
				CF7F15F66A670F8F00C30BA8AB4D28E3 /* ColorPickerController.swift */,
				FCB89B04D2C42201B9DB125EC4FFAC18 /* ColorPickerView.swift */,
			);
			name = ColorPicker;
			path = ColorPicker;
=======
		DFDF75BAED9C7E3D65991740070E1B45 /* ThumbnailCollection */ = {
			isa = PBXGroup;
			children = (
				9D0FBC4A208F75BAC2800929BF1A44BC /* ThumbnailCollectionCell.swift */,
				0311F02A3E609077525F29CC1CC690D2 /* ThumbnailCollectionController.swift */,
				992DE7F5D3718525BCA6E0C852D5D043 /* ThumbnailCollectionView.swift */,
				61DCF50E8964D0776A54F705928B2490 /* ThumbnailCollectionViewLayout.swift */,
			);
			name = ThumbnailCollection;
			path = ThumbnailCollection;
			sourceTree = "<group>";
		};
		E18EAEF92C53C88BE3138ED0EB263620 /* StickerTypeCollection */ = {
			isa = PBXGroup;
			children = (
				5FEAE8F628EA8A779D32F0542530CF00 /* StickerType.swift */,
				4EC316BD4E4DB2E0B70422F0E39DFE7B /* StickerTypeCollectionCell.swift */,
				41210617E615B80E3AA8AA633662A5A6 /* StickerTypeCollectionController.swift */,
				CAA7C3A3C5B6010F7B9C6F3EBA20BD84 /* StickerTypeCollectionView.swift */,
			);
			name = StickerTypeCollection;
			path = StickerTypeCollection;
			sourceTree = "<group>";
		};
		E81A37DBDE41E671312C56736544E2FA /* Pods */ = {
			isa = PBXGroup;
			children = (
				92B9827D134822FECA2FBE88A0585CBA /* FBSnapshotTestCase */,
			);
			name = Pods;
			sourceTree = "<group>";
		};
		EA64133C4F79A95723FB6ADCAD9399D3 /* TabBar */ = {
			isa = PBXGroup;
			children = (
				42C84EA8FB95B4E9004E0BBC6890B180 /* DrawerTabBarCell.swift */,
				CDD8D4E129F8B837C6FFB15BE4B7734A /* DrawerTabBarController.swift */,
				9417A5D4D463A8E099463E7B575E8982 /* DrawerTabBarOption.swift */,
				7E02BB39155AC0B49A60658AEC749DDD /* DrawerTabBarView.swift */,
			);
			name = TabBar;
			path = TabBar;
>>>>>>> 6ebd350a
			sourceTree = "<group>";
		};
		ED8054D3C61A80CCD4670271505A61C4 /* HorizontalCollectionView */ = {
			isa = PBXGroup;
			children = (
				B072A4F10AF7E7034EA2F20699FAB9B4 /* HorizontalCollectionLayout.swift */,
				48FBE57F45EA212C3CF32874CDDF601A /* HorizontalCollectionView.swift */,
			);
			name = HorizontalCollectionView;
			path = HorizontalCollectionView;
			sourceTree = "<group>";
		};
<<<<<<< HEAD
		E9BE46323BD731568E14828E1BA05B18 /* Stickers */ = {
			isa = PBXGroup;
			children = (
				E65880C7B09CE2B014594952B8895E23 /* StickerLoader.swift */,
				EDAA567417BDCFEEE6F34EAF0BA31EA2 /* StickerMenuController.swift */,
				CA35744AEEACA3E0A16F79A4338F0565 /* StickerMenuView.swift */,
				695C638DCC0682DC2F43F0FF6F4CDE00 /* StylableImageView.swift */,
				054DC052D793AD56E3EEB9E3F3E3072D /* StickerCollection */,
				BE09DE1586FA850617B17737B638F000 /* StickerProvider */,
				A4CD08C0D11D4BE1317DF3C639C9B0B2 /* StickerTypeCollection */,
			);
			name = Stickers;
			path = Stickers;
			sourceTree = "<group>";
		};
		EF320009D1C581C04389DA91C2AAE239 /* Media */ = {
			isa = PBXGroup;
			children = (
				66984E93659B98439D03AB445570C0EA /* MediaDrawerController.swift */,
				5130261300CA6707EC95819AF354C067 /* MediaDrawerView.swift */,
				E9BE46323BD731568E14828E1BA05B18 /* Stickers */,
				5D00584FEDEF94561575B7AC8DA7D5A1 /* TabBar */,
			);
			name = Media;
			path = Media;
			sourceTree = "<group>";
		};
		F2EADAEA26B56EE1AA8A3177B8694B4D /* Camera */ = {
			isa = PBXGroup;
			children = (
				3C4764AB9D3C7B053F6D2142BB48CB56 /* CameraController.swift */,
				FFB9EBAF48686F50CEC1292719BB7C7D /* CameraInputController.swift */,
				650429B3AB428927DA5F581FD306C0AF /* CameraInputControllerDelegate.swift */,
				7F8F047E28274E30D48CCE1EF43B82CD /* CameraInputOutput.swift */,
				3836368B8E4137C74A92B5F1B46EEB8E /* CameraPermissionsViewController.swift */,
				B537F062DB2733BDDE018B57CFAD392F /* CameraView.swift */,
				CA16A7046791A2C11CF9634068023D13 /* CameraZoomHandler.swift */,
				41C3BA993DA1CB4C02087D7C239457F3 /* FilteredInputViewController.swift */,
				F60651B0AD2D56BC6B52E16588F44A53 /* ImagePreviewController.swift */,
				FC304809E2BA41FFA2F254350DFC9A74 /* Filters */,
			);
			name = Camera;
			path = Classes/Camera;
			sourceTree = "<group>";
		};
		F58B6494255F0B450C08D3F5681BF73B /* Filters */ = {
			isa = PBXGroup;
			children = (
				FD5E462CB6D7F50606671EB6A6F239C2 /* EditorFilterCollectionCell.swift */,
				673E98C538A5D744A2B80BD2038F7F6A /* EditorFilterCollectionController.swift */,
				041A935B68BDF89F9634E5D5AE64B267 /* EditorFilterController.swift */,
				A3A3A9D73C13F968B222CB8028E95F29 /* EditorFilterView.swift */,
			);
			name = Filters;
			path = Filters;
			sourceTree = "<group>";
		};
		F6A71E548BA5652AF8F61DB6C60C9835 /* StrokeSelector */ = {
			isa = PBXGroup;
			children = (
				7B3742152062733FC0DB016E0A764B62 /* StrokeSelectorController.swift */,
				208D1D8F581CEF53A78458C57DD9D86D /* StrokeSelectorView.swift */,
=======
		F04A5D7C7D9EA06A077B35F091E5718E /* ColorSelector */ = {
			isa = PBXGroup;
			children = (
				D5A339BB9660BAB856BD9529BCEFE2FB /* ColorDrop.swift */,
				A423DB5D104CA0EA0D2BA9DCB3B0BE17 /* ColorSelectorController.swift */,
				B8430E7AF41C6443348E329C64465E6F /* ColorSelectorView.swift */,
			);
			name = ColorSelector;
			path = ColorSelector;
			sourceTree = "<group>";
		};
		F4BA8CAC071010AA70FE37D94C7DD9A4 /* ColorPicker */ = {
			isa = PBXGroup;
			children = (
				A53F3FF17ED94F07D0A218E76B9D2E5F /* ColorPickerController.swift */,
				BEB27BCFE80AD4D132AFE88956A3A6AC /* ColorPickerView.swift */,
			);
			name = ColorPicker;
			path = ColorPicker;
			sourceTree = "<group>";
		};
		F67008C622F0ED179AE59BE403DA7094 /* Support Files */ = {
			isa = PBXGroup;
			children = (
				8FD5A999050A11A2B584892B9F4D809C /* KanvasCamera.modulemap */,
				B45909451ADAC34E7B8C0A2E4CE3983A /* KanvasCamera-dummy.m */,
				02524A03B78D7102F4C58FA5FFB9715E /* KanvasCamera-prefix.pch */,
				6C366E791CD5C37CA84B076D56B8566D /* KanvasCamera-umbrella.h */,
				AA0C30AD335AE29FEC01366768860883 /* KanvasCamera.debug.xcconfig */,
				9B10F5BD017E13A1643B28881D3A29B5 /* KanvasCamera.release.xcconfig */,
				1BD1E686EA35C2F8AC2D93B4683CC27B /* ResourceBundle-KanvasCamera-KanvasCamera-Info.plist */,
			);
			name = "Support Files";
			path = "KanvasCameraExample/Pods/Target Support Files/KanvasCamera";
			sourceTree = "<group>";
		};
		F6DB9D6B7DCD79C6B17AF6DD7FA91527 /* ModeSelector */ = {
			isa = PBXGroup;
			children = (
				46D3E42D8582BBC42FE4FA518DC838F5 /* MediaPickerButtonView.swift */,
				685C31466224A71249FAA1FC44C64DB6 /* ModeButtonView.swift */,
				A0516D9F554E40A34E4B2D365BE370D3 /* ModeSelectorAndShootController.swift */,
				6ED79AEEC1733D8DDEDC7ED6AF1A0DEA /* ModeSelectorAndShootView.swift */,
				2D0D38892A507877C3FD4450D5C4E4CA /* ShootButtonView.swift */,
			);
			name = ModeSelector;
			path = Classes/ModeSelector;
			sourceTree = "<group>";
		};
		F7D6AF2D46CF2BDDCD1FE6B0C9ADED2A /* OpenGL */ = {
			isa = PBXGroup;
			children = (
				5462AAD13A68782A5CB32DB360CB4865 /* CVPixelBuffer+copy.swift */,
				B0E35AFB15420E8F98B2EF08D611D844 /* GLError.swift */,
				3EA5ACE448D7DD96139815F999B0A6D2 /* GLPixelBufferView.swift */,
				7637A8AB484DE9D693F5A84F78B9C930 /* GLUtilities.swift */,
				2A90BCB22B54F3AB1A840D3D4DCE93A2 /* OpenGLFilter.swift */,
				BF9D34A492A03478BFACDD06EF00FD7C /* Shader.swift */,
				1416F169DECCAD467CC8B45018C40DF6 /* UIImage+PixelBuffer.swift */,
			);
			name = OpenGL;
			path = OpenGL;
			sourceTree = "<group>";
		};
		F9229F34DC7ED679B3C3C74FFA404443 /* StrokeSelector */ = {
			isa = PBXGroup;
			children = (
				2366A13BCF22B557BF80EE1F51484059 /* StrokeSelectorController.swift */,
				0C49EA34F00E73A26F514B1A43311D26 /* StrokeSelectorView.swift */,
>>>>>>> 6ebd350a
			);
			name = StrokeSelector;
			path = StrokeSelector;
			sourceTree = "<group>";
		};
<<<<<<< HEAD
		F985FDC78A6CC46012D3B058BDC71CF7 /* MediaClips */ = {
			isa = PBXGroup;
			children = (
				7E684E54A47CF54983D2FC9C551D2B7A /* MediaClip.swift */,
				AA66068155F2F709FDAC8C5ACAC01F4B /* MediaClipsCollectionCell.swift */,
				38064DF861DCFA819F2879EF07E73B06 /* MediaClipsCollectionController.swift */,
				B88AFCA734E4D409D664D3434310A2C2 /* MediaClipsCollectionView.swift */,
				73D2810F1CB2D1F6C6D8F09B4BF29DC7 /* MediaClipsEditorView.swift */,
				6388F81A7D32034FEE79C753AFFE6915 /* MediaClipsEditorViewController.swift */,
			);
			name = MediaClips;
			path = Classes/MediaClips;
			sourceTree = "<group>";
		};
		FC304809E2BA41FFA2F254350DFC9A74 /* Filters */ = {
			isa = PBXGroup;
			children = (
				FD5655FAD169B750FFD973FF53512DDD /* CameraFilterCollectionCell.swift */,
				C5A71A7E73C03D06F630E23A0D631F12 /* CameraFilterCollectionController.swift */,
				A2936BEB11AAF17D4854BB110E398C87 /* FilterSettingsController.swift */,
				C4B788658774A643C20F4A91717FA735 /* FilterSettingsView.swift */,
			);
			name = Filters;
			path = Filters;
=======
		FA56F6C797A4070AABF4BD8497384C66 /* Playback */ = {
			isa = PBXGroup;
			children = (
				655D8F720C57FB195F64D58F7437BE01 /* PlaybackOption.swift */,
			);
			name = Playback;
			path = Playback;
			sourceTree = "<group>";
		};
		FEDD5A3E2DE1B70B08363D83C36B8B44 /* Extensions */ = {
			isa = PBXGroup;
			children = (
				916397760E6E884B40E5BCC6878EC344 /* Array+Move.swift */,
				E12929510FDB6E5A759E99CA31ED5843 /* Array+Object.swift */,
				ACED070ED8C4C73342050DCC105A23CE /* Array+Rotate.swift */,
				FC05358917FDEDD6CDE9DA5DE21179AC /* AVAsset+Utils.swift */,
				CD5A921F97B341B874185B2D8B4F95FF /* AVURLAsset+Thumbnail.swift */,
				F4507CB55336787C4147BF6A649079DD /* CALayer+CGImage.swift */,
				3EE31A89E223A74BBA1E2585163305D3 /* CALayer+Color.swift */,
				6CCAA9B2AFA7D780B7962E9BA548AB6C /* CALayer+Shadows.swift */,
				6E2B832590E8177B19ACC70DA0A319DF /* CGPoint+Operators.swift */,
				9DB8367615C4696B28AFA2359BCF0E90 /* CGRect+Center.swift */,
				5F4A0626CC39A283305F81C3B1EE521B /* ClosedRange+Clamp.swift */,
				9426ED907DF3181C8DB90C1E6C7408A1 /* IndexPath+Order.swift */,
				955A5CD07AE1E8728E7C6F1566119359 /* String+UTF16Substring.swift */,
				08AEEC19F6114CECFA26E91333145AB3 /* UICollectionView+Cells.swift */,
				617B1903D7D486652EA89D94F50E3804 /* UIColor+Hex.swift */,
				902AD4E483BA1440FA072430516B0344 /* UIColor+Lerp.swift */,
				68EAB13BF49ABD729819138F067CC039 /* UIColor+Utils.swift */,
				356DFD085A1CF79CA8EC6C760629A38E /* UIFont+Utils.swift */,
				EABF04A3330B67047B4D5D5E0462D0D0 /* UIGestureRecognizer+Active.swift */,
				1F2522EBE6CBC8A3CB7FE4077F4C970E /* UIImage+Camera.swift */,
				B21D4A651A30BCDED91742DBB5AB243E /* UIImage+DominantColors.swift */,
				4829E4120E938CEEAD37410B2AE61E37 /* UIImage+FlipLeftMirrored.swift */,
				3F2A0C4C59B283E6708BB4315A5BF9E4 /* UIImage+Shape.swift */,
				C329E9625827D016157C38321ECAF1E3 /* UIView+Image.swift */,
				02C457969584810B7E950AF831D99782 /* UIView+Layout.swift */,
				7C60501EE922B309848CE132FA2C73FD /* UIViewController+Load.swift */,
				B3BEB62408808609421EF7CF4F7597F1 /* URL+Media.swift */,
			);
			name = Extensions;
			path = Classes/Extensions;
>>>>>>> 6ebd350a
			sourceTree = "<group>";
		};
/* End PBXGroup section */

/* Begin PBXHeadersBuildPhase section */
		0AACAA27E0F62A5E884F9C4466D6BFAB /* Headers */ = {
			isa = PBXHeadersBuildPhase;
			buildActionMask = 2147483647;
			files = (
				1FB109F575CAEEE2CB6F0B480879A38B /* Pods-KanvasCameraExampleTests-umbrella.h in Headers */,
			);
			runOnlyForDeploymentPostprocessing = 0;
		};
		1C49D40BA79F40D17E7ECD085E106036 /* Headers */ = {
			isa = PBXHeadersBuildPhase;
			buildActionMask = 2147483647;
			files = (
				C79D9878E3DB6A2D998BE776CA1BDA95 /* KanvasCamera-umbrella.h in Headers */,
			);
			runOnlyForDeploymentPostprocessing = 0;
		};
<<<<<<< HEAD
		33DCD8D8B94C31DE6EB67FB0BB024D8A /* Headers */ = {
			isa = PBXHeadersBuildPhase;
			buildActionMask = 2147483647;
			files = (
				0EE8358E1913C5EA4B657DA4AABE3A77 /* Pods-KanvasCameraExample-umbrella.h in Headers */,
=======
		67ECB4C788864C1F63DAF1DF4C478185 /* Headers */ = {
			isa = PBXHeadersBuildPhase;
			buildActionMask = 2147483647;
			files = (
				DB4C4BA82E3D732CB87AF20D5D5BF1D4 /* KanvasCamera-umbrella.h in Headers */,
>>>>>>> 6ebd350a
			);
			runOnlyForDeploymentPostprocessing = 0;
		};
		7D090AE4E77077826B54F3F0F8FD4B21 /* Headers */ = {
			isa = PBXHeadersBuildPhase;
			buildActionMask = 2147483647;
			files = (
				AB3570007412B510F78B81D1A83E7FC9 /* FBSnapshotTestCase-umbrella.h in Headers */,
				0978FEF1E925744EEAF7E76217BF4A86 /* FBSnapshotTestCase.h in Headers */,
				50544CC39838135DDBF0047A180E97F4 /* FBSnapshotTestCasePlatform.h in Headers */,
				EFA45E70CD6224C8B68738ED9E97CA21 /* FBSnapshotTestController.h in Headers */,
				8C0B5EBDF83DDC66A416370F936B9A00 /* UIApplication+StrictKeyWindow.h in Headers */,
				C3CA256CC5C3308862AFF3218B47B684 /* UIImage+Compare.h in Headers */,
				C227FD1C858148327AD6CF45F9BC35E4 /* UIImage+Diff.h in Headers */,
				F876F054886227B059B0778C6C1A0A83 /* UIImage+Snapshot.h in Headers */,
			);
			runOnlyForDeploymentPostprocessing = 0;
		};
/* End PBXHeadersBuildPhase section */

/* Begin PBXNativeTarget section */
		137B6CAA262428441796238359BBCE5E /* Pods-KanvasCameraExampleTests */ = {
			isa = PBXNativeTarget;
			buildConfigurationList = D048B4F6AE45EDA9C90A9A96FFFA0123 /* Build configuration list for PBXNativeTarget "Pods-KanvasCameraExampleTests" */;
			buildPhases = (
				0AACAA27E0F62A5E884F9C4466D6BFAB /* Headers */,
				14AB4B44C847DFE6DB5FEB9E8C78492C /* Sources */,
				CB8CA9A60B79B4C6CBBE63899D64054A /* Frameworks */,
			);
			buildRules = (
			);
			dependencies = (
<<<<<<< HEAD
				C9FE2B484307DF6943E17542AE303DEB /* PBXTargetDependency */,
				8337327E1F54A6633C63038A64384AD8 /* PBXTargetDependency */,
=======
				B934EC3B36975CA38460668024FB1F36 /* PBXTargetDependency */,
				EF2F3DB009F837890859039BA30E8852 /* PBXTargetDependency */,
>>>>>>> 6ebd350a
			);
			name = "Pods-KanvasCameraExampleTests";
			productName = "Pods-KanvasCameraExampleTests";
			productReference = 2383078A6D28DE6A15E11489708BA4FD /* libPods-KanvasCameraExampleTests.a */;
			productType = "com.apple.product-type.library.static";
		};
		63A66EDDAEF8A5521205B4F823F1D6AB /* KanvasCamera-KanvasCamera */ = {
			isa = PBXNativeTarget;
<<<<<<< HEAD
			buildConfigurationList = C09EC81243C8300F5EDCD23138964EB6 /* Build configuration list for PBXNativeTarget "KanvasCamera-KanvasCamera" */;
			buildPhases = (
				6F6E9D7C4E5FDC40722272FAB0BBCD4A /* Sources */,
				2D3E08FDEDFB7F427ED069AB2B0F1400 /* Frameworks */,
				7597D168B9833160516F37B936180805 /* Resources */,
=======
			buildConfigurationList = CAA8756865B46DEFFDD0D10E220AEB67 /* Build configuration list for PBXNativeTarget "KanvasCamera-KanvasCamera" */;
			buildPhases = (
				7CEAEACAEEF79C8D9B71A63F76791F72 /* Sources */,
				7DA006D5214B188F44A92B0C6F54D920 /* Frameworks */,
				B4ABBD61D6DDE75F289CB5983A968DDE /* Resources */,
>>>>>>> 6ebd350a
			);
			buildRules = (
			);
			dependencies = (
			);
			name = "KanvasCamera-KanvasCamera";
			productName = "KanvasCamera-KanvasCamera";
			productReference = 5172D2A16DE0755A78E95B9DDCBC614E /* KanvasCamera.bundle */;
			productType = "com.apple.product-type.bundle";
		};
		98A98149697C80CEF8D5772791E92E66 /* FBSnapshotTestCase */ = {
			isa = PBXNativeTarget;
			buildConfigurationList = 252D6F021F665BE931E176A7F1CDBED5 /* Build configuration list for PBXNativeTarget "FBSnapshotTestCase" */;
			buildPhases = (
				7D090AE4E77077826B54F3F0F8FD4B21 /* Headers */,
				A1401BD86D886C360D4729830C6BF16E /* Sources */,
				1CEECC99BBEC723A29C519694ABEC00B /* Frameworks */,
				FBA5CD29B04AECA92396367695CC380B /* Copy generated compatibility header */,
			);
			buildRules = (
			);
			dependencies = (
			);
			name = FBSnapshotTestCase;
			productName = FBSnapshotTestCase;
			productReference = 5C4F31330DFA99D699E4BDC8C3573D73 /* libFBSnapshotTestCase.a */;
			productType = "com.apple.product-type.library.static";
		};
		BDB175D784A4B1E7FCB709777D7A6ADF /* Pods-KanvasCameraExample */ = {
			isa = PBXNativeTarget;
			buildConfigurationList = 3A495492256823FE590D1E49FD00037F /* Build configuration list for PBXNativeTarget "Pods-KanvasCameraExample" */;
			buildPhases = (
				33DCD8D8B94C31DE6EB67FB0BB024D8A /* Headers */,
				D3B60A4864F24D5E615EB76C19AB65CC /* Sources */,
				32C0AD351AD0378F1DC308E5B4D94737 /* Frameworks */,
			);
			buildRules = (
			);
			dependencies = (
<<<<<<< HEAD
				382E164D700D1258E49E6D18D7DA27DB /* PBXTargetDependency */,
=======
				5B3158D81F27E63EF86DD3A5C06F5F8E /* PBXTargetDependency */,
>>>>>>> 6ebd350a
			);
			name = "Pods-KanvasCameraExample";
			productName = "Pods-KanvasCameraExample";
			productReference = 0A966F8CC02AF6C9C4D66DDF06B58364 /* libPods-KanvasCameraExample.a */;
			productType = "com.apple.product-type.library.static";
		};
		EEA7BBCE1AEABC4574550F0FCA071779 /* KanvasCamera */ = {
			isa = PBXNativeTarget;
<<<<<<< HEAD
			buildConfigurationList = 7F9D4DF40B9E3D563D4BD86591FCFE46 /* Build configuration list for PBXNativeTarget "KanvasCamera" */;
			buildPhases = (
				1C49D40BA79F40D17E7ECD085E106036 /* Headers */,
				8A81A588EB7C24708EED022D7649E8BE /* Sources */,
				5CE45D278EC8BA023C70E362894D3C08 /* Frameworks */,
				965152975CC1B7E53D59D1C56A85BF17 /* Copy generated compatibility header */,
=======
			buildConfigurationList = A5F9523CD39015F7A312E73B09873ACC /* Build configuration list for PBXNativeTarget "KanvasCamera" */;
			buildPhases = (
				67ECB4C788864C1F63DAF1DF4C478185 /* Headers */,
				D7066009B029D644C191D40C599FFFDC /* Sources */,
				53140E7FD48A73E77BDD71CB74961776 /* Frameworks */,
				B9EC3CCF9C718EA496F65C7E563F13FA /* Copy generated compatibility header */,
>>>>>>> 6ebd350a
			);
			buildRules = (
			);
			dependencies = (
<<<<<<< HEAD
				E5B42499CDD71C23652F321410A3B6DF /* PBXTargetDependency */,
=======
				A400E9DC31FD74DDB1F68CA56535029B /* PBXTargetDependency */,
>>>>>>> 6ebd350a
			);
			name = KanvasCamera;
			productName = KanvasCamera;
			productReference = 9831168340B63F19B1956AF98D1535F7 /* libKanvasCamera.a */;
			productType = "com.apple.product-type.library.static";
		};
/* End PBXNativeTarget section */

/* Begin PBXProject section */
		BFDFE7DC352907FC980B868725387E98 /* Project object */ = {
			isa = PBXProject;
			attributes = {
				LastSwiftUpdateCheck = 1100;
				LastUpgradeCheck = 1100;
			};
			buildConfigurationList = 4821239608C13582E20E6DA73FD5F1F9 /* Build configuration list for PBXProject "Pods" */;
			compatibilityVersion = "Xcode 9.3";
			developmentRegion = en;
			hasScannedForEncodings = 0;
			knownRegions = (
				en,
				Base,
			);
			mainGroup = CF1408CF629C7361332E53B88F7BD30C;
			productRefGroup = C074948D1714F2EF9F612179E68F0B98 /* Products */;
			projectDirPath = "";
			projectRoot = "";
			targets = (
				98A98149697C80CEF8D5772791E92E66 /* FBSnapshotTestCase */,
				EEA7BBCE1AEABC4574550F0FCA071779 /* KanvasCamera */,
				63A66EDDAEF8A5521205B4F823F1D6AB /* KanvasCamera-KanvasCamera */,
				BDB175D784A4B1E7FCB709777D7A6ADF /* Pods-KanvasCameraExample */,
				137B6CAA262428441796238359BBCE5E /* Pods-KanvasCameraExampleTests */,
			);
		};
/* End PBXProject section */

/* Begin PBXResourcesBuildPhase section */
<<<<<<< HEAD
		7597D168B9833160516F37B936180805 /* Resources */ = {
			isa = PBXResourcesBuildPhase;
			buildActionMask = 2147483647;
			files = (
				0123A09352014257F766612220C81D7A /* Assets.xcassets in Resources */,
				AA46E9DC357F4C0D10A32745543C0617 /* MetalShaders in Resources */,
				2EACD1E713A60F14AFCD01242F492931 /* OpenGLShaders in Resources */,
				57EEF0E66F12707AFDB67380E11F85D7 /* silence.aac in Resources */,
=======
		B4ABBD61D6DDE75F289CB5983A968DDE /* Resources */ = {
			isa = PBXResourcesBuildPhase;
			buildActionMask = 2147483647;
			files = (
				9D6B28D3D1658AF7D52F3A8123A87DBD /* Assets.xcassets in Resources */,
				C7E2C54FC8937C39E8EB1DB55228C891 /* MetalShaders in Resources */,
				6B80F6CC66D47ED9BC054967DE52C7EA /* OpenGLShaders in Resources */,
				E0C454D66490625C33D12554198BEB7E /* silence.aac in Resources */,
>>>>>>> 6ebd350a
			);
			runOnlyForDeploymentPostprocessing = 0;
		};
/* End PBXResourcesBuildPhase section */

/* Begin PBXShellScriptBuildPhase section */
<<<<<<< HEAD
		965152975CC1B7E53D59D1C56A85BF17 /* Copy generated compatibility header */ = {
=======
		B9EC3CCF9C718EA496F65C7E563F13FA /* Copy generated compatibility header */ = {
>>>>>>> 6ebd350a
			isa = PBXShellScriptBuildPhase;
			buildActionMask = 2147483647;
			files = (
			);
			inputFileListPaths = (
			);
			inputPaths = (
				"${DERIVED_SOURCES_DIR}/${PRODUCT_MODULE_NAME}-Swift.h",
				"${PODS_ROOT}/Headers/Public/KanvasCamera/KanvasCamera.modulemap",
				"${PODS_ROOT}/Headers/Public/KanvasCamera/KanvasCamera-umbrella.h",
			);
			name = "Copy generated compatibility header";
			outputFileListPaths = (
			);
			outputPaths = (
				"${BUILT_PRODUCTS_DIR}/${PRODUCT_MODULE_NAME}.modulemap",
				"${BUILT_PRODUCTS_DIR}/KanvasCamera-umbrella.h",
				"${BUILT_PRODUCTS_DIR}/Swift Compatibility Header/${PRODUCT_MODULE_NAME}-Swift.h",
			);
			runOnlyForDeploymentPostprocessing = 0;
			shellPath = /bin/sh;
			shellScript = "COMPATIBILITY_HEADER_PATH=\"${BUILT_PRODUCTS_DIR}/Swift Compatibility Header/${PRODUCT_MODULE_NAME}-Swift.h\"\nMODULE_MAP_PATH=\"${BUILT_PRODUCTS_DIR}/${PRODUCT_MODULE_NAME}.modulemap\"\n\nditto \"${DERIVED_SOURCES_DIR}/${PRODUCT_MODULE_NAME}-Swift.h\" \"${COMPATIBILITY_HEADER_PATH}\"\nditto \"${PODS_ROOT}/Headers/Public/KanvasCamera/KanvasCamera.modulemap\" \"${MODULE_MAP_PATH}\"\nditto \"${PODS_ROOT}/Headers/Public/KanvasCamera/KanvasCamera-umbrella.h\" \"${BUILT_PRODUCTS_DIR}\"\nprintf \"\\n\\nmodule ${PRODUCT_MODULE_NAME}.Swift {\\n  header \\\"${COMPATIBILITY_HEADER_PATH}\\\"\\n  requires objc\\n}\\n\" >> \"${MODULE_MAP_PATH}\"\n";
		};
		FBA5CD29B04AECA92396367695CC380B /* Copy generated compatibility header */ = {
			isa = PBXShellScriptBuildPhase;
			buildActionMask = 2147483647;
			files = (
			);
			inputFileListPaths = (
			);
			inputPaths = (
				"${DERIVED_SOURCES_DIR}/${PRODUCT_MODULE_NAME}-Swift.h",
				"${PODS_ROOT}/Headers/Public/FBSnapshotTestCase/FBSnapshotTestCase.modulemap",
				"${PODS_ROOT}/Headers/Public/FBSnapshotTestCase/FBSnapshotTestCase-umbrella.h",
			);
			name = "Copy generated compatibility header";
			outputFileListPaths = (
			);
			outputPaths = (
				"${BUILT_PRODUCTS_DIR}/${PRODUCT_MODULE_NAME}.modulemap",
				"${BUILT_PRODUCTS_DIR}/FBSnapshotTestCase-umbrella.h",
				"${BUILT_PRODUCTS_DIR}/Swift Compatibility Header/${PRODUCT_MODULE_NAME}-Swift.h",
			);
			runOnlyForDeploymentPostprocessing = 0;
			shellPath = /bin/sh;
			shellScript = "COMPATIBILITY_HEADER_PATH=\"${BUILT_PRODUCTS_DIR}/Swift Compatibility Header/${PRODUCT_MODULE_NAME}-Swift.h\"\nMODULE_MAP_PATH=\"${BUILT_PRODUCTS_DIR}/${PRODUCT_MODULE_NAME}.modulemap\"\n\nditto \"${DERIVED_SOURCES_DIR}/${PRODUCT_MODULE_NAME}-Swift.h\" \"${COMPATIBILITY_HEADER_PATH}\"\nditto \"${PODS_ROOT}/Headers/Public/FBSnapshotTestCase/FBSnapshotTestCase.modulemap\" \"${MODULE_MAP_PATH}\"\nditto \"${PODS_ROOT}/Headers/Public/FBSnapshotTestCase/FBSnapshotTestCase-umbrella.h\" \"${BUILT_PRODUCTS_DIR}\"\nprintf \"\\n\\nmodule ${PRODUCT_MODULE_NAME}.Swift {\\n  header \\\"${COMPATIBILITY_HEADER_PATH}\\\"\\n  requires objc\\n}\\n\" >> \"${MODULE_MAP_PATH}\"\n";
		};
/* End PBXShellScriptBuildPhase section */

/* Begin PBXSourcesBuildPhase section */
		14AB4B44C847DFE6DB5FEB9E8C78492C /* Sources */ = {
<<<<<<< HEAD
			isa = PBXSourcesBuildPhase;
			buildActionMask = 2147483647;
			files = (
				E97E4D769F8092A75D9CC05696BEDBBA /* Pods-KanvasCameraExampleTests-dummy.m in Sources */,
			);
			runOnlyForDeploymentPostprocessing = 0;
		};
		6F6E9D7C4E5FDC40722272FAB0BBCD4A /* Sources */ = {
=======
>>>>>>> 6ebd350a
			isa = PBXSourcesBuildPhase;
			buildActionMask = 2147483647;
			files = (
			);
			runOnlyForDeploymentPostprocessing = 0;
		};
<<<<<<< HEAD
		8A81A588EB7C24708EED022D7649E8BE /* Sources */ = {
			isa = PBXSourcesBuildPhase;
			buildActionMask = 2147483647;
			files = (
				47754B14D80096602EE9DF8751E5FE6F /* AlphaBlendOpenGLFilter.swift in Sources */,
				EBE1216C227F030BCFE16F463658C15F /* Array+Move.swift in Sources */,
				606AD80F4007788B4DA350C44B979FAE /* Array+Object.swift in Sources */,
				594B0AF6CAC9CD49055DD035E1238D57 /* Array+Rotate.swift in Sources */,
				7ED44B1968113057CFF5C1EE12A7D100 /* AVAsset+Utils.swift in Sources */,
				368E217398787FCB533771EF498F0F76 /* AVAssetTrack+transform.swift in Sources */,
				C32A39B2B5B1AF8EFC796AE6AB7BF9A8 /* AVURLAsset+Thumbnail.swift in Sources */,
				FD5BF3BD371F49E69D0DAE5E241A2820 /* CALayer+CGImage.swift in Sources */,
				F3331FE74780E3EDDDE38A57884DABAF /* CALayer+Color.swift in Sources */,
				ABAE8E880B199B8A3FF91EFC8DEDD8AE /* CALayer+Shadows.swift in Sources */,
				A993C3E82E19BC7480F56A24BC751CC7 /* CameraController.swift in Sources */,
				C4D49576187430E90895C8BA89783113 /* CameraFilterCollectionCell.swift in Sources */,
				24C7FE9BDF3BAA6B9AE67E4DDE7E7CBF /* CameraFilterCollectionController.swift in Sources */,
				FEA15AE4B9535B4892FD1EFC7BB62C7D /* CameraInputController.swift in Sources */,
				2C1A7CE8EC55CBCF1096B7504E867D4F /* CameraInputControllerDelegate.swift in Sources */,
				D8C2AC6F5E03161759C99F7680485BA8 /* CameraInputOutput.swift in Sources */,
				FFD2DD5907860421B44E184284E8F24D /* CameraOption.swift in Sources */,
				D29746A995FCF471B755379EAA4F2188 /* CameraPermissionsViewController.swift in Sources */,
				6124F86FC7E4AE0F441261360C6FACD0 /* CameraPreviewView.swift in Sources */,
				7F24CA9DF86E157E130DCB42735202F4 /* CameraPreviewViewController.swift in Sources */,
				8748229F1D582358FC512397D89D1BBD /* CameraRecorder.swift in Sources */,
				13EAEFB98AABCF16962CDC54B8134E61 /* CameraRecordingProtocol.swift in Sources */,
				573B101736C6C03F5335770B42E12D6A /* CameraSegmentHandler.swift in Sources */,
				8CFB228CF5B478E543A11E680B07CAD9 /* CameraSettings.swift in Sources */,
				2511ADCCB78CDF2C8252843950635EEC /* CameraView.swift in Sources */,
				A6BDED3FDB887E56D3F033015F664F22 /* CameraZoomHandler.swift in Sources */,
				040E6EA33193DA1E2E0C10A1EC2C7DAD /* CGPoint+Operators.swift in Sources */,
				0275BD27173D145054623DE789FF1A25 /* CGRect+Center.swift in Sources */,
				90367C80313F4DA2AA09EA360911EB82 /* ChromaOpenGLFilter.swift in Sources */,
				DF01BADD64B90AFAE19AF8EC3ABB5606 /* CircularImageView.swift in Sources */,
				E929A2AE271E0A986682887F9D7B0B15 /* ClosedRange+Clamp.swift in Sources */,
				459C6DC78EDAEA11C13DFAD823E0D61E /* ColorCollectionCell.swift in Sources */,
				640903349BB1B905B2978B42698483F6 /* ColorCollectionController.swift in Sources */,
				12EF68952CF0E57AA9D5180E100438A2 /* ColorCollectionView.swift in Sources */,
				E2212A827413D8AEAB02C71342B50773 /* ColorDrop.swift in Sources */,
				FA5ACE4D805E6A333BC03A3DE8D70EB6 /* ColorPickerController.swift in Sources */,
				5B692798B5E8A2A77469241EBF8DF715 /* ColorPickerView.swift in Sources */,
				879BD44BBA4F03DE86CA7BC44C24E251 /* ColorSelectorController.swift in Sources */,
				262FFB49FFED354E74A0D45D7530C48B /* ColorSelectorView.swift in Sources */,
				DA6BCD3917026EE861A65EAA7F3806FB /* ColorThief.swift in Sources */,
				AC5C711B615BF4D529289771064C4E4F /* ConicalGradientLayer.swift in Sources */,
				BFEB8F7FBA7061C4F1D41C67997A175E /* CVPixelBuffer+copy.swift in Sources */,
				AAB20AB2D019B30A598F144A1014CBFA /* CVPixelBuffer+resize.swift in Sources */,
				6C86AB2E3F4C71FC8741E25D0F569425 /* CVPixelBuffer+sampleBuffer.swift in Sources */,
				3EE5AB68E69A4DE351A978C046B536AE /* Device.swift in Sources */,
				712DCD1D4797BE4D54DF9E1F4D7A4FCC /* DimensionsHelper.swift in Sources */,
				D2E6F405E04B1C9DBD0FE2FADDBBAA4A /* DiscreteSlider.swift in Sources */,
				ED9491AFD86C42B4E43D9FF131CE0EA9 /* DiscreteSliderCollectionCell.swift in Sources */,
				1CDC85D685B4EAF36FA23EF8438BF820 /* DiscreteSliderView.swift in Sources */,
				2EBA7950DF41D13B6F812BC6D7FC4B04 /* DrawerTabBarCell.swift in Sources */,
				D84E71FC6729307416757DF2BC512225 /* DrawerTabBarController.swift in Sources */,
				C85A64B8447E2EC36B4144C4B4DE2308 /* DrawerTabBarOption.swift in Sources */,
				7A3ED87A35AAC4D9EB80C134040BE2A2 /* DrawerTabBarView.swift in Sources */,
				106532A26F0768E4EDF6BF2E19E64B1C /* DrawingCanvas.swift in Sources */,
				82C7525C6F335A86962E4D51DB53A16A /* DrawingController.swift in Sources */,
				C39EC91A7A1A6E91791C41971F6811D2 /* DrawingView.swift in Sources */,
				9E25514CA632F2B751D726585EC5D0A4 /* EasyTipView.swift in Sources */,
				4AE585E3C86BB533FD2C667BD6116B91 /* EditionMenuCollectionCell.swift in Sources */,
				58C0351AA891130D52BB627E6C92A97C /* EditionMenuCollectionController.swift in Sources */,
				D8813E16688FC95968800A1EB6A64A18 /* EditionMenuCollectionView.swift in Sources */,
				8DE29D37B2EE93F068B9EA55F0C502C1 /* EditionOption.swift in Sources */,
				F1F3B697F46C26788912A0CA9B98E895 /* EditorCodable.swift in Sources */,
				FEB2031CDB62497140052FA0BB0F4E11 /* EditorFilterCollectionCell.swift in Sources */,
				061253E2A1969AA8AF817205EE562ED5 /* EditorFilterCollectionController.swift in Sources */,
				0903614BAD0664F8A264A8A206452FD1 /* EditorFilterController.swift in Sources */,
				FDCB907FB50CC0469941CC99CC7D797E /* EditorFilterView.swift in Sources */,
				9168965AFFE404A03A01CD55F1F97C21 /* EditorTextController.swift in Sources */,
				83D206A8C111ECA2EEB59E361CB73855 /* EditorTextView.swift in Sources */,
				43573B92195275F29CC03BA8EBB05123 /* EditorView.swift in Sources */,
				1D77BCCA11BC87C267177D56CEBB3CC2 /* EditorViewController.swift in Sources */,
				FEF5D4A9035E0B55827539734A097239 /* EMInterferenceOpenGLFilter.swift in Sources */,
				B04FE08503A29C4A4F5B82A8AD370913 /* ExtendedButton.swift in Sources */,
				91322331B71EB915EE63F9293F6E25E1 /* ExtendedStackView.swift in Sources */,
				794DA1CBCF08281FDFF8CA0D5D19245F /* FilmOpenGLFilter.swift in Sources */,
				8A08A35AC5C150F44AEBB7EF3BE26408 /* FilterCollectionCell.swift in Sources */,
				BDFE3863C236BDD415F3C39522DE4A3D /* FilterCollectionInnerCell.swift in Sources */,
				1BF56239B3E0D875F9FB37A07FD639D3 /* FilterCollectionView.swift in Sources */,
				31436CA8F0845C34C296D52AE6DB419C /* FilteredInputViewController.swift in Sources */,
				8EFEFC2E9624EA2E8B2CC192B1169C6F /* FilterFactory.swift in Sources */,
				041F4D0754F05F05F6952A70E6CF8F97 /* FilterItem.swift in Sources */,
				41A209358AC5EBE220334D4029D5799C /* FilterProtocol.swift in Sources */,
				BD9AF181A50425E0A3C4FC84056EE6A2 /* FilterSettingsController.swift in Sources */,
				340D5E54159A1305F529D3DA653983D7 /* FilterSettingsView.swift in Sources */,
				D63E75D8E1BF28845AB90AC3D9E4B948 /* FilterType.swift in Sources */,
				C439A987173F344BA317370525D0F3FB /* GIFDecoder.swift in Sources */,
				16C5AD305C838FE28A79D4196A0BED34 /* GIFEncoder.swift in Sources */,
				97822DD68220E507F59860F66B04D6F2 /* GifMakerController.swift in Sources */,
				347A3A6285B469B0FA0B198A53F9024E /* GifMakerHandler.swift in Sources */,
				541CE086FD8DA47A56B92A632B759EF5 /* GifMakerSettings.swift in Sources */,
				787ECE92EA601301DF713148633BE6E7 /* GifMakerView.swift in Sources */,
				88C210C706B48EA22FE50D809951AF20 /* GifVideoOutputHandler.swift in Sources */,
				A7031E948E7F9751154807F9B3D7AB3D /* GLError.swift in Sources */,
				E8EDEBA6E7708B931BD3A65D12A7CC3B /* GLKMatrix4+Unsafe.swift in Sources */,
				9772C2FB777DFDB8EB7B872ABB33509D /* GLPixelBufferView.swift in Sources */,
				B63AFE07135F1DB4AFED2EDED7BFB3A8 /* GLUtilities.swift in Sources */,
				5028276BA338DA56AFDC417F4E96FCDF /* GrayscaleOpenGLFilter.swift in Sources */,
				C8E9C2D5D879CD55E41A8AF50E0D07C2 /* GroupOpenGLFilter.swift in Sources */,
				1DBE705AC70118D21932D1E2C90356D3 /* HorizontalCollectionLayout.swift in Sources */,
				0A1B416E59450E16A36043EB68966D14 /* HorizontalCollectionView.swift in Sources */,
				1C8B02E2348DF5763D4E932CFCDF92A1 /* IgnoreBackgroundTouchesStackView.swift in Sources */,
				45A4AB191FA86BBEC0D2494B6867649B /* IgnoreTouchesCollectionView.swift in Sources */,
				E90624D7800F1BAC0C20DD80AC31A56A /* IgnoreTouchesView.swift in Sources */,
				76795CAA766684FA850A5B8336FC5E67 /* ImagePoolOpenGLFilter.swift in Sources */,
				51E0CFC15846428B5B60A87E4C692B6B /* ImagePreviewController.swift in Sources */,
				A47003B4F750E4E642938947195C76EE /* IndexPath+Order.swift in Sources */,
				1ACCBBEC846857186E452CAE8639E0E4 /* KanvasCamera-dummy.m in Sources */,
				FB1B5CBB2E74D0B615605428C1325458 /* KanvasCameraAnalyticsProvider.swift in Sources */,
				7564B146239B5F06A489340B208F6705 /* KanvasCameraColors.swift in Sources */,
				ECE8B8EF6EEB042E2B76774C98043405 /* KanvasCameraFonts.swift in Sources */,
				3D4FB433040929CCC649FCBA2E94293F /* KanvasCameraImages.swift in Sources */,
				0E9A4997252B266469D8EC4301C22966 /* KanvasCameraStrings.swift in Sources */,
				0B11EEF26E97DF3451C1723B1BD77EF9 /* KanvasCameraTimes.swift in Sources */,
				1E0D0CB758E2BB900332DBD7CBDBDCF0 /* KanvasEditorMenuCollectionCell.swift in Sources */,
				E7C39C3D34732A8DEE8E402829E95B23 /* KanvasEditorMenuController.swift in Sources */,
				A4FE71DC7E6F39F5803CF559D1035ED3 /* KanvasQuickBlogSelectorCoordinating.swift in Sources */,
				F114F80A110376900552027CCDA17ECB /* LegoOpenGLFilter.swift in Sources */,
				23D772095A7D57BAC0EA0E62B491B298 /* LightLeaksOpenGLFilter.swift in Sources */,
				063F787B024F08ED3532AD58B8DFFB31 /* LivePhotoLoader.swift in Sources */,
				4F800322EBD90423F3D86F589FACA5E0 /* LoadingIndicatorView.swift in Sources */,
				CD9571AFB67D7E488C6A7A05440CD131 /* MainTextView.swift in Sources */,
				169BA9F26B4B30803DA89BFA4449DA72 /* MangaOpenGLFilter.swift in Sources */,
				045A4E42F6BB8944AF3C85C890864582 /* Marker.swift in Sources */,
				A4C9D697BCA040B0E141916314934A15 /* Math.swift in Sources */,
				942BCE426E10B38B2ECFEA223C677324 /* MediaClip.swift in Sources */,
				FED31F197FADE9403AD56F20770AAA6F /* MediaClipsCollectionCell.swift in Sources */,
				6BCE12C7252C2C889BAC97FC97EEE6E9 /* MediaClipsCollectionController.swift in Sources */,
				064396DFABD946AF85C299F3F353D8F7 /* MediaClipsCollectionView.swift in Sources */,
				14EEC2FBFD26862613F6583237478461 /* MediaClipsEditorView.swift in Sources */,
				408613CFA607C7A15E5EE4B2194AC499 /* MediaClipsEditorViewController.swift in Sources */,
				40AF666F4CE9DAFD4A8669A22E6EE5C5 /* MediaDrawerController.swift in Sources */,
				78A7AA2AA8A46B01EBA1C46A0272256C /* MediaDrawerView.swift in Sources */,
				D8F99241C0EEA78F3D447D15B2F60769 /* MediaExporter.swift in Sources */,
				16E2922E59B247746578D0249F544FA2 /* MediaInfo.swift in Sources */,
				426BE0CE0560469D8339C04FFD90D469 /* MediaPickerButtonView.swift in Sources */,
				CF5EA69DA47BB41E67EA35C5092018BD /* MediaPickerThumbnailFetcher.swift in Sources */,
				E41F8848936810C0F5119260D6E925D6 /* MediaPickerViewController.swift in Sources */,
				07842E04DB806FDB841A0EAF2F8981DF /* MediaPlayer.swift in Sources */,
				9DB47C3E5ED2C1A7C3A4EAFD399646D2 /* MediaPlayerController.swift in Sources */,
				0BB09C449354585F4791AFE5DD96E84A /* MetalContext.swift in Sources */,
				5586F984DB2200F006838492E6B2480D /* MetalFilter.swift in Sources */,
				FF8EB1C561DE680F93D9ADA93B2C38D4 /* MetalGroupFilter.swift in Sources */,
				DC8C688A9BBDB8CFC30CC49767AE0D4C /* MetalPixelBufferView.swift in Sources */,
				BB113E73BBE00405DEAAADF1D912BD2A /* MetalRenderEncoder.swift in Sources */,
				610CB1A5D59647FDA7220D6CCB1ABBAA /* MirrorFourOpenGLFilter.swift in Sources */,
				3C3783D9A49D833D63C587D0870142DD /* MirrorTwoOpenGLFilter.swift in Sources */,
				A5229C7852D3BB0BE86CA4C583E9E47F /* MMCQ.swift in Sources */,
				30A6E8725F87CA58C02511F532E4CDE3 /* ModeButtonView.swift in Sources */,
				5EA741CF85482CB68F6FD02332580539 /* ModeSelectorAndShootController.swift in Sources */,
				016C244EC1590C2B887A093A8DB1C021 /* ModeSelectorAndShootView.swift in Sources */,
				C13F3A8AD06C410E25569C55551A0DE5 /* MovableView.swift in Sources */,
				AF9A78103404ABBDB7231BDB5F7C62E9 /* MovableViewCanvas.swift in Sources */,
				4AEAF28CA93CE097634311BFA28FB752 /* MovableViewInnerElement.swift in Sources */,
				F93980658B0444DC7ACAA2FE5B2CDBCC /* MTLDevice+KanvasCamera.swift in Sources */,
				C83C536DBBF24BD3C508781019487AB0 /* MultiEditorExportHandler.swift in Sources */,
				49557419B3409233EE72E22C7358F9B9 /* MultiEditorViewController.swift in Sources */,
				F0194B6D62F2CFC7EA4563E8D2D14F71 /* NumTypes+Conversion.swift in Sources */,
				2C8555B4FF113CEA57A2EE603DD73AAE /* OpenGLFilter.swift in Sources */,
				661D3B5153483F0D626F1BBA873E1AA8 /* OptionsController.swift in Sources */,
				A4DC06EACF5EEF13BA7B67563406FB79 /* OptionSelectorCell.swift in Sources */,
				EE12F3507B53D3DEF69132B23259584D /* OptionSelectorController.swift in Sources */,
				CB2AA51C78815551CFDBD72C35FB6E70 /* OptionSelectorItem.swift in Sources */,
				C974B04CD690EEEF36DE8FE92F8C1243 /* OptionSelectorView.swift in Sources */,
				FFE4088909DBC7F3F70C7F29667EC5D7 /* OptionsStackView.swift in Sources */,
				41CE1CF1CE4DF98574554E37F12EC7BE /* OptionView.swift in Sources */,
				413BE56FE5C17316E2A02BA1630D17E8 /* Pencil.swift in Sources */,
				97EFF4E3E3DBBCA43016F205DE25E082 /* PhotoOutputHandler.swift in Sources */,
				D1F3FD0D167E02A4F8846E883E9ADB11 /* PixelBufferView.swift in Sources */,
				1DBFCD0AC246F6AF3C219C5C14DDDA8C /* PlasmaOpenGLFilter.swift in Sources */,
				B1A19407CEE7E85167C4ACDFF0C2B586 /* PlaybackOption.swift in Sources */,
				F5700F3ED0DBC9D15BBFB99464097640 /* Queue.swift in Sources */,
				6A368D625B20B35EE1F40B4F6DAD8BF7 /* RaveOpenGLFilter.swift in Sources */,
				D02B6F2CC0284311B76420AB1AF0A34C /* Renderer.swift in Sources */,
				C6AB364BAABFFF8B6553130D2735DDBF /* Rendering.swift in Sources */,
				DD737D8826E1B105AFF7C7A7695716F0 /* RGBA.swift in Sources */,
				118D407F6DD4D0C77B7858D8A52D5D13 /* RGBOpenGLFilter.swift in Sources */,
				CF52801570F0035ED67DBEBDAF4D295F /* RoundedTexture.swift in Sources */,
				6BE5A64D5A97444642E19726AFEF012B /* ScrollHandler.swift in Sources */,
				6E8EEC8FB983724721F1AC8C1D848AAC /* Shader.swift in Sources */,
				0BF73F16BF64D773ACCA257C33924AC0 /* Sharpie.swift in Sources */,
				5FD780D6DA27873B04F819C8E7D6B4D0 /* ShootButtonView.swift in Sources */,
				09376DB7F27E2705E93FB5B7E8DC3F8A /* SliderView.swift in Sources */,
				632F79B8289EA779A7763A00D1848839 /* SpeedController.swift in Sources */,
				44A77190C457345582B3C6A3C28A0CA6 /* SpeedView.swift in Sources */,
				544B3CE64F9290E66124E15B06070344 /* StaggeredGridLayout.swift in Sources */,
				399B1E43FA7038DA310A6CE335CC7DB4 /* Sticker.swift in Sources */,
				26CA4EF9F8D98A3FD70D48AC93E0C7D9 /* StickerCollectionCell.swift in Sources */,
				757FFD4FB62A4C4CE20755D1690778B8 /* StickerCollectionController.swift in Sources */,
				1E42ACCB7096A157B3ED8A2864B67879 /* StickerCollectionView.swift in Sources */,
				AFB4D40277075C275571A57A615A2C3A /* StickerLoader.swift in Sources */,
				E187A9A2F5D5148EFBDD0AC97C05906D /* StickerMenuController.swift in Sources */,
				1A41BC5B23AC59FA75C48AAF417491B2 /* StickerMenuView.swift in Sources */,
				07E9833D6AC6ACB3B98EC3F5658EED52 /* StickerProvider.swift in Sources */,
				280F9ABC6F92FED04E758C22694203B2 /* StickerType.swift in Sources */,
				D23E81762F046CC1D2BD67ADBE066D38 /* StickerTypeCollectionCell.swift in Sources */,
				26EA79EDA3BCDC2D23817AEF0A17EBFF /* StickerTypeCollectionController.swift in Sources */,
				3A5F05434FD8DBF7D853E9670D655D88 /* StickerTypeCollectionView.swift in Sources */,
				CF6D9F68C65E3FC1993B7799CA82CC2A /* String+UTF16Substring.swift in Sources */,
				3DED6EF49CF3208B70B3D5CFE5F1F8A6 /* StrokeSelectorController.swift in Sources */,
				AE9BDDB72CCC7A324EF30A32AD3DD46C /* StrokeSelectorView.swift in Sources */,
				4C0B7C4C237455DF90A36B1F0A32AB01 /* StylableImageView.swift in Sources */,
				E4A7C8B144B7D6A43308DACEC3E0F526 /* StylableTextView.swift in Sources */,
				9E047CD48BD0FC5BD802AE71CA398668 /* StyleMenuCollectionCell.swift in Sources */,
				5E326ADADFAB54B1BD7F2D2891BF3264 /* StyleMenuCollectionController.swift in Sources */,
				6FC54F72E679ED19EC959276EEBC8C03 /* StyleMenuCollectionView.swift in Sources */,
				6358F5F8B58E3E8B4B3FC97A18FEFDBB /* Synchronized.swift in Sources */,
				DF5C40F678762A11B1C5B9EDFE360420 /* TextOptions.swift in Sources */,
				2A2137EE45879D1440BDD1EAF04C151C /* Texture.swift in Sources */,
				FEE2FAEF394A061275C727781D8B3476 /* TextureSelectorController.swift in Sources */,
				52D46EB2A5C188445EB0C31A98DA5C9A /* TextureSelectorView.swift in Sources */,
				6D428FDED76A8FE291CCAD289D5274E0 /* ThumbnailCollectionCell.swift in Sources */,
				AE0B7092C96BB912BBB86A8A2FF288CC /* ThumbnailCollectionController.swift in Sources */,
				94508289AA94D75354FA880228E1487E /* ThumbnailCollectionView.swift in Sources */,
				82BD83963AFA028825BA01604EF66BC9 /* ThumbnailCollectionViewLayout.swift in Sources */,
				5C66558449032D4031530EF7A2B4E1EA /* TimeIndicator.swift in Sources */,
				BD43AB9E49A31CE6F36A340ADE3B2FC6 /* ToonOpenGLFilter.swift in Sources */,
				9696A0C866106C489C0035BB82108C6F /* TrashView.swift in Sources */,
				A468FBEFE599E74F43C751EE71A83541 /* TrimArea.swift in Sources */,
				870CED7C6E3E9B2BD676810CDC71CEA7 /* TrimController.swift in Sources */,
				4B8D7B1CAFC57DBDBAC6735650D0AA60 /* TrimView.swift in Sources */,
				BF93D9A513194376FC298E9D92995CA7 /* UICollectionView+Cells.swift in Sources */,
				A93C25DA0A084476A5740938B25821D0 /* UIColor+Hex.swift in Sources */,
				9F1F873730A9852F3465051778320D6C /* UIColor+Lerp.swift in Sources */,
				02ABB47ED5B92B71365B6A29C01AC31F /* UIColor+Utils.swift in Sources */,
				F9D2ADC958E2FF2329E9E2FB0849F070 /* UIFont+Utils.swift in Sources */,
				B4E130C3A63B664266A56CC14B7FB511 /* UIGestureRecognizer+Active.swift in Sources */,
				A93C4A6D9D585AE0B6EB7E9D6E8C6FDD /* UIImage+Camera.swift in Sources */,
				05CA4ABFB4981DC9DF075B0E975AADB9 /* UIImage+DominantColors.swift in Sources */,
				5DFA8A8F236E0B8A8639A1E38C562B33 /* UIImage+FlipLeftMirrored.swift in Sources */,
				A462EE5C3A5CE297C6754CF60E405CCE /* UIImage+PixelBuffer.swift in Sources */,
				BD24ED1F313CE1EF10A8E2BA3D07B8FC /* UIUpdate.swift in Sources */,
				CE3CECAC94F47B8845ABD4A92D0E47A0 /* UIView+Image.swift in Sources */,
				3CA4CBB7D7F245D61E615941C0AE5CF9 /* UIView+Layout.swift in Sources */,
				3B858E3ED7BC5546188B39B63C44D24F /* UIViewController+Load.swift in Sources */,
				9FC99DD3947E685D211A45C8E0ABCF84 /* URL+Media.swift in Sources */,
				1C6641EBB28AB57C4544DF232E0BD195 /* VideoCompositor.swift in Sources */,
				866E52D56640254CE4D969DFA8FBC368 /* VideoOutputHandler.swift in Sources */,
				B99851E0AF5E2F2ACAD0B66DB8C1FF26 /* ViewTransformations.swift in Sources */,
=======
		7CEAEACAEEF79C8D9B71A63F76791F72 /* Sources */ = {
			isa = PBXSourcesBuildPhase;
			buildActionMask = 2147483647;
			files = (
>>>>>>> 6ebd350a
			);
			runOnlyForDeploymentPostprocessing = 0;
		};
		A1401BD86D886C360D4729830C6BF16E /* Sources */ = {
			isa = PBXSourcesBuildPhase;
			buildActionMask = 2147483647;
			files = (
				D5FAA5ED25EAEE61F6476D63E0CA9894 /* FBSnapshotTestCase-dummy.m in Sources */,
				D607E281B6103D213C2295CE59CC6658 /* FBSnapshotTestCase.m in Sources */,
				5693A08347C5CFEBCEBAA2AED5FADEE1 /* FBSnapshotTestCasePlatform.m in Sources */,
				77963FF7EE2C6BF810466A85D700811E /* FBSnapshotTestController.m in Sources */,
				87D6F8413A7B375C836E57CCAD550A7F /* SwiftSupport.swift in Sources */,
				19F37CC50E23DE48D4345923514B8F98 /* UIApplication+StrictKeyWindow.m in Sources */,
				A457A948F248D2A52CD05F067B0C1367 /* UIImage+Compare.m in Sources */,
				B8ADA30C051A2790FE88BE07CBFFF592 /* UIImage+Diff.m in Sources */,
				CBD39660A2AEA338F8D2CE18BEBECEF9 /* UIImage+Snapshot.m in Sources */,
			);
			runOnlyForDeploymentPostprocessing = 0;
		};
		D3B60A4864F24D5E615EB76C19AB65CC /* Sources */ = {
			isa = PBXSourcesBuildPhase;
			buildActionMask = 2147483647;
			files = (
				89D2DB95C86E53A5C3EBFDA6293C5BA1 /* Pods-KanvasCameraExample-dummy.m in Sources */,
			);
			runOnlyForDeploymentPostprocessing = 0;
		};
		D7066009B029D644C191D40C599FFFDC /* Sources */ = {
			isa = PBXSourcesBuildPhase;
			buildActionMask = 2147483647;
			files = (
				D13B7D234203AAA5D1858CD78C00B12C /* AlphaBlendOpenGLFilter.swift in Sources */,
				93168CBA980D29C4E7B36C12DC57E461 /* Array+Move.swift in Sources */,
				D5509914DF9C9405A3486E18A64D113F /* Array+Object.swift in Sources */,
				C7A94D720648664A93E0344177A281BE /* Array+Rotate.swift in Sources */,
				887CAA40B2EFDB5DC6943EF0AA32D5D6 /* AVAsset+Utils.swift in Sources */,
				E688EF5E47407F3769D8540AEB2921AC /* AVAssetTrack+transform.swift in Sources */,
				2C71E1A9EC0CB2BF566E43E43C8B7A54 /* AVURLAsset+Thumbnail.swift in Sources */,
				8D0482FB9CDB930AD86FEBC20EB67617 /* CALayer+CGImage.swift in Sources */,
				809AEA28E4245A9D144CF788FA984A44 /* CALayer+Color.swift in Sources */,
				411FF72FFC30FF4CD5EEA3CBAD85AB50 /* CALayer+Shadows.swift in Sources */,
				D739CBA6E070ED63E2ECAA778F2C924E /* CameraController.swift in Sources */,
				4117DA49F34E0644A667CD8077960CB8 /* CameraFilterCollectionCell.swift in Sources */,
				A2ABBE5C19A92208293B8D640950C3D5 /* CameraFilterCollectionController.swift in Sources */,
				7FC3A148AED7358A8779BA12147B52D7 /* CameraInputController.swift in Sources */,
				2D8AE53EDDF80850C420AB5021F8D715 /* CameraInputControllerDelegate.swift in Sources */,
				C82D011562DA67BFF3FDFC5B91A681F0 /* CameraInputOutput.swift in Sources */,
				DBB0021DAE0B972F071DCC8A9A1BABFD /* CameraOption.swift in Sources */,
				A9CA86B4EED1BDE0994405EED3B9CD5D /* CameraPermissionsViewController.swift in Sources */,
				16ACCDCC63EBE489E010BDBC04A7CED6 /* CameraPreviewView.swift in Sources */,
				55F38D072B39CB0A7EBB727B616D6811 /* CameraPreviewViewController.swift in Sources */,
				2092681453148EB739D482EC858ABD3A /* CameraRecorder.swift in Sources */,
				814DD02373CD03254D1D6B43E8571BEF /* CameraRecordingProtocol.swift in Sources */,
				90E6A2B72D7F6D8A53F05A5A8681E5E2 /* CameraSegmentHandler.swift in Sources */,
				AA09AD148B3C3ABFBB6E460F858068AC /* CameraSettings.swift in Sources */,
				05225B1C6076E8E14552A54AF333CDFA /* CameraView.swift in Sources */,
				3B940BE53076964A3DF5352B9495FAFA /* CameraZoomHandler.swift in Sources */,
				F8B9C6A09B47501DBDEB725742613326 /* CGPoint+Operators.swift in Sources */,
				07394F0FF3EC13F878A9EB718D001E72 /* CGRect+Center.swift in Sources */,
				4726503D33A1CA0D807CF9E2F8672DEB /* ChromaOpenGLFilter.swift in Sources */,
				BA17601B449CC0291A23BA8020CB4E54 /* CircularImageView.swift in Sources */,
				0B91AAF1DBCBD2DEEDF2FFA8D3456D14 /* ClosedRange+Clamp.swift in Sources */,
				BF4D519AC1406E32B17F72C93D8F58E9 /* ColorCollectionCell.swift in Sources */,
				1A25849DF5561F5BD60F2A0E698D4E67 /* ColorCollectionController.swift in Sources */,
				90D2F3B51EE67F982AAC10457E635FA9 /* ColorCollectionView.swift in Sources */,
				5D1204B5C30754BDB672714972121A1D /* ColorDrop.swift in Sources */,
				6501E258DCB64FB05C80AC5456FF7332 /* ColorPickerController.swift in Sources */,
				3351164B23F4B1CCA9B74D0B20D70CB3 /* ColorPickerView.swift in Sources */,
				30939412B1F51CCF908A2FFE00D5200F /* ColorSelectorController.swift in Sources */,
				89C43EA34EB644DA45C0DB1D0B357788 /* ColorSelectorView.swift in Sources */,
				4277B8FAB80F3D64085B54011DD2E4DF /* ColorThief.swift in Sources */,
				124435BF356727F9F9918FE727B9342B /* ConicalGradientLayer.swift in Sources */,
				B6E618F6733B869B93F0AFCD713378ED /* CVPixelBuffer+copy.swift in Sources */,
				169E01F4FEB390D4F07182ECEA60354B /* CVPixelBuffer+resize.swift in Sources */,
				DFB34FD89408C352A028A2DF9F260148 /* CVPixelBuffer+sampleBuffer.swift in Sources */,
				7F5BAFAD32B4D316412ABEB5D38325A9 /* Device.swift in Sources */,
				A5DC27D09C7AFCD6CFED080C37A097AA /* DimensionsHelper.swift in Sources */,
				44BA220AF1C590154914BE48D434B40D /* DiscreteSlider.swift in Sources */,
				CC106DE3D0A2C4C01AA296B176415DC4 /* DiscreteSliderCollectionCell.swift in Sources */,
				B08A1874BAB4747AFDEECCEE18C96281 /* DiscreteSliderView.swift in Sources */,
				0CDC62849D67A82EF7D2A3C677FB5CFA /* DrawerTabBarCell.swift in Sources */,
				AC85267D4C110AA832249C4745EEB29A /* DrawerTabBarController.swift in Sources */,
				3C6B011803E711B1A752C3D2C60D1420 /* DrawerTabBarOption.swift in Sources */,
				8826701C8D8E789A36AAE97E4D920249 /* DrawerTabBarView.swift in Sources */,
				757136C8F03E15F8564C8C6C39966687 /* DrawingCanvas.swift in Sources */,
				93937DC4246E38BC862FE96B5914F5A5 /* DrawingController.swift in Sources */,
				CCE652BE2CFBFB63809ECC16F65F86FC /* DrawingView.swift in Sources */,
				9C4A7C1214EB807CD59179A61E1D322B /* EasyTipView.swift in Sources */,
				09BEE30D269FDA2E95E5044F70FE44B5 /* EditionMenuCollectionCell.swift in Sources */,
				A4091E3D26058CD5305CE794DDEAA237 /* EditionMenuCollectionController.swift in Sources */,
				B2871492424B91C4CFD1C5B43C8FC402 /* EditionMenuCollectionView.swift in Sources */,
				9104039B0A0036E9CB7017B248C6540B /* EditionOption.swift in Sources */,
				833A7A541102C86B62FDF434CAE5BBB4 /* EditorFilterCollectionCell.swift in Sources */,
				C5DFCA8CF74970F379745E1C0F1704AA /* EditorFilterCollectionController.swift in Sources */,
				C2D40986275D79155835A359A8E49BF1 /* EditorFilterController.swift in Sources */,
				628B9C15E60BBBC7BDF8726CBDB924E7 /* EditorFilterView.swift in Sources */,
				46BDCC460799C03E9777A16699808F17 /* EditorTextController.swift in Sources */,
				6160AAC16026D484A5CB2C8DC4D7A242 /* EditorTextView.swift in Sources */,
				109337EFBA4E0382EF2F6C61AFD6FC6C /* EditorView.swift in Sources */,
				2913647F89DA8FC445E47263935C2F98 /* EditorViewController.swift in Sources */,
				C989056B5A161DC46DC328E9FCCF678C /* EMInterferenceOpenGLFilter.swift in Sources */,
				D9088DB8041DEB920C925BD47FF1CBF1 /* ExtendedButton.swift in Sources */,
				4598E334BFD347CED84D2902B64EF209 /* ExtendedStackView.swift in Sources */,
				C1B4E0A4F911B8AAFD21AF2646E305D7 /* FilmOpenGLFilter.swift in Sources */,
				F6A6DF65272C02EFE3A898529E5872F6 /* FilterCollectionCell.swift in Sources */,
				A20ABDE34FFA417D3F7E98621100B108 /* FilterCollectionInnerCell.swift in Sources */,
				3E40F55F2FABEA08AD3899004D712F06 /* FilterCollectionView.swift in Sources */,
				06F826BDB8F69B9433641922BB6E1F02 /* FilteredInputViewController.swift in Sources */,
				361F1DEC1ADCCABC6C30EE9A6D178AF1 /* FilterFactory.swift in Sources */,
				4CD158658559F4BA14BE026A92736DFD /* FilterItem.swift in Sources */,
				0A5F7E5D233D9F29896603C721C06973 /* FilterProtocol.swift in Sources */,
				577A775F9EFE1A6CB26D3934733B0331 /* FilterSettingsController.swift in Sources */,
				D1A51716DBE6BFE32D451465C4433842 /* FilterSettingsView.swift in Sources */,
				DC52648405336CDA0E60446F6E64EC29 /* FilterType.swift in Sources */,
				0E9CE96E002E59767B9AC1A047E1F768 /* GIFDecoder.swift in Sources */,
				C5DFBD0E4CF91460765111B593C6169F /* GIFEncoder.swift in Sources */,
				31D7AD526EF6C02DB95F8C68AEE20622 /* GifMakerController.swift in Sources */,
				22CBE97C925B01958F01DE0FDD34A1C6 /* GifMakerHandler.swift in Sources */,
				4E2B4D2A2882EBD1C6F41CC01E290F52 /* GifMakerSettings.swift in Sources */,
				DE0A23130CDCCBF00BDDE6CCED768BB0 /* GifMakerView.swift in Sources */,
				E497597296D3671CBAC97040092A2CAE /* GifVideoOutputHandler.swift in Sources */,
				008D6432EC0469586353B5D82C36899B /* GLError.swift in Sources */,
				A74D30A050775E431B416252584F215D /* GLKMatrix4+Unsafe.swift in Sources */,
				60508126A6CCF686F09DE5CA5CED023D /* GLPixelBufferView.swift in Sources */,
				014A8505AFF7BEB4B0E8D2BD1544AC5B /* GLUtilities.swift in Sources */,
				3054AA3475D64B07F9F29C50E67146AE /* GrayscaleOpenGLFilter.swift in Sources */,
				17D7ED945E8AB0C385663D8D4A1CB641 /* GroupOpenGLFilter.swift in Sources */,
				2A40F7515CE67508B41366766F458FD5 /* HorizontalCollectionLayout.swift in Sources */,
				AF5A4CD8840E14C41FF7F03497D9A4F4 /* HorizontalCollectionView.swift in Sources */,
				4D70EADB206F919E822DCF7682DF520F /* IgnoreBackgroundTouchesStackView.swift in Sources */,
				7A0A477B6D525186189D99F790A3188F /* IgnoreTouchesCollectionView.swift in Sources */,
				EE63B4F169AEFFEA758B3856591EFD77 /* IgnoreTouchesView.swift in Sources */,
				EE5BB2379B03FF21A7107D026AD59974 /* ImagePoolOpenGLFilter.swift in Sources */,
				F2C3E37841420A91EF18D545112BCE04 /* ImagePreviewController.swift in Sources */,
				7F4193A457F64A05C226DB90F2C38CF2 /* IndexPath+Order.swift in Sources */,
				215757933111BF6CAB495585CFE7264B /* KanvasCamera-dummy.m in Sources */,
				4A522FB97B144666043E202BB241F0C0 /* KanvasCameraAnalyticsProvider.swift in Sources */,
				6526C845D2983A9053EF9274E9AA862D /* KanvasCameraColors.swift in Sources */,
				98612A6D499B65119236EA7BC8F2DE80 /* KanvasCameraDesign.swift in Sources */,
				C5A1B39451BA81FDCFFA558177B73F01 /* KanvasCameraFonts.swift in Sources */,
				F2914C17915A6BE04DB62520A5E16466 /* KanvasCameraImages.swift in Sources */,
				8360A9270E5B7BFF8A6356823405A3CF /* KanvasCameraStrings.swift in Sources */,
				C4BF78F8FD40ED151640BFBC184337BB /* KanvasCameraTimes.swift in Sources */,
				921EE863A4575D425CAAE23817DADA02 /* KanvasEditorDesign.swift in Sources */,
				2AF70A5BD0D3C7DE0C10FCE4D670430C /* KanvasEditorMenuCollectionCell.swift in Sources */,
				B08AF05976EC056BD3F1D1FC447528FB /* KanvasEditorMenuController.swift in Sources */,
				1C0C7D555759834E8F59AB5F1ADA5DF3 /* KanvasQuickBlogSelectorCoordinating.swift in Sources */,
				B80751874AA58896782D9ADCA83EA909 /* LegoOpenGLFilter.swift in Sources */,
				F84BC95D5502D1210636ECAE1F903B08 /* LightLeaksOpenGLFilter.swift in Sources */,
				A4D8F094C73E088EC8E64D666582934B /* LivePhotoLoader.swift in Sources */,
				D6E773B51C80C85BD98E5D007FB3FAE5 /* LoadingIndicatorView.swift in Sources */,
				6F055B1270044A59EA05AC199452D4D6 /* MainTextView.swift in Sources */,
				4F5B2A38CC68CE786C36BDF1A5329CD2 /* MangaOpenGLFilter.swift in Sources */,
				E648568769E5F91002E0592F0073A45E /* Marker.swift in Sources */,
				E0D0FE6E7FE8809172648059DE74525E /* Math.swift in Sources */,
				9605710905BDD5DC46F1549E84B934F5 /* MediaClip.swift in Sources */,
				18E3C77A7B9AB89A1E326A7EF47378D2 /* MediaClipsCollectionCell.swift in Sources */,
				418B53FB9891DDDABB69D86BF62B1199 /* MediaClipsCollectionController.swift in Sources */,
				F37A5DA2DAD32A36E1A36FF91CA3F3F3 /* MediaClipsCollectionView.swift in Sources */,
				2FC3EDE1E9297528185370CC8B3AB6B0 /* MediaClipsEditorView.swift in Sources */,
				A2AFB8D558C950A9BA6B536CFB2F5C38 /* MediaClipsEditorViewController.swift in Sources */,
				5A061E76D37A057F5E87280921C87FEA /* MediaDrawerController.swift in Sources */,
				253E809C7E4EDF8158C25DF7B09CEE6F /* MediaDrawerView.swift in Sources */,
				88CAD0BF922F5DC17C44B1715AED3E26 /* MediaExporter.swift in Sources */,
				C5D612440B36F33701F3FC10A1E3C498 /* MediaInfo.swift in Sources */,
				D7437464880AD079D100C458935F6CF3 /* MediaPickerButtonView.swift in Sources */,
				A8A89363CA17E1290DF32C5BA06AA834 /* MediaPickerThumbnailFetcher.swift in Sources */,
				F686B5DA8FA2329117C4B7B77907AFF1 /* MediaPickerViewController.swift in Sources */,
				4DEF773B7916B6447506907D49FAFAC6 /* MediaPlayer.swift in Sources */,
				7291EC5973F1357AF47B96F88A303242 /* MediaPlayerController.swift in Sources */,
				327222F3335A969639D17363D32F5EC3 /* MetalContext.swift in Sources */,
				A8DE87DD16A07283A7D21D3C032E73C2 /* MetalFilter.swift in Sources */,
				7AD374560950D088C6A7ADF21294670F /* MetalGroupFilter.swift in Sources */,
				C961B9D42194349DCCBF1F8362F3B5B3 /* MetalPixelBufferView.swift in Sources */,
				198132AF9B1339BBF643212B79DE8722 /* MetalRenderEncoder.swift in Sources */,
				0CFC312FB82D858AECA7CFA9A0B530C8 /* MirrorFourOpenGLFilter.swift in Sources */,
				0CA4CCD320EE706CF6E5397797CE9BA6 /* MirrorTwoOpenGLFilter.swift in Sources */,
				422ED4FF60F080F4F029BEA347D1F134 /* MMCQ.swift in Sources */,
				1A6EF360568E383E987F0CC6BAABC341 /* ModeButtonView.swift in Sources */,
				48275BD96703EAB17048AC69B24B6544 /* ModeSelectorAndShootController.swift in Sources */,
				67DAA80844FC817FBB9D3ECA91AC3E57 /* ModeSelectorAndShootView.swift in Sources */,
				C6C1F47E98512DFB6F8843BD68F65728 /* MovableView.swift in Sources */,
				E799388839C163367B11E448AA018613 /* MovableViewCanvas.swift in Sources */,
				82F97C432603A9AE19FF98388FCBF81E /* MovableViewInnerElement.swift in Sources */,
				7B447352A67E97CECE5342F84E492C20 /* MTLDevice+KanvasCamera.swift in Sources */,
				FE25ABACC46CBA5C6BE862559575B75A /* NumTypes+Conversion.swift in Sources */,
				0C12ADC0A7C8B3D34843D7012F377693 /* OpenGLFilter.swift in Sources */,
				D73D9F2922E9A64EF731B15CFE9E166F /* OptionsController.swift in Sources */,
				1E337BA40FB7262E6D700B19AE6B0118 /* OptionSelectorCell.swift in Sources */,
				EA3B702EADA38F0B5E84C7E85DA32250 /* OptionSelectorController.swift in Sources */,
				9B46D3703B86FCD25F4FC0BBA96D3B3E /* OptionSelectorItem.swift in Sources */,
				B856CA72D4A5A205BC443456A886C69A /* OptionSelectorView.swift in Sources */,
				58CF7C3BCEA688298C462DE7CB700377 /* OptionsStackView.swift in Sources */,
				D4D2876DADC5393B0203A1CDA486B1A5 /* OptionView.swift in Sources */,
				42241456A209A45510634D59D159D437 /* Pencil.swift in Sources */,
				E744D5020ADA635366BDFE91B580B13A /* PhotoOutputHandler.swift in Sources */,
				2866F913F7D490FB466B38E219624859 /* PixelBufferView.swift in Sources */,
				4A3237038F1579853F0529A09A86BC31 /* PlasmaOpenGLFilter.swift in Sources */,
				A2BAB71031B841087C822AE73828E032 /* PlaybackOption.swift in Sources */,
				D59F331308340FB2DBCA97F3C14F932F /* Queue.swift in Sources */,
				E81F13E52FF2D3E4CF1EF53079E20166 /* RaveOpenGLFilter.swift in Sources */,
				D7318F91E69B4ADE7FCB2E0FE13EB562 /* Renderer.swift in Sources */,
				F07A8B63518EE5FA1D7519A39FE842F2 /* Rendering.swift in Sources */,
				3ECFD387A3BEE8DA09B9C571D04A7978 /* RGBA.swift in Sources */,
				6B24EFC5FEB20C09EDEE845C774E8DAD /* RGBOpenGLFilter.swift in Sources */,
				E1A2666C49BF79AB20663B45431AA733 /* RoundedTexture.swift in Sources */,
				87A0C6E97EA714F33613A5D7D8F8C8B5 /* ScrollHandler.swift in Sources */,
				023B75E65E7E433196EF5E6DA5933EEF /* Shader.swift in Sources */,
				62C6C84F7084F3E2AD770E25E206D3C8 /* Sharpie.swift in Sources */,
				35A726DCBE2666878432EB10E5686413 /* ShootButtonView.swift in Sources */,
				34492C69ABF6B2430592BD761404D1E9 /* SliderView.swift in Sources */,
				18DFC13F610777989D5AEB20F6B69D11 /* SpeedController.swift in Sources */,
				A31B775CF34F747B8CFF45E92DCDAD93 /* SpeedView.swift in Sources */,
				72121EEB8C56DF1D726BA5478E6C5B5A /* StaggeredGridLayout.swift in Sources */,
				B13A4B430357686D359AFDA894F418AE /* Sticker.swift in Sources */,
				C22AAB9831A43ECE31DCFB88CFF86EF8 /* StickerCollectionCell.swift in Sources */,
				2CBF41F720FBCB7B78A242E1E64E4789 /* StickerCollectionController.swift in Sources */,
				C940EE530311FBE4FA331E2744F9C78F /* StickerCollectionView.swift in Sources */,
				CEF7357E63AF1271D5D4937E4725C531 /* StickerLoader.swift in Sources */,
				6817E9411178DC4B7EDC592E67752788 /* StickerMenuController.swift in Sources */,
				1D157FD86D610C9BC93A1AC2360918A1 /* StickerMenuView.swift in Sources */,
				51A6D822D92D5007899DEB0477A7B8C1 /* StickerProvider.swift in Sources */,
				60B4F01667CB3CED693C635F6AA1D22E /* StickerType.swift in Sources */,
				22AE5E2E414B760D9D0E81C48327809D /* StickerTypeCollectionCell.swift in Sources */,
				228D63EB1AB4A325095A8D55956A37B1 /* StickerTypeCollectionController.swift in Sources */,
				FFAF8FDB5FB5587A0176A62091E115AB /* StickerTypeCollectionView.swift in Sources */,
				973E9C6F300ACACE5E44058BE4764CD4 /* String+UTF16Substring.swift in Sources */,
				FE69B1DCFF647C5499F9871384DBE75C /* StrokeSelectorController.swift in Sources */,
				49D8E4801250677A8114525BAC647214 /* StrokeSelectorView.swift in Sources */,
				3E6D47ABCB9B50B857F52BEAF7C72C74 /* StylableImageView.swift in Sources */,
				DB88A06EED688059BCBEBB667FFD47A4 /* StylableTextView.swift in Sources */,
				610F9E41E7387FD017FBDF07E78D4933 /* StyleMenuCell.swift in Sources */,
				8ECC0975564AB7C1299E6A97B345F215 /* StyleMenuController.swift in Sources */,
				60FDD58D36B2D095386E9EFACB7F4F52 /* StyleMenuExpandCell.swift in Sources */,
				00B62E133001B16CE5B311796E45B5A4 /* StyleMenuRoundedLabel.swift in Sources */,
				678A114D19A06D98C49EC22C316629DB /* StyleMenuView.swift in Sources */,
				7B41F305769D1BB2F7150B0BF4E7B4B5 /* Synchronized.swift in Sources */,
				362D6DD7526C9CE105E63578E7517655 /* TextOptions.swift in Sources */,
				5B0F5D77C7FC1C13C2A38BE9AD698346 /* Texture.swift in Sources */,
				4034007CB671957C10D706463891DCB8 /* TextureSelectorController.swift in Sources */,
				B7D7E312768CFEBBAEAE2369F70AA698 /* TextureSelectorView.swift in Sources */,
				9F626862CC71D9D6E0A4A1337277E5DE /* ThumbnailCollectionCell.swift in Sources */,
				53C9EC65B1C33AF22A3B0156E2C0C6B7 /* ThumbnailCollectionController.swift in Sources */,
				DAD021603B68F5DBA2EA8E194C0B2DE5 /* ThumbnailCollectionView.swift in Sources */,
				BBC810E4C647C59C35CDBC194563C40E /* ThumbnailCollectionViewLayout.swift in Sources */,
				C8C3003BA81ABD4EAF8662963DE21054 /* TimeIndicator.swift in Sources */,
				94CEA15DB4712DA7B489510B1D13C4F5 /* ToonOpenGLFilter.swift in Sources */,
				CA8F911AA7903FC817A035EFFC31BC8E /* TrashView.swift in Sources */,
				B95109AF2EE02229305C27ABCF1C34CE /* TrimArea.swift in Sources */,
				53EF6CF87EA30A3CC955B05237F8B614 /* TrimController.swift in Sources */,
				D093F3896066FDAEF81FBD5D25D73BC2 /* TrimView.swift in Sources */,
				71A92DE520DABF95BF3B15051E36C866 /* UICollectionView+Cells.swift in Sources */,
				A2E68BE4A702313E1BA1A04B4FFCB89D /* UIColor+Hex.swift in Sources */,
				6BD1B23F77F16D7E5B05F3A0D239C31C /* UIColor+Lerp.swift in Sources */,
				27C7065287CCCF305A73208AB1B0428C /* UIColor+Utils.swift in Sources */,
				61F68219FF441F1F57A05EEECCC9468C /* UIFont+Utils.swift in Sources */,
				3D5AE6E32909A706658D434BCCE2CF31 /* UIGestureRecognizer+Active.swift in Sources */,
				FE4BD31287DF65F96C2A8BBF6A6113D4 /* UIImage+Camera.swift in Sources */,
				36E1D07DF2D43D4709F8C13CA61E1328 /* UIImage+DominantColors.swift in Sources */,
				57903E5260911F75FE54D471218FA74C /* UIImage+FlipLeftMirrored.swift in Sources */,
				1D79E3BFED09BBD2DEF4CCD6AB939D45 /* UIImage+PixelBuffer.swift in Sources */,
				89D79B314F855E23FDDB0679B44D42FD /* UIImage+Shape.swift in Sources */,
				C14E40632AB693906EBB7A9FB03DCDBF /* UIUpdate.swift in Sources */,
				C77BFD1252CB16D5D604CF07FB835C31 /* UIView+Image.swift in Sources */,
				5A0590A0F1D7AA498A0D7A493D0ACD51 /* UIView+Layout.swift in Sources */,
				F13C2979C49948AB397DF88DA4893A44 /* UIViewController+Load.swift in Sources */,
				F65156FA6E2934B066DF721D498D7701 /* URL+Media.swift in Sources */,
				71316FA7F1FA40CC588D8423E5604913 /* VideoCompositor.swift in Sources */,
				081DA33AB88171406F26E1F8E345F16A /* VideoOutputHandler.swift in Sources */,
				F47A2AF21D628F02FFE37738E8CA91B4 /* ViewTransformations.swift in Sources */,
			);
			runOnlyForDeploymentPostprocessing = 0;
		};
/* End PBXSourcesBuildPhase section */

/* Begin PBXTargetDependency section */
<<<<<<< HEAD
		382E164D700D1258E49E6D18D7DA27DB /* PBXTargetDependency */ = {
			isa = PBXTargetDependency;
			name = KanvasCamera;
			target = EEA7BBCE1AEABC4574550F0FCA071779 /* KanvasCamera */;
			targetProxy = BB35E3F9831FAC76FF68652CDBE285F5 /* PBXContainerItemProxy */;
		};
		8337327E1F54A6633C63038A64384AD8 /* PBXTargetDependency */ = {
			isa = PBXTargetDependency;
			name = "Pods-KanvasCameraExample";
			target = BDB175D784A4B1E7FCB709777D7A6ADF /* Pods-KanvasCameraExample */;
			targetProxy = FA6B9BF9465F2B1FB7DF6DBF746684BE /* PBXContainerItemProxy */;
		};
		C9FE2B484307DF6943E17542AE303DEB /* PBXTargetDependency */ = {
			isa = PBXTargetDependency;
			name = FBSnapshotTestCase;
			target = 98A98149697C80CEF8D5772791E92E66 /* FBSnapshotTestCase */;
			targetProxy = 7794BA4FDE9EB8B4A7764D367D10672C /* PBXContainerItemProxy */;
		};
		E5B42499CDD71C23652F321410A3B6DF /* PBXTargetDependency */ = {
			isa = PBXTargetDependency;
			name = "KanvasCamera-KanvasCamera";
			target = 63A66EDDAEF8A5521205B4F823F1D6AB /* KanvasCamera-KanvasCamera */;
			targetProxy = B95B69FE77541EFA284D8E66E6379F70 /* PBXContainerItemProxy */;
=======
		5B3158D81F27E63EF86DD3A5C06F5F8E /* PBXTargetDependency */ = {
			isa = PBXTargetDependency;
			name = KanvasCamera;
			target = EEA7BBCE1AEABC4574550F0FCA071779 /* KanvasCamera */;
			targetProxy = 7A427FF89182D00BBF037424E8BB7072 /* PBXContainerItemProxy */;
		};
		A400E9DC31FD74DDB1F68CA56535029B /* PBXTargetDependency */ = {
			isa = PBXTargetDependency;
			name = "KanvasCamera-KanvasCamera";
			target = 63A66EDDAEF8A5521205B4F823F1D6AB /* KanvasCamera-KanvasCamera */;
			targetProxy = F626749CA8594540BB44F48910E4E2C0 /* PBXContainerItemProxy */;
		};
		B934EC3B36975CA38460668024FB1F36 /* PBXTargetDependency */ = {
			isa = PBXTargetDependency;
			name = FBSnapshotTestCase;
			target = 98A98149697C80CEF8D5772791E92E66 /* FBSnapshotTestCase */;
			targetProxy = 62917134D84FAF753D470A6CFC4F7577 /* PBXContainerItemProxy */;
		};
		EF2F3DB009F837890859039BA30E8852 /* PBXTargetDependency */ = {
			isa = PBXTargetDependency;
			name = "Pods-KanvasCameraExample";
			target = BDB175D784A4B1E7FCB709777D7A6ADF /* Pods-KanvasCameraExample */;
			targetProxy = E5FE0C729EAA14512E17D65CC17FA6AF /* PBXContainerItemProxy */;
>>>>>>> 6ebd350a
		};
/* End PBXTargetDependency section */

/* Begin XCBuildConfiguration section */
		08F6008AF853A0C227807DBFCE400F16 /* Debug */ = {
			isa = XCBuildConfiguration;
			baseConfigurationReference = C9CD662427AAA2F5C0851CCF513711B6 /* FBSnapshotTestCase.debug.xcconfig */;
			buildSettings = {
				"CODE_SIGN_IDENTITY[sdk=appletvos*]" = "";
				"CODE_SIGN_IDENTITY[sdk=iphoneos*]" = "";
				"CODE_SIGN_IDENTITY[sdk=watchos*]" = "";
				GCC_PREFIX_HEADER = "Target Support Files/FBSnapshotTestCase/FBSnapshotTestCase-prefix.pch";
				IPHONEOS_DEPLOYMENT_TARGET = 7.0;
				MODULEMAP_FILE = Headers/Public/FBSnapshotTestCase/FBSnapshotTestCase.modulemap;
				OTHER_LDFLAGS = "";
				OTHER_LIBTOOLFLAGS = "";
				PRIVATE_HEADERS_FOLDER_PATH = "";
				PRODUCT_MODULE_NAME = FBSnapshotTestCase;
				PRODUCT_NAME = FBSnapshotTestCase;
				PUBLIC_HEADERS_FOLDER_PATH = "";
				SDKROOT = iphoneos;
				SKIP_INSTALL = YES;
				SWIFT_ACTIVE_COMPILATION_CONDITIONS = "$(inherited) ";
				SWIFT_VERSION = 4.2;
				TARGETED_DEVICE_FAMILY = "1,2";
			};
			name = Debug;
		};
		0B14F7396E4C11CC96FCDD22459208DA /* Release */ = {
			isa = XCBuildConfiguration;
			baseConfigurationReference = 9B10F5BD017E13A1643B28881D3A29B5 /* KanvasCamera.release.xcconfig */;
			buildSettings = {
				CLANG_ENABLE_OBJC_WEAK = NO;
				"CODE_SIGN_IDENTITY[sdk=appletvos*]" = "";
				"CODE_SIGN_IDENTITY[sdk=iphoneos*]" = "";
				"CODE_SIGN_IDENTITY[sdk=watchos*]" = "";
				GCC_PREFIX_HEADER = "Target Support Files/KanvasCamera/KanvasCamera-prefix.pch";
				IPHONEOS_DEPLOYMENT_TARGET = 13.0;
				MODULEMAP_FILE = Headers/Public/KanvasCamera/KanvasCamera.modulemap;
				OTHER_LDFLAGS = "";
				OTHER_LIBTOOLFLAGS = "";
				PRIVATE_HEADERS_FOLDER_PATH = "";
				PRODUCT_MODULE_NAME = KanvasCamera;
				PRODUCT_NAME = KanvasCamera;
				PUBLIC_HEADERS_FOLDER_PATH = "";
				SDKROOT = iphoneos;
				SKIP_INSTALL = YES;
				SWIFT_ACTIVE_COMPILATION_CONDITIONS = "$(inherited) ";
				SWIFT_VERSION = 4.2;
				TARGETED_DEVICE_FAMILY = "1,2";
				VALIDATE_PRODUCT = YES;
			};
			name = Release;
		};
		1A0B50929416DFCBE1E82112C3CD7954 /* Release */ = {
			isa = XCBuildConfiguration;
			baseConfigurationReference = A573ED1BAAC5EEC68D6AFA48BD54C79D /* Pods-KanvasCameraExample.release.xcconfig */;
			buildSettings = {
				ALWAYS_EMBED_SWIFT_STANDARD_LIBRARIES = NO;
				CLANG_ENABLE_OBJC_WEAK = NO;
				"CODE_SIGN_IDENTITY[sdk=appletvos*]" = "";
				"CODE_SIGN_IDENTITY[sdk=iphoneos*]" = "";
				"CODE_SIGN_IDENTITY[sdk=watchos*]" = "";
				IPHONEOS_DEPLOYMENT_TARGET = 13.0;
				MACH_O_TYPE = staticlib;
				MODULEMAP_FILE = "Target Support Files/Pods-KanvasCameraExample/Pods-KanvasCameraExample.modulemap";
				OTHER_LDFLAGS = "";
				OTHER_LIBTOOLFLAGS = "";
				PODS_ROOT = "$(SRCROOT)";
				PRODUCT_BUNDLE_IDENTIFIER = "org.cocoapods.${PRODUCT_NAME:rfc1034identifier}";
				SDKROOT = iphoneos;
				SKIP_INSTALL = YES;
				TARGETED_DEVICE_FAMILY = "1,2";
				VALIDATE_PRODUCT = YES;
			};
			name = Release;
		};
		5F4CC2081C72CB9EF09D48FF57F307EA /* Debug */ = {
			isa = XCBuildConfiguration;
			baseConfigurationReference = 87F968DFDAC351BDE68AB0020E3B5812 /* Pods-KanvasCameraExample.debug.xcconfig */;
			buildSettings = {
				ALWAYS_EMBED_SWIFT_STANDARD_LIBRARIES = NO;
				CLANG_ENABLE_OBJC_WEAK = NO;
				"CODE_SIGN_IDENTITY[sdk=appletvos*]" = "";
				"CODE_SIGN_IDENTITY[sdk=iphoneos*]" = "";
				"CODE_SIGN_IDENTITY[sdk=watchos*]" = "";
				IPHONEOS_DEPLOYMENT_TARGET = 13.0;
				MACH_O_TYPE = staticlib;
				MODULEMAP_FILE = "Target Support Files/Pods-KanvasCameraExample/Pods-KanvasCameraExample.modulemap";
				OTHER_LDFLAGS = "";
				OTHER_LIBTOOLFLAGS = "";
				PODS_ROOT = "$(SRCROOT)";
				PRODUCT_BUNDLE_IDENTIFIER = "org.cocoapods.${PRODUCT_NAME:rfc1034identifier}";
				SDKROOT = iphoneos;
				SKIP_INSTALL = YES;
				TARGETED_DEVICE_FAMILY = "1,2";
			};
			name = Debug;
		};
		825DC7F7DFAA3CA1FF1599BE4031EF0F /* Debug */ = {
			isa = XCBuildConfiguration;
			baseConfigurationReference = AA0C30AD335AE29FEC01366768860883 /* KanvasCamera.debug.xcconfig */;
			buildSettings = {
				CLANG_ENABLE_OBJC_WEAK = NO;
				"CODE_SIGN_IDENTITY[sdk=appletvos*]" = "";
				"CODE_SIGN_IDENTITY[sdk=iphoneos*]" = "";
				"CODE_SIGN_IDENTITY[sdk=watchos*]" = "";
				GCC_PREFIX_HEADER = "Target Support Files/KanvasCamera/KanvasCamera-prefix.pch";
				IPHONEOS_DEPLOYMENT_TARGET = 13.0;
				MODULEMAP_FILE = Headers/Public/KanvasCamera/KanvasCamera.modulemap;
				OTHER_LDFLAGS = "";
				OTHER_LIBTOOLFLAGS = "";
				PRIVATE_HEADERS_FOLDER_PATH = "";
				PRODUCT_MODULE_NAME = KanvasCamera;
				PRODUCT_NAME = KanvasCamera;
				PUBLIC_HEADERS_FOLDER_PATH = "";
				SDKROOT = iphoneos;
				SKIP_INSTALL = YES;
				SWIFT_ACTIVE_COMPILATION_CONDITIONS = "$(inherited) ";
				SWIFT_VERSION = 4.2;
				TARGETED_DEVICE_FAMILY = "1,2";
			};
			name = Debug;
		};
		8C7FC025747B55D46DDEDEE5F4DFD2F2 /* Release */ = {
			isa = XCBuildConfiguration;
			buildSettings = {
				ALWAYS_SEARCH_USER_PATHS = NO;
				CLANG_ANALYZER_NONNULL = YES;
				CLANG_ANALYZER_NUMBER_OBJECT_CONVERSION = YES_AGGRESSIVE;
				CLANG_CXX_LANGUAGE_STANDARD = "gnu++14";
				CLANG_CXX_LIBRARY = "libc++";
				CLANG_ENABLE_MODULES = YES;
				CLANG_ENABLE_OBJC_ARC = YES;
				CLANG_ENABLE_OBJC_WEAK = YES;
				CLANG_WARN_BLOCK_CAPTURE_AUTORELEASING = YES;
				CLANG_WARN_BOOL_CONVERSION = YES;
				CLANG_WARN_COMMA = YES;
				CLANG_WARN_CONSTANT_CONVERSION = YES;
				CLANG_WARN_DEPRECATED_OBJC_IMPLEMENTATIONS = YES;
				CLANG_WARN_DIRECT_OBJC_ISA_USAGE = YES_ERROR;
				CLANG_WARN_DOCUMENTATION_COMMENTS = YES;
				CLANG_WARN_EMPTY_BODY = YES;
				CLANG_WARN_ENUM_CONVERSION = YES;
				CLANG_WARN_INFINITE_RECURSION = YES;
				CLANG_WARN_INT_CONVERSION = YES;
				CLANG_WARN_NON_LITERAL_NULL_CONVERSION = YES;
				CLANG_WARN_OBJC_IMPLICIT_RETAIN_SELF = YES;
				CLANG_WARN_OBJC_LITERAL_CONVERSION = YES;
				CLANG_WARN_OBJC_ROOT_CLASS = YES_ERROR;
				CLANG_WARN_QUOTED_INCLUDE_IN_FRAMEWORK_HEADER = YES;
				CLANG_WARN_RANGE_LOOP_ANALYSIS = YES;
				CLANG_WARN_STRICT_PROTOTYPES = YES;
				CLANG_WARN_SUSPICIOUS_MOVE = YES;
				CLANG_WARN_UNGUARDED_AVAILABILITY = YES_AGGRESSIVE;
				CLANG_WARN_UNREACHABLE_CODE = YES;
				CLANG_WARN__DUPLICATE_METHOD_MATCH = YES;
				COPY_PHASE_STRIP = NO;
				DEBUG_INFORMATION_FORMAT = "dwarf-with-dsym";
				ENABLE_NS_ASSERTIONS = NO;
				ENABLE_STRICT_OBJC_MSGSEND = YES;
				GCC_C_LANGUAGE_STANDARD = gnu11;
				GCC_NO_COMMON_BLOCKS = YES;
				GCC_PREPROCESSOR_DEFINITIONS = (
					"POD_CONFIGURATION_RELEASE=1",
					"$(inherited)",
				);
				GCC_WARN_64_TO_32_BIT_CONVERSION = YES;
				GCC_WARN_ABOUT_RETURN_TYPE = YES_ERROR;
				GCC_WARN_UNDECLARED_SELECTOR = YES;
				GCC_WARN_UNINITIALIZED_AUTOS = YES_AGGRESSIVE;
				GCC_WARN_UNUSED_FUNCTION = YES;
				GCC_WARN_UNUSED_VARIABLE = YES;
				IPHONEOS_DEPLOYMENT_TARGET = 13.0;
				MTL_ENABLE_DEBUG_INFO = NO;
				MTL_FAST_MATH = YES;
				PRODUCT_NAME = "$(TARGET_NAME)";
				STRIP_INSTALLED_PRODUCT = NO;
				SWIFT_COMPILATION_MODE = wholemodule;
				SWIFT_OPTIMIZATION_LEVEL = "-O";
				SWIFT_VERSION = 5.0;
				SYMROOT = "${SRCROOT}/../build";
			};
			name = Release;
		};
<<<<<<< HEAD
		3C384206BB165FAA6C08C3CB1EFEE6C8 /* Debug */ = {
			isa = XCBuildConfiguration;
			baseConfigurationReference = 87F968DFDAC351BDE68AB0020E3B5812 /* Pods-KanvasCameraExample.debug.xcconfig */;
=======
		B46CA45C46D4A85DBCC33F06707830BE /* Release */ = {
			isa = XCBuildConfiguration;
			baseConfigurationReference = 9B10F5BD017E13A1643B28881D3A29B5 /* KanvasCamera.release.xcconfig */;
			buildSettings = {
				CONFIGURATION_BUILD_DIR = "$(BUILD_DIR)/$(CONFIGURATION)$(EFFECTIVE_PLATFORM_NAME)/KanvasCamera";
				IBSC_MODULE = KanvasCamera;
				INFOPLIST_FILE = "Target Support Files/KanvasCamera/ResourceBundle-KanvasCamera-KanvasCamera-Info.plist";
				IPHONEOS_DEPLOYMENT_TARGET = 13.0;
				PRODUCT_NAME = KanvasCamera;
				SDKROOT = iphoneos;
				SKIP_INSTALL = YES;
				TARGETED_DEVICE_FAMILY = "1,2";
				WRAPPER_EXTENSION = bundle;
			};
			name = Release;
		};
		CEE41C7266834BE63E5D467C23D449D2 /* Release */ = {
			isa = XCBuildConfiguration;
			baseConfigurationReference = 72BC6172444BC8896A7DD17D385D81BE /* Pods-KanvasCameraExampleTests.release.xcconfig */;
>>>>>>> 6ebd350a
			buildSettings = {
				ALWAYS_EMBED_SWIFT_STANDARD_LIBRARIES = NO;
				CLANG_ENABLE_OBJC_WEAK = NO;
				"CODE_SIGN_IDENTITY[sdk=appletvos*]" = "";
				"CODE_SIGN_IDENTITY[sdk=iphoneos*]" = "";
				"CODE_SIGN_IDENTITY[sdk=watchos*]" = "";
<<<<<<< HEAD
				IPHONEOS_DEPLOYMENT_TARGET = 12.0;
				MACH_O_TYPE = staticlib;
				MODULEMAP_FILE = "Target Support Files/Pods-KanvasCameraExample/Pods-KanvasCameraExample.modulemap";
=======
				IPHONEOS_DEPLOYMENT_TARGET = 13.0;
				MACH_O_TYPE = staticlib;
				MODULEMAP_FILE = "Target Support Files/Pods-KanvasCameraExampleTests/Pods-KanvasCameraExampleTests.modulemap";
>>>>>>> 6ebd350a
				OTHER_LDFLAGS = "";
				OTHER_LIBTOOLFLAGS = "";
				PODS_ROOT = "$(SRCROOT)";
				PRODUCT_BUNDLE_IDENTIFIER = "org.cocoapods.${PRODUCT_NAME:rfc1034identifier}";
				SDKROOT = iphoneos;
				SKIP_INSTALL = YES;
				TARGETED_DEVICE_FAMILY = "1,2";
				VALIDATE_PRODUCT = YES;
			};
			name = Release;
		};
<<<<<<< HEAD
		3C53008C3484E651578B52D18B4935B9 /* Debug */ = {
			isa = XCBuildConfiguration;
			baseConfigurationReference = 2645AA8650E1CDD4D9189E99950B5BA8 /* KanvasCamera.debug.xcconfig */;
			buildSettings = {
				CONFIGURATION_BUILD_DIR = "$(BUILD_DIR)/$(CONFIGURATION)$(EFFECTIVE_PLATFORM_NAME)/KanvasCamera";
				IBSC_MODULE = KanvasCamera;
				INFOPLIST_FILE = "Target Support Files/KanvasCamera/ResourceBundle-KanvasCamera-KanvasCamera-Info.plist";
				IPHONEOS_DEPLOYMENT_TARGET = 12.0;
				PRODUCT_NAME = KanvasCamera;
=======
		D99D9F6BA7D9B82234BE256ABAFDBEE6 /* Debug */ = {
			isa = XCBuildConfiguration;
			baseConfigurationReference = 888D1107ADA0E7FEBD72F2B681538E93 /* Pods-KanvasCameraExampleTests.debug.xcconfig */;
			buildSettings = {
				ALWAYS_EMBED_SWIFT_STANDARD_LIBRARIES = NO;
				CLANG_ENABLE_OBJC_WEAK = NO;
				"CODE_SIGN_IDENTITY[sdk=appletvos*]" = "";
				"CODE_SIGN_IDENTITY[sdk=iphoneos*]" = "";
				"CODE_SIGN_IDENTITY[sdk=watchos*]" = "";
				IPHONEOS_DEPLOYMENT_TARGET = 13.0;
				MACH_O_TYPE = staticlib;
				MODULEMAP_FILE = "Target Support Files/Pods-KanvasCameraExampleTests/Pods-KanvasCameraExampleTests.modulemap";
				OTHER_LDFLAGS = "";
				OTHER_LIBTOOLFLAGS = "";
				PODS_ROOT = "$(SRCROOT)";
				PRODUCT_BUNDLE_IDENTIFIER = "org.cocoapods.${PRODUCT_NAME:rfc1034identifier}";
>>>>>>> 6ebd350a
				SDKROOT = iphoneos;
				SKIP_INSTALL = YES;
				TARGETED_DEVICE_FAMILY = "1,2";
				WRAPPER_EXTENSION = bundle;
			};
			name = Debug;
		};
		E8EAE758199F5B6407B6FC8936B4F1E9 /* Release */ = {
			isa = XCBuildConfiguration;
			baseConfigurationReference = 2A7ACE86E11820EF38C71EEBEC340E31 /* FBSnapshotTestCase.release.xcconfig */;
			buildSettings = {
				"CODE_SIGN_IDENTITY[sdk=appletvos*]" = "";
				"CODE_SIGN_IDENTITY[sdk=iphoneos*]" = "";
				"CODE_SIGN_IDENTITY[sdk=watchos*]" = "";
				GCC_PREFIX_HEADER = "Target Support Files/FBSnapshotTestCase/FBSnapshotTestCase-prefix.pch";
				IPHONEOS_DEPLOYMENT_TARGET = 7.0;
				MODULEMAP_FILE = Headers/Public/FBSnapshotTestCase/FBSnapshotTestCase.modulemap;
				OTHER_LDFLAGS = "";
				OTHER_LIBTOOLFLAGS = "";
				PRIVATE_HEADERS_FOLDER_PATH = "";
				PRODUCT_MODULE_NAME = FBSnapshotTestCase;
				PRODUCT_NAME = FBSnapshotTestCase;
				PUBLIC_HEADERS_FOLDER_PATH = "";
				SDKROOT = iphoneos;
				SKIP_INSTALL = YES;
				SWIFT_ACTIVE_COMPILATION_CONDITIONS = "$(inherited) ";
				SWIFT_VERSION = 4.2;
				TARGETED_DEVICE_FAMILY = "1,2";
				VALIDATE_PRODUCT = YES;
			};
			name = Release;
		};
		EEF25CDFE5981495667B2EF4925DC0C9 /* Debug */ = {
			isa = XCBuildConfiguration;
			buildSettings = {
				ALWAYS_SEARCH_USER_PATHS = NO;
				CLANG_ANALYZER_NONNULL = YES;
				CLANG_ANALYZER_NUMBER_OBJECT_CONVERSION = YES_AGGRESSIVE;
				CLANG_CXX_LANGUAGE_STANDARD = "gnu++14";
				CLANG_CXX_LIBRARY = "libc++";
				CLANG_ENABLE_MODULES = YES;
				CLANG_ENABLE_OBJC_ARC = YES;
				CLANG_ENABLE_OBJC_WEAK = YES;
				CLANG_WARN_BLOCK_CAPTURE_AUTORELEASING = YES;
				CLANG_WARN_BOOL_CONVERSION = YES;
				CLANG_WARN_COMMA = YES;
				CLANG_WARN_CONSTANT_CONVERSION = YES;
				CLANG_WARN_DEPRECATED_OBJC_IMPLEMENTATIONS = YES;
				CLANG_WARN_DIRECT_OBJC_ISA_USAGE = YES_ERROR;
				CLANG_WARN_DOCUMENTATION_COMMENTS = YES;
				CLANG_WARN_EMPTY_BODY = YES;
				CLANG_WARN_ENUM_CONVERSION = YES;
				CLANG_WARN_INFINITE_RECURSION = YES;
				CLANG_WARN_INT_CONVERSION = YES;
				CLANG_WARN_NON_LITERAL_NULL_CONVERSION = YES;
				CLANG_WARN_OBJC_IMPLICIT_RETAIN_SELF = YES;
				CLANG_WARN_OBJC_LITERAL_CONVERSION = YES;
				CLANG_WARN_OBJC_ROOT_CLASS = YES_ERROR;
				CLANG_WARN_QUOTED_INCLUDE_IN_FRAMEWORK_HEADER = YES;
				CLANG_WARN_RANGE_LOOP_ANALYSIS = YES;
				CLANG_WARN_STRICT_PROTOTYPES = YES;
				CLANG_WARN_SUSPICIOUS_MOVE = YES;
				CLANG_WARN_UNGUARDED_AVAILABILITY = YES_AGGRESSIVE;
				CLANG_WARN_UNREACHABLE_CODE = YES;
				CLANG_WARN__DUPLICATE_METHOD_MATCH = YES;
				COPY_PHASE_STRIP = NO;
				DEBUG_INFORMATION_FORMAT = dwarf;
				ENABLE_STRICT_OBJC_MSGSEND = YES;
				ENABLE_TESTABILITY = YES;
				GCC_C_LANGUAGE_STANDARD = gnu11;
				GCC_DYNAMIC_NO_PIC = NO;
				GCC_NO_COMMON_BLOCKS = YES;
				GCC_OPTIMIZATION_LEVEL = 0;
				GCC_PREPROCESSOR_DEFINITIONS = (
					"POD_CONFIGURATION_DEBUG=1",
					"DEBUG=1",
					"$(inherited)",
				);
				GCC_WARN_64_TO_32_BIT_CONVERSION = YES;
				GCC_WARN_ABOUT_RETURN_TYPE = YES_ERROR;
				GCC_WARN_UNDECLARED_SELECTOR = YES;
				GCC_WARN_UNINITIALIZED_AUTOS = YES_AGGRESSIVE;
				GCC_WARN_UNUSED_FUNCTION = YES;
				GCC_WARN_UNUSED_VARIABLE = YES;
				IPHONEOS_DEPLOYMENT_TARGET = 13.0;
				MTL_ENABLE_DEBUG_INFO = INCLUDE_SOURCE;
				MTL_FAST_MATH = YES;
				ONLY_ACTIVE_ARCH = YES;
				PRODUCT_NAME = "$(TARGET_NAME)";
				STRIP_INSTALLED_PRODUCT = NO;
				SWIFT_ACTIVE_COMPILATION_CONDITIONS = DEBUG;
				SWIFT_OPTIMIZATION_LEVEL = "-Onone";
				SWIFT_VERSION = 5.0;
				SYMROOT = "${SRCROOT}/../build";
			};
			name = Debug;
		};
<<<<<<< HEAD
		60C3BA6DEB717190D117A49DBF1AD00B /* Release */ = {
			isa = XCBuildConfiguration;
			baseConfigurationReference = 72BC6172444BC8896A7DD17D385D81BE /* Pods-KanvasCameraExampleTests.release.xcconfig */;
			buildSettings = {
				ALWAYS_EMBED_SWIFT_STANDARD_LIBRARIES = NO;
				CLANG_ENABLE_OBJC_WEAK = NO;
				"CODE_SIGN_IDENTITY[sdk=appletvos*]" = "";
				"CODE_SIGN_IDENTITY[sdk=iphoneos*]" = "";
				"CODE_SIGN_IDENTITY[sdk=watchos*]" = "";
				IPHONEOS_DEPLOYMENT_TARGET = 12.0;
				MACH_O_TYPE = staticlib;
				MODULEMAP_FILE = "Target Support Files/Pods-KanvasCameraExampleTests/Pods-KanvasCameraExampleTests.modulemap";
				OTHER_LDFLAGS = "";
				OTHER_LIBTOOLFLAGS = "";
				PODS_ROOT = "$(SRCROOT)";
				PRODUCT_BUNDLE_IDENTIFIER = "org.cocoapods.${PRODUCT_NAME:rfc1034identifier}";
				SDKROOT = iphoneos;
				SKIP_INSTALL = YES;
				TARGETED_DEVICE_FAMILY = "1,2";
				VALIDATE_PRODUCT = YES;
			};
			name = Release;
		};
		717946D6ED6742A0DA0FE1CBB3D7F8D9 /* Debug */ = {
			isa = XCBuildConfiguration;
			baseConfigurationReference = 888D1107ADA0E7FEBD72F2B681538E93 /* Pods-KanvasCameraExampleTests.debug.xcconfig */;
			buildSettings = {
				ALWAYS_EMBED_SWIFT_STANDARD_LIBRARIES = NO;
				CLANG_ENABLE_OBJC_WEAK = NO;
				"CODE_SIGN_IDENTITY[sdk=appletvos*]" = "";
				"CODE_SIGN_IDENTITY[sdk=iphoneos*]" = "";
				"CODE_SIGN_IDENTITY[sdk=watchos*]" = "";
				IPHONEOS_DEPLOYMENT_TARGET = 12.0;
				MACH_O_TYPE = staticlib;
				MODULEMAP_FILE = "Target Support Files/Pods-KanvasCameraExampleTests/Pods-KanvasCameraExampleTests.modulemap";
				OTHER_LDFLAGS = "";
				OTHER_LIBTOOLFLAGS = "";
				PODS_ROOT = "$(SRCROOT)";
				PRODUCT_BUNDLE_IDENTIFIER = "org.cocoapods.${PRODUCT_NAME:rfc1034identifier}";
				SDKROOT = iphoneos;
				SKIP_INSTALL = YES;
				TARGETED_DEVICE_FAMILY = "1,2";
			};
			name = Debug;
		};
		BA78066602EA08E060E7F8A32411924C /* Release */ = {
			isa = XCBuildConfiguration;
			baseConfigurationReference = A573ED1BAAC5EEC68D6AFA48BD54C79D /* Pods-KanvasCameraExample.release.xcconfig */;
			buildSettings = {
				ALWAYS_EMBED_SWIFT_STANDARD_LIBRARIES = NO;
				CLANG_ENABLE_OBJC_WEAK = NO;
				"CODE_SIGN_IDENTITY[sdk=appletvos*]" = "";
				"CODE_SIGN_IDENTITY[sdk=iphoneos*]" = "";
				"CODE_SIGN_IDENTITY[sdk=watchos*]" = "";
				IPHONEOS_DEPLOYMENT_TARGET = 12.0;
				MACH_O_TYPE = staticlib;
				MODULEMAP_FILE = "Target Support Files/Pods-KanvasCameraExample/Pods-KanvasCameraExample.modulemap";
				OTHER_LDFLAGS = "";
				OTHER_LIBTOOLFLAGS = "";
				PODS_ROOT = "$(SRCROOT)";
				PRODUCT_BUNDLE_IDENTIFIER = "org.cocoapods.${PRODUCT_NAME:rfc1034identifier}";
=======
		F4A521C1D6C145DD1B3A330908FE0508 /* Debug */ = {
			isa = XCBuildConfiguration;
			baseConfigurationReference = AA0C30AD335AE29FEC01366768860883 /* KanvasCamera.debug.xcconfig */;
			buildSettings = {
				CONFIGURATION_BUILD_DIR = "$(BUILD_DIR)/$(CONFIGURATION)$(EFFECTIVE_PLATFORM_NAME)/KanvasCamera";
				IBSC_MODULE = KanvasCamera;
				INFOPLIST_FILE = "Target Support Files/KanvasCamera/ResourceBundle-KanvasCamera-KanvasCamera-Info.plist";
				IPHONEOS_DEPLOYMENT_TARGET = 13.0;
				PRODUCT_NAME = KanvasCamera;
>>>>>>> 6ebd350a
				SDKROOT = iphoneos;
				SKIP_INSTALL = YES;
				TARGETED_DEVICE_FAMILY = "1,2";
				VALIDATE_PRODUCT = YES;
			};
			name = Release;
		};
<<<<<<< HEAD
		BE3610F332E5A7AA4BB1CB1639808313 /* Debug */ = {
			isa = XCBuildConfiguration;
			baseConfigurationReference = 2645AA8650E1CDD4D9189E99950B5BA8 /* KanvasCamera.debug.xcconfig */;
			buildSettings = {
				CLANG_ENABLE_OBJC_WEAK = NO;
				"CODE_SIGN_IDENTITY[sdk=appletvos*]" = "";
				"CODE_SIGN_IDENTITY[sdk=iphoneos*]" = "";
				"CODE_SIGN_IDENTITY[sdk=watchos*]" = "";
				GCC_PREFIX_HEADER = "Target Support Files/KanvasCamera/KanvasCamera-prefix.pch";
				IPHONEOS_DEPLOYMENT_TARGET = 12.0;
				MODULEMAP_FILE = Headers/Public/KanvasCamera/KanvasCamera.modulemap;
				OTHER_LDFLAGS = "";
				OTHER_LIBTOOLFLAGS = "";
				PRIVATE_HEADERS_FOLDER_PATH = "";
				PRODUCT_MODULE_NAME = KanvasCamera;
				PRODUCT_NAME = KanvasCamera;
				PUBLIC_HEADERS_FOLDER_PATH = "";
				SDKROOT = iphoneos;
				SKIP_INSTALL = YES;
				SWIFT_ACTIVE_COMPILATION_CONDITIONS = "$(inherited) ";
				SWIFT_VERSION = 4.2;
				TARGETED_DEVICE_FAMILY = "1,2";
			};
			name = Debug;
		};
		D9BF8DFA251539C9B8FA033570039FFE /* Release */ = {
			isa = XCBuildConfiguration;
			baseConfigurationReference = FD937F94D06FAA48C2BE5FEC95C39850 /* KanvasCamera.release.xcconfig */;
			buildSettings = {
				CLANG_ENABLE_OBJC_WEAK = NO;
				"CODE_SIGN_IDENTITY[sdk=appletvos*]" = "";
				"CODE_SIGN_IDENTITY[sdk=iphoneos*]" = "";
				"CODE_SIGN_IDENTITY[sdk=watchos*]" = "";
				GCC_PREFIX_HEADER = "Target Support Files/KanvasCamera/KanvasCamera-prefix.pch";
				IPHONEOS_DEPLOYMENT_TARGET = 12.0;
				MODULEMAP_FILE = Headers/Public/KanvasCamera/KanvasCamera.modulemap;
				OTHER_LDFLAGS = "";
				OTHER_LIBTOOLFLAGS = "";
				PRIVATE_HEADERS_FOLDER_PATH = "";
				PRODUCT_MODULE_NAME = KanvasCamera;
				PRODUCT_NAME = KanvasCamera;
				PUBLIC_HEADERS_FOLDER_PATH = "";
				SDKROOT = iphoneos;
				SKIP_INSTALL = YES;
				SWIFT_ACTIVE_COMPILATION_CONDITIONS = "$(inherited) ";
				SWIFT_VERSION = 4.2;
				TARGETED_DEVICE_FAMILY = "1,2";
				VALIDATE_PRODUCT = YES;
			};
			name = Release;
		};
		E8EAE758199F5B6407B6FC8936B4F1E9 /* Release */ = {
			isa = XCBuildConfiguration;
			baseConfigurationReference = 2A7ACE86E11820EF38C71EEBEC340E31 /* FBSnapshotTestCase.release.xcconfig */;
			buildSettings = {
				"CODE_SIGN_IDENTITY[sdk=appletvos*]" = "";
				"CODE_SIGN_IDENTITY[sdk=iphoneos*]" = "";
				"CODE_SIGN_IDENTITY[sdk=watchos*]" = "";
				GCC_PREFIX_HEADER = "Target Support Files/FBSnapshotTestCase/FBSnapshotTestCase-prefix.pch";
				IPHONEOS_DEPLOYMENT_TARGET = 7.0;
				MODULEMAP_FILE = Headers/Public/FBSnapshotTestCase/FBSnapshotTestCase.modulemap;
				OTHER_LDFLAGS = "";
				OTHER_LIBTOOLFLAGS = "";
				PRIVATE_HEADERS_FOLDER_PATH = "";
				PRODUCT_MODULE_NAME = FBSnapshotTestCase;
				PRODUCT_NAME = FBSnapshotTestCase;
				PUBLIC_HEADERS_FOLDER_PATH = "";
				SDKROOT = iphoneos;
				SKIP_INSTALL = YES;
				SWIFT_ACTIVE_COMPILATION_CONDITIONS = "$(inherited) ";
				SWIFT_VERSION = 4.2;
				TARGETED_DEVICE_FAMILY = "1,2";
				VALIDATE_PRODUCT = YES;
			};
			name = Release;
		};
		EA83265EFB1F93FC789A3E62C74DF3C6 /* Release */ = {
			isa = XCBuildConfiguration;
			baseConfigurationReference = FD937F94D06FAA48C2BE5FEC95C39850 /* KanvasCamera.release.xcconfig */;
			buildSettings = {
				CONFIGURATION_BUILD_DIR = "$(BUILD_DIR)/$(CONFIGURATION)$(EFFECTIVE_PLATFORM_NAME)/KanvasCamera";
				IBSC_MODULE = KanvasCamera;
				INFOPLIST_FILE = "Target Support Files/KanvasCamera/ResourceBundle-KanvasCamera-KanvasCamera-Info.plist";
				IPHONEOS_DEPLOYMENT_TARGET = 12.0;
				PRODUCT_NAME = KanvasCamera;
				SDKROOT = iphoneos;
				SKIP_INSTALL = YES;
				TARGETED_DEVICE_FAMILY = "1,2";
				WRAPPER_EXTENSION = bundle;
			};
			name = Release;
		};
=======
>>>>>>> 6ebd350a
/* End XCBuildConfiguration section */

/* Begin XCConfigurationList section */
		252D6F021F665BE931E176A7F1CDBED5 /* Build configuration list for PBXNativeTarget "FBSnapshotTestCase" */ = {
			isa = XCConfigurationList;
			buildConfigurations = (
				08F6008AF853A0C227807DBFCE400F16 /* Debug */,
				E8EAE758199F5B6407B6FC8936B4F1E9 /* Release */,
			);
			defaultConfigurationIsVisible = 0;
			defaultConfigurationName = Release;
		};
		3A495492256823FE590D1E49FD00037F /* Build configuration list for PBXNativeTarget "Pods-KanvasCameraExample" */ = {
			isa = XCConfigurationList;
			buildConfigurations = (
				5F4CC2081C72CB9EF09D48FF57F307EA /* Debug */,
				1A0B50929416DFCBE1E82112C3CD7954 /* Release */,
			);
			defaultConfigurationIsVisible = 0;
			defaultConfigurationName = Release;
		};
		4821239608C13582E20E6DA73FD5F1F9 /* Build configuration list for PBXProject "Pods" */ = {
			isa = XCConfigurationList;
			buildConfigurations = (
				EEF25CDFE5981495667B2EF4925DC0C9 /* Debug */,
				8C7FC025747B55D46DDEDEE5F4DFD2F2 /* Release */,
			);
			defaultConfigurationIsVisible = 0;
			defaultConfigurationName = Release;
		};
<<<<<<< HEAD
		7F9D4DF40B9E3D563D4BD86591FCFE46 /* Build configuration list for PBXNativeTarget "KanvasCamera" */ = {
			isa = XCConfigurationList;
			buildConfigurations = (
				BE3610F332E5A7AA4BB1CB1639808313 /* Debug */,
				D9BF8DFA251539C9B8FA033570039FFE /* Release */,
=======
		A5F9523CD39015F7A312E73B09873ACC /* Build configuration list for PBXNativeTarget "KanvasCamera" */ = {
			isa = XCConfigurationList;
			buildConfigurations = (
				825DC7F7DFAA3CA1FF1599BE4031EF0F /* Debug */,
				0B14F7396E4C11CC96FCDD22459208DA /* Release */,
>>>>>>> 6ebd350a
			);
			defaultConfigurationIsVisible = 0;
			defaultConfigurationName = Release;
		};
<<<<<<< HEAD
		C09EC81243C8300F5EDCD23138964EB6 /* Build configuration list for PBXNativeTarget "KanvasCamera-KanvasCamera" */ = {
			isa = XCConfigurationList;
			buildConfigurations = (
				3C53008C3484E651578B52D18B4935B9 /* Debug */,
				EA83265EFB1F93FC789A3E62C74DF3C6 /* Release */,
=======
		CAA8756865B46DEFFDD0D10E220AEB67 /* Build configuration list for PBXNativeTarget "KanvasCamera-KanvasCamera" */ = {
			isa = XCConfigurationList;
			buildConfigurations = (
				F4A521C1D6C145DD1B3A330908FE0508 /* Debug */,
				B46CA45C46D4A85DBCC33F06707830BE /* Release */,
>>>>>>> 6ebd350a
			);
			defaultConfigurationIsVisible = 0;
			defaultConfigurationName = Release;
		};
		D048B4F6AE45EDA9C90A9A96FFFA0123 /* Build configuration list for PBXNativeTarget "Pods-KanvasCameraExampleTests" */ = {
			isa = XCConfigurationList;
			buildConfigurations = (
<<<<<<< HEAD
				717946D6ED6742A0DA0FE1CBB3D7F8D9 /* Debug */,
				60C3BA6DEB717190D117A49DBF1AD00B /* Release */,
=======
				D99D9F6BA7D9B82234BE256ABAFDBEE6 /* Debug */,
				CEE41C7266834BE63E5D467C23D449D2 /* Release */,
>>>>>>> 6ebd350a
			);
			defaultConfigurationIsVisible = 0;
			defaultConfigurationName = Release;
		};
/* End XCConfigurationList section */
	};
	rootObject = BFDFE7DC352907FC980B868725387E98 /* Project object */;
}<|MERGE_RESOLUTION|>--- conflicted
+++ resolved
@@ -7,1180 +7,605 @@
 	objects = {
 
 /* Begin PBXBuildFile section */
-<<<<<<< HEAD
-		0123A09352014257F766612220C81D7A /* Assets.xcassets in Resources */ = {isa = PBXBuildFile; fileRef = 51539C37081196FD754451D666EE384D /* Assets.xcassets */; };
-		016C244EC1590C2B887A093A8DB1C021 /* ModeSelectorAndShootView.swift in Sources */ = {isa = PBXBuildFile; fileRef = A089CA37C7AEF863EE03BCB1E4ADE807 /* ModeSelectorAndShootView.swift */; };
-		0275BD27173D145054623DE789FF1A25 /* CGRect+Center.swift in Sources */ = {isa = PBXBuildFile; fileRef = 1B0D86F55E7942E886344D2C5B32A553 /* CGRect+Center.swift */; };
-		02ABB47ED5B92B71365B6A29C01AC31F /* UIColor+Utils.swift in Sources */ = {isa = PBXBuildFile; fileRef = 06C7F523F5784792B1DCAF81E306113A /* UIColor+Utils.swift */; };
-		040E6EA33193DA1E2E0C10A1EC2C7DAD /* CGPoint+Operators.swift in Sources */ = {isa = PBXBuildFile; fileRef = 2907998724E74478641768163885AC75 /* CGPoint+Operators.swift */; };
-		041F4D0754F05F05F6952A70E6CF8F97 /* FilterItem.swift in Sources */ = {isa = PBXBuildFile; fileRef = B70FD78E18516779A2E4D394495DE3E4 /* FilterItem.swift */; };
-		045A4E42F6BB8944AF3C85C890864582 /* Marker.swift in Sources */ = {isa = PBXBuildFile; fileRef = 90D470268684D6C5F57EDE7E7FA6BB5B /* Marker.swift */; };
-		05CA4ABFB4981DC9DF075B0E975AADB9 /* UIImage+DominantColors.swift in Sources */ = {isa = PBXBuildFile; fileRef = BF4813ED7AF166EA08D69F3E0EF82259 /* UIImage+DominantColors.swift */; };
-		061253E2A1969AA8AF817205EE562ED5 /* EditorFilterCollectionController.swift in Sources */ = {isa = PBXBuildFile; fileRef = 673E98C538A5D744A2B80BD2038F7F6A /* EditorFilterCollectionController.swift */; };
-		063F787B024F08ED3532AD58B8DFFB31 /* LivePhotoLoader.swift in Sources */ = {isa = PBXBuildFile; fileRef = 9EB98FED72429311CCF0D68454036DA8 /* LivePhotoLoader.swift */; };
-		064396DFABD946AF85C299F3F353D8F7 /* MediaClipsCollectionView.swift in Sources */ = {isa = PBXBuildFile; fileRef = B88AFCA734E4D409D664D3434310A2C2 /* MediaClipsCollectionView.swift */; };
-		07842E04DB806FDB841A0EAF2F8981DF /* MediaPlayer.swift in Sources */ = {isa = PBXBuildFile; fileRef = 3B049995964FD680EE51FA5437BC2349 /* MediaPlayer.swift */; };
-		07E9833D6AC6ACB3B98EC3F5658EED52 /* StickerProvider.swift in Sources */ = {isa = PBXBuildFile; fileRef = 74C1858005078A77FC3DCE36F913D477 /* StickerProvider.swift */; };
-		0903614BAD0664F8A264A8A206452FD1 /* EditorFilterController.swift in Sources */ = {isa = PBXBuildFile; fileRef = 041A935B68BDF89F9634E5D5AE64B267 /* EditorFilterController.swift */; };
-		09376DB7F27E2705E93FB5B7E8DC3F8A /* SliderView.swift in Sources */ = {isa = PBXBuildFile; fileRef = DC28024EDCB2FD1B17AFCD34F2F4AB1A /* SliderView.swift */; };
+		012E4CF2FDC6B1272A4F6B496F81543A /* UIImage+DominantColors.swift in Sources */ = {isa = PBXBuildFile; fileRef = C534A941BEA140C5DF59E44FCC558786 /* UIImage+DominantColors.swift */; };
+		018A7A0C6EEA583137F84ED7B34878F1 /* TrimArea.swift in Sources */ = {isa = PBXBuildFile; fileRef = 26800137A6492C4ECB5253FAF6329A32 /* TrimArea.swift */; };
+		01E297C5A01F94AFACDA810C82D0FD88 /* CameraRecorder.swift in Sources */ = {isa = PBXBuildFile; fileRef = D787DFF6E4616385F65138ED8F2517C9 /* CameraRecorder.swift */; };
+		0260C4B66A0D92137FAD08366B778FFB /* UIColor+Lerp.swift in Sources */ = {isa = PBXBuildFile; fileRef = FE2761E6F17EE8E09BEBE2E0600AE7F9 /* UIColor+Lerp.swift */; };
+		05AAA1E4B9AD7B0AD019B5C4889E8068 /* UIView+Layout.swift in Sources */ = {isa = PBXBuildFile; fileRef = 91192B19447FC9CB49746E624857E165 /* UIView+Layout.swift */; };
+		05DA001EF18B2FAD7411663E65135F00 /* Texture.swift in Sources */ = {isa = PBXBuildFile; fileRef = 8BFCE6269F3F3D1757E3E4288B4C30B6 /* Texture.swift */; };
+		0620495B1F3BF2C54253DE1191DEFFD8 /* ExtendedStackView.swift in Sources */ = {isa = PBXBuildFile; fileRef = 86B6ECD0C8B1CEA84F23723502EA54BD /* ExtendedStackView.swift */; };
+		06CC19EBA97DDDA16C762AC819FA039F /* GLError.swift in Sources */ = {isa = PBXBuildFile; fileRef = 5A2E57EE38D8E51E318F85809ECE2A2C /* GLError.swift */; };
+		06F43A7A94B4EACA314FEE45AD591E2F /* ColorSelectorController.swift in Sources */ = {isa = PBXBuildFile; fileRef = 61033F6A083FDCFD7C3DF6125CEFE563 /* ColorSelectorController.swift */; };
+		0900E8F8A9A7A7039B5157EB96F69D2D /* StickerCollectionView.swift in Sources */ = {isa = PBXBuildFile; fileRef = F7AD59D4F5CA31A3F7C8FB854C4AC4B5 /* StickerCollectionView.swift */; };
+		0948B4F6D2CF781C363F2997B1E97077 /* GLKMatrix4+Unsafe.swift in Sources */ = {isa = PBXBuildFile; fileRef = 04979294F95D6D740D67D72AB6EF7D95 /* GLKMatrix4+Unsafe.swift */; };
 		0978FEF1E925744EEAF7E76217BF4A86 /* FBSnapshotTestCase.h in Headers */ = {isa = PBXBuildFile; fileRef = 3E29C50D3CDB46CBCBD20AFA13EB3D8D /* FBSnapshotTestCase.h */; settings = {ATTRIBUTES = (Project, ); }; };
-		0A1B416E59450E16A36043EB68966D14 /* HorizontalCollectionView.swift in Sources */ = {isa = PBXBuildFile; fileRef = 99083F5DCA145D36D8F243FFC87B8731 /* HorizontalCollectionView.swift */; };
-		0B11EEF26E97DF3451C1723B1BD77EF9 /* KanvasCameraTimes.swift in Sources */ = {isa = PBXBuildFile; fileRef = D69D303E0CFC2E1F7D95A370499DE45A /* KanvasCameraTimes.swift */; };
-		0BB09C449354585F4791AFE5DD96E84A /* MetalContext.swift in Sources */ = {isa = PBXBuildFile; fileRef = 9ACB056D68369A899F5F883E81FDB54B /* MetalContext.swift */; };
-		0BF73F16BF64D773ACCA257C33924AC0 /* Sharpie.swift in Sources */ = {isa = PBXBuildFile; fileRef = 67870E5B148DDFA8F566CB9A71AE72B4 /* Sharpie.swift */; };
-		0E9A4997252B266469D8EC4301C22966 /* KanvasCameraStrings.swift in Sources */ = {isa = PBXBuildFile; fileRef = F8F3D35384A2E9B5953BC983EA3F8D19 /* KanvasCameraStrings.swift */; };
+		0C58CEA62B921ADB55441401BE8861A3 /* MediaPlayer.swift in Sources */ = {isa = PBXBuildFile; fileRef = 3F7FD0969D381AE00AD6597DB8F41AF6 /* MediaPlayer.swift */; };
+		0C67EB2428DA082C9AEB969BB5CC05CB /* ColorDrop.swift in Sources */ = {isa = PBXBuildFile; fileRef = 92087D7D094C45576879F8A64D635133 /* ColorDrop.swift */; };
+		0D4B265F98D2ADA8EB8D3488877FB875 /* OpenGLShaders in Resources */ = {isa = PBXBuildFile; fileRef = 8C6593EA7F3B71F7EFA0BC5D26D44511 /* OpenGLShaders */; };
+		0D9D33D5E6FB002B1A758C2A62F0CAB8 /* ShootButtonView.swift in Sources */ = {isa = PBXBuildFile; fileRef = 9D4D7F318E60346B46FF4020094368C2 /* ShootButtonView.swift */; };
+		0E3A0C1920A1EE9C9DFC10B776E17C57 /* Synchronized.swift in Sources */ = {isa = PBXBuildFile; fileRef = 38EB1406B3EAB063F3935ECF02D149D4 /* Synchronized.swift */; };
 		0EE8358E1913C5EA4B657DA4AABE3A77 /* Pods-KanvasCameraExample-umbrella.h in Headers */ = {isa = PBXBuildFile; fileRef = 0A2ED504050EBC35435013D97D72E3D9 /* Pods-KanvasCameraExample-umbrella.h */; settings = {ATTRIBUTES = (Project, ); }; };
-		106532A26F0768E4EDF6BF2E19E64B1C /* DrawingCanvas.swift in Sources */ = {isa = PBXBuildFile; fileRef = E4FC066F7378B3B2601CD7B731FDB8E1 /* DrawingCanvas.swift */; };
-		118D407F6DD4D0C77B7858D8A52D5D13 /* RGBOpenGLFilter.swift in Sources */ = {isa = PBXBuildFile; fileRef = 137F3A2182999F28AD706EF23194B7BD /* RGBOpenGLFilter.swift */; };
-		12EF68952CF0E57AA9D5180E100438A2 /* ColorCollectionView.swift in Sources */ = {isa = PBXBuildFile; fileRef = 704644E737C819DAD5DC467C62AF74C0 /* ColorCollectionView.swift */; };
-		13EAEFB98AABCF16962CDC54B8134E61 /* CameraRecordingProtocol.swift in Sources */ = {isa = PBXBuildFile; fileRef = 35F463F96A78B8A35C8CBCCF851AE487 /* CameraRecordingProtocol.swift */; };
-		14EEC2FBFD26862613F6583237478461 /* MediaClipsEditorView.swift in Sources */ = {isa = PBXBuildFile; fileRef = 73D2810F1CB2D1F6C6D8F09B4BF29DC7 /* MediaClipsEditorView.swift */; };
-		169BA9F26B4B30803DA89BFA4449DA72 /* MangaOpenGLFilter.swift in Sources */ = {isa = PBXBuildFile; fileRef = 4AB6AA5E3D773BFAB3C041C7F2ED016B /* MangaOpenGLFilter.swift */; };
-		16C5AD305C838FE28A79D4196A0BED34 /* GIFEncoder.swift in Sources */ = {isa = PBXBuildFile; fileRef = 365F0DC5FA78A2202FE2B0F1FB0F4641 /* GIFEncoder.swift */; };
-		16E2922E59B247746578D0249F544FA2 /* MediaInfo.swift in Sources */ = {isa = PBXBuildFile; fileRef = 7A9E0AE71503D25F97D2E24DCEA7D9C9 /* MediaInfo.swift */; };
+		0F7B2B60F19EFFEFB05208A2148EDF70 /* Shader.swift in Sources */ = {isa = PBXBuildFile; fileRef = 595899D11178969353A5ECFA7D7D08D5 /* Shader.swift */; };
+		11CCCBD83F9220B916458042E4E03DAD /* LoadingIndicatorView.swift in Sources */ = {isa = PBXBuildFile; fileRef = 82DE25082D16AD44BE57C855099C95E7 /* LoadingIndicatorView.swift */; };
+		13A111590F078D8021893126C0F2B837 /* CameraZoomHandler.swift in Sources */ = {isa = PBXBuildFile; fileRef = 961304710EF1B538D1781AD670B15D48 /* CameraZoomHandler.swift */; };
+		15D3ACB0714C6A3A9E23BC7F2C174FC9 /* RGBA.swift in Sources */ = {isa = PBXBuildFile; fileRef = 44B9A88410EE929A1DF4888774A65C87 /* RGBA.swift */; };
+		15E57428442DC5ADA28CAED573251989 /* StrokeSelectorView.swift in Sources */ = {isa = PBXBuildFile; fileRef = D3C414B87AA454928319EB111529A4E4 /* StrokeSelectorView.swift */; };
+		17CDD3074383A8A5BA700B918D78DF74 /* StickerTypeCollectionCell.swift in Sources */ = {isa = PBXBuildFile; fileRef = 26287F753A28CF2A5B51B4FA40F57857 /* StickerTypeCollectionCell.swift */; };
 		19F37CC50E23DE48D4345923514B8F98 /* UIApplication+StrictKeyWindow.m in Sources */ = {isa = PBXBuildFile; fileRef = 8F1FE5C23F1BC485C54B92C32E78391F /* UIApplication+StrictKeyWindow.m */; };
-		1A41BC5B23AC59FA75C48AAF417491B2 /* StickerMenuView.swift in Sources */ = {isa = PBXBuildFile; fileRef = CA35744AEEACA3E0A16F79A4338F0565 /* StickerMenuView.swift */; };
-		1ACCBBEC846857186E452CAE8639E0E4 /* KanvasCamera-dummy.m in Sources */ = {isa = PBXBuildFile; fileRef = 5B90C6351297CF70E2EA41787550432F /* KanvasCamera-dummy.m */; };
-		1BF56239B3E0D875F9FB37A07FD639D3 /* FilterCollectionView.swift in Sources */ = {isa = PBXBuildFile; fileRef = F7FF01FFE5EF26B86761813406A1987B /* FilterCollectionView.swift */; };
-		1C6641EBB28AB57C4544DF232E0BD195 /* VideoCompositor.swift in Sources */ = {isa = PBXBuildFile; fileRef = D977B16BDEDEC65CB965DB6BC8DBD2C4 /* VideoCompositor.swift */; };
-		1C8B02E2348DF5763D4E932CFCDF92A1 /* IgnoreBackgroundTouchesStackView.swift in Sources */ = {isa = PBXBuildFile; fileRef = 38083303D7CF6D810096069A21BE61A5 /* IgnoreBackgroundTouchesStackView.swift */; };
-		1CDC85D685B4EAF36FA23EF8438BF820 /* DiscreteSliderView.swift in Sources */ = {isa = PBXBuildFile; fileRef = 68014ED20F6912F536CBEBE35A486780 /* DiscreteSliderView.swift */; };
-		1D77BCCA11BC87C267177D56CEBB3CC2 /* EditorViewController.swift in Sources */ = {isa = PBXBuildFile; fileRef = 379263FB25E57D12FF9E052F2509801F /* EditorViewController.swift */; };
-		1DBE705AC70118D21932D1E2C90356D3 /* HorizontalCollectionLayout.swift in Sources */ = {isa = PBXBuildFile; fileRef = 65EB9CF91BABC5A4534BB52D4C9074BB /* HorizontalCollectionLayout.swift */; };
-		1DBFCD0AC246F6AF3C219C5C14DDDA8C /* PlasmaOpenGLFilter.swift in Sources */ = {isa = PBXBuildFile; fileRef = AF94E64F61DF1366AE7F199CA1F7AD5D /* PlasmaOpenGLFilter.swift */; };
-		1E0D0CB758E2BB900332DBD7CBDBDCF0 /* KanvasEditorMenuCollectionCell.swift in Sources */ = {isa = PBXBuildFile; fileRef = C73BCAF1673FC94AFDBB420A4DD9AB62 /* KanvasEditorMenuCollectionCell.swift */; };
-		1E42ACCB7096A157B3ED8A2864B67879 /* StickerCollectionView.swift in Sources */ = {isa = PBXBuildFile; fileRef = F51BDC3EE3677514D4DC3EF2FA1DDBE3 /* StickerCollectionView.swift */; };
+		1A003196B6091130F37C1CE3C8072141 /* VideoOutputHandler.swift in Sources */ = {isa = PBXBuildFile; fileRef = C95271B6E06600675A8F4B3E752D49BC /* VideoOutputHandler.swift */; };
+		1D722EF981C7D7AA84788A9A9844869C /* EditorTextController.swift in Sources */ = {isa = PBXBuildFile; fileRef = 27F469339E99DAC39747764F87089CE2 /* EditorTextController.swift */; };
+		1FA5138DD0C8D8413C9BD825CEDD3CAF /* FilterCollectionView.swift in Sources */ = {isa = PBXBuildFile; fileRef = 2882E0623A7DFA49D3E7B3BB0011497F /* FilterCollectionView.swift */; };
 		1FB109F575CAEEE2CB6F0B480879A38B /* Pods-KanvasCameraExampleTests-umbrella.h in Headers */ = {isa = PBXBuildFile; fileRef = BFC144A03ECB6FA4586B6644643EBB58 /* Pods-KanvasCameraExampleTests-umbrella.h */; settings = {ATTRIBUTES = (Project, ); }; };
-		23D772095A7D57BAC0EA0E62B491B298 /* LightLeaksOpenGLFilter.swift in Sources */ = {isa = PBXBuildFile; fileRef = 4919654A0AD40A95EB3198B3721B3D4D /* LightLeaksOpenGLFilter.swift */; };
-		24C7FE9BDF3BAA6B9AE67E4DDE7E7CBF /* CameraFilterCollectionController.swift in Sources */ = {isa = PBXBuildFile; fileRef = C5A71A7E73C03D06F630E23A0D631F12 /* CameraFilterCollectionController.swift */; };
-		2511ADCCB78CDF2C8252843950635EEC /* CameraView.swift in Sources */ = {isa = PBXBuildFile; fileRef = B537F062DB2733BDDE018B57CFAD392F /* CameraView.swift */; };
-		262FFB49FFED354E74A0D45D7530C48B /* ColorSelectorView.swift in Sources */ = {isa = PBXBuildFile; fileRef = 9DEF9976560C24BD28CAF6915D4B9CD0 /* ColorSelectorView.swift */; };
-		26CA4EF9F8D98A3FD70D48AC93E0C7D9 /* StickerCollectionCell.swift in Sources */ = {isa = PBXBuildFile; fileRef = CB60A019CFF9318C37F5C4D07F6CF6F8 /* StickerCollectionCell.swift */; };
-		26EA79EDA3BCDC2D23817AEF0A17EBFF /* StickerTypeCollectionController.swift in Sources */ = {isa = PBXBuildFile; fileRef = ADF06460C2EA992650B8D655A94976F1 /* StickerTypeCollectionController.swift */; };
-		280F9ABC6F92FED04E758C22694203B2 /* StickerType.swift in Sources */ = {isa = PBXBuildFile; fileRef = 1378D3DC7AB4AD60739BCFEBAF5D00C6 /* StickerType.swift */; };
-		2A2137EE45879D1440BDD1EAF04C151C /* Texture.swift in Sources */ = {isa = PBXBuildFile; fileRef = 9FA354FC290766DCC25A9B740C4C35BE /* Texture.swift */; };
-		2C1A7CE8EC55CBCF1096B7504E867D4F /* CameraInputControllerDelegate.swift in Sources */ = {isa = PBXBuildFile; fileRef = 650429B3AB428927DA5F581FD306C0AF /* CameraInputControllerDelegate.swift */; };
-		2C8555B4FF113CEA57A2EE603DD73AAE /* OpenGLFilter.swift in Sources */ = {isa = PBXBuildFile; fileRef = 92796A1B011B55F7DFC3BAA4726F8616 /* OpenGLFilter.swift */; };
-		2EACD1E713A60F14AFCD01242F492931 /* OpenGLShaders in Resources */ = {isa = PBXBuildFile; fileRef = DBF9F43404E0DF90C36BF61900C93D63 /* OpenGLShaders */; };
-		2EBA7950DF41D13B6F812BC6D7FC4B04 /* DrawerTabBarCell.swift in Sources */ = {isa = PBXBuildFile; fileRef = 96E9B7FC1CD1B26477DF1A854DFBD907 /* DrawerTabBarCell.swift */; };
-		30A6E8725F87CA58C02511F532E4CDE3 /* ModeButtonView.swift in Sources */ = {isa = PBXBuildFile; fileRef = 7E12DD3270AD36CE34DD70F1ABD4681B /* ModeButtonView.swift */; };
-		31436CA8F0845C34C296D52AE6DB419C /* FilteredInputViewController.swift in Sources */ = {isa = PBXBuildFile; fileRef = 41C3BA993DA1CB4C02087D7C239457F3 /* FilteredInputViewController.swift */; };
-		340D5E54159A1305F529D3DA653983D7 /* FilterSettingsView.swift in Sources */ = {isa = PBXBuildFile; fileRef = C4B788658774A643C20F4A91717FA735 /* FilterSettingsView.swift */; };
-		347A3A6285B469B0FA0B198A53F9024E /* GifMakerHandler.swift in Sources */ = {isa = PBXBuildFile; fileRef = CBD7DD212F846FF96C1B418871BABD48 /* GifMakerHandler.swift */; };
-		368E217398787FCB533771EF498F0F76 /* AVAssetTrack+transform.swift in Sources */ = {isa = PBXBuildFile; fileRef = 8A7F87E0A8A780A39D0DEB1B7159C2D8 /* AVAssetTrack+transform.swift */; };
-		399B1E43FA7038DA310A6CE335CC7DB4 /* Sticker.swift in Sources */ = {isa = PBXBuildFile; fileRef = FBCFF183794718DBBABBB319F55E31B0 /* Sticker.swift */; };
-		3A5F05434FD8DBF7D853E9670D655D88 /* StickerTypeCollectionView.swift in Sources */ = {isa = PBXBuildFile; fileRef = 41CEB4FF6EFDED2C95046BA68EE26190 /* StickerTypeCollectionView.swift */; };
-		3B858E3ED7BC5546188B39B63C44D24F /* UIViewController+Load.swift in Sources */ = {isa = PBXBuildFile; fileRef = F23F8E5E3E25A56999AC2201A807F74B /* UIViewController+Load.swift */; };
-		3C3783D9A49D833D63C587D0870142DD /* MirrorTwoOpenGLFilter.swift in Sources */ = {isa = PBXBuildFile; fileRef = 4E440893874CC4E11C92AC71D6F26D0B /* MirrorTwoOpenGLFilter.swift */; };
-		3CA4CBB7D7F245D61E615941C0AE5CF9 /* UIView+Layout.swift in Sources */ = {isa = PBXBuildFile; fileRef = 8F7010529CD7A8BA9DFBDCC4DB07E1E9 /* UIView+Layout.swift */; };
-		3D4FB433040929CCC649FCBA2E94293F /* KanvasCameraImages.swift in Sources */ = {isa = PBXBuildFile; fileRef = 0192C86F5280A13BBC36D3522EA0CBF2 /* KanvasCameraImages.swift */; };
-		3DED6EF49CF3208B70B3D5CFE5F1F8A6 /* StrokeSelectorController.swift in Sources */ = {isa = PBXBuildFile; fileRef = 7B3742152062733FC0DB016E0A764B62 /* StrokeSelectorController.swift */; };
-		3EE5AB68E69A4DE351A978C046B536AE /* Device.swift in Sources */ = {isa = PBXBuildFile; fileRef = 21553F5C7688974CE16A869FC9CBF82D /* Device.swift */; };
-		408613CFA607C7A15E5EE4B2194AC499 /* MediaClipsEditorViewController.swift in Sources */ = {isa = PBXBuildFile; fileRef = 6388F81A7D32034FEE79C753AFFE6915 /* MediaClipsEditorViewController.swift */; };
-		40AF666F4CE9DAFD4A8669A22E6EE5C5 /* MediaDrawerController.swift in Sources */ = {isa = PBXBuildFile; fileRef = 66984E93659B98439D03AB445570C0EA /* MediaDrawerController.swift */; };
-		413BE56FE5C17316E2A02BA1630D17E8 /* Pencil.swift in Sources */ = {isa = PBXBuildFile; fileRef = E2511A014323FAA5DC7340DC2379D3F5 /* Pencil.swift */; };
-		41A209358AC5EBE220334D4029D5799C /* FilterProtocol.swift in Sources */ = {isa = PBXBuildFile; fileRef = 14F1EF567096B92014CABB56EA65B855 /* FilterProtocol.swift */; };
-		41CE1CF1CE4DF98574554E37F12EC7BE /* OptionView.swift in Sources */ = {isa = PBXBuildFile; fileRef = 9D7D8E2FB2E6DEF4AEDFEC32C370DB0B /* OptionView.swift */; };
-		426BE0CE0560469D8339C04FFD90D469 /* MediaPickerButtonView.swift in Sources */ = {isa = PBXBuildFile; fileRef = C85B700F39C77BE85DF076623FA6DE81 /* MediaPickerButtonView.swift */; };
-		43573B92195275F29CC03BA8EBB05123 /* EditorView.swift in Sources */ = {isa = PBXBuildFile; fileRef = 422E3ED496FEF00B8EC439547793DD1F /* EditorView.swift */; };
-		44A77190C457345582B3C6A3C28A0CA6 /* SpeedView.swift in Sources */ = {isa = PBXBuildFile; fileRef = 18C8432456674B4FBBE0D935FAAF1C03 /* SpeedView.swift */; };
-		459C6DC78EDAEA11C13DFAD823E0D61E /* ColorCollectionCell.swift in Sources */ = {isa = PBXBuildFile; fileRef = A425FA6B313591F38758299E911945CA /* ColorCollectionCell.swift */; };
-		45A4AB191FA86BBEC0D2494B6867649B /* IgnoreTouchesCollectionView.swift in Sources */ = {isa = PBXBuildFile; fileRef = 1B0D01F12513748A1DFAFEF6A1BB21A6 /* IgnoreTouchesCollectionView.swift */; };
-		47754B14D80096602EE9DF8751E5FE6F /* AlphaBlendOpenGLFilter.swift in Sources */ = {isa = PBXBuildFile; fileRef = 9414034397DE65DC1E9244946B55D7AF /* AlphaBlendOpenGLFilter.swift */; };
-		49557419B3409233EE72E22C7358F9B9 /* MultiEditorViewController.swift in Sources */ = {isa = PBXBuildFile; fileRef = A8E5BCE756CD8F55A5CD7F96C6C8B35F /* MultiEditorViewController.swift */; };
-		4AE585E3C86BB533FD2C667BD6116B91 /* EditionMenuCollectionCell.swift in Sources */ = {isa = PBXBuildFile; fileRef = EC8F942A62911DC6BE8587C948CF711D /* EditionMenuCollectionCell.swift */; };
-		4AEAF28CA93CE097634311BFA28FB752 /* MovableViewInnerElement.swift in Sources */ = {isa = PBXBuildFile; fileRef = 37115B786E18C5F20E9E6D7234EE7315 /* MovableViewInnerElement.swift */; };
-		4B8D7B1CAFC57DBDBAC6735650D0AA60 /* TrimView.swift in Sources */ = {isa = PBXBuildFile; fileRef = 7E2F090C664044806D9E6D8BFFA44698 /* TrimView.swift */; };
-		4C0B7C4C237455DF90A36B1F0A32AB01 /* StylableImageView.swift in Sources */ = {isa = PBXBuildFile; fileRef = 695C638DCC0682DC2F43F0FF6F4CDE00 /* StylableImageView.swift */; };
-		4F800322EBD90423F3D86F589FACA5E0 /* LoadingIndicatorView.swift in Sources */ = {isa = PBXBuildFile; fileRef = 995BCCA77C3041CB758A92A0A9F26956 /* LoadingIndicatorView.swift */; };
-		5028276BA338DA56AFDC417F4E96FCDF /* GrayscaleOpenGLFilter.swift in Sources */ = {isa = PBXBuildFile; fileRef = 54FB703494772EDBC25F7A4152E94B77 /* GrayscaleOpenGLFilter.swift */; };
+		1FDAE21843527802AC7FE134B22E0A67 /* ClosedRange+Clamp.swift in Sources */ = {isa = PBXBuildFile; fileRef = 2A6B066F734088E2683EBBA9702C05FB /* ClosedRange+Clamp.swift */; };
+		21C28B65517E3FA4240320C9C98FA31C /* StylableImageView.swift in Sources */ = {isa = PBXBuildFile; fileRef = 01EA80352D60D35EF41605798283BE8C /* StylableImageView.swift */; };
+		24BFF6026DE1936870BC7B373000735F /* Renderer.swift in Sources */ = {isa = PBXBuildFile; fileRef = 1643422462EA511B23A8117A91EBDCDD /* Renderer.swift */; };
+		2528A883D3AF64A25A733485889628EA /* StyleMenuCell.swift in Sources */ = {isa = PBXBuildFile; fileRef = C64CF5F5C8908915848A2D7C335FBBD8 /* StyleMenuCell.swift */; };
+		256982211306287F8A423E4AC4DDC640 /* StickerCollectionController.swift in Sources */ = {isa = PBXBuildFile; fileRef = 353EB1453377F8B9631D5F7F4B8B870A /* StickerCollectionController.swift */; };
+		2621D499C297F4124D4E535AF9945BAB /* FilteredInputViewController.swift in Sources */ = {isa = PBXBuildFile; fileRef = 54A147060A1DAE4AE85FC1508D493B74 /* FilteredInputViewController.swift */; };
+		29686B14946439FA448A654ED49FABD2 /* MultiEditorViewController.swift in Sources */ = {isa = PBXBuildFile; fileRef = 204F6D6B9DB61D815E7AEF54FEA59B68 /* MultiEditorViewController.swift */; };
+		2B1532F09E5DEAC59F94C7B7A104DC0C /* OptionSelectorItem.swift in Sources */ = {isa = PBXBuildFile; fileRef = E46551F6A969BBE137000D58316EB258 /* OptionSelectorItem.swift */; };
+		2C387A9896EEB9E53CD4428FA074025D /* CameraInputController.swift in Sources */ = {isa = PBXBuildFile; fileRef = E369046AC9108C15E6EE1F9DE68A5D2C /* CameraInputController.swift */; };
+		2CA962F4C39FF42BDA57A5335195E5CA /* OpenGLFilter.swift in Sources */ = {isa = PBXBuildFile; fileRef = A9CAD74003D19CEC56D54A8F15AC7CE9 /* OpenGLFilter.swift */; };
+		2D3E82F8C20E2AF5FE8E0A0CE563B9CC /* GLUtilities.swift in Sources */ = {isa = PBXBuildFile; fileRef = C1A26E0C35515B8DF0468318568C4773 /* GLUtilities.swift */; };
+		2D4B5DA061CC8905EA1172FC9CA2B04B /* LegoOpenGLFilter.swift in Sources */ = {isa = PBXBuildFile; fileRef = 7BA8AEFEC4E60AD1BB68BB4840FBE131 /* LegoOpenGLFilter.swift */; };
+		2E1D688CD098FC920CCCCC9D7EE3ADD2 /* StickerProvider.swift in Sources */ = {isa = PBXBuildFile; fileRef = 56B0916DABCC671122009FE2A458088F /* StickerProvider.swift */; };
+		2E69F749826CB7249A6CF325C9D6DB93 /* MangaOpenGLFilter.swift in Sources */ = {isa = PBXBuildFile; fileRef = EAD60E9E763F49C47027469EC9EFD863 /* MangaOpenGLFilter.swift */; };
+		2E7A5E49B0286FEA30E673C031C37F64 /* CVPixelBuffer+sampleBuffer.swift in Sources */ = {isa = PBXBuildFile; fileRef = 4017E41AFF2AA721B074049C78EDA33D /* CVPixelBuffer+sampleBuffer.swift */; };
+		2FABDB1F3DC08BB7E62DB22CA47A3760 /* FilmOpenGLFilter.swift in Sources */ = {isa = PBXBuildFile; fileRef = A3E1B3F3491790115F11543D958EFB14 /* FilmOpenGLFilter.swift */; };
+		300194A98E35CD98A65A73E6F10EE303 /* StyleMenuRoundedLabel.swift in Sources */ = {isa = PBXBuildFile; fileRef = 50CF93457447DB00BA100D26415AED66 /* StyleMenuRoundedLabel.swift */; };
+		301F0B6213B5BF9C2E2D6BB8907BED40 /* MetalRenderEncoder.swift in Sources */ = {isa = PBXBuildFile; fileRef = 7DA347946194B29467446FE08A1B2013 /* MetalRenderEncoder.swift */; };
+		30824BAAFA0F6C8D5E352BD8486DC0ED /* KanvasCamera-dummy.m in Sources */ = {isa = PBXBuildFile; fileRef = B22FEAB56279B140F94E919BBF687DB0 /* KanvasCamera-dummy.m */; };
+		314BF5B51A3ED276C7CF35A38643AB66 /* EditorFilterController.swift in Sources */ = {isa = PBXBuildFile; fileRef = A6720344C9FC4E651EE01B7B315128F4 /* EditorFilterController.swift */; };
+		314FC067803D9402A2842655B3636A83 /* MetalPixelBufferView.swift in Sources */ = {isa = PBXBuildFile; fileRef = 4EC03FA9CEAEB95C9022B6171D336310 /* MetalPixelBufferView.swift */; };
+		31E1E2E274E325C1D86EC174B1071728 /* MetalGroupFilter.swift in Sources */ = {isa = PBXBuildFile; fileRef = 2B429229A2E15884DD7A9D7616AFD919 /* MetalGroupFilter.swift */; };
+		337D981F1463640D67DAEA6487AAB1A8 /* CameraPreviewView.swift in Sources */ = {isa = PBXBuildFile; fileRef = C7FFD26EA3439F1FDB8CBB82DBC302A5 /* CameraPreviewView.swift */; };
+		3757745AB6F9EBB21B6181796C503FE3 /* UIImage+FlipLeftMirrored.swift in Sources */ = {isa = PBXBuildFile; fileRef = DC08DF25C9CF8D946C00465943528B33 /* UIImage+FlipLeftMirrored.swift */; };
+		37A453D332EDD86D78FC7E7A913D0996 /* GIFEncoder.swift in Sources */ = {isa = PBXBuildFile; fileRef = 7D0696CB6F61FCA170390DCB39049E7F /* GIFEncoder.swift */; };
+		3A3052E776196BB4124E497110102DA7 /* KanvasCameraFonts.swift in Sources */ = {isa = PBXBuildFile; fileRef = 852C648F50730CA04F95DFED2C944679 /* KanvasCameraFonts.swift */; };
+		3B36398F6A31E3C7F7A7EABB4A43DC9E /* DiscreteSlider.swift in Sources */ = {isa = PBXBuildFile; fileRef = DC7E5CA52F1DAB0CF5C80C6B93504760 /* DiscreteSlider.swift */; };
+		3B4A1ECFDF485A0725C2B9B7085B96A7 /* CameraInputOutput.swift in Sources */ = {isa = PBXBuildFile; fileRef = 3CAB4ACF38617B2F72B0E7CE47C1520B /* CameraInputOutput.swift */; };
+		3B5B74D186624F6E8B23E53D5AD44D18 /* ImagePreviewController.swift in Sources */ = {isa = PBXBuildFile; fileRef = 2DE0F3783EC8EEAAEA5A2B96EF59D6F0 /* ImagePreviewController.swift */; };
+		3B722191F1794B359A23CFD04C291794 /* LightLeaksOpenGLFilter.swift in Sources */ = {isa = PBXBuildFile; fileRef = 2B7B7DC7730FBA4733E624840382F6DB /* LightLeaksOpenGLFilter.swift */; };
+		3BFD619B5774DA9E9FD0659C56C49232 /* ColorPickerView.swift in Sources */ = {isa = PBXBuildFile; fileRef = A20F834C8872C36D7D6663EC97BBFE3F /* ColorPickerView.swift */; };
+		3D41ACDB15EE951E20DB42F0D5DCC97D /* ExtendedButton.swift in Sources */ = {isa = PBXBuildFile; fileRef = B70C5BE507AE48560D4EE9C19888E9CF /* ExtendedButton.swift */; };
+		3D9A5E6BDB70CE73FADDBC4B41987CB6 /* AVURLAsset+Thumbnail.swift in Sources */ = {isa = PBXBuildFile; fileRef = 10361504EC60231D3728B7F100F7C06D /* AVURLAsset+Thumbnail.swift */; };
+		3F85BFAE509D319C84A2FB618A1DB67D /* ThumbnailCollectionView.swift in Sources */ = {isa = PBXBuildFile; fileRef = DD38CADA3841EA2C2303616CC3654474 /* ThumbnailCollectionView.swift */; };
+		3FC1D86F873D59B151D9DC9F6759671A /* NumTypes+Conversion.swift in Sources */ = {isa = PBXBuildFile; fileRef = 846A44971BDAC8D854602F907AE44DC9 /* NumTypes+Conversion.swift */; };
+		41DEC0CED25160E643AC7FC76D2520F4 /* UIFont+Utils.swift in Sources */ = {isa = PBXBuildFile; fileRef = D991D5B239F5A18772948A7F9AC4D596 /* UIFont+Utils.swift */; };
+		4305A7E7B76B16DD49E44FB0B18A719A /* UIUpdate.swift in Sources */ = {isa = PBXBuildFile; fileRef = F87F25C21A87EA8D1796049F400914DA /* UIUpdate.swift */; };
+		434A11372A7D425BADA880B9247E1252 /* ImagePoolOpenGLFilter.swift in Sources */ = {isa = PBXBuildFile; fileRef = 4914046547906E354546B0FAD7BE106C /* ImagePoolOpenGLFilter.swift */; };
+		43A3A874D299F5B2DB7561EBA783FEC4 /* OptionView.swift in Sources */ = {isa = PBXBuildFile; fileRef = F1DE6D692C782069044E97C51F0C681E /* OptionView.swift */; };
+		45385743CE7D817DCBF45F389B606886 /* StylableTextView.swift in Sources */ = {isa = PBXBuildFile; fileRef = 25D1448F756412809510A4BBAE406021 /* StylableTextView.swift */; };
+		459CD005418881068FD9E337AD8394AB /* FilterType.swift in Sources */ = {isa = PBXBuildFile; fileRef = D9B5FD7F9338ABF97A164DAA98ED7BB2 /* FilterType.swift */; };
+		48828B95DE1A785C4BB9ADDEE8FDFA9C /* UIImage+PixelBuffer.swift in Sources */ = {isa = PBXBuildFile; fileRef = CB32273350CE25E515FBACEFBD8333EA /* UIImage+PixelBuffer.swift */; };
+		4995BC0E4ED65459193AC07E2105DFED /* MovableView.swift in Sources */ = {isa = PBXBuildFile; fileRef = DE39E00A0917B8863ED8032E4B4359AD /* MovableView.swift */; };
+		49C7B11ED109B1530558E7A42CA0D939 /* MMCQ.swift in Sources */ = {isa = PBXBuildFile; fileRef = 23579DD6AA06CAAFA99DD5394E51C3DA /* MMCQ.swift */; };
+		4A3DEEE6C7A9C44DD5D5F46AD7FFC7BB /* MainTextView.swift in Sources */ = {isa = PBXBuildFile; fileRef = 81D9989A8A8D815D93DFB171F8D49806 /* MainTextView.swift */; };
+		4B3AC492F830AE09CF9F6D1EFBCA8AA4 /* MetalFilter.swift in Sources */ = {isa = PBXBuildFile; fileRef = 891B03EDB8E4AD291ABA148AC313548F /* MetalFilter.swift */; };
+		4BC3BAB40E01C3841F662EF442D8C37A /* TextOptions.swift in Sources */ = {isa = PBXBuildFile; fileRef = F901BEBF270888983D5A777004D3EF80 /* TextOptions.swift */; };
+		4C2F324F767328C347AEA5B81F9EFED9 /* DimensionsHelper.swift in Sources */ = {isa = PBXBuildFile; fileRef = DECFC0687AB78C04778492D5AA41FE2F /* DimensionsHelper.swift */; };
+		4C9CAA5B5508C12FF7E6A2F723A277D8 /* KanvasEditorMenuController.swift in Sources */ = {isa = PBXBuildFile; fileRef = C9AD7E4D56356DC00285B743527EE854 /* KanvasEditorMenuController.swift */; };
+		4EADE63CD3879409B0C160FA2FB53BF0 /* MediaClipsEditorViewController.swift in Sources */ = {isa = PBXBuildFile; fileRef = DCF5DDF8B2D3B649AA81E7B5F6EA83A9 /* MediaClipsEditorViewController.swift */; };
 		50544CC39838135DDBF0047A180E97F4 /* FBSnapshotTestCasePlatform.h in Headers */ = {isa = PBXBuildFile; fileRef = D3067EAFD5B0A06885968D137840DB70 /* FBSnapshotTestCasePlatform.h */; settings = {ATTRIBUTES = (Project, ); }; };
-		51E0CFC15846428B5B60A87E4C692B6B /* ImagePreviewController.swift in Sources */ = {isa = PBXBuildFile; fileRef = F60651B0AD2D56BC6B52E16588F44A53 /* ImagePreviewController.swift */; };
-		52D46EB2A5C188445EB0C31A98DA5C9A /* TextureSelectorView.swift in Sources */ = {isa = PBXBuildFile; fileRef = 976C696B2AB4F7BE49572100B3849D23 /* TextureSelectorView.swift */; };
-		541CE086FD8DA47A56B92A632B759EF5 /* GifMakerSettings.swift in Sources */ = {isa = PBXBuildFile; fileRef = 12A366A291029EC5AF1FD0CE5D47790C /* GifMakerSettings.swift */; };
-		544B3CE64F9290E66124E15B06070344 /* StaggeredGridLayout.swift in Sources */ = {isa = PBXBuildFile; fileRef = 320C940114144099DC8F0C393AB8796E /* StaggeredGridLayout.swift */; };
-		5586F984DB2200F006838492E6B2480D /* MetalFilter.swift in Sources */ = {isa = PBXBuildFile; fileRef = CEA76C81DB2180490F87539055B230CC /* MetalFilter.swift */; };
+		52A177BC403FAA015AF07ED0AFA93C00 /* MediaPickerViewController.swift in Sources */ = {isa = PBXBuildFile; fileRef = 6B4582BD9FA9A59D5C064B21D3B3D814 /* MediaPickerViewController.swift */; };
+		53CEB999405EBC617A621BCC47CB8AD5 /* ChromaOpenGLFilter.swift in Sources */ = {isa = PBXBuildFile; fileRef = C73648B549A184DB7EEA061DE794A8A3 /* ChromaOpenGLFilter.swift */; };
+		542244F5D80B98F4E40914EB954B3566 /* SpeedController.swift in Sources */ = {isa = PBXBuildFile; fileRef = FC7A215E3B4FF924D7BEFF5FA2D9EB73 /* SpeedController.swift */; };
+		543D4A2D3BBEA9F60D7844A4080C963D /* DrawingView.swift in Sources */ = {isa = PBXBuildFile; fileRef = 1F62231B5A3BA207225358956EC7A830 /* DrawingView.swift */; };
+		5506C6D0C329FF0AD2F3D8E1A9A007F0 /* MediaClip.swift in Sources */ = {isa = PBXBuildFile; fileRef = 72FF2642AF9645A23285098C192CD033 /* MediaClip.swift */; };
+		5539AC2E0BDFA1049634B2BEB6AFD974 /* MetalShaders in Resources */ = {isa = PBXBuildFile; fileRef = DAA859FA9CE6879970B212407788B416 /* MetalShaders */; };
+		5544013AAF5E1C2EF97BE8420752B53E /* AVAssetTrack+transform.swift in Sources */ = {isa = PBXBuildFile; fileRef = AF17DC320ED94C9DC1CE9C86BBC838C9 /* AVAssetTrack+transform.swift */; };
+		567C867E890BD2031729B3A508D1E1F6 /* IgnoreBackgroundTouchesStackView.swift in Sources */ = {isa = PBXBuildFile; fileRef = E505F421F409FF2F686ADA7E4B8D006D /* IgnoreBackgroundTouchesStackView.swift */; };
 		5693A08347C5CFEBCEBAA2AED5FADEE1 /* FBSnapshotTestCasePlatform.m in Sources */ = {isa = PBXBuildFile; fileRef = AD0B81AC7DF4855803A0FA70985F8A99 /* FBSnapshotTestCasePlatform.m */; };
-		573B101736C6C03F5335770B42E12D6A /* CameraSegmentHandler.swift in Sources */ = {isa = PBXBuildFile; fileRef = 84A3E62F7B1BB9C640C8D8EADCB63F21 /* CameraSegmentHandler.swift */; };
-		57EEF0E66F12707AFDB67380E11F85D7 /* silence.aac in Resources */ = {isa = PBXBuildFile; fileRef = 6A189D0D699850F898F04BBA1D52E167 /* silence.aac */; };
-		58C0351AA891130D52BB627E6C92A97C /* EditionMenuCollectionController.swift in Sources */ = {isa = PBXBuildFile; fileRef = E2513DD82A10F1478B11DA9A8F64F0AC /* EditionMenuCollectionController.swift */; };
-		594B0AF6CAC9CD49055DD035E1238D57 /* Array+Rotate.swift in Sources */ = {isa = PBXBuildFile; fileRef = CE3785698F9C96D36810FADDD351E2EC /* Array+Rotate.swift */; };
-		5B692798B5E8A2A77469241EBF8DF715 /* ColorPickerView.swift in Sources */ = {isa = PBXBuildFile; fileRef = FCB89B04D2C42201B9DB125EC4FFAC18 /* ColorPickerView.swift */; };
-		5C66558449032D4031530EF7A2B4E1EA /* TimeIndicator.swift in Sources */ = {isa = PBXBuildFile; fileRef = 16BC35E262183EAD8051354D23F3A25E /* TimeIndicator.swift */; };
-		5DFA8A8F236E0B8A8639A1E38C562B33 /* UIImage+FlipLeftMirrored.swift in Sources */ = {isa = PBXBuildFile; fileRef = A19BD33715D81EFAF08CA4A631CDDC32 /* UIImage+FlipLeftMirrored.swift */; };
-		5E326ADADFAB54B1BD7F2D2891BF3264 /* StyleMenuCollectionController.swift in Sources */ = {isa = PBXBuildFile; fileRef = 027CF314A11E825C54E07960449537B5 /* StyleMenuCollectionController.swift */; };
-		5EA741CF85482CB68F6FD02332580539 /* ModeSelectorAndShootController.swift in Sources */ = {isa = PBXBuildFile; fileRef = 6F49F583D8C757E2E9FFBF8594287781 /* ModeSelectorAndShootController.swift */; };
-		5FD780D6DA27873B04F819C8E7D6B4D0 /* ShootButtonView.swift in Sources */ = {isa = PBXBuildFile; fileRef = E79ED288119501E0E7711B8CC445ACF4 /* ShootButtonView.swift */; };
-		606AD80F4007788B4DA350C44B979FAE /* Array+Object.swift in Sources */ = {isa = PBXBuildFile; fileRef = 23E10EBCDCCBF15EB4DD15CE8A39EE33 /* Array+Object.swift */; };
-		610CB1A5D59647FDA7220D6CCB1ABBAA /* MirrorFourOpenGLFilter.swift in Sources */ = {isa = PBXBuildFile; fileRef = B1023D7466476D0D8F174AABF360E0DD /* MirrorFourOpenGLFilter.swift */; };
-		6124F86FC7E4AE0F441261360C6FACD0 /* CameraPreviewView.swift in Sources */ = {isa = PBXBuildFile; fileRef = 37C6B02CD0B0C6AEE3ABADA9AF7777B1 /* CameraPreviewView.swift */; };
-		632F79B8289EA779A7763A00D1848839 /* SpeedController.swift in Sources */ = {isa = PBXBuildFile; fileRef = 45E30545B920213019B8B9B5EF7B8ED0 /* SpeedController.swift */; };
-		6358F5F8B58E3E8B4B3FC97A18FEFDBB /* Synchronized.swift in Sources */ = {isa = PBXBuildFile; fileRef = 173518C5D7E863E1319B9974802E039F /* Synchronized.swift */; };
-		640903349BB1B905B2978B42698483F6 /* ColorCollectionController.swift in Sources */ = {isa = PBXBuildFile; fileRef = 2381296CDF743DC13D6C39A87B7AFF11 /* ColorCollectionController.swift */; };
-		661D3B5153483F0D626F1BBA873E1AA8 /* OptionsController.swift in Sources */ = {isa = PBXBuildFile; fileRef = EE7902A3AE25DD52200281994D381FB0 /* OptionsController.swift */; };
-		6A368D625B20B35EE1F40B4F6DAD8BF7 /* RaveOpenGLFilter.swift in Sources */ = {isa = PBXBuildFile; fileRef = 0D20D04DF0C59E95F3F6A4282DD8F32D /* RaveOpenGLFilter.swift */; };
-		6BCE12C7252C2C889BAC97FC97EEE6E9 /* MediaClipsCollectionController.swift in Sources */ = {isa = PBXBuildFile; fileRef = 38064DF861DCFA819F2879EF07E73B06 /* MediaClipsCollectionController.swift */; };
-		6BE5A64D5A97444642E19726AFEF012B /* ScrollHandler.swift in Sources */ = {isa = PBXBuildFile; fileRef = 32A0E55CDF35DA4BC3E0D77DFA4B0AA2 /* ScrollHandler.swift */; };
-		6C86AB2E3F4C71FC8741E25D0F569425 /* CVPixelBuffer+sampleBuffer.swift in Sources */ = {isa = PBXBuildFile; fileRef = 68A8B39B49946E20D79D5DCC75647389 /* CVPixelBuffer+sampleBuffer.swift */; };
-		6D428FDED76A8FE291CCAD289D5274E0 /* ThumbnailCollectionCell.swift in Sources */ = {isa = PBXBuildFile; fileRef = 6AFB89BD53A9857689396751393E436D /* ThumbnailCollectionCell.swift */; };
-		6E8EEC8FB983724721F1AC8C1D848AAC /* Shader.swift in Sources */ = {isa = PBXBuildFile; fileRef = 300EA88D02A600664AF95C06F41DB2E7 /* Shader.swift */; };
-		6FC54F72E679ED19EC959276EEBC8C03 /* StyleMenuCollectionView.swift in Sources */ = {isa = PBXBuildFile; fileRef = 7DE2C3D5A0B27F73142EFC09B005EBEB /* StyleMenuCollectionView.swift */; };
-		712DCD1D4797BE4D54DF9E1F4D7A4FCC /* DimensionsHelper.swift in Sources */ = {isa = PBXBuildFile; fileRef = A348A7D51484FBF8F27CF516109C206E /* DimensionsHelper.swift */; };
-		7564B146239B5F06A489340B208F6705 /* KanvasCameraColors.swift in Sources */ = {isa = PBXBuildFile; fileRef = 81D5F4263492468FF5C0B9A2CA04DA2E /* KanvasCameraColors.swift */; };
-		757FFD4FB62A4C4CE20755D1690778B8 /* StickerCollectionController.swift in Sources */ = {isa = PBXBuildFile; fileRef = DD9CC578A163D1D09D6256EA7FE1AE7F /* StickerCollectionController.swift */; };
-		76795CAA766684FA850A5B8336FC5E67 /* ImagePoolOpenGLFilter.swift in Sources */ = {isa = PBXBuildFile; fileRef = 59921A5CA7FC426612259A09C4B66140 /* ImagePoolOpenGLFilter.swift */; };
+		598CB750ADFA39B3C93465D2686D1D7D /* DrawerTabBarCell.swift in Sources */ = {isa = PBXBuildFile; fileRef = F460ABACDE06CE7CDDF14432653EF264 /* DrawerTabBarCell.swift */; };
+		59F7014B7BA7434481D5DAF464B09296 /* MetalContext.swift in Sources */ = {isa = PBXBuildFile; fileRef = C66BF78B70316023A3DF5B1A22B98A9C /* MetalContext.swift */; };
+		5A94C9D4F54E80A8FA40DA2EB59DA7F7 /* EditorFilterCollectionController.swift in Sources */ = {isa = PBXBuildFile; fileRef = 94175BCE3E2CF4746CE375D24CF11389 /* EditorFilterCollectionController.swift */; };
+		5B4B037FB635EF5C83F38EC79653CA00 /* CGPoint+Operators.swift in Sources */ = {isa = PBXBuildFile; fileRef = 206C47078EAEB3A50293F226EC6691A5 /* CGPoint+Operators.swift */; };
+		5BADF50889C4166EF470AB2A84D6D9DD /* TimeIndicator.swift in Sources */ = {isa = PBXBuildFile; fileRef = 84E11F684567506A8223F8BDD5C521EA /* TimeIndicator.swift */; };
+		5BC71A51DD7C85AC41736D0F8BA22FBA /* KanvasCameraDesign.swift in Sources */ = {isa = PBXBuildFile; fileRef = 840C9C9F428F5CBE34D4D4D8C55EB089 /* KanvasCameraDesign.swift */; };
+		5D214CC58EDF98C0D941E4A59DA946D1 /* CameraPreviewViewController.swift in Sources */ = {isa = PBXBuildFile; fileRef = 0FC712D5660052546A89C0B535CD0888 /* CameraPreviewViewController.swift */; };
+		5EAE6D23169E72F3DAC58BCD57ADAE14 /* OptionSelectorController.swift in Sources */ = {isa = PBXBuildFile; fileRef = 117A0E8DCBE3DE92291051B33C86D0F4 /* OptionSelectorController.swift */; };
+		5F28E8EFEE5FBD9635B8D90AAA708BE8 /* StickerTypeCollectionView.swift in Sources */ = {isa = PBXBuildFile; fileRef = 70B6C7AAF07264B3C70CF5AE5B7BE3F5 /* StickerTypeCollectionView.swift */; };
+		61350FE99F57B9341285031A93281E46 /* StyleMenuController.swift in Sources */ = {isa = PBXBuildFile; fileRef = 948B396E419B560290FDAB9FC44BAE1E /* StyleMenuController.swift */; };
+		621A7081E53042C55A73FF0D90B4846B /* UIColor+Utils.swift in Sources */ = {isa = PBXBuildFile; fileRef = AD96B4EA62CC8717067B7E943377E2BA /* UIColor+Utils.swift */; };
+		624694F35613E20DE72BA9C86A13B5AC /* ColorSelectorView.swift in Sources */ = {isa = PBXBuildFile; fileRef = 7C03D51FD379543AEFAE8881C9DEFE7F /* ColorSelectorView.swift */; };
+		62B0B28986927A3591B335B598E23995 /* GifVideoOutputHandler.swift in Sources */ = {isa = PBXBuildFile; fileRef = B63C62F66BE6C9F2BA6C3D50F35463C9 /* GifVideoOutputHandler.swift */; };
+		6403B893ADA4F94C0121C1F94E8CFE95 /* CALayer+Shadows.swift in Sources */ = {isa = PBXBuildFile; fileRef = 5200DA1DE9642F3927A1D7BB069AFB9C /* CALayer+Shadows.swift */; };
+		66D263BF64E792A90364EDAE1B78FF7E /* RoundedTexture.swift in Sources */ = {isa = PBXBuildFile; fileRef = 86574825CD957F2642C65F9AC31110C0 /* RoundedTexture.swift */; };
+		679062DE500B5B55677B7D2E7A6F3949 /* KanvasQuickBlogSelectorCoordinating.swift in Sources */ = {isa = PBXBuildFile; fileRef = A311852A68D758DC7C7E40F8F39DF1FD /* KanvasQuickBlogSelectorCoordinating.swift */; };
+		68AEBBE551CE9A37134D02EB35A10F0E /* ModeSelectorAndShootView.swift in Sources */ = {isa = PBXBuildFile; fileRef = 674C2DDF00ED4178A55FA5EB991A73B6 /* ModeSelectorAndShootView.swift */; };
+		68D14445152BEBAB6C808947474CCD0D /* Pencil.swift in Sources */ = {isa = PBXBuildFile; fileRef = 19DBAB0E347CA459E08685BA4569D55D /* Pencil.swift */; };
+		69B223D57C8C67FBB0EE5EB68DDE39C3 /* UIColor+Hex.swift in Sources */ = {isa = PBXBuildFile; fileRef = 1300D979D51CEAE50C116C3332D73343 /* UIColor+Hex.swift */; };
+		6AC394EF998CF9860ECB391E46C5533F /* DrawerTabBarController.swift in Sources */ = {isa = PBXBuildFile; fileRef = 84B3A550A56D804E1ACFFABD1718A59F /* DrawerTabBarController.swift */; };
+		6C645827A3D39C71F864800C15F274D0 /* DiscreteSliderCollectionCell.swift in Sources */ = {isa = PBXBuildFile; fileRef = 5A2FD0163BEEC4241B391E62D8844023 /* DiscreteSliderCollectionCell.swift */; };
+		6E24DBA990BFA453FD403B4F26A38291 /* silence.aac in Resources */ = {isa = PBXBuildFile; fileRef = 1A00FD7CFDF391A1B82FD652789041D1 /* silence.aac */; };
+		6E322DE7250FBF360B2F2D142BDA2AA4 /* ColorPickerController.swift in Sources */ = {isa = PBXBuildFile; fileRef = EAEF2462E42411BDB9991002BC302B5C /* ColorPickerController.swift */; };
+		6F760F240C2370064C8977507572AEC1 /* SpeedView.swift in Sources */ = {isa = PBXBuildFile; fileRef = 9D3268CD4F6771D61A11549A328A3A5B /* SpeedView.swift */; };
+		706E81F37AFF730E31A52F96F3601287 /* StaggeredGridLayout.swift in Sources */ = {isa = PBXBuildFile; fileRef = B3085B19E79682D0723D71D9B210D192 /* StaggeredGridLayout.swift */; };
+		7117715B442010CF8E48091865F4CB30 /* ColorThief.swift in Sources */ = {isa = PBXBuildFile; fileRef = 6FC3C4A8B8224AFF1014E2241ED05AA1 /* ColorThief.swift */; };
+		725A5F0CB35CF3F96604AF7AB43270EF /* EMInterferenceOpenGLFilter.swift in Sources */ = {isa = PBXBuildFile; fileRef = DB9A76F67003FB1F65D3117ED390D8CC /* EMInterferenceOpenGLFilter.swift */; };
+		72649EC0D4A35121F83EBF5CF117121F /* GifMakerHandler.swift in Sources */ = {isa = PBXBuildFile; fileRef = 657A081FEA9C1751D51E0292E3ED2F18 /* GifMakerHandler.swift */; };
+		72912B5535212C69E007201C82A3C246 /* EditorFilterView.swift in Sources */ = {isa = PBXBuildFile; fileRef = 8D68B326B362B882A9CC2B2344E55CE3 /* EditorFilterView.swift */; };
+		72D771E44EEEE1DAED07C4D9C3B77394 /* CVPixelBuffer+resize.swift in Sources */ = {isa = PBXBuildFile; fileRef = F1A70AA1F03718F0C07C039FE58A266F /* CVPixelBuffer+resize.swift */; };
+		7361407BF9282472A25F7826C5662A9D /* UIGestureRecognizer+Active.swift in Sources */ = {isa = PBXBuildFile; fileRef = C8BB0E0972BEE546E1CBEDCAE10AD05C /* UIGestureRecognizer+Active.swift */; };
+		7396F44028CF9BC3A9B3EE2EEF8246DE /* KanvasCameraStrings.swift in Sources */ = {isa = PBXBuildFile; fileRef = 2D13F498C259065B8F15E8250C004F40 /* KanvasCameraStrings.swift */; };
+		765D8E19A600466DB69AA8F0ADF9F5E4 /* ThumbnailCollectionController.swift in Sources */ = {isa = PBXBuildFile; fileRef = C1B66159D1E01A4BD579A38D89DB30BF /* ThumbnailCollectionController.swift */; };
+		76B3DDA9A1B1117F730A2CE83BCF3DD1 /* CVPixelBuffer+copy.swift in Sources */ = {isa = PBXBuildFile; fileRef = E45253C87E4084D78D708658DD9556A0 /* CVPixelBuffer+copy.swift */; };
+		76EC1EB1AEDBC3116854A06F24B62435 /* MovableViewCanvas.swift in Sources */ = {isa = PBXBuildFile; fileRef = 36BCA23BF4062D8842171EC77BA0CE9D /* MovableViewCanvas.swift */; };
+		77652ED33413E1E646643D20E0B476AD /* CameraView.swift in Sources */ = {isa = PBXBuildFile; fileRef = F54069DAA8CDD02829858C788D9CEF25 /* CameraView.swift */; };
+		778C5122B33278840CF7038D8180A89C /* PhotoOutputHandler.swift in Sources */ = {isa = PBXBuildFile; fileRef = D4041EE8C800A0D329EAED9759D4F244 /* PhotoOutputHandler.swift */; };
 		77963FF7EE2C6BF810466A85D700811E /* FBSnapshotTestController.m in Sources */ = {isa = PBXBuildFile; fileRef = DE35F81C954881204729C569018D98C0 /* FBSnapshotTestController.m */; };
-		787ECE92EA601301DF713148633BE6E7 /* GifMakerView.swift in Sources */ = {isa = PBXBuildFile; fileRef = 75B3C112BC44CD9F26FB1BAE3DECB508 /* GifMakerView.swift */; };
-		78A7AA2AA8A46B01EBA1C46A0272256C /* MediaDrawerView.swift in Sources */ = {isa = PBXBuildFile; fileRef = 5130261300CA6707EC95819AF354C067 /* MediaDrawerView.swift */; };
-		794DA1CBCF08281FDFF8CA0D5D19245F /* FilmOpenGLFilter.swift in Sources */ = {isa = PBXBuildFile; fileRef = 377D06EDC9DDF7ED801FC789F59783FA /* FilmOpenGLFilter.swift */; };
-		7A3ED87A35AAC4D9EB80C134040BE2A2 /* DrawerTabBarView.swift in Sources */ = {isa = PBXBuildFile; fileRef = 62422CCEC082DE0D540250A66160E6D4 /* DrawerTabBarView.swift */; };
-		7ED44B1968113057CFF5C1EE12A7D100 /* AVAsset+Utils.swift in Sources */ = {isa = PBXBuildFile; fileRef = EB26B0CB229B783C10FC7106834BCAF0 /* AVAsset+Utils.swift */; };
-		7F24CA9DF86E157E130DCB42735202F4 /* CameraPreviewViewController.swift in Sources */ = {isa = PBXBuildFile; fileRef = 21353EE3186E859FEC99215F3995CA20 /* CameraPreviewViewController.swift */; };
-		82BD83963AFA028825BA01604EF66BC9 /* ThumbnailCollectionViewLayout.swift in Sources */ = {isa = PBXBuildFile; fileRef = D84176480057652FA48C40F9A4A14765 /* ThumbnailCollectionViewLayout.swift */; };
-		82C7525C6F335A86962E4D51DB53A16A /* DrawingController.swift in Sources */ = {isa = PBXBuildFile; fileRef = B8B9B7C8F9E20101315C19875F03CE27 /* DrawingController.swift */; };
-		83D206A8C111ECA2EEB59E361CB73855 /* EditorTextView.swift in Sources */ = {isa = PBXBuildFile; fileRef = 2FE6E998AA627DF794E4EE2C58416AA6 /* EditorTextView.swift */; };
-		866E52D56640254CE4D969DFA8FBC368 /* VideoOutputHandler.swift in Sources */ = {isa = PBXBuildFile; fileRef = 4EEAAC0F311DCEDB157F8579337EA73A /* VideoOutputHandler.swift */; };
-		870CED7C6E3E9B2BD676810CDC71CEA7 /* TrimController.swift in Sources */ = {isa = PBXBuildFile; fileRef = 68621C6A777F4C077C200CE2E1FB5244 /* TrimController.swift */; };
-		8748229F1D582358FC512397D89D1BBD /* CameraRecorder.swift in Sources */ = {isa = PBXBuildFile; fileRef = DCD1661CB012F8A638885559058A7379 /* CameraRecorder.swift */; };
-		879BD44BBA4F03DE86CA7BC44C24E251 /* ColorSelectorController.swift in Sources */ = {isa = PBXBuildFile; fileRef = CA29FBD67E30268109EC4D4636021FEC /* ColorSelectorController.swift */; };
+		7BD8FB6B38534D437B5B3E6669F2F4B0 /* CameraRecordingProtocol.swift in Sources */ = {isa = PBXBuildFile; fileRef = EB6B95F2A5455179DC1801802E6ED0B7 /* CameraRecordingProtocol.swift */; };
+		7BEDAA0EC1A21ED1C661559FEF48D147 /* CALayer+Color.swift in Sources */ = {isa = PBXBuildFile; fileRef = F575CA146AE0F86B355F818232FACA9C /* CALayer+Color.swift */; };
+		7C0FD5723AA0875CD1D7FF60B8ABA503 /* TextureSelectorView.swift in Sources */ = {isa = PBXBuildFile; fileRef = 71BA8863FB0B2B70F6FD990189ED8648 /* TextureSelectorView.swift */; };
+		7E7EF62729F215D1FB45F561C182CC2F /* UIImage+Camera.swift in Sources */ = {isa = PBXBuildFile; fileRef = E91F5FAD560DA4FAA04D8468F4DDE4D0 /* UIImage+Camera.swift */; };
+		7F0626436061EE6ADB7030C2C9A0B436 /* TrashView.swift in Sources */ = {isa = PBXBuildFile; fileRef = C0E9F69CAA263682A5EEA241144C3998 /* TrashView.swift */; };
+		8129058D4815C3F0B087E1B773C39C55 /* MTLDevice+KanvasCamera.swift in Sources */ = {isa = PBXBuildFile; fileRef = A6CC3BFF4F59D6BBD8F0931A8B6CAA0D /* MTLDevice+KanvasCamera.swift */; };
+		82294C72D13C550077D7701D797E12C5 /* Array+Rotate.swift in Sources */ = {isa = PBXBuildFile; fileRef = CD83CA924937093E5399D890EB697E66 /* Array+Rotate.swift */; };
+		829D7A7DA7EA30B5B4019155D01FB88B /* PlasmaOpenGLFilter.swift in Sources */ = {isa = PBXBuildFile; fileRef = A789090902F01FEC5B31B91F7E2820C7 /* PlasmaOpenGLFilter.swift */; };
+		83E2A3283D3422C373ECDD7E0A95027B /* GifMakerView.swift in Sources */ = {isa = PBXBuildFile; fileRef = 659426DD7E8EE8FBA5273D77214685DA /* GifMakerView.swift */; };
+		847406708E0502B63C22DDB0CC1FB0CA /* ScrollHandler.swift in Sources */ = {isa = PBXBuildFile; fileRef = 61A7DC46E0D512585C6B856FBE3EF6FE /* ScrollHandler.swift */; };
 		87D6F8413A7B375C836E57CCAD550A7F /* SwiftSupport.swift in Sources */ = {isa = PBXBuildFile; fileRef = 82D2DF1ABBBD85F5E079D7D0EB5479BC /* SwiftSupport.swift */; };
-		88C210C706B48EA22FE50D809951AF20 /* GifVideoOutputHandler.swift in Sources */ = {isa = PBXBuildFile; fileRef = BA29E47480CDE93F649F247D1788994D /* GifVideoOutputHandler.swift */; };
+		88698F18E95D4139DBD05F98FD3051C6 /* SliderView.swift in Sources */ = {isa = PBXBuildFile; fileRef = 4332D8EBB7CCE95EBEC99A81E4D38273 /* SliderView.swift */; };
+		89B7AB0292A71686BF36450241C0C746 /* Marker.swift in Sources */ = {isa = PBXBuildFile; fileRef = D067B1BF5A49C0C3A484D7449DA33756 /* Marker.swift */; };
 		89D2DB95C86E53A5C3EBFDA6293C5BA1 /* Pods-KanvasCameraExample-dummy.m in Sources */ = {isa = PBXBuildFile; fileRef = 1CEE4C47043FCDD185056E0AEB2F3CBA /* Pods-KanvasCameraExample-dummy.m */; };
-		8A08A35AC5C150F44AEBB7EF3BE26408 /* FilterCollectionCell.swift in Sources */ = {isa = PBXBuildFile; fileRef = 40D7B717D19F13F574CAF574CA2E40CF /* FilterCollectionCell.swift */; };
+		8A1718FB988225BB3B6EA2F279C62C52 /* StickerLoader.swift in Sources */ = {isa = PBXBuildFile; fileRef = B102A6EE5A019A7E2840ABA3EDB41222 /* StickerLoader.swift */; };
+		8A3204A173FB20C90ED8A7681D27E873 /* KanvasCameraAnalyticsProvider.swift in Sources */ = {isa = PBXBuildFile; fileRef = 8A89D980C644D6D487218F3BA60ED161 /* KanvasCameraAnalyticsProvider.swift */; };
 		8C0B5EBDF83DDC66A416370F936B9A00 /* UIApplication+StrictKeyWindow.h in Headers */ = {isa = PBXBuildFile; fileRef = 0A3ACA72AE9B776E644F6D159AB3E80B /* UIApplication+StrictKeyWindow.h */; settings = {ATTRIBUTES = (Project, ); }; };
-		8CFB228CF5B478E543A11E680B07CAD9 /* CameraSettings.swift in Sources */ = {isa = PBXBuildFile; fileRef = 9BDFB6C8BB6C4A4215F0CE27CEEC99F1 /* CameraSettings.swift */; };
-		8DE29D37B2EE93F068B9EA55F0C502C1 /* EditionOption.swift in Sources */ = {isa = PBXBuildFile; fileRef = BDBFB68DB7AB5518A0BD39739B4F60A6 /* EditionOption.swift */; };
-		8EFEFC2E9624EA2E8B2CC192B1169C6F /* FilterFactory.swift in Sources */ = {isa = PBXBuildFile; fileRef = 65F325F4A1BC9E734F1E376CDB0B2A83 /* FilterFactory.swift */; };
-		90367C80313F4DA2AA09EA360911EB82 /* ChromaOpenGLFilter.swift in Sources */ = {isa = PBXBuildFile; fileRef = 2A948AC8DD5917F864FA04AEA6B738B4 /* ChromaOpenGLFilter.swift */; };
-		91322331B71EB915EE63F9293F6E25E1 /* ExtendedStackView.swift in Sources */ = {isa = PBXBuildFile; fileRef = CBF71D347EBD8E4817567AB77574FF78 /* ExtendedStackView.swift */; };
-		9168965AFFE404A03A01CD55F1F97C21 /* EditorTextController.swift in Sources */ = {isa = PBXBuildFile; fileRef = D4413700EB4B03CCAD1F54658580F90F /* EditorTextController.swift */; };
-		942BCE426E10B38B2ECFEA223C677324 /* MediaClip.swift in Sources */ = {isa = PBXBuildFile; fileRef = 7E684E54A47CF54983D2FC9C551D2B7A /* MediaClip.swift */; };
-		94508289AA94D75354FA880228E1487E /* ThumbnailCollectionView.swift in Sources */ = {isa = PBXBuildFile; fileRef = EC03E276B8FD25B05604012563799DF3 /* ThumbnailCollectionView.swift */; };
-		9696A0C866106C489C0035BB82108C6F /* TrashView.swift in Sources */ = {isa = PBXBuildFile; fileRef = 6E2472298539E2457396C47785A0E61B /* TrashView.swift */; };
-		9772C2FB777DFDB8EB7B872ABB33509D /* GLPixelBufferView.swift in Sources */ = {isa = PBXBuildFile; fileRef = 0C84FC0996E7D34BDF13DDF21D9CDC77 /* GLPixelBufferView.swift */; };
-		97822DD68220E507F59860F66B04D6F2 /* GifMakerController.swift in Sources */ = {isa = PBXBuildFile; fileRef = 0214404DBC6E160CB3A36A86F858A142 /* GifMakerController.swift */; };
-		97EFF4E3E3DBBCA43016F205DE25E082 /* PhotoOutputHandler.swift in Sources */ = {isa = PBXBuildFile; fileRef = 9A2D2456BE26991EDF36FCCCC6A4C559 /* PhotoOutputHandler.swift */; };
-		9DB47C3E5ED2C1A7C3A4EAFD399646D2 /* MediaPlayerController.swift in Sources */ = {isa = PBXBuildFile; fileRef = AE6A077E7542953DC6547C21F9DED135 /* MediaPlayerController.swift */; };
-		9E047CD48BD0FC5BD802AE71CA398668 /* StyleMenuCollectionCell.swift in Sources */ = {isa = PBXBuildFile; fileRef = 35CD26392642351A1CCAAF76EDDA0787 /* StyleMenuCollectionCell.swift */; };
-		9E25514CA632F2B751D726585EC5D0A4 /* EasyTipView.swift in Sources */ = {isa = PBXBuildFile; fileRef = 5302EFBA2CC8A03E016B22330523323B /* EasyTipView.swift */; };
-		9F1F873730A9852F3465051778320D6C /* UIColor+Lerp.swift in Sources */ = {isa = PBXBuildFile; fileRef = 8C2616B965E12348D393D69F19B7E626 /* UIColor+Lerp.swift */; };
-		9FC99DD3947E685D211A45C8E0ABCF84 /* URL+Media.swift in Sources */ = {isa = PBXBuildFile; fileRef = B2AC806C14358F2AAF939EC89749B019 /* URL+Media.swift */; };
+		8C85CA36C0DD8B3E806AD7BF9CC91940 /* StrokeSelectorController.swift in Sources */ = {isa = PBXBuildFile; fileRef = B2DAA356A2A6E12576160B1AC133ADDD /* StrokeSelectorController.swift */; };
+		9215F9A20B65BCD105460315F1981396 /* KanvasCameraColors.swift in Sources */ = {isa = PBXBuildFile; fileRef = 78CCFC96188E356C11E367171BA1D407 /* KanvasCameraColors.swift */; };
+		937F991D68F4BA8AFC45A1DB02D8A4B8 /* MediaPlayerController.swift in Sources */ = {isa = PBXBuildFile; fileRef = 8E8B08C7B9270298223103F7185FAB29 /* MediaPlayerController.swift */; };
+		944291A94F59903909936246E2496E12 /* Assets.xcassets in Resources */ = {isa = PBXBuildFile; fileRef = AD8C59B1B114FBD60E2188B0D2043529 /* Assets.xcassets */; };
+		947C5845569E7814A55E386BF9D67398 /* FilterCollectionCell.swift in Sources */ = {isa = PBXBuildFile; fileRef = FD28526B8A310DCE5C57F0513E66033C /* FilterCollectionCell.swift */; };
+		94D0A7BF44C82809C3C478B49433D279 /* ColorCollectionCell.swift in Sources */ = {isa = PBXBuildFile; fileRef = EBC9DA348D06DCCF82BCA16841D4256D /* ColorCollectionCell.swift */; };
+		958E36CE7D20F7031407483CCDDE1C8B /* Archiver.swift in Sources */ = {isa = PBXBuildFile; fileRef = B241854490A4C9E9F5C2B8EAE3832C20 /* Archiver.swift */; };
+		96CA609967E58969E83FBA2CFCD72EC8 /* UICollectionView+Cells.swift in Sources */ = {isa = PBXBuildFile; fileRef = F43B15AADC6FF73C6E5994D517EC3B46 /* UICollectionView+Cells.swift */; };
+		979FD771C310A0C0B178DE4EE16B0F19 /* StickerMenuController.swift in Sources */ = {isa = PBXBuildFile; fileRef = 70D85676A643F42DB21B68D668321B3E /* StickerMenuController.swift */; };
+		97BA4F985AA1CE971AC2DAE75C3D6E7D /* ViewTransformations.swift in Sources */ = {isa = PBXBuildFile; fileRef = 9EAF4C79A1CBF905CDFBA9A8CB60D053 /* ViewTransformations.swift */; };
+		97BF0DF6D9A697B8F369161970059FF4 /* KanvasCameraTimes.swift in Sources */ = {isa = PBXBuildFile; fileRef = B124C2119BA49323867127135C3B9B79 /* KanvasCameraTimes.swift */; };
+		97E5833BA585FF5F76102F038FD25FEF /* CameraPermissionsViewController.swift in Sources */ = {isa = PBXBuildFile; fileRef = 3234542D9D4FE66889EE995B0172C4D2 /* CameraPermissionsViewController.swift */; };
+		98098A050B11E941ABE7207964923204 /* PixelBufferView.swift in Sources */ = {isa = PBXBuildFile; fileRef = BDBE15EECE66C866F2682E0D4C4E6C39 /* PixelBufferView.swift */; };
+		9CFE0310B18F7E97A732809E28B14DB5 /* EditionOption.swift in Sources */ = {isa = PBXBuildFile; fileRef = 20104BC3FFE9093A301048A1BBF64B63 /* EditionOption.swift */; };
+		9E2200E8E6A537F40CF1B342232ED0F1 /* CameraInputControllerDelegate.swift in Sources */ = {isa = PBXBuildFile; fileRef = 8AEC3763085F0C7DD7A1AAD8BDC6079D /* CameraInputControllerDelegate.swift */; };
+		9E9621DA9EEA1A82B4EE851690F837F8 /* MediaClipsCollectionController.swift in Sources */ = {isa = PBXBuildFile; fileRef = 749DD8E4F2D54C738322501C56EECC27 /* MediaClipsCollectionController.swift */; };
+		9EAD381A3CC6B85EEC523A6EA2DA5E35 /* StickerType.swift in Sources */ = {isa = PBXBuildFile; fileRef = 63B73257C81E5CC1CDE6BB2F55C7AEFF /* StickerType.swift */; };
+		A0220B1FDDB350BDCA7F35D1825B8C3C /* GifMakerController.swift in Sources */ = {isa = PBXBuildFile; fileRef = C325452A5115BF7F0D5A76BE1D9C8845 /* GifMakerController.swift */; };
+		A0B3BE0403486C25CAC0F6FF50FFB9F6 /* FilterItem.swift in Sources */ = {isa = PBXBuildFile; fileRef = CE198F47B7EB0AA9709AD3BBE65E24D1 /* FilterItem.swift */; };
+		A0C303F41E2CD7E4DED6053B5C93033D /* ColorCollectionController.swift in Sources */ = {isa = PBXBuildFile; fileRef = 27D1B532AB460C4B162A46EE31671582 /* ColorCollectionController.swift */; };
+		A1CC336CCE213DB4F35C53A5F997CFDB /* AlphaBlendOpenGLFilter.swift in Sources */ = {isa = PBXBuildFile; fileRef = CFBCCFC7C33DDFF893BFF9BFEAF36970 /* AlphaBlendOpenGLFilter.swift */; };
+		A30C318F3591BDBA1F594C47F80D2386 /* Sticker.swift in Sources */ = {isa = PBXBuildFile; fileRef = 0A07CC710098BEEF9503AB0C3F4A2F4B /* Sticker.swift */; };
 		A457A948F248D2A52CD05F067B0C1367 /* UIImage+Compare.m in Sources */ = {isa = PBXBuildFile; fileRef = EF53D290F564A9B10CEF56C9DC2010F2 /* UIImage+Compare.m */; };
-		A462EE5C3A5CE297C6754CF60E405CCE /* UIImage+PixelBuffer.swift in Sources */ = {isa = PBXBuildFile; fileRef = 4673CBAC8A21E5AF9AAE1FA80EA03862 /* UIImage+PixelBuffer.swift */; };
-		A468FBEFE599E74F43C751EE71A83541 /* TrimArea.swift in Sources */ = {isa = PBXBuildFile; fileRef = 46089E6DF44B4070CAB0D0B78CD16ACC /* TrimArea.swift */; };
-		A47003B4F750E4E642938947195C76EE /* IndexPath+Order.swift in Sources */ = {isa = PBXBuildFile; fileRef = 34AB13AA95C360C32866963E6F53EF88 /* IndexPath+Order.swift */; };
-		A4C9D697BCA040B0E141916314934A15 /* Math.swift in Sources */ = {isa = PBXBuildFile; fileRef = 4CCAC9E682C355DA430F30018EBBFF2E /* Math.swift */; };
-		A4DC06EACF5EEF13BA7B67563406FB79 /* OptionSelectorCell.swift in Sources */ = {isa = PBXBuildFile; fileRef = 84C1697E6C896842A78B94BBB0A4FCEC /* OptionSelectorCell.swift */; };
-		A4FE71DC7E6F39F5803CF559D1035ED3 /* KanvasQuickBlogSelectorCoordinating.swift in Sources */ = {isa = PBXBuildFile; fileRef = 3CFECC388D8E3B17AE4EA633DBD09C13 /* KanvasQuickBlogSelectorCoordinating.swift */; };
-		A5229C7852D3BB0BE86CA4C583E9E47F /* MMCQ.swift in Sources */ = {isa = PBXBuildFile; fileRef = 597B7169411EAD310B998D087F2EFB33 /* MMCQ.swift */; };
-		A6BDED3FDB887E56D3F033015F664F22 /* CameraZoomHandler.swift in Sources */ = {isa = PBXBuildFile; fileRef = CA16A7046791A2C11CF9634068023D13 /* CameraZoomHandler.swift */; };
-		A7031E948E7F9751154807F9B3D7AB3D /* GLError.swift in Sources */ = {isa = PBXBuildFile; fileRef = C33A7B83556B5A6A4AE2A488F95B51FA /* GLError.swift */; };
-		A93C25DA0A084476A5740938B25821D0 /* UIColor+Hex.swift in Sources */ = {isa = PBXBuildFile; fileRef = 291C5816407A2F1470A0BF4B344B32C4 /* UIColor+Hex.swift */; };
-		A93C4A6D9D585AE0B6EB7E9D6E8C6FDD /* UIImage+Camera.swift in Sources */ = {isa = PBXBuildFile; fileRef = DFAF1B3C92533A5E22AE9E6C5DBCF392 /* UIImage+Camera.swift */; };
-		A993C3E82E19BC7480F56A24BC751CC7 /* CameraController.swift in Sources */ = {isa = PBXBuildFile; fileRef = 3C4764AB9D3C7B053F6D2142BB48CB56 /* CameraController.swift */; };
-		AA46E9DC357F4C0D10A32745543C0617 /* MetalShaders in Resources */ = {isa = PBXBuildFile; fileRef = BD8F84065B3E8D6E3FBC10414D7C6FCD /* MetalShaders */; };
-		AAB20AB2D019B30A598F144A1014CBFA /* CVPixelBuffer+resize.swift in Sources */ = {isa = PBXBuildFile; fileRef = 1AE39CD2C4A43C6CE2BF0FEE2D231CE9 /* CVPixelBuffer+resize.swift */; };
+		A548A95F8EBF2C2D4EC3795DB3EDF0AE /* KanvasCameraImages.swift in Sources */ = {isa = PBXBuildFile; fileRef = FE8CD7A28FDAA8A603C3E81D2267461F /* KanvasCameraImages.swift */; };
+		A5785B9F868E9C0DDC998E97272E03A4 /* MediaPickerButtonView.swift in Sources */ = {isa = PBXBuildFile; fileRef = 9F22A37284B90032B041ECE16573F937 /* MediaPickerButtonView.swift */; };
+		A60444DC0B63709072120C26370A4A31 /* GrayscaleOpenGLFilter.swift in Sources */ = {isa = PBXBuildFile; fileRef = D790B54AE9CAB68EA4FA4C9C7BBC52BA /* GrayscaleOpenGLFilter.swift */; };
+		A610234262F4F747A10F1092EBFB1661 /* EasyTipView.swift in Sources */ = {isa = PBXBuildFile; fileRef = A12AB088EB92B49E50DF225635B16D52 /* EasyTipView.swift */; };
+		A61E4305FCE3794978FA92D4A763B8DD /* StickerMenuView.swift in Sources */ = {isa = PBXBuildFile; fileRef = 08534986A76CCD64B508B43401F884F0 /* StickerMenuView.swift */; };
+		A73668138D5FAD0BF0F152C76DC1491F /* IndexPath+Order.swift in Sources */ = {isa = PBXBuildFile; fileRef = 29DA00DAA3367821A895C821FC923853 /* IndexPath+Order.swift */; };
+		A782932FB386B1D1ECBDE57C9458A32A /* LivePhotoLoader.swift in Sources */ = {isa = PBXBuildFile; fileRef = A9C3F2465D0D85693599E9E7670673C6 /* LivePhotoLoader.swift */; };
+		A7EEED4270465C3FA9C6208C248A6BDC /* IgnoreTouchesView.swift in Sources */ = {isa = PBXBuildFile; fileRef = 01B96F0F4D92826524BBDB192DCC6F00 /* IgnoreTouchesView.swift */; };
+		A9B6B15E928F5915ECDFFD10646A537E /* EditorFilterCollectionCell.swift in Sources */ = {isa = PBXBuildFile; fileRef = 3F715E544412D0A2AE94C087E698F70B /* EditorFilterCollectionCell.swift */; };
+		AAAE338D6A5DE6EA7E6FB5A42890A3A6 /* MediaExporter.swift in Sources */ = {isa = PBXBuildFile; fileRef = A3FDAF3CC50E1728561BBF04D48E1CF5 /* MediaExporter.swift */; };
 		AB3570007412B510F78B81D1A83E7FC9 /* FBSnapshotTestCase-umbrella.h in Headers */ = {isa = PBXBuildFile; fileRef = 4964EEFBA80E32A6A3082BF93B7DEBEB /* FBSnapshotTestCase-umbrella.h */; settings = {ATTRIBUTES = (Project, ); }; };
-		ABAE8E880B199B8A3FF91EFC8DEDD8AE /* CALayer+Shadows.swift in Sources */ = {isa = PBXBuildFile; fileRef = 0D17B4DA6E1C57F2981B39D55F4D947C /* CALayer+Shadows.swift */; };
-		AC5C711B615BF4D529289771064C4E4F /* ConicalGradientLayer.swift in Sources */ = {isa = PBXBuildFile; fileRef = 22C6CD65DA2286E5AF6935985C8A0DFC /* ConicalGradientLayer.swift */; };
-		AE0B7092C96BB912BBB86A8A2FF288CC /* ThumbnailCollectionController.swift in Sources */ = {isa = PBXBuildFile; fileRef = 54FE54588F777D9D8C873F99414153A7 /* ThumbnailCollectionController.swift */; };
-		AE9BDDB72CCC7A324EF30A32AD3DD46C /* StrokeSelectorView.swift in Sources */ = {isa = PBXBuildFile; fileRef = 208D1D8F581CEF53A78458C57DD9D86D /* StrokeSelectorView.swift */; };
-		AF9A78103404ABBDB7231BDB5F7C62E9 /* MovableViewCanvas.swift in Sources */ = {isa = PBXBuildFile; fileRef = 684DD1568D0739338203DE489A9DB020 /* MovableViewCanvas.swift */; };
-		AFB4D40277075C275571A57A615A2C3A /* StickerLoader.swift in Sources */ = {isa = PBXBuildFile; fileRef = E65880C7B09CE2B014594952B8895E23 /* StickerLoader.swift */; };
-		B04FE08503A29C4A4F5B82A8AD370913 /* ExtendedButton.swift in Sources */ = {isa = PBXBuildFile; fileRef = 48676FCEF4A89E60F53BC25BFD701FE8 /* ExtendedButton.swift */; };
-		B1A19407CEE7E85167C4ACDFF0C2B586 /* PlaybackOption.swift in Sources */ = {isa = PBXBuildFile; fileRef = D76384A8B1B37B954C52A9874E1E9FD5 /* PlaybackOption.swift */; };
-		B4E130C3A63B664266A56CC14B7FB511 /* UIGestureRecognizer+Active.swift in Sources */ = {isa = PBXBuildFile; fileRef = 05121FF680DE280D80A3399B864E54C7 /* UIGestureRecognizer+Active.swift */; };
-		B63AFE07135F1DB4AFED2EDED7BFB3A8 /* GLUtilities.swift in Sources */ = {isa = PBXBuildFile; fileRef = D04BBC724214548133331A8B9C877815 /* GLUtilities.swift */; };
+		ABE43D7F0354D4D661FFC50CD2A52164 /* PlaybackOption.swift in Sources */ = {isa = PBXBuildFile; fileRef = 3F062DFBF34545A03749679054AAEEA6 /* PlaybackOption.swift */; };
+		ABFA1EC67C581999602AC8DA4D52259D /* Device.swift in Sources */ = {isa = PBXBuildFile; fileRef = 34F7D406103D16E5DD81ECCD2C2417E0 /* Device.swift */; };
+		ABFAC0A1A110C2C445D211F04E0F62F7 /* CameraFilterCollectionController.swift in Sources */ = {isa = PBXBuildFile; fileRef = 94C21119B8F565BB350297A886185E0A /* CameraFilterCollectionController.swift */; };
+		AD83767C0958AE67119FE56C438EFF7B /* ToonOpenGLFilter.swift in Sources */ = {isa = PBXBuildFile; fileRef = B42C46211A765C068F22CBEFE13F4DF3 /* ToonOpenGLFilter.swift */; };
+		B189464893D3C674FDC0FB2570D15669 /* GLPixelBufferView.swift in Sources */ = {isa = PBXBuildFile; fileRef = 4E173540105563EBE41406BCF3F0AC91 /* GLPixelBufferView.swift */; };
+		B206421E1F39704CE1B2239049450BDD /* OptionsController.swift in Sources */ = {isa = PBXBuildFile; fileRef = FC022FC584ECDA333C5B3DAC21FBAF1B /* OptionsController.swift */; };
+		B33C272364FFFF9B0CF54D6970697DF6 /* FilterFactory.swift in Sources */ = {isa = PBXBuildFile; fileRef = 3899DD40D953617DB8FF12F9D9F8782A /* FilterFactory.swift */; };
+		B394F37D61BA70D72F9129BE235EB498 /* ConicalGradientLayer.swift in Sources */ = {isa = PBXBuildFile; fileRef = 93EDD2A2867583D91B21AADAF2B92B0A /* ConicalGradientLayer.swift */; };
+		B7BE562AF3A666845A695B4E52716679 /* KanvasCamera-umbrella.h in Headers */ = {isa = PBXBuildFile; fileRef = A1C3BFC0EC1641C0252E8C9D112F3508 /* KanvasCamera-umbrella.h */; settings = {ATTRIBUTES = (Project, ); }; };
+		B81E8C58D2104D8BFA297856F8C617C3 /* MediaDrawerController.swift in Sources */ = {isa = PBXBuildFile; fileRef = CCD9EEFE84E614F5F8039FFF00839211 /* MediaDrawerController.swift */; };
 		B8ADA30C051A2790FE88BE07CBFFF592 /* UIImage+Diff.m in Sources */ = {isa = PBXBuildFile; fileRef = E0956940883830C651240E754E3ECC52 /* UIImage+Diff.m */; };
-		B99851E0AF5E2F2ACAD0B66DB8C1FF26 /* ViewTransformations.swift in Sources */ = {isa = PBXBuildFile; fileRef = 80E32CD8357836A4EADEB8EF9E53738A /* ViewTransformations.swift */; };
-		BB113E73BBE00405DEAAADF1D912BD2A /* MetalRenderEncoder.swift in Sources */ = {isa = PBXBuildFile; fileRef = 511157464372CEDD2F8582D90641A37A /* MetalRenderEncoder.swift */; };
-		BD24ED1F313CE1EF10A8E2BA3D07B8FC /* UIUpdate.swift in Sources */ = {isa = PBXBuildFile; fileRef = 788BB7E78688D73103975A7B33D04B36 /* UIUpdate.swift */; };
-		BD43AB9E49A31CE6F36A340ADE3B2FC6 /* ToonOpenGLFilter.swift in Sources */ = {isa = PBXBuildFile; fileRef = 813DD4A9FF78A144AC02D3F454A9857B /* ToonOpenGLFilter.swift */; };
-		BD9AF181A50425E0A3C4FC84056EE6A2 /* FilterSettingsController.swift in Sources */ = {isa = PBXBuildFile; fileRef = A2936BEB11AAF17D4854BB110E398C87 /* FilterSettingsController.swift */; };
-		BDFE3863C236BDD415F3C39522DE4A3D /* FilterCollectionInnerCell.swift in Sources */ = {isa = PBXBuildFile; fileRef = E68E1A7D0C27EF70AB6456132E5190FF /* FilterCollectionInnerCell.swift */; };
-		BF93D9A513194376FC298E9D92995CA7 /* UICollectionView+Cells.swift in Sources */ = {isa = PBXBuildFile; fileRef = 029987696C581A9F9BDE12940244B741 /* UICollectionView+Cells.swift */; };
-		BFEB8F7FBA7061C4F1D41C67997A175E /* CVPixelBuffer+copy.swift in Sources */ = {isa = PBXBuildFile; fileRef = 80B898709CA979FFE97ACF79C00D0D67 /* CVPixelBuffer+copy.swift */; };
-		C13F3A8AD06C410E25569C55551A0DE5 /* MovableView.swift in Sources */ = {isa = PBXBuildFile; fileRef = B29DFEC782A052BFBD6ADF6E40B97A45 /* MovableView.swift */; };
+		BD2FD675A7CD57718715DAA095E4785E /* EditionMenuCollectionView.swift in Sources */ = {isa = PBXBuildFile; fileRef = D1E35DFB4E01E683ED5D6CE04282F562 /* EditionMenuCollectionView.swift */; };
+		BDDFD3D4793193159CAEFD39557C4BE3 /* GIFDecoder.swift in Sources */ = {isa = PBXBuildFile; fileRef = 2BA42CFD00E2C4D541E48190D7C5A163 /* GIFDecoder.swift */; };
+		C04DE8FE07379C725594ACF9445CC09F /* Rendering.swift in Sources */ = {isa = PBXBuildFile; fileRef = 9A772E9BF864691310C9241961971187 /* Rendering.swift */; };
+		C0EC2BC978058CAB1BC6715A0E38C2E1 /* FilterCollectionInnerCell.swift in Sources */ = {isa = PBXBuildFile; fileRef = 6E581E6EF02974EA2111A61B6A5FF5CC /* FilterCollectionInnerCell.swift */; };
+		C15183DE517E5BD23E6AC640C5AE999D /* MediaPickerThumbnailFetcher.swift in Sources */ = {isa = PBXBuildFile; fileRef = 687B209D690E34BD99A822406AF4B7BD /* MediaPickerThumbnailFetcher.swift */; };
+		C1A2AB2041720C7C55CAA2ACFA017B13 /* DrawingCanvas.swift in Sources */ = {isa = PBXBuildFile; fileRef = A1D7EAFB357B9688165BF8D50E7A7963 /* DrawingCanvas.swift */; };
 		C227FD1C858148327AD6CF45F9BC35E4 /* UIImage+Diff.h in Headers */ = {isa = PBXBuildFile; fileRef = E354F8FD537351F26F7949B4EBFA5101 /* UIImage+Diff.h */; settings = {ATTRIBUTES = (Project, ); }; };
-		C32A39B2B5B1AF8EFC796AE6AB7BF9A8 /* AVURLAsset+Thumbnail.swift in Sources */ = {isa = PBXBuildFile; fileRef = 3DBF897477EFC6BFAC6C72F6EC34DF7F /* AVURLAsset+Thumbnail.swift */; };
-		C39EC91A7A1A6E91791C41971F6811D2 /* DrawingView.swift in Sources */ = {isa = PBXBuildFile; fileRef = D3A86C4CC75869EEF5F1F930806F7951 /* DrawingView.swift */; };
+		C35C8BBE9F931596F63B8A4871945CB7 /* MediaClipsEditorView.swift in Sources */ = {isa = PBXBuildFile; fileRef = DFD0F61D63717865342810C11EE62C12 /* MediaClipsEditorView.swift */; };
 		C3CA256CC5C3308862AFF3218B47B684 /* UIImage+Compare.h in Headers */ = {isa = PBXBuildFile; fileRef = A25844C26701FA4BCAEF64150B56777F /* UIImage+Compare.h */; settings = {ATTRIBUTES = (Project, ); }; };
-		C439A987173F344BA317370525D0F3FB /* GIFDecoder.swift in Sources */ = {isa = PBXBuildFile; fileRef = 59970E46FABCAA4226FA6475D64AC430 /* GIFDecoder.swift */; };
-		C4D49576187430E90895C8BA89783113 /* CameraFilterCollectionCell.swift in Sources */ = {isa = PBXBuildFile; fileRef = FD5655FAD169B750FFD973FF53512DDD /* CameraFilterCollectionCell.swift */; };
-		C6AB364BAABFFF8B6553130D2735DDBF /* Rendering.swift in Sources */ = {isa = PBXBuildFile; fileRef = 121F3A93DCFF871D7B3465DA75AF932C /* Rendering.swift */; };
-		C79D9878E3DB6A2D998BE776CA1BDA95 /* KanvasCamera-umbrella.h in Headers */ = {isa = PBXBuildFile; fileRef = A4192A68BCE5E09B5BC16FC4B3E83B83 /* KanvasCamera-umbrella.h */; settings = {ATTRIBUTES = (Project, ); }; };
-		C83C536DBBF24BD3C508781019487AB0 /* MultiEditorExportHandler.swift in Sources */ = {isa = PBXBuildFile; fileRef = D168FFFF40E661366D849CD3EAD1AE63 /* MultiEditorExportHandler.swift */; };
-		C85A64B8447E2EC36B4144C4B4DE2308 /* DrawerTabBarOption.swift in Sources */ = {isa = PBXBuildFile; fileRef = FD7C55AA21F489F9D379C32C0A553D3A /* DrawerTabBarOption.swift */; };
-		C8E9C2D5D879CD55E41A8AF50E0D07C2 /* GroupOpenGLFilter.swift in Sources */ = {isa = PBXBuildFile; fileRef = DE82A6DBC5101C4E34248C9A29C4274F /* GroupOpenGLFilter.swift */; };
-		C974B04CD690EEEF36DE8FE92F8C1243 /* OptionSelectorView.swift in Sources */ = {isa = PBXBuildFile; fileRef = 6C364DD7FC286E06AD75F5AFB9CDD594 /* OptionSelectorView.swift */; };
-		CB2AA51C78815551CFDBD72C35FB6E70 /* OptionSelectorItem.swift in Sources */ = {isa = PBXBuildFile; fileRef = 7847749AE32F2536A7D9DAAF311A849A /* OptionSelectorItem.swift */; };
+		C473152D69424AF19C3B7EA29D372A50 /* MediaClipsCollectionView.swift in Sources */ = {isa = PBXBuildFile; fileRef = 6A4FA2CEDA5638245BAA49CCA39FC235 /* MediaClipsCollectionView.swift */; };
+		C528174A0782E18229FE0B0F07AA6EF5 /* RGBOpenGLFilter.swift in Sources */ = {isa = PBXBuildFile; fileRef = E857A706478E478625D6D3DD017EB434 /* RGBOpenGLFilter.swift */; };
+		C608D7BE8AF65F1999DEB8180F663767 /* Array+Move.swift in Sources */ = {isa = PBXBuildFile; fileRef = 504700B1B0317FCD1669FB353753B8A3 /* Array+Move.swift */; };
+		C6C4CB4198BAAAE167D0F698895CDB83 /* OptionSelectorView.swift in Sources */ = {isa = PBXBuildFile; fileRef = 63E6EEF5FDA7326BB6C4BE27A822EED3 /* OptionSelectorView.swift */; };
+		C6E51D0491076CA43C7EBC97B61F0BCB /* EditorCodable.swift in Sources */ = {isa = PBXBuildFile; fileRef = FEF6867F7D8121B93CA0936A905A7BE3 /* EditorCodable.swift */; };
+		C76093E255C26DA706D95F745CB4A39C /* ThumbnailCollectionCell.swift in Sources */ = {isa = PBXBuildFile; fileRef = 0366D37899D7C920557BD07215CD6F07 /* ThumbnailCollectionCell.swift */; };
+		C809A402927911BF053A18DB3EC4398C /* CameraFilterCollectionCell.swift in Sources */ = {isa = PBXBuildFile; fileRef = 9CC0AD7CBC5B08DC6F175CF981025B21 /* CameraFilterCollectionCell.swift */; };
 		CBD39660A2AEA338F8D2CE18BEBECEF9 /* UIImage+Snapshot.m in Sources */ = {isa = PBXBuildFile; fileRef = AA172EA1A198EEFBE0794EACF7993C02 /* UIImage+Snapshot.m */; };
-		CD9571AFB67D7E488C6A7A05440CD131 /* MainTextView.swift in Sources */ = {isa = PBXBuildFile; fileRef = 8E95ED811BE6BF8387EA8F17F6454FAC /* MainTextView.swift */; };
-		CE3CECAC94F47B8845ABD4A92D0E47A0 /* UIView+Image.swift in Sources */ = {isa = PBXBuildFile; fileRef = 3A2588AB08D07D2A8DDEB3EBBAA14719 /* UIView+Image.swift */; };
-		CF52801570F0035ED67DBEBDAF4D295F /* RoundedTexture.swift in Sources */ = {isa = PBXBuildFile; fileRef = 374F53E1594D36B5C83C4686F2A93F96 /* RoundedTexture.swift */; };
-		CF5EA69DA47BB41E67EA35C5092018BD /* MediaPickerThumbnailFetcher.swift in Sources */ = {isa = PBXBuildFile; fileRef = 4AF30054403ABC621B4AF9D3E0AD3CEF /* MediaPickerThumbnailFetcher.swift */; };
-		CF6D9F68C65E3FC1993B7799CA82CC2A /* String+UTF16Substring.swift in Sources */ = {isa = PBXBuildFile; fileRef = D1222CB85075ED6A4094D764D7266A62 /* String+UTF16Substring.swift */; };
-		D02B6F2CC0284311B76420AB1AF0A34C /* Renderer.swift in Sources */ = {isa = PBXBuildFile; fileRef = 43D049298F5FB733A4BBB6119A995B5D /* Renderer.swift */; };
-		D1F3FD0D167E02A4F8846E883E9ADB11 /* PixelBufferView.swift in Sources */ = {isa = PBXBuildFile; fileRef = 29F5FAB8C491C799701BD2FDE4BDA675 /* PixelBufferView.swift */; };
-		D23E81762F046CC1D2BD67ADBE066D38 /* StickerTypeCollectionCell.swift in Sources */ = {isa = PBXBuildFile; fileRef = 58809BD2ED197C8F273FAE81F1F8944A /* StickerTypeCollectionCell.swift */; };
-		D29746A995FCF471B755379EAA4F2188 /* CameraPermissionsViewController.swift in Sources */ = {isa = PBXBuildFile; fileRef = 3836368B8E4137C74A92B5F1B46EEB8E /* CameraPermissionsViewController.swift */; };
-		D2E6F405E04B1C9DBD0FE2FADDBBAA4A /* DiscreteSlider.swift in Sources */ = {isa = PBXBuildFile; fileRef = F15C157CBA3D5CC68BF29852D938EFE7 /* DiscreteSlider.swift */; };
+		CD650446C3BD91DEA8155ABDD74907A7 /* Queue.swift in Sources */ = {isa = PBXBuildFile; fileRef = 75FBC378119FDDFA07BEB221F1C0925A /* Queue.swift */; };
+		CDD4E0EB1B3FF08CA3BCC846C0BE9241 /* Sharpie.swift in Sources */ = {isa = PBXBuildFile; fileRef = 19973F325F82D115E28E75BB9156B075 /* Sharpie.swift */; };
+		CEB044911326DF448F3BCC4D90302EF7 /* UIViewController+Load.swift in Sources */ = {isa = PBXBuildFile; fileRef = 2D209D61DF583AFA3B37084E846A0464 /* UIViewController+Load.swift */; };
+		CEF73A741AF494D41ED3A21FD265770E /* RaveOpenGLFilter.swift in Sources */ = {isa = PBXBuildFile; fileRef = 490F385B631E8537B5050AFCF65FAAC2 /* RaveOpenGLFilter.swift */; };
+		CF75C0B65C5E59F92C6A0600839699F5 /* MovableViewInnerElement.swift in Sources */ = {isa = PBXBuildFile; fileRef = A63A2883C033A7AE9D51D30D960E4EFA /* MovableViewInnerElement.swift */; };
+		D02647516701298E3768A7F70D8BBB7D /* URL+Media.swift in Sources */ = {isa = PBXBuildFile; fileRef = ADA22961EB7E56C8294DBDF090854C78 /* URL+Media.swift */; };
+		D035E315A2EB1655B03293E0638BDD9F /* StickerCollectionCell.swift in Sources */ = {isa = PBXBuildFile; fileRef = 2347106D6ACE0B2FC43398AB75EBBC05 /* StickerCollectionCell.swift */; };
+		D04B0D06C1AD03F667A98F560BCE3E31 /* DrawingController.swift in Sources */ = {isa = PBXBuildFile; fileRef = E9F95B69C74BDAE671C01704B59F9534 /* DrawingController.swift */; };
+		D11A403A569E1DA627ED78C49C872028 /* AVAsset+Utils.swift in Sources */ = {isa = PBXBuildFile; fileRef = 7B0F905E87228F517C2F49FA4CA18CE1 /* AVAsset+Utils.swift */; };
+		D1336FCFD911848CF8AF5D150C16B5D3 /* MediaInfo.swift in Sources */ = {isa = PBXBuildFile; fileRef = 7064049F1C84053ABD1EA8EF54EC05DE /* MediaInfo.swift */; };
+		D4CAFD06E081688F6432188EFFCD1502 /* UIView+Image.swift in Sources */ = {isa = PBXBuildFile; fileRef = BA3F5C2D5D1A808F9B6BA33248A29DC4 /* UIView+Image.swift */; };
 		D5FAA5ED25EAEE61F6476D63E0CA9894 /* FBSnapshotTestCase-dummy.m in Sources */ = {isa = PBXBuildFile; fileRef = 78446EA2EE3558B1B96DFA6EB30034A5 /* FBSnapshotTestCase-dummy.m */; };
 		D607E281B6103D213C2295CE59CC6658 /* FBSnapshotTestCase.m in Sources */ = {isa = PBXBuildFile; fileRef = 13C8BBFE2D9E3A9C566221B1DE04E91C /* FBSnapshotTestCase.m */; };
-		D63E75D8E1BF28845AB90AC3D9E4B948 /* FilterType.swift in Sources */ = {isa = PBXBuildFile; fileRef = 68E31E0980E41233158552F3E4C3623D /* FilterType.swift */; };
-		D84E71FC6729307416757DF2BC512225 /* DrawerTabBarController.swift in Sources */ = {isa = PBXBuildFile; fileRef = AD54231C806B1A91C49F45DEA7A66228 /* DrawerTabBarController.swift */; };
-		D8813E16688FC95968800A1EB6A64A18 /* EditionMenuCollectionView.swift in Sources */ = {isa = PBXBuildFile; fileRef = 5FFE0772DFCBB46E4F6D0307E2026E1B /* EditionMenuCollectionView.swift */; };
-		D8C2AC6F5E03161759C99F7680485BA8 /* CameraInputOutput.swift in Sources */ = {isa = PBXBuildFile; fileRef = 7F8F047E28274E30D48CCE1EF43B82CD /* CameraInputOutput.swift */; };
-		D8F99241C0EEA78F3D447D15B2F60769 /* MediaExporter.swift in Sources */ = {isa = PBXBuildFile; fileRef = 0D686CD7EB3FEB39AD9F9EC641A6AABD /* MediaExporter.swift */; };
-		DA6BCD3917026EE861A65EAA7F3806FB /* ColorThief.swift in Sources */ = {isa = PBXBuildFile; fileRef = D51A66A2F4E1FD4CBC72B8AFD73F1EC9 /* ColorThief.swift */; };
-		DC8C688A9BBDB8CFC30CC49767AE0D4C /* MetalPixelBufferView.swift in Sources */ = {isa = PBXBuildFile; fileRef = C83B57BE383A6D81A225F6CFA40DD502 /* MetalPixelBufferView.swift */; };
-		DD737D8826E1B105AFF7C7A7695716F0 /* RGBA.swift in Sources */ = {isa = PBXBuildFile; fileRef = 0EF52F29D9A1717AEAFFA30CC78B468B /* RGBA.swift */; };
-		DF01BADD64B90AFAE19AF8EC3ABB5606 /* CircularImageView.swift in Sources */ = {isa = PBXBuildFile; fileRef = A581AB07FF7FABEBC42B508B23BC4527 /* CircularImageView.swift */; };
-		DF5C40F678762A11B1C5B9EDFE360420 /* TextOptions.swift in Sources */ = {isa = PBXBuildFile; fileRef = 7BAB312AC92C6EDD4587C63315302F11 /* TextOptions.swift */; };
-		E187A9A2F5D5148EFBDD0AC97C05906D /* StickerMenuController.swift in Sources */ = {isa = PBXBuildFile; fileRef = EDAA567417BDCFEEE6F34EAF0BA31EA2 /* StickerMenuController.swift */; };
-		E2212A827413D8AEAB02C71342B50773 /* ColorDrop.swift in Sources */ = {isa = PBXBuildFile; fileRef = 51B697466E18DD551EA540A98BF54E70 /* ColorDrop.swift */; };
-		E41F8848936810C0F5119260D6E925D6 /* MediaPickerViewController.swift in Sources */ = {isa = PBXBuildFile; fileRef = EB04EDE8520C9E33854F61C1964B8D70 /* MediaPickerViewController.swift */; };
-		E4A7C8B144B7D6A43308DACEC3E0F526 /* StylableTextView.swift in Sources */ = {isa = PBXBuildFile; fileRef = 559D451E97F3C666719152A0E9A6E910 /* StylableTextView.swift */; };
-		E7C39C3D34732A8DEE8E402829E95B23 /* KanvasEditorMenuController.swift in Sources */ = {isa = PBXBuildFile; fileRef = EEC68282C1D7F35F68EFEB7592C92FD4 /* KanvasEditorMenuController.swift */; };
-		E8EDEBA6E7708B931BD3A65D12A7CC3B /* GLKMatrix4+Unsafe.swift in Sources */ = {isa = PBXBuildFile; fileRef = 08F4DBD4F694B82860BBB247A50D1427 /* GLKMatrix4+Unsafe.swift */; };
-		E90624D7800F1BAC0C20DD80AC31A56A /* IgnoreTouchesView.swift in Sources */ = {isa = PBXBuildFile; fileRef = 3BE41AAC84EF45BF1139528CA0795F21 /* IgnoreTouchesView.swift */; };
-		E929A2AE271E0A986682887F9D7B0B15 /* ClosedRange+Clamp.swift in Sources */ = {isa = PBXBuildFile; fileRef = AC25B881CBDB5EEC30E9280B42D01145 /* ClosedRange+Clamp.swift */; };
+		D644CA2DBC3CE8D9275567EC3A066F38 /* HorizontalCollectionLayout.swift in Sources */ = {isa = PBXBuildFile; fileRef = A1EEDFC90D3DF6F896F4785346980348 /* HorizontalCollectionLayout.swift */; };
+		D6A29160999AAF8810BA33E77A9A7EDD /* GroupOpenGLFilter.swift in Sources */ = {isa = PBXBuildFile; fileRef = B8065E83A114A510CA9793CAAC34659F /* GroupOpenGLFilter.swift */; };
+		D73AE9CA8E7C5D3C3E081E7DFE7F8455 /* Array+Object.swift in Sources */ = {isa = PBXBuildFile; fileRef = FC2E8CCB9DC9702EA36BE06985FE4762 /* Array+Object.swift */; };
+		D83C3AB9FE7E96E7C5B9B10A45ABAF29 /* CALayer+CGImage.swift in Sources */ = {isa = PBXBuildFile; fileRef = 18D42438E1FC6BD62CC42E8EF0EB87DD /* CALayer+CGImage.swift */; };
+		D8BA95E0CE08E8C514FD8DCC27FE1DED /* DrawerTabBarOption.swift in Sources */ = {isa = PBXBuildFile; fileRef = 5959CA3633AEF94554D1358F73F36812 /* DrawerTabBarOption.swift */; };
+		D8DDD91EFD3B5ADDDF48E536E590ABD7 /* CameraSettings.swift in Sources */ = {isa = PBXBuildFile; fileRef = 756ADEF91580296361A76FE0D5A255A8 /* CameraSettings.swift */; };
+		D914EA113189B6471146A2BCCD19883B /* TrimController.swift in Sources */ = {isa = PBXBuildFile; fileRef = 45D100086C055475FF8FD65C1949170C /* TrimController.swift */; };
+		D9528EBE74F138C611E4B41A45A1AFBC /* Math.swift in Sources */ = {isa = PBXBuildFile; fileRef = 394FEADB9B09E6DA030FF2EA82FC5451 /* Math.swift */; };
+		DA65265424F576F9267AB2028B426611 /* CameraController.swift in Sources */ = {isa = PBXBuildFile; fileRef = BB65FC4D61EBDF478748267EA07302D8 /* CameraController.swift */; };
+		DB4E49D3EE7240B1B86E68889D8BE10E /* MirrorTwoOpenGLFilter.swift in Sources */ = {isa = PBXBuildFile; fileRef = 337C8760AF412F59421D061D5B7D9CD8 /* MirrorTwoOpenGLFilter.swift */; };
+		DCA6F4E1264DADFC7E8DF8598F9BFAD1 /* ModeSelectorAndShootController.swift in Sources */ = {isa = PBXBuildFile; fileRef = 0C751F9D1AF51A81A1E43792C0078E4D /* ModeSelectorAndShootController.swift */; };
+		DD25AB932820D9AD83F96D214FECB6F3 /* String+UTF16Substring.swift in Sources */ = {isa = PBXBuildFile; fileRef = 06E12EE229BD58B6315DBBABC6530BAF /* String+UTF16Substring.swift */; };
+		DDE9EB5A76A4D5DBB703BA170CA5046F /* StickerTypeCollectionController.swift in Sources */ = {isa = PBXBuildFile; fileRef = A1E1E5AC9B87FFAE8C80C2F4F984A2E2 /* StickerTypeCollectionController.swift */; };
+		DF1CE74F2DFFF26110E6E897A6C30016 /* MediaDrawerView.swift in Sources */ = {isa = PBXBuildFile; fileRef = 0B5F881DF9086E67E846324C0E5F4A32 /* MediaDrawerView.swift */; };
+		DF328BFA44A90BB741E40EFB418EC9B8 /* TrimView.swift in Sources */ = {isa = PBXBuildFile; fileRef = 353054F760662FDEA620FF83B08F69B3 /* TrimView.swift */; };
+		DF7B953839510F1E6A1D1EE0D035CFA7 /* OptionsStackView.swift in Sources */ = {isa = PBXBuildFile; fileRef = 3B28BA8C04BEF2461DF92E375BB9A9A9 /* OptionsStackView.swift */; };
+		E2B71EA24973F6FEAB17547955FED047 /* DiscreteSliderView.swift in Sources */ = {isa = PBXBuildFile; fileRef = 6FC98628EECDF8FFE84E728DCA476FA6 /* DiscreteSliderView.swift */; };
+		E316922F06F6DCF6BDD427AE5DD361A5 /* CGRect+Center.swift in Sources */ = {isa = PBXBuildFile; fileRef = 05C6FA53D45BC27E75F0D2F1A7400916 /* CGRect+Center.swift */; };
+		E3823189215545D5006CD3DE70E95A3B /* MultiEditorExportHandler.swift in Sources */ = {isa = PBXBuildFile; fileRef = 87E1B07EA7641EDED980002D277A0875 /* MultiEditorExportHandler.swift */; };
+		E4FC7A70758764AFD06C97D5855ED778 /* CameraSegmentHandler.swift in Sources */ = {isa = PBXBuildFile; fileRef = 30D754DC717C86172073302C579652DE /* CameraSegmentHandler.swift */; };
+		E64F5F9BD63C8AF28CCBBBC2C2826A1A /* EditorViewController.swift in Sources */ = {isa = PBXBuildFile; fileRef = 589BC6F37521ADA1484FA990DDBF1A11 /* EditorViewController.swift */; };
 		E97E4D769F8092A75D9CC05696BEDBBA /* Pods-KanvasCameraExampleTests-dummy.m in Sources */ = {isa = PBXBuildFile; fileRef = 76AE966E712D09165689018C294D7147 /* Pods-KanvasCameraExampleTests-dummy.m */; };
-		EBE1216C227F030BCFE16F463658C15F /* Array+Move.swift in Sources */ = {isa = PBXBuildFile; fileRef = B1B7EA30F1DB91240A4AA01BB939BC38 /* Array+Move.swift */; };
-		ECE8B8EF6EEB042E2B76774C98043405 /* KanvasCameraFonts.swift in Sources */ = {isa = PBXBuildFile; fileRef = EE4833BD5304BFD814AE251EBDF90A6E /* KanvasCameraFonts.swift */; };
-		ED9491AFD86C42B4E43D9FF131CE0EA9 /* DiscreteSliderCollectionCell.swift in Sources */ = {isa = PBXBuildFile; fileRef = 95FB11F9BB29AF8538236CA8523141A4 /* DiscreteSliderCollectionCell.swift */; };
-		EE12F3507B53D3DEF69132B23259584D /* OptionSelectorController.swift in Sources */ = {isa = PBXBuildFile; fileRef = 2F0AA7C749B1381FB0F84A20C7F0B71A /* OptionSelectorController.swift */; };
+		EA67DD1CFA0D41F8AFBCB9CEB9400FC3 /* MirrorFourOpenGLFilter.swift in Sources */ = {isa = PBXBuildFile; fileRef = BAEB41735653F905E3513549CA647649 /* MirrorFourOpenGLFilter.swift */; };
+		EACC2F6610DAFE6365A4FB73D3411B83 /* GifMakerSettings.swift in Sources */ = {isa = PBXBuildFile; fileRef = DE4EE35F585367ED07C543C8E9C1EA23 /* GifMakerSettings.swift */; };
+		EBA7349F7BAD325A276541F28055B425 /* FilterProtocol.swift in Sources */ = {isa = PBXBuildFile; fileRef = 802E96BD8EDEA4254BC0E9DFE094AE79 /* FilterProtocol.swift */; };
+		EC2A9E8FC8EBCCB8ACE2FA54524A5FAA /* EditorView.swift in Sources */ = {isa = PBXBuildFile; fileRef = EDC0D531F824681F04B55DF8CAC35755 /* EditorView.swift */; };
+		EC325E1F47A90D0E882821FD6E99AF2C /* StyleMenuExpandCell.swift in Sources */ = {isa = PBXBuildFile; fileRef = 010B1EA29AAFBEFF2B2BCA98F43F1FE5 /* StyleMenuExpandCell.swift */; };
+		ECE9213525AC340FD36EC2D1B47C97C8 /* DrawerTabBarView.swift in Sources */ = {isa = PBXBuildFile; fileRef = EDBF20B1A172925F4DF5690B7B6ECF28 /* DrawerTabBarView.swift */; };
+		ED3494DCB64DD1021003B8931EDD4466 /* ModeButtonView.swift in Sources */ = {isa = PBXBuildFile; fileRef = 06DF51E29C961BB7DA3AED155CCE35D5 /* ModeButtonView.swift */; };
+		EE7152524E14BEFC645A8E6D78D18CC0 /* ColorCollectionView.swift in Sources */ = {isa = PBXBuildFile; fileRef = C1C1DB5FB1DCBCC102F69DAD98C7E9DA /* ColorCollectionView.swift */; };
 		EFA45E70CD6224C8B68738ED9E97CA21 /* FBSnapshotTestController.h in Headers */ = {isa = PBXBuildFile; fileRef = 88EE4F95531D217A595AA8D85A24FA39 /* FBSnapshotTestController.h */; settings = {ATTRIBUTES = (Project, ); }; };
-		F0194B6D62F2CFC7EA4563E8D2D14F71 /* NumTypes+Conversion.swift in Sources */ = {isa = PBXBuildFile; fileRef = 83C085008CA1E37E039D30F18EF3CB0A /* NumTypes+Conversion.swift */; };
-		F114F80A110376900552027CCDA17ECB /* LegoOpenGLFilter.swift in Sources */ = {isa = PBXBuildFile; fileRef = 4698061F4339532576DE8EEB0BC2D760 /* LegoOpenGLFilter.swift */; };
-		F1F3B697F46C26788912A0CA9B98E895 /* EditorCodable.swift in Sources */ = {isa = PBXBuildFile; fileRef = 3C394DF967D58008B7FAE72193D13F2A /* EditorCodable.swift */; };
-		F3331FE74780E3EDDDE38A57884DABAF /* CALayer+Color.swift in Sources */ = {isa = PBXBuildFile; fileRef = 4341FB2724CE8EE8DF1529DE4DFC9E24 /* CALayer+Color.swift */; };
-		F5700F3ED0DBC9D15BBFB99464097640 /* Queue.swift in Sources */ = {isa = PBXBuildFile; fileRef = FA1AE7CB5878ACBAB57B92ED066B5380 /* Queue.swift */; };
+		F0BB153D9892F7E43F85483DAE780D42 /* EditorTextView.swift in Sources */ = {isa = PBXBuildFile; fileRef = B9E084B45FAE9E94BA3B6473B7C4B152 /* EditorTextView.swift */; };
+		F1F8830FB9DA8B273185E82DAE9A07FB /* CameraOption.swift in Sources */ = {isa = PBXBuildFile; fileRef = BE56274026E6A47591541B231D4609E5 /* CameraOption.swift */; };
+		F22E0BDDF3F33826D61C24648F6E0F4A /* UIImage+Shape.swift in Sources */ = {isa = PBXBuildFile; fileRef = F586A841AD9E3DAB2A6B6208A5D74BE3 /* UIImage+Shape.swift */; };
+		F2488806B7A60F53EA1E832D5264B503 /* KanvasEditorMenuCollectionCell.swift in Sources */ = {isa = PBXBuildFile; fileRef = 1DF3C528A44688928874066EE6FFD20E /* KanvasEditorMenuCollectionCell.swift */; };
+		F2EF3EB0BB6B26CE7B6F316932A7C6D5 /* VideoCompositor.swift in Sources */ = {isa = PBXBuildFile; fileRef = FADCD432EBD7DC4E402E34F52DC385BB /* VideoCompositor.swift */; };
+		F3975D1A61719205D6236BEAC703C3FB /* EditionMenuCollectionController.swift in Sources */ = {isa = PBXBuildFile; fileRef = D99DE673CE9B1DA662EF75B2295FAF6F /* EditionMenuCollectionController.swift */; };
+		F46D61B4EC8DB57EF38E7BBB4E2062C2 /* IgnoreTouchesCollectionView.swift in Sources */ = {isa = PBXBuildFile; fileRef = 1484C21EA40ED0033C42F2B7742611C2 /* IgnoreTouchesCollectionView.swift */; };
+		F56DD057A61EE18EDE39E82A6DF3D69F /* CircularImageView.swift in Sources */ = {isa = PBXBuildFile; fileRef = B55F8D40B740C5A22E4E3F2D90FA47B2 /* CircularImageView.swift */; };
+		F61CAE891DFB6010DEF655E02F39EC8D /* ThumbnailCollectionViewLayout.swift in Sources */ = {isa = PBXBuildFile; fileRef = 033A478969B104AC8FFE2F9299D3B069 /* ThumbnailCollectionViewLayout.swift */; };
+		F6DFA9ADB7F8E14CB78263849FA1DE51 /* KanvasEditorDesign.swift in Sources */ = {isa = PBXBuildFile; fileRef = E4ABBC1E7D2F3552FF8C2754BDF4F0D7 /* KanvasEditorDesign.swift */; };
 		F876F054886227B059B0778C6C1A0A83 /* UIImage+Snapshot.h in Headers */ = {isa = PBXBuildFile; fileRef = EA718A72E676291836EBB46B85242155 /* UIImage+Snapshot.h */; settings = {ATTRIBUTES = (Project, ); }; };
-		F93980658B0444DC7ACAA2FE5B2CDBCC /* MTLDevice+KanvasCamera.swift in Sources */ = {isa = PBXBuildFile; fileRef = 06386CF8ED62E334F7A123D43E38D170 /* MTLDevice+KanvasCamera.swift */; };
-		F9D2ADC958E2FF2329E9E2FB0849F070 /* UIFont+Utils.swift in Sources */ = {isa = PBXBuildFile; fileRef = 74FDC4E8BEB4F7C56F7A93B61F3E2648 /* UIFont+Utils.swift */; };
-		FA5ACE4D805E6A333BC03A3DE8D70EB6 /* ColorPickerController.swift in Sources */ = {isa = PBXBuildFile; fileRef = CF7F15F66A670F8F00C30BA8AB4D28E3 /* ColorPickerController.swift */; };
-		FB1B5CBB2E74D0B615605428C1325458 /* KanvasCameraAnalyticsProvider.swift in Sources */ = {isa = PBXBuildFile; fileRef = 6FD9F16A5C2989C5EBC06A408DC197B8 /* KanvasCameraAnalyticsProvider.swift */; };
-		FD5BF3BD371F49E69D0DAE5E241A2820 /* CALayer+CGImage.swift in Sources */ = {isa = PBXBuildFile; fileRef = 1D229CBF5680B4EDAFF70C4321B711CC /* CALayer+CGImage.swift */; };
-		FDCB907FB50CC0469941CC99CC7D797E /* EditorFilterView.swift in Sources */ = {isa = PBXBuildFile; fileRef = A3A3A9D73C13F968B222CB8028E95F29 /* EditorFilterView.swift */; };
-		FEA15AE4B9535B4892FD1EFC7BB62C7D /* CameraInputController.swift in Sources */ = {isa = PBXBuildFile; fileRef = FFB9EBAF48686F50CEC1292719BB7C7D /* CameraInputController.swift */; };
-		FEB2031CDB62497140052FA0BB0F4E11 /* EditorFilterCollectionCell.swift in Sources */ = {isa = PBXBuildFile; fileRef = FD5E462CB6D7F50606671EB6A6F239C2 /* EditorFilterCollectionCell.swift */; };
-		FED31F197FADE9403AD56F20770AAA6F /* MediaClipsCollectionCell.swift in Sources */ = {isa = PBXBuildFile; fileRef = AA66068155F2F709FDAC8C5ACAC01F4B /* MediaClipsCollectionCell.swift */; };
-		FEE2FAEF394A061275C727781D8B3476 /* TextureSelectorController.swift in Sources */ = {isa = PBXBuildFile; fileRef = F8E7D043FC545C9B797BB3757326D94F /* TextureSelectorController.swift */; };
-		FEF5D4A9035E0B55827539734A097239 /* EMInterferenceOpenGLFilter.swift in Sources */ = {isa = PBXBuildFile; fileRef = B2EB4E8454524B1EB37FE93AE208917C /* EMInterferenceOpenGLFilter.swift */; };
-		FF8EB1C561DE680F93D9ADA93B2C38D4 /* MetalGroupFilter.swift in Sources */ = {isa = PBXBuildFile; fileRef = 3550D84855ACA14BC84227519AA9AF7E /* MetalGroupFilter.swift */; };
-		FFD2DD5907860421B44E184284E8F24D /* CameraOption.swift in Sources */ = {isa = PBXBuildFile; fileRef = 1FA465AC36FBB0C15CDDC52DA7FF88D5 /* CameraOption.swift */; };
-		FFE4088909DBC7F3F70C7F29667EC5D7 /* OptionsStackView.swift in Sources */ = {isa = PBXBuildFile; fileRef = CFD5380C548E8E4153205A0CC7376ED3 /* OptionsStackView.swift */; };
+		F8C6199E5B7D2C6ABD0A56576E1051D4 /* TextureSelectorController.swift in Sources */ = {isa = PBXBuildFile; fileRef = 2182598C379097E425917F16EA1D2197 /* TextureSelectorController.swift */; };
+		FA2FCEDE32D6DAFE1FC476EE034BB271 /* StyleMenuView.swift in Sources */ = {isa = PBXBuildFile; fileRef = C1C8CE1F68F73DAE1838D4F75543F5ED /* StyleMenuView.swift */; };
+		FA4CCCD9792726773FC561C9F6ED0131 /* FilterSettingsView.swift in Sources */ = {isa = PBXBuildFile; fileRef = 5057FE6D21B4747D404423543C6D9F82 /* FilterSettingsView.swift */; };
+		FAA5732462D84FBF6AEE4E59B6E56C43 /* HorizontalCollectionView.swift in Sources */ = {isa = PBXBuildFile; fileRef = B235959A1EAED2DEB124AFB1F66DF9D7 /* HorizontalCollectionView.swift */; };
+		FC44EFA96D800830DDF63953C2025DD9 /* FilterSettingsController.swift in Sources */ = {isa = PBXBuildFile; fileRef = A423EF80A014D7DE0528A624B3B6F0B8 /* FilterSettingsController.swift */; };
+		FC8386CF0FCCE8A1CBB681DE11F264C5 /* EditionMenuCollectionCell.swift in Sources */ = {isa = PBXBuildFile; fileRef = 965541A37BCD7BEDB9BB10C3CCBA0238 /* EditionMenuCollectionCell.swift */; };
+		FCC7FEAD5526B0346F835EEC22C7D76D /* OptionSelectorCell.swift in Sources */ = {isa = PBXBuildFile; fileRef = 3E39EC5044058AF8C648A757D10A1B19 /* OptionSelectorCell.swift */; };
+		FCFBDB17A80343DEA72CF845065BB1F2 /* MediaClipsCollectionCell.swift in Sources */ = {isa = PBXBuildFile; fileRef = 1F3D5C9395631F8E0697A4E4A1373354 /* MediaClipsCollectionCell.swift */; };
 /* End PBXBuildFile section */
 
 /* Begin PBXContainerItemProxy section */
-		7794BA4FDE9EB8B4A7764D367D10672C /* PBXContainerItemProxy */ = {
-=======
-		008D6432EC0469586353B5D82C36899B /* GLError.swift in Sources */ = {isa = PBXBuildFile; fileRef = B0E35AFB15420E8F98B2EF08D611D844 /* GLError.swift */; };
-		00B62E133001B16CE5B311796E45B5A4 /* StyleMenuRoundedLabel.swift in Sources */ = {isa = PBXBuildFile; fileRef = 6DEDA30D4A4A5B5F6DD48826D1862163 /* StyleMenuRoundedLabel.swift */; };
-		014A8505AFF7BEB4B0E8D2BD1544AC5B /* GLUtilities.swift in Sources */ = {isa = PBXBuildFile; fileRef = 7637A8AB484DE9D693F5A84F78B9C930 /* GLUtilities.swift */; };
-		023B75E65E7E433196EF5E6DA5933EEF /* Shader.swift in Sources */ = {isa = PBXBuildFile; fileRef = BF9D34A492A03478BFACDD06EF00FD7C /* Shader.swift */; };
-		05225B1C6076E8E14552A54AF333CDFA /* CameraView.swift in Sources */ = {isa = PBXBuildFile; fileRef = 9422CA00A313D46C2611A0BC6E4261AE /* CameraView.swift */; };
-		06F826BDB8F69B9433641922BB6E1F02 /* FilteredInputViewController.swift in Sources */ = {isa = PBXBuildFile; fileRef = 80873AABFCCF4767CFE404F678332C3D /* FilteredInputViewController.swift */; };
-		07394F0FF3EC13F878A9EB718D001E72 /* CGRect+Center.swift in Sources */ = {isa = PBXBuildFile; fileRef = 9DB8367615C4696B28AFA2359BCF0E90 /* CGRect+Center.swift */; };
-		081DA33AB88171406F26E1F8E345F16A /* VideoOutputHandler.swift in Sources */ = {isa = PBXBuildFile; fileRef = 59B32E568C90CAC5F7DEA768A568E49C /* VideoOutputHandler.swift */; };
-		0978FEF1E925744EEAF7E76217BF4A86 /* FBSnapshotTestCase.h in Headers */ = {isa = PBXBuildFile; fileRef = 3E29C50D3CDB46CBCBD20AFA13EB3D8D /* FBSnapshotTestCase.h */; settings = {ATTRIBUTES = (Project, ); }; };
-		09BEE30D269FDA2E95E5044F70FE44B5 /* EditionMenuCollectionCell.swift in Sources */ = {isa = PBXBuildFile; fileRef = 95AE054351592AD961D17C651D252892 /* EditionMenuCollectionCell.swift */; };
-		0A5F7E5D233D9F29896603C721C06973 /* FilterProtocol.swift in Sources */ = {isa = PBXBuildFile; fileRef = 08AA88DFB10E216F053CDFEEE577D2DC /* FilterProtocol.swift */; };
-		0B91AAF1DBCBD2DEEDF2FFA8D3456D14 /* ClosedRange+Clamp.swift in Sources */ = {isa = PBXBuildFile; fileRef = 5F4A0626CC39A283305F81C3B1EE521B /* ClosedRange+Clamp.swift */; };
-		0C12ADC0A7C8B3D34843D7012F377693 /* OpenGLFilter.swift in Sources */ = {isa = PBXBuildFile; fileRef = 2A90BCB22B54F3AB1A840D3D4DCE93A2 /* OpenGLFilter.swift */; };
-		0CA4CCD320EE706CF6E5397797CE9BA6 /* MirrorTwoOpenGLFilter.swift in Sources */ = {isa = PBXBuildFile; fileRef = 02497FA851458275C0296F4E48264C4F /* MirrorTwoOpenGLFilter.swift */; };
-		0CDC62849D67A82EF7D2A3C677FB5CFA /* DrawerTabBarCell.swift in Sources */ = {isa = PBXBuildFile; fileRef = 42C84EA8FB95B4E9004E0BBC6890B180 /* DrawerTabBarCell.swift */; };
-		0CFC312FB82D858AECA7CFA9A0B530C8 /* MirrorFourOpenGLFilter.swift in Sources */ = {isa = PBXBuildFile; fileRef = 6FF6090910D03B01AA3708D9539CBBA0 /* MirrorFourOpenGLFilter.swift */; };
-		0E9CE96E002E59767B9AC1A047E1F768 /* GIFDecoder.swift in Sources */ = {isa = PBXBuildFile; fileRef = FD0995A75A5B0DC80BE92AE14ED1B966 /* GIFDecoder.swift */; };
-		0EE8358E1913C5EA4B657DA4AABE3A77 /* Pods-KanvasCameraExample-umbrella.h in Headers */ = {isa = PBXBuildFile; fileRef = 0A2ED504050EBC35435013D97D72E3D9 /* Pods-KanvasCameraExample-umbrella.h */; settings = {ATTRIBUTES = (Project, ); }; };
-		109337EFBA4E0382EF2F6C61AFD6FC6C /* EditorView.swift in Sources */ = {isa = PBXBuildFile; fileRef = 4DD35A764F1B064730AB88E65FEDB995 /* EditorView.swift */; };
-		124435BF356727F9F9918FE727B9342B /* ConicalGradientLayer.swift in Sources */ = {isa = PBXBuildFile; fileRef = EC5110039B9F3FCCC880A2FA61D52289 /* ConicalGradientLayer.swift */; };
-		169E01F4FEB390D4F07182ECEA60354B /* CVPixelBuffer+resize.swift in Sources */ = {isa = PBXBuildFile; fileRef = 4467EB1015DC69AAF6EA63A48556AF0C /* CVPixelBuffer+resize.swift */; };
-		16ACCDCC63EBE489E010BDBC04A7CED6 /* CameraPreviewView.swift in Sources */ = {isa = PBXBuildFile; fileRef = 126AB42D4CE99F1916319DDF5F141348 /* CameraPreviewView.swift */; };
-		17D7ED945E8AB0C385663D8D4A1CB641 /* GroupOpenGLFilter.swift in Sources */ = {isa = PBXBuildFile; fileRef = BB17210F3E2945CEBCC55D5A96D367D2 /* GroupOpenGLFilter.swift */; };
-		18DFC13F610777989D5AEB20F6B69D11 /* SpeedController.swift in Sources */ = {isa = PBXBuildFile; fileRef = A934D8F0D60C1ADCEE15A902A20BECE6 /* SpeedController.swift */; };
-		18E3C77A7B9AB89A1E326A7EF47378D2 /* MediaClipsCollectionCell.swift in Sources */ = {isa = PBXBuildFile; fileRef = 261B719F3E2158149774BFF0094E1A63 /* MediaClipsCollectionCell.swift */; };
-		198132AF9B1339BBF643212B79DE8722 /* MetalRenderEncoder.swift in Sources */ = {isa = PBXBuildFile; fileRef = 84C41F348DE1B8073265C8AC0EFBC95C /* MetalRenderEncoder.swift */; };
-		19F37CC50E23DE48D4345923514B8F98 /* UIApplication+StrictKeyWindow.m in Sources */ = {isa = PBXBuildFile; fileRef = 8F1FE5C23F1BC485C54B92C32E78391F /* UIApplication+StrictKeyWindow.m */; };
-		1A25849DF5561F5BD60F2A0E698D4E67 /* ColorCollectionController.swift in Sources */ = {isa = PBXBuildFile; fileRef = 33DF680B31A9818720EA8D8C0E45B408 /* ColorCollectionController.swift */; };
-		1A6EF360568E383E987F0CC6BAABC341 /* ModeButtonView.swift in Sources */ = {isa = PBXBuildFile; fileRef = 685C31466224A71249FAA1FC44C64DB6 /* ModeButtonView.swift */; };
-		1C0C7D555759834E8F59AB5F1ADA5DF3 /* KanvasQuickBlogSelectorCoordinating.swift in Sources */ = {isa = PBXBuildFile; fileRef = 039B1B2DC94E73753363FA9559338E7E /* KanvasQuickBlogSelectorCoordinating.swift */; };
-		1D157FD86D610C9BC93A1AC2360918A1 /* StickerMenuView.swift in Sources */ = {isa = PBXBuildFile; fileRef = B4B9C1528D55015CB48A08848C223259 /* StickerMenuView.swift */; };
-		1D79E3BFED09BBD2DEF4CCD6AB939D45 /* UIImage+PixelBuffer.swift in Sources */ = {isa = PBXBuildFile; fileRef = 1416F169DECCAD467CC8B45018C40DF6 /* UIImage+PixelBuffer.swift */; };
-		1E337BA40FB7262E6D700B19AE6B0118 /* OptionSelectorCell.swift in Sources */ = {isa = PBXBuildFile; fileRef = 534CCC1110227223ACF9EA724110DA0E /* OptionSelectorCell.swift */; };
-		1FB109F575CAEEE2CB6F0B480879A38B /* Pods-KanvasCameraExampleTests-umbrella.h in Headers */ = {isa = PBXBuildFile; fileRef = BFC144A03ECB6FA4586B6644643EBB58 /* Pods-KanvasCameraExampleTests-umbrella.h */; settings = {ATTRIBUTES = (Project, ); }; };
-		2092681453148EB739D482EC858ABD3A /* CameraRecorder.swift in Sources */ = {isa = PBXBuildFile; fileRef = AD991FB73005DE82FA8D71737921F29C /* CameraRecorder.swift */; };
-		215757933111BF6CAB495585CFE7264B /* KanvasCamera-dummy.m in Sources */ = {isa = PBXBuildFile; fileRef = B45909451ADAC34E7B8C0A2E4CE3983A /* KanvasCamera-dummy.m */; };
-		228D63EB1AB4A325095A8D55956A37B1 /* StickerTypeCollectionController.swift in Sources */ = {isa = PBXBuildFile; fileRef = 41210617E615B80E3AA8AA633662A5A6 /* StickerTypeCollectionController.swift */; };
-		22AE5E2E414B760D9D0E81C48327809D /* StickerTypeCollectionCell.swift in Sources */ = {isa = PBXBuildFile; fileRef = 4EC316BD4E4DB2E0B70422F0E39DFE7B /* StickerTypeCollectionCell.swift */; };
-		22CBE97C925B01958F01DE0FDD34A1C6 /* GifMakerHandler.swift in Sources */ = {isa = PBXBuildFile; fileRef = 06BA87EC451F2AD8DB24E2CDF4EC96D7 /* GifMakerHandler.swift */; };
-		253E809C7E4EDF8158C25DF7B09CEE6F /* MediaDrawerView.swift in Sources */ = {isa = PBXBuildFile; fileRef = 3CF4F8D594CADB224F7FC45A2C80669F /* MediaDrawerView.swift */; };
-		27C7065287CCCF305A73208AB1B0428C /* UIColor+Utils.swift in Sources */ = {isa = PBXBuildFile; fileRef = 68EAB13BF49ABD729819138F067CC039 /* UIColor+Utils.swift */; };
-		2866F913F7D490FB466B38E219624859 /* PixelBufferView.swift in Sources */ = {isa = PBXBuildFile; fileRef = FD7AAB395DA96113E497CBB86F482054 /* PixelBufferView.swift */; };
-		2913647F89DA8FC445E47263935C2F98 /* EditorViewController.swift in Sources */ = {isa = PBXBuildFile; fileRef = D0D8BC3299E6E0ED44F1E0907DE195F1 /* EditorViewController.swift */; };
-		2A40F7515CE67508B41366766F458FD5 /* HorizontalCollectionLayout.swift in Sources */ = {isa = PBXBuildFile; fileRef = B072A4F10AF7E7034EA2F20699FAB9B4 /* HorizontalCollectionLayout.swift */; };
-		2AF70A5BD0D3C7DE0C10FCE4D670430C /* KanvasEditorMenuCollectionCell.swift in Sources */ = {isa = PBXBuildFile; fileRef = 95AACAAEC5467025A805E6D1975B4D5C /* KanvasEditorMenuCollectionCell.swift */; };
-		2C71E1A9EC0CB2BF566E43E43C8B7A54 /* AVURLAsset+Thumbnail.swift in Sources */ = {isa = PBXBuildFile; fileRef = CD5A921F97B341B874185B2D8B4F95FF /* AVURLAsset+Thumbnail.swift */; };
-		2CBF41F720FBCB7B78A242E1E64E4789 /* StickerCollectionController.swift in Sources */ = {isa = PBXBuildFile; fileRef = 25711A67C179E6DFFB027F9E4940146C /* StickerCollectionController.swift */; };
-		2D8AE53EDDF80850C420AB5021F8D715 /* CameraInputControllerDelegate.swift in Sources */ = {isa = PBXBuildFile; fileRef = AE5F6B1EB198B72E79A8516994F7CEEF /* CameraInputControllerDelegate.swift */; };
-		2FC3EDE1E9297528185370CC8B3AB6B0 /* MediaClipsEditorView.swift in Sources */ = {isa = PBXBuildFile; fileRef = C038352920B7D1AB2C6C81B76A85DA00 /* MediaClipsEditorView.swift */; };
-		3054AA3475D64B07F9F29C50E67146AE /* GrayscaleOpenGLFilter.swift in Sources */ = {isa = PBXBuildFile; fileRef = 761DBCF06B18D89396E51AC07E6F2530 /* GrayscaleOpenGLFilter.swift */; };
-		30939412B1F51CCF908A2FFE00D5200F /* ColorSelectorController.swift in Sources */ = {isa = PBXBuildFile; fileRef = A423DB5D104CA0EA0D2BA9DCB3B0BE17 /* ColorSelectorController.swift */; };
-		31D7AD526EF6C02DB95F8C68AEE20622 /* GifMakerController.swift in Sources */ = {isa = PBXBuildFile; fileRef = 7FC37E19657E960CDDC3417E4805410C /* GifMakerController.swift */; };
-		327222F3335A969639D17363D32F5EC3 /* MetalContext.swift in Sources */ = {isa = PBXBuildFile; fileRef = 7DB0042AEEB63C60FA3E470D8179ECB6 /* MetalContext.swift */; };
-		3351164B23F4B1CCA9B74D0B20D70CB3 /* ColorPickerView.swift in Sources */ = {isa = PBXBuildFile; fileRef = BEB27BCFE80AD4D132AFE88956A3A6AC /* ColorPickerView.swift */; };
-		34492C69ABF6B2430592BD761404D1E9 /* SliderView.swift in Sources */ = {isa = PBXBuildFile; fileRef = E3213AEBB1FCA81E3F467E5688BEC82D /* SliderView.swift */; };
-		35A726DCBE2666878432EB10E5686413 /* ShootButtonView.swift in Sources */ = {isa = PBXBuildFile; fileRef = 2D0D38892A507877C3FD4450D5C4E4CA /* ShootButtonView.swift */; };
-		361F1DEC1ADCCABC6C30EE9A6D178AF1 /* FilterFactory.swift in Sources */ = {isa = PBXBuildFile; fileRef = 47BDA7482D2806512072E1550850B87F /* FilterFactory.swift */; };
-		362D6DD7526C9CE105E63578E7517655 /* TextOptions.swift in Sources */ = {isa = PBXBuildFile; fileRef = 3FCAB08DCBDEA13CCAFB021C781BBABE /* TextOptions.swift */; };
-		36E1D07DF2D43D4709F8C13CA61E1328 /* UIImage+DominantColors.swift in Sources */ = {isa = PBXBuildFile; fileRef = B21D4A651A30BCDED91742DBB5AB243E /* UIImage+DominantColors.swift */; };
-		3B940BE53076964A3DF5352B9495FAFA /* CameraZoomHandler.swift in Sources */ = {isa = PBXBuildFile; fileRef = 06B48F49558E4FAE3B54391BFDADB0F5 /* CameraZoomHandler.swift */; };
-		3C6B011803E711B1A752C3D2C60D1420 /* DrawerTabBarOption.swift in Sources */ = {isa = PBXBuildFile; fileRef = 9417A5D4D463A8E099463E7B575E8982 /* DrawerTabBarOption.swift */; };
-		3D5AE6E32909A706658D434BCCE2CF31 /* UIGestureRecognizer+Active.swift in Sources */ = {isa = PBXBuildFile; fileRef = EABF04A3330B67047B4D5D5E0462D0D0 /* UIGestureRecognizer+Active.swift */; };
-		3E40F55F2FABEA08AD3899004D712F06 /* FilterCollectionView.swift in Sources */ = {isa = PBXBuildFile; fileRef = 804014534261D234CEC51D9AC67C0ED1 /* FilterCollectionView.swift */; };
-		3E6D47ABCB9B50B857F52BEAF7C72C74 /* StylableImageView.swift in Sources */ = {isa = PBXBuildFile; fileRef = 48E6145B6F5157868444D4AA0BA58362 /* StylableImageView.swift */; };
-		3ECFD387A3BEE8DA09B9C571D04A7978 /* RGBA.swift in Sources */ = {isa = PBXBuildFile; fileRef = 6AD584F9AF16F1FFECCE4BE23C3A033F /* RGBA.swift */; };
-		4034007CB671957C10D706463891DCB8 /* TextureSelectorController.swift in Sources */ = {isa = PBXBuildFile; fileRef = 048279D418BF75A36C0268CD5D67B3FB /* TextureSelectorController.swift */; };
-		4117DA49F34E0644A667CD8077960CB8 /* CameraFilterCollectionCell.swift in Sources */ = {isa = PBXBuildFile; fileRef = 8C1898C1CA4E3D4199B51C053DCEBB3B /* CameraFilterCollectionCell.swift */; };
-		411FF72FFC30FF4CD5EEA3CBAD85AB50 /* CALayer+Shadows.swift in Sources */ = {isa = PBXBuildFile; fileRef = 6CCAA9B2AFA7D780B7962E9BA548AB6C /* CALayer+Shadows.swift */; };
-		418B53FB9891DDDABB69D86BF62B1199 /* MediaClipsCollectionController.swift in Sources */ = {isa = PBXBuildFile; fileRef = 04134CCF99C13E418FF4F1902A3F6C37 /* MediaClipsCollectionController.swift */; };
-		42241456A209A45510634D59D159D437 /* Pencil.swift in Sources */ = {isa = PBXBuildFile; fileRef = 9E7D40CFBF41DF978BF8B030BD4A3D07 /* Pencil.swift */; };
-		422ED4FF60F080F4F029BEA347D1F134 /* MMCQ.swift in Sources */ = {isa = PBXBuildFile; fileRef = 985C66A7AFF02A42E027340CCB4077B1 /* MMCQ.swift */; };
-		4277B8FAB80F3D64085B54011DD2E4DF /* ColorThief.swift in Sources */ = {isa = PBXBuildFile; fileRef = B9E6F70B848AFFE2AFF0F872EC80D497 /* ColorThief.swift */; };
-		44BA220AF1C590154914BE48D434B40D /* DiscreteSlider.swift in Sources */ = {isa = PBXBuildFile; fileRef = 38EF39A20DAFDE8F70C8D8121F1B0C67 /* DiscreteSlider.swift */; };
-		4598E334BFD347CED84D2902B64EF209 /* ExtendedStackView.swift in Sources */ = {isa = PBXBuildFile; fileRef = D3EADEDBEAB8F73ED3E63241D4BDFDF8 /* ExtendedStackView.swift */; };
-		46BDCC460799C03E9777A16699808F17 /* EditorTextController.swift in Sources */ = {isa = PBXBuildFile; fileRef = 3EDDC01FE4034C85553803B388BBA777 /* EditorTextController.swift */; };
-		4726503D33A1CA0D807CF9E2F8672DEB /* ChromaOpenGLFilter.swift in Sources */ = {isa = PBXBuildFile; fileRef = BC3DEBF324033C6B5BA1BC31A22734F9 /* ChromaOpenGLFilter.swift */; };
-		48275BD96703EAB17048AC69B24B6544 /* ModeSelectorAndShootController.swift in Sources */ = {isa = PBXBuildFile; fileRef = A0516D9F554E40A34E4B2D365BE370D3 /* ModeSelectorAndShootController.swift */; };
-		49D8E4801250677A8114525BAC647214 /* StrokeSelectorView.swift in Sources */ = {isa = PBXBuildFile; fileRef = 0C49EA34F00E73A26F514B1A43311D26 /* StrokeSelectorView.swift */; };
-		4A3237038F1579853F0529A09A86BC31 /* PlasmaOpenGLFilter.swift in Sources */ = {isa = PBXBuildFile; fileRef = 12712AFA2A4199B89811C27659306B36 /* PlasmaOpenGLFilter.swift */; };
-		4A522FB97B144666043E202BB241F0C0 /* KanvasCameraAnalyticsProvider.swift in Sources */ = {isa = PBXBuildFile; fileRef = 6D5FEF6C6E8927091E0D74002A39A594 /* KanvasCameraAnalyticsProvider.swift */; };
-		4CD158658559F4BA14BE026A92736DFD /* FilterItem.swift in Sources */ = {isa = PBXBuildFile; fileRef = F8199C3D7AAD7D1CD42CDEB560765D5A /* FilterItem.swift */; };
-		4D70EADB206F919E822DCF7682DF520F /* IgnoreBackgroundTouchesStackView.swift in Sources */ = {isa = PBXBuildFile; fileRef = 2B7A2B4407A222473BDB3D670C560F58 /* IgnoreBackgroundTouchesStackView.swift */; };
-		4DEF773B7916B6447506907D49FAFAC6 /* MediaPlayer.swift in Sources */ = {isa = PBXBuildFile; fileRef = B0DDCD164DA3B834FEACE8E525FD6692 /* MediaPlayer.swift */; };
-		4E2B4D2A2882EBD1C6F41CC01E290F52 /* GifMakerSettings.swift in Sources */ = {isa = PBXBuildFile; fileRef = 2D29FD82BE71B7A2623C24854B0EE866 /* GifMakerSettings.swift */; };
-		4F5B2A38CC68CE786C36BDF1A5329CD2 /* MangaOpenGLFilter.swift in Sources */ = {isa = PBXBuildFile; fileRef = EABB6E9A95F4881996FD1C74D7B66D5B /* MangaOpenGLFilter.swift */; };
-		50544CC39838135DDBF0047A180E97F4 /* FBSnapshotTestCasePlatform.h in Headers */ = {isa = PBXBuildFile; fileRef = D3067EAFD5B0A06885968D137840DB70 /* FBSnapshotTestCasePlatform.h */; settings = {ATTRIBUTES = (Project, ); }; };
-		51A6D822D92D5007899DEB0477A7B8C1 /* StickerProvider.swift in Sources */ = {isa = PBXBuildFile; fileRef = 53909208A908BFA6EB28C4EBBF5DD98F /* StickerProvider.swift */; };
-		53C9EC65B1C33AF22A3B0156E2C0C6B7 /* ThumbnailCollectionController.swift in Sources */ = {isa = PBXBuildFile; fileRef = 0311F02A3E609077525F29CC1CC690D2 /* ThumbnailCollectionController.swift */; };
-		53EF6CF87EA30A3CC955B05237F8B614 /* TrimController.swift in Sources */ = {isa = PBXBuildFile; fileRef = 16375762BB0F0080A5C571B39CD46E0F /* TrimController.swift */; };
-		55F38D072B39CB0A7EBB727B616D6811 /* CameraPreviewViewController.swift in Sources */ = {isa = PBXBuildFile; fileRef = 0BCFCD1B7EFCF9707DDEBA41574E1792 /* CameraPreviewViewController.swift */; };
-		5693A08347C5CFEBCEBAA2AED5FADEE1 /* FBSnapshotTestCasePlatform.m in Sources */ = {isa = PBXBuildFile; fileRef = AD0B81AC7DF4855803A0FA70985F8A99 /* FBSnapshotTestCasePlatform.m */; };
-		577A775F9EFE1A6CB26D3934733B0331 /* FilterSettingsController.swift in Sources */ = {isa = PBXBuildFile; fileRef = ABEF87C5F77C8E5A65AD62D10DF29034 /* FilterSettingsController.swift */; };
-		57903E5260911F75FE54D471218FA74C /* UIImage+FlipLeftMirrored.swift in Sources */ = {isa = PBXBuildFile; fileRef = 4829E4120E938CEEAD37410B2AE61E37 /* UIImage+FlipLeftMirrored.swift */; };
-		58CF7C3BCEA688298C462DE7CB700377 /* OptionsStackView.swift in Sources */ = {isa = PBXBuildFile; fileRef = 7561185058C8FBB4652F483F3025CE70 /* OptionsStackView.swift */; };
-		5A0590A0F1D7AA498A0D7A493D0ACD51 /* UIView+Layout.swift in Sources */ = {isa = PBXBuildFile; fileRef = 02C457969584810B7E950AF831D99782 /* UIView+Layout.swift */; };
-		5A061E76D37A057F5E87280921C87FEA /* MediaDrawerController.swift in Sources */ = {isa = PBXBuildFile; fileRef = F3EA18CB6849CE16D79DB8A8BF6418AC /* MediaDrawerController.swift */; };
-		5B0F5D77C7FC1C13C2A38BE9AD698346 /* Texture.swift in Sources */ = {isa = PBXBuildFile; fileRef = 9AC0C17EC63C4B9DA7EFF22B9274E90E /* Texture.swift */; };
-		5D1204B5C30754BDB672714972121A1D /* ColorDrop.swift in Sources */ = {isa = PBXBuildFile; fileRef = D5A339BB9660BAB856BD9529BCEFE2FB /* ColorDrop.swift */; };
-		60508126A6CCF686F09DE5CA5CED023D /* GLPixelBufferView.swift in Sources */ = {isa = PBXBuildFile; fileRef = 3EA5ACE448D7DD96139815F999B0A6D2 /* GLPixelBufferView.swift */; };
-		60B4F01667CB3CED693C635F6AA1D22E /* StickerType.swift in Sources */ = {isa = PBXBuildFile; fileRef = 5FEAE8F628EA8A779D32F0542530CF00 /* StickerType.swift */; };
-		60FDD58D36B2D095386E9EFACB7F4F52 /* StyleMenuExpandCell.swift in Sources */ = {isa = PBXBuildFile; fileRef = 1A2EE26F8552AF1D0E8B85AC283109C0 /* StyleMenuExpandCell.swift */; };
-		610F9E41E7387FD017FBDF07E78D4933 /* StyleMenuCell.swift in Sources */ = {isa = PBXBuildFile; fileRef = 4AA558A6DFE2E7DF30C575C072294762 /* StyleMenuCell.swift */; };
-		6160AAC16026D484A5CB2C8DC4D7A242 /* EditorTextView.swift in Sources */ = {isa = PBXBuildFile; fileRef = FF124E69AE948989607F985177F280EB /* EditorTextView.swift */; };
-		61F68219FF441F1F57A05EEECCC9468C /* UIFont+Utils.swift in Sources */ = {isa = PBXBuildFile; fileRef = 356DFD085A1CF79CA8EC6C760629A38E /* UIFont+Utils.swift */; };
-		628B9C15E60BBBC7BDF8726CBDB924E7 /* EditorFilterView.swift in Sources */ = {isa = PBXBuildFile; fileRef = 1CD68E1D96F0E8015279D18A299C28BD /* EditorFilterView.swift */; };
-		62C6C84F7084F3E2AD770E25E206D3C8 /* Sharpie.swift in Sources */ = {isa = PBXBuildFile; fileRef = 7556B36A1C93BC2016BDC443D1F8CFE9 /* Sharpie.swift */; };
-		6501E258DCB64FB05C80AC5456FF7332 /* ColorPickerController.swift in Sources */ = {isa = PBXBuildFile; fileRef = A53F3FF17ED94F07D0A218E76B9D2E5F /* ColorPickerController.swift */; };
-		6526C845D2983A9053EF9274E9AA862D /* KanvasCameraColors.swift in Sources */ = {isa = PBXBuildFile; fileRef = F16CD320CFE29B3CF4E94D97A667D59A /* KanvasCameraColors.swift */; };
-		678A114D19A06D98C49EC22C316629DB /* StyleMenuView.swift in Sources */ = {isa = PBXBuildFile; fileRef = 11AFEF62B06DCC556838EE6244DCA2BD /* StyleMenuView.swift */; };
-		67DAA80844FC817FBB9D3ECA91AC3E57 /* ModeSelectorAndShootView.swift in Sources */ = {isa = PBXBuildFile; fileRef = 6ED79AEEC1733D8DDEDC7ED6AF1A0DEA /* ModeSelectorAndShootView.swift */; };
-		6817E9411178DC4B7EDC592E67752788 /* StickerMenuController.swift in Sources */ = {isa = PBXBuildFile; fileRef = D8432CAFD4C68E07AFF10A87353FB727 /* StickerMenuController.swift */; };
-		6B24EFC5FEB20C09EDEE845C774E8DAD /* RGBOpenGLFilter.swift in Sources */ = {isa = PBXBuildFile; fileRef = 6F05AC7745FD560508BD356B2CAC2733 /* RGBOpenGLFilter.swift */; };
-		6B80F6CC66D47ED9BC054967DE52C7EA /* OpenGLShaders in Resources */ = {isa = PBXBuildFile; fileRef = B26D7A78DBDD85352AEB8F9CF0DE55A0 /* OpenGLShaders */; };
-		6BD1B23F77F16D7E5B05F3A0D239C31C /* UIColor+Lerp.swift in Sources */ = {isa = PBXBuildFile; fileRef = 902AD4E483BA1440FA072430516B0344 /* UIColor+Lerp.swift */; };
-		6F055B1270044A59EA05AC199452D4D6 /* MainTextView.swift in Sources */ = {isa = PBXBuildFile; fileRef = D7856DBD5D73706137C017D1A9269174 /* MainTextView.swift */; };
-		71316FA7F1FA40CC588D8423E5604913 /* VideoCompositor.swift in Sources */ = {isa = PBXBuildFile; fileRef = 815D0262616417D2BC7802E62DD91659 /* VideoCompositor.swift */; };
-		71A92DE520DABF95BF3B15051E36C866 /* UICollectionView+Cells.swift in Sources */ = {isa = PBXBuildFile; fileRef = 08AEEC19F6114CECFA26E91333145AB3 /* UICollectionView+Cells.swift */; };
-		72121EEB8C56DF1D726BA5478E6C5B5A /* StaggeredGridLayout.swift in Sources */ = {isa = PBXBuildFile; fileRef = 8AB5EBC5FBAF9D5ABEB3A97871EA6EDB /* StaggeredGridLayout.swift */; };
-		7291EC5973F1357AF47B96F88A303242 /* MediaPlayerController.swift in Sources */ = {isa = PBXBuildFile; fileRef = B0AA859D39AA26ADE334419C1C807438 /* MediaPlayerController.swift */; };
-		757136C8F03E15F8564C8C6C39966687 /* DrawingCanvas.swift in Sources */ = {isa = PBXBuildFile; fileRef = C4A23A7560B65878EDCFFB71D7C920A7 /* DrawingCanvas.swift */; };
-		77963FF7EE2C6BF810466A85D700811E /* FBSnapshotTestController.m in Sources */ = {isa = PBXBuildFile; fileRef = DE35F81C954881204729C569018D98C0 /* FBSnapshotTestController.m */; };
-		7A0A477B6D525186189D99F790A3188F /* IgnoreTouchesCollectionView.swift in Sources */ = {isa = PBXBuildFile; fileRef = AA1BC56C8F349BF76EDA60697C8FAEDB /* IgnoreTouchesCollectionView.swift */; };
-		7AD374560950D088C6A7ADF21294670F /* MetalGroupFilter.swift in Sources */ = {isa = PBXBuildFile; fileRef = EC056691D9C3D353746B902C9A247A2D /* MetalGroupFilter.swift */; };
-		7B41F305769D1BB2F7150B0BF4E7B4B5 /* Synchronized.swift in Sources */ = {isa = PBXBuildFile; fileRef = CF909954ED1CAF51E9488108598B80AE /* Synchronized.swift */; };
-		7B447352A67E97CECE5342F84E492C20 /* MTLDevice+KanvasCamera.swift in Sources */ = {isa = PBXBuildFile; fileRef = A970BCAA5D188C1D86A99E590E1DDDC0 /* MTLDevice+KanvasCamera.swift */; };
-		7F4193A457F64A05C226DB90F2C38CF2 /* IndexPath+Order.swift in Sources */ = {isa = PBXBuildFile; fileRef = 9426ED907DF3181C8DB90C1E6C7408A1 /* IndexPath+Order.swift */; };
-		7F5BAFAD32B4D316412ABEB5D38325A9 /* Device.swift in Sources */ = {isa = PBXBuildFile; fileRef = 94970C6B2998755685638B273DBF6C15 /* Device.swift */; };
-		7FC3A148AED7358A8779BA12147B52D7 /* CameraInputController.swift in Sources */ = {isa = PBXBuildFile; fileRef = 2D76B18FA6A33D8A4B25722BE8D7229B /* CameraInputController.swift */; };
-		809AEA28E4245A9D144CF788FA984A44 /* CALayer+Color.swift in Sources */ = {isa = PBXBuildFile; fileRef = 3EE31A89E223A74BBA1E2585163305D3 /* CALayer+Color.swift */; };
-		814DD02373CD03254D1D6B43E8571BEF /* CameraRecordingProtocol.swift in Sources */ = {isa = PBXBuildFile; fileRef = B2691CF137FB1C2665456D855F0B561D /* CameraRecordingProtocol.swift */; };
-		82F97C432603A9AE19FF98388FCBF81E /* MovableViewInnerElement.swift in Sources */ = {isa = PBXBuildFile; fileRef = 33BF173E375C2B1DE1EFC7ED88CB18FA /* MovableViewInnerElement.swift */; };
-		833A7A541102C86B62FDF434CAE5BBB4 /* EditorFilterCollectionCell.swift in Sources */ = {isa = PBXBuildFile; fileRef = ECE829A3907F03CF432B559C6DAC8420 /* EditorFilterCollectionCell.swift */; };
-		8360A9270E5B7BFF8A6356823405A3CF /* KanvasCameraStrings.swift in Sources */ = {isa = PBXBuildFile; fileRef = 31A8E5BFD65C78E2411F9A0C1C5409A5 /* KanvasCameraStrings.swift */; };
-		87A0C6E97EA714F33613A5D7D8F8C8B5 /* ScrollHandler.swift in Sources */ = {isa = PBXBuildFile; fileRef = 34391888B96F952C919513549986DE1B /* ScrollHandler.swift */; };
-		87D6F8413A7B375C836E57CCAD550A7F /* SwiftSupport.swift in Sources */ = {isa = PBXBuildFile; fileRef = 82D2DF1ABBBD85F5E079D7D0EB5479BC /* SwiftSupport.swift */; };
-		8826701C8D8E789A36AAE97E4D920249 /* DrawerTabBarView.swift in Sources */ = {isa = PBXBuildFile; fileRef = 7E02BB39155AC0B49A60658AEC749DDD /* DrawerTabBarView.swift */; };
-		887CAA40B2EFDB5DC6943EF0AA32D5D6 /* AVAsset+Utils.swift in Sources */ = {isa = PBXBuildFile; fileRef = FC05358917FDEDD6CDE9DA5DE21179AC /* AVAsset+Utils.swift */; };
-		88CAD0BF922F5DC17C44B1715AED3E26 /* MediaExporter.swift in Sources */ = {isa = PBXBuildFile; fileRef = 281C13EA4EEA78DFCC106562D3AF628F /* MediaExporter.swift */; };
-		89C43EA34EB644DA45C0DB1D0B357788 /* ColorSelectorView.swift in Sources */ = {isa = PBXBuildFile; fileRef = B8430E7AF41C6443348E329C64465E6F /* ColorSelectorView.swift */; };
-		89D2DB95C86E53A5C3EBFDA6293C5BA1 /* Pods-KanvasCameraExample-dummy.m in Sources */ = {isa = PBXBuildFile; fileRef = 1CEE4C47043FCDD185056E0AEB2F3CBA /* Pods-KanvasCameraExample-dummy.m */; };
-		89D79B314F855E23FDDB0679B44D42FD /* UIImage+Shape.swift in Sources */ = {isa = PBXBuildFile; fileRef = 3F2A0C4C59B283E6708BB4315A5BF9E4 /* UIImage+Shape.swift */; };
-		8C0B5EBDF83DDC66A416370F936B9A00 /* UIApplication+StrictKeyWindow.h in Headers */ = {isa = PBXBuildFile; fileRef = 0A3ACA72AE9B776E644F6D159AB3E80B /* UIApplication+StrictKeyWindow.h */; settings = {ATTRIBUTES = (Project, ); }; };
-		8D0482FB9CDB930AD86FEBC20EB67617 /* CALayer+CGImage.swift in Sources */ = {isa = PBXBuildFile; fileRef = F4507CB55336787C4147BF6A649079DD /* CALayer+CGImage.swift */; };
-		8ECC0975564AB7C1299E6A97B345F215 /* StyleMenuController.swift in Sources */ = {isa = PBXBuildFile; fileRef = 3FFDD057A22BAAA91514BC4E72CEBFDC /* StyleMenuController.swift */; };
-		90D2F3B51EE67F982AAC10457E635FA9 /* ColorCollectionView.swift in Sources */ = {isa = PBXBuildFile; fileRef = 46A0CF059B97EF956427001967E22A74 /* ColorCollectionView.swift */; };
-		90E6A2B72D7F6D8A53F05A5A8681E5E2 /* CameraSegmentHandler.swift in Sources */ = {isa = PBXBuildFile; fileRef = 988C90F1076E7A17AB020B2F7F2A2E0E /* CameraSegmentHandler.swift */; };
-		9104039B0A0036E9CB7017B248C6540B /* EditionOption.swift in Sources */ = {isa = PBXBuildFile; fileRef = F85C6F3148399A2AABA6A3150F67F33B /* EditionOption.swift */; };
-		921EE863A4575D425CAAE23817DADA02 /* KanvasEditorDesign.swift in Sources */ = {isa = PBXBuildFile; fileRef = 3FE734D575F9FCF46BB4B7C1D48F2524 /* KanvasEditorDesign.swift */; };
-		93168CBA980D29C4E7B36C12DC57E461 /* Array+Move.swift in Sources */ = {isa = PBXBuildFile; fileRef = 916397760E6E884B40E5BCC6878EC344 /* Array+Move.swift */; };
-		93937DC4246E38BC862FE96B5914F5A5 /* DrawingController.swift in Sources */ = {isa = PBXBuildFile; fileRef = D39F280FB04DEA65E5FAB3C1A23A3F71 /* DrawingController.swift */; };
-		94CEA15DB4712DA7B489510B1D13C4F5 /* ToonOpenGLFilter.swift in Sources */ = {isa = PBXBuildFile; fileRef = A98C2EEDEA55F322231AC50EBE621569 /* ToonOpenGLFilter.swift */; };
-		9605710905BDD5DC46F1549E84B934F5 /* MediaClip.swift in Sources */ = {isa = PBXBuildFile; fileRef = E622470DA012B01EB9181C5A2F4F8099 /* MediaClip.swift */; };
-		973E9C6F300ACACE5E44058BE4764CD4 /* String+UTF16Substring.swift in Sources */ = {isa = PBXBuildFile; fileRef = 955A5CD07AE1E8728E7C6F1566119359 /* String+UTF16Substring.swift */; };
-		98612A6D499B65119236EA7BC8F2DE80 /* KanvasCameraDesign.swift in Sources */ = {isa = PBXBuildFile; fileRef = D02AECE06038D4E53FC57099E2825F2B /* KanvasCameraDesign.swift */; };
-		9B46D3703B86FCD25F4FC0BBA96D3B3E /* OptionSelectorItem.swift in Sources */ = {isa = PBXBuildFile; fileRef = 5AEB6F8AF2CB36E2EFD8CE2A6C8BCFF4 /* OptionSelectorItem.swift */; };
-		9C4A7C1214EB807CD59179A61E1D322B /* EasyTipView.swift in Sources */ = {isa = PBXBuildFile; fileRef = 259A983787F5B626D78C65F03CD9E196 /* EasyTipView.swift */; };
-		9D6B28D3D1658AF7D52F3A8123A87DBD /* Assets.xcassets in Resources */ = {isa = PBXBuildFile; fileRef = 668D3BE59BDAA5C3F5875D7368C2A899 /* Assets.xcassets */; };
-		9F626862CC71D9D6E0A4A1337277E5DE /* ThumbnailCollectionCell.swift in Sources */ = {isa = PBXBuildFile; fileRef = 9D0FBC4A208F75BAC2800929BF1A44BC /* ThumbnailCollectionCell.swift */; };
-		A20ABDE34FFA417D3F7E98621100B108 /* FilterCollectionInnerCell.swift in Sources */ = {isa = PBXBuildFile; fileRef = F43FA5B612111AED7900BC0AC8E55C90 /* FilterCollectionInnerCell.swift */; };
-		A2ABBE5C19A92208293B8D640950C3D5 /* CameraFilterCollectionController.swift in Sources */ = {isa = PBXBuildFile; fileRef = 5DBD11584298C3984B37CC135D7A5D9F /* CameraFilterCollectionController.swift */; };
-		A2AFB8D558C950A9BA6B536CFB2F5C38 /* MediaClipsEditorViewController.swift in Sources */ = {isa = PBXBuildFile; fileRef = E662645B1A679025EBA06EC3FA52D651 /* MediaClipsEditorViewController.swift */; };
-		A2BAB71031B841087C822AE73828E032 /* PlaybackOption.swift in Sources */ = {isa = PBXBuildFile; fileRef = 655D8F720C57FB195F64D58F7437BE01 /* PlaybackOption.swift */; };
-		A2E68BE4A702313E1BA1A04B4FFCB89D /* UIColor+Hex.swift in Sources */ = {isa = PBXBuildFile; fileRef = 617B1903D7D486652EA89D94F50E3804 /* UIColor+Hex.swift */; };
-		A31B775CF34F747B8CFF45E92DCDAD93 /* SpeedView.swift in Sources */ = {isa = PBXBuildFile; fileRef = B7ABFC0C8153FE9F3CC9CCDFD80396B2 /* SpeedView.swift */; };
-		A4091E3D26058CD5305CE794DDEAA237 /* EditionMenuCollectionController.swift in Sources */ = {isa = PBXBuildFile; fileRef = 47F097693ECC780F14801CBF2FAE12B9 /* EditionMenuCollectionController.swift */; };
-		A457A948F248D2A52CD05F067B0C1367 /* UIImage+Compare.m in Sources */ = {isa = PBXBuildFile; fileRef = EF53D290F564A9B10CEF56C9DC2010F2 /* UIImage+Compare.m */; };
-		A4D8F094C73E088EC8E64D666582934B /* LivePhotoLoader.swift in Sources */ = {isa = PBXBuildFile; fileRef = 64D24F49150BA6D9380D809287AF8CC7 /* LivePhotoLoader.swift */; };
-		A5DC27D09C7AFCD6CFED080C37A097AA /* DimensionsHelper.swift in Sources */ = {isa = PBXBuildFile; fileRef = 23470EB9D5C9C2589E49B69891E88B76 /* DimensionsHelper.swift */; };
-		A74D30A050775E431B416252584F215D /* GLKMatrix4+Unsafe.swift in Sources */ = {isa = PBXBuildFile; fileRef = 0C7446C87F8799361E89157FD56AE9C9 /* GLKMatrix4+Unsafe.swift */; };
-		A8A89363CA17E1290DF32C5BA06AA834 /* MediaPickerThumbnailFetcher.swift in Sources */ = {isa = PBXBuildFile; fileRef = 57FC9F61D5B6CDF5AF9A77C6EDC57FE4 /* MediaPickerThumbnailFetcher.swift */; };
-		A8DE87DD16A07283A7D21D3C032E73C2 /* MetalFilter.swift in Sources */ = {isa = PBXBuildFile; fileRef = ED6EFCD280DA282661CCBF637382C52B /* MetalFilter.swift */; };
-		A9CA86B4EED1BDE0994405EED3B9CD5D /* CameraPermissionsViewController.swift in Sources */ = {isa = PBXBuildFile; fileRef = F3DB5033B55A5EF5F2F84A8CBD7609DA /* CameraPermissionsViewController.swift */; };
-		AA09AD148B3C3ABFBB6E460F858068AC /* CameraSettings.swift in Sources */ = {isa = PBXBuildFile; fileRef = 06FE57D93DF5177ABFCC0E3AFEC10678 /* CameraSettings.swift */; };
-		AB3570007412B510F78B81D1A83E7FC9 /* FBSnapshotTestCase-umbrella.h in Headers */ = {isa = PBXBuildFile; fileRef = 4964EEFBA80E32A6A3082BF93B7DEBEB /* FBSnapshotTestCase-umbrella.h */; settings = {ATTRIBUTES = (Project, ); }; };
-		AC85267D4C110AA832249C4745EEB29A /* DrawerTabBarController.swift in Sources */ = {isa = PBXBuildFile; fileRef = CDD8D4E129F8B837C6FFB15BE4B7734A /* DrawerTabBarController.swift */; };
-		AF5A4CD8840E14C41FF7F03497D9A4F4 /* HorizontalCollectionView.swift in Sources */ = {isa = PBXBuildFile; fileRef = 48FBE57F45EA212C3CF32874CDDF601A /* HorizontalCollectionView.swift */; };
-		B08A1874BAB4747AFDEECCEE18C96281 /* DiscreteSliderView.swift in Sources */ = {isa = PBXBuildFile; fileRef = 0E3811EECDB9C5F2F38626A2A311822A /* DiscreteSliderView.swift */; };
-		B08AF05976EC056BD3F1D1FC447528FB /* KanvasEditorMenuController.swift in Sources */ = {isa = PBXBuildFile; fileRef = 97015A1756CA7BB62FDD032BD52138EA /* KanvasEditorMenuController.swift */; };
-		B13A4B430357686D359AFDA894F418AE /* Sticker.swift in Sources */ = {isa = PBXBuildFile; fileRef = F1446B03D9ECCFC0BCBCAE14E9D10AFE /* Sticker.swift */; };
-		B2871492424B91C4CFD1C5B43C8FC402 /* EditionMenuCollectionView.swift in Sources */ = {isa = PBXBuildFile; fileRef = DD524AF5BF74011B17714BD0C2B60D88 /* EditionMenuCollectionView.swift */; };
-		B6E618F6733B869B93F0AFCD713378ED /* CVPixelBuffer+copy.swift in Sources */ = {isa = PBXBuildFile; fileRef = 5462AAD13A68782A5CB32DB360CB4865 /* CVPixelBuffer+copy.swift */; };
-		B7D7E312768CFEBBAEAE2369F70AA698 /* TextureSelectorView.swift in Sources */ = {isa = PBXBuildFile; fileRef = 565BB4FD523E1AC8EDA8800EE84E7ADE /* TextureSelectorView.swift */; };
-		B80751874AA58896782D9ADCA83EA909 /* LegoOpenGLFilter.swift in Sources */ = {isa = PBXBuildFile; fileRef = 4E081BAB24AFBE6F6E72470BBB569CC4 /* LegoOpenGLFilter.swift */; };
-		B856CA72D4A5A205BC443456A886C69A /* OptionSelectorView.swift in Sources */ = {isa = PBXBuildFile; fileRef = 963074B19CBFA8CD318813C20C159BAC /* OptionSelectorView.swift */; };
-		B8ADA30C051A2790FE88BE07CBFFF592 /* UIImage+Diff.m in Sources */ = {isa = PBXBuildFile; fileRef = E0956940883830C651240E754E3ECC52 /* UIImage+Diff.m */; };
-		B95109AF2EE02229305C27ABCF1C34CE /* TrimArea.swift in Sources */ = {isa = PBXBuildFile; fileRef = F3862AD20A65568739F13EB784F05490 /* TrimArea.swift */; };
-		BA17601B449CC0291A23BA8020CB4E54 /* CircularImageView.swift in Sources */ = {isa = PBXBuildFile; fileRef = 1E48A07D8F492E09F0862D322150FEA8 /* CircularImageView.swift */; };
-		BBC810E4C647C59C35CDBC194563C40E /* ThumbnailCollectionViewLayout.swift in Sources */ = {isa = PBXBuildFile; fileRef = 61DCF50E8964D0776A54F705928B2490 /* ThumbnailCollectionViewLayout.swift */; };
-		BF4D519AC1406E32B17F72C93D8F58E9 /* ColorCollectionCell.swift in Sources */ = {isa = PBXBuildFile; fileRef = DC484086E3EBFD250683EA1E304C3985 /* ColorCollectionCell.swift */; };
-		C14E40632AB693906EBB7A9FB03DCDBF /* UIUpdate.swift in Sources */ = {isa = PBXBuildFile; fileRef = 1D1308FB81CE8CDE400E31E8E1F10577 /* UIUpdate.swift */; };
-		C1B4E0A4F911B8AAFD21AF2646E305D7 /* FilmOpenGLFilter.swift in Sources */ = {isa = PBXBuildFile; fileRef = DC63C6806693AA0762DD8DE3ACEB94C5 /* FilmOpenGLFilter.swift */; };
-		C227FD1C858148327AD6CF45F9BC35E4 /* UIImage+Diff.h in Headers */ = {isa = PBXBuildFile; fileRef = E354F8FD537351F26F7949B4EBFA5101 /* UIImage+Diff.h */; settings = {ATTRIBUTES = (Project, ); }; };
-		C22AAB9831A43ECE31DCFB88CFF86EF8 /* StickerCollectionCell.swift in Sources */ = {isa = PBXBuildFile; fileRef = F030D0123357AB49AC2771B99B1C6A85 /* StickerCollectionCell.swift */; };
-		C2D40986275D79155835A359A8E49BF1 /* EditorFilterController.swift in Sources */ = {isa = PBXBuildFile; fileRef = 4F95C76E9B3E322DB26977EA1CEA7337 /* EditorFilterController.swift */; };
-		C3CA256CC5C3308862AFF3218B47B684 /* UIImage+Compare.h in Headers */ = {isa = PBXBuildFile; fileRef = A25844C26701FA4BCAEF64150B56777F /* UIImage+Compare.h */; settings = {ATTRIBUTES = (Project, ); }; };
-		C4BF78F8FD40ED151640BFBC184337BB /* KanvasCameraTimes.swift in Sources */ = {isa = PBXBuildFile; fileRef = 728BCFA52F26B719EBB1401D64D4DD3D /* KanvasCameraTimes.swift */; };
-		C5A1B39451BA81FDCFFA558177B73F01 /* KanvasCameraFonts.swift in Sources */ = {isa = PBXBuildFile; fileRef = E6C89D9745515E7F53025382C7869760 /* KanvasCameraFonts.swift */; };
-		C5D612440B36F33701F3FC10A1E3C498 /* MediaInfo.swift in Sources */ = {isa = PBXBuildFile; fileRef = A97B20D6998E9AFADB80B1F78D6EDAB0 /* MediaInfo.swift */; };
-		C5DFBD0E4CF91460765111B593C6169F /* GIFEncoder.swift in Sources */ = {isa = PBXBuildFile; fileRef = 4E21F84A0139D3DDD5B467810BEABBC0 /* GIFEncoder.swift */; };
-		C5DFCA8CF74970F379745E1C0F1704AA /* EditorFilterCollectionController.swift in Sources */ = {isa = PBXBuildFile; fileRef = 4A00D623F89B3CEB0F3D7B1C5733462B /* EditorFilterCollectionController.swift */; };
-		C6C1F47E98512DFB6F8843BD68F65728 /* MovableView.swift in Sources */ = {isa = PBXBuildFile; fileRef = 7336FFCDBDC3FD61B2B25EBAE456DD47 /* MovableView.swift */; };
-		C77BFD1252CB16D5D604CF07FB835C31 /* UIView+Image.swift in Sources */ = {isa = PBXBuildFile; fileRef = C329E9625827D016157C38321ECAF1E3 /* UIView+Image.swift */; };
-		C7A94D720648664A93E0344177A281BE /* Array+Rotate.swift in Sources */ = {isa = PBXBuildFile; fileRef = ACED070ED8C4C73342050DCC105A23CE /* Array+Rotate.swift */; };
-		C7E2C54FC8937C39E8EB1DB55228C891 /* MetalShaders in Resources */ = {isa = PBXBuildFile; fileRef = 12ABF5DFFE3F4D7F4988C1A023135336 /* MetalShaders */; };
-		C82D011562DA67BFF3FDFC5B91A681F0 /* CameraInputOutput.swift in Sources */ = {isa = PBXBuildFile; fileRef = D4976C9EC1B8C21DF01921A4792EEDA4 /* CameraInputOutput.swift */; };
-		C8C3003BA81ABD4EAF8662963DE21054 /* TimeIndicator.swift in Sources */ = {isa = PBXBuildFile; fileRef = 89EE50A0AF56CEDFD23841DBCE40E399 /* TimeIndicator.swift */; };
-		C940EE530311FBE4FA331E2744F9C78F /* StickerCollectionView.swift in Sources */ = {isa = PBXBuildFile; fileRef = A67580D4BDBC2448EBDBFA865E84910C /* StickerCollectionView.swift */; };
-		C961B9D42194349DCCBF1F8362F3B5B3 /* MetalPixelBufferView.swift in Sources */ = {isa = PBXBuildFile; fileRef = 1CEAB3B631446810F753C96964264AC7 /* MetalPixelBufferView.swift */; };
-		C989056B5A161DC46DC328E9FCCF678C /* EMInterferenceOpenGLFilter.swift in Sources */ = {isa = PBXBuildFile; fileRef = 5FD41BAB7924B63054E2B09EB5FB19E6 /* EMInterferenceOpenGLFilter.swift */; };
-		CA8F911AA7903FC817A035EFFC31BC8E /* TrashView.swift in Sources */ = {isa = PBXBuildFile; fileRef = 609EFE10FDAD9AE2684AEE048C4CC019 /* TrashView.swift */; };
-		CBD39660A2AEA338F8D2CE18BEBECEF9 /* UIImage+Snapshot.m in Sources */ = {isa = PBXBuildFile; fileRef = AA172EA1A198EEFBE0794EACF7993C02 /* UIImage+Snapshot.m */; };
-		CC106DE3D0A2C4C01AA296B176415DC4 /* DiscreteSliderCollectionCell.swift in Sources */ = {isa = PBXBuildFile; fileRef = FDAD524AFA0A505C4B08161F1007CBAD /* DiscreteSliderCollectionCell.swift */; };
-		CCE652BE2CFBFB63809ECC16F65F86FC /* DrawingView.swift in Sources */ = {isa = PBXBuildFile; fileRef = 96FF624CD9AA56F02BFCB5D1063DB625 /* DrawingView.swift */; };
-		CEF7357E63AF1271D5D4937E4725C531 /* StickerLoader.swift in Sources */ = {isa = PBXBuildFile; fileRef = 665ED6B2C604B37C5A63D79202565D6F /* StickerLoader.swift */; };
-		D093F3896066FDAEF81FBD5D25D73BC2 /* TrimView.swift in Sources */ = {isa = PBXBuildFile; fileRef = 34C28517AD7224CCAB756E1646F41A69 /* TrimView.swift */; };
-		D13B7D234203AAA5D1858CD78C00B12C /* AlphaBlendOpenGLFilter.swift in Sources */ = {isa = PBXBuildFile; fileRef = 89C4C2934CC42F382194DA1B87EC803E /* AlphaBlendOpenGLFilter.swift */; };
-		D1A51716DBE6BFE32D451465C4433842 /* FilterSettingsView.swift in Sources */ = {isa = PBXBuildFile; fileRef = 94F84084ED2A8285F3EF5280AFB3E85F /* FilterSettingsView.swift */; };
-		D4D2876DADC5393B0203A1CDA486B1A5 /* OptionView.swift in Sources */ = {isa = PBXBuildFile; fileRef = F7071D134097C6E695585E579F8F48E1 /* OptionView.swift */; };
-		D5509914DF9C9405A3486E18A64D113F /* Array+Object.swift in Sources */ = {isa = PBXBuildFile; fileRef = E12929510FDB6E5A759E99CA31ED5843 /* Array+Object.swift */; };
-		D59F331308340FB2DBCA97F3C14F932F /* Queue.swift in Sources */ = {isa = PBXBuildFile; fileRef = E4AE08123D4E6C734D89DB4B58973C05 /* Queue.swift */; };
-		D5FAA5ED25EAEE61F6476D63E0CA9894 /* FBSnapshotTestCase-dummy.m in Sources */ = {isa = PBXBuildFile; fileRef = 78446EA2EE3558B1B96DFA6EB30034A5 /* FBSnapshotTestCase-dummy.m */; };
-		D607E281B6103D213C2295CE59CC6658 /* FBSnapshotTestCase.m in Sources */ = {isa = PBXBuildFile; fileRef = 13C8BBFE2D9E3A9C566221B1DE04E91C /* FBSnapshotTestCase.m */; };
-		D6E773B51C80C85BD98E5D007FB3FAE5 /* LoadingIndicatorView.swift in Sources */ = {isa = PBXBuildFile; fileRef = 1F888A899451BC08BE645C87D8FEFF92 /* LoadingIndicatorView.swift */; };
-		D7318F91E69B4ADE7FCB2E0FE13EB562 /* Renderer.swift in Sources */ = {isa = PBXBuildFile; fileRef = 0A4DDC8584D131E195BD69B1A5590771 /* Renderer.swift */; };
-		D739CBA6E070ED63E2ECAA778F2C924E /* CameraController.swift in Sources */ = {isa = PBXBuildFile; fileRef = BA40A09424A59D9C6CBF48EE221CD9A2 /* CameraController.swift */; };
-		D73D9F2922E9A64EF731B15CFE9E166F /* OptionsController.swift in Sources */ = {isa = PBXBuildFile; fileRef = 39874DA5287C41979E5F497F1EF69C6B /* OptionsController.swift */; };
-		D7437464880AD079D100C458935F6CF3 /* MediaPickerButtonView.swift in Sources */ = {isa = PBXBuildFile; fileRef = 46D3E42D8582BBC42FE4FA518DC838F5 /* MediaPickerButtonView.swift */; };
-		D9088DB8041DEB920C925BD47FF1CBF1 /* ExtendedButton.swift in Sources */ = {isa = PBXBuildFile; fileRef = 16AB84F4C9FEA198E1C5C30593573B30 /* ExtendedButton.swift */; };
-		DAD021603B68F5DBA2EA8E194C0B2DE5 /* ThumbnailCollectionView.swift in Sources */ = {isa = PBXBuildFile; fileRef = 992DE7F5D3718525BCA6E0C852D5D043 /* ThumbnailCollectionView.swift */; };
-		DB4C4BA82E3D732CB87AF20D5D5BF1D4 /* KanvasCamera-umbrella.h in Headers */ = {isa = PBXBuildFile; fileRef = 6C366E791CD5C37CA84B076D56B8566D /* KanvasCamera-umbrella.h */; settings = {ATTRIBUTES = (Project, ); }; };
-		DB88A06EED688059BCBEBB667FFD47A4 /* StylableTextView.swift in Sources */ = {isa = PBXBuildFile; fileRef = 137A29BA009527F7199DDBCAEBCEC332 /* StylableTextView.swift */; };
-		DBB0021DAE0B972F071DCC8A9A1BABFD /* CameraOption.swift in Sources */ = {isa = PBXBuildFile; fileRef = D4BB8DC60CD0A5187B691F028894E20B /* CameraOption.swift */; };
-		DC52648405336CDA0E60446F6E64EC29 /* FilterType.swift in Sources */ = {isa = PBXBuildFile; fileRef = BDDD6AD4DBBA4567FDA1EE7C184B5370 /* FilterType.swift */; };
-		DE0A23130CDCCBF00BDDE6CCED768BB0 /* GifMakerView.swift in Sources */ = {isa = PBXBuildFile; fileRef = 51AA54E02A66A1CF381CC5307C33CD5E /* GifMakerView.swift */; };
-		DFB34FD89408C352A028A2DF9F260148 /* CVPixelBuffer+sampleBuffer.swift in Sources */ = {isa = PBXBuildFile; fileRef = 6E7D73D00A2942838ABD84BB6051ACAD /* CVPixelBuffer+sampleBuffer.swift */; };
-		E0C454D66490625C33D12554198BEB7E /* silence.aac in Resources */ = {isa = PBXBuildFile; fileRef = 55E1B54B58934CAE8C754A0ADD5135F9 /* silence.aac */; };
-		E0D0FE6E7FE8809172648059DE74525E /* Math.swift in Sources */ = {isa = PBXBuildFile; fileRef = D27F38F5B7308A6C41967D4F6AD96BD2 /* Math.swift */; };
-		E1A2666C49BF79AB20663B45431AA733 /* RoundedTexture.swift in Sources */ = {isa = PBXBuildFile; fileRef = 4BA90F90B3C896895AFEC701E89DC892 /* RoundedTexture.swift */; };
-		E497597296D3671CBAC97040092A2CAE /* GifVideoOutputHandler.swift in Sources */ = {isa = PBXBuildFile; fileRef = 269BED420BC4DFF1128363E32438EEA5 /* GifVideoOutputHandler.swift */; };
-		E648568769E5F91002E0592F0073A45E /* Marker.swift in Sources */ = {isa = PBXBuildFile; fileRef = 8A1D5E35D3043A6D35C81447DD296657 /* Marker.swift */; };
-		E688EF5E47407F3769D8540AEB2921AC /* AVAssetTrack+transform.swift in Sources */ = {isa = PBXBuildFile; fileRef = 12D5B1DF00B721B9DEF2F5A6BB0EF629 /* AVAssetTrack+transform.swift */; };
-		E744D5020ADA635366BDFE91B580B13A /* PhotoOutputHandler.swift in Sources */ = {isa = PBXBuildFile; fileRef = 3F33F2CA2C8B758C4720A4EB9CA5DFBF /* PhotoOutputHandler.swift */; };
-		E799388839C163367B11E448AA018613 /* MovableViewCanvas.swift in Sources */ = {isa = PBXBuildFile; fileRef = 49C9FE74E6FF964400D2F49980B64734 /* MovableViewCanvas.swift */; };
-		E81F13E52FF2D3E4CF1EF53079E20166 /* RaveOpenGLFilter.swift in Sources */ = {isa = PBXBuildFile; fileRef = 1D0CA3726F3BABA0BBF17D7AA981DAE8 /* RaveOpenGLFilter.swift */; };
-		E97E4D769F8092A75D9CC05696BEDBBA /* Pods-KanvasCameraExampleTests-dummy.m in Sources */ = {isa = PBXBuildFile; fileRef = 76AE966E712D09165689018C294D7147 /* Pods-KanvasCameraExampleTests-dummy.m */; };
-		EA3B702EADA38F0B5E84C7E85DA32250 /* OptionSelectorController.swift in Sources */ = {isa = PBXBuildFile; fileRef = 629EAD1AA12FEA224703603F84A96364 /* OptionSelectorController.swift */; };
-		EE5BB2379B03FF21A7107D026AD59974 /* ImagePoolOpenGLFilter.swift in Sources */ = {isa = PBXBuildFile; fileRef = 54177C4F0962562F1B7587DAB0AEBBA4 /* ImagePoolOpenGLFilter.swift */; };
-		EE63B4F169AEFFEA758B3856591EFD77 /* IgnoreTouchesView.swift in Sources */ = {isa = PBXBuildFile; fileRef = FE47DE8CAAAC60B88D55B8B45B575B2C /* IgnoreTouchesView.swift */; };
-		EFA45E70CD6224C8B68738ED9E97CA21 /* FBSnapshotTestController.h in Headers */ = {isa = PBXBuildFile; fileRef = 88EE4F95531D217A595AA8D85A24FA39 /* FBSnapshotTestController.h */; settings = {ATTRIBUTES = (Project, ); }; };
-		F07A8B63518EE5FA1D7519A39FE842F2 /* Rendering.swift in Sources */ = {isa = PBXBuildFile; fileRef = F5D249CFBEBC5BC122AE2B21E02D5C40 /* Rendering.swift */; };
-		F13C2979C49948AB397DF88DA4893A44 /* UIViewController+Load.swift in Sources */ = {isa = PBXBuildFile; fileRef = 7C60501EE922B309848CE132FA2C73FD /* UIViewController+Load.swift */; };
-		F2914C17915A6BE04DB62520A5E16466 /* KanvasCameraImages.swift in Sources */ = {isa = PBXBuildFile; fileRef = D68E239CE09E034BC9FE578F2FD2B73D /* KanvasCameraImages.swift */; };
-		F2C3E37841420A91EF18D545112BCE04 /* ImagePreviewController.swift in Sources */ = {isa = PBXBuildFile; fileRef = CABE58C99B83B4E536F1DBEEF6AEFC5E /* ImagePreviewController.swift */; };
-		F37A5DA2DAD32A36E1A36FF91CA3F3F3 /* MediaClipsCollectionView.swift in Sources */ = {isa = PBXBuildFile; fileRef = C0EFCD0701A1FFC342DCBE99C507CF01 /* MediaClipsCollectionView.swift */; };
-		F47A2AF21D628F02FFE37738E8CA91B4 /* ViewTransformations.swift in Sources */ = {isa = PBXBuildFile; fileRef = F9AF37AE4242BE781E0C747354B45C47 /* ViewTransformations.swift */; };
-		F65156FA6E2934B066DF721D498D7701 /* URL+Media.swift in Sources */ = {isa = PBXBuildFile; fileRef = B3BEB62408808609421EF7CF4F7597F1 /* URL+Media.swift */; };
-		F686B5DA8FA2329117C4B7B77907AFF1 /* MediaPickerViewController.swift in Sources */ = {isa = PBXBuildFile; fileRef = 7E94EC0765152CCA373635A88E4919C9 /* MediaPickerViewController.swift */; };
-		F6A6DF65272C02EFE3A898529E5872F6 /* FilterCollectionCell.swift in Sources */ = {isa = PBXBuildFile; fileRef = B8B80BE50166AC9E2C17A00034AD4F42 /* FilterCollectionCell.swift */; };
-		F84BC95D5502D1210636ECAE1F903B08 /* LightLeaksOpenGLFilter.swift in Sources */ = {isa = PBXBuildFile; fileRef = B6FA209FB00B918266502469B55C03DD /* LightLeaksOpenGLFilter.swift */; };
-		F876F054886227B059B0778C6C1A0A83 /* UIImage+Snapshot.h in Headers */ = {isa = PBXBuildFile; fileRef = EA718A72E676291836EBB46B85242155 /* UIImage+Snapshot.h */; settings = {ATTRIBUTES = (Project, ); }; };
-		F8B9C6A09B47501DBDEB725742613326 /* CGPoint+Operators.swift in Sources */ = {isa = PBXBuildFile; fileRef = 6E2B832590E8177B19ACC70DA0A319DF /* CGPoint+Operators.swift */; };
-		FE25ABACC46CBA5C6BE862559575B75A /* NumTypes+Conversion.swift in Sources */ = {isa = PBXBuildFile; fileRef = F639A362696587598F556045F9660CBA /* NumTypes+Conversion.swift */; };
-		FE4BD31287DF65F96C2A8BBF6A6113D4 /* UIImage+Camera.swift in Sources */ = {isa = PBXBuildFile; fileRef = 1F2522EBE6CBC8A3CB7FE4077F4C970E /* UIImage+Camera.swift */; };
-		FE69B1DCFF647C5499F9871384DBE75C /* StrokeSelectorController.swift in Sources */ = {isa = PBXBuildFile; fileRef = 2366A13BCF22B557BF80EE1F51484059 /* StrokeSelectorController.swift */; };
-		FFAF8FDB5FB5587A0176A62091E115AB /* StickerTypeCollectionView.swift in Sources */ = {isa = PBXBuildFile; fileRef = CAA7C3A3C5B6010F7B9C6F3EBA20BD84 /* StickerTypeCollectionView.swift */; };
-/* End PBXBuildFile section */
-
-/* Begin PBXContainerItemProxy section */
-		62917134D84FAF753D470A6CFC4F7577 /* PBXContainerItemProxy */ = {
->>>>>>> 6ebd350a
+		1178F108BBFB5B1D52CAA51D0C113FAB /* PBXContainerItemProxy */ = {
+			isa = PBXContainerItemProxy;
+			containerPortal = BFDFE7DC352907FC980B868725387E98 /* Project object */;
+			proxyType = 1;
+			remoteGlobalIDString = BDB175D784A4B1E7FCB709777D7A6ADF;
+			remoteInfo = "Pods-KanvasCameraExample";
+		};
+		3964122ABE4D2DFD7258079104FFA09B /* PBXContainerItemProxy */ = {
 			isa = PBXContainerItemProxy;
 			containerPortal = BFDFE7DC352907FC980B868725387E98 /* Project object */;
 			proxyType = 1;
 			remoteGlobalIDString = 98A98149697C80CEF8D5772791E92E66;
 			remoteInfo = FBSnapshotTestCase;
 		};
-<<<<<<< HEAD
-		B95B69FE77541EFA284D8E66E6379F70 /* PBXContainerItemProxy */ = {
-=======
-		7A427FF89182D00BBF037424E8BB7072 /* PBXContainerItemProxy */ = {
->>>>>>> 6ebd350a
+		75731CF6126B49252B23EA811F676C1E /* PBXContainerItemProxy */ = {
 			isa = PBXContainerItemProxy;
 			containerPortal = BFDFE7DC352907FC980B868725387E98 /* Project object */;
 			proxyType = 1;
 			remoteGlobalIDString = EEA7BBCE1AEABC4574550F0FCA071779;
 			remoteInfo = KanvasCamera;
 		};
-<<<<<<< HEAD
-		BB35E3F9831FAC76FF68652CDBE285F5 /* PBXContainerItemProxy */ = {
-=======
-		E5FE0C729EAA14512E17D65CC17FA6AF /* PBXContainerItemProxy */ = {
->>>>>>> 6ebd350a
-			isa = PBXContainerItemProxy;
-			containerPortal = BFDFE7DC352907FC980B868725387E98 /* Project object */;
-			proxyType = 1;
-			remoteGlobalIDString = EEA7BBCE1AEABC4574550F0FCA071779;
-			remoteInfo = KanvasCamera;
-		};
-<<<<<<< HEAD
-		FA6B9BF9465F2B1FB7DF6DBF746684BE /* PBXContainerItemProxy */ = {
-			isa = PBXContainerItemProxy;
-			containerPortal = BFDFE7DC352907FC980B868725387E98 /* Project object */;
-			proxyType = 1;
-			remoteGlobalIDString = BDB175D784A4B1E7FCB709777D7A6ADF;
-			remoteInfo = "Pods-KanvasCameraExample";
-=======
-		F626749CA8594540BB44F48910E4E2C0 /* PBXContainerItemProxy */ = {
+		F4247DA61783763F99F6CC8D5595FE47 /* PBXContainerItemProxy */ = {
 			isa = PBXContainerItemProxy;
 			containerPortal = BFDFE7DC352907FC980B868725387E98 /* Project object */;
 			proxyType = 1;
 			remoteGlobalIDString = 63A66EDDAEF8A5521205B4F823F1D6AB;
 			remoteInfo = "KanvasCamera-KanvasCamera";
->>>>>>> 6ebd350a
 		};
 /* End PBXContainerItemProxy section */
 
 /* Begin PBXFileReference section */
-<<<<<<< HEAD
-		0192C86F5280A13BBC36D3522EA0CBF2 /* KanvasCameraImages.swift */ = {isa = PBXFileReference; includeInIndex = 1; lastKnownFileType = sourcecode.swift; path = KanvasCameraImages.swift; sourceTree = "<group>"; };
-		0214404DBC6E160CB3A36A86F858A142 /* GifMakerController.swift */ = {isa = PBXFileReference; includeInIndex = 1; lastKnownFileType = sourcecode.swift; path = GifMakerController.swift; sourceTree = "<group>"; };
-		027CF314A11E825C54E07960449537B5 /* StyleMenuCollectionController.swift */ = {isa = PBXFileReference; includeInIndex = 1; lastKnownFileType = sourcecode.swift; path = StyleMenuCollectionController.swift; sourceTree = "<group>"; };
-		029987696C581A9F9BDE12940244B741 /* UICollectionView+Cells.swift */ = {isa = PBXFileReference; includeInIndex = 1; lastKnownFileType = sourcecode.swift; path = "UICollectionView+Cells.swift"; sourceTree = "<group>"; };
-		041A935B68BDF89F9634E5D5AE64B267 /* EditorFilterController.swift */ = {isa = PBXFileReference; includeInIndex = 1; lastKnownFileType = sourcecode.swift; path = EditorFilterController.swift; sourceTree = "<group>"; };
-		05121FF680DE280D80A3399B864E54C7 /* UIGestureRecognizer+Active.swift */ = {isa = PBXFileReference; includeInIndex = 1; lastKnownFileType = sourcecode.swift; path = "UIGestureRecognizer+Active.swift"; sourceTree = "<group>"; };
-		06386CF8ED62E334F7A123D43E38D170 /* MTLDevice+KanvasCamera.swift */ = {isa = PBXFileReference; includeInIndex = 1; lastKnownFileType = sourcecode.swift; path = "MTLDevice+KanvasCamera.swift"; sourceTree = "<group>"; };
-		06C7F523F5784792B1DCAF81E306113A /* UIColor+Utils.swift */ = {isa = PBXFileReference; includeInIndex = 1; lastKnownFileType = sourcecode.swift; path = "UIColor+Utils.swift"; sourceTree = "<group>"; };
-		0757101B1CEAD72234EB721B6BBDDE35 /* KanvasCamera-prefix.pch */ = {isa = PBXFileReference; includeInIndex = 1; lastKnownFileType = sourcecode.c.h; path = "KanvasCamera-prefix.pch"; sourceTree = "<group>"; };
-		08F4DBD4F694B82860BBB247A50D1427 /* GLKMatrix4+Unsafe.swift */ = {isa = PBXFileReference; includeInIndex = 1; lastKnownFileType = sourcecode.swift; path = "GLKMatrix4+Unsafe.swift"; sourceTree = "<group>"; };
-=======
-		02497FA851458275C0296F4E48264C4F /* MirrorTwoOpenGLFilter.swift */ = {isa = PBXFileReference; includeInIndex = 1; lastKnownFileType = sourcecode.swift; path = MirrorTwoOpenGLFilter.swift; sourceTree = "<group>"; };
-		02524A03B78D7102F4C58FA5FFB9715E /* KanvasCamera-prefix.pch */ = {isa = PBXFileReference; includeInIndex = 1; lastKnownFileType = sourcecode.c.h; path = "KanvasCamera-prefix.pch"; sourceTree = "<group>"; };
-		02C457969584810B7E950AF831D99782 /* UIView+Layout.swift */ = {isa = PBXFileReference; includeInIndex = 1; lastKnownFileType = sourcecode.swift; path = "UIView+Layout.swift"; sourceTree = "<group>"; };
-		0311F02A3E609077525F29CC1CC690D2 /* ThumbnailCollectionController.swift */ = {isa = PBXFileReference; includeInIndex = 1; lastKnownFileType = sourcecode.swift; path = ThumbnailCollectionController.swift; sourceTree = "<group>"; };
-		039B1B2DC94E73753363FA9559338E7E /* KanvasQuickBlogSelectorCoordinating.swift */ = {isa = PBXFileReference; includeInIndex = 1; lastKnownFileType = sourcecode.swift; path = KanvasQuickBlogSelectorCoordinating.swift; sourceTree = "<group>"; };
-		04134CCF99C13E418FF4F1902A3F6C37 /* MediaClipsCollectionController.swift */ = {isa = PBXFileReference; includeInIndex = 1; lastKnownFileType = sourcecode.swift; path = MediaClipsCollectionController.swift; sourceTree = "<group>"; };
-		048279D418BF75A36C0268CD5D67B3FB /* TextureSelectorController.swift */ = {isa = PBXFileReference; includeInIndex = 1; lastKnownFileType = sourcecode.swift; path = TextureSelectorController.swift; sourceTree = "<group>"; };
-		06B48F49558E4FAE3B54391BFDADB0F5 /* CameraZoomHandler.swift */ = {isa = PBXFileReference; includeInIndex = 1; lastKnownFileType = sourcecode.swift; path = CameraZoomHandler.swift; sourceTree = "<group>"; };
-		06BA87EC451F2AD8DB24E2CDF4EC96D7 /* GifMakerHandler.swift */ = {isa = PBXFileReference; includeInIndex = 1; lastKnownFileType = sourcecode.swift; path = GifMakerHandler.swift; sourceTree = "<group>"; };
-		06FE57D93DF5177ABFCC0E3AFEC10678 /* CameraSettings.swift */ = {isa = PBXFileReference; includeInIndex = 1; lastKnownFileType = sourcecode.swift; path = CameraSettings.swift; sourceTree = "<group>"; };
-		08AA88DFB10E216F053CDFEEE577D2DC /* FilterProtocol.swift */ = {isa = PBXFileReference; includeInIndex = 1; lastKnownFileType = sourcecode.swift; path = FilterProtocol.swift; sourceTree = "<group>"; };
-		08AEEC19F6114CECFA26E91333145AB3 /* UICollectionView+Cells.swift */ = {isa = PBXFileReference; includeInIndex = 1; lastKnownFileType = sourcecode.swift; path = "UICollectionView+Cells.swift"; sourceTree = "<group>"; };
->>>>>>> 6ebd350a
+		010B1EA29AAFBEFF2B2BCA98F43F1FE5 /* StyleMenuExpandCell.swift */ = {isa = PBXFileReference; includeInIndex = 1; lastKnownFileType = sourcecode.swift; path = StyleMenuExpandCell.swift; sourceTree = "<group>"; };
+		01B96F0F4D92826524BBDB192DCC6F00 /* IgnoreTouchesView.swift */ = {isa = PBXFileReference; includeInIndex = 1; lastKnownFileType = sourcecode.swift; path = IgnoreTouchesView.swift; sourceTree = "<group>"; };
+		01EA80352D60D35EF41605798283BE8C /* StylableImageView.swift */ = {isa = PBXFileReference; includeInIndex = 1; lastKnownFileType = sourcecode.swift; path = StylableImageView.swift; sourceTree = "<group>"; };
+		033A478969B104AC8FFE2F9299D3B069 /* ThumbnailCollectionViewLayout.swift */ = {isa = PBXFileReference; includeInIndex = 1; lastKnownFileType = sourcecode.swift; path = ThumbnailCollectionViewLayout.swift; sourceTree = "<group>"; };
+		0366D37899D7C920557BD07215CD6F07 /* ThumbnailCollectionCell.swift */ = {isa = PBXFileReference; includeInIndex = 1; lastKnownFileType = sourcecode.swift; path = ThumbnailCollectionCell.swift; sourceTree = "<group>"; };
+		04979294F95D6D740D67D72AB6EF7D95 /* GLKMatrix4+Unsafe.swift */ = {isa = PBXFileReference; includeInIndex = 1; lastKnownFileType = sourcecode.swift; path = "GLKMatrix4+Unsafe.swift"; sourceTree = "<group>"; };
+		05C6FA53D45BC27E75F0D2F1A7400916 /* CGRect+Center.swift */ = {isa = PBXFileReference; includeInIndex = 1; lastKnownFileType = sourcecode.swift; path = "CGRect+Center.swift"; sourceTree = "<group>"; };
+		06DF51E29C961BB7DA3AED155CCE35D5 /* ModeButtonView.swift */ = {isa = PBXFileReference; includeInIndex = 1; lastKnownFileType = sourcecode.swift; path = ModeButtonView.swift; sourceTree = "<group>"; };
+		06E12EE229BD58B6315DBBABC6530BAF /* String+UTF16Substring.swift */ = {isa = PBXFileReference; includeInIndex = 1; lastKnownFileType = sourcecode.swift; path = "String+UTF16Substring.swift"; sourceTree = "<group>"; };
+		08534986A76CCD64B508B43401F884F0 /* StickerMenuView.swift */ = {isa = PBXFileReference; includeInIndex = 1; lastKnownFileType = sourcecode.swift; path = StickerMenuView.swift; sourceTree = "<group>"; };
+		0A07CC710098BEEF9503AB0C3F4A2F4B /* Sticker.swift */ = {isa = PBXFileReference; includeInIndex = 1; lastKnownFileType = sourcecode.swift; path = Sticker.swift; sourceTree = "<group>"; };
 		0A2ED504050EBC35435013D97D72E3D9 /* Pods-KanvasCameraExample-umbrella.h */ = {isa = PBXFileReference; includeInIndex = 1; lastKnownFileType = sourcecode.c.h; path = "Pods-KanvasCameraExample-umbrella.h"; sourceTree = "<group>"; };
 		0A3ACA72AE9B776E644F6D159AB3E80B /* UIApplication+StrictKeyWindow.h */ = {isa = PBXFileReference; includeInIndex = 1; lastKnownFileType = sourcecode.c.h; name = "UIApplication+StrictKeyWindow.h"; path = "FBSnapshotTestCase/Categories/UIApplication+StrictKeyWindow.h"; sourceTree = "<group>"; };
-		0A4DDC8584D131E195BD69B1A5590771 /* Renderer.swift */ = {isa = PBXFileReference; includeInIndex = 1; lastKnownFileType = sourcecode.swift; path = Renderer.swift; sourceTree = "<group>"; };
 		0A966F8CC02AF6C9C4D66DDF06B58364 /* libPods-KanvasCameraExample.a */ = {isa = PBXFileReference; explicitFileType = archive.ar; includeInIndex = 0; name = "libPods-KanvasCameraExample.a"; path = "libPods-KanvasCameraExample.a"; sourceTree = BUILT_PRODUCTS_DIR; };
-<<<<<<< HEAD
-		0C84FC0996E7D34BDF13DDF21D9CDC77 /* GLPixelBufferView.swift */ = {isa = PBXFileReference; includeInIndex = 1; lastKnownFileType = sourcecode.swift; path = GLPixelBufferView.swift; sourceTree = "<group>"; };
-		0D17B4DA6E1C57F2981B39D55F4D947C /* CALayer+Shadows.swift */ = {isa = PBXFileReference; includeInIndex = 1; lastKnownFileType = sourcecode.swift; path = "CALayer+Shadows.swift"; sourceTree = "<group>"; };
-		0D20D04DF0C59E95F3F6A4282DD8F32D /* RaveOpenGLFilter.swift */ = {isa = PBXFileReference; includeInIndex = 1; lastKnownFileType = sourcecode.swift; path = RaveOpenGLFilter.swift; sourceTree = "<group>"; };
-		0D686CD7EB3FEB39AD9F9EC641A6AABD /* MediaExporter.swift */ = {isa = PBXFileReference; includeInIndex = 1; lastKnownFileType = sourcecode.swift; path = MediaExporter.swift; sourceTree = "<group>"; };
-		0EF52F29D9A1717AEAFFA30CC78B468B /* RGBA.swift */ = {isa = PBXFileReference; includeInIndex = 1; lastKnownFileType = sourcecode.swift; path = RGBA.swift; sourceTree = "<group>"; };
-		121F3A93DCFF871D7B3465DA75AF932C /* Rendering.swift */ = {isa = PBXFileReference; includeInIndex = 1; lastKnownFileType = sourcecode.swift; path = Rendering.swift; sourceTree = "<group>"; };
-		12A366A291029EC5AF1FD0CE5D47790C /* GifMakerSettings.swift */ = {isa = PBXFileReference; includeInIndex = 1; lastKnownFileType = sourcecode.swift; path = GifMakerSettings.swift; sourceTree = "<group>"; };
-		1378D3DC7AB4AD60739BCFEBAF5D00C6 /* StickerType.swift */ = {isa = PBXFileReference; includeInIndex = 1; lastKnownFileType = sourcecode.swift; path = StickerType.swift; sourceTree = "<group>"; };
-		137F3A2182999F28AD706EF23194B7BD /* RGBOpenGLFilter.swift */ = {isa = PBXFileReference; includeInIndex = 1; lastKnownFileType = sourcecode.swift; path = RGBOpenGLFilter.swift; sourceTree = "<group>"; };
+		0B5F881DF9086E67E846324C0E5F4A32 /* MediaDrawerView.swift */ = {isa = PBXFileReference; includeInIndex = 1; lastKnownFileType = sourcecode.swift; path = MediaDrawerView.swift; sourceTree = "<group>"; };
+		0C751F9D1AF51A81A1E43792C0078E4D /* ModeSelectorAndShootController.swift */ = {isa = PBXFileReference; includeInIndex = 1; lastKnownFileType = sourcecode.swift; path = ModeSelectorAndShootController.swift; sourceTree = "<group>"; };
+		0FC712D5660052546A89C0B535CD0888 /* CameraPreviewViewController.swift */ = {isa = PBXFileReference; includeInIndex = 1; lastKnownFileType = sourcecode.swift; path = CameraPreviewViewController.swift; sourceTree = "<group>"; };
+		10361504EC60231D3728B7F100F7C06D /* AVURLAsset+Thumbnail.swift */ = {isa = PBXFileReference; includeInIndex = 1; lastKnownFileType = sourcecode.swift; path = "AVURLAsset+Thumbnail.swift"; sourceTree = "<group>"; };
+		117A0E8DCBE3DE92291051B33C86D0F4 /* OptionSelectorController.swift */ = {isa = PBXFileReference; includeInIndex = 1; lastKnownFileType = sourcecode.swift; path = OptionSelectorController.swift; sourceTree = "<group>"; };
+		1300D979D51CEAE50C116C3332D73343 /* UIColor+Hex.swift */ = {isa = PBXFileReference; includeInIndex = 1; lastKnownFileType = sourcecode.swift; path = "UIColor+Hex.swift"; sourceTree = "<group>"; };
 		13C8BBFE2D9E3A9C566221B1DE04E91C /* FBSnapshotTestCase.m */ = {isa = PBXFileReference; includeInIndex = 1; lastKnownFileType = sourcecode.c.objc; name = FBSnapshotTestCase.m; path = FBSnapshotTestCase/FBSnapshotTestCase.m; sourceTree = "<group>"; };
-		14F1EF567096B92014CABB56EA65B855 /* FilterProtocol.swift */ = {isa = PBXFileReference; includeInIndex = 1; lastKnownFileType = sourcecode.swift; path = FilterProtocol.swift; sourceTree = "<group>"; };
-		16BC35E262183EAD8051354D23F3A25E /* TimeIndicator.swift */ = {isa = PBXFileReference; includeInIndex = 1; lastKnownFileType = sourcecode.swift; path = TimeIndicator.swift; sourceTree = "<group>"; };
-		173518C5D7E863E1319B9974802E039F /* Synchronized.swift */ = {isa = PBXFileReference; includeInIndex = 1; lastKnownFileType = sourcecode.swift; path = Synchronized.swift; sourceTree = "<group>"; };
-		18C8432456674B4FBBE0D935FAAF1C03 /* SpeedView.swift */ = {isa = PBXFileReference; includeInIndex = 1; lastKnownFileType = sourcecode.swift; path = SpeedView.swift; sourceTree = "<group>"; };
-		1AE39CD2C4A43C6CE2BF0FEE2D231CE9 /* CVPixelBuffer+resize.swift */ = {isa = PBXFileReference; includeInIndex = 1; lastKnownFileType = sourcecode.swift; path = "CVPixelBuffer+resize.swift"; sourceTree = "<group>"; };
-		1B0D01F12513748A1DFAFEF6A1BB21A6 /* IgnoreTouchesCollectionView.swift */ = {isa = PBXFileReference; includeInIndex = 1; lastKnownFileType = sourcecode.swift; path = IgnoreTouchesCollectionView.swift; sourceTree = "<group>"; };
-		1B0D86F55E7942E886344D2C5B32A553 /* CGRect+Center.swift */ = {isa = PBXFileReference; includeInIndex = 1; lastKnownFileType = sourcecode.swift; path = "CGRect+Center.swift"; sourceTree = "<group>"; };
+		1484C21EA40ED0033C42F2B7742611C2 /* IgnoreTouchesCollectionView.swift */ = {isa = PBXFileReference; includeInIndex = 1; lastKnownFileType = sourcecode.swift; path = IgnoreTouchesCollectionView.swift; sourceTree = "<group>"; };
+		1643422462EA511B23A8117A91EBDCDD /* Renderer.swift */ = {isa = PBXFileReference; includeInIndex = 1; lastKnownFileType = sourcecode.swift; path = Renderer.swift; sourceTree = "<group>"; };
+		1732BC377B36623327E939B651CAB89A /* KanvasCamera-prefix.pch */ = {isa = PBXFileReference; includeInIndex = 1; lastKnownFileType = sourcecode.c.h; path = "KanvasCamera-prefix.pch"; sourceTree = "<group>"; };
+		18D42438E1FC6BD62CC42E8EF0EB87DD /* CALayer+CGImage.swift */ = {isa = PBXFileReference; includeInIndex = 1; lastKnownFileType = sourcecode.swift; path = "CALayer+CGImage.swift"; sourceTree = "<group>"; };
+		19973F325F82D115E28E75BB9156B075 /* Sharpie.swift */ = {isa = PBXFileReference; includeInIndex = 1; lastKnownFileType = sourcecode.swift; path = Sharpie.swift; sourceTree = "<group>"; };
+		19DBAB0E347CA459E08685BA4569D55D /* Pencil.swift */ = {isa = PBXFileReference; includeInIndex = 1; lastKnownFileType = sourcecode.swift; path = Pencil.swift; sourceTree = "<group>"; };
+		1A00FD7CFDF391A1B82FD652789041D1 /* silence.aac */ = {isa = PBXFileReference; includeInIndex = 1; name = silence.aac; path = Resources/silence.aac; sourceTree = "<group>"; };
 		1CEE4C47043FCDD185056E0AEB2F3CBA /* Pods-KanvasCameraExample-dummy.m */ = {isa = PBXFileReference; includeInIndex = 1; lastKnownFileType = sourcecode.c.objc; path = "Pods-KanvasCameraExample-dummy.m"; sourceTree = "<group>"; };
-		1D229CBF5680B4EDAFF70C4321B711CC /* CALayer+CGImage.swift */ = {isa = PBXFileReference; includeInIndex = 1; lastKnownFileType = sourcecode.swift; path = "CALayer+CGImage.swift"; sourceTree = "<group>"; };
-		1FA465AC36FBB0C15CDDC52DA7FF88D5 /* CameraOption.swift */ = {isa = PBXFileReference; includeInIndex = 1; lastKnownFileType = sourcecode.swift; path = CameraOption.swift; sourceTree = "<group>"; };
-		208D1D8F581CEF53A78458C57DD9D86D /* StrokeSelectorView.swift */ = {isa = PBXFileReference; includeInIndex = 1; lastKnownFileType = sourcecode.swift; path = StrokeSelectorView.swift; sourceTree = "<group>"; };
-		21353EE3186E859FEC99215F3995CA20 /* CameraPreviewViewController.swift */ = {isa = PBXFileReference; includeInIndex = 1; lastKnownFileType = sourcecode.swift; path = CameraPreviewViewController.swift; sourceTree = "<group>"; };
-		21553F5C7688974CE16A869FC9CBF82D /* Device.swift */ = {isa = PBXFileReference; includeInIndex = 1; lastKnownFileType = sourcecode.swift; path = Device.swift; sourceTree = "<group>"; };
-		22C6CD65DA2286E5AF6935985C8A0DFC /* ConicalGradientLayer.swift */ = {isa = PBXFileReference; includeInIndex = 1; lastKnownFileType = sourcecode.swift; path = ConicalGradientLayer.swift; sourceTree = "<group>"; };
-		2381296CDF743DC13D6C39A87B7AFF11 /* ColorCollectionController.swift */ = {isa = PBXFileReference; includeInIndex = 1; lastKnownFileType = sourcecode.swift; path = ColorCollectionController.swift; sourceTree = "<group>"; };
+		1DF3C528A44688928874066EE6FFD20E /* KanvasEditorMenuCollectionCell.swift */ = {isa = PBXFileReference; includeInIndex = 1; lastKnownFileType = sourcecode.swift; path = KanvasEditorMenuCollectionCell.swift; sourceTree = "<group>"; };
+		1F3D5C9395631F8E0697A4E4A1373354 /* MediaClipsCollectionCell.swift */ = {isa = PBXFileReference; includeInIndex = 1; lastKnownFileType = sourcecode.swift; path = MediaClipsCollectionCell.swift; sourceTree = "<group>"; };
+		1F62231B5A3BA207225358956EC7A830 /* DrawingView.swift */ = {isa = PBXFileReference; includeInIndex = 1; lastKnownFileType = sourcecode.swift; path = DrawingView.swift; sourceTree = "<group>"; };
+		20104BC3FFE9093A301048A1BBF64B63 /* EditionOption.swift */ = {isa = PBXFileReference; includeInIndex = 1; lastKnownFileType = sourcecode.swift; path = EditionOption.swift; sourceTree = "<group>"; };
+		204F6D6B9DB61D815E7AEF54FEA59B68 /* MultiEditorViewController.swift */ = {isa = PBXFileReference; includeInIndex = 1; lastKnownFileType = sourcecode.swift; path = MultiEditorViewController.swift; sourceTree = "<group>"; };
+		206C47078EAEB3A50293F226EC6691A5 /* CGPoint+Operators.swift */ = {isa = PBXFileReference; includeInIndex = 1; lastKnownFileType = sourcecode.swift; path = "CGPoint+Operators.swift"; sourceTree = "<group>"; };
+		2182598C379097E425917F16EA1D2197 /* TextureSelectorController.swift */ = {isa = PBXFileReference; includeInIndex = 1; lastKnownFileType = sourcecode.swift; path = TextureSelectorController.swift; sourceTree = "<group>"; };
+		2347106D6ACE0B2FC43398AB75EBBC05 /* StickerCollectionCell.swift */ = {isa = PBXFileReference; includeInIndex = 1; lastKnownFileType = sourcecode.swift; path = StickerCollectionCell.swift; sourceTree = "<group>"; };
+		23579DD6AA06CAAFA99DD5394E51C3DA /* MMCQ.swift */ = {isa = PBXFileReference; includeInIndex = 1; lastKnownFileType = sourcecode.swift; path = MMCQ.swift; sourceTree = "<group>"; };
 		2383078A6D28DE6A15E11489708BA4FD /* libPods-KanvasCameraExampleTests.a */ = {isa = PBXFileReference; explicitFileType = archive.ar; includeInIndex = 0; name = "libPods-KanvasCameraExampleTests.a"; path = "libPods-KanvasCameraExampleTests.a"; sourceTree = BUILT_PRODUCTS_DIR; };
-		23E10EBCDCCBF15EB4DD15CE8A39EE33 /* Array+Object.swift */ = {isa = PBXFileReference; includeInIndex = 1; lastKnownFileType = sourcecode.swift; path = "Array+Object.swift"; sourceTree = "<group>"; };
-		2645AA8650E1CDD4D9189E99950B5BA8 /* KanvasCamera.debug.xcconfig */ = {isa = PBXFileReference; includeInIndex = 1; lastKnownFileType = text.xcconfig; path = KanvasCamera.debug.xcconfig; sourceTree = "<group>"; };
-		2907998724E74478641768163885AC75 /* CGPoint+Operators.swift */ = {isa = PBXFileReference; includeInIndex = 1; lastKnownFileType = sourcecode.swift; path = "CGPoint+Operators.swift"; sourceTree = "<group>"; };
-		291C5816407A2F1470A0BF4B344B32C4 /* UIColor+Hex.swift */ = {isa = PBXFileReference; includeInIndex = 1; lastKnownFileType = sourcecode.swift; path = "UIColor+Hex.swift"; sourceTree = "<group>"; };
+		25D1448F756412809510A4BBAE406021 /* StylableTextView.swift */ = {isa = PBXFileReference; includeInIndex = 1; lastKnownFileType = sourcecode.swift; path = StylableTextView.swift; sourceTree = "<group>"; };
+		26287F753A28CF2A5B51B4FA40F57857 /* StickerTypeCollectionCell.swift */ = {isa = PBXFileReference; includeInIndex = 1; lastKnownFileType = sourcecode.swift; path = StickerTypeCollectionCell.swift; sourceTree = "<group>"; };
+		26800137A6492C4ECB5253FAF6329A32 /* TrimArea.swift */ = {isa = PBXFileReference; includeInIndex = 1; lastKnownFileType = sourcecode.swift; path = TrimArea.swift; sourceTree = "<group>"; };
+		27CCAB820E61B2156B03CDECA936F699 /* LICENSE */ = {isa = PBXFileReference; includeInIndex = 1; path = LICENSE; sourceTree = "<group>"; };
+		27D1B532AB460C4B162A46EE31671582 /* ColorCollectionController.swift */ = {isa = PBXFileReference; includeInIndex = 1; lastKnownFileType = sourcecode.swift; path = ColorCollectionController.swift; sourceTree = "<group>"; };
+		27F469339E99DAC39747764F87089CE2 /* EditorTextController.swift */ = {isa = PBXFileReference; includeInIndex = 1; lastKnownFileType = sourcecode.swift; path = EditorTextController.swift; sourceTree = "<group>"; };
+		2882E0623A7DFA49D3E7B3BB0011497F /* FilterCollectionView.swift */ = {isa = PBXFileReference; includeInIndex = 1; lastKnownFileType = sourcecode.swift; path = FilterCollectionView.swift; sourceTree = "<group>"; };
 		2962D2CACA3C6A25D923286AE5D8E19E /* Pods-KanvasCameraExampleTests.modulemap */ = {isa = PBXFileReference; includeInIndex = 1; lastKnownFileType = sourcecode.module; path = "Pods-KanvasCameraExampleTests.modulemap"; sourceTree = "<group>"; };
-		29F5FAB8C491C799701BD2FDE4BDA675 /* PixelBufferView.swift */ = {isa = PBXFileReference; includeInIndex = 1; lastKnownFileType = sourcecode.swift; path = PixelBufferView.swift; sourceTree = "<group>"; };
+		29DA00DAA3367821A895C821FC923853 /* IndexPath+Order.swift */ = {isa = PBXFileReference; includeInIndex = 1; lastKnownFileType = sourcecode.swift; path = "IndexPath+Order.swift"; sourceTree = "<group>"; };
+		2A6B066F734088E2683EBBA9702C05FB /* ClosedRange+Clamp.swift */ = {isa = PBXFileReference; includeInIndex = 1; lastKnownFileType = sourcecode.swift; path = "ClosedRange+Clamp.swift"; sourceTree = "<group>"; };
 		2A7ACE86E11820EF38C71EEBEC340E31 /* FBSnapshotTestCase.release.xcconfig */ = {isa = PBXFileReference; includeInIndex = 1; lastKnownFileType = text.xcconfig; path = FBSnapshotTestCase.release.xcconfig; sourceTree = "<group>"; };
-		2A948AC8DD5917F864FA04AEA6B738B4 /* ChromaOpenGLFilter.swift */ = {isa = PBXFileReference; includeInIndex = 1; lastKnownFileType = sourcecode.swift; path = ChromaOpenGLFilter.swift; sourceTree = "<group>"; };
-		2F0AA7C749B1381FB0F84A20C7F0B71A /* OptionSelectorController.swift */ = {isa = PBXFileReference; includeInIndex = 1; lastKnownFileType = sourcecode.swift; path = OptionSelectorController.swift; sourceTree = "<group>"; };
-		2FE6E998AA627DF794E4EE2C58416AA6 /* EditorTextView.swift */ = {isa = PBXFileReference; includeInIndex = 1; lastKnownFileType = sourcecode.swift; path = EditorTextView.swift; sourceTree = "<group>"; };
-		300EA88D02A600664AF95C06F41DB2E7 /* Shader.swift */ = {isa = PBXFileReference; includeInIndex = 1; lastKnownFileType = sourcecode.swift; path = Shader.swift; sourceTree = "<group>"; };
-		320C940114144099DC8F0C393AB8796E /* StaggeredGridLayout.swift */ = {isa = PBXFileReference; includeInIndex = 1; lastKnownFileType = sourcecode.swift; path = StaggeredGridLayout.swift; sourceTree = "<group>"; };
-		32A0E55CDF35DA4BC3E0D77DFA4B0AA2 /* ScrollHandler.swift */ = {isa = PBXFileReference; includeInIndex = 1; lastKnownFileType = sourcecode.swift; path = ScrollHandler.swift; sourceTree = "<group>"; };
-		333C5C1DF428520E2B99E7F20AEE80CA /* KanvasCamera.modulemap */ = {isa = PBXFileReference; includeInIndex = 1; lastKnownFileType = sourcecode.module; path = KanvasCamera.modulemap; sourceTree = "<group>"; };
-		34AB13AA95C360C32866963E6F53EF88 /* IndexPath+Order.swift */ = {isa = PBXFileReference; includeInIndex = 1; lastKnownFileType = sourcecode.swift; path = "IndexPath+Order.swift"; sourceTree = "<group>"; };
-		3550D84855ACA14BC84227519AA9AF7E /* MetalGroupFilter.swift */ = {isa = PBXFileReference; includeInIndex = 1; lastKnownFileType = sourcecode.swift; path = MetalGroupFilter.swift; sourceTree = "<group>"; };
-		35CD26392642351A1CCAAF76EDDA0787 /* StyleMenuCollectionCell.swift */ = {isa = PBXFileReference; includeInIndex = 1; lastKnownFileType = sourcecode.swift; path = StyleMenuCollectionCell.swift; sourceTree = "<group>"; };
-		35F463F96A78B8A35C8CBCCF851AE487 /* CameraRecordingProtocol.swift */ = {isa = PBXFileReference; includeInIndex = 1; lastKnownFileType = sourcecode.swift; path = CameraRecordingProtocol.swift; sourceTree = "<group>"; };
-		365F0DC5FA78A2202FE2B0F1FB0F4641 /* GIFEncoder.swift */ = {isa = PBXFileReference; includeInIndex = 1; lastKnownFileType = sourcecode.swift; path = GIFEncoder.swift; sourceTree = "<group>"; };
-		37115B786E18C5F20E9E6D7234EE7315 /* MovableViewInnerElement.swift */ = {isa = PBXFileReference; includeInIndex = 1; lastKnownFileType = sourcecode.swift; path = MovableViewInnerElement.swift; sourceTree = "<group>"; };
-		374F53E1594D36B5C83C4686F2A93F96 /* RoundedTexture.swift */ = {isa = PBXFileReference; includeInIndex = 1; lastKnownFileType = sourcecode.swift; path = RoundedTexture.swift; sourceTree = "<group>"; };
-		377D06EDC9DDF7ED801FC789F59783FA /* FilmOpenGLFilter.swift */ = {isa = PBXFileReference; includeInIndex = 1; lastKnownFileType = sourcecode.swift; path = FilmOpenGLFilter.swift; sourceTree = "<group>"; };
-		379263FB25E57D12FF9E052F2509801F /* EditorViewController.swift */ = {isa = PBXFileReference; includeInIndex = 1; lastKnownFileType = sourcecode.swift; path = EditorViewController.swift; sourceTree = "<group>"; };
-		37C6B02CD0B0C6AEE3ABADA9AF7777B1 /* CameraPreviewView.swift */ = {isa = PBXFileReference; includeInIndex = 1; lastKnownFileType = sourcecode.swift; path = CameraPreviewView.swift; sourceTree = "<group>"; };
-		38064DF861DCFA819F2879EF07E73B06 /* MediaClipsCollectionController.swift */ = {isa = PBXFileReference; includeInIndex = 1; lastKnownFileType = sourcecode.swift; path = MediaClipsCollectionController.swift; sourceTree = "<group>"; };
-		38083303D7CF6D810096069A21BE61A5 /* IgnoreBackgroundTouchesStackView.swift */ = {isa = PBXFileReference; includeInIndex = 1; lastKnownFileType = sourcecode.swift; path = IgnoreBackgroundTouchesStackView.swift; sourceTree = "<group>"; };
-		3836368B8E4137C74A92B5F1B46EEB8E /* CameraPermissionsViewController.swift */ = {isa = PBXFileReference; includeInIndex = 1; lastKnownFileType = sourcecode.swift; path = CameraPermissionsViewController.swift; sourceTree = "<group>"; };
-		3A2588AB08D07D2A8DDEB3EBBAA14719 /* UIView+Image.swift */ = {isa = PBXFileReference; includeInIndex = 1; lastKnownFileType = sourcecode.swift; path = "UIView+Image.swift"; sourceTree = "<group>"; };
-		3B049995964FD680EE51FA5437BC2349 /* MediaPlayer.swift */ = {isa = PBXFileReference; includeInIndex = 1; lastKnownFileType = sourcecode.swift; path = MediaPlayer.swift; sourceTree = "<group>"; };
-		3BE41AAC84EF45BF1139528CA0795F21 /* IgnoreTouchesView.swift */ = {isa = PBXFileReference; includeInIndex = 1; lastKnownFileType = sourcecode.swift; path = IgnoreTouchesView.swift; sourceTree = "<group>"; };
-		3C394DF967D58008B7FAE72193D13F2A /* EditorCodable.swift */ = {isa = PBXFileReference; includeInIndex = 1; lastKnownFileType = sourcecode.swift; path = EditorCodable.swift; sourceTree = "<group>"; };
-		3C4764AB9D3C7B053F6D2142BB48CB56 /* CameraController.swift */ = {isa = PBXFileReference; includeInIndex = 1; lastKnownFileType = sourcecode.swift; path = CameraController.swift; sourceTree = "<group>"; };
-		3CFECC388D8E3B17AE4EA633DBD09C13 /* KanvasQuickBlogSelectorCoordinating.swift */ = {isa = PBXFileReference; includeInIndex = 1; lastKnownFileType = sourcecode.swift; path = KanvasQuickBlogSelectorCoordinating.swift; sourceTree = "<group>"; };
-		3DBF897477EFC6BFAC6C72F6EC34DF7F /* AVURLAsset+Thumbnail.swift */ = {isa = PBXFileReference; includeInIndex = 1; lastKnownFileType = sourcecode.swift; path = "AVURLAsset+Thumbnail.swift"; sourceTree = "<group>"; };
+		2B429229A2E15884DD7A9D7616AFD919 /* MetalGroupFilter.swift */ = {isa = PBXFileReference; includeInIndex = 1; lastKnownFileType = sourcecode.swift; path = MetalGroupFilter.swift; sourceTree = "<group>"; };
+		2B7B7DC7730FBA4733E624840382F6DB /* LightLeaksOpenGLFilter.swift */ = {isa = PBXFileReference; includeInIndex = 1; lastKnownFileType = sourcecode.swift; path = LightLeaksOpenGLFilter.swift; sourceTree = "<group>"; };
+		2BA42CFD00E2C4D541E48190D7C5A163 /* GIFDecoder.swift */ = {isa = PBXFileReference; includeInIndex = 1; lastKnownFileType = sourcecode.swift; path = GIFDecoder.swift; sourceTree = "<group>"; };
+		2D13F498C259065B8F15E8250C004F40 /* KanvasCameraStrings.swift */ = {isa = PBXFileReference; includeInIndex = 1; lastKnownFileType = sourcecode.swift; path = KanvasCameraStrings.swift; sourceTree = "<group>"; };
+		2D209D61DF583AFA3B37084E846A0464 /* UIViewController+Load.swift */ = {isa = PBXFileReference; includeInIndex = 1; lastKnownFileType = sourcecode.swift; path = "UIViewController+Load.swift"; sourceTree = "<group>"; };
+		2DE0F3783EC8EEAAEA5A2B96EF59D6F0 /* ImagePreviewController.swift */ = {isa = PBXFileReference; includeInIndex = 1; lastKnownFileType = sourcecode.swift; path = ImagePreviewController.swift; sourceTree = "<group>"; };
+		30D754DC717C86172073302C579652DE /* CameraSegmentHandler.swift */ = {isa = PBXFileReference; includeInIndex = 1; lastKnownFileType = sourcecode.swift; path = CameraSegmentHandler.swift; sourceTree = "<group>"; };
+		3234542D9D4FE66889EE995B0172C4D2 /* CameraPermissionsViewController.swift */ = {isa = PBXFileReference; includeInIndex = 1; lastKnownFileType = sourcecode.swift; path = CameraPermissionsViewController.swift; sourceTree = "<group>"; };
+		337C8760AF412F59421D061D5B7D9CD8 /* MirrorTwoOpenGLFilter.swift */ = {isa = PBXFileReference; includeInIndex = 1; lastKnownFileType = sourcecode.swift; path = MirrorTwoOpenGLFilter.swift; sourceTree = "<group>"; };
+		34F7D406103D16E5DD81ECCD2C2417E0 /* Device.swift */ = {isa = PBXFileReference; includeInIndex = 1; lastKnownFileType = sourcecode.swift; path = Device.swift; sourceTree = "<group>"; };
+		353054F760662FDEA620FF83B08F69B3 /* TrimView.swift */ = {isa = PBXFileReference; includeInIndex = 1; lastKnownFileType = sourcecode.swift; path = TrimView.swift; sourceTree = "<group>"; };
+		353EB1453377F8B9631D5F7F4B8B870A /* StickerCollectionController.swift */ = {isa = PBXFileReference; includeInIndex = 1; lastKnownFileType = sourcecode.swift; path = StickerCollectionController.swift; sourceTree = "<group>"; };
+		36BCA23BF4062D8842171EC77BA0CE9D /* MovableViewCanvas.swift */ = {isa = PBXFileReference; includeInIndex = 1; lastKnownFileType = sourcecode.swift; path = MovableViewCanvas.swift; sourceTree = "<group>"; };
+		3899DD40D953617DB8FF12F9D9F8782A /* FilterFactory.swift */ = {isa = PBXFileReference; includeInIndex = 1; lastKnownFileType = sourcecode.swift; path = FilterFactory.swift; sourceTree = "<group>"; };
+		38EB1406B3EAB063F3935ECF02D149D4 /* Synchronized.swift */ = {isa = PBXFileReference; includeInIndex = 1; lastKnownFileType = sourcecode.swift; path = Synchronized.swift; sourceTree = "<group>"; };
+		394FEADB9B09E6DA030FF2EA82FC5451 /* Math.swift */ = {isa = PBXFileReference; includeInIndex = 1; lastKnownFileType = sourcecode.swift; path = Math.swift; sourceTree = "<group>"; };
+		3B28BA8C04BEF2461DF92E375BB9A9A9 /* OptionsStackView.swift */ = {isa = PBXFileReference; includeInIndex = 1; lastKnownFileType = sourcecode.swift; path = OptionsStackView.swift; sourceTree = "<group>"; };
+		3CAB4ACF38617B2F72B0E7CE47C1520B /* CameraInputOutput.swift */ = {isa = PBXFileReference; includeInIndex = 1; lastKnownFileType = sourcecode.swift; path = CameraInputOutput.swift; sourceTree = "<group>"; };
 		3E29C50D3CDB46CBCBD20AFA13EB3D8D /* FBSnapshotTestCase.h */ = {isa = PBXFileReference; includeInIndex = 1; lastKnownFileType = sourcecode.c.h; name = FBSnapshotTestCase.h; path = FBSnapshotTestCase/FBSnapshotTestCase.h; sourceTree = "<group>"; };
-		40D7B717D19F13F574CAF574CA2E40CF /* FilterCollectionCell.swift */ = {isa = PBXFileReference; includeInIndex = 1; lastKnownFileType = sourcecode.swift; path = FilterCollectionCell.swift; sourceTree = "<group>"; };
-		41C3BA993DA1CB4C02087D7C239457F3 /* FilteredInputViewController.swift */ = {isa = PBXFileReference; includeInIndex = 1; lastKnownFileType = sourcecode.swift; path = FilteredInputViewController.swift; sourceTree = "<group>"; };
-		41CEB4FF6EFDED2C95046BA68EE26190 /* StickerTypeCollectionView.swift */ = {isa = PBXFileReference; includeInIndex = 1; lastKnownFileType = sourcecode.swift; path = StickerTypeCollectionView.swift; sourceTree = "<group>"; };
-		422E3ED496FEF00B8EC439547793DD1F /* EditorView.swift */ = {isa = PBXFileReference; includeInIndex = 1; lastKnownFileType = sourcecode.swift; path = EditorView.swift; sourceTree = "<group>"; };
-		4341FB2724CE8EE8DF1529DE4DFC9E24 /* CALayer+Color.swift */ = {isa = PBXFileReference; includeInIndex = 1; lastKnownFileType = sourcecode.swift; path = "CALayer+Color.swift"; sourceTree = "<group>"; };
-		43D049298F5FB733A4BBB6119A995B5D /* Renderer.swift */ = {isa = PBXFileReference; includeInIndex = 1; lastKnownFileType = sourcecode.swift; path = Renderer.swift; sourceTree = "<group>"; };
-		45E30545B920213019B8B9B5EF7B8ED0 /* SpeedController.swift */ = {isa = PBXFileReference; includeInIndex = 1; lastKnownFileType = sourcecode.swift; path = SpeedController.swift; sourceTree = "<group>"; };
-		46089E6DF44B4070CAB0D0B78CD16ACC /* TrimArea.swift */ = {isa = PBXFileReference; includeInIndex = 1; lastKnownFileType = sourcecode.swift; path = TrimArea.swift; sourceTree = "<group>"; };
-		4673CBAC8A21E5AF9AAE1FA80EA03862 /* UIImage+PixelBuffer.swift */ = {isa = PBXFileReference; includeInIndex = 1; lastKnownFileType = sourcecode.swift; path = "UIImage+PixelBuffer.swift"; sourceTree = "<group>"; };
-		4698061F4339532576DE8EEB0BC2D760 /* LegoOpenGLFilter.swift */ = {isa = PBXFileReference; includeInIndex = 1; lastKnownFileType = sourcecode.swift; path = LegoOpenGLFilter.swift; sourceTree = "<group>"; };
-		48676FCEF4A89E60F53BC25BFD701FE8 /* ExtendedButton.swift */ = {isa = PBXFileReference; includeInIndex = 1; lastKnownFileType = sourcecode.swift; path = ExtendedButton.swift; sourceTree = "<group>"; };
-		4919654A0AD40A95EB3198B3721B3D4D /* LightLeaksOpenGLFilter.swift */ = {isa = PBXFileReference; includeInIndex = 1; lastKnownFileType = sourcecode.swift; path = LightLeaksOpenGLFilter.swift; sourceTree = "<group>"; };
+		3E39EC5044058AF8C648A757D10A1B19 /* OptionSelectorCell.swift */ = {isa = PBXFileReference; includeInIndex = 1; lastKnownFileType = sourcecode.swift; path = OptionSelectorCell.swift; sourceTree = "<group>"; };
+		3F062DFBF34545A03749679054AAEEA6 /* PlaybackOption.swift */ = {isa = PBXFileReference; includeInIndex = 1; lastKnownFileType = sourcecode.swift; path = PlaybackOption.swift; sourceTree = "<group>"; };
+		3F715E544412D0A2AE94C087E698F70B /* EditorFilterCollectionCell.swift */ = {isa = PBXFileReference; includeInIndex = 1; lastKnownFileType = sourcecode.swift; path = EditorFilterCollectionCell.swift; sourceTree = "<group>"; };
+		3F7FD0969D381AE00AD6597DB8F41AF6 /* MediaPlayer.swift */ = {isa = PBXFileReference; includeInIndex = 1; lastKnownFileType = sourcecode.swift; path = MediaPlayer.swift; sourceTree = "<group>"; };
+		4017E41AFF2AA721B074049C78EDA33D /* CVPixelBuffer+sampleBuffer.swift */ = {isa = PBXFileReference; includeInIndex = 1; lastKnownFileType = sourcecode.swift; path = "CVPixelBuffer+sampleBuffer.swift"; sourceTree = "<group>"; };
+		4332D8EBB7CCE95EBEC99A81E4D38273 /* SliderView.swift */ = {isa = PBXFileReference; includeInIndex = 1; lastKnownFileType = sourcecode.swift; path = SliderView.swift; sourceTree = "<group>"; };
+		44B9A88410EE929A1DF4888774A65C87 /* RGBA.swift */ = {isa = PBXFileReference; includeInIndex = 1; lastKnownFileType = sourcecode.swift; path = RGBA.swift; sourceTree = "<group>"; };
+		45D100086C055475FF8FD65C1949170C /* TrimController.swift */ = {isa = PBXFileReference; includeInIndex = 1; lastKnownFileType = sourcecode.swift; path = TrimController.swift; sourceTree = "<group>"; };
+		490F385B631E8537B5050AFCF65FAAC2 /* RaveOpenGLFilter.swift */ = {isa = PBXFileReference; includeInIndex = 1; lastKnownFileType = sourcecode.swift; path = RaveOpenGLFilter.swift; sourceTree = "<group>"; };
+		4914046547906E354546B0FAD7BE106C /* ImagePoolOpenGLFilter.swift */ = {isa = PBXFileReference; includeInIndex = 1; lastKnownFileType = sourcecode.swift; path = ImagePoolOpenGLFilter.swift; sourceTree = "<group>"; };
 		4964EEFBA80E32A6A3082BF93B7DEBEB /* FBSnapshotTestCase-umbrella.h */ = {isa = PBXFileReference; includeInIndex = 1; lastKnownFileType = sourcecode.c.h; path = "FBSnapshotTestCase-umbrella.h"; sourceTree = "<group>"; };
-		4AB6AA5E3D773BFAB3C041C7F2ED016B /* MangaOpenGLFilter.swift */ = {isa = PBXFileReference; includeInIndex = 1; lastKnownFileType = sourcecode.swift; path = MangaOpenGLFilter.swift; sourceTree = "<group>"; };
-		4AF30054403ABC621B4AF9D3E0AD3CEF /* MediaPickerThumbnailFetcher.swift */ = {isa = PBXFileReference; includeInIndex = 1; lastKnownFileType = sourcecode.swift; path = MediaPickerThumbnailFetcher.swift; sourceTree = "<group>"; };
-		4CCAC9E682C355DA430F30018EBBFF2E /* Math.swift */ = {isa = PBXFileReference; includeInIndex = 1; lastKnownFileType = sourcecode.swift; path = Math.swift; sourceTree = "<group>"; };
+		4A65A9672375B2DEEEFF7CA23EB611D4 /* KanvasCamera.debug.xcconfig */ = {isa = PBXFileReference; includeInIndex = 1; lastKnownFileType = text.xcconfig; path = KanvasCamera.debug.xcconfig; sourceTree = "<group>"; };
 		4D2A69EA7E38BB63A9E41F5E031743B6 /* FBSnapshotTestCase.modulemap */ = {isa = PBXFileReference; includeInIndex = 1; lastKnownFileType = sourcecode.module; path = FBSnapshotTestCase.modulemap; sourceTree = "<group>"; };
-		4E440893874CC4E11C92AC71D6F26D0B /* MirrorTwoOpenGLFilter.swift */ = {isa = PBXFileReference; includeInIndex = 1; lastKnownFileType = sourcecode.swift; path = MirrorTwoOpenGLFilter.swift; sourceTree = "<group>"; };
-		4EEAAC0F311DCEDB157F8579337EA73A /* VideoOutputHandler.swift */ = {isa = PBXFileReference; includeInIndex = 1; lastKnownFileType = sourcecode.swift; path = VideoOutputHandler.swift; sourceTree = "<group>"; };
-		511157464372CEDD2F8582D90641A37A /* MetalRenderEncoder.swift */ = {isa = PBXFileReference; includeInIndex = 1; lastKnownFileType = sourcecode.swift; path = MetalRenderEncoder.swift; sourceTree = "<group>"; };
-		5130261300CA6707EC95819AF354C067 /* MediaDrawerView.swift */ = {isa = PBXFileReference; includeInIndex = 1; lastKnownFileType = sourcecode.swift; path = MediaDrawerView.swift; sourceTree = "<group>"; };
-		51539C37081196FD754451D666EE384D /* Assets.xcassets */ = {isa = PBXFileReference; includeInIndex = 1; lastKnownFileType = folder.assetcatalog; name = Assets.xcassets; path = Resources/Assets.xcassets; sourceTree = "<group>"; };
+		4E173540105563EBE41406BCF3F0AC91 /* GLPixelBufferView.swift */ = {isa = PBXFileReference; includeInIndex = 1; lastKnownFileType = sourcecode.swift; path = GLPixelBufferView.swift; sourceTree = "<group>"; };
+		4EC03FA9CEAEB95C9022B6171D336310 /* MetalPixelBufferView.swift */ = {isa = PBXFileReference; includeInIndex = 1; lastKnownFileType = sourcecode.swift; path = MetalPixelBufferView.swift; sourceTree = "<group>"; };
+		504700B1B0317FCD1669FB353753B8A3 /* Array+Move.swift */ = {isa = PBXFileReference; includeInIndex = 1; lastKnownFileType = sourcecode.swift; path = "Array+Move.swift"; sourceTree = "<group>"; };
+		5057FE6D21B4747D404423543C6D9F82 /* FilterSettingsView.swift */ = {isa = PBXFileReference; includeInIndex = 1; lastKnownFileType = sourcecode.swift; path = FilterSettingsView.swift; sourceTree = "<group>"; };
+		50CF93457447DB00BA100D26415AED66 /* StyleMenuRoundedLabel.swift */ = {isa = PBXFileReference; includeInIndex = 1; lastKnownFileType = sourcecode.swift; path = StyleMenuRoundedLabel.swift; sourceTree = "<group>"; };
 		5172D2A16DE0755A78E95B9DDCBC614E /* KanvasCamera.bundle */ = {isa = PBXFileReference; explicitFileType = wrapper.cfbundle; includeInIndex = 0; name = KanvasCamera.bundle; path = "KanvasCamera-KanvasCamera.bundle"; sourceTree = BUILT_PRODUCTS_DIR; };
-		51B697466E18DD551EA540A98BF54E70 /* ColorDrop.swift */ = {isa = PBXFileReference; includeInIndex = 1; lastKnownFileType = sourcecode.swift; path = ColorDrop.swift; sourceTree = "<group>"; };
-		5302EFBA2CC8A03E016B22330523323B /* EasyTipView.swift */ = {isa = PBXFileReference; includeInIndex = 1; lastKnownFileType = sourcecode.swift; path = EasyTipView.swift; sourceTree = "<group>"; };
-		54FB703494772EDBC25F7A4152E94B77 /* GrayscaleOpenGLFilter.swift */ = {isa = PBXFileReference; includeInIndex = 1; lastKnownFileType = sourcecode.swift; path = GrayscaleOpenGLFilter.swift; sourceTree = "<group>"; };
-		54FE54588F777D9D8C873F99414153A7 /* ThumbnailCollectionController.swift */ = {isa = PBXFileReference; includeInIndex = 1; lastKnownFileType = sourcecode.swift; path = ThumbnailCollectionController.swift; sourceTree = "<group>"; };
-		559D451E97F3C666719152A0E9A6E910 /* StylableTextView.swift */ = {isa = PBXFileReference; includeInIndex = 1; lastKnownFileType = sourcecode.swift; path = StylableTextView.swift; sourceTree = "<group>"; };
-		58809BD2ED197C8F273FAE81F1F8944A /* StickerTypeCollectionCell.swift */ = {isa = PBXFileReference; includeInIndex = 1; lastKnownFileType = sourcecode.swift; path = StickerTypeCollectionCell.swift; sourceTree = "<group>"; };
-		597B7169411EAD310B998D087F2EFB33 /* MMCQ.swift */ = {isa = PBXFileReference; includeInIndex = 1; lastKnownFileType = sourcecode.swift; path = MMCQ.swift; sourceTree = "<group>"; };
-		59921A5CA7FC426612259A09C4B66140 /* ImagePoolOpenGLFilter.swift */ = {isa = PBXFileReference; includeInIndex = 1; lastKnownFileType = sourcecode.swift; path = ImagePoolOpenGLFilter.swift; sourceTree = "<group>"; };
-		59970E46FABCAA4226FA6475D64AC430 /* GIFDecoder.swift */ = {isa = PBXFileReference; includeInIndex = 1; lastKnownFileType = sourcecode.swift; path = GIFDecoder.swift; sourceTree = "<group>"; };
-=======
-		0BCFCD1B7EFCF9707DDEBA41574E1792 /* CameraPreviewViewController.swift */ = {isa = PBXFileReference; includeInIndex = 1; lastKnownFileType = sourcecode.swift; path = CameraPreviewViewController.swift; sourceTree = "<group>"; };
-		0C49EA34F00E73A26F514B1A43311D26 /* StrokeSelectorView.swift */ = {isa = PBXFileReference; includeInIndex = 1; lastKnownFileType = sourcecode.swift; path = StrokeSelectorView.swift; sourceTree = "<group>"; };
-		0C7446C87F8799361E89157FD56AE9C9 /* GLKMatrix4+Unsafe.swift */ = {isa = PBXFileReference; includeInIndex = 1; lastKnownFileType = sourcecode.swift; path = "GLKMatrix4+Unsafe.swift"; sourceTree = "<group>"; };
-		0E3811EECDB9C5F2F38626A2A311822A /* DiscreteSliderView.swift */ = {isa = PBXFileReference; includeInIndex = 1; lastKnownFileType = sourcecode.swift; path = DiscreteSliderView.swift; sourceTree = "<group>"; };
-		11AFEF62B06DCC556838EE6244DCA2BD /* StyleMenuView.swift */ = {isa = PBXFileReference; includeInIndex = 1; lastKnownFileType = sourcecode.swift; path = StyleMenuView.swift; sourceTree = "<group>"; };
-		126AB42D4CE99F1916319DDF5F141348 /* CameraPreviewView.swift */ = {isa = PBXFileReference; includeInIndex = 1; lastKnownFileType = sourcecode.swift; path = CameraPreviewView.swift; sourceTree = "<group>"; };
-		12712AFA2A4199B89811C27659306B36 /* PlasmaOpenGLFilter.swift */ = {isa = PBXFileReference; includeInIndex = 1; lastKnownFileType = sourcecode.swift; path = PlasmaOpenGLFilter.swift; sourceTree = "<group>"; };
-		12ABF5DFFE3F4D7F4988C1A023135336 /* MetalShaders */ = {isa = PBXFileReference; includeInIndex = 1; name = MetalShaders; path = Resources/MetalShaders; sourceTree = "<group>"; };
-		12D5B1DF00B721B9DEF2F5A6BB0EF629 /* AVAssetTrack+transform.swift */ = {isa = PBXFileReference; includeInIndex = 1; lastKnownFileType = sourcecode.swift; path = "AVAssetTrack+transform.swift"; sourceTree = "<group>"; };
-		137A29BA009527F7199DDBCAEBCEC332 /* StylableTextView.swift */ = {isa = PBXFileReference; includeInIndex = 1; lastKnownFileType = sourcecode.swift; path = StylableTextView.swift; sourceTree = "<group>"; };
-		13C8BBFE2D9E3A9C566221B1DE04E91C /* FBSnapshotTestCase.m */ = {isa = PBXFileReference; includeInIndex = 1; lastKnownFileType = sourcecode.c.objc; name = FBSnapshotTestCase.m; path = FBSnapshotTestCase/FBSnapshotTestCase.m; sourceTree = "<group>"; };
-		1416F169DECCAD467CC8B45018C40DF6 /* UIImage+PixelBuffer.swift */ = {isa = PBXFileReference; includeInIndex = 1; lastKnownFileType = sourcecode.swift; path = "UIImage+PixelBuffer.swift"; sourceTree = "<group>"; };
-		16375762BB0F0080A5C571B39CD46E0F /* TrimController.swift */ = {isa = PBXFileReference; includeInIndex = 1; lastKnownFileType = sourcecode.swift; path = TrimController.swift; sourceTree = "<group>"; };
-		16AB84F4C9FEA198E1C5C30593573B30 /* ExtendedButton.swift */ = {isa = PBXFileReference; includeInIndex = 1; lastKnownFileType = sourcecode.swift; path = ExtendedButton.swift; sourceTree = "<group>"; };
-		1A2EE26F8552AF1D0E8B85AC283109C0 /* StyleMenuExpandCell.swift */ = {isa = PBXFileReference; includeInIndex = 1; lastKnownFileType = sourcecode.swift; path = StyleMenuExpandCell.swift; sourceTree = "<group>"; };
-		1BD1E686EA35C2F8AC2D93B4683CC27B /* ResourceBundle-KanvasCamera-KanvasCamera-Info.plist */ = {isa = PBXFileReference; includeInIndex = 1; lastKnownFileType = text.plist.xml; path = "ResourceBundle-KanvasCamera-KanvasCamera-Info.plist"; sourceTree = "<group>"; };
-		1CD68E1D96F0E8015279D18A299C28BD /* EditorFilterView.swift */ = {isa = PBXFileReference; includeInIndex = 1; lastKnownFileType = sourcecode.swift; path = EditorFilterView.swift; sourceTree = "<group>"; };
-		1CEAB3B631446810F753C96964264AC7 /* MetalPixelBufferView.swift */ = {isa = PBXFileReference; includeInIndex = 1; lastKnownFileType = sourcecode.swift; path = MetalPixelBufferView.swift; sourceTree = "<group>"; };
-		1CEE4C47043FCDD185056E0AEB2F3CBA /* Pods-KanvasCameraExample-dummy.m */ = {isa = PBXFileReference; includeInIndex = 1; lastKnownFileType = sourcecode.c.objc; path = "Pods-KanvasCameraExample-dummy.m"; sourceTree = "<group>"; };
-		1D0CA3726F3BABA0BBF17D7AA981DAE8 /* RaveOpenGLFilter.swift */ = {isa = PBXFileReference; includeInIndex = 1; lastKnownFileType = sourcecode.swift; path = RaveOpenGLFilter.swift; sourceTree = "<group>"; };
-		1D1308FB81CE8CDE400E31E8E1F10577 /* UIUpdate.swift */ = {isa = PBXFileReference; includeInIndex = 1; lastKnownFileType = sourcecode.swift; path = UIUpdate.swift; sourceTree = "<group>"; };
-		1E48A07D8F492E09F0862D322150FEA8 /* CircularImageView.swift */ = {isa = PBXFileReference; includeInIndex = 1; lastKnownFileType = sourcecode.swift; path = CircularImageView.swift; sourceTree = "<group>"; };
-		1F2522EBE6CBC8A3CB7FE4077F4C970E /* UIImage+Camera.swift */ = {isa = PBXFileReference; includeInIndex = 1; lastKnownFileType = sourcecode.swift; path = "UIImage+Camera.swift"; sourceTree = "<group>"; };
-		1F888A899451BC08BE645C87D8FEFF92 /* LoadingIndicatorView.swift */ = {isa = PBXFileReference; includeInIndex = 1; lastKnownFileType = sourcecode.swift; path = LoadingIndicatorView.swift; sourceTree = "<group>"; };
-		23470EB9D5C9C2589E49B69891E88B76 /* DimensionsHelper.swift */ = {isa = PBXFileReference; includeInIndex = 1; lastKnownFileType = sourcecode.swift; path = DimensionsHelper.swift; sourceTree = "<group>"; };
-		2366A13BCF22B557BF80EE1F51484059 /* StrokeSelectorController.swift */ = {isa = PBXFileReference; includeInIndex = 1; lastKnownFileType = sourcecode.swift; path = StrokeSelectorController.swift; sourceTree = "<group>"; };
-		2383078A6D28DE6A15E11489708BA4FD /* libPods-KanvasCameraExampleTests.a */ = {isa = PBXFileReference; explicitFileType = archive.ar; includeInIndex = 0; name = "libPods-KanvasCameraExampleTests.a"; path = "libPods-KanvasCameraExampleTests.a"; sourceTree = BUILT_PRODUCTS_DIR; };
-		25711A67C179E6DFFB027F9E4940146C /* StickerCollectionController.swift */ = {isa = PBXFileReference; includeInIndex = 1; lastKnownFileType = sourcecode.swift; path = StickerCollectionController.swift; sourceTree = "<group>"; };
-		259A983787F5B626D78C65F03CD9E196 /* EasyTipView.swift */ = {isa = PBXFileReference; includeInIndex = 1; lastKnownFileType = sourcecode.swift; path = EasyTipView.swift; sourceTree = "<group>"; };
-		261B719F3E2158149774BFF0094E1A63 /* MediaClipsCollectionCell.swift */ = {isa = PBXFileReference; includeInIndex = 1; lastKnownFileType = sourcecode.swift; path = MediaClipsCollectionCell.swift; sourceTree = "<group>"; };
-		269BED420BC4DFF1128363E32438EEA5 /* GifVideoOutputHandler.swift */ = {isa = PBXFileReference; includeInIndex = 1; lastKnownFileType = sourcecode.swift; path = GifVideoOutputHandler.swift; sourceTree = "<group>"; };
-		281C13EA4EEA78DFCC106562D3AF628F /* MediaExporter.swift */ = {isa = PBXFileReference; includeInIndex = 1; lastKnownFileType = sourcecode.swift; path = MediaExporter.swift; sourceTree = "<group>"; };
-		2962D2CACA3C6A25D923286AE5D8E19E /* Pods-KanvasCameraExampleTests.modulemap */ = {isa = PBXFileReference; includeInIndex = 1; lastKnownFileType = sourcecode.module; path = "Pods-KanvasCameraExampleTests.modulemap"; sourceTree = "<group>"; };
-		2A7ACE86E11820EF38C71EEBEC340E31 /* FBSnapshotTestCase.release.xcconfig */ = {isa = PBXFileReference; includeInIndex = 1; lastKnownFileType = text.xcconfig; path = FBSnapshotTestCase.release.xcconfig; sourceTree = "<group>"; };
-		2A90BCB22B54F3AB1A840D3D4DCE93A2 /* OpenGLFilter.swift */ = {isa = PBXFileReference; includeInIndex = 1; lastKnownFileType = sourcecode.swift; path = OpenGLFilter.swift; sourceTree = "<group>"; };
-		2B4A7986F7AD0DEA48F30990B63EC383 /* LICENSE */ = {isa = PBXFileReference; includeInIndex = 1; path = LICENSE; sourceTree = "<group>"; };
-		2B7A2B4407A222473BDB3D670C560F58 /* IgnoreBackgroundTouchesStackView.swift */ = {isa = PBXFileReference; includeInIndex = 1; lastKnownFileType = sourcecode.swift; path = IgnoreBackgroundTouchesStackView.swift; sourceTree = "<group>"; };
-		2D0D38892A507877C3FD4450D5C4E4CA /* ShootButtonView.swift */ = {isa = PBXFileReference; includeInIndex = 1; lastKnownFileType = sourcecode.swift; path = ShootButtonView.swift; sourceTree = "<group>"; };
-		2D29FD82BE71B7A2623C24854B0EE866 /* GifMakerSettings.swift */ = {isa = PBXFileReference; includeInIndex = 1; lastKnownFileType = sourcecode.swift; path = GifMakerSettings.swift; sourceTree = "<group>"; };
-		2D76B18FA6A33D8A4B25722BE8D7229B /* CameraInputController.swift */ = {isa = PBXFileReference; includeInIndex = 1; lastKnownFileType = sourcecode.swift; path = CameraInputController.swift; sourceTree = "<group>"; };
-		31A8E5BFD65C78E2411F9A0C1C5409A5 /* KanvasCameraStrings.swift */ = {isa = PBXFileReference; includeInIndex = 1; lastKnownFileType = sourcecode.swift; path = KanvasCameraStrings.swift; sourceTree = "<group>"; };
-		33BF173E375C2B1DE1EFC7ED88CB18FA /* MovableViewInnerElement.swift */ = {isa = PBXFileReference; includeInIndex = 1; lastKnownFileType = sourcecode.swift; path = MovableViewInnerElement.swift; sourceTree = "<group>"; };
-		33DF680B31A9818720EA8D8C0E45B408 /* ColorCollectionController.swift */ = {isa = PBXFileReference; includeInIndex = 1; lastKnownFileType = sourcecode.swift; path = ColorCollectionController.swift; sourceTree = "<group>"; };
-		34391888B96F952C919513549986DE1B /* ScrollHandler.swift */ = {isa = PBXFileReference; includeInIndex = 1; lastKnownFileType = sourcecode.swift; path = ScrollHandler.swift; sourceTree = "<group>"; };
-		34C28517AD7224CCAB756E1646F41A69 /* TrimView.swift */ = {isa = PBXFileReference; includeInIndex = 1; lastKnownFileType = sourcecode.swift; path = TrimView.swift; sourceTree = "<group>"; };
-		356DFD085A1CF79CA8EC6C760629A38E /* UIFont+Utils.swift */ = {isa = PBXFileReference; includeInIndex = 1; lastKnownFileType = sourcecode.swift; path = "UIFont+Utils.swift"; sourceTree = "<group>"; };
-		38EF39A20DAFDE8F70C8D8121F1B0C67 /* DiscreteSlider.swift */ = {isa = PBXFileReference; includeInIndex = 1; lastKnownFileType = sourcecode.swift; path = DiscreteSlider.swift; sourceTree = "<group>"; };
-		39874DA5287C41979E5F497F1EF69C6B /* OptionsController.swift */ = {isa = PBXFileReference; includeInIndex = 1; lastKnownFileType = sourcecode.swift; path = OptionsController.swift; sourceTree = "<group>"; };
-		3CF4F8D594CADB224F7FC45A2C80669F /* MediaDrawerView.swift */ = {isa = PBXFileReference; includeInIndex = 1; lastKnownFileType = sourcecode.swift; path = MediaDrawerView.swift; sourceTree = "<group>"; };
-		3E29C50D3CDB46CBCBD20AFA13EB3D8D /* FBSnapshotTestCase.h */ = {isa = PBXFileReference; includeInIndex = 1; lastKnownFileType = sourcecode.c.h; name = FBSnapshotTestCase.h; path = FBSnapshotTestCase/FBSnapshotTestCase.h; sourceTree = "<group>"; };
-		3EA5ACE448D7DD96139815F999B0A6D2 /* GLPixelBufferView.swift */ = {isa = PBXFileReference; includeInIndex = 1; lastKnownFileType = sourcecode.swift; path = GLPixelBufferView.swift; sourceTree = "<group>"; };
-		3EDDC01FE4034C85553803B388BBA777 /* EditorTextController.swift */ = {isa = PBXFileReference; includeInIndex = 1; lastKnownFileType = sourcecode.swift; path = EditorTextController.swift; sourceTree = "<group>"; };
-		3EE31A89E223A74BBA1E2585163305D3 /* CALayer+Color.swift */ = {isa = PBXFileReference; includeInIndex = 1; lastKnownFileType = sourcecode.swift; path = "CALayer+Color.swift"; sourceTree = "<group>"; };
-		3F2A0C4C59B283E6708BB4315A5BF9E4 /* UIImage+Shape.swift */ = {isa = PBXFileReference; includeInIndex = 1; lastKnownFileType = sourcecode.swift; path = "UIImage+Shape.swift"; sourceTree = "<group>"; };
-		3F33F2CA2C8B758C4720A4EB9CA5DFBF /* PhotoOutputHandler.swift */ = {isa = PBXFileReference; includeInIndex = 1; lastKnownFileType = sourcecode.swift; path = PhotoOutputHandler.swift; sourceTree = "<group>"; };
-		3FCAB08DCBDEA13CCAFB021C781BBABE /* TextOptions.swift */ = {isa = PBXFileReference; includeInIndex = 1; lastKnownFileType = sourcecode.swift; path = TextOptions.swift; sourceTree = "<group>"; };
-		3FE734D575F9FCF46BB4B7C1D48F2524 /* KanvasEditorDesign.swift */ = {isa = PBXFileReference; includeInIndex = 1; lastKnownFileType = sourcecode.swift; path = KanvasEditorDesign.swift; sourceTree = "<group>"; };
-		3FFDD057A22BAAA91514BC4E72CEBFDC /* StyleMenuController.swift */ = {isa = PBXFileReference; includeInIndex = 1; lastKnownFileType = sourcecode.swift; path = StyleMenuController.swift; sourceTree = "<group>"; };
-		41210617E615B80E3AA8AA633662A5A6 /* StickerTypeCollectionController.swift */ = {isa = PBXFileReference; includeInIndex = 1; lastKnownFileType = sourcecode.swift; path = StickerTypeCollectionController.swift; sourceTree = "<group>"; };
-		42C84EA8FB95B4E9004E0BBC6890B180 /* DrawerTabBarCell.swift */ = {isa = PBXFileReference; includeInIndex = 1; lastKnownFileType = sourcecode.swift; path = DrawerTabBarCell.swift; sourceTree = "<group>"; };
-		4467EB1015DC69AAF6EA63A48556AF0C /* CVPixelBuffer+resize.swift */ = {isa = PBXFileReference; includeInIndex = 1; lastKnownFileType = sourcecode.swift; path = "CVPixelBuffer+resize.swift"; sourceTree = "<group>"; };
-		46A0CF059B97EF956427001967E22A74 /* ColorCollectionView.swift */ = {isa = PBXFileReference; includeInIndex = 1; lastKnownFileType = sourcecode.swift; path = ColorCollectionView.swift; sourceTree = "<group>"; };
-		46D3E42D8582BBC42FE4FA518DC838F5 /* MediaPickerButtonView.swift */ = {isa = PBXFileReference; includeInIndex = 1; lastKnownFileType = sourcecode.swift; path = MediaPickerButtonView.swift; sourceTree = "<group>"; };
-		47BDA7482D2806512072E1550850B87F /* FilterFactory.swift */ = {isa = PBXFileReference; includeInIndex = 1; lastKnownFileType = sourcecode.swift; path = FilterFactory.swift; sourceTree = "<group>"; };
-		47F097693ECC780F14801CBF2FAE12B9 /* EditionMenuCollectionController.swift */ = {isa = PBXFileReference; includeInIndex = 1; lastKnownFileType = sourcecode.swift; path = EditionMenuCollectionController.swift; sourceTree = "<group>"; };
-		4829E4120E938CEEAD37410B2AE61E37 /* UIImage+FlipLeftMirrored.swift */ = {isa = PBXFileReference; includeInIndex = 1; lastKnownFileType = sourcecode.swift; path = "UIImage+FlipLeftMirrored.swift"; sourceTree = "<group>"; };
-		48E6145B6F5157868444D4AA0BA58362 /* StylableImageView.swift */ = {isa = PBXFileReference; includeInIndex = 1; lastKnownFileType = sourcecode.swift; path = StylableImageView.swift; sourceTree = "<group>"; };
-		48FBE57F45EA212C3CF32874CDDF601A /* HorizontalCollectionView.swift */ = {isa = PBXFileReference; includeInIndex = 1; lastKnownFileType = sourcecode.swift; path = HorizontalCollectionView.swift; sourceTree = "<group>"; };
-		4964EEFBA80E32A6A3082BF93B7DEBEB /* FBSnapshotTestCase-umbrella.h */ = {isa = PBXFileReference; includeInIndex = 1; lastKnownFileType = sourcecode.c.h; path = "FBSnapshotTestCase-umbrella.h"; sourceTree = "<group>"; };
-		49C9FE74E6FF964400D2F49980B64734 /* MovableViewCanvas.swift */ = {isa = PBXFileReference; includeInIndex = 1; lastKnownFileType = sourcecode.swift; path = MovableViewCanvas.swift; sourceTree = "<group>"; };
-		4A00D623F89B3CEB0F3D7B1C5733462B /* EditorFilterCollectionController.swift */ = {isa = PBXFileReference; includeInIndex = 1; lastKnownFileType = sourcecode.swift; path = EditorFilterCollectionController.swift; sourceTree = "<group>"; };
-		4AA558A6DFE2E7DF30C575C072294762 /* StyleMenuCell.swift */ = {isa = PBXFileReference; includeInIndex = 1; lastKnownFileType = sourcecode.swift; path = StyleMenuCell.swift; sourceTree = "<group>"; };
-		4BA90F90B3C896895AFEC701E89DC892 /* RoundedTexture.swift */ = {isa = PBXFileReference; includeInIndex = 1; lastKnownFileType = sourcecode.swift; path = RoundedTexture.swift; sourceTree = "<group>"; };
-		4D2A69EA7E38BB63A9E41F5E031743B6 /* FBSnapshotTestCase.modulemap */ = {isa = PBXFileReference; includeInIndex = 1; lastKnownFileType = sourcecode.module; path = FBSnapshotTestCase.modulemap; sourceTree = "<group>"; };
-		4DD35A764F1B064730AB88E65FEDB995 /* EditorView.swift */ = {isa = PBXFileReference; includeInIndex = 1; lastKnownFileType = sourcecode.swift; path = EditorView.swift; sourceTree = "<group>"; };
-		4E081BAB24AFBE6F6E72470BBB569CC4 /* LegoOpenGLFilter.swift */ = {isa = PBXFileReference; includeInIndex = 1; lastKnownFileType = sourcecode.swift; path = LegoOpenGLFilter.swift; sourceTree = "<group>"; };
-		4E21F84A0139D3DDD5B467810BEABBC0 /* GIFEncoder.swift */ = {isa = PBXFileReference; includeInIndex = 1; lastKnownFileType = sourcecode.swift; path = GIFEncoder.swift; sourceTree = "<group>"; };
-		4EC316BD4E4DB2E0B70422F0E39DFE7B /* StickerTypeCollectionCell.swift */ = {isa = PBXFileReference; includeInIndex = 1; lastKnownFileType = sourcecode.swift; path = StickerTypeCollectionCell.swift; sourceTree = "<group>"; };
-		4F95C76E9B3E322DB26977EA1CEA7337 /* EditorFilterController.swift */ = {isa = PBXFileReference; includeInIndex = 1; lastKnownFileType = sourcecode.swift; path = EditorFilterController.swift; sourceTree = "<group>"; };
-		5172D2A16DE0755A78E95B9DDCBC614E /* KanvasCamera.bundle */ = {isa = PBXFileReference; explicitFileType = wrapper.cfbundle; includeInIndex = 0; name = KanvasCamera.bundle; path = "KanvasCamera-KanvasCamera.bundle"; sourceTree = BUILT_PRODUCTS_DIR; };
-		51AA54E02A66A1CF381CC5307C33CD5E /* GifMakerView.swift */ = {isa = PBXFileReference; includeInIndex = 1; lastKnownFileType = sourcecode.swift; path = GifMakerView.swift; sourceTree = "<group>"; };
-		534CCC1110227223ACF9EA724110DA0E /* OptionSelectorCell.swift */ = {isa = PBXFileReference; includeInIndex = 1; lastKnownFileType = sourcecode.swift; path = OptionSelectorCell.swift; sourceTree = "<group>"; };
-		53909208A908BFA6EB28C4EBBF5DD98F /* StickerProvider.swift */ = {isa = PBXFileReference; includeInIndex = 1; lastKnownFileType = sourcecode.swift; path = StickerProvider.swift; sourceTree = "<group>"; };
-		54177C4F0962562F1B7587DAB0AEBBA4 /* ImagePoolOpenGLFilter.swift */ = {isa = PBXFileReference; includeInIndex = 1; lastKnownFileType = sourcecode.swift; path = ImagePoolOpenGLFilter.swift; sourceTree = "<group>"; };
-		5462AAD13A68782A5CB32DB360CB4865 /* CVPixelBuffer+copy.swift */ = {isa = PBXFileReference; includeInIndex = 1; lastKnownFileType = sourcecode.swift; path = "CVPixelBuffer+copy.swift"; sourceTree = "<group>"; };
-		55E1B54B58934CAE8C754A0ADD5135F9 /* silence.aac */ = {isa = PBXFileReference; includeInIndex = 1; name = silence.aac; path = Resources/silence.aac; sourceTree = "<group>"; };
-		565BB4FD523E1AC8EDA8800EE84E7ADE /* TextureSelectorView.swift */ = {isa = PBXFileReference; includeInIndex = 1; lastKnownFileType = sourcecode.swift; path = TextureSelectorView.swift; sourceTree = "<group>"; };
-		57FC9F61D5B6CDF5AF9A77C6EDC57FE4 /* MediaPickerThumbnailFetcher.swift */ = {isa = PBXFileReference; includeInIndex = 1; lastKnownFileType = sourcecode.swift; path = MediaPickerThumbnailFetcher.swift; sourceTree = "<group>"; };
-		59B32E568C90CAC5F7DEA768A568E49C /* VideoOutputHandler.swift */ = {isa = PBXFileReference; includeInIndex = 1; lastKnownFileType = sourcecode.swift; path = VideoOutputHandler.swift; sourceTree = "<group>"; };
-		5AEB6F8AF2CB36E2EFD8CE2A6C8BCFF4 /* OptionSelectorItem.swift */ = {isa = PBXFileReference; includeInIndex = 1; lastKnownFileType = sourcecode.swift; path = OptionSelectorItem.swift; sourceTree = "<group>"; };
->>>>>>> 6ebd350a
+		5200DA1DE9642F3927A1D7BB069AFB9C /* CALayer+Shadows.swift */ = {isa = PBXFileReference; includeInIndex = 1; lastKnownFileType = sourcecode.swift; path = "CALayer+Shadows.swift"; sourceTree = "<group>"; };
+		54A147060A1DAE4AE85FC1508D493B74 /* FilteredInputViewController.swift */ = {isa = PBXFileReference; includeInIndex = 1; lastKnownFileType = sourcecode.swift; path = FilteredInputViewController.swift; sourceTree = "<group>"; };
+		56B0916DABCC671122009FE2A458088F /* StickerProvider.swift */ = {isa = PBXFileReference; includeInIndex = 1; lastKnownFileType = sourcecode.swift; path = StickerProvider.swift; sourceTree = "<group>"; };
+		589BC6F37521ADA1484FA990DDBF1A11 /* EditorViewController.swift */ = {isa = PBXFileReference; includeInIndex = 1; lastKnownFileType = sourcecode.swift; path = EditorViewController.swift; sourceTree = "<group>"; };
+		595899D11178969353A5ECFA7D7D08D5 /* Shader.swift */ = {isa = PBXFileReference; includeInIndex = 1; lastKnownFileType = sourcecode.swift; path = Shader.swift; sourceTree = "<group>"; };
+		5959CA3633AEF94554D1358F73F36812 /* DrawerTabBarOption.swift */ = {isa = PBXFileReference; includeInIndex = 1; lastKnownFileType = sourcecode.swift; path = DrawerTabBarOption.swift; sourceTree = "<group>"; };
+		5A2E57EE38D8E51E318F85809ECE2A2C /* GLError.swift */ = {isa = PBXFileReference; includeInIndex = 1; lastKnownFileType = sourcecode.swift; path = GLError.swift; sourceTree = "<group>"; };
+		5A2FD0163BEEC4241B391E62D8844023 /* DiscreteSliderCollectionCell.swift */ = {isa = PBXFileReference; includeInIndex = 1; lastKnownFileType = sourcecode.swift; path = DiscreteSliderCollectionCell.swift; sourceTree = "<group>"; };
 		5B737EF75791B03FEEE52BCF98B373BD /* Pods-KanvasCameraExample-acknowledgements.markdown */ = {isa = PBXFileReference; includeInIndex = 1; lastKnownFileType = text; path = "Pods-KanvasCameraExample-acknowledgements.markdown"; sourceTree = "<group>"; };
-		5B90C6351297CF70E2EA41787550432F /* KanvasCamera-dummy.m */ = {isa = PBXFileReference; includeInIndex = 1; lastKnownFileType = sourcecode.c.objc; path = "KanvasCamera-dummy.m"; sourceTree = "<group>"; };
 		5C4F31330DFA99D699E4BDC8C3573D73 /* libFBSnapshotTestCase.a */ = {isa = PBXFileReference; explicitFileType = archive.ar; includeInIndex = 0; name = libFBSnapshotTestCase.a; path = libFBSnapshotTestCase.a; sourceTree = BUILT_PRODUCTS_DIR; };
-<<<<<<< HEAD
-		5FFE0772DFCBB46E4F6D0307E2026E1B /* EditionMenuCollectionView.swift */ = {isa = PBXFileReference; includeInIndex = 1; lastKnownFileType = sourcecode.swift; path = EditionMenuCollectionView.swift; sourceTree = "<group>"; };
-		62422CCEC082DE0D540250A66160E6D4 /* DrawerTabBarView.swift */ = {isa = PBXFileReference; includeInIndex = 1; lastKnownFileType = sourcecode.swift; path = DrawerTabBarView.swift; sourceTree = "<group>"; };
-		6388F81A7D32034FEE79C753AFFE6915 /* MediaClipsEditorViewController.swift */ = {isa = PBXFileReference; includeInIndex = 1; lastKnownFileType = sourcecode.swift; path = MediaClipsEditorViewController.swift; sourceTree = "<group>"; };
-		650429B3AB428927DA5F581FD306C0AF /* CameraInputControllerDelegate.swift */ = {isa = PBXFileReference; includeInIndex = 1; lastKnownFileType = sourcecode.swift; path = CameraInputControllerDelegate.swift; sourceTree = "<group>"; };
-		65EB9CF91BABC5A4534BB52D4C9074BB /* HorizontalCollectionLayout.swift */ = {isa = PBXFileReference; includeInIndex = 1; lastKnownFileType = sourcecode.swift; path = HorizontalCollectionLayout.swift; sourceTree = "<group>"; };
-		65F325F4A1BC9E734F1E376CDB0B2A83 /* FilterFactory.swift */ = {isa = PBXFileReference; includeInIndex = 1; lastKnownFileType = sourcecode.swift; path = FilterFactory.swift; sourceTree = "<group>"; };
-		66984E93659B98439D03AB445570C0EA /* MediaDrawerController.swift */ = {isa = PBXFileReference; includeInIndex = 1; lastKnownFileType = sourcecode.swift; path = MediaDrawerController.swift; sourceTree = "<group>"; };
-		673E98C538A5D744A2B80BD2038F7F6A /* EditorFilterCollectionController.swift */ = {isa = PBXFileReference; includeInIndex = 1; lastKnownFileType = sourcecode.swift; path = EditorFilterCollectionController.swift; sourceTree = "<group>"; };
-		67870E5B148DDFA8F566CB9A71AE72B4 /* Sharpie.swift */ = {isa = PBXFileReference; includeInIndex = 1; lastKnownFileType = sourcecode.swift; path = Sharpie.swift; sourceTree = "<group>"; };
-		68014ED20F6912F536CBEBE35A486780 /* DiscreteSliderView.swift */ = {isa = PBXFileReference; includeInIndex = 1; lastKnownFileType = sourcecode.swift; path = DiscreteSliderView.swift; sourceTree = "<group>"; };
-		684DD1568D0739338203DE489A9DB020 /* MovableViewCanvas.swift */ = {isa = PBXFileReference; includeInIndex = 1; lastKnownFileType = sourcecode.swift; path = MovableViewCanvas.swift; sourceTree = "<group>"; };
-		68621C6A777F4C077C200CE2E1FB5244 /* TrimController.swift */ = {isa = PBXFileReference; includeInIndex = 1; lastKnownFileType = sourcecode.swift; path = TrimController.swift; sourceTree = "<group>"; };
-		68A8B39B49946E20D79D5DCC75647389 /* CVPixelBuffer+sampleBuffer.swift */ = {isa = PBXFileReference; includeInIndex = 1; lastKnownFileType = sourcecode.swift; path = "CVPixelBuffer+sampleBuffer.swift"; sourceTree = "<group>"; };
-		68E31E0980E41233158552F3E4C3623D /* FilterType.swift */ = {isa = PBXFileReference; includeInIndex = 1; lastKnownFileType = sourcecode.swift; path = FilterType.swift; sourceTree = "<group>"; };
-		695C638DCC0682DC2F43F0FF6F4CDE00 /* StylableImageView.swift */ = {isa = PBXFileReference; includeInIndex = 1; lastKnownFileType = sourcecode.swift; path = StylableImageView.swift; sourceTree = "<group>"; };
-		6A189D0D699850F898F04BBA1D52E167 /* silence.aac */ = {isa = PBXFileReference; includeInIndex = 1; name = silence.aac; path = Resources/silence.aac; sourceTree = "<group>"; };
-		6AFB89BD53A9857689396751393E436D /* ThumbnailCollectionCell.swift */ = {isa = PBXFileReference; includeInIndex = 1; lastKnownFileType = sourcecode.swift; path = ThumbnailCollectionCell.swift; sourceTree = "<group>"; };
-		6C364DD7FC286E06AD75F5AFB9CDD594 /* OptionSelectorView.swift */ = {isa = PBXFileReference; includeInIndex = 1; lastKnownFileType = sourcecode.swift; path = OptionSelectorView.swift; sourceTree = "<group>"; };
-		6E2472298539E2457396C47785A0E61B /* TrashView.swift */ = {isa = PBXFileReference; includeInIndex = 1; lastKnownFileType = sourcecode.swift; path = TrashView.swift; sourceTree = "<group>"; };
-		6F49F583D8C757E2E9FFBF8594287781 /* ModeSelectorAndShootController.swift */ = {isa = PBXFileReference; includeInIndex = 1; lastKnownFileType = sourcecode.swift; path = ModeSelectorAndShootController.swift; sourceTree = "<group>"; };
-		6FD9F16A5C2989C5EBC06A408DC197B8 /* KanvasCameraAnalyticsProvider.swift */ = {isa = PBXFileReference; includeInIndex = 1; lastKnownFileType = sourcecode.swift; path = KanvasCameraAnalyticsProvider.swift; sourceTree = "<group>"; };
-		704644E737C819DAD5DC467C62AF74C0 /* ColorCollectionView.swift */ = {isa = PBXFileReference; includeInIndex = 1; lastKnownFileType = sourcecode.swift; path = ColorCollectionView.swift; sourceTree = "<group>"; };
-		70D2B89379866F13921C93D12D58C2EC /* KanvasCamera.podspec.json */ = {isa = PBXFileReference; includeInIndex = 1; path = KanvasCamera.podspec.json; sourceTree = "<group>"; };
+		61033F6A083FDCFD7C3DF6125CEFE563 /* ColorSelectorController.swift */ = {isa = PBXFileReference; includeInIndex = 1; lastKnownFileType = sourcecode.swift; path = ColorSelectorController.swift; sourceTree = "<group>"; };
+		61A7DC46E0D512585C6B856FBE3EF6FE /* ScrollHandler.swift */ = {isa = PBXFileReference; includeInIndex = 1; lastKnownFileType = sourcecode.swift; path = ScrollHandler.swift; sourceTree = "<group>"; };
+		63B73257C81E5CC1CDE6BB2F55C7AEFF /* StickerType.swift */ = {isa = PBXFileReference; includeInIndex = 1; lastKnownFileType = sourcecode.swift; path = StickerType.swift; sourceTree = "<group>"; };
+		63E6EEF5FDA7326BB6C4BE27A822EED3 /* OptionSelectorView.swift */ = {isa = PBXFileReference; includeInIndex = 1; lastKnownFileType = sourcecode.swift; path = OptionSelectorView.swift; sourceTree = "<group>"; };
+		657A081FEA9C1751D51E0292E3ED2F18 /* GifMakerHandler.swift */ = {isa = PBXFileReference; includeInIndex = 1; lastKnownFileType = sourcecode.swift; path = GifMakerHandler.swift; sourceTree = "<group>"; };
+		659426DD7E8EE8FBA5273D77214685DA /* GifMakerView.swift */ = {isa = PBXFileReference; includeInIndex = 1; lastKnownFileType = sourcecode.swift; path = GifMakerView.swift; sourceTree = "<group>"; };
+		674C2DDF00ED4178A55FA5EB991A73B6 /* ModeSelectorAndShootView.swift */ = {isa = PBXFileReference; includeInIndex = 1; lastKnownFileType = sourcecode.swift; path = ModeSelectorAndShootView.swift; sourceTree = "<group>"; };
+		687B209D690E34BD99A822406AF4B7BD /* MediaPickerThumbnailFetcher.swift */ = {isa = PBXFileReference; includeInIndex = 1; lastKnownFileType = sourcecode.swift; path = MediaPickerThumbnailFetcher.swift; sourceTree = "<group>"; };
+		6A4FA2CEDA5638245BAA49CCA39FC235 /* MediaClipsCollectionView.swift */ = {isa = PBXFileReference; includeInIndex = 1; lastKnownFileType = sourcecode.swift; path = MediaClipsCollectionView.swift; sourceTree = "<group>"; };
+		6B4582BD9FA9A59D5C064B21D3B3D814 /* MediaPickerViewController.swift */ = {isa = PBXFileReference; includeInIndex = 1; lastKnownFileType = sourcecode.swift; path = MediaPickerViewController.swift; sourceTree = "<group>"; };
+		6E581E6EF02974EA2111A61B6A5FF5CC /* FilterCollectionInnerCell.swift */ = {isa = PBXFileReference; includeInIndex = 1; lastKnownFileType = sourcecode.swift; path = FilterCollectionInnerCell.swift; sourceTree = "<group>"; };
+		6FC3C4A8B8224AFF1014E2241ED05AA1 /* ColorThief.swift */ = {isa = PBXFileReference; includeInIndex = 1; lastKnownFileType = sourcecode.swift; path = ColorThief.swift; sourceTree = "<group>"; };
+		6FC98628EECDF8FFE84E728DCA476FA6 /* DiscreteSliderView.swift */ = {isa = PBXFileReference; includeInIndex = 1; lastKnownFileType = sourcecode.swift; path = DiscreteSliderView.swift; sourceTree = "<group>"; };
+		7064049F1C84053ABD1EA8EF54EC05DE /* MediaInfo.swift */ = {isa = PBXFileReference; includeInIndex = 1; lastKnownFileType = sourcecode.swift; path = MediaInfo.swift; sourceTree = "<group>"; };
+		70B6C7AAF07264B3C70CF5AE5B7BE3F5 /* StickerTypeCollectionView.swift */ = {isa = PBXFileReference; includeInIndex = 1; lastKnownFileType = sourcecode.swift; path = StickerTypeCollectionView.swift; sourceTree = "<group>"; };
+		70D85676A643F42DB21B68D668321B3E /* StickerMenuController.swift */ = {isa = PBXFileReference; includeInIndex = 1; lastKnownFileType = sourcecode.swift; path = StickerMenuController.swift; sourceTree = "<group>"; };
+		71BA8863FB0B2B70F6FD990189ED8648 /* TextureSelectorView.swift */ = {isa = PBXFileReference; includeInIndex = 1; lastKnownFileType = sourcecode.swift; path = TextureSelectorView.swift; sourceTree = "<group>"; };
 		72BC6172444BC8896A7DD17D385D81BE /* Pods-KanvasCameraExampleTests.release.xcconfig */ = {isa = PBXFileReference; includeInIndex = 1; lastKnownFileType = text.xcconfig; path = "Pods-KanvasCameraExampleTests.release.xcconfig"; sourceTree = "<group>"; };
-		73D2810F1CB2D1F6C6D8F09B4BF29DC7 /* MediaClipsEditorView.swift */ = {isa = PBXFileReference; includeInIndex = 1; lastKnownFileType = sourcecode.swift; path = MediaClipsEditorView.swift; sourceTree = "<group>"; };
-		73F538B3C8E1F1773E67A001F0083088 /* README.md */ = {isa = PBXFileReference; includeInIndex = 1; path = README.md; sourceTree = "<group>"; };
+		72FF2642AF9645A23285098C192CD033 /* MediaClip.swift */ = {isa = PBXFileReference; includeInIndex = 1; lastKnownFileType = sourcecode.swift; path = MediaClip.swift; sourceTree = "<group>"; };
 		748BA343F55637F43626E9E481F89B67 /* FBSnapshotTestCase-prefix.pch */ = {isa = PBXFileReference; includeInIndex = 1; lastKnownFileType = sourcecode.c.h; path = "FBSnapshotTestCase-prefix.pch"; sourceTree = "<group>"; };
-		74C1858005078A77FC3DCE36F913D477 /* StickerProvider.swift */ = {isa = PBXFileReference; includeInIndex = 1; lastKnownFileType = sourcecode.swift; path = StickerProvider.swift; sourceTree = "<group>"; };
-		74FDC4E8BEB4F7C56F7A93B61F3E2648 /* UIFont+Utils.swift */ = {isa = PBXFileReference; includeInIndex = 1; lastKnownFileType = sourcecode.swift; path = "UIFont+Utils.swift"; sourceTree = "<group>"; };
-		75B3C112BC44CD9F26FB1BAE3DECB508 /* GifMakerView.swift */ = {isa = PBXFileReference; includeInIndex = 1; lastKnownFileType = sourcecode.swift; path = GifMakerView.swift; sourceTree = "<group>"; };
+		749DD8E4F2D54C738322501C56EECC27 /* MediaClipsCollectionController.swift */ = {isa = PBXFileReference; includeInIndex = 1; lastKnownFileType = sourcecode.swift; path = MediaClipsCollectionController.swift; sourceTree = "<group>"; };
+		756ADEF91580296361A76FE0D5A255A8 /* CameraSettings.swift */ = {isa = PBXFileReference; includeInIndex = 1; lastKnownFileType = sourcecode.swift; path = CameraSettings.swift; sourceTree = "<group>"; };
+		75FBC378119FDDFA07BEB221F1C0925A /* Queue.swift */ = {isa = PBXFileReference; includeInIndex = 1; lastKnownFileType = sourcecode.swift; path = Queue.swift; sourceTree = "<group>"; };
 		76AE966E712D09165689018C294D7147 /* Pods-KanvasCameraExampleTests-dummy.m */ = {isa = PBXFileReference; includeInIndex = 1; lastKnownFileType = sourcecode.c.objc; path = "Pods-KanvasCameraExampleTests-dummy.m"; sourceTree = "<group>"; };
 		78446EA2EE3558B1B96DFA6EB30034A5 /* FBSnapshotTestCase-dummy.m */ = {isa = PBXFileReference; includeInIndex = 1; lastKnownFileType = sourcecode.c.objc; path = "FBSnapshotTestCase-dummy.m"; sourceTree = "<group>"; };
-		7847749AE32F2536A7D9DAAF311A849A /* OptionSelectorItem.swift */ = {isa = PBXFileReference; includeInIndex = 1; lastKnownFileType = sourcecode.swift; path = OptionSelectorItem.swift; sourceTree = "<group>"; };
-		788BB7E78688D73103975A7B33D04B36 /* UIUpdate.swift */ = {isa = PBXFileReference; includeInIndex = 1; lastKnownFileType = sourcecode.swift; path = UIUpdate.swift; sourceTree = "<group>"; };
-		7A9E0AE71503D25F97D2E24DCEA7D9C9 /* MediaInfo.swift */ = {isa = PBXFileReference; includeInIndex = 1; lastKnownFileType = sourcecode.swift; path = MediaInfo.swift; sourceTree = "<group>"; };
-		7B3742152062733FC0DB016E0A764B62 /* StrokeSelectorController.swift */ = {isa = PBXFileReference; includeInIndex = 1; lastKnownFileType = sourcecode.swift; path = StrokeSelectorController.swift; sourceTree = "<group>"; };
-		7BAB312AC92C6EDD4587C63315302F11 /* TextOptions.swift */ = {isa = PBXFileReference; includeInIndex = 1; lastKnownFileType = sourcecode.swift; path = TextOptions.swift; sourceTree = "<group>"; };
-		7D0146C97173974645DD4B5C9BF11969 /* ResourceBundle-KanvasCamera-KanvasCamera-Info.plist */ = {isa = PBXFileReference; includeInIndex = 1; lastKnownFileType = text.plist.xml; path = "ResourceBundle-KanvasCamera-KanvasCamera-Info.plist"; sourceTree = "<group>"; };
-		7DE2C3D5A0B27F73142EFC09B005EBEB /* StyleMenuCollectionView.swift */ = {isa = PBXFileReference; includeInIndex = 1; lastKnownFileType = sourcecode.swift; path = StyleMenuCollectionView.swift; sourceTree = "<group>"; };
-		7E12DD3270AD36CE34DD70F1ABD4681B /* ModeButtonView.swift */ = {isa = PBXFileReference; includeInIndex = 1; lastKnownFileType = sourcecode.swift; path = ModeButtonView.swift; sourceTree = "<group>"; };
-		7E2F090C664044806D9E6D8BFFA44698 /* TrimView.swift */ = {isa = PBXFileReference; includeInIndex = 1; lastKnownFileType = sourcecode.swift; path = TrimView.swift; sourceTree = "<group>"; };
-		7E684E54A47CF54983D2FC9C551D2B7A /* MediaClip.swift */ = {isa = PBXFileReference; includeInIndex = 1; lastKnownFileType = sourcecode.swift; path = MediaClip.swift; sourceTree = "<group>"; };
-		7F8F047E28274E30D48CCE1EF43B82CD /* CameraInputOutput.swift */ = {isa = PBXFileReference; includeInIndex = 1; lastKnownFileType = sourcecode.swift; path = CameraInputOutput.swift; sourceTree = "<group>"; };
-		80B898709CA979FFE97ACF79C00D0D67 /* CVPixelBuffer+copy.swift */ = {isa = PBXFileReference; includeInIndex = 1; lastKnownFileType = sourcecode.swift; path = "CVPixelBuffer+copy.swift"; sourceTree = "<group>"; };
-		80E32CD8357836A4EADEB8EF9E53738A /* ViewTransformations.swift */ = {isa = PBXFileReference; includeInIndex = 1; lastKnownFileType = sourcecode.swift; path = ViewTransformations.swift; sourceTree = "<group>"; };
-		813DD4A9FF78A144AC02D3F454A9857B /* ToonOpenGLFilter.swift */ = {isa = PBXFileReference; includeInIndex = 1; lastKnownFileType = sourcecode.swift; path = ToonOpenGLFilter.swift; sourceTree = "<group>"; };
-		81D5F4263492468FF5C0B9A2CA04DA2E /* KanvasCameraColors.swift */ = {isa = PBXFileReference; includeInIndex = 1; lastKnownFileType = sourcecode.swift; path = KanvasCameraColors.swift; sourceTree = "<group>"; };
+		78CCFC96188E356C11E367171BA1D407 /* KanvasCameraColors.swift */ = {isa = PBXFileReference; includeInIndex = 1; lastKnownFileType = sourcecode.swift; path = KanvasCameraColors.swift; sourceTree = "<group>"; };
+		7B0F905E87228F517C2F49FA4CA18CE1 /* AVAsset+Utils.swift */ = {isa = PBXFileReference; includeInIndex = 1; lastKnownFileType = sourcecode.swift; path = "AVAsset+Utils.swift"; sourceTree = "<group>"; };
+		7BA8AEFEC4E60AD1BB68BB4840FBE131 /* LegoOpenGLFilter.swift */ = {isa = PBXFileReference; includeInIndex = 1; lastKnownFileType = sourcecode.swift; path = LegoOpenGLFilter.swift; sourceTree = "<group>"; };
+		7C03D51FD379543AEFAE8881C9DEFE7F /* ColorSelectorView.swift */ = {isa = PBXFileReference; includeInIndex = 1; lastKnownFileType = sourcecode.swift; path = ColorSelectorView.swift; sourceTree = "<group>"; };
+		7D0696CB6F61FCA170390DCB39049E7F /* GIFEncoder.swift */ = {isa = PBXFileReference; includeInIndex = 1; lastKnownFileType = sourcecode.swift; path = GIFEncoder.swift; sourceTree = "<group>"; };
+		7DA347946194B29467446FE08A1B2013 /* MetalRenderEncoder.swift */ = {isa = PBXFileReference; includeInIndex = 1; lastKnownFileType = sourcecode.swift; path = MetalRenderEncoder.swift; sourceTree = "<group>"; };
+		802E96BD8EDEA4254BC0E9DFE094AE79 /* FilterProtocol.swift */ = {isa = PBXFileReference; includeInIndex = 1; lastKnownFileType = sourcecode.swift; path = FilterProtocol.swift; sourceTree = "<group>"; };
+		81D9989A8A8D815D93DFB171F8D49806 /* MainTextView.swift */ = {isa = PBXFileReference; includeInIndex = 1; lastKnownFileType = sourcecode.swift; path = MainTextView.swift; sourceTree = "<group>"; };
 		82D2DF1ABBBD85F5E079D7D0EB5479BC /* SwiftSupport.swift */ = {isa = PBXFileReference; includeInIndex = 1; lastKnownFileType = sourcecode.swift; name = SwiftSupport.swift; path = FBSnapshotTestCase/SwiftSupport.swift; sourceTree = "<group>"; };
-		83C085008CA1E37E039D30F18EF3CB0A /* NumTypes+Conversion.swift */ = {isa = PBXFileReference; includeInIndex = 1; lastKnownFileType = sourcecode.swift; path = "NumTypes+Conversion.swift"; sourceTree = "<group>"; };
-		84A3E62F7B1BB9C640C8D8EADCB63F21 /* CameraSegmentHandler.swift */ = {isa = PBXFileReference; includeInIndex = 1; lastKnownFileType = sourcecode.swift; path = CameraSegmentHandler.swift; sourceTree = "<group>"; };
-		84C1697E6C896842A78B94BBB0A4FCEC /* OptionSelectorCell.swift */ = {isa = PBXFileReference; includeInIndex = 1; lastKnownFileType = sourcecode.swift; path = OptionSelectorCell.swift; sourceTree = "<group>"; };
+		82DE25082D16AD44BE57C855099C95E7 /* LoadingIndicatorView.swift */ = {isa = PBXFileReference; includeInIndex = 1; lastKnownFileType = sourcecode.swift; path = LoadingIndicatorView.swift; sourceTree = "<group>"; };
+		840C9C9F428F5CBE34D4D4D8C55EB089 /* KanvasCameraDesign.swift */ = {isa = PBXFileReference; includeInIndex = 1; lastKnownFileType = sourcecode.swift; path = KanvasCameraDesign.swift; sourceTree = "<group>"; };
+		846A44971BDAC8D854602F907AE44DC9 /* NumTypes+Conversion.swift */ = {isa = PBXFileReference; includeInIndex = 1; lastKnownFileType = sourcecode.swift; path = "NumTypes+Conversion.swift"; sourceTree = "<group>"; };
+		84B3A550A56D804E1ACFFABD1718A59F /* DrawerTabBarController.swift */ = {isa = PBXFileReference; includeInIndex = 1; lastKnownFileType = sourcecode.swift; path = DrawerTabBarController.swift; sourceTree = "<group>"; };
+		84E11F684567506A8223F8BDD5C521EA /* TimeIndicator.swift */ = {isa = PBXFileReference; includeInIndex = 1; lastKnownFileType = sourcecode.swift; path = TimeIndicator.swift; sourceTree = "<group>"; };
+		852C648F50730CA04F95DFED2C944679 /* KanvasCameraFonts.swift */ = {isa = PBXFileReference; includeInIndex = 1; lastKnownFileType = sourcecode.swift; path = KanvasCameraFonts.swift; sourceTree = "<group>"; };
+		86574825CD957F2642C65F9AC31110C0 /* RoundedTexture.swift */ = {isa = PBXFileReference; includeInIndex = 1; lastKnownFileType = sourcecode.swift; path = RoundedTexture.swift; sourceTree = "<group>"; };
+		86B6ECD0C8B1CEA84F23723502EA54BD /* ExtendedStackView.swift */ = {isa = PBXFileReference; includeInIndex = 1; lastKnownFileType = sourcecode.swift; path = ExtendedStackView.swift; sourceTree = "<group>"; };
+		87E1B07EA7641EDED980002D277A0875 /* MultiEditorExportHandler.swift */ = {isa = PBXFileReference; includeInIndex = 1; lastKnownFileType = sourcecode.swift; path = MultiEditorExportHandler.swift; sourceTree = "<group>"; };
 		87F968DFDAC351BDE68AB0020E3B5812 /* Pods-KanvasCameraExample.debug.xcconfig */ = {isa = PBXFileReference; includeInIndex = 1; lastKnownFileType = text.xcconfig; path = "Pods-KanvasCameraExample.debug.xcconfig"; sourceTree = "<group>"; };
 		888D1107ADA0E7FEBD72F2B681538E93 /* Pods-KanvasCameraExampleTests.debug.xcconfig */ = {isa = PBXFileReference; includeInIndex = 1; lastKnownFileType = text.xcconfig; path = "Pods-KanvasCameraExampleTests.debug.xcconfig"; sourceTree = "<group>"; };
+		88CB3508FBB49BFFBFDDE159E0194B5C /* KanvasCamera.release.xcconfig */ = {isa = PBXFileReference; includeInIndex = 1; lastKnownFileType = text.xcconfig; path = KanvasCamera.release.xcconfig; sourceTree = "<group>"; };
 		88EE4F95531D217A595AA8D85A24FA39 /* FBSnapshotTestController.h */ = {isa = PBXFileReference; includeInIndex = 1; lastKnownFileType = sourcecode.c.h; name = FBSnapshotTestController.h; path = FBSnapshotTestCase/FBSnapshotTestController.h; sourceTree = "<group>"; };
-		8A7F87E0A8A780A39D0DEB1B7159C2D8 /* AVAssetTrack+transform.swift */ = {isa = PBXFileReference; includeInIndex = 1; lastKnownFileType = sourcecode.swift; path = "AVAssetTrack+transform.swift"; sourceTree = "<group>"; };
-		8C2616B965E12348D393D69F19B7E626 /* UIColor+Lerp.swift */ = {isa = PBXFileReference; includeInIndex = 1; lastKnownFileType = sourcecode.swift; path = "UIColor+Lerp.swift"; sourceTree = "<group>"; };
-		8E95ED811BE6BF8387EA8F17F6454FAC /* MainTextView.swift */ = {isa = PBXFileReference; includeInIndex = 1; lastKnownFileType = sourcecode.swift; path = MainTextView.swift; sourceTree = "<group>"; };
+		891B03EDB8E4AD291ABA148AC313548F /* MetalFilter.swift */ = {isa = PBXFileReference; includeInIndex = 1; lastKnownFileType = sourcecode.swift; path = MetalFilter.swift; sourceTree = "<group>"; };
+		8A89D980C644D6D487218F3BA60ED161 /* KanvasCameraAnalyticsProvider.swift */ = {isa = PBXFileReference; includeInIndex = 1; lastKnownFileType = sourcecode.swift; path = KanvasCameraAnalyticsProvider.swift; sourceTree = "<group>"; };
+		8AEC3763085F0C7DD7A1AAD8BDC6079D /* CameraInputControllerDelegate.swift */ = {isa = PBXFileReference; includeInIndex = 1; lastKnownFileType = sourcecode.swift; path = CameraInputControllerDelegate.swift; sourceTree = "<group>"; };
+		8BFCE6269F3F3D1757E3E4288B4C30B6 /* Texture.swift */ = {isa = PBXFileReference; includeInIndex = 1; lastKnownFileType = sourcecode.swift; path = Texture.swift; sourceTree = "<group>"; };
+		8C6593EA7F3B71F7EFA0BC5D26D44511 /* OpenGLShaders */ = {isa = PBXFileReference; includeInIndex = 1; name = OpenGLShaders; path = Resources/OpenGLShaders; sourceTree = "<group>"; };
+		8D68B326B362B882A9CC2B2344E55CE3 /* EditorFilterView.swift */ = {isa = PBXFileReference; includeInIndex = 1; lastKnownFileType = sourcecode.swift; path = EditorFilterView.swift; sourceTree = "<group>"; };
+		8E8B08C7B9270298223103F7185FAB29 /* MediaPlayerController.swift */ = {isa = PBXFileReference; includeInIndex = 1; lastKnownFileType = sourcecode.swift; path = MediaPlayerController.swift; sourceTree = "<group>"; };
 		8F1FE5C23F1BC485C54B92C32E78391F /* UIApplication+StrictKeyWindow.m */ = {isa = PBXFileReference; includeInIndex = 1; lastKnownFileType = sourcecode.c.objc; name = "UIApplication+StrictKeyWindow.m"; path = "FBSnapshotTestCase/Categories/UIApplication+StrictKeyWindow.m"; sourceTree = "<group>"; };
-		8F7010529CD7A8BA9DFBDCC4DB07E1E9 /* UIView+Layout.swift */ = {isa = PBXFileReference; includeInIndex = 1; lastKnownFileType = sourcecode.swift; path = "UIView+Layout.swift"; sourceTree = "<group>"; };
-		90D470268684D6C5F57EDE7E7FA6BB5B /* Marker.swift */ = {isa = PBXFileReference; includeInIndex = 1; lastKnownFileType = sourcecode.swift; path = Marker.swift; sourceTree = "<group>"; };
-		92796A1B011B55F7DFC3BAA4726F8616 /* OpenGLFilter.swift */ = {isa = PBXFileReference; includeInIndex = 1; lastKnownFileType = sourcecode.swift; path = OpenGLFilter.swift; sourceTree = "<group>"; };
-		9414034397DE65DC1E9244946B55D7AF /* AlphaBlendOpenGLFilter.swift */ = {isa = PBXFileReference; includeInIndex = 1; lastKnownFileType = sourcecode.swift; path = AlphaBlendOpenGLFilter.swift; sourceTree = "<group>"; };
-		95FB11F9BB29AF8538236CA8523141A4 /* DiscreteSliderCollectionCell.swift */ = {isa = PBXFileReference; includeInIndex = 1; lastKnownFileType = sourcecode.swift; path = DiscreteSliderCollectionCell.swift; sourceTree = "<group>"; };
-		96E9B7FC1CD1B26477DF1A854DFBD907 /* DrawerTabBarCell.swift */ = {isa = PBXFileReference; includeInIndex = 1; lastKnownFileType = sourcecode.swift; path = DrawerTabBarCell.swift; sourceTree = "<group>"; };
-		976C696B2AB4F7BE49572100B3849D23 /* TextureSelectorView.swift */ = {isa = PBXFileReference; includeInIndex = 1; lastKnownFileType = sourcecode.swift; path = TextureSelectorView.swift; sourceTree = "<group>"; };
+		91192B19447FC9CB49746E624857E165 /* UIView+Layout.swift */ = {isa = PBXFileReference; includeInIndex = 1; lastKnownFileType = sourcecode.swift; path = "UIView+Layout.swift"; sourceTree = "<group>"; };
+		92087D7D094C45576879F8A64D635133 /* ColorDrop.swift */ = {isa = PBXFileReference; includeInIndex = 1; lastKnownFileType = sourcecode.swift; path = ColorDrop.swift; sourceTree = "<group>"; };
+		93EDD2A2867583D91B21AADAF2B92B0A /* ConicalGradientLayer.swift */ = {isa = PBXFileReference; includeInIndex = 1; lastKnownFileType = sourcecode.swift; path = ConicalGradientLayer.swift; sourceTree = "<group>"; };
+		94175BCE3E2CF4746CE375D24CF11389 /* EditorFilterCollectionController.swift */ = {isa = PBXFileReference; includeInIndex = 1; lastKnownFileType = sourcecode.swift; path = EditorFilterCollectionController.swift; sourceTree = "<group>"; };
+		948B396E419B560290FDAB9FC44BAE1E /* StyleMenuController.swift */ = {isa = PBXFileReference; includeInIndex = 1; lastKnownFileType = sourcecode.swift; path = StyleMenuController.swift; sourceTree = "<group>"; };
+		94C21119B8F565BB350297A886185E0A /* CameraFilterCollectionController.swift */ = {isa = PBXFileReference; includeInIndex = 1; lastKnownFileType = sourcecode.swift; path = CameraFilterCollectionController.swift; sourceTree = "<group>"; };
+		961304710EF1B538D1781AD670B15D48 /* CameraZoomHandler.swift */ = {isa = PBXFileReference; includeInIndex = 1; lastKnownFileType = sourcecode.swift; path = CameraZoomHandler.swift; sourceTree = "<group>"; };
+		965541A37BCD7BEDB9BB10C3CCBA0238 /* EditionMenuCollectionCell.swift */ = {isa = PBXFileReference; includeInIndex = 1; lastKnownFileType = sourcecode.swift; path = EditionMenuCollectionCell.swift; sourceTree = "<group>"; };
 		9831168340B63F19B1956AF98D1535F7 /* libKanvasCamera.a */ = {isa = PBXFileReference; explicitFileType = archive.ar; includeInIndex = 0; name = libKanvasCamera.a; path = libKanvasCamera.a; sourceTree = BUILT_PRODUCTS_DIR; };
-		99083F5DCA145D36D8F243FFC87B8731 /* HorizontalCollectionView.swift */ = {isa = PBXFileReference; includeInIndex = 1; lastKnownFileType = sourcecode.swift; path = HorizontalCollectionView.swift; sourceTree = "<group>"; };
-		995BCCA77C3041CB758A92A0A9F26956 /* LoadingIndicatorView.swift */ = {isa = PBXFileReference; includeInIndex = 1; lastKnownFileType = sourcecode.swift; path = LoadingIndicatorView.swift; sourceTree = "<group>"; };
-		9A2D2456BE26991EDF36FCCCC6A4C559 /* PhotoOutputHandler.swift */ = {isa = PBXFileReference; includeInIndex = 1; lastKnownFileType = sourcecode.swift; path = PhotoOutputHandler.swift; sourceTree = "<group>"; };
-		9ACB056D68369A899F5F883E81FDB54B /* MetalContext.swift */ = {isa = PBXFileReference; includeInIndex = 1; lastKnownFileType = sourcecode.swift; path = MetalContext.swift; sourceTree = "<group>"; };
-		9BDFB6C8BB6C4A4215F0CE27CEEC99F1 /* CameraSettings.swift */ = {isa = PBXFileReference; includeInIndex = 1; lastKnownFileType = sourcecode.swift; path = CameraSettings.swift; sourceTree = "<group>"; };
-		9D7D8E2FB2E6DEF4AEDFEC32C370DB0B /* OptionView.swift */ = {isa = PBXFileReference; includeInIndex = 1; lastKnownFileType = sourcecode.swift; path = OptionView.swift; sourceTree = "<group>"; };
+		9A772E9BF864691310C9241961971187 /* Rendering.swift */ = {isa = PBXFileReference; includeInIndex = 1; lastKnownFileType = sourcecode.swift; path = Rendering.swift; sourceTree = "<group>"; };
+		9CC0AD7CBC5B08DC6F175CF981025B21 /* CameraFilterCollectionCell.swift */ = {isa = PBXFileReference; includeInIndex = 1; lastKnownFileType = sourcecode.swift; path = CameraFilterCollectionCell.swift; sourceTree = "<group>"; };
+		9D3268CD4F6771D61A11549A328A3A5B /* SpeedView.swift */ = {isa = PBXFileReference; includeInIndex = 1; lastKnownFileType = sourcecode.swift; path = SpeedView.swift; sourceTree = "<group>"; };
+		9D4D7F318E60346B46FF4020094368C2 /* ShootButtonView.swift */ = {isa = PBXFileReference; includeInIndex = 1; lastKnownFileType = sourcecode.swift; path = ShootButtonView.swift; sourceTree = "<group>"; };
 		9D940727FF8FB9C785EB98E56350EF41 /* Podfile */ = {isa = PBXFileReference; explicitFileType = text.script.ruby; includeInIndex = 1; indentWidth = 2; lastKnownFileType = text; name = Podfile; path = ../Podfile; sourceTree = SOURCE_ROOT; tabWidth = 2; xcLanguageSpecificationIdentifier = xcode.lang.ruby; };
-		9DEF9976560C24BD28CAF6915D4B9CD0 /* ColorSelectorView.swift */ = {isa = PBXFileReference; includeInIndex = 1; lastKnownFileType = sourcecode.swift; path = ColorSelectorView.swift; sourceTree = "<group>"; };
-		9EB98FED72429311CCF0D68454036DA8 /* LivePhotoLoader.swift */ = {isa = PBXFileReference; includeInIndex = 1; lastKnownFileType = sourcecode.swift; path = LivePhotoLoader.swift; sourceTree = "<group>"; };
-		9FA354FC290766DCC25A9B740C4C35BE /* Texture.swift */ = {isa = PBXFileReference; includeInIndex = 1; lastKnownFileType = sourcecode.swift; path = Texture.swift; sourceTree = "<group>"; };
-		A089CA37C7AEF863EE03BCB1E4ADE807 /* ModeSelectorAndShootView.swift */ = {isa = PBXFileReference; includeInIndex = 1; lastKnownFileType = sourcecode.swift; path = ModeSelectorAndShootView.swift; sourceTree = "<group>"; };
-		A19BD33715D81EFAF08CA4A631CDDC32 /* UIImage+FlipLeftMirrored.swift */ = {isa = PBXFileReference; includeInIndex = 1; lastKnownFileType = sourcecode.swift; path = "UIImage+FlipLeftMirrored.swift"; sourceTree = "<group>"; };
+		9EAF4C79A1CBF905CDFBA9A8CB60D053 /* ViewTransformations.swift */ = {isa = PBXFileReference; includeInIndex = 1; lastKnownFileType = sourcecode.swift; path = ViewTransformations.swift; sourceTree = "<group>"; };
+		9F22A37284B90032B041ECE16573F937 /* MediaPickerButtonView.swift */ = {isa = PBXFileReference; includeInIndex = 1; lastKnownFileType = sourcecode.swift; path = MediaPickerButtonView.swift; sourceTree = "<group>"; };
+		A12AB088EB92B49E50DF225635B16D52 /* EasyTipView.swift */ = {isa = PBXFileReference; includeInIndex = 1; lastKnownFileType = sourcecode.swift; path = EasyTipView.swift; sourceTree = "<group>"; };
+		A1C3BFC0EC1641C0252E8C9D112F3508 /* KanvasCamera-umbrella.h */ = {isa = PBXFileReference; includeInIndex = 1; lastKnownFileType = sourcecode.c.h; path = "KanvasCamera-umbrella.h"; sourceTree = "<group>"; };
+		A1D7EAFB357B9688165BF8D50E7A7963 /* DrawingCanvas.swift */ = {isa = PBXFileReference; includeInIndex = 1; lastKnownFileType = sourcecode.swift; path = DrawingCanvas.swift; sourceTree = "<group>"; };
+		A1E1E5AC9B87FFAE8C80C2F4F984A2E2 /* StickerTypeCollectionController.swift */ = {isa = PBXFileReference; includeInIndex = 1; lastKnownFileType = sourcecode.swift; path = StickerTypeCollectionController.swift; sourceTree = "<group>"; };
+		A1EEDFC90D3DF6F896F4785346980348 /* HorizontalCollectionLayout.swift */ = {isa = PBXFileReference; includeInIndex = 1; lastKnownFileType = sourcecode.swift; path = HorizontalCollectionLayout.swift; sourceTree = "<group>"; };
+		A20F834C8872C36D7D6663EC97BBFE3F /* ColorPickerView.swift */ = {isa = PBXFileReference; includeInIndex = 1; lastKnownFileType = sourcecode.swift; path = ColorPickerView.swift; sourceTree = "<group>"; };
 		A25844C26701FA4BCAEF64150B56777F /* UIImage+Compare.h */ = {isa = PBXFileReference; includeInIndex = 1; lastKnownFileType = sourcecode.c.h; name = "UIImage+Compare.h"; path = "FBSnapshotTestCase/Categories/UIImage+Compare.h"; sourceTree = "<group>"; };
-		A2936BEB11AAF17D4854BB110E398C87 /* FilterSettingsController.swift */ = {isa = PBXFileReference; includeInIndex = 1; lastKnownFileType = sourcecode.swift; path = FilterSettingsController.swift; sourceTree = "<group>"; };
-		A348A7D51484FBF8F27CF516109C206E /* DimensionsHelper.swift */ = {isa = PBXFileReference; includeInIndex = 1; lastKnownFileType = sourcecode.swift; path = DimensionsHelper.swift; sourceTree = "<group>"; };
-		A3A3A9D73C13F968B222CB8028E95F29 /* EditorFilterView.swift */ = {isa = PBXFileReference; includeInIndex = 1; lastKnownFileType = sourcecode.swift; path = EditorFilterView.swift; sourceTree = "<group>"; };
-		A4192A68BCE5E09B5BC16FC4B3E83B83 /* KanvasCamera-umbrella.h */ = {isa = PBXFileReference; includeInIndex = 1; lastKnownFileType = sourcecode.c.h; path = "KanvasCamera-umbrella.h"; sourceTree = "<group>"; };
-		A425FA6B313591F38758299E911945CA /* ColorCollectionCell.swift */ = {isa = PBXFileReference; includeInIndex = 1; lastKnownFileType = sourcecode.swift; path = ColorCollectionCell.swift; sourceTree = "<group>"; };
+		A311852A68D758DC7C7E40F8F39DF1FD /* KanvasQuickBlogSelectorCoordinating.swift */ = {isa = PBXFileReference; includeInIndex = 1; lastKnownFileType = sourcecode.swift; path = KanvasQuickBlogSelectorCoordinating.swift; sourceTree = "<group>"; };
+		A3E1B3F3491790115F11543D958EFB14 /* FilmOpenGLFilter.swift */ = {isa = PBXFileReference; includeInIndex = 1; lastKnownFileType = sourcecode.swift; path = FilmOpenGLFilter.swift; sourceTree = "<group>"; };
+		A3FDAF3CC50E1728561BBF04D48E1CF5 /* MediaExporter.swift */ = {isa = PBXFileReference; includeInIndex = 1; lastKnownFileType = sourcecode.swift; path = MediaExporter.swift; sourceTree = "<group>"; };
+		A423EF80A014D7DE0528A624B3B6F0B8 /* FilterSettingsController.swift */ = {isa = PBXFileReference; includeInIndex = 1; lastKnownFileType = sourcecode.swift; path = FilterSettingsController.swift; sourceTree = "<group>"; };
 		A4C72A689D5AF8ED5331CA65CC4D1741 /* Pods-KanvasCameraExampleTests-acknowledgements.plist */ = {isa = PBXFileReference; includeInIndex = 1; lastKnownFileType = text.plist.xml; path = "Pods-KanvasCameraExampleTests-acknowledgements.plist"; sourceTree = "<group>"; };
 		A573ED1BAAC5EEC68D6AFA48BD54C79D /* Pods-KanvasCameraExample.release.xcconfig */ = {isa = PBXFileReference; includeInIndex = 1; lastKnownFileType = text.xcconfig; path = "Pods-KanvasCameraExample.release.xcconfig"; sourceTree = "<group>"; };
-		A581AB07FF7FABEBC42B508B23BC4527 /* CircularImageView.swift */ = {isa = PBXFileReference; includeInIndex = 1; lastKnownFileType = sourcecode.swift; path = CircularImageView.swift; sourceTree = "<group>"; };
-		A8E5BCE756CD8F55A5CD7F96C6C8B35F /* MultiEditorViewController.swift */ = {isa = PBXFileReference; includeInIndex = 1; lastKnownFileType = sourcecode.swift; path = MultiEditorViewController.swift; sourceTree = "<group>"; };
+		A63A2883C033A7AE9D51D30D960E4EFA /* MovableViewInnerElement.swift */ = {isa = PBXFileReference; includeInIndex = 1; lastKnownFileType = sourcecode.swift; path = MovableViewInnerElement.swift; sourceTree = "<group>"; };
+		A6720344C9FC4E651EE01B7B315128F4 /* EditorFilterController.swift */ = {isa = PBXFileReference; includeInIndex = 1; lastKnownFileType = sourcecode.swift; path = EditorFilterController.swift; sourceTree = "<group>"; };
+		A6CC3BFF4F59D6BBD8F0931A8B6CAA0D /* MTLDevice+KanvasCamera.swift */ = {isa = PBXFileReference; includeInIndex = 1; lastKnownFileType = sourcecode.swift; path = "MTLDevice+KanvasCamera.swift"; sourceTree = "<group>"; };
+		A789090902F01FEC5B31B91F7E2820C7 /* PlasmaOpenGLFilter.swift */ = {isa = PBXFileReference; includeInIndex = 1; lastKnownFileType = sourcecode.swift; path = PlasmaOpenGLFilter.swift; sourceTree = "<group>"; };
+		A9C3F2465D0D85693599E9E7670673C6 /* LivePhotoLoader.swift */ = {isa = PBXFileReference; includeInIndex = 1; lastKnownFileType = sourcecode.swift; path = LivePhotoLoader.swift; sourceTree = "<group>"; };
+		A9CAD74003D19CEC56D54A8F15AC7CE9 /* OpenGLFilter.swift */ = {isa = PBXFileReference; includeInIndex = 1; lastKnownFileType = sourcecode.swift; path = OpenGLFilter.swift; sourceTree = "<group>"; };
 		AA172EA1A198EEFBE0794EACF7993C02 /* UIImage+Snapshot.m */ = {isa = PBXFileReference; includeInIndex = 1; lastKnownFileType = sourcecode.c.objc; name = "UIImage+Snapshot.m"; path = "FBSnapshotTestCase/Categories/UIImage+Snapshot.m"; sourceTree = "<group>"; };
-		AA66068155F2F709FDAC8C5ACAC01F4B /* MediaClipsCollectionCell.swift */ = {isa = PBXFileReference; includeInIndex = 1; lastKnownFileType = sourcecode.swift; path = MediaClipsCollectionCell.swift; sourceTree = "<group>"; };
-		AC25B881CBDB5EEC30E9280B42D01145 /* ClosedRange+Clamp.swift */ = {isa = PBXFileReference; includeInIndex = 1; lastKnownFileType = sourcecode.swift; path = "ClosedRange+Clamp.swift"; sourceTree = "<group>"; };
 		AD0B81AC7DF4855803A0FA70985F8A99 /* FBSnapshotTestCasePlatform.m */ = {isa = PBXFileReference; includeInIndex = 1; lastKnownFileType = sourcecode.c.objc; name = FBSnapshotTestCasePlatform.m; path = FBSnapshotTestCase/FBSnapshotTestCasePlatform.m; sourceTree = "<group>"; };
-		AD54231C806B1A91C49F45DEA7A66228 /* DrawerTabBarController.swift */ = {isa = PBXFileReference; includeInIndex = 1; lastKnownFileType = sourcecode.swift; path = DrawerTabBarController.swift; sourceTree = "<group>"; };
-		ADF06460C2EA992650B8D655A94976F1 /* StickerTypeCollectionController.swift */ = {isa = PBXFileReference; includeInIndex = 1; lastKnownFileType = sourcecode.swift; path = StickerTypeCollectionController.swift; sourceTree = "<group>"; };
-		AE6A077E7542953DC6547C21F9DED135 /* MediaPlayerController.swift */ = {isa = PBXFileReference; includeInIndex = 1; lastKnownFileType = sourcecode.swift; path = MediaPlayerController.swift; sourceTree = "<group>"; };
-		AF94E64F61DF1366AE7F199CA1F7AD5D /* PlasmaOpenGLFilter.swift */ = {isa = PBXFileReference; includeInIndex = 1; lastKnownFileType = sourcecode.swift; path = PlasmaOpenGLFilter.swift; sourceTree = "<group>"; };
-		B1023D7466476D0D8F174AABF360E0DD /* MirrorFourOpenGLFilter.swift */ = {isa = PBXFileReference; includeInIndex = 1; lastKnownFileType = sourcecode.swift; path = MirrorFourOpenGLFilter.swift; sourceTree = "<group>"; };
-		B1B7EA30F1DB91240A4AA01BB939BC38 /* Array+Move.swift */ = {isa = PBXFileReference; includeInIndex = 1; lastKnownFileType = sourcecode.swift; path = "Array+Move.swift"; sourceTree = "<group>"; };
-		B29DFEC782A052BFBD6ADF6E40B97A45 /* MovableView.swift */ = {isa = PBXFileReference; includeInIndex = 1; lastKnownFileType = sourcecode.swift; path = MovableView.swift; sourceTree = "<group>"; };
-		B2AC806C14358F2AAF939EC89749B019 /* URL+Media.swift */ = {isa = PBXFileReference; includeInIndex = 1; lastKnownFileType = sourcecode.swift; path = "URL+Media.swift"; sourceTree = "<group>"; };
-		B2EB4E8454524B1EB37FE93AE208917C /* EMInterferenceOpenGLFilter.swift */ = {isa = PBXFileReference; includeInIndex = 1; lastKnownFileType = sourcecode.swift; path = EMInterferenceOpenGLFilter.swift; sourceTree = "<group>"; };
-		B537F062DB2733BDDE018B57CFAD392F /* CameraView.swift */ = {isa = PBXFileReference; includeInIndex = 1; lastKnownFileType = sourcecode.swift; path = CameraView.swift; sourceTree = "<group>"; };
-		B70FD78E18516779A2E4D394495DE3E4 /* FilterItem.swift */ = {isa = PBXFileReference; includeInIndex = 1; lastKnownFileType = sourcecode.swift; path = FilterItem.swift; sourceTree = "<group>"; };
-		B88AFCA734E4D409D664D3434310A2C2 /* MediaClipsCollectionView.swift */ = {isa = PBXFileReference; includeInIndex = 1; lastKnownFileType = sourcecode.swift; path = MediaClipsCollectionView.swift; sourceTree = "<group>"; };
-		B8B9B7C8F9E20101315C19875F03CE27 /* DrawingController.swift */ = {isa = PBXFileReference; includeInIndex = 1; lastKnownFileType = sourcecode.swift; path = DrawingController.swift; sourceTree = "<group>"; };
-		BA29E47480CDE93F649F247D1788994D /* GifVideoOutputHandler.swift */ = {isa = PBXFileReference; includeInIndex = 1; lastKnownFileType = sourcecode.swift; path = GifVideoOutputHandler.swift; sourceTree = "<group>"; };
+		AD8C59B1B114FBD60E2188B0D2043529 /* Assets.xcassets */ = {isa = PBXFileReference; includeInIndex = 1; lastKnownFileType = folder.assetcatalog; name = Assets.xcassets; path = Resources/Assets.xcassets; sourceTree = "<group>"; };
+		AD96B4EA62CC8717067B7E943377E2BA /* UIColor+Utils.swift */ = {isa = PBXFileReference; includeInIndex = 1; lastKnownFileType = sourcecode.swift; path = "UIColor+Utils.swift"; sourceTree = "<group>"; };
+		ADA22961EB7E56C8294DBDF090854C78 /* URL+Media.swift */ = {isa = PBXFileReference; includeInIndex = 1; lastKnownFileType = sourcecode.swift; path = "URL+Media.swift"; sourceTree = "<group>"; };
+		AF17DC320ED94C9DC1CE9C86BBC838C9 /* AVAssetTrack+transform.swift */ = {isa = PBXFileReference; includeInIndex = 1; lastKnownFileType = sourcecode.swift; path = "AVAssetTrack+transform.swift"; sourceTree = "<group>"; };
+		B102A6EE5A019A7E2840ABA3EDB41222 /* StickerLoader.swift */ = {isa = PBXFileReference; includeInIndex = 1; lastKnownFileType = sourcecode.swift; path = StickerLoader.swift; sourceTree = "<group>"; };
+		B124C2119BA49323867127135C3B9B79 /* KanvasCameraTimes.swift */ = {isa = PBXFileReference; includeInIndex = 1; lastKnownFileType = sourcecode.swift; path = KanvasCameraTimes.swift; sourceTree = "<group>"; };
+		B22FEAB56279B140F94E919BBF687DB0 /* KanvasCamera-dummy.m */ = {isa = PBXFileReference; includeInIndex = 1; lastKnownFileType = sourcecode.c.objc; path = "KanvasCamera-dummy.m"; sourceTree = "<group>"; };
+		B235959A1EAED2DEB124AFB1F66DF9D7 /* HorizontalCollectionView.swift */ = {isa = PBXFileReference; includeInIndex = 1; lastKnownFileType = sourcecode.swift; path = HorizontalCollectionView.swift; sourceTree = "<group>"; };
+		B241854490A4C9E9F5C2B8EAE3832C20 /* Archiver.swift */ = {isa = PBXFileReference; includeInIndex = 1; lastKnownFileType = sourcecode.swift; path = Archiver.swift; sourceTree = "<group>"; };
+		B2DAA356A2A6E12576160B1AC133ADDD /* StrokeSelectorController.swift */ = {isa = PBXFileReference; includeInIndex = 1; lastKnownFileType = sourcecode.swift; path = StrokeSelectorController.swift; sourceTree = "<group>"; };
+		B3085B19E79682D0723D71D9B210D192 /* StaggeredGridLayout.swift */ = {isa = PBXFileReference; includeInIndex = 1; lastKnownFileType = sourcecode.swift; path = StaggeredGridLayout.swift; sourceTree = "<group>"; };
+		B42C46211A765C068F22CBEFE13F4DF3 /* ToonOpenGLFilter.swift */ = {isa = PBXFileReference; includeInIndex = 1; lastKnownFileType = sourcecode.swift; path = ToonOpenGLFilter.swift; sourceTree = "<group>"; };
+		B55F8D40B740C5A22E4E3F2D90FA47B2 /* CircularImageView.swift */ = {isa = PBXFileReference; includeInIndex = 1; lastKnownFileType = sourcecode.swift; path = CircularImageView.swift; sourceTree = "<group>"; };
+		B63C62F66BE6C9F2BA6C3D50F35463C9 /* GifVideoOutputHandler.swift */ = {isa = PBXFileReference; includeInIndex = 1; lastKnownFileType = sourcecode.swift; path = GifVideoOutputHandler.swift; sourceTree = "<group>"; };
+		B70C5BE507AE48560D4EE9C19888E9CF /* ExtendedButton.swift */ = {isa = PBXFileReference; includeInIndex = 1; lastKnownFileType = sourcecode.swift; path = ExtendedButton.swift; sourceTree = "<group>"; };
+		B8065E83A114A510CA9793CAAC34659F /* GroupOpenGLFilter.swift */ = {isa = PBXFileReference; includeInIndex = 1; lastKnownFileType = sourcecode.swift; path = GroupOpenGLFilter.swift; sourceTree = "<group>"; };
+		B9E084B45FAE9E94BA3B6473B7C4B152 /* EditorTextView.swift */ = {isa = PBXFileReference; includeInIndex = 1; lastKnownFileType = sourcecode.swift; path = EditorTextView.swift; sourceTree = "<group>"; };
+		BA3F5C2D5D1A808F9B6BA33248A29DC4 /* UIView+Image.swift */ = {isa = PBXFileReference; includeInIndex = 1; lastKnownFileType = sourcecode.swift; path = "UIView+Image.swift"; sourceTree = "<group>"; };
+		BAEB41735653F905E3513549CA647649 /* MirrorFourOpenGLFilter.swift */ = {isa = PBXFileReference; includeInIndex = 1; lastKnownFileType = sourcecode.swift; path = MirrorFourOpenGLFilter.swift; sourceTree = "<group>"; };
+		BB65FC4D61EBDF478748267EA07302D8 /* CameraController.swift */ = {isa = PBXFileReference; includeInIndex = 1; lastKnownFileType = sourcecode.swift; path = CameraController.swift; sourceTree = "<group>"; };
 		BCC23B60DBCAC5AC296A62FD1D049DCD /* Pods-KanvasCameraExample.modulemap */ = {isa = PBXFileReference; includeInIndex = 1; lastKnownFileType = sourcecode.module; path = "Pods-KanvasCameraExample.modulemap"; sourceTree = "<group>"; };
-		BD8F84065B3E8D6E3FBC10414D7C6FCD /* MetalShaders */ = {isa = PBXFileReference; includeInIndex = 1; name = MetalShaders; path = Resources/MetalShaders; sourceTree = "<group>"; };
-		BDBFB68DB7AB5518A0BD39739B4F60A6 /* EditionOption.swift */ = {isa = PBXFileReference; includeInIndex = 1; lastKnownFileType = sourcecode.swift; path = EditionOption.swift; sourceTree = "<group>"; };
-		BF4813ED7AF166EA08D69F3E0EF82259 /* UIImage+DominantColors.swift */ = {isa = PBXFileReference; includeInIndex = 1; lastKnownFileType = sourcecode.swift; path = "UIImage+DominantColors.swift"; sourceTree = "<group>"; };
+		BDBE15EECE66C866F2682E0D4C4E6C39 /* PixelBufferView.swift */ = {isa = PBXFileReference; includeInIndex = 1; lastKnownFileType = sourcecode.swift; path = PixelBufferView.swift; sourceTree = "<group>"; };
+		BE56274026E6A47591541B231D4609E5 /* CameraOption.swift */ = {isa = PBXFileReference; includeInIndex = 1; lastKnownFileType = sourcecode.swift; path = CameraOption.swift; sourceTree = "<group>"; };
 		BFC144A03ECB6FA4586B6644643EBB58 /* Pods-KanvasCameraExampleTests-umbrella.h */ = {isa = PBXFileReference; includeInIndex = 1; lastKnownFileType = sourcecode.c.h; path = "Pods-KanvasCameraExampleTests-umbrella.h"; sourceTree = "<group>"; };
-		C33A7B83556B5A6A4AE2A488F95B51FA /* GLError.swift */ = {isa = PBXFileReference; includeInIndex = 1; lastKnownFileType = sourcecode.swift; path = GLError.swift; sourceTree = "<group>"; };
-		C4B788658774A643C20F4A91717FA735 /* FilterSettingsView.swift */ = {isa = PBXFileReference; includeInIndex = 1; lastKnownFileType = sourcecode.swift; path = FilterSettingsView.swift; sourceTree = "<group>"; };
-		C5A71A7E73C03D06F630E23A0D631F12 /* CameraFilterCollectionController.swift */ = {isa = PBXFileReference; includeInIndex = 1; lastKnownFileType = sourcecode.swift; path = CameraFilterCollectionController.swift; sourceTree = "<group>"; };
-		C73BCAF1673FC94AFDBB420A4DD9AB62 /* KanvasEditorMenuCollectionCell.swift */ = {isa = PBXFileReference; includeInIndex = 1; lastKnownFileType = sourcecode.swift; path = KanvasEditorMenuCollectionCell.swift; sourceTree = "<group>"; };
-		C83B57BE383A6D81A225F6CFA40DD502 /* MetalPixelBufferView.swift */ = {isa = PBXFileReference; includeInIndex = 1; lastKnownFileType = sourcecode.swift; path = MetalPixelBufferView.swift; sourceTree = "<group>"; };
-		C85B700F39C77BE85DF076623FA6DE81 /* MediaPickerButtonView.swift */ = {isa = PBXFileReference; includeInIndex = 1; lastKnownFileType = sourcecode.swift; path = MediaPickerButtonView.swift; sourceTree = "<group>"; };
+		C0E9F69CAA263682A5EEA241144C3998 /* TrashView.swift */ = {isa = PBXFileReference; includeInIndex = 1; lastKnownFileType = sourcecode.swift; path = TrashView.swift; sourceTree = "<group>"; };
+		C1A26E0C35515B8DF0468318568C4773 /* GLUtilities.swift */ = {isa = PBXFileReference; includeInIndex = 1; lastKnownFileType = sourcecode.swift; path = GLUtilities.swift; sourceTree = "<group>"; };
+		C1B66159D1E01A4BD579A38D89DB30BF /* ThumbnailCollectionController.swift */ = {isa = PBXFileReference; includeInIndex = 1; lastKnownFileType = sourcecode.swift; path = ThumbnailCollectionController.swift; sourceTree = "<group>"; };
+		C1C1DB5FB1DCBCC102F69DAD98C7E9DA /* ColorCollectionView.swift */ = {isa = PBXFileReference; includeInIndex = 1; lastKnownFileType = sourcecode.swift; path = ColorCollectionView.swift; sourceTree = "<group>"; };
+		C1C8CE1F68F73DAE1838D4F75543F5ED /* StyleMenuView.swift */ = {isa = PBXFileReference; includeInIndex = 1; lastKnownFileType = sourcecode.swift; path = StyleMenuView.swift; sourceTree = "<group>"; };
+		C325452A5115BF7F0D5A76BE1D9C8845 /* GifMakerController.swift */ = {isa = PBXFileReference; includeInIndex = 1; lastKnownFileType = sourcecode.swift; path = GifMakerController.swift; sourceTree = "<group>"; };
+		C534A941BEA140C5DF59E44FCC558786 /* UIImage+DominantColors.swift */ = {isa = PBXFileReference; includeInIndex = 1; lastKnownFileType = sourcecode.swift; path = "UIImage+DominantColors.swift"; sourceTree = "<group>"; };
+		C64CF5F5C8908915848A2D7C335FBBD8 /* StyleMenuCell.swift */ = {isa = PBXFileReference; includeInIndex = 1; lastKnownFileType = sourcecode.swift; path = StyleMenuCell.swift; sourceTree = "<group>"; };
+		C66BF78B70316023A3DF5B1A22B98A9C /* MetalContext.swift */ = {isa = PBXFileReference; includeInIndex = 1; lastKnownFileType = sourcecode.swift; path = MetalContext.swift; sourceTree = "<group>"; };
+		C73648B549A184DB7EEA061DE794A8A3 /* ChromaOpenGLFilter.swift */ = {isa = PBXFileReference; includeInIndex = 1; lastKnownFileType = sourcecode.swift; path = ChromaOpenGLFilter.swift; sourceTree = "<group>"; };
+		C7FFD26EA3439F1FDB8CBB82DBC302A5 /* CameraPreviewView.swift */ = {isa = PBXFileReference; includeInIndex = 1; lastKnownFileType = sourcecode.swift; path = CameraPreviewView.swift; sourceTree = "<group>"; };
+		C8BB0E0972BEE546E1CBEDCAE10AD05C /* UIGestureRecognizer+Active.swift */ = {isa = PBXFileReference; includeInIndex = 1; lastKnownFileType = sourcecode.swift; path = "UIGestureRecognizer+Active.swift"; sourceTree = "<group>"; };
+		C95271B6E06600675A8F4B3E752D49BC /* VideoOutputHandler.swift */ = {isa = PBXFileReference; includeInIndex = 1; lastKnownFileType = sourcecode.swift; path = VideoOutputHandler.swift; sourceTree = "<group>"; };
 		C95F037EBFCEA99332D3B0B3931637E6 /* Pods-KanvasCameraExample-resources.sh */ = {isa = PBXFileReference; includeInIndex = 1; lastKnownFileType = text.script.sh; path = "Pods-KanvasCameraExample-resources.sh"; sourceTree = "<group>"; };
+		C9AD7E4D56356DC00285B743527EE854 /* KanvasEditorMenuController.swift */ = {isa = PBXFileReference; includeInIndex = 1; lastKnownFileType = sourcecode.swift; path = KanvasEditorMenuController.swift; sourceTree = "<group>"; };
 		C9CD662427AAA2F5C0851CCF513711B6 /* FBSnapshotTestCase.debug.xcconfig */ = {isa = PBXFileReference; includeInIndex = 1; lastKnownFileType = text.xcconfig; path = FBSnapshotTestCase.debug.xcconfig; sourceTree = "<group>"; };
-		CA16A7046791A2C11CF9634068023D13 /* CameraZoomHandler.swift */ = {isa = PBXFileReference; includeInIndex = 1; lastKnownFileType = sourcecode.swift; path = CameraZoomHandler.swift; sourceTree = "<group>"; };
-		CA29FBD67E30268109EC4D4636021FEC /* ColorSelectorController.swift */ = {isa = PBXFileReference; includeInIndex = 1; lastKnownFileType = sourcecode.swift; path = ColorSelectorController.swift; sourceTree = "<group>"; };
-		CA35744AEEACA3E0A16F79A4338F0565 /* StickerMenuView.swift */ = {isa = PBXFileReference; includeInIndex = 1; lastKnownFileType = sourcecode.swift; path = StickerMenuView.swift; sourceTree = "<group>"; };
-		CB60A019CFF9318C37F5C4D07F6CF6F8 /* StickerCollectionCell.swift */ = {isa = PBXFileReference; includeInIndex = 1; lastKnownFileType = sourcecode.swift; path = StickerCollectionCell.swift; sourceTree = "<group>"; };
-		CBD7DD212F846FF96C1B418871BABD48 /* GifMakerHandler.swift */ = {isa = PBXFileReference; includeInIndex = 1; lastKnownFileType = sourcecode.swift; path = GifMakerHandler.swift; sourceTree = "<group>"; };
-		CBF71D347EBD8E4817567AB77574FF78 /* ExtendedStackView.swift */ = {isa = PBXFileReference; includeInIndex = 1; lastKnownFileType = sourcecode.swift; path = ExtendedStackView.swift; sourceTree = "<group>"; };
-		CE3785698F9C96D36810FADDD351E2EC /* Array+Rotate.swift */ = {isa = PBXFileReference; includeInIndex = 1; lastKnownFileType = sourcecode.swift; path = "Array+Rotate.swift"; sourceTree = "<group>"; };
-		CEA76C81DB2180490F87539055B230CC /* MetalFilter.swift */ = {isa = PBXFileReference; includeInIndex = 1; lastKnownFileType = sourcecode.swift; path = MetalFilter.swift; sourceTree = "<group>"; };
-		CF7F15F66A670F8F00C30BA8AB4D28E3 /* ColorPickerController.swift */ = {isa = PBXFileReference; includeInIndex = 1; lastKnownFileType = sourcecode.swift; path = ColorPickerController.swift; sourceTree = "<group>"; };
-		CFD5380C548E8E4153205A0CC7376ED3 /* OptionsStackView.swift */ = {isa = PBXFileReference; includeInIndex = 1; lastKnownFileType = sourcecode.swift; path = OptionsStackView.swift; sourceTree = "<group>"; };
-		D04BBC724214548133331A8B9C877815 /* GLUtilities.swift */ = {isa = PBXFileReference; includeInIndex = 1; lastKnownFileType = sourcecode.swift; path = GLUtilities.swift; sourceTree = "<group>"; };
-		D1222CB85075ED6A4094D764D7266A62 /* String+UTF16Substring.swift */ = {isa = PBXFileReference; includeInIndex = 1; lastKnownFileType = sourcecode.swift; path = "String+UTF16Substring.swift"; sourceTree = "<group>"; };
-		D168FFFF40E661366D849CD3EAD1AE63 /* MultiEditorExportHandler.swift */ = {isa = PBXFileReference; includeInIndex = 1; lastKnownFileType = sourcecode.swift; path = MultiEditorExportHandler.swift; sourceTree = "<group>"; };
-		D2438C0296E44969688D5B4818DB7697 /* LICENSE */ = {isa = PBXFileReference; includeInIndex = 1; path = LICENSE; sourceTree = "<group>"; };
+		CB32273350CE25E515FBACEFBD8333EA /* UIImage+PixelBuffer.swift */ = {isa = PBXFileReference; includeInIndex = 1; lastKnownFileType = sourcecode.swift; path = "UIImage+PixelBuffer.swift"; sourceTree = "<group>"; };
+		CCD9EEFE84E614F5F8039FFF00839211 /* MediaDrawerController.swift */ = {isa = PBXFileReference; includeInIndex = 1; lastKnownFileType = sourcecode.swift; path = MediaDrawerController.swift; sourceTree = "<group>"; };
+		CD83CA924937093E5399D890EB697E66 /* Array+Rotate.swift */ = {isa = PBXFileReference; includeInIndex = 1; lastKnownFileType = sourcecode.swift; path = "Array+Rotate.swift"; sourceTree = "<group>"; };
+		CE198F47B7EB0AA9709AD3BBE65E24D1 /* FilterItem.swift */ = {isa = PBXFileReference; includeInIndex = 1; lastKnownFileType = sourcecode.swift; path = FilterItem.swift; sourceTree = "<group>"; };
+		CF3E1ADF64C910E32E5FBA8560BA652D /* KanvasCamera.modulemap */ = {isa = PBXFileReference; includeInIndex = 1; lastKnownFileType = sourcecode.module; path = KanvasCamera.modulemap; sourceTree = "<group>"; };
+		CFBCCFC7C33DDFF893BFF9BFEAF36970 /* AlphaBlendOpenGLFilter.swift */ = {isa = PBXFileReference; includeInIndex = 1; lastKnownFileType = sourcecode.swift; path = AlphaBlendOpenGLFilter.swift; sourceTree = "<group>"; };
+		D067B1BF5A49C0C3A484D7449DA33756 /* Marker.swift */ = {isa = PBXFileReference; includeInIndex = 1; lastKnownFileType = sourcecode.swift; path = Marker.swift; sourceTree = "<group>"; };
+		D1E35DFB4E01E683ED5D6CE04282F562 /* EditionMenuCollectionView.swift */ = {isa = PBXFileReference; includeInIndex = 1; lastKnownFileType = sourcecode.swift; path = EditionMenuCollectionView.swift; sourceTree = "<group>"; };
 		D3067EAFD5B0A06885968D137840DB70 /* FBSnapshotTestCasePlatform.h */ = {isa = PBXFileReference; includeInIndex = 1; lastKnownFileType = sourcecode.c.h; name = FBSnapshotTestCasePlatform.h; path = FBSnapshotTestCase/FBSnapshotTestCasePlatform.h; sourceTree = "<group>"; };
-		D3A86C4CC75869EEF5F1F930806F7951 /* DrawingView.swift */ = {isa = PBXFileReference; includeInIndex = 1; lastKnownFileType = sourcecode.swift; path = DrawingView.swift; sourceTree = "<group>"; };
-		D4413700EB4B03CCAD1F54658580F90F /* EditorTextController.swift */ = {isa = PBXFileReference; includeInIndex = 1; lastKnownFileType = sourcecode.swift; path = EditorTextController.swift; sourceTree = "<group>"; };
-		D51A66A2F4E1FD4CBC72B8AFD73F1EC9 /* ColorThief.swift */ = {isa = PBXFileReference; includeInIndex = 1; lastKnownFileType = sourcecode.swift; path = ColorThief.swift; sourceTree = "<group>"; };
-		D69D303E0CFC2E1F7D95A370499DE45A /* KanvasCameraTimes.swift */ = {isa = PBXFileReference; includeInIndex = 1; lastKnownFileType = sourcecode.swift; path = KanvasCameraTimes.swift; sourceTree = "<group>"; };
-		D76384A8B1B37B954C52A9874E1E9FD5 /* PlaybackOption.swift */ = {isa = PBXFileReference; includeInIndex = 1; lastKnownFileType = sourcecode.swift; path = PlaybackOption.swift; sourceTree = "<group>"; };
-		D84176480057652FA48C40F9A4A14765 /* ThumbnailCollectionViewLayout.swift */ = {isa = PBXFileReference; includeInIndex = 1; lastKnownFileType = sourcecode.swift; path = ThumbnailCollectionViewLayout.swift; sourceTree = "<group>"; };
+		D3C414B87AA454928319EB111529A4E4 /* StrokeSelectorView.swift */ = {isa = PBXFileReference; includeInIndex = 1; lastKnownFileType = sourcecode.swift; path = StrokeSelectorView.swift; sourceTree = "<group>"; };
+		D4041EE8C800A0D329EAED9759D4F244 /* PhotoOutputHandler.swift */ = {isa = PBXFileReference; includeInIndex = 1; lastKnownFileType = sourcecode.swift; path = PhotoOutputHandler.swift; sourceTree = "<group>"; };
+		D787DFF6E4616385F65138ED8F2517C9 /* CameraRecorder.swift */ = {isa = PBXFileReference; includeInIndex = 1; lastKnownFileType = sourcecode.swift; path = CameraRecorder.swift; sourceTree = "<group>"; };
+		D790B54AE9CAB68EA4FA4C9C7BBC52BA /* GrayscaleOpenGLFilter.swift */ = {isa = PBXFileReference; includeInIndex = 1; lastKnownFileType = sourcecode.swift; path = GrayscaleOpenGLFilter.swift; sourceTree = "<group>"; };
 		D87EEC820A33BD505C1A7E4E4A9EC6D9 /* Pods-KanvasCameraExampleTests-acknowledgements.markdown */ = {isa = PBXFileReference; includeInIndex = 1; lastKnownFileType = text; path = "Pods-KanvasCameraExampleTests-acknowledgements.markdown"; sourceTree = "<group>"; };
-		D977B16BDEDEC65CB965DB6BC8DBD2C4 /* VideoCompositor.swift */ = {isa = PBXFileReference; includeInIndex = 1; lastKnownFileType = sourcecode.swift; path = VideoCompositor.swift; sourceTree = "<group>"; };
-		DBF9F43404E0DF90C36BF61900C93D63 /* OpenGLShaders */ = {isa = PBXFileReference; includeInIndex = 1; name = OpenGLShaders; path = Resources/OpenGLShaders; sourceTree = "<group>"; };
-		DC28024EDCB2FD1B17AFCD34F2F4AB1A /* SliderView.swift */ = {isa = PBXFileReference; includeInIndex = 1; lastKnownFileType = sourcecode.swift; path = SliderView.swift; sourceTree = "<group>"; };
-		DCD1661CB012F8A638885559058A7379 /* CameraRecorder.swift */ = {isa = PBXFileReference; includeInIndex = 1; lastKnownFileType = sourcecode.swift; path = CameraRecorder.swift; sourceTree = "<group>"; };
-		DD9CC578A163D1D09D6256EA7FE1AE7F /* StickerCollectionController.swift */ = {isa = PBXFileReference; includeInIndex = 1; lastKnownFileType = sourcecode.swift; path = StickerCollectionController.swift; sourceTree = "<group>"; };
+		D991D5B239F5A18772948A7F9AC4D596 /* UIFont+Utils.swift */ = {isa = PBXFileReference; includeInIndex = 1; lastKnownFileType = sourcecode.swift; path = "UIFont+Utils.swift"; sourceTree = "<group>"; };
+		D99DE673CE9B1DA662EF75B2295FAF6F /* EditionMenuCollectionController.swift */ = {isa = PBXFileReference; includeInIndex = 1; lastKnownFileType = sourcecode.swift; path = EditionMenuCollectionController.swift; sourceTree = "<group>"; };
+		D9B5FD7F9338ABF97A164DAA98ED7BB2 /* FilterType.swift */ = {isa = PBXFileReference; includeInIndex = 1; lastKnownFileType = sourcecode.swift; path = FilterType.swift; sourceTree = "<group>"; };
+		DA4DC1B770677332FD086F6E626613C6 /* ResourceBundle-KanvasCamera-KanvasCamera-Info.plist */ = {isa = PBXFileReference; includeInIndex = 1; lastKnownFileType = text.plist.xml; path = "ResourceBundle-KanvasCamera-KanvasCamera-Info.plist"; sourceTree = "<group>"; };
+		DAA859FA9CE6879970B212407788B416 /* MetalShaders */ = {isa = PBXFileReference; includeInIndex = 1; name = MetalShaders; path = Resources/MetalShaders; sourceTree = "<group>"; };
+		DB9A76F67003FB1F65D3117ED390D8CC /* EMInterferenceOpenGLFilter.swift */ = {isa = PBXFileReference; includeInIndex = 1; lastKnownFileType = sourcecode.swift; path = EMInterferenceOpenGLFilter.swift; sourceTree = "<group>"; };
+		DC08DF25C9CF8D946C00465943528B33 /* UIImage+FlipLeftMirrored.swift */ = {isa = PBXFileReference; includeInIndex = 1; lastKnownFileType = sourcecode.swift; path = "UIImage+FlipLeftMirrored.swift"; sourceTree = "<group>"; };
+		DC7E5CA52F1DAB0CF5C80C6B93504760 /* DiscreteSlider.swift */ = {isa = PBXFileReference; includeInIndex = 1; lastKnownFileType = sourcecode.swift; path = DiscreteSlider.swift; sourceTree = "<group>"; };
+		DCF5DDF8B2D3B649AA81E7B5F6EA83A9 /* MediaClipsEditorViewController.swift */ = {isa = PBXFileReference; includeInIndex = 1; lastKnownFileType = sourcecode.swift; path = MediaClipsEditorViewController.swift; sourceTree = "<group>"; };
+		DD38CADA3841EA2C2303616CC3654474 /* ThumbnailCollectionView.swift */ = {isa = PBXFileReference; includeInIndex = 1; lastKnownFileType = sourcecode.swift; path = ThumbnailCollectionView.swift; sourceTree = "<group>"; };
 		DE35F81C954881204729C569018D98C0 /* FBSnapshotTestController.m */ = {isa = PBXFileReference; includeInIndex = 1; lastKnownFileType = sourcecode.c.objc; name = FBSnapshotTestController.m; path = FBSnapshotTestCase/FBSnapshotTestController.m; sourceTree = "<group>"; };
-		DE82A6DBC5101C4E34248C9A29C4274F /* GroupOpenGLFilter.swift */ = {isa = PBXFileReference; includeInIndex = 1; lastKnownFileType = sourcecode.swift; path = GroupOpenGLFilter.swift; sourceTree = "<group>"; };
-		DFAF1B3C92533A5E22AE9E6C5DBCF392 /* UIImage+Camera.swift */ = {isa = PBXFileReference; includeInIndex = 1; lastKnownFileType = sourcecode.swift; path = "UIImage+Camera.swift"; sourceTree = "<group>"; };
+		DE39E00A0917B8863ED8032E4B4359AD /* MovableView.swift */ = {isa = PBXFileReference; includeInIndex = 1; lastKnownFileType = sourcecode.swift; path = MovableView.swift; sourceTree = "<group>"; };
+		DE4EE35F585367ED07C543C8E9C1EA23 /* GifMakerSettings.swift */ = {isa = PBXFileReference; includeInIndex = 1; lastKnownFileType = sourcecode.swift; path = GifMakerSettings.swift; sourceTree = "<group>"; };
+		DECFC0687AB78C04778492D5AA41FE2F /* DimensionsHelper.swift */ = {isa = PBXFileReference; includeInIndex = 1; lastKnownFileType = sourcecode.swift; path = DimensionsHelper.swift; sourceTree = "<group>"; };
+		DFD0F61D63717865342810C11EE62C12 /* MediaClipsEditorView.swift */ = {isa = PBXFileReference; includeInIndex = 1; lastKnownFileType = sourcecode.swift; path = MediaClipsEditorView.swift; sourceTree = "<group>"; };
 		E06AD1231F5D7B2ABC1B94E5112A5BE2 /* Pods-KanvasCameraExample-acknowledgements.plist */ = {isa = PBXFileReference; includeInIndex = 1; lastKnownFileType = text.plist.xml; path = "Pods-KanvasCameraExample-acknowledgements.plist"; sourceTree = "<group>"; };
 		E0956940883830C651240E754E3ECC52 /* UIImage+Diff.m */ = {isa = PBXFileReference; includeInIndex = 1; lastKnownFileType = sourcecode.c.objc; name = "UIImage+Diff.m"; path = "FBSnapshotTestCase/Categories/UIImage+Diff.m"; sourceTree = "<group>"; };
-		E2511A014323FAA5DC7340DC2379D3F5 /* Pencil.swift */ = {isa = PBXFileReference; includeInIndex = 1; lastKnownFileType = sourcecode.swift; path = Pencil.swift; sourceTree = "<group>"; };
-		E2513DD82A10F1478B11DA9A8F64F0AC /* EditionMenuCollectionController.swift */ = {isa = PBXFileReference; includeInIndex = 1; lastKnownFileType = sourcecode.swift; path = EditionMenuCollectionController.swift; sourceTree = "<group>"; };
 		E354F8FD537351F26F7949B4EBFA5101 /* UIImage+Diff.h */ = {isa = PBXFileReference; includeInIndex = 1; lastKnownFileType = sourcecode.c.h; name = "UIImage+Diff.h"; path = "FBSnapshotTestCase/Categories/UIImage+Diff.h"; sourceTree = "<group>"; };
-		E4FC066F7378B3B2601CD7B731FDB8E1 /* DrawingCanvas.swift */ = {isa = PBXFileReference; includeInIndex = 1; lastKnownFileType = sourcecode.swift; path = DrawingCanvas.swift; sourceTree = "<group>"; };
-		E65880C7B09CE2B014594952B8895E23 /* StickerLoader.swift */ = {isa = PBXFileReference; includeInIndex = 1; lastKnownFileType = sourcecode.swift; path = StickerLoader.swift; sourceTree = "<group>"; };
-		E68E1A7D0C27EF70AB6456132E5190FF /* FilterCollectionInnerCell.swift */ = {isa = PBXFileReference; includeInIndex = 1; lastKnownFileType = sourcecode.swift; path = FilterCollectionInnerCell.swift; sourceTree = "<group>"; };
-		E79ED288119501E0E7711B8CC445ACF4 /* ShootButtonView.swift */ = {isa = PBXFileReference; includeInIndex = 1; lastKnownFileType = sourcecode.swift; path = ShootButtonView.swift; sourceTree = "<group>"; };
+		E369046AC9108C15E6EE1F9DE68A5D2C /* CameraInputController.swift */ = {isa = PBXFileReference; includeInIndex = 1; lastKnownFileType = sourcecode.swift; path = CameraInputController.swift; sourceTree = "<group>"; };
+		E45253C87E4084D78D708658DD9556A0 /* CVPixelBuffer+copy.swift */ = {isa = PBXFileReference; includeInIndex = 1; lastKnownFileType = sourcecode.swift; path = "CVPixelBuffer+copy.swift"; sourceTree = "<group>"; };
+		E46551F6A969BBE137000D58316EB258 /* OptionSelectorItem.swift */ = {isa = PBXFileReference; includeInIndex = 1; lastKnownFileType = sourcecode.swift; path = OptionSelectorItem.swift; sourceTree = "<group>"; };
+		E4ABBC1E7D2F3552FF8C2754BDF4F0D7 /* KanvasEditorDesign.swift */ = {isa = PBXFileReference; includeInIndex = 1; lastKnownFileType = sourcecode.swift; path = KanvasEditorDesign.swift; sourceTree = "<group>"; };
+		E505F421F409FF2F686ADA7E4B8D006D /* IgnoreBackgroundTouchesStackView.swift */ = {isa = PBXFileReference; includeInIndex = 1; lastKnownFileType = sourcecode.swift; path = IgnoreBackgroundTouchesStackView.swift; sourceTree = "<group>"; };
+		E857A706478E478625D6D3DD017EB434 /* RGBOpenGLFilter.swift */ = {isa = PBXFileReference; includeInIndex = 1; lastKnownFileType = sourcecode.swift; path = RGBOpenGLFilter.swift; sourceTree = "<group>"; };
+		E91F5FAD560DA4FAA04D8468F4DDE4D0 /* UIImage+Camera.swift */ = {isa = PBXFileReference; includeInIndex = 1; lastKnownFileType = sourcecode.swift; path = "UIImage+Camera.swift"; sourceTree = "<group>"; };
+		E9F95B69C74BDAE671C01704B59F9534 /* DrawingController.swift */ = {isa = PBXFileReference; includeInIndex = 1; lastKnownFileType = sourcecode.swift; path = DrawingController.swift; sourceTree = "<group>"; };
 		EA718A72E676291836EBB46B85242155 /* UIImage+Snapshot.h */ = {isa = PBXFileReference; includeInIndex = 1; lastKnownFileType = sourcecode.c.h; name = "UIImage+Snapshot.h"; path = "FBSnapshotTestCase/Categories/UIImage+Snapshot.h"; sourceTree = "<group>"; };
-		EB04EDE8520C9E33854F61C1964B8D70 /* MediaPickerViewController.swift */ = {isa = PBXFileReference; includeInIndex = 1; lastKnownFileType = sourcecode.swift; path = MediaPickerViewController.swift; sourceTree = "<group>"; };
-		EB26B0CB229B783C10FC7106834BCAF0 /* AVAsset+Utils.swift */ = {isa = PBXFileReference; includeInIndex = 1; lastKnownFileType = sourcecode.swift; path = "AVAsset+Utils.swift"; sourceTree = "<group>"; };
-		EC03E276B8FD25B05604012563799DF3 /* ThumbnailCollectionView.swift */ = {isa = PBXFileReference; includeInIndex = 1; lastKnownFileType = sourcecode.swift; path = ThumbnailCollectionView.swift; sourceTree = "<group>"; };
-		EC8F942A62911DC6BE8587C948CF711D /* EditionMenuCollectionCell.swift */ = {isa = PBXFileReference; includeInIndex = 1; lastKnownFileType = sourcecode.swift; path = EditionMenuCollectionCell.swift; sourceTree = "<group>"; };
-		EDAA567417BDCFEEE6F34EAF0BA31EA2 /* StickerMenuController.swift */ = {isa = PBXFileReference; includeInIndex = 1; lastKnownFileType = sourcecode.swift; path = StickerMenuController.swift; sourceTree = "<group>"; };
-		EE4833BD5304BFD814AE251EBDF90A6E /* KanvasCameraFonts.swift */ = {isa = PBXFileReference; includeInIndex = 1; lastKnownFileType = sourcecode.swift; path = KanvasCameraFonts.swift; sourceTree = "<group>"; };
-		EE7902A3AE25DD52200281994D381FB0 /* OptionsController.swift */ = {isa = PBXFileReference; includeInIndex = 1; lastKnownFileType = sourcecode.swift; path = OptionsController.swift; sourceTree = "<group>"; };
-		EEC68282C1D7F35F68EFEB7592C92FD4 /* KanvasEditorMenuController.swift */ = {isa = PBXFileReference; includeInIndex = 1; lastKnownFileType = sourcecode.swift; path = KanvasEditorMenuController.swift; sourceTree = "<group>"; };
+		EAD60E9E763F49C47027469EC9EFD863 /* MangaOpenGLFilter.swift */ = {isa = PBXFileReference; includeInIndex = 1; lastKnownFileType = sourcecode.swift; path = MangaOpenGLFilter.swift; sourceTree = "<group>"; };
+		EAEF2462E42411BDB9991002BC302B5C /* ColorPickerController.swift */ = {isa = PBXFileReference; includeInIndex = 1; lastKnownFileType = sourcecode.swift; path = ColorPickerController.swift; sourceTree = "<group>"; };
+		EB6B95F2A5455179DC1801802E6ED0B7 /* CameraRecordingProtocol.swift */ = {isa = PBXFileReference; includeInIndex = 1; lastKnownFileType = sourcecode.swift; path = CameraRecordingProtocol.swift; sourceTree = "<group>"; };
+		EBC9DA348D06DCCF82BCA16841D4256D /* ColorCollectionCell.swift */ = {isa = PBXFileReference; includeInIndex = 1; lastKnownFileType = sourcecode.swift; path = ColorCollectionCell.swift; sourceTree = "<group>"; };
+		EDBF20B1A172925F4DF5690B7B6ECF28 /* DrawerTabBarView.swift */ = {isa = PBXFileReference; includeInIndex = 1; lastKnownFileType = sourcecode.swift; path = DrawerTabBarView.swift; sourceTree = "<group>"; };
+		EDC0D531F824681F04B55DF8CAC35755 /* EditorView.swift */ = {isa = PBXFileReference; includeInIndex = 1; lastKnownFileType = sourcecode.swift; path = EditorView.swift; sourceTree = "<group>"; };
 		EF53D290F564A9B10CEF56C9DC2010F2 /* UIImage+Compare.m */ = {isa = PBXFileReference; includeInIndex = 1; lastKnownFileType = sourcecode.c.objc; name = "UIImage+Compare.m"; path = "FBSnapshotTestCase/Categories/UIImage+Compare.m"; sourceTree = "<group>"; };
-		F15C157CBA3D5CC68BF29852D938EFE7 /* DiscreteSlider.swift */ = {isa = PBXFileReference; includeInIndex = 1; lastKnownFileType = sourcecode.swift; path = DiscreteSlider.swift; sourceTree = "<group>"; };
-		F23F8E5E3E25A56999AC2201A807F74B /* UIViewController+Load.swift */ = {isa = PBXFileReference; includeInIndex = 1; lastKnownFileType = sourcecode.swift; path = "UIViewController+Load.swift"; sourceTree = "<group>"; };
-		F51BDC3EE3677514D4DC3EF2FA1DDBE3 /* StickerCollectionView.swift */ = {isa = PBXFileReference; includeInIndex = 1; lastKnownFileType = sourcecode.swift; path = StickerCollectionView.swift; sourceTree = "<group>"; };
-		F60651B0AD2D56BC6B52E16588F44A53 /* ImagePreviewController.swift */ = {isa = PBXFileReference; includeInIndex = 1; lastKnownFileType = sourcecode.swift; path = ImagePreviewController.swift; sourceTree = "<group>"; };
-		F7FF01FFE5EF26B86761813406A1987B /* FilterCollectionView.swift */ = {isa = PBXFileReference; includeInIndex = 1; lastKnownFileType = sourcecode.swift; path = FilterCollectionView.swift; sourceTree = "<group>"; };
-		F8E7D043FC545C9B797BB3757326D94F /* TextureSelectorController.swift */ = {isa = PBXFileReference; includeInIndex = 1; lastKnownFileType = sourcecode.swift; path = TextureSelectorController.swift; sourceTree = "<group>"; };
-		F8F3D35384A2E9B5953BC983EA3F8D19 /* KanvasCameraStrings.swift */ = {isa = PBXFileReference; includeInIndex = 1; lastKnownFileType = sourcecode.swift; path = KanvasCameraStrings.swift; sourceTree = "<group>"; };
-		FA1AE7CB5878ACBAB57B92ED066B5380 /* Queue.swift */ = {isa = PBXFileReference; includeInIndex = 1; lastKnownFileType = sourcecode.swift; path = Queue.swift; sourceTree = "<group>"; };
-		FBCFF183794718DBBABBB319F55E31B0 /* Sticker.swift */ = {isa = PBXFileReference; includeInIndex = 1; lastKnownFileType = sourcecode.swift; path = Sticker.swift; sourceTree = "<group>"; };
-		FCB89B04D2C42201B9DB125EC4FFAC18 /* ColorPickerView.swift */ = {isa = PBXFileReference; includeInIndex = 1; lastKnownFileType = sourcecode.swift; path = ColorPickerView.swift; sourceTree = "<group>"; };
-		FD5655FAD169B750FFD973FF53512DDD /* CameraFilterCollectionCell.swift */ = {isa = PBXFileReference; includeInIndex = 1; lastKnownFileType = sourcecode.swift; path = CameraFilterCollectionCell.swift; sourceTree = "<group>"; };
-		FD5E462CB6D7F50606671EB6A6F239C2 /* EditorFilterCollectionCell.swift */ = {isa = PBXFileReference; includeInIndex = 1; lastKnownFileType = sourcecode.swift; path = EditorFilterCollectionCell.swift; sourceTree = "<group>"; };
-		FD7C55AA21F489F9D379C32C0A553D3A /* DrawerTabBarOption.swift */ = {isa = PBXFileReference; includeInIndex = 1; lastKnownFileType = sourcecode.swift; path = DrawerTabBarOption.swift; sourceTree = "<group>"; };
-		FD937F94D06FAA48C2BE5FEC95C39850 /* KanvasCamera.release.xcconfig */ = {isa = PBXFileReference; includeInIndex = 1; lastKnownFileType = text.xcconfig; path = KanvasCamera.release.xcconfig; sourceTree = "<group>"; };
-		FFB9EBAF48686F50CEC1292719BB7C7D /* CameraInputController.swift */ = {isa = PBXFileReference; includeInIndex = 1; lastKnownFileType = sourcecode.swift; path = CameraInputController.swift; sourceTree = "<group>"; };
-=======
-		5DBD11584298C3984B37CC135D7A5D9F /* CameraFilterCollectionController.swift */ = {isa = PBXFileReference; includeInIndex = 1; lastKnownFileType = sourcecode.swift; path = CameraFilterCollectionController.swift; sourceTree = "<group>"; };
-		5F4A0626CC39A283305F81C3B1EE521B /* ClosedRange+Clamp.swift */ = {isa = PBXFileReference; includeInIndex = 1; lastKnownFileType = sourcecode.swift; path = "ClosedRange+Clamp.swift"; sourceTree = "<group>"; };
-		5FD41BAB7924B63054E2B09EB5FB19E6 /* EMInterferenceOpenGLFilter.swift */ = {isa = PBXFileReference; includeInIndex = 1; lastKnownFileType = sourcecode.swift; path = EMInterferenceOpenGLFilter.swift; sourceTree = "<group>"; };
-		5FEAE8F628EA8A779D32F0542530CF00 /* StickerType.swift */ = {isa = PBXFileReference; includeInIndex = 1; lastKnownFileType = sourcecode.swift; path = StickerType.swift; sourceTree = "<group>"; };
-		609EFE10FDAD9AE2684AEE048C4CC019 /* TrashView.swift */ = {isa = PBXFileReference; includeInIndex = 1; lastKnownFileType = sourcecode.swift; path = TrashView.swift; sourceTree = "<group>"; };
-		617B1903D7D486652EA89D94F50E3804 /* UIColor+Hex.swift */ = {isa = PBXFileReference; includeInIndex = 1; lastKnownFileType = sourcecode.swift; path = "UIColor+Hex.swift"; sourceTree = "<group>"; };
-		61DCF50E8964D0776A54F705928B2490 /* ThumbnailCollectionViewLayout.swift */ = {isa = PBXFileReference; includeInIndex = 1; lastKnownFileType = sourcecode.swift; path = ThumbnailCollectionViewLayout.swift; sourceTree = "<group>"; };
-		629EAD1AA12FEA224703603F84A96364 /* OptionSelectorController.swift */ = {isa = PBXFileReference; includeInIndex = 1; lastKnownFileType = sourcecode.swift; path = OptionSelectorController.swift; sourceTree = "<group>"; };
-		64D24F49150BA6D9380D809287AF8CC7 /* LivePhotoLoader.swift */ = {isa = PBXFileReference; includeInIndex = 1; lastKnownFileType = sourcecode.swift; path = LivePhotoLoader.swift; sourceTree = "<group>"; };
-		655D8F720C57FB195F64D58F7437BE01 /* PlaybackOption.swift */ = {isa = PBXFileReference; includeInIndex = 1; lastKnownFileType = sourcecode.swift; path = PlaybackOption.swift; sourceTree = "<group>"; };
-		665ED6B2C604B37C5A63D79202565D6F /* StickerLoader.swift */ = {isa = PBXFileReference; includeInIndex = 1; lastKnownFileType = sourcecode.swift; path = StickerLoader.swift; sourceTree = "<group>"; };
-		668D3BE59BDAA5C3F5875D7368C2A899 /* Assets.xcassets */ = {isa = PBXFileReference; includeInIndex = 1; lastKnownFileType = folder.assetcatalog; name = Assets.xcassets; path = Resources/Assets.xcassets; sourceTree = "<group>"; };
-		685C31466224A71249FAA1FC44C64DB6 /* ModeButtonView.swift */ = {isa = PBXFileReference; includeInIndex = 1; lastKnownFileType = sourcecode.swift; path = ModeButtonView.swift; sourceTree = "<group>"; };
-		68EAB13BF49ABD729819138F067CC039 /* UIColor+Utils.swift */ = {isa = PBXFileReference; includeInIndex = 1; lastKnownFileType = sourcecode.swift; path = "UIColor+Utils.swift"; sourceTree = "<group>"; };
-		6AD584F9AF16F1FFECCE4BE23C3A033F /* RGBA.swift */ = {isa = PBXFileReference; includeInIndex = 1; lastKnownFileType = sourcecode.swift; path = RGBA.swift; sourceTree = "<group>"; };
-		6C366E791CD5C37CA84B076D56B8566D /* KanvasCamera-umbrella.h */ = {isa = PBXFileReference; includeInIndex = 1; lastKnownFileType = sourcecode.c.h; path = "KanvasCamera-umbrella.h"; sourceTree = "<group>"; };
-		6CCAA9B2AFA7D780B7962E9BA548AB6C /* CALayer+Shadows.swift */ = {isa = PBXFileReference; includeInIndex = 1; lastKnownFileType = sourcecode.swift; path = "CALayer+Shadows.swift"; sourceTree = "<group>"; };
-		6D5FEF6C6E8927091E0D74002A39A594 /* KanvasCameraAnalyticsProvider.swift */ = {isa = PBXFileReference; includeInIndex = 1; lastKnownFileType = sourcecode.swift; path = KanvasCameraAnalyticsProvider.swift; sourceTree = "<group>"; };
-		6DEDA30D4A4A5B5F6DD48826D1862163 /* StyleMenuRoundedLabel.swift */ = {isa = PBXFileReference; includeInIndex = 1; lastKnownFileType = sourcecode.swift; path = StyleMenuRoundedLabel.swift; sourceTree = "<group>"; };
-		6E2B832590E8177B19ACC70DA0A319DF /* CGPoint+Operators.swift */ = {isa = PBXFileReference; includeInIndex = 1; lastKnownFileType = sourcecode.swift; path = "CGPoint+Operators.swift"; sourceTree = "<group>"; };
-		6E7D73D00A2942838ABD84BB6051ACAD /* CVPixelBuffer+sampleBuffer.swift */ = {isa = PBXFileReference; includeInIndex = 1; lastKnownFileType = sourcecode.swift; path = "CVPixelBuffer+sampleBuffer.swift"; sourceTree = "<group>"; };
-		6ED79AEEC1733D8DDEDC7ED6AF1A0DEA /* ModeSelectorAndShootView.swift */ = {isa = PBXFileReference; includeInIndex = 1; lastKnownFileType = sourcecode.swift; path = ModeSelectorAndShootView.swift; sourceTree = "<group>"; };
-		6F05AC7745FD560508BD356B2CAC2733 /* RGBOpenGLFilter.swift */ = {isa = PBXFileReference; includeInIndex = 1; lastKnownFileType = sourcecode.swift; path = RGBOpenGLFilter.swift; sourceTree = "<group>"; };
-		6FF6090910D03B01AA3708D9539CBBA0 /* MirrorFourOpenGLFilter.swift */ = {isa = PBXFileReference; includeInIndex = 1; lastKnownFileType = sourcecode.swift; path = MirrorFourOpenGLFilter.swift; sourceTree = "<group>"; };
-		728BCFA52F26B719EBB1401D64D4DD3D /* KanvasCameraTimes.swift */ = {isa = PBXFileReference; includeInIndex = 1; lastKnownFileType = sourcecode.swift; path = KanvasCameraTimes.swift; sourceTree = "<group>"; };
-		72BC6172444BC8896A7DD17D385D81BE /* Pods-KanvasCameraExampleTests.release.xcconfig */ = {isa = PBXFileReference; includeInIndex = 1; lastKnownFileType = text.xcconfig; path = "Pods-KanvasCameraExampleTests.release.xcconfig"; sourceTree = "<group>"; };
-		7336FFCDBDC3FD61B2B25EBAE456DD47 /* MovableView.swift */ = {isa = PBXFileReference; includeInIndex = 1; lastKnownFileType = sourcecode.swift; path = MovableView.swift; sourceTree = "<group>"; };
-		748BA343F55637F43626E9E481F89B67 /* FBSnapshotTestCase-prefix.pch */ = {isa = PBXFileReference; includeInIndex = 1; lastKnownFileType = sourcecode.c.h; path = "FBSnapshotTestCase-prefix.pch"; sourceTree = "<group>"; };
-		7556B36A1C93BC2016BDC443D1F8CFE9 /* Sharpie.swift */ = {isa = PBXFileReference; includeInIndex = 1; lastKnownFileType = sourcecode.swift; path = Sharpie.swift; sourceTree = "<group>"; };
-		7561185058C8FBB4652F483F3025CE70 /* OptionsStackView.swift */ = {isa = PBXFileReference; includeInIndex = 1; lastKnownFileType = sourcecode.swift; path = OptionsStackView.swift; sourceTree = "<group>"; };
-		761DBCF06B18D89396E51AC07E6F2530 /* GrayscaleOpenGLFilter.swift */ = {isa = PBXFileReference; includeInIndex = 1; lastKnownFileType = sourcecode.swift; path = GrayscaleOpenGLFilter.swift; sourceTree = "<group>"; };
-		7637A8AB484DE9D693F5A84F78B9C930 /* GLUtilities.swift */ = {isa = PBXFileReference; includeInIndex = 1; lastKnownFileType = sourcecode.swift; path = GLUtilities.swift; sourceTree = "<group>"; };
-		76AE966E712D09165689018C294D7147 /* Pods-KanvasCameraExampleTests-dummy.m */ = {isa = PBXFileReference; includeInIndex = 1; lastKnownFileType = sourcecode.c.objc; path = "Pods-KanvasCameraExampleTests-dummy.m"; sourceTree = "<group>"; };
-		78446EA2EE3558B1B96DFA6EB30034A5 /* FBSnapshotTestCase-dummy.m */ = {isa = PBXFileReference; includeInIndex = 1; lastKnownFileType = sourcecode.c.objc; path = "FBSnapshotTestCase-dummy.m"; sourceTree = "<group>"; };
-		7C60501EE922B309848CE132FA2C73FD /* UIViewController+Load.swift */ = {isa = PBXFileReference; includeInIndex = 1; lastKnownFileType = sourcecode.swift; path = "UIViewController+Load.swift"; sourceTree = "<group>"; };
-		7DB0042AEEB63C60FA3E470D8179ECB6 /* MetalContext.swift */ = {isa = PBXFileReference; includeInIndex = 1; lastKnownFileType = sourcecode.swift; path = MetalContext.swift; sourceTree = "<group>"; };
-		7E02BB39155AC0B49A60658AEC749DDD /* DrawerTabBarView.swift */ = {isa = PBXFileReference; includeInIndex = 1; lastKnownFileType = sourcecode.swift; path = DrawerTabBarView.swift; sourceTree = "<group>"; };
-		7E94EC0765152CCA373635A88E4919C9 /* MediaPickerViewController.swift */ = {isa = PBXFileReference; includeInIndex = 1; lastKnownFileType = sourcecode.swift; path = MediaPickerViewController.swift; sourceTree = "<group>"; };
-		7FC37E19657E960CDDC3417E4805410C /* GifMakerController.swift */ = {isa = PBXFileReference; includeInIndex = 1; lastKnownFileType = sourcecode.swift; path = GifMakerController.swift; sourceTree = "<group>"; };
-		804014534261D234CEC51D9AC67C0ED1 /* FilterCollectionView.swift */ = {isa = PBXFileReference; includeInIndex = 1; lastKnownFileType = sourcecode.swift; path = FilterCollectionView.swift; sourceTree = "<group>"; };
-		80873AABFCCF4767CFE404F678332C3D /* FilteredInputViewController.swift */ = {isa = PBXFileReference; includeInIndex = 1; lastKnownFileType = sourcecode.swift; path = FilteredInputViewController.swift; sourceTree = "<group>"; };
-		815D0262616417D2BC7802E62DD91659 /* VideoCompositor.swift */ = {isa = PBXFileReference; includeInIndex = 1; lastKnownFileType = sourcecode.swift; path = VideoCompositor.swift; sourceTree = "<group>"; };
-		82D2DF1ABBBD85F5E079D7D0EB5479BC /* SwiftSupport.swift */ = {isa = PBXFileReference; includeInIndex = 1; lastKnownFileType = sourcecode.swift; name = SwiftSupport.swift; path = FBSnapshotTestCase/SwiftSupport.swift; sourceTree = "<group>"; };
-		84C41F348DE1B8073265C8AC0EFBC95C /* MetalRenderEncoder.swift */ = {isa = PBXFileReference; includeInIndex = 1; lastKnownFileType = sourcecode.swift; path = MetalRenderEncoder.swift; sourceTree = "<group>"; };
-		87F968DFDAC351BDE68AB0020E3B5812 /* Pods-KanvasCameraExample.debug.xcconfig */ = {isa = PBXFileReference; includeInIndex = 1; lastKnownFileType = text.xcconfig; path = "Pods-KanvasCameraExample.debug.xcconfig"; sourceTree = "<group>"; };
-		888D1107ADA0E7FEBD72F2B681538E93 /* Pods-KanvasCameraExampleTests.debug.xcconfig */ = {isa = PBXFileReference; includeInIndex = 1; lastKnownFileType = text.xcconfig; path = "Pods-KanvasCameraExampleTests.debug.xcconfig"; sourceTree = "<group>"; };
-		88EE4F95531D217A595AA8D85A24FA39 /* FBSnapshotTestController.h */ = {isa = PBXFileReference; includeInIndex = 1; lastKnownFileType = sourcecode.c.h; name = FBSnapshotTestController.h; path = FBSnapshotTestCase/FBSnapshotTestController.h; sourceTree = "<group>"; };
-		89C4C2934CC42F382194DA1B87EC803E /* AlphaBlendOpenGLFilter.swift */ = {isa = PBXFileReference; includeInIndex = 1; lastKnownFileType = sourcecode.swift; path = AlphaBlendOpenGLFilter.swift; sourceTree = "<group>"; };
-		89EE50A0AF56CEDFD23841DBCE40E399 /* TimeIndicator.swift */ = {isa = PBXFileReference; includeInIndex = 1; lastKnownFileType = sourcecode.swift; path = TimeIndicator.swift; sourceTree = "<group>"; };
-		8A1D5E35D3043A6D35C81447DD296657 /* Marker.swift */ = {isa = PBXFileReference; includeInIndex = 1; lastKnownFileType = sourcecode.swift; path = Marker.swift; sourceTree = "<group>"; };
-		8AB5EBC5FBAF9D5ABEB3A97871EA6EDB /* StaggeredGridLayout.swift */ = {isa = PBXFileReference; includeInIndex = 1; lastKnownFileType = sourcecode.swift; path = StaggeredGridLayout.swift; sourceTree = "<group>"; };
-		8C1898C1CA4E3D4199B51C053DCEBB3B /* CameraFilterCollectionCell.swift */ = {isa = PBXFileReference; includeInIndex = 1; lastKnownFileType = sourcecode.swift; path = CameraFilterCollectionCell.swift; sourceTree = "<group>"; };
-		8F1FE5C23F1BC485C54B92C32E78391F /* UIApplication+StrictKeyWindow.m */ = {isa = PBXFileReference; includeInIndex = 1; lastKnownFileType = sourcecode.c.objc; name = "UIApplication+StrictKeyWindow.m"; path = "FBSnapshotTestCase/Categories/UIApplication+StrictKeyWindow.m"; sourceTree = "<group>"; };
-		8FD5A999050A11A2B584892B9F4D809C /* KanvasCamera.modulemap */ = {isa = PBXFileReference; includeInIndex = 1; lastKnownFileType = sourcecode.module; path = KanvasCamera.modulemap; sourceTree = "<group>"; };
-		902AD4E483BA1440FA072430516B0344 /* UIColor+Lerp.swift */ = {isa = PBXFileReference; includeInIndex = 1; lastKnownFileType = sourcecode.swift; path = "UIColor+Lerp.swift"; sourceTree = "<group>"; };
-		916397760E6E884B40E5BCC6878EC344 /* Array+Move.swift */ = {isa = PBXFileReference; includeInIndex = 1; lastKnownFileType = sourcecode.swift; path = "Array+Move.swift"; sourceTree = "<group>"; };
-		9417A5D4D463A8E099463E7B575E8982 /* DrawerTabBarOption.swift */ = {isa = PBXFileReference; includeInIndex = 1; lastKnownFileType = sourcecode.swift; path = DrawerTabBarOption.swift; sourceTree = "<group>"; };
-		9422CA00A313D46C2611A0BC6E4261AE /* CameraView.swift */ = {isa = PBXFileReference; includeInIndex = 1; lastKnownFileType = sourcecode.swift; path = CameraView.swift; sourceTree = "<group>"; };
-		9426ED907DF3181C8DB90C1E6C7408A1 /* IndexPath+Order.swift */ = {isa = PBXFileReference; includeInIndex = 1; lastKnownFileType = sourcecode.swift; path = "IndexPath+Order.swift"; sourceTree = "<group>"; };
-		94970C6B2998755685638B273DBF6C15 /* Device.swift */ = {isa = PBXFileReference; includeInIndex = 1; lastKnownFileType = sourcecode.swift; path = Device.swift; sourceTree = "<group>"; };
-		94F84084ED2A8285F3EF5280AFB3E85F /* FilterSettingsView.swift */ = {isa = PBXFileReference; includeInIndex = 1; lastKnownFileType = sourcecode.swift; path = FilterSettingsView.swift; sourceTree = "<group>"; };
-		955A5CD07AE1E8728E7C6F1566119359 /* String+UTF16Substring.swift */ = {isa = PBXFileReference; includeInIndex = 1; lastKnownFileType = sourcecode.swift; path = "String+UTF16Substring.swift"; sourceTree = "<group>"; };
-		95AACAAEC5467025A805E6D1975B4D5C /* KanvasEditorMenuCollectionCell.swift */ = {isa = PBXFileReference; includeInIndex = 1; lastKnownFileType = sourcecode.swift; path = KanvasEditorMenuCollectionCell.swift; sourceTree = "<group>"; };
-		95AE054351592AD961D17C651D252892 /* EditionMenuCollectionCell.swift */ = {isa = PBXFileReference; includeInIndex = 1; lastKnownFileType = sourcecode.swift; path = EditionMenuCollectionCell.swift; sourceTree = "<group>"; };
-		963074B19CBFA8CD318813C20C159BAC /* OptionSelectorView.swift */ = {isa = PBXFileReference; includeInIndex = 1; lastKnownFileType = sourcecode.swift; path = OptionSelectorView.swift; sourceTree = "<group>"; };
-		96FF624CD9AA56F02BFCB5D1063DB625 /* DrawingView.swift */ = {isa = PBXFileReference; includeInIndex = 1; lastKnownFileType = sourcecode.swift; path = DrawingView.swift; sourceTree = "<group>"; };
-		97015A1756CA7BB62FDD032BD52138EA /* KanvasEditorMenuController.swift */ = {isa = PBXFileReference; includeInIndex = 1; lastKnownFileType = sourcecode.swift; path = KanvasEditorMenuController.swift; sourceTree = "<group>"; };
-		9831168340B63F19B1956AF98D1535F7 /* libKanvasCamera.a */ = {isa = PBXFileReference; explicitFileType = archive.ar; includeInIndex = 0; name = libKanvasCamera.a; path = libKanvasCamera.a; sourceTree = BUILT_PRODUCTS_DIR; };
-		985C66A7AFF02A42E027340CCB4077B1 /* MMCQ.swift */ = {isa = PBXFileReference; includeInIndex = 1; lastKnownFileType = sourcecode.swift; path = MMCQ.swift; sourceTree = "<group>"; };
-		988C90F1076E7A17AB020B2F7F2A2E0E /* CameraSegmentHandler.swift */ = {isa = PBXFileReference; includeInIndex = 1; lastKnownFileType = sourcecode.swift; path = CameraSegmentHandler.swift; sourceTree = "<group>"; };
-		992DE7F5D3718525BCA6E0C852D5D043 /* ThumbnailCollectionView.swift */ = {isa = PBXFileReference; includeInIndex = 1; lastKnownFileType = sourcecode.swift; path = ThumbnailCollectionView.swift; sourceTree = "<group>"; };
-		9AC0C17EC63C4B9DA7EFF22B9274E90E /* Texture.swift */ = {isa = PBXFileReference; includeInIndex = 1; lastKnownFileType = sourcecode.swift; path = Texture.swift; sourceTree = "<group>"; };
-		9B10F5BD017E13A1643B28881D3A29B5 /* KanvasCamera.release.xcconfig */ = {isa = PBXFileReference; includeInIndex = 1; lastKnownFileType = text.xcconfig; path = KanvasCamera.release.xcconfig; sourceTree = "<group>"; };
-		9D0FBC4A208F75BAC2800929BF1A44BC /* ThumbnailCollectionCell.swift */ = {isa = PBXFileReference; includeInIndex = 1; lastKnownFileType = sourcecode.swift; path = ThumbnailCollectionCell.swift; sourceTree = "<group>"; };
-		9D940727FF8FB9C785EB98E56350EF41 /* Podfile */ = {isa = PBXFileReference; explicitFileType = text.script.ruby; includeInIndex = 1; indentWidth = 2; lastKnownFileType = text; name = Podfile; path = ../Podfile; sourceTree = SOURCE_ROOT; tabWidth = 2; xcLanguageSpecificationIdentifier = xcode.lang.ruby; };
-		9DB8367615C4696B28AFA2359BCF0E90 /* CGRect+Center.swift */ = {isa = PBXFileReference; includeInIndex = 1; lastKnownFileType = sourcecode.swift; path = "CGRect+Center.swift"; sourceTree = "<group>"; };
-		9E7D40CFBF41DF978BF8B030BD4A3D07 /* Pencil.swift */ = {isa = PBXFileReference; includeInIndex = 1; lastKnownFileType = sourcecode.swift; path = Pencil.swift; sourceTree = "<group>"; };
-		A0516D9F554E40A34E4B2D365BE370D3 /* ModeSelectorAndShootController.swift */ = {isa = PBXFileReference; includeInIndex = 1; lastKnownFileType = sourcecode.swift; path = ModeSelectorAndShootController.swift; sourceTree = "<group>"; };
-		A25844C26701FA4BCAEF64150B56777F /* UIImage+Compare.h */ = {isa = PBXFileReference; includeInIndex = 1; lastKnownFileType = sourcecode.c.h; name = "UIImage+Compare.h"; path = "FBSnapshotTestCase/Categories/UIImage+Compare.h"; sourceTree = "<group>"; };
-		A423DB5D104CA0EA0D2BA9DCB3B0BE17 /* ColorSelectorController.swift */ = {isa = PBXFileReference; includeInIndex = 1; lastKnownFileType = sourcecode.swift; path = ColorSelectorController.swift; sourceTree = "<group>"; };
-		A4C72A689D5AF8ED5331CA65CC4D1741 /* Pods-KanvasCameraExampleTests-acknowledgements.plist */ = {isa = PBXFileReference; includeInIndex = 1; lastKnownFileType = text.plist.xml; path = "Pods-KanvasCameraExampleTests-acknowledgements.plist"; sourceTree = "<group>"; };
-		A53F3FF17ED94F07D0A218E76B9D2E5F /* ColorPickerController.swift */ = {isa = PBXFileReference; includeInIndex = 1; lastKnownFileType = sourcecode.swift; path = ColorPickerController.swift; sourceTree = "<group>"; };
-		A573ED1BAAC5EEC68D6AFA48BD54C79D /* Pods-KanvasCameraExample.release.xcconfig */ = {isa = PBXFileReference; includeInIndex = 1; lastKnownFileType = text.xcconfig; path = "Pods-KanvasCameraExample.release.xcconfig"; sourceTree = "<group>"; };
-		A67580D4BDBC2448EBDBFA865E84910C /* StickerCollectionView.swift */ = {isa = PBXFileReference; includeInIndex = 1; lastKnownFileType = sourcecode.swift; path = StickerCollectionView.swift; sourceTree = "<group>"; };
-		A934D8F0D60C1ADCEE15A902A20BECE6 /* SpeedController.swift */ = {isa = PBXFileReference; includeInIndex = 1; lastKnownFileType = sourcecode.swift; path = SpeedController.swift; sourceTree = "<group>"; };
-		A970BCAA5D188C1D86A99E590E1DDDC0 /* MTLDevice+KanvasCamera.swift */ = {isa = PBXFileReference; includeInIndex = 1; lastKnownFileType = sourcecode.swift; path = "MTLDevice+KanvasCamera.swift"; sourceTree = "<group>"; };
-		A97B20D6998E9AFADB80B1F78D6EDAB0 /* MediaInfo.swift */ = {isa = PBXFileReference; includeInIndex = 1; lastKnownFileType = sourcecode.swift; path = MediaInfo.swift; sourceTree = "<group>"; };
-		A98C2EEDEA55F322231AC50EBE621569 /* ToonOpenGLFilter.swift */ = {isa = PBXFileReference; includeInIndex = 1; lastKnownFileType = sourcecode.swift; path = ToonOpenGLFilter.swift; sourceTree = "<group>"; };
-		AA0C30AD335AE29FEC01366768860883 /* KanvasCamera.debug.xcconfig */ = {isa = PBXFileReference; includeInIndex = 1; lastKnownFileType = text.xcconfig; path = KanvasCamera.debug.xcconfig; sourceTree = "<group>"; };
-		AA172EA1A198EEFBE0794EACF7993C02 /* UIImage+Snapshot.m */ = {isa = PBXFileReference; includeInIndex = 1; lastKnownFileType = sourcecode.c.objc; name = "UIImage+Snapshot.m"; path = "FBSnapshotTestCase/Categories/UIImage+Snapshot.m"; sourceTree = "<group>"; };
-		AA1BC56C8F349BF76EDA60697C8FAEDB /* IgnoreTouchesCollectionView.swift */ = {isa = PBXFileReference; includeInIndex = 1; lastKnownFileType = sourcecode.swift; path = IgnoreTouchesCollectionView.swift; sourceTree = "<group>"; };
-		ABEF87C5F77C8E5A65AD62D10DF29034 /* FilterSettingsController.swift */ = {isa = PBXFileReference; includeInIndex = 1; lastKnownFileType = sourcecode.swift; path = FilterSettingsController.swift; sourceTree = "<group>"; };
-		ACED070ED8C4C73342050DCC105A23CE /* Array+Rotate.swift */ = {isa = PBXFileReference; includeInIndex = 1; lastKnownFileType = sourcecode.swift; path = "Array+Rotate.swift"; sourceTree = "<group>"; };
-		AD0B81AC7DF4855803A0FA70985F8A99 /* FBSnapshotTestCasePlatform.m */ = {isa = PBXFileReference; includeInIndex = 1; lastKnownFileType = sourcecode.c.objc; name = FBSnapshotTestCasePlatform.m; path = FBSnapshotTestCase/FBSnapshotTestCasePlatform.m; sourceTree = "<group>"; };
-		AD991FB73005DE82FA8D71737921F29C /* CameraRecorder.swift */ = {isa = PBXFileReference; includeInIndex = 1; lastKnownFileType = sourcecode.swift; path = CameraRecorder.swift; sourceTree = "<group>"; };
-		AE5F6B1EB198B72E79A8516994F7CEEF /* CameraInputControllerDelegate.swift */ = {isa = PBXFileReference; includeInIndex = 1; lastKnownFileType = sourcecode.swift; path = CameraInputControllerDelegate.swift; sourceTree = "<group>"; };
-		B072A4F10AF7E7034EA2F20699FAB9B4 /* HorizontalCollectionLayout.swift */ = {isa = PBXFileReference; includeInIndex = 1; lastKnownFileType = sourcecode.swift; path = HorizontalCollectionLayout.swift; sourceTree = "<group>"; };
-		B0AA859D39AA26ADE334419C1C807438 /* MediaPlayerController.swift */ = {isa = PBXFileReference; includeInIndex = 1; lastKnownFileType = sourcecode.swift; path = MediaPlayerController.swift; sourceTree = "<group>"; };
-		B0DDCD164DA3B834FEACE8E525FD6692 /* MediaPlayer.swift */ = {isa = PBXFileReference; includeInIndex = 1; lastKnownFileType = sourcecode.swift; path = MediaPlayer.swift; sourceTree = "<group>"; };
-		B0E35AFB15420E8F98B2EF08D611D844 /* GLError.swift */ = {isa = PBXFileReference; includeInIndex = 1; lastKnownFileType = sourcecode.swift; path = GLError.swift; sourceTree = "<group>"; };
-		B21D4A651A30BCDED91742DBB5AB243E /* UIImage+DominantColors.swift */ = {isa = PBXFileReference; includeInIndex = 1; lastKnownFileType = sourcecode.swift; path = "UIImage+DominantColors.swift"; sourceTree = "<group>"; };
-		B2691CF137FB1C2665456D855F0B561D /* CameraRecordingProtocol.swift */ = {isa = PBXFileReference; includeInIndex = 1; lastKnownFileType = sourcecode.swift; path = CameraRecordingProtocol.swift; sourceTree = "<group>"; };
-		B26D7A78DBDD85352AEB8F9CF0DE55A0 /* OpenGLShaders */ = {isa = PBXFileReference; includeInIndex = 1; name = OpenGLShaders; path = Resources/OpenGLShaders; sourceTree = "<group>"; };
-		B3BEB62408808609421EF7CF4F7597F1 /* URL+Media.swift */ = {isa = PBXFileReference; includeInIndex = 1; lastKnownFileType = sourcecode.swift; path = "URL+Media.swift"; sourceTree = "<group>"; };
-		B45909451ADAC34E7B8C0A2E4CE3983A /* KanvasCamera-dummy.m */ = {isa = PBXFileReference; includeInIndex = 1; lastKnownFileType = sourcecode.c.objc; path = "KanvasCamera-dummy.m"; sourceTree = "<group>"; };
-		B4B9C1528D55015CB48A08848C223259 /* StickerMenuView.swift */ = {isa = PBXFileReference; includeInIndex = 1; lastKnownFileType = sourcecode.swift; path = StickerMenuView.swift; sourceTree = "<group>"; };
-		B6FA209FB00B918266502469B55C03DD /* LightLeaksOpenGLFilter.swift */ = {isa = PBXFileReference; includeInIndex = 1; lastKnownFileType = sourcecode.swift; path = LightLeaksOpenGLFilter.swift; sourceTree = "<group>"; };
-		B7ABFC0C8153FE9F3CC9CCDFD80396B2 /* SpeedView.swift */ = {isa = PBXFileReference; includeInIndex = 1; lastKnownFileType = sourcecode.swift; path = SpeedView.swift; sourceTree = "<group>"; };
-		B8430E7AF41C6443348E329C64465E6F /* ColorSelectorView.swift */ = {isa = PBXFileReference; includeInIndex = 1; lastKnownFileType = sourcecode.swift; path = ColorSelectorView.swift; sourceTree = "<group>"; };
-		B8B80BE50166AC9E2C17A00034AD4F42 /* FilterCollectionCell.swift */ = {isa = PBXFileReference; includeInIndex = 1; lastKnownFileType = sourcecode.swift; path = FilterCollectionCell.swift; sourceTree = "<group>"; };
-		B9E6F70B848AFFE2AFF0F872EC80D497 /* ColorThief.swift */ = {isa = PBXFileReference; includeInIndex = 1; lastKnownFileType = sourcecode.swift; path = ColorThief.swift; sourceTree = "<group>"; };
-		BA40A09424A59D9C6CBF48EE221CD9A2 /* CameraController.swift */ = {isa = PBXFileReference; includeInIndex = 1; lastKnownFileType = sourcecode.swift; path = CameraController.swift; sourceTree = "<group>"; };
-		BB17210F3E2945CEBCC55D5A96D367D2 /* GroupOpenGLFilter.swift */ = {isa = PBXFileReference; includeInIndex = 1; lastKnownFileType = sourcecode.swift; path = GroupOpenGLFilter.swift; sourceTree = "<group>"; };
-		BC3DEBF324033C6B5BA1BC31A22734F9 /* ChromaOpenGLFilter.swift */ = {isa = PBXFileReference; includeInIndex = 1; lastKnownFileType = sourcecode.swift; path = ChromaOpenGLFilter.swift; sourceTree = "<group>"; };
-		BCC23B60DBCAC5AC296A62FD1D049DCD /* Pods-KanvasCameraExample.modulemap */ = {isa = PBXFileReference; includeInIndex = 1; lastKnownFileType = sourcecode.module; path = "Pods-KanvasCameraExample.modulemap"; sourceTree = "<group>"; };
-		BDDD6AD4DBBA4567FDA1EE7C184B5370 /* FilterType.swift */ = {isa = PBXFileReference; includeInIndex = 1; lastKnownFileType = sourcecode.swift; path = FilterType.swift; sourceTree = "<group>"; };
-		BEB27BCFE80AD4D132AFE88956A3A6AC /* ColorPickerView.swift */ = {isa = PBXFileReference; includeInIndex = 1; lastKnownFileType = sourcecode.swift; path = ColorPickerView.swift; sourceTree = "<group>"; };
-		BF9D34A492A03478BFACDD06EF00FD7C /* Shader.swift */ = {isa = PBXFileReference; includeInIndex = 1; lastKnownFileType = sourcecode.swift; path = Shader.swift; sourceTree = "<group>"; };
-		BFC144A03ECB6FA4586B6644643EBB58 /* Pods-KanvasCameraExampleTests-umbrella.h */ = {isa = PBXFileReference; includeInIndex = 1; lastKnownFileType = sourcecode.c.h; path = "Pods-KanvasCameraExampleTests-umbrella.h"; sourceTree = "<group>"; };
-		C038352920B7D1AB2C6C81B76A85DA00 /* MediaClipsEditorView.swift */ = {isa = PBXFileReference; includeInIndex = 1; lastKnownFileType = sourcecode.swift; path = MediaClipsEditorView.swift; sourceTree = "<group>"; };
-		C0EFCD0701A1FFC342DCBE99C507CF01 /* MediaClipsCollectionView.swift */ = {isa = PBXFileReference; includeInIndex = 1; lastKnownFileType = sourcecode.swift; path = MediaClipsCollectionView.swift; sourceTree = "<group>"; };
-		C329E9625827D016157C38321ECAF1E3 /* UIView+Image.swift */ = {isa = PBXFileReference; includeInIndex = 1; lastKnownFileType = sourcecode.swift; path = "UIView+Image.swift"; sourceTree = "<group>"; };
-		C4A23A7560B65878EDCFFB71D7C920A7 /* DrawingCanvas.swift */ = {isa = PBXFileReference; includeInIndex = 1; lastKnownFileType = sourcecode.swift; path = DrawingCanvas.swift; sourceTree = "<group>"; };
-		C95F037EBFCEA99332D3B0B3931637E6 /* Pods-KanvasCameraExample-resources.sh */ = {isa = PBXFileReference; includeInIndex = 1; lastKnownFileType = text.script.sh; path = "Pods-KanvasCameraExample-resources.sh"; sourceTree = "<group>"; };
-		C9CD662427AAA2F5C0851CCF513711B6 /* FBSnapshotTestCase.debug.xcconfig */ = {isa = PBXFileReference; includeInIndex = 1; lastKnownFileType = text.xcconfig; path = FBSnapshotTestCase.debug.xcconfig; sourceTree = "<group>"; };
-		CAA7C3A3C5B6010F7B9C6F3EBA20BD84 /* StickerTypeCollectionView.swift */ = {isa = PBXFileReference; includeInIndex = 1; lastKnownFileType = sourcecode.swift; path = StickerTypeCollectionView.swift; sourceTree = "<group>"; };
-		CABE58C99B83B4E536F1DBEEF6AEFC5E /* ImagePreviewController.swift */ = {isa = PBXFileReference; includeInIndex = 1; lastKnownFileType = sourcecode.swift; path = ImagePreviewController.swift; sourceTree = "<group>"; };
-		CD5A921F97B341B874185B2D8B4F95FF /* AVURLAsset+Thumbnail.swift */ = {isa = PBXFileReference; includeInIndex = 1; lastKnownFileType = sourcecode.swift; path = "AVURLAsset+Thumbnail.swift"; sourceTree = "<group>"; };
-		CDD8D4E129F8B837C6FFB15BE4B7734A /* DrawerTabBarController.swift */ = {isa = PBXFileReference; includeInIndex = 1; lastKnownFileType = sourcecode.swift; path = DrawerTabBarController.swift; sourceTree = "<group>"; };
-		CF909954ED1CAF51E9488108598B80AE /* Synchronized.swift */ = {isa = PBXFileReference; includeInIndex = 1; lastKnownFileType = sourcecode.swift; path = Synchronized.swift; sourceTree = "<group>"; };
-		D02AECE06038D4E53FC57099E2825F2B /* KanvasCameraDesign.swift */ = {isa = PBXFileReference; includeInIndex = 1; lastKnownFileType = sourcecode.swift; path = KanvasCameraDesign.swift; sourceTree = "<group>"; };
-		D0D8BC3299E6E0ED44F1E0907DE195F1 /* EditorViewController.swift */ = {isa = PBXFileReference; includeInIndex = 1; lastKnownFileType = sourcecode.swift; path = EditorViewController.swift; sourceTree = "<group>"; };
-		D27F38F5B7308A6C41967D4F6AD96BD2 /* Math.swift */ = {isa = PBXFileReference; includeInIndex = 1; lastKnownFileType = sourcecode.swift; path = Math.swift; sourceTree = "<group>"; };
-		D3067EAFD5B0A06885968D137840DB70 /* FBSnapshotTestCasePlatform.h */ = {isa = PBXFileReference; includeInIndex = 1; lastKnownFileType = sourcecode.c.h; name = FBSnapshotTestCasePlatform.h; path = FBSnapshotTestCase/FBSnapshotTestCasePlatform.h; sourceTree = "<group>"; };
-		D39F280FB04DEA65E5FAB3C1A23A3F71 /* DrawingController.swift */ = {isa = PBXFileReference; includeInIndex = 1; lastKnownFileType = sourcecode.swift; path = DrawingController.swift; sourceTree = "<group>"; };
-		D3EADEDBEAB8F73ED3E63241D4BDFDF8 /* ExtendedStackView.swift */ = {isa = PBXFileReference; includeInIndex = 1; lastKnownFileType = sourcecode.swift; path = ExtendedStackView.swift; sourceTree = "<group>"; };
-		D4976C9EC1B8C21DF01921A4792EEDA4 /* CameraInputOutput.swift */ = {isa = PBXFileReference; includeInIndex = 1; lastKnownFileType = sourcecode.swift; path = CameraInputOutput.swift; sourceTree = "<group>"; };
-		D4BB8DC60CD0A5187B691F028894E20B /* CameraOption.swift */ = {isa = PBXFileReference; includeInIndex = 1; lastKnownFileType = sourcecode.swift; path = CameraOption.swift; sourceTree = "<group>"; };
-		D5A339BB9660BAB856BD9529BCEFE2FB /* ColorDrop.swift */ = {isa = PBXFileReference; includeInIndex = 1; lastKnownFileType = sourcecode.swift; path = ColorDrop.swift; sourceTree = "<group>"; };
-		D68E239CE09E034BC9FE578F2FD2B73D /* KanvasCameraImages.swift */ = {isa = PBXFileReference; includeInIndex = 1; lastKnownFileType = sourcecode.swift; path = KanvasCameraImages.swift; sourceTree = "<group>"; };
-		D7856DBD5D73706137C017D1A9269174 /* MainTextView.swift */ = {isa = PBXFileReference; includeInIndex = 1; lastKnownFileType = sourcecode.swift; path = MainTextView.swift; sourceTree = "<group>"; };
-		D8432CAFD4C68E07AFF10A87353FB727 /* StickerMenuController.swift */ = {isa = PBXFileReference; includeInIndex = 1; lastKnownFileType = sourcecode.swift; path = StickerMenuController.swift; sourceTree = "<group>"; };
-		D87EEC820A33BD505C1A7E4E4A9EC6D9 /* Pods-KanvasCameraExampleTests-acknowledgements.markdown */ = {isa = PBXFileReference; includeInIndex = 1; lastKnownFileType = text; path = "Pods-KanvasCameraExampleTests-acknowledgements.markdown"; sourceTree = "<group>"; };
-		DC484086E3EBFD250683EA1E304C3985 /* ColorCollectionCell.swift */ = {isa = PBXFileReference; includeInIndex = 1; lastKnownFileType = sourcecode.swift; path = ColorCollectionCell.swift; sourceTree = "<group>"; };
-		DC63C6806693AA0762DD8DE3ACEB94C5 /* FilmOpenGLFilter.swift */ = {isa = PBXFileReference; includeInIndex = 1; lastKnownFileType = sourcecode.swift; path = FilmOpenGLFilter.swift; sourceTree = "<group>"; };
-		DD524AF5BF74011B17714BD0C2B60D88 /* EditionMenuCollectionView.swift */ = {isa = PBXFileReference; includeInIndex = 1; lastKnownFileType = sourcecode.swift; path = EditionMenuCollectionView.swift; sourceTree = "<group>"; };
-		DE35F81C954881204729C569018D98C0 /* FBSnapshotTestController.m */ = {isa = PBXFileReference; includeInIndex = 1; lastKnownFileType = sourcecode.c.objc; name = FBSnapshotTestController.m; path = FBSnapshotTestCase/FBSnapshotTestController.m; sourceTree = "<group>"; };
-		E06AD1231F5D7B2ABC1B94E5112A5BE2 /* Pods-KanvasCameraExample-acknowledgements.plist */ = {isa = PBXFileReference; includeInIndex = 1; lastKnownFileType = text.plist.xml; path = "Pods-KanvasCameraExample-acknowledgements.plist"; sourceTree = "<group>"; };
-		E0956940883830C651240E754E3ECC52 /* UIImage+Diff.m */ = {isa = PBXFileReference; includeInIndex = 1; lastKnownFileType = sourcecode.c.objc; name = "UIImage+Diff.m"; path = "FBSnapshotTestCase/Categories/UIImage+Diff.m"; sourceTree = "<group>"; };
-		E12929510FDB6E5A759E99CA31ED5843 /* Array+Object.swift */ = {isa = PBXFileReference; includeInIndex = 1; lastKnownFileType = sourcecode.swift; path = "Array+Object.swift"; sourceTree = "<group>"; };
-		E3213AEBB1FCA81E3F467E5688BEC82D /* SliderView.swift */ = {isa = PBXFileReference; includeInIndex = 1; lastKnownFileType = sourcecode.swift; path = SliderView.swift; sourceTree = "<group>"; };
-		E354F8FD537351F26F7949B4EBFA5101 /* UIImage+Diff.h */ = {isa = PBXFileReference; includeInIndex = 1; lastKnownFileType = sourcecode.c.h; name = "UIImage+Diff.h"; path = "FBSnapshotTestCase/Categories/UIImage+Diff.h"; sourceTree = "<group>"; };
-		E4AE08123D4E6C734D89DB4B58973C05 /* Queue.swift */ = {isa = PBXFileReference; includeInIndex = 1; lastKnownFileType = sourcecode.swift; path = Queue.swift; sourceTree = "<group>"; };
-		E622470DA012B01EB9181C5A2F4F8099 /* MediaClip.swift */ = {isa = PBXFileReference; includeInIndex = 1; lastKnownFileType = sourcecode.swift; path = MediaClip.swift; sourceTree = "<group>"; };
-		E662645B1A679025EBA06EC3FA52D651 /* MediaClipsEditorViewController.swift */ = {isa = PBXFileReference; includeInIndex = 1; lastKnownFileType = sourcecode.swift; path = MediaClipsEditorViewController.swift; sourceTree = "<group>"; };
-		E6C89D9745515E7F53025382C7869760 /* KanvasCameraFonts.swift */ = {isa = PBXFileReference; includeInIndex = 1; lastKnownFileType = sourcecode.swift; path = KanvasCameraFonts.swift; sourceTree = "<group>"; };
-		EA718A72E676291836EBB46B85242155 /* UIImage+Snapshot.h */ = {isa = PBXFileReference; includeInIndex = 1; lastKnownFileType = sourcecode.c.h; name = "UIImage+Snapshot.h"; path = "FBSnapshotTestCase/Categories/UIImage+Snapshot.h"; sourceTree = "<group>"; };
-		EABB6E9A95F4881996FD1C74D7B66D5B /* MangaOpenGLFilter.swift */ = {isa = PBXFileReference; includeInIndex = 1; lastKnownFileType = sourcecode.swift; path = MangaOpenGLFilter.swift; sourceTree = "<group>"; };
-		EABF04A3330B67047B4D5D5E0462D0D0 /* UIGestureRecognizer+Active.swift */ = {isa = PBXFileReference; includeInIndex = 1; lastKnownFileType = sourcecode.swift; path = "UIGestureRecognizer+Active.swift"; sourceTree = "<group>"; };
-		EC056691D9C3D353746B902C9A247A2D /* MetalGroupFilter.swift */ = {isa = PBXFileReference; includeInIndex = 1; lastKnownFileType = sourcecode.swift; path = MetalGroupFilter.swift; sourceTree = "<group>"; };
-		EC5110039B9F3FCCC880A2FA61D52289 /* ConicalGradientLayer.swift */ = {isa = PBXFileReference; includeInIndex = 1; lastKnownFileType = sourcecode.swift; path = ConicalGradientLayer.swift; sourceTree = "<group>"; };
-		ECE829A3907F03CF432B559C6DAC8420 /* EditorFilterCollectionCell.swift */ = {isa = PBXFileReference; includeInIndex = 1; lastKnownFileType = sourcecode.swift; path = EditorFilterCollectionCell.swift; sourceTree = "<group>"; };
-		ED6EFCD280DA282661CCBF637382C52B /* MetalFilter.swift */ = {isa = PBXFileReference; includeInIndex = 1; lastKnownFileType = sourcecode.swift; path = MetalFilter.swift; sourceTree = "<group>"; };
-		EF53D290F564A9B10CEF56C9DC2010F2 /* UIImage+Compare.m */ = {isa = PBXFileReference; includeInIndex = 1; lastKnownFileType = sourcecode.c.objc; name = "UIImage+Compare.m"; path = "FBSnapshotTestCase/Categories/UIImage+Compare.m"; sourceTree = "<group>"; };
-		F030D0123357AB49AC2771B99B1C6A85 /* StickerCollectionCell.swift */ = {isa = PBXFileReference; includeInIndex = 1; lastKnownFileType = sourcecode.swift; path = StickerCollectionCell.swift; sourceTree = "<group>"; };
-		F1446B03D9ECCFC0BCBCAE14E9D10AFE /* Sticker.swift */ = {isa = PBXFileReference; includeInIndex = 1; lastKnownFileType = sourcecode.swift; path = Sticker.swift; sourceTree = "<group>"; };
-		F16CD320CFE29B3CF4E94D97A667D59A /* KanvasCameraColors.swift */ = {isa = PBXFileReference; includeInIndex = 1; lastKnownFileType = sourcecode.swift; path = KanvasCameraColors.swift; sourceTree = "<group>"; };
-		F3862AD20A65568739F13EB784F05490 /* TrimArea.swift */ = {isa = PBXFileReference; includeInIndex = 1; lastKnownFileType = sourcecode.swift; path = TrimArea.swift; sourceTree = "<group>"; };
-		F3DB5033B55A5EF5F2F84A8CBD7609DA /* CameraPermissionsViewController.swift */ = {isa = PBXFileReference; includeInIndex = 1; lastKnownFileType = sourcecode.swift; path = CameraPermissionsViewController.swift; sourceTree = "<group>"; };
-		F3EA18CB6849CE16D79DB8A8BF6418AC /* MediaDrawerController.swift */ = {isa = PBXFileReference; includeInIndex = 1; lastKnownFileType = sourcecode.swift; path = MediaDrawerController.swift; sourceTree = "<group>"; };
-		F43FA5B612111AED7900BC0AC8E55C90 /* FilterCollectionInnerCell.swift */ = {isa = PBXFileReference; includeInIndex = 1; lastKnownFileType = sourcecode.swift; path = FilterCollectionInnerCell.swift; sourceTree = "<group>"; };
-		F4507CB55336787C4147BF6A649079DD /* CALayer+CGImage.swift */ = {isa = PBXFileReference; includeInIndex = 1; lastKnownFileType = sourcecode.swift; path = "CALayer+CGImage.swift"; sourceTree = "<group>"; };
-		F5D249CFBEBC5BC122AE2B21E02D5C40 /* Rendering.swift */ = {isa = PBXFileReference; includeInIndex = 1; lastKnownFileType = sourcecode.swift; path = Rendering.swift; sourceTree = "<group>"; };
-		F639A362696587598F556045F9660CBA /* NumTypes+Conversion.swift */ = {isa = PBXFileReference; includeInIndex = 1; lastKnownFileType = sourcecode.swift; path = "NumTypes+Conversion.swift"; sourceTree = "<group>"; };
-		F7071D134097C6E695585E579F8F48E1 /* OptionView.swift */ = {isa = PBXFileReference; includeInIndex = 1; lastKnownFileType = sourcecode.swift; path = OptionView.swift; sourceTree = "<group>"; };
-		F8199C3D7AAD7D1CD42CDEB560765D5A /* FilterItem.swift */ = {isa = PBXFileReference; includeInIndex = 1; lastKnownFileType = sourcecode.swift; path = FilterItem.swift; sourceTree = "<group>"; };
-		F85C6F3148399A2AABA6A3150F67F33B /* EditionOption.swift */ = {isa = PBXFileReference; includeInIndex = 1; lastKnownFileType = sourcecode.swift; path = EditionOption.swift; sourceTree = "<group>"; };
-		F9AF37AE4242BE781E0C747354B45C47 /* ViewTransformations.swift */ = {isa = PBXFileReference; includeInIndex = 1; lastKnownFileType = sourcecode.swift; path = ViewTransformations.swift; sourceTree = "<group>"; };
-		FC05358917FDEDD6CDE9DA5DE21179AC /* AVAsset+Utils.swift */ = {isa = PBXFileReference; includeInIndex = 1; lastKnownFileType = sourcecode.swift; path = "AVAsset+Utils.swift"; sourceTree = "<group>"; };
-		FD0995A75A5B0DC80BE92AE14ED1B966 /* GIFDecoder.swift */ = {isa = PBXFileReference; includeInIndex = 1; lastKnownFileType = sourcecode.swift; path = GIFDecoder.swift; sourceTree = "<group>"; };
-		FD7AAB395DA96113E497CBB86F482054 /* PixelBufferView.swift */ = {isa = PBXFileReference; includeInIndex = 1; lastKnownFileType = sourcecode.swift; path = PixelBufferView.swift; sourceTree = "<group>"; };
-		FDAD524AFA0A505C4B08161F1007CBAD /* DiscreteSliderCollectionCell.swift */ = {isa = PBXFileReference; includeInIndex = 1; lastKnownFileType = sourcecode.swift; path = DiscreteSliderCollectionCell.swift; sourceTree = "<group>"; };
-		FE47DE8CAAAC60B88D55B8B45B575B2C /* IgnoreTouchesView.swift */ = {isa = PBXFileReference; includeInIndex = 1; lastKnownFileType = sourcecode.swift; path = IgnoreTouchesView.swift; sourceTree = "<group>"; };
-		FF124E69AE948989607F985177F280EB /* EditorTextView.swift */ = {isa = PBXFileReference; includeInIndex = 1; lastKnownFileType = sourcecode.swift; path = EditorTextView.swift; sourceTree = "<group>"; };
->>>>>>> 6ebd350a
+		F1A70AA1F03718F0C07C039FE58A266F /* CVPixelBuffer+resize.swift */ = {isa = PBXFileReference; includeInIndex = 1; lastKnownFileType = sourcecode.swift; path = "CVPixelBuffer+resize.swift"; sourceTree = "<group>"; };
+		F1DE6D692C782069044E97C51F0C681E /* OptionView.swift */ = {isa = PBXFileReference; includeInIndex = 1; lastKnownFileType = sourcecode.swift; path = OptionView.swift; sourceTree = "<group>"; };
+		F43B15AADC6FF73C6E5994D517EC3B46 /* UICollectionView+Cells.swift */ = {isa = PBXFileReference; includeInIndex = 1; lastKnownFileType = sourcecode.swift; path = "UICollectionView+Cells.swift"; sourceTree = "<group>"; };
+		F460ABACDE06CE7CDDF14432653EF264 /* DrawerTabBarCell.swift */ = {isa = PBXFileReference; includeInIndex = 1; lastKnownFileType = sourcecode.swift; path = DrawerTabBarCell.swift; sourceTree = "<group>"; };
+		F54069DAA8CDD02829858C788D9CEF25 /* CameraView.swift */ = {isa = PBXFileReference; includeInIndex = 1; lastKnownFileType = sourcecode.swift; path = CameraView.swift; sourceTree = "<group>"; };
+		F575CA146AE0F86B355F818232FACA9C /* CALayer+Color.swift */ = {isa = PBXFileReference; includeInIndex = 1; lastKnownFileType = sourcecode.swift; path = "CALayer+Color.swift"; sourceTree = "<group>"; };
+		F586A841AD9E3DAB2A6B6208A5D74BE3 /* UIImage+Shape.swift */ = {isa = PBXFileReference; includeInIndex = 1; lastKnownFileType = sourcecode.swift; path = "UIImage+Shape.swift"; sourceTree = "<group>"; };
+		F7AD59D4F5CA31A3F7C8FB854C4AC4B5 /* StickerCollectionView.swift */ = {isa = PBXFileReference; includeInIndex = 1; lastKnownFileType = sourcecode.swift; path = StickerCollectionView.swift; sourceTree = "<group>"; };
+		F87F25C21A87EA8D1796049F400914DA /* UIUpdate.swift */ = {isa = PBXFileReference; includeInIndex = 1; lastKnownFileType = sourcecode.swift; path = UIUpdate.swift; sourceTree = "<group>"; };
+		F901BEBF270888983D5A777004D3EF80 /* TextOptions.swift */ = {isa = PBXFileReference; includeInIndex = 1; lastKnownFileType = sourcecode.swift; path = TextOptions.swift; sourceTree = "<group>"; };
+		FADCD432EBD7DC4E402E34F52DC385BB /* VideoCompositor.swift */ = {isa = PBXFileReference; includeInIndex = 1; lastKnownFileType = sourcecode.swift; path = VideoCompositor.swift; sourceTree = "<group>"; };
+		FC022FC584ECDA333C5B3DAC21FBAF1B /* OptionsController.swift */ = {isa = PBXFileReference; includeInIndex = 1; lastKnownFileType = sourcecode.swift; path = OptionsController.swift; sourceTree = "<group>"; };
+		FC2E8CCB9DC9702EA36BE06985FE4762 /* Array+Object.swift */ = {isa = PBXFileReference; includeInIndex = 1; lastKnownFileType = sourcecode.swift; path = "Array+Object.swift"; sourceTree = "<group>"; };
+		FC7A215E3B4FF924D7BEFF5FA2D9EB73 /* SpeedController.swift */ = {isa = PBXFileReference; includeInIndex = 1; lastKnownFileType = sourcecode.swift; path = SpeedController.swift; sourceTree = "<group>"; };
+		FD28526B8A310DCE5C57F0513E66033C /* FilterCollectionCell.swift */ = {isa = PBXFileReference; includeInIndex = 1; lastKnownFileType = sourcecode.swift; path = FilterCollectionCell.swift; sourceTree = "<group>"; };
+		FE2761E6F17EE8E09BEBE2E0600AE7F9 /* UIColor+Lerp.swift */ = {isa = PBXFileReference; includeInIndex = 1; lastKnownFileType = sourcecode.swift; path = "UIColor+Lerp.swift"; sourceTree = "<group>"; };
+		FE8CD7A28FDAA8A603C3E81D2267461F /* KanvasCameraImages.swift */ = {isa = PBXFileReference; includeInIndex = 1; lastKnownFileType = sourcecode.swift; path = KanvasCameraImages.swift; sourceTree = "<group>"; };
+		FEF6867F7D8121B93CA0936A905A7BE3 /* EditorCodable.swift */ = {isa = PBXFileReference; includeInIndex = 1; lastKnownFileType = sourcecode.swift; path = EditorCodable.swift; sourceTree = "<group>"; };
 /* End PBXFileReference section */
 
 /* Begin PBXFrameworksBuildPhase section */
@@ -1191,29 +616,14 @@
 			);
 			runOnlyForDeploymentPostprocessing = 0;
 		};
-		2D3E08FDEDFB7F427ED069AB2B0F1400 /* Frameworks */ = {
+		32C0AD351AD0378F1DC308E5B4D94737 /* Frameworks */ = {
 			isa = PBXFrameworksBuildPhase;
 			buildActionMask = 2147483647;
 			files = (
 			);
 			runOnlyForDeploymentPostprocessing = 0;
 		};
-<<<<<<< HEAD
-		32C0AD351AD0378F1DC308E5B4D94737 /* Frameworks */ = {
-=======
-		53140E7FD48A73E77BDD71CB74961776 /* Frameworks */ = {
->>>>>>> 6ebd350a
-			isa = PBXFrameworksBuildPhase;
-			buildActionMask = 2147483647;
-			files = (
-			);
-			runOnlyForDeploymentPostprocessing = 0;
-		};
-<<<<<<< HEAD
-		5CE45D278EC8BA023C70E362894D3C08 /* Frameworks */ = {
-=======
-		7DA006D5214B188F44A92B0C6F54D920 /* Frameworks */ = {
->>>>>>> 6ebd350a
+		98CAFAC271E50AE49EA189E004F04545 /* Frameworks */ = {
 			isa = PBXFrameworksBuildPhase;
 			buildActionMask = 2147483647;
 			files = (
@@ -1227,839 +637,460 @@
 			);
 			runOnlyForDeploymentPostprocessing = 0;
 		};
+		F6E9B201CD7E9DB2848EDF2362ACEE8D /* Frameworks */ = {
+			isa = PBXFrameworksBuildPhase;
+			buildActionMask = 2147483647;
+			files = (
+			);
+			runOnlyForDeploymentPostprocessing = 0;
+		};
 /* End PBXFrameworksBuildPhase section */
 
 /* Begin PBXGroup section */
 		021EAC94F5E2F77ADB18E57F4B309A09 /* Development Pods */ = {
 			isa = PBXGroup;
 			children = (
-<<<<<<< HEAD
-				49C9F74A19D31A9FB4059981E89AC7E6 /* KanvasCamera */,
-=======
-				464B372071959BAD2C026B1A0A1B2AFE /* KanvasCamera */,
->>>>>>> 6ebd350a
+				CD714F9B32B9583E4C3927D16603A788 /* KanvasCamera */,
 			);
 			name = "Development Pods";
 			sourceTree = "<group>";
 		};
-<<<<<<< HEAD
-		054DC052D793AD56E3EEB9E3F3E3072D /* StickerCollection */ = {
-			isa = PBXGroup;
-			children = (
-				FBCFF183794718DBBABBB319F55E31B0 /* Sticker.swift */,
-				CB60A019CFF9318C37F5C4D07F6CF6F8 /* StickerCollectionCell.swift */,
-				DD9CC578A163D1D09D6256EA7FE1AE7F /* StickerCollectionController.swift */,
-				F51BDC3EE3677514D4DC3EF2FA1DDBE3 /* StickerCollectionView.swift */,
-			);
-			name = StickerCollection;
-			path = StickerCollection;
-			sourceTree = "<group>";
-		};
-		0580D605748EDD94CA902C8B6F2C9502 /* Shared */ = {
-			isa = PBXGroup;
-			children = (
-				BDBFB68DB7AB5518A0BD39739B4F60A6 /* EditionOption.swift */,
-				C73BCAF1673FC94AFDBB420A4DD9AB62 /* KanvasEditorMenuCollectionCell.swift */,
-				EEC68282C1D7F35F68EFEB7592C92FD4 /* KanvasEditorMenuController.swift */,
+		091C601EF8B744B5628508108BC7B0A2 /* OptionSelector */ = {
+			isa = PBXGroup;
+			children = (
+				3E39EC5044058AF8C648A757D10A1B19 /* OptionSelectorCell.swift */,
+				117A0E8DCBE3DE92291051B33C86D0F4 /* OptionSelectorController.swift */,
+				E46551F6A969BBE137000D58316EB258 /* OptionSelectorItem.swift */,
+				63E6EEF5FDA7326BB6C4BE27A822EED3 /* OptionSelectorView.swift */,
+			);
+			name = OptionSelector;
+			path = OptionSelector;
+			sourceTree = "<group>";
+		};
+		09BCCB31D947DA4373348AF6D988D03B /* Constants */ = {
+			isa = PBXGroup;
+			children = (
+				78CCFC96188E356C11E367171BA1D407 /* KanvasCameraColors.swift */,
+				840C9C9F428F5CBE34D4D4D8C55EB089 /* KanvasCameraDesign.swift */,
+				852C648F50730CA04F95DFED2C944679 /* KanvasCameraFonts.swift */,
+				FE8CD7A28FDAA8A603C3E81D2267461F /* KanvasCameraImages.swift */,
+				2D13F498C259065B8F15E8250C004F40 /* KanvasCameraStrings.swift */,
+				B124C2119BA49323867127135C3B9B79 /* KanvasCameraTimes.swift */,
+				E4ABBC1E7D2F3552FF8C2754BDF4F0D7 /* KanvasEditorDesign.swift */,
+			);
+			name = Constants;
+			path = Classes/Constants;
+			sourceTree = "<group>";
+		};
+		103731A8B18128D9DAEB309937F76DA4 /* Media */ = {
+			isa = PBXGroup;
+			children = (
+				CCD9EEFE84E614F5F8039FFF00839211 /* MediaDrawerController.swift */,
+				0B5F881DF9086E67E846324C0E5F4A32 /* MediaDrawerView.swift */,
+				46860D6715478A9366FE01CB9D37E4A3 /* Stickers */,
+				7B9E1479262BCAC94460954E15BF8431 /* TabBar */,
+			);
+			name = Media;
+			path = Media;
+			sourceTree = "<group>";
+		};
+		10E1717504070E07C8D720B3E7AB6267 /* Camera */ = {
+			isa = PBXGroup;
+			children = (
+				B241854490A4C9E9F5C2B8EAE3832C20 /* Archiver.swift */,
+				BB65FC4D61EBDF478748267EA07302D8 /* CameraController.swift */,
+				E369046AC9108C15E6EE1F9DE68A5D2C /* CameraInputController.swift */,
+				8AEC3763085F0C7DD7A1AAD8BDC6079D /* CameraInputControllerDelegate.swift */,
+				3CAB4ACF38617B2F72B0E7CE47C1520B /* CameraInputOutput.swift */,
+				3234542D9D4FE66889EE995B0172C4D2 /* CameraPermissionsViewController.swift */,
+				F54069DAA8CDD02829858C788D9CEF25 /* CameraView.swift */,
+				961304710EF1B538D1781AD670B15D48 /* CameraZoomHandler.swift */,
+				54A147060A1DAE4AE85FC1508D493B74 /* FilteredInputViewController.swift */,
+				2DE0F3783EC8EEAAEA5A2B96EF59D6F0 /* ImagePreviewController.swift */,
+				458194B5E2034309BCE3F55BDD2AD9D3 /* Filters */,
+			);
+			name = Camera;
+			path = Classes/Camera;
+			sourceTree = "<group>";
+		};
+		11F66A0A6C9809DEEF8E5468A3A49AC3 /* Recording */ = {
+			isa = PBXGroup;
+			children = (
+				D787DFF6E4616385F65138ED8F2517C9 /* CameraRecorder.swift */,
+				EB6B95F2A5455179DC1801802E6ED0B7 /* CameraRecordingProtocol.swift */,
+				30D754DC717C86172073302C579652DE /* CameraSegmentHandler.swift */,
+				B63C62F66BE6C9F2BA6C3D50F35463C9 /* GifVideoOutputHandler.swift */,
+				D4041EE8C800A0D329EAED9759D4F244 /* PhotoOutputHandler.swift */,
+				C95271B6E06600675A8F4B3E752D49BC /* VideoOutputHandler.swift */,
+			);
+			name = Recording;
+			path = Classes/Recording;
+			sourceTree = "<group>";
+		};
+		1B7AB27407B54E472CF6134AF2E30D04 /* MediaFormats */ = {
+			isa = PBXGroup;
+			children = (
+				2BA42CFD00E2C4D541E48190D7C5A163 /* GIFDecoder.swift */,
+				7D0696CB6F61FCA170390DCB39049E7F /* GIFEncoder.swift */,
+			);
+			name = MediaFormats;
+			path = Classes/MediaFormats;
+			sourceTree = "<group>";
+		};
+		24217CDD734BDED97A512C12248605A1 /* HorizontalCollectionView */ = {
+			isa = PBXGroup;
+			children = (
+				A1EEDFC90D3DF6F896F4785346980348 /* HorizontalCollectionLayout.swift */,
+				B235959A1EAED2DEB124AFB1F66DF9D7 /* HorizontalCollectionView.swift */,
+			);
+			name = HorizontalCollectionView;
+			path = HorizontalCollectionView;
+			sourceTree = "<group>";
+		};
+		267C1EA5C79ED9829BD1E7A798E53F6F /* OpenGLFilters */ = {
+			isa = PBXGroup;
+			children = (
+				CFBCCFC7C33DDFF893BFF9BFEAF36970 /* AlphaBlendOpenGLFilter.swift */,
+				C73648B549A184DB7EEA061DE794A8A3 /* ChromaOpenGLFilter.swift */,
+				DB9A76F67003FB1F65D3117ED390D8CC /* EMInterferenceOpenGLFilter.swift */,
+				A3E1B3F3491790115F11543D958EFB14 /* FilmOpenGLFilter.swift */,
+				D790B54AE9CAB68EA4FA4C9C7BBC52BA /* GrayscaleOpenGLFilter.swift */,
+				B8065E83A114A510CA9793CAAC34659F /* GroupOpenGLFilter.swift */,
+				4914046547906E354546B0FAD7BE106C /* ImagePoolOpenGLFilter.swift */,
+				7BA8AEFEC4E60AD1BB68BB4840FBE131 /* LegoOpenGLFilter.swift */,
+				2B7B7DC7730FBA4733E624840382F6DB /* LightLeaksOpenGLFilter.swift */,
+				EAD60E9E763F49C47027469EC9EFD863 /* MangaOpenGLFilter.swift */,
+				BAEB41735653F905E3513549CA647649 /* MirrorFourOpenGLFilter.swift */,
+				337C8760AF412F59421D061D5B7D9CD8 /* MirrorTwoOpenGLFilter.swift */,
+				A789090902F01FEC5B31B91F7E2820C7 /* PlasmaOpenGLFilter.swift */,
+				490F385B631E8537B5050AFCF65FAAC2 /* RaveOpenGLFilter.swift */,
+				E857A706478E478625D6D3DD017EB434 /* RGBOpenGLFilter.swift */,
+				B42C46211A765C068F22CBEFE13F4DF3 /* ToonOpenGLFilter.swift */,
+			);
+			name = OpenGLFilters;
+			path = OpenGLFilters;
+			sourceTree = "<group>";
+		};
+		2EC8B42A1A67025D69875C27399B6B6C /* DiscreteSlider */ = {
+			isa = PBXGroup;
+			children = (
+				DC7E5CA52F1DAB0CF5C80C6B93504760 /* DiscreteSlider.swift */,
+				5A2FD0163BEEC4241B391E62D8844023 /* DiscreteSliderCollectionCell.swift */,
+				6FC98628EECDF8FFE84E728DCA476FA6 /* DiscreteSliderView.swift */,
+			);
+			name = DiscreteSlider;
+			path = DiscreteSlider;
+			sourceTree = "<group>";
+		};
+		30324AE8C74C98CB71258D12547A0A93 /* Filters */ = {
+			isa = PBXGroup;
+			children = (
+				3F715E544412D0A2AE94C087E698F70B /* EditorFilterCollectionCell.swift */,
+				94175BCE3E2CF4746CE375D24CF11389 /* EditorFilterCollectionController.swift */,
+				A6720344C9FC4E651EE01B7B315128F4 /* EditorFilterController.swift */,
+				8D68B326B362B882A9CC2B2344E55CE3 /* EditorFilterView.swift */,
+			);
+			name = Filters;
+			path = Filters;
+			sourceTree = "<group>";
+		};
+		3200117E299BA994D371585680587173 /* TextureSelector */ = {
+			isa = PBXGroup;
+			children = (
+				2182598C379097E425917F16EA1D2197 /* TextureSelectorController.swift */,
+				71BA8863FB0B2B70F6FD990189ED8648 /* TextureSelectorView.swift */,
+			);
+			name = TextureSelector;
+			path = TextureSelector;
+			sourceTree = "<group>";
+		};
+		356C5BE0C2780DC2C1767E09EB789F38 /* StrokeSelector */ = {
+			isa = PBXGroup;
+			children = (
+				B2DAA356A2A6E12576160B1AC133ADDD /* StrokeSelectorController.swift */,
+				D3C414B87AA454928319EB111529A4E4 /* StrokeSelectorView.swift */,
+			);
+			name = StrokeSelector;
+			path = StrokeSelector;
+			sourceTree = "<group>";
+		};
+		36C82F81545DA6957AAD463A7FBC1441 /* Playback */ = {
+			isa = PBXGroup;
+			children = (
+				3F062DFBF34545A03749679054AAEEA6 /* PlaybackOption.swift */,
+			);
+			name = Playback;
+			path = Playback;
+			sourceTree = "<group>";
+		};
+		458194B5E2034309BCE3F55BDD2AD9D3 /* Filters */ = {
+			isa = PBXGroup;
+			children = (
+				9CC0AD7CBC5B08DC6F175CF981025B21 /* CameraFilterCollectionCell.swift */,
+				94C21119B8F565BB350297A886185E0A /* CameraFilterCollectionController.swift */,
+				A423EF80A014D7DE0528A624B3B6F0B8 /* FilterSettingsController.swift */,
+				5057FE6D21B4747D404423543C6D9F82 /* FilterSettingsView.swift */,
+			);
+			name = Filters;
+			path = Filters;
+			sourceTree = "<group>";
+		};
+		46860D6715478A9366FE01CB9D37E4A3 /* Stickers */ = {
+			isa = PBXGroup;
+			children = (
+				B102A6EE5A019A7E2840ABA3EDB41222 /* StickerLoader.swift */,
+				70D85676A643F42DB21B68D668321B3E /* StickerMenuController.swift */,
+				08534986A76CCD64B508B43401F884F0 /* StickerMenuView.swift */,
+				01EA80352D60D35EF41605798283BE8C /* StylableImageView.swift */,
+				BAC72564B787D580F714984BFA5D23DE /* StickerCollection */,
+				50366F217B2F1F250866CE59B5ACAE6F /* StickerProvider */,
+				EF8B9C4E403E14129C27C9BAED20F5F8 /* StickerTypeCollection */,
+			);
+			name = Stickers;
+			path = Stickers;
+			sourceTree = "<group>";
+		};
+		47887709E9AE9B96B40F71000E32EDB1 /* Targets Support Files */ = {
+			isa = PBXGroup;
+			children = (
+				DEDFCF0958A12D49A33C203BD6450929 /* Pods-KanvasCameraExample */,
+				A8312B59632847871894D9B5B45FAC0F /* Pods-KanvasCameraExampleTests */,
+			);
+			name = "Targets Support Files";
+			sourceTree = "<group>";
+		};
+		4C2195E54FFD5FA8145672E9A77F8D86 /* Pod */ = {
+			isa = PBXGroup;
+			children = (
+				27CCAB820E61B2156B03CDECA936F699 /* LICENSE */,
+			);
+			name = Pod;
+			sourceTree = "<group>";
+		};
+		4C92C8DA7914412E7CC445F16502555D /* Options */ = {
+			isa = PBXGroup;
+			children = (
+				BE56274026E6A47591541B231D4609E5 /* CameraOption.swift */,
+				B70C5BE507AE48560D4EE9C19888E9CF /* ExtendedButton.swift */,
+				86B6ECD0C8B1CEA84F23723502EA54BD /* ExtendedStackView.swift */,
+				FC022FC584ECDA333C5B3DAC21FBAF1B /* OptionsController.swift */,
+				3B28BA8C04BEF2461DF92E375BB9A9A9 /* OptionsStackView.swift */,
+				F1DE6D692C782069044E97C51F0C681E /* OptionView.swift */,
+			);
+			name = Options;
+			path = Classes/Options;
+			sourceTree = "<group>";
+		};
+		4D7DA3FF47492AE07D9561BDE1440628 /* Preview */ = {
+			isa = PBXGroup;
+			children = (
+				C7FFD26EA3439F1FDB8CBB82DBC302A5 /* CameraPreviewView.swift */,
+				0FC712D5660052546A89C0B535CD0888 /* CameraPreviewViewController.swift */,
+			);
+			name = Preview;
+			path = Classes/Preview;
+			sourceTree = "<group>";
+		};
+		4E3F486936DEF8EB3851D259728E372B /* ColorThief */ = {
+			isa = PBXGroup;
+			children = (
+				6FC3C4A8B8224AFF1014E2241ED05AA1 /* ColorThief.swift */,
+				23579DD6AA06CAAFA99DD5394E51C3DA /* MMCQ.swift */,
+			);
+			name = ColorThief;
+			path = ColorThief;
+			sourceTree = "<group>";
+		};
+		4ED9293D2CAA35E1C8881064610916D3 /* IgnoreTouches */ = {
+			isa = PBXGroup;
+			children = (
+				E505F421F409FF2F686ADA7E4B8D006D /* IgnoreBackgroundTouchesStackView.swift */,
+				1484C21EA40ED0033C42F2B7742611C2 /* IgnoreTouchesCollectionView.swift */,
+				01B96F0F4D92826524BBDB192DCC6F00 /* IgnoreTouchesView.swift */,
+			);
+			name = IgnoreTouches;
+			path = IgnoreTouches;
+			sourceTree = "<group>";
+		};
+		50366F217B2F1F250866CE59B5ACAE6F /* StickerProvider */ = {
+			isa = PBXGroup;
+			children = (
+				56B0916DABCC671122009FE2A458088F /* StickerProvider.swift */,
+			);
+			name = StickerProvider;
+			path = StickerProvider;
+			sourceTree = "<group>";
+		};
+		55F624D71A2566CA02F69747EB6B0440 /* Analytics */ = {
+			isa = PBXGroup;
+			children = (
+				8A89D980C644D6D487218F3BA60ED161 /* KanvasCameraAnalyticsProvider.swift */,
+			);
+			name = Analytics;
+			path = Classes/Analytics;
+			sourceTree = "<group>";
+		};
+		58EA630FE89DFA42BB89671AEFC6898B /* Metal */ = {
+			isa = PBXGroup;
+			children = (
+				F1A70AA1F03718F0C07C039FE58A266F /* CVPixelBuffer+resize.swift */,
+				C66BF78B70316023A3DF5B1A22B98A9C /* MetalContext.swift */,
+				891B03EDB8E4AD291ABA148AC313548F /* MetalFilter.swift */,
+				2B429229A2E15884DD7A9D7616AFD919 /* MetalGroupFilter.swift */,
+				4EC03FA9CEAEB95C9022B6171D336310 /* MetalPixelBufferView.swift */,
+				7DA347946194B29467446FE08A1B2013 /* MetalRenderEncoder.swift */,
+				A6CC3BFF4F59D6BBD8F0931A8B6CAA0D /* MTLDevice+KanvasCamera.swift */,
+			);
+			name = Metal;
+			path = Metal;
+			sourceTree = "<group>";
+		};
+		5B92CE05DD66A810665D6BCFFD3843C0 /* Shared */ = {
+			isa = PBXGroup;
+			children = (
+				20104BC3FFE9093A301048A1BBF64B63 /* EditionOption.swift */,
+				1DF3C528A44688928874066EE6FFD20E /* KanvasEditorMenuCollectionCell.swift */,
+				C9AD7E4D56356DC00285B743527EE854 /* KanvasEditorMenuController.swift */,
 			);
 			name = Shared;
 			path = Shared;
 			sourceTree = "<group>";
 		};
-		10D6961D18B8F1EB55DC345F83A3B390 /* Trim */ = {
-			isa = PBXGroup;
-			children = (
-				16BC35E262183EAD8051354D23F3A25E /* TimeIndicator.swift */,
-				46089E6DF44B4070CAB0D0B78CD16ACC /* TrimArea.swift */,
-				68621C6A777F4C077C200CE2E1FB5244 /* TrimController.swift */,
-				7E2F090C664044806D9E6D8BFFA44698 /* TrimView.swift */,
-				D3136F36C60545D3F7A9F7EC5F0F9D93 /* ThumbnailCollection */,
+		60A9023C403BE59CDEBE0435545A7229 /* Text */ = {
+			isa = PBXGroup;
+			children = (
+				27F469339E99DAC39747764F87089CE2 /* EditorTextController.swift */,
+				B9E084B45FAE9E94BA3B6473B7C4B152 /* EditorTextView.swift */,
+				81D9989A8A8D815D93DFB171F8D49806 /* MainTextView.swift */,
+				25D1448F756412809510A4BBAE406021 /* StylableTextView.swift */,
+				F901BEBF270888983D5A777004D3EF80 /* TextOptions.swift */,
+			);
+			name = Text;
+			path = Text;
+			sourceTree = "<group>";
+		};
+		720A29788209E0C13C1E5FE81A6AD734 /* Trim */ = {
+			isa = PBXGroup;
+			children = (
+				84E11F684567506A8223F8BDD5C521EA /* TimeIndicator.swift */,
+				26800137A6492C4ECB5253FAF6329A32 /* TrimArea.swift */,
+				45D100086C055475FF8FD65C1949170C /* TrimController.swift */,
+				353054F760662FDEA620FF83B08F69B3 /* TrimView.swift */,
+				C276505EE3E6AC5A8CECF79D31011B35 /* ThumbnailCollection */,
 			);
 			name = Trim;
 			path = Trim;
 			sourceTree = "<group>";
 		};
-		142927048435195829EDC69466ABFE24 /* MovableViews */ = {
-			isa = PBXGroup;
-			children = (
-				B29DFEC782A052BFBD6ADF6E40B97A45 /* MovableView.swift */,
-				684DD1568D0739338203DE489A9DB020 /* MovableViewCanvas.swift */,
-				37115B786E18C5F20E9E6D7234EE7315 /* MovableViewInnerElement.swift */,
-				80E32CD8357836A4EADEB8EF9E53738A /* ViewTransformations.swift */,
+		737B87153E9EA00ECB0A54A603BEEE03 /* MultiEditor */ = {
+			isa = PBXGroup;
+			children = (
+				87E1B07EA7641EDED980002D277A0875 /* MultiEditorExportHandler.swift */,
+				204F6D6B9DB61D815E7AEF54FEA59B68 /* MultiEditorViewController.swift */,
+			);
+			name = MultiEditor;
+			path = MultiEditor;
+			sourceTree = "<group>";
+		};
+		73A441CCE20177BA799CBD679D764FF2 /* ColorCollection */ = {
+			isa = PBXGroup;
+			children = (
+				EBC9DA348D06DCCF82BCA16841D4256D /* ColorCollectionCell.swift */,
+				27D1B532AB460C4B162A46EE31671582 /* ColorCollectionController.swift */,
+				C1C1DB5FB1DCBCC102F69DAD98C7E9DA /* ColorCollectionView.swift */,
+			);
+			name = ColorCollection;
+			path = ColorCollection;
+			sourceTree = "<group>";
+		};
+		7A4ED0B34FE1A2DE14B8CD686C763693 /* MovableViews */ = {
+			isa = PBXGroup;
+			children = (
+				DE39E00A0917B8863ED8032E4B4359AD /* MovableView.swift */,
+				36BCA23BF4062D8842171EC77BA0CE9D /* MovableViewCanvas.swift */,
+				A63A2883C033A7AE9D51D30D960E4EFA /* MovableViewInnerElement.swift */,
+				9EAF4C79A1CBF905CDFBA9A8CB60D053 /* ViewTransformations.swift */,
 			);
 			name = MovableViews;
 			path = MovableViews;
 			sourceTree = "<group>";
 		};
-		18F6EC117B2F347E6F4E33576868AF5F /* Filters */ = {
-			isa = PBXGroup;
-			children = (
-				40D7B717D19F13F574CAF574CA2E40CF /* FilterCollectionCell.swift */,
-				E68E1A7D0C27EF70AB6456132E5190FF /* FilterCollectionInnerCell.swift */,
-				F7FF01FFE5EF26B86761813406A1987B /* FilterCollectionView.swift */,
-				B70FD78E18516779A2E4D394495DE3E4 /* FilterItem.swift */,
-				32A0E55CDF35DA4BC3E0D77DFA4B0AA2 /* ScrollHandler.swift */,
-			);
-			name = Filters;
-			path = Classes/Filters;
-			sourceTree = "<group>";
-		};
-		19BC15FD740D821C3B744AC3AADBA74D /* HorizontalCollectionView */ = {
-			isa = PBXGroup;
-			children = (
-				65EB9CF91BABC5A4534BB52D4C9074BB /* HorizontalCollectionLayout.swift */,
-				99083F5DCA145D36D8F243FFC87B8731 /* HorizontalCollectionView.swift */,
-			);
-			name = HorizontalCollectionView;
-			path = HorizontalCollectionView;
-			sourceTree = "<group>";
-		};
-		1C476FAA68B57C1421B041078A53B8D2 /* DiscreteSlider */ = {
-			isa = PBXGroup;
-			children = (
-				F15C157CBA3D5CC68BF29852D938EFE7 /* DiscreteSlider.swift */,
-				95FB11F9BB29AF8538236CA8523141A4 /* DiscreteSliderCollectionCell.swift */,
-				68014ED20F6912F536CBEBE35A486780 /* DiscreteSliderView.swift */,
-			);
-			name = DiscreteSlider;
-			path = DiscreteSlider;
-			sourceTree = "<group>";
-		};
-		2295FFB271DF06F88004FD45FF951038 /* Utility */ = {
-			isa = PBXGroup;
-			children = (
-				22C6CD65DA2286E5AF6935985C8A0DFC /* ConicalGradientLayer.swift */,
-				21553F5C7688974CE16A869FC9CBF82D /* Device.swift */,
-				A348A7D51484FBF8F27CF516109C206E /* DimensionsHelper.swift */,
-				5302EFBA2CC8A03E016B22330523323B /* EasyTipView.swift */,
-				995BCCA77C3041CB758A92A0A9F26956 /* LoadingIndicatorView.swift */,
-				4CCAC9E682C355DA430F30018EBBFF2E /* Math.swift */,
-				7A9E0AE71503D25F97D2E24DCEA7D9C9 /* MediaInfo.swift */,
-				FA1AE7CB5878ACBAB57B92ED066B5380 /* Queue.swift */,
-				0EF52F29D9A1717AEAFFA30CC78B468B /* RGBA.swift */,
-				320C940114144099DC8F0C393AB8796E /* StaggeredGridLayout.swift */,
-				173518C5D7E863E1319B9974802E039F /* Synchronized.swift */,
-				6E2472298539E2457396C47785A0E61B /* TrashView.swift */,
-				788BB7E78688D73103975A7B33D04B36 /* UIUpdate.swift */,
-				CB528128F67A9FAEBBD4940EC94B3DD6 /* ColorThief */,
-				19BC15FD740D821C3B744AC3AADBA74D /* HorizontalCollectionView */,
-				9A04DCF16A962FFBB3475F25EB783BF5 /* IgnoreTouches */,
-				38FA742826474352DEE2703D6DD624F5 /* OptionSelector */,
+		7B9E1479262BCAC94460954E15BF8431 /* TabBar */ = {
+			isa = PBXGroup;
+			children = (
+				F460ABACDE06CE7CDDF14432653EF264 /* DrawerTabBarCell.swift */,
+				84B3A550A56D804E1ACFFABD1718A59F /* DrawerTabBarController.swift */,
+				5959CA3633AEF94554D1358F73F36812 /* DrawerTabBarOption.swift */,
+				EDBF20B1A172925F4DF5690B7B6ECF28 /* DrawerTabBarView.swift */,
+			);
+			name = TabBar;
+			path = TabBar;
+			sourceTree = "<group>";
+		};
+		7DA0A7DB33210C57CE00E776F41DB970 /* MediaPicker */ = {
+			isa = PBXGroup;
+			children = (
+				A9C3F2465D0D85693599E9E7670673C6 /* LivePhotoLoader.swift */,
+				687B209D690E34BD99A822406AF4B7BD /* MediaPickerThumbnailFetcher.swift */,
+				6B4582BD9FA9A59D5C064B21D3B3D814 /* MediaPickerViewController.swift */,
+			);
+			name = MediaPicker;
+			path = Classes/MediaPicker;
+			sourceTree = "<group>";
+		};
+		820C839EC049005CB82FAAF13AFDCB95 /* SwiftSupport */ = {
+			isa = PBXGroup;
+			children = (
+				82D2DF1ABBBD85F5E079D7D0EB5479BC /* SwiftSupport.swift */,
+			);
+			name = SwiftSupport;
+			sourceTree = "<group>";
+		};
+		8790AFD16DD57524567F5B0B2567D246 /* Speed */ = {
+			isa = PBXGroup;
+			children = (
+				FC7A215E3B4FF924D7BEFF5FA2D9EB73 /* SpeedController.swift */,
+				9D3268CD4F6771D61A11549A328A3A5B /* SpeedView.swift */,
+				2EC8B42A1A67025D69875C27399B6B6C /* DiscreteSlider */,
+			);
+			name = Speed;
+			path = Speed;
+			sourceTree = "<group>";
+		};
+		8CCC3B77BE1DBE734B15CC597D73EC66 /* Utility */ = {
+			isa = PBXGroup;
+			children = (
+				93EDD2A2867583D91B21AADAF2B92B0A /* ConicalGradientLayer.swift */,
+				34F7D406103D16E5DD81ECCD2C2417E0 /* Device.swift */,
+				DECFC0687AB78C04778492D5AA41FE2F /* DimensionsHelper.swift */,
+				A12AB088EB92B49E50DF225635B16D52 /* EasyTipView.swift */,
+				82DE25082D16AD44BE57C855099C95E7 /* LoadingIndicatorView.swift */,
+				394FEADB9B09E6DA030FF2EA82FC5451 /* Math.swift */,
+				7064049F1C84053ABD1EA8EF54EC05DE /* MediaInfo.swift */,
+				75FBC378119FDDFA07BEB221F1C0925A /* Queue.swift */,
+				44B9A88410EE929A1DF4888774A65C87 /* RGBA.swift */,
+				B3085B19E79682D0723D71D9B210D192 /* StaggeredGridLayout.swift */,
+				38EB1406B3EAB063F3935ECF02D149D4 /* Synchronized.swift */,
+				C0E9F69CAA263682A5EEA241144C3998 /* TrashView.swift */,
+				F87F25C21A87EA8D1796049F400914DA /* UIUpdate.swift */,
+				4E3F486936DEF8EB3851D259728E372B /* ColorThief */,
+				24217CDD734BDED97A512C12248605A1 /* HorizontalCollectionView */,
+				4ED9293D2CAA35E1C8881064610916D3 /* IgnoreTouches */,
+				091C601EF8B744B5628508108BC7B0A2 /* OptionSelector */,
 			);
 			name = Utility;
 			path = Classes/Utility;
 			sourceTree = "<group>";
 		};
-		2C327E0B2589DCA8712AE2652E95052A /* Analytics */ = {
-			isa = PBXGroup;
-			children = (
-				6FD9F16A5C2989C5EBC06A408DC197B8 /* KanvasCameraAnalyticsProvider.swift */,
-=======
-		08631D5B147F6C54A378A1E72CE49F2F /* DiscreteSlider */ = {
-			isa = PBXGroup;
-			children = (
-				38EF39A20DAFDE8F70C8D8121F1B0C67 /* DiscreteSlider.swift */,
-				FDAD524AFA0A505C4B08161F1007CBAD /* DiscreteSliderCollectionCell.swift */,
-				0E3811EECDB9C5F2F38626A2A311822A /* DiscreteSliderView.swift */,
-			);
-			name = DiscreteSlider;
-			path = DiscreteSlider;
-			sourceTree = "<group>";
-		};
-		09374E4D8211421869BD253E5B3D3863 /* Text */ = {
-			isa = PBXGroup;
-			children = (
-				3EDDC01FE4034C85553803B388BBA777 /* EditorTextController.swift */,
-				FF124E69AE948989607F985177F280EB /* EditorTextView.swift */,
-				D7856DBD5D73706137C017D1A9269174 /* MainTextView.swift */,
-				137A29BA009527F7199DDBCAEBCEC332 /* StylableTextView.swift */,
-				3FCAB08DCBDEA13CCAFB021C781BBABE /* TextOptions.swift */,
-			);
-			name = Text;
-			path = Text;
-			sourceTree = "<group>";
-		};
-		0C8B8E87B356857ADF8CC4F344E5EA21 /* Speed */ = {
-			isa = PBXGroup;
-			children = (
-				A934D8F0D60C1ADCEE15A902A20BECE6 /* SpeedController.swift */,
-				B7ABFC0C8153FE9F3CC9CCDFD80396B2 /* SpeedView.swift */,
-				08631D5B147F6C54A378A1E72CE49F2F /* DiscreteSlider */,
-			);
-			name = Speed;
-			path = Speed;
-			sourceTree = "<group>";
-		};
-		1A20C4404FF6B387BFEF0470789E3FA9 /* MediaPicker */ = {
-			isa = PBXGroup;
-			children = (
-				64D24F49150BA6D9380D809287AF8CC7 /* LivePhotoLoader.swift */,
-				57FC9F61D5B6CDF5AF9A77C6EDC57FE4 /* MediaPickerThumbnailFetcher.swift */,
-				7E94EC0765152CCA373635A88E4919C9 /* MediaPickerViewController.swift */,
-			);
-			name = MediaPicker;
-			path = Classes/MediaPicker;
-			sourceTree = "<group>";
-		};
-		1ADC1E50B743932BDAE8DC0D0689CC8A /* MediaFormats */ = {
-			isa = PBXGroup;
-			children = (
-				FD0995A75A5B0DC80BE92AE14ED1B966 /* GIFDecoder.swift */,
-				4E21F84A0139D3DDD5B467810BEABBC0 /* GIFEncoder.swift */,
-			);
-			name = MediaFormats;
-			path = Classes/MediaFormats;
-			sourceTree = "<group>";
-		};
-		239E4B4CB2B649E86892CC17D9AA80CC /* OptionSelector */ = {
-			isa = PBXGroup;
-			children = (
-				534CCC1110227223ACF9EA724110DA0E /* OptionSelectorCell.swift */,
-				629EAD1AA12FEA224703603F84A96364 /* OptionSelectorController.swift */,
-				5AEB6F8AF2CB36E2EFD8CE2A6C8BCFF4 /* OptionSelectorItem.swift */,
-				963074B19CBFA8CD318813C20C159BAC /* OptionSelectorView.swift */,
-			);
-			name = OptionSelector;
-			path = OptionSelector;
-			sourceTree = "<group>";
-		};
-		28DA35F203A57F3C4168A1F89694B490 /* Shared */ = {
-			isa = PBXGroup;
-			children = (
-				F85C6F3148399A2AABA6A3150F67F33B /* EditionOption.swift */,
-				95AACAAEC5467025A805E6D1975B4D5C /* KanvasEditorMenuCollectionCell.swift */,
-				97015A1756CA7BB62FDD032BD52138EA /* KanvasEditorMenuController.swift */,
-			);
-			name = Shared;
-			path = Shared;
-			sourceTree = "<group>";
-		};
-		2B82708CC61E40BFC8FF915E3964FEDF /* StyleMenu */ = {
-			isa = PBXGroup;
-			children = (
-				4AA558A6DFE2E7DF30C575C072294762 /* StyleMenuCell.swift */,
-				3FFDD057A22BAAA91514BC4E72CEBFDC /* StyleMenuController.swift */,
-				1A2EE26F8552AF1D0E8B85AC283109C0 /* StyleMenuExpandCell.swift */,
-				6DEDA30D4A4A5B5F6DD48826D1862163 /* StyleMenuRoundedLabel.swift */,
-				11AFEF62B06DCC556838EE6244DCA2BD /* StyleMenuView.swift */,
->>>>>>> 6ebd350a
-			);
-			name = Analytics;
-			path = Classes/Analytics;
-			sourceTree = "<group>";
-		};
-<<<<<<< HEAD
-		2ED75C052A51286BF919D17C5A70EFF3 /* Options */ = {
-			isa = PBXGroup;
-			children = (
-				1FA465AC36FBB0C15CDDC52DA7FF88D5 /* CameraOption.swift */,
-				48676FCEF4A89E60F53BC25BFD701FE8 /* ExtendedButton.swift */,
-				CBF71D347EBD8E4817567AB77574FF78 /* ExtendedStackView.swift */,
-				EE7902A3AE25DD52200281994D381FB0 /* OptionsController.swift */,
-				CFD5380C548E8E4153205A0CC7376ED3 /* OptionsStackView.swift */,
-				9D7D8E2FB2E6DEF4AEDFEC32C370DB0B /* OptionView.swift */,
-			);
-			name = Options;
-			path = Classes/Options;
-			sourceTree = "<group>";
-		};
-		30ECC9CA0D9FCC2D46284BA76C148887 /* ModeSelector */ = {
-			isa = PBXGroup;
-			children = (
-				C85B700F39C77BE85DF076623FA6DE81 /* MediaPickerButtonView.swift */,
-				7E12DD3270AD36CE34DD70F1ABD4681B /* ModeButtonView.swift */,
-				6F49F583D8C757E2E9FFBF8594287781 /* ModeSelectorAndShootController.swift */,
-				A089CA37C7AEF863EE03BCB1E4ADE807 /* ModeSelectorAndShootView.swift */,
-				E79ED288119501E0E7711B8CC445ACF4 /* ShootButtonView.swift */,
-			);
-			name = ModeSelector;
-			path = Classes/ModeSelector;
-			sourceTree = "<group>";
-		};
-		324ADB07D13D4F3BED01497E4EFB236F /* OpenGL */ = {
-			isa = PBXGroup;
-			children = (
-				80B898709CA979FFE97ACF79C00D0D67 /* CVPixelBuffer+copy.swift */,
-				C33A7B83556B5A6A4AE2A488F95B51FA /* GLError.swift */,
-				0C84FC0996E7D34BDF13DDF21D9CDC77 /* GLPixelBufferView.swift */,
-				D04BBC724214548133331A8B9C877815 /* GLUtilities.swift */,
-				92796A1B011B55F7DFC3BAA4726F8616 /* OpenGLFilter.swift */,
-				300EA88D02A600664AF95C06F41DB2E7 /* Shader.swift */,
-				4673CBAC8A21E5AF9AAE1FA80EA03862 /* UIImage+PixelBuffer.swift */,
-			);
-			name = OpenGL;
-			path = OpenGL;
-			sourceTree = "<group>";
-		};
-		374C8282502856824BBF5477D18727FB /* Shared */ = {
-			isa = PBXGroup;
-			children = (
-				A581AB07FF7FABEBC42B508B23BC4527 /* CircularImageView.swift */,
-				DC28024EDCB2FD1B17AFCD34F2F4AB1A /* SliderView.swift */,
-				52543B9CCCF7ED0BB8826CC2CE9D2844 /* ColorCollection */,
-				E64BFC5FFB0FB7B517416BEB2ECFDBE2 /* ColorPicker */,
-				CC2FDEF85C398921898F491FADC8140E /* ColorSelector */,
-			);
-			name = Shared;
-			path = Shared;
-			sourceTree = "<group>";
-		};
-		38FA742826474352DEE2703D6DD624F5 /* OptionSelector */ = {
-			isa = PBXGroup;
-			children = (
-				84C1697E6C896842A78B94BBB0A4FCEC /* OptionSelectorCell.swift */,
-				2F0AA7C749B1381FB0F84A20C7F0B71A /* OptionSelectorController.swift */,
-				7847749AE32F2536A7D9DAAF311A849A /* OptionSelectorItem.swift */,
-				6C364DD7FC286E06AD75F5AFB9CDD594 /* OptionSelectorView.swift */,
-			);
-			name = OptionSelector;
-			path = OptionSelector;
-			sourceTree = "<group>";
-		};
-		42A9EE25ABD8101FD617B7D3324CEF0D /* Editor */ = {
-			isa = PBXGroup;
-			children = (
-				3C394DF967D58008B7FAE72193D13F2A /* EditorCodable.swift */,
-				422E3ED496FEF00B8EC439547793DD1F /* EditorView.swift */,
-				379263FB25E57D12FF9E052F2509801F /* EditorViewController.swift */,
-				3CFECC388D8E3B17AE4EA633DBD09C13 /* KanvasQuickBlogSelectorCoordinating.swift */,
-				AE6A077E7542953DC6547C21F9DED135 /* MediaPlayerController.swift */,
-				7F6EC9178217049FDED0DD75C91EF218 /* Drawing */,
-				F58B6494255F0B450C08D3F5681BF73B /* Filters */,
-				65F85E4E0579FE4A300FB6795AEEAD84 /* GIFMaker */,
-				EF320009D1C581C04389DA91C2AAE239 /* Media */,
-				D7A0CE83A8B39CF92CAA9E2CA644D81B /* Menu */,
-				142927048435195829EDC69466ABFE24 /* MovableViews */,
-				790C39680E06C979F8F7064773EFCEC2 /* MultiEditor */,
-				374C8282502856824BBF5477D18727FB /* Shared */,
-				A7137066168773E84489454DE4CF8830 /* Text */,
-			);
-			name = Editor;
-			path = Classes/Editor;
-			sourceTree = "<group>";
-		};
-		47887709E9AE9B96B40F71000E32EDB1 /* Targets Support Files */ = {
-			isa = PBXGroup;
-			children = (
-				DEDFCF0958A12D49A33C203BD6450929 /* Pods-KanvasCameraExample */,
-				A8312B59632847871894D9B5B45FAC0F /* Pods-KanvasCameraExampleTests */,
-			);
-			name = "Targets Support Files";
-			sourceTree = "<group>";
-		};
-		49C9F74A19D31A9FB4059981E89AC7E6 /* KanvasCamera */ = {
-			isa = PBXGroup;
-			children = (
-				2C327E0B2589DCA8712AE2652E95052A /* Analytics */,
-				F2EADAEA26B56EE1AA8A3177B8694B4D /* Camera */,
-				95C7C7598C9D3A8A0EA2B83D9976B5D7 /* Constants */,
-				42A9EE25ABD8101FD617B7D3324CEF0D /* Editor */,
-				853F4EC1256A545931ECA3AAC784B2F6 /* Extensions */,
-				18F6EC117B2F347E6F4E33576868AF5F /* Filters */,
-				F985FDC78A6CC46012D3B058BDC71CF7 /* MediaClips */,
-				DC1394377B3DF0B108367A2DEFE73944 /* MediaFormats */,
-				C9CDFD5F3DFB2274EA85797FA2BFE35C /* MediaPicker */,
-				30ECC9CA0D9FCC2D46284BA76C148887 /* ModeSelector */,
-				2ED75C052A51286BF919D17C5A70EFF3 /* Options */,
-				DFEF536DE6628EE0EDFB7371B2A1DE5D /* Pod */,
-				C784D48B3C8DF913F634738DB755BF45 /* Preview */,
-				A06A055DF7244991FC41B2A58CD7FD72 /* Recording */,
-				DB2E265237020566623CED5F872F57FC /* Rendering */,
-				D1059E8C46F05F68F5EC79F29661B0BB /* Resources */,
-				7B81F198FC922BD5D333C0F114BE4CE9 /* Settings */,
-				7212F12DD4A6581697C7FC55AE9B123F /* Support Files */,
-				2295FFB271DF06F88004FD45FF951038 /* Utility */,
-=======
-		3A94BBE5EA5F1F52037D5F8A0DD82E4E /* Editor */ = {
-			isa = PBXGroup;
-			children = (
-				4DD35A764F1B064730AB88E65FEDB995 /* EditorView.swift */,
-				D0D8BC3299E6E0ED44F1E0907DE195F1 /* EditorViewController.swift */,
-				039B1B2DC94E73753363FA9559338E7E /* KanvasQuickBlogSelectorCoordinating.swift */,
-				B0AA859D39AA26ADE334419C1C807438 /* MediaPlayerController.swift */,
-				AE525E1003CB3467560E7B4C844777C6 /* Drawing */,
-				6A4AF7A5B2879F95988D7AE69A3DF617 /* Filters */,
-				CCF9D66080B674180F9C5C71C2DADA88 /* GIFMaker */,
-				C04D86A5A368592396A34A443B0DC9D9 /* Media */,
-				405DDF5F58FE7172A3220DE85F4B1987 /* Menu */,
-				CC3D510102FA6DCD332B2A56727D256D /* MovableViews */,
-				40567A1159DF39DE7D3D33FA19DDCE1D /* Shared */,
-				09374E4D8211421869BD253E5B3D3863 /* Text */,
-			);
-			name = Editor;
-			path = Classes/Editor;
-			sourceTree = "<group>";
-		};
-		3AA3D8CDD618D073070D87BF04F11A40 /* MediaClips */ = {
-			isa = PBXGroup;
-			children = (
-				E622470DA012B01EB9181C5A2F4F8099 /* MediaClip.swift */,
-				261B719F3E2158149774BFF0094E1A63 /* MediaClipsCollectionCell.swift */,
-				04134CCF99C13E418FF4F1902A3F6C37 /* MediaClipsCollectionController.swift */,
-				C0EFCD0701A1FFC342DCBE99C507CF01 /* MediaClipsCollectionView.swift */,
-				C038352920B7D1AB2C6C81B76A85DA00 /* MediaClipsEditorView.swift */,
-				E662645B1A679025EBA06EC3FA52D651 /* MediaClipsEditorViewController.swift */,
-			);
-			name = MediaClips;
-			path = Classes/MediaClips;
-			sourceTree = "<group>";
-		};
-		3AB69EB0BD8F2F281384DFB06496F61F /* TextureSelector */ = {
-			isa = PBXGroup;
-			children = (
-				048279D418BF75A36C0268CD5D67B3FB /* TextureSelectorController.swift */,
-				565BB4FD523E1AC8EDA8800EE84E7ADE /* TextureSelectorView.swift */,
-			);
-			name = TextureSelector;
-			path = TextureSelector;
-			sourceTree = "<group>";
-		};
-		40567A1159DF39DE7D3D33FA19DDCE1D /* Shared */ = {
-			isa = PBXGroup;
-			children = (
-				1E48A07D8F492E09F0862D322150FEA8 /* CircularImageView.swift */,
-				E3213AEBB1FCA81E3F467E5688BEC82D /* SliderView.swift */,
-				84A0A4B52D2D9BC661A574238FEA3545 /* ColorCollection */,
-				F4BA8CAC071010AA70FE37D94C7DD9A4 /* ColorPicker */,
-				F04A5D7C7D9EA06A077B35F091E5718E /* ColorSelector */,
-			);
-			name = Shared;
-			path = Shared;
-			sourceTree = "<group>";
-		};
-		405DDF5F58FE7172A3220DE85F4B1987 /* Menu */ = {
-			isa = PBXGroup;
-			children = (
-				4FEBA03ABD227D9517210E2917B9F7AB /* EditionMenu */,
-				28DA35F203A57F3C4168A1F89694B490 /* Shared */,
-				2B82708CC61E40BFC8FF915E3964FEDF /* StyleMenu */,
-			);
-			name = Menu;
-			path = Menu;
-			sourceTree = "<group>";
-		};
-		412F32E36D496D455320871C1E83577E /* Pod */ = {
-			isa = PBXGroup;
-			children = (
-				2B4A7986F7AD0DEA48F30990B63EC383 /* LICENSE */,
-			);
-			name = Pod;
-			sourceTree = "<group>";
-		};
-		464B372071959BAD2C026B1A0A1B2AFE /* KanvasCamera */ = {
-			isa = PBXGroup;
-			children = (
-				B7619AA7A50ACCB9C428BF7285E63BD5 /* Analytics */,
-				7FF4955BED4BB298BE9F5121E1085CCE /* Camera */,
-				95FA07F194FB0DA79DC6DBF361037CB3 /* Constants */,
-				3A94BBE5EA5F1F52037D5F8A0DD82E4E /* Editor */,
-				FEDD5A3E2DE1B70B08363D83C36B8B44 /* Extensions */,
-				B604826BF0BFC2F310A569634EC1C272 /* Filters */,
-				3AA3D8CDD618D073070D87BF04F11A40 /* MediaClips */,
-				1ADC1E50B743932BDAE8DC0D0689CC8A /* MediaFormats */,
-				1A20C4404FF6B387BFEF0470789E3FA9 /* MediaPicker */,
-				F6DB9D6B7DCD79C6B17AF6DD7FA91527 /* ModeSelector */,
-				5DFB2DD41553996E8A087BB5CEE60925 /* Options */,
-				412F32E36D496D455320871C1E83577E /* Pod */,
-				B55629491EB9946C2939958D45A8FDBF /* Preview */,
-				7AAD884D7E4FF022FD05A26566DD7652 /* Recording */,
-				AA0EABD47376CA9D031AD7058CE0FCA7 /* Rendering */,
-				DC682F021038AA3BE921171AB336CFF1 /* Resources */,
-				5ADB6A17A14F7BF56539C93828FB8340 /* Settings */,
-				F67008C622F0ED179AE59BE403DA7094 /* Support Files */,
-				5FE316935011AD5B698F752B2FCE61A3 /* Utility */,
->>>>>>> 6ebd350a
-			);
-			name = KanvasCamera;
-			path = ../..;
-			sourceTree = "<group>";
-		};
-		52543B9CCCF7ED0BB8826CC2CE9D2844 /* ColorCollection */ = {
-			isa = PBXGroup;
-			children = (
-				A425FA6B313591F38758299E911945CA /* ColorCollectionCell.swift */,
-				2381296CDF743DC13D6C39A87B7AFF11 /* ColorCollectionController.swift */,
-				704644E737C819DAD5DC467C62AF74C0 /* ColorCollectionView.swift */,
-			);
-			name = ColorCollection;
-			path = ColorCollection;
-			sourceTree = "<group>";
-		};
-<<<<<<< HEAD
-		5D00584FEDEF94561575B7AC8DA7D5A1 /* TabBar */ = {
-			isa = PBXGroup;
-			children = (
-				96E9B7FC1CD1B26477DF1A854DFBD907 /* DrawerTabBarCell.swift */,
-				AD54231C806B1A91C49F45DEA7A66228 /* DrawerTabBarController.swift */,
-				FD7C55AA21F489F9D379C32C0A553D3A /* DrawerTabBarOption.swift */,
-				62422CCEC082DE0D540250A66160E6D4 /* DrawerTabBarView.swift */,
-			);
-			name = TabBar;
-			path = TabBar;
-			sourceTree = "<group>";
-		};
-		5DE5853261A148822AB1CAE4A1E0D354 /* OpenGLFilters */ = {
-			isa = PBXGroup;
-			children = (
-				9414034397DE65DC1E9244946B55D7AF /* AlphaBlendOpenGLFilter.swift */,
-				2A948AC8DD5917F864FA04AEA6B738B4 /* ChromaOpenGLFilter.swift */,
-				B2EB4E8454524B1EB37FE93AE208917C /* EMInterferenceOpenGLFilter.swift */,
-				377D06EDC9DDF7ED801FC789F59783FA /* FilmOpenGLFilter.swift */,
-				54FB703494772EDBC25F7A4152E94B77 /* GrayscaleOpenGLFilter.swift */,
-				DE82A6DBC5101C4E34248C9A29C4274F /* GroupOpenGLFilter.swift */,
-				59921A5CA7FC426612259A09C4B66140 /* ImagePoolOpenGLFilter.swift */,
-				4698061F4339532576DE8EEB0BC2D760 /* LegoOpenGLFilter.swift */,
-				4919654A0AD40A95EB3198B3721B3D4D /* LightLeaksOpenGLFilter.swift */,
-				4AB6AA5E3D773BFAB3C041C7F2ED016B /* MangaOpenGLFilter.swift */,
-				B1023D7466476D0D8F174AABF360E0DD /* MirrorFourOpenGLFilter.swift */,
-				4E440893874CC4E11C92AC71D6F26D0B /* MirrorTwoOpenGLFilter.swift */,
-				AF94E64F61DF1366AE7F199CA1F7AD5D /* PlasmaOpenGLFilter.swift */,
-				0D20D04DF0C59E95F3F6A4282DD8F32D /* RaveOpenGLFilter.swift */,
-				137F3A2182999F28AD706EF23194B7BD /* RGBOpenGLFilter.swift */,
-				813DD4A9FF78A144AC02D3F454A9857B /* ToonOpenGLFilter.swift */,
-			);
-			name = OpenGLFilters;
-			path = OpenGLFilters;
-			sourceTree = "<group>";
-		};
-		65F85E4E0579FE4A300FB6795AEEAD84 /* GIFMaker */ = {
-			isa = PBXGroup;
-			children = (
-				0214404DBC6E160CB3A36A86F858A142 /* GifMakerController.swift */,
-				CBD7DD212F846FF96C1B418871BABD48 /* GifMakerHandler.swift */,
-				12A366A291029EC5AF1FD0CE5D47790C /* GifMakerSettings.swift */,
-				75B3C112BC44CD9F26FB1BAE3DECB508 /* GifMakerView.swift */,
-				68B1D8D96E94D0F44522413603F7C65C /* Playback */,
-				C1B69CF1FF57F50881C5ECCD51EA080D /* Speed */,
-				10D6961D18B8F1EB55DC345F83A3B390 /* Trim */,
-			);
-			name = GIFMaker;
-			path = GIFMaker;
-			sourceTree = "<group>";
-		};
-		66F39F7F81B359EAF5FF1244D69BD91A /* TextureSelector */ = {
-			isa = PBXGroup;
-			children = (
-				F8E7D043FC545C9B797BB3757326D94F /* TextureSelectorController.swift */,
-				976C696B2AB4F7BE49572100B3849D23 /* TextureSelectorView.swift */,
-			);
-			name = TextureSelector;
-			path = TextureSelector;
-			sourceTree = "<group>";
-		};
-		68B1D8D96E94D0F44522413603F7C65C /* Playback */ = {
-			isa = PBXGroup;
-			children = (
-				D76384A8B1B37B954C52A9874E1E9FD5 /* PlaybackOption.swift */,
-			);
-			name = Playback;
-			path = Playback;
-			sourceTree = "<group>";
-		};
-		7212F12DD4A6581697C7FC55AE9B123F /* Support Files */ = {
-			isa = PBXGroup;
-			children = (
-				333C5C1DF428520E2B99E7F20AEE80CA /* KanvasCamera.modulemap */,
-				5B90C6351297CF70E2EA41787550432F /* KanvasCamera-dummy.m */,
-				0757101B1CEAD72234EB721B6BBDDE35 /* KanvasCamera-prefix.pch */,
-				A4192A68BCE5E09B5BC16FC4B3E83B83 /* KanvasCamera-umbrella.h */,
-				2645AA8650E1CDD4D9189E99950B5BA8 /* KanvasCamera.debug.xcconfig */,
-				FD937F94D06FAA48C2BE5FEC95C39850 /* KanvasCamera.release.xcconfig */,
-				7D0146C97173974645DD4B5C9BF11969 /* ResourceBundle-KanvasCamera-KanvasCamera-Info.plist */,
-			);
-			name = "Support Files";
-			path = "KanvasCameraExample/Pods/Target Support Files/KanvasCamera";
-			sourceTree = "<group>";
-		};
-		7393F59529D9B1DECD11EB5DE72043FD /* Textures */ = {
-			isa = PBXGroup;
-			children = (
-				90D470268684D6C5F57EDE7E7FA6BB5B /* Marker.swift */,
-				E2511A014323FAA5DC7340DC2379D3F5 /* Pencil.swift */,
-				374F53E1594D36B5C83C4686F2A93F96 /* RoundedTexture.swift */,
-				67870E5B148DDFA8F566CB9A71AE72B4 /* Sharpie.swift */,
-				9FA354FC290766DCC25A9B740C4C35BE /* Texture.swift */,
-			);
-			name = Textures;
-			path = Textures;
-			sourceTree = "<group>";
-		};
-		790C39680E06C979F8F7064773EFCEC2 /* MultiEditor */ = {
-			isa = PBXGroup;
-			children = (
-				D168FFFF40E661366D849CD3EAD1AE63 /* MultiEditorExportHandler.swift */,
-				A8E5BCE756CD8F55A5CD7F96C6C8B35F /* MultiEditorViewController.swift */,
-			);
-			name = MultiEditor;
-			path = MultiEditor;
-			sourceTree = "<group>";
-		};
-		7B81F198FC922BD5D333C0F114BE4CE9 /* Settings */ = {
-			isa = PBXGroup;
-			children = (
-				9BDFB6C8BB6C4A4215F0CE27CEEC99F1 /* CameraSettings.swift */,
-			);
-			name = Settings;
-			path = Classes/Settings;
-			sourceTree = "<group>";
-		};
-		7E56692C0D325DEEE6BF1BA099C4A197 /* Metal */ = {
-			isa = PBXGroup;
-			children = (
-				1AE39CD2C4A43C6CE2BF0FEE2D231CE9 /* CVPixelBuffer+resize.swift */,
-				9ACB056D68369A899F5F883E81FDB54B /* MetalContext.swift */,
-				CEA76C81DB2180490F87539055B230CC /* MetalFilter.swift */,
-				3550D84855ACA14BC84227519AA9AF7E /* MetalGroupFilter.swift */,
-				C83B57BE383A6D81A225F6CFA40DD502 /* MetalPixelBufferView.swift */,
-				511157464372CEDD2F8582D90641A37A /* MetalRenderEncoder.swift */,
-				06386CF8ED62E334F7A123D43E38D170 /* MTLDevice+KanvasCamera.swift */,
-			);
-			name = Metal;
-			path = Metal;
-			sourceTree = "<group>";
-		};
-		7F158F486F216E9B72675138B0A2D976 /* StyleMenu */ = {
-			isa = PBXGroup;
-			children = (
-				35CD26392642351A1CCAAF76EDDA0787 /* StyleMenuCollectionCell.swift */,
-				027CF314A11E825C54E07960449537B5 /* StyleMenuCollectionController.swift */,
-				7DE2C3D5A0B27F73142EFC09B005EBEB /* StyleMenuCollectionView.swift */,
-			);
-			name = StyleMenu;
-			path = StyleMenu;
-			sourceTree = "<group>";
-		};
-		7F6EC9178217049FDED0DD75C91EF218 /* Drawing */ = {
-			isa = PBXGroup;
-			children = (
-				E4FC066F7378B3B2601CD7B731FDB8E1 /* DrawingCanvas.swift */,
-				B8B9B7C8F9E20101315C19875F03CE27 /* DrawingController.swift */,
-				D3A86C4CC75869EEF5F1F930806F7951 /* DrawingView.swift */,
-				F6A71E548BA5652AF8F61DB6C60C9835 /* StrokeSelector */,
-				7393F59529D9B1DECD11EB5DE72043FD /* Textures */,
-				66F39F7F81B359EAF5FF1244D69BD91A /* TextureSelector */,
-			);
-			name = Drawing;
-			path = Drawing;
-=======
-		4FEBA03ABD227D9517210E2917B9F7AB /* EditionMenu */ = {
-			isa = PBXGroup;
-			children = (
-				95AE054351592AD961D17C651D252892 /* EditionMenuCollectionCell.swift */,
-				47F097693ECC780F14801CBF2FAE12B9 /* EditionMenuCollectionController.swift */,
-				DD524AF5BF74011B17714BD0C2B60D88 /* EditionMenuCollectionView.swift */,
-			);
-			name = EditionMenu;
-			path = EditionMenu;
-			sourceTree = "<group>";
-		};
-		5ADB6A17A14F7BF56539C93828FB8340 /* Settings */ = {
-			isa = PBXGroup;
-			children = (
-				06FE57D93DF5177ABFCC0E3AFEC10678 /* CameraSettings.swift */,
-			);
-			name = Settings;
-			path = Classes/Settings;
-			sourceTree = "<group>";
-		};
-		5DFB2DD41553996E8A087BB5CEE60925 /* Options */ = {
-			isa = PBXGroup;
-			children = (
-				D4BB8DC60CD0A5187B691F028894E20B /* CameraOption.swift */,
-				16AB84F4C9FEA198E1C5C30593573B30 /* ExtendedButton.swift */,
-				D3EADEDBEAB8F73ED3E63241D4BDFDF8 /* ExtendedStackView.swift */,
-				39874DA5287C41979E5F497F1EF69C6B /* OptionsController.swift */,
-				7561185058C8FBB4652F483F3025CE70 /* OptionsStackView.swift */,
-				F7071D134097C6E695585E579F8F48E1 /* OptionView.swift */,
-			);
-			name = Options;
-			path = Classes/Options;
-			sourceTree = "<group>";
-		};
-		5FE316935011AD5B698F752B2FCE61A3 /* Utility */ = {
-			isa = PBXGroup;
-			children = (
-				EC5110039B9F3FCCC880A2FA61D52289 /* ConicalGradientLayer.swift */,
-				94970C6B2998755685638B273DBF6C15 /* Device.swift */,
-				23470EB9D5C9C2589E49B69891E88B76 /* DimensionsHelper.swift */,
-				259A983787F5B626D78C65F03CD9E196 /* EasyTipView.swift */,
-				1F888A899451BC08BE645C87D8FEFF92 /* LoadingIndicatorView.swift */,
-				D27F38F5B7308A6C41967D4F6AD96BD2 /* Math.swift */,
-				A97B20D6998E9AFADB80B1F78D6EDAB0 /* MediaInfo.swift */,
-				E4AE08123D4E6C734D89DB4B58973C05 /* Queue.swift */,
-				6AD584F9AF16F1FFECCE4BE23C3A033F /* RGBA.swift */,
-				8AB5EBC5FBAF9D5ABEB3A97871EA6EDB /* StaggeredGridLayout.swift */,
-				CF909954ED1CAF51E9488108598B80AE /* Synchronized.swift */,
-				609EFE10FDAD9AE2684AEE048C4CC019 /* TrashView.swift */,
-				1D1308FB81CE8CDE400E31E8E1F10577 /* UIUpdate.swift */,
-				7FFA34D9321826F9BE1D37501450D912 /* ColorThief */,
-				ED8054D3C61A80CCD4670271505A61C4 /* HorizontalCollectionView */,
-				9FE4D1DCB89DD70BC31B29268CF85E57 /* IgnoreTouches */,
-				239E4B4CB2B649E86892CC17D9AA80CC /* OptionSelector */,
-			);
-			name = Utility;
-			path = Classes/Utility;
-			sourceTree = "<group>";
-		};
-		6640F41A05E852AC4E906D4C83B36D12 /* Stickers */ = {
-			isa = PBXGroup;
-			children = (
-				665ED6B2C604B37C5A63D79202565D6F /* StickerLoader.swift */,
-				D8432CAFD4C68E07AFF10A87353FB727 /* StickerMenuController.swift */,
-				B4B9C1528D55015CB48A08848C223259 /* StickerMenuView.swift */,
-				48E6145B6F5157868444D4AA0BA58362 /* StylableImageView.swift */,
-				9A1A67E48A73867905FA35DAD7BBDD43 /* StickerCollection */,
-				C758CB0AF02697B6BF9AD9834AFF1E0A /* StickerProvider */,
-				E18EAEF92C53C88BE3138ED0EB263620 /* StickerTypeCollection */,
-			);
-			name = Stickers;
-			path = Stickers;
-			sourceTree = "<group>";
-		};
-		6A4AF7A5B2879F95988D7AE69A3DF617 /* Filters */ = {
-			isa = PBXGroup;
-			children = (
-				ECE829A3907F03CF432B559C6DAC8420 /* EditorFilterCollectionCell.swift */,
-				4A00D623F89B3CEB0F3D7B1C5733462B /* EditorFilterCollectionController.swift */,
-				4F95C76E9B3E322DB26977EA1CEA7337 /* EditorFilterController.swift */,
-				1CD68E1D96F0E8015279D18A299C28BD /* EditorFilterView.swift */,
-			);
-			name = Filters;
-			path = Filters;
-			sourceTree = "<group>";
-		};
-		768628D90FC663853CC16C9746E7F9B5 /* OpenGLFilters */ = {
-			isa = PBXGroup;
-			children = (
-				89C4C2934CC42F382194DA1B87EC803E /* AlphaBlendOpenGLFilter.swift */,
-				BC3DEBF324033C6B5BA1BC31A22734F9 /* ChromaOpenGLFilter.swift */,
-				5FD41BAB7924B63054E2B09EB5FB19E6 /* EMInterferenceOpenGLFilter.swift */,
-				DC63C6806693AA0762DD8DE3ACEB94C5 /* FilmOpenGLFilter.swift */,
-				761DBCF06B18D89396E51AC07E6F2530 /* GrayscaleOpenGLFilter.swift */,
-				BB17210F3E2945CEBCC55D5A96D367D2 /* GroupOpenGLFilter.swift */,
-				54177C4F0962562F1B7587DAB0AEBBA4 /* ImagePoolOpenGLFilter.swift */,
-				4E081BAB24AFBE6F6E72470BBB569CC4 /* LegoOpenGLFilter.swift */,
-				B6FA209FB00B918266502469B55C03DD /* LightLeaksOpenGLFilter.swift */,
-				EABB6E9A95F4881996FD1C74D7B66D5B /* MangaOpenGLFilter.swift */,
-				6FF6090910D03B01AA3708D9539CBBA0 /* MirrorFourOpenGLFilter.swift */,
-				02497FA851458275C0296F4E48264C4F /* MirrorTwoOpenGLFilter.swift */,
-				12712AFA2A4199B89811C27659306B36 /* PlasmaOpenGLFilter.swift */,
-				1D0CA3726F3BABA0BBF17D7AA981DAE8 /* RaveOpenGLFilter.swift */,
-				6F05AC7745FD560508BD356B2CAC2733 /* RGBOpenGLFilter.swift */,
-				A98C2EEDEA55F322231AC50EBE621569 /* ToonOpenGLFilter.swift */,
-			);
-			name = OpenGLFilters;
-			path = OpenGLFilters;
-			sourceTree = "<group>";
-		};
-		7AAD884D7E4FF022FD05A26566DD7652 /* Recording */ = {
-			isa = PBXGroup;
-			children = (
-				AD991FB73005DE82FA8D71737921F29C /* CameraRecorder.swift */,
-				B2691CF137FB1C2665456D855F0B561D /* CameraRecordingProtocol.swift */,
-				988C90F1076E7A17AB020B2F7F2A2E0E /* CameraSegmentHandler.swift */,
-				269BED420BC4DFF1128363E32438EEA5 /* GifVideoOutputHandler.swift */,
-				3F33F2CA2C8B758C4720A4EB9CA5DFBF /* PhotoOutputHandler.swift */,
-				59B32E568C90CAC5F7DEA768A568E49C /* VideoOutputHandler.swift */,
-			);
-			name = Recording;
-			path = Classes/Recording;
-			sourceTree = "<group>";
-		};
-		7FF4955BED4BB298BE9F5121E1085CCE /* Camera */ = {
-			isa = PBXGroup;
-			children = (
-				BA40A09424A59D9C6CBF48EE221CD9A2 /* CameraController.swift */,
-				2D76B18FA6A33D8A4B25722BE8D7229B /* CameraInputController.swift */,
-				AE5F6B1EB198B72E79A8516994F7CEEF /* CameraInputControllerDelegate.swift */,
-				D4976C9EC1B8C21DF01921A4792EEDA4 /* CameraInputOutput.swift */,
-				F3DB5033B55A5EF5F2F84A8CBD7609DA /* CameraPermissionsViewController.swift */,
-				9422CA00A313D46C2611A0BC6E4261AE /* CameraView.swift */,
-				06B48F49558E4FAE3B54391BFDADB0F5 /* CameraZoomHandler.swift */,
-				80873AABFCCF4767CFE404F678332C3D /* FilteredInputViewController.swift */,
-				CABE58C99B83B4E536F1DBEEF6AEFC5E /* ImagePreviewController.swift */,
-				BE53EAF5C67B7B6C3A8045758B0F3456 /* Filters */,
-			);
-			name = Camera;
-			path = Classes/Camera;
-			sourceTree = "<group>";
-		};
-		7FFA34D9321826F9BE1D37501450D912 /* ColorThief */ = {
-			isa = PBXGroup;
-			children = (
-				B9E6F70B848AFFE2AFF0F872EC80D497 /* ColorThief.swift */,
-				985C66A7AFF02A42E027340CCB4077B1 /* MMCQ.swift */,
-			);
-			name = ColorThief;
-			path = ColorThief;
-			sourceTree = "<group>";
-		};
-		81CD717977EF9D007D0358ED07E37A39 /* Trim */ = {
-			isa = PBXGroup;
-			children = (
-				89EE50A0AF56CEDFD23841DBCE40E399 /* TimeIndicator.swift */,
-				F3862AD20A65568739F13EB784F05490 /* TrimArea.swift */,
-				16375762BB0F0080A5C571B39CD46E0F /* TrimController.swift */,
-				34C28517AD7224CCAB756E1646F41A69 /* TrimView.swift */,
-				DFDF75BAED9C7E3D65991740070E1B45 /* ThumbnailCollection */,
-			);
-			name = Trim;
-			path = Trim;
->>>>>>> 6ebd350a
-			sourceTree = "<group>";
-		};
-		820C839EC049005CB82FAAF13AFDCB95 /* SwiftSupport */ = {
-			isa = PBXGroup;
-			children = (
-				82D2DF1ABBBD85F5E079D7D0EB5479BC /* SwiftSupport.swift */,
-			);
-			name = SwiftSupport;
-			sourceTree = "<group>";
-		};
-<<<<<<< HEAD
-		853F4EC1256A545931ECA3AAC784B2F6 /* Extensions */ = {
-			isa = PBXGroup;
-			children = (
-				B1B7EA30F1DB91240A4AA01BB939BC38 /* Array+Move.swift */,
-				23E10EBCDCCBF15EB4DD15CE8A39EE33 /* Array+Object.swift */,
-				CE3785698F9C96D36810FADDD351E2EC /* Array+Rotate.swift */,
-				EB26B0CB229B783C10FC7106834BCAF0 /* AVAsset+Utils.swift */,
-				3DBF897477EFC6BFAC6C72F6EC34DF7F /* AVURLAsset+Thumbnail.swift */,
-				1D229CBF5680B4EDAFF70C4321B711CC /* CALayer+CGImage.swift */,
-				4341FB2724CE8EE8DF1529DE4DFC9E24 /* CALayer+Color.swift */,
-				0D17B4DA6E1C57F2981B39D55F4D947C /* CALayer+Shadows.swift */,
-				2907998724E74478641768163885AC75 /* CGPoint+Operators.swift */,
-				1B0D86F55E7942E886344D2C5B32A553 /* CGRect+Center.swift */,
-				AC25B881CBDB5EEC30E9280B42D01145 /* ClosedRange+Clamp.swift */,
-				34AB13AA95C360C32866963E6F53EF88 /* IndexPath+Order.swift */,
-				D1222CB85075ED6A4094D764D7266A62 /* String+UTF16Substring.swift */,
-				029987696C581A9F9BDE12940244B741 /* UICollectionView+Cells.swift */,
-				291C5816407A2F1470A0BF4B344B32C4 /* UIColor+Hex.swift */,
-				8C2616B965E12348D393D69F19B7E626 /* UIColor+Lerp.swift */,
-				06C7F523F5784792B1DCAF81E306113A /* UIColor+Utils.swift */,
-				74FDC4E8BEB4F7C56F7A93B61F3E2648 /* UIFont+Utils.swift */,
-				05121FF680DE280D80A3399B864E54C7 /* UIGestureRecognizer+Active.swift */,
-				DFAF1B3C92533A5E22AE9E6C5DBCF392 /* UIImage+Camera.swift */,
-				BF4813ED7AF166EA08D69F3E0EF82259 /* UIImage+DominantColors.swift */,
-				A19BD33715D81EFAF08CA4A631CDDC32 /* UIImage+FlipLeftMirrored.swift */,
-				3A2588AB08D07D2A8DDEB3EBBAA14719 /* UIView+Image.swift */,
-				8F7010529CD7A8BA9DFBDCC4DB07E1E9 /* UIView+Layout.swift */,
-				F23F8E5E3E25A56999AC2201A807F74B /* UIViewController+Load.swift */,
-				B2AC806C14358F2AAF939EC89749B019 /* URL+Media.swift */,
-			);
-			name = Extensions;
-			path = Classes/Extensions;
-=======
-		84A0A4B52D2D9BC661A574238FEA3545 /* ColorCollection */ = {
-			isa = PBXGroup;
-			children = (
-				DC484086E3EBFD250683EA1E304C3985 /* ColorCollectionCell.swift */,
-				33DF680B31A9818720EA8D8C0E45B408 /* ColorCollectionController.swift */,
-				46A0CF059B97EF956427001967E22A74 /* ColorCollectionView.swift */,
-			);
-			name = ColorCollection;
-			path = ColorCollection;
->>>>>>> 6ebd350a
+		8EBCF7B234C36146EC473DFAF0D7EFEE /* ColorSelector */ = {
+			isa = PBXGroup;
+			children = (
+				92087D7D094C45576879F8A64D635133 /* ColorDrop.swift */,
+				61033F6A083FDCFD7C3DF6125CEFE563 /* ColorSelectorController.swift */,
+				7C03D51FD379543AEFAE8881C9DEFE7F /* ColorSelectorView.swift */,
+			);
+			name = ColorSelector;
+			path = ColorSelector;
 			sourceTree = "<group>";
 		};
 		92B9827D134822FECA2FBE88A0585CBA /* FBSnapshotTestCase */ = {
@@ -2073,54 +1104,29 @@
 			path = FBSnapshotTestCase;
 			sourceTree = "<group>";
 		};
-<<<<<<< HEAD
-		95C7C7598C9D3A8A0EA2B83D9976B5D7 /* Constants */ = {
-			isa = PBXGroup;
-			children = (
-				81D5F4263492468FF5C0B9A2CA04DA2E /* KanvasCameraColors.swift */,
-				EE4833BD5304BFD814AE251EBDF90A6E /* KanvasCameraFonts.swift */,
-				0192C86F5280A13BBC36D3522EA0CBF2 /* KanvasCameraImages.swift */,
-				F8F3D35384A2E9B5953BC983EA3F8D19 /* KanvasCameraStrings.swift */,
-				D69D303E0CFC2E1F7D95A370499DE45A /* KanvasCameraTimes.swift */,
-=======
-		95FA07F194FB0DA79DC6DBF361037CB3 /* Constants */ = {
-			isa = PBXGroup;
-			children = (
-				F16CD320CFE29B3CF4E94D97A667D59A /* KanvasCameraColors.swift */,
-				D02AECE06038D4E53FC57099E2825F2B /* KanvasCameraDesign.swift */,
-				E6C89D9745515E7F53025382C7869760 /* KanvasCameraFonts.swift */,
-				D68E239CE09E034BC9FE578F2FD2B73D /* KanvasCameraImages.swift */,
-				31A8E5BFD65C78E2411F9A0C1C5409A5 /* KanvasCameraStrings.swift */,
-				728BCFA52F26B719EBB1401D64D4DD3D /* KanvasCameraTimes.swift */,
-				3FE734D575F9FCF46BB4B7C1D48F2524 /* KanvasEditorDesign.swift */,
->>>>>>> 6ebd350a
-			);
-			name = Constants;
-			path = Classes/Constants;
-			sourceTree = "<group>";
-		};
-<<<<<<< HEAD
-		9A04DCF16A962FFBB3475F25EB783BF5 /* IgnoreTouches */ = {
-			isa = PBXGroup;
-			children = (
-				38083303D7CF6D810096069A21BE61A5 /* IgnoreBackgroundTouchesStackView.swift */,
-				1B0D01F12513748A1DFAFEF6A1BB21A6 /* IgnoreTouchesCollectionView.swift */,
-				3BE41AAC84EF45BF1139528CA0795F21 /* IgnoreTouchesView.swift */,
-			);
-			name = IgnoreTouches;
-			path = IgnoreTouches;
-=======
-		9A1A67E48A73867905FA35DAD7BBDD43 /* StickerCollection */ = {
-			isa = PBXGroup;
-			children = (
-				F1446B03D9ECCFC0BCBCAE14E9D10AFE /* Sticker.swift */,
-				F030D0123357AB49AC2771B99B1C6A85 /* StickerCollectionCell.swift */,
-				25711A67C179E6DFFB027F9E4940146C /* StickerCollectionController.swift */,
-				A67580D4BDBC2448EBDBFA865E84910C /* StickerCollectionView.swift */,
-			);
-			name = StickerCollection;
-			path = StickerCollection;
->>>>>>> 6ebd350a
+		9AD82A3CA1A0DA68285C809B4B23205A /* MediaClips */ = {
+			isa = PBXGroup;
+			children = (
+				72FF2642AF9645A23285098C192CD033 /* MediaClip.swift */,
+				1F3D5C9395631F8E0697A4E4A1373354 /* MediaClipsCollectionCell.swift */,
+				749DD8E4F2D54C738322501C56EECC27 /* MediaClipsCollectionController.swift */,
+				6A4FA2CEDA5638245BAA49CCA39FC235 /* MediaClipsCollectionView.swift */,
+				DFD0F61D63717865342810C11EE62C12 /* MediaClipsEditorView.swift */,
+				DCF5DDF8B2D3B649AA81E7B5F6EA83A9 /* MediaClipsEditorViewController.swift */,
+			);
+			name = MediaClips;
+			path = Classes/MediaClips;
+			sourceTree = "<group>";
+		};
+		9DD94B56B4D25EB58C3271EF168EB3B2 /* Resources */ = {
+			isa = PBXGroup;
+			children = (
+				AD8C59B1B114FBD60E2188B0D2043529 /* Assets.xcassets */,
+				DAA859FA9CE6879970B212407788B416 /* MetalShaders */,
+				8C6593EA7F3B71F7EFA0BC5D26D44511 /* OpenGLShaders */,
+				1A00FD7CFDF391A1B82FD652789041D1 /* silence.aac */,
+			);
+			name = Resources;
 			sourceTree = "<group>";
 		};
 		9DD967528FC2F5BD41E45879D4B78BEE /* Core */ = {
@@ -2144,55 +1150,17 @@
 			name = Core;
 			sourceTree = "<group>";
 		};
-<<<<<<< HEAD
-		A06A055DF7244991FC41B2A58CD7FD72 /* Recording */ = {
-			isa = PBXGroup;
-			children = (
-				DCD1661CB012F8A638885559058A7379 /* CameraRecorder.swift */,
-				35F463F96A78B8A35C8CBCCF851AE487 /* CameraRecordingProtocol.swift */,
-				84A3E62F7B1BB9C640C8D8EADCB63F21 /* CameraSegmentHandler.swift */,
-				BA29E47480CDE93F649F247D1788994D /* GifVideoOutputHandler.swift */,
-				9A2D2456BE26991EDF36FCCCC6A4C559 /* PhotoOutputHandler.swift */,
-				4EEAAC0F311DCEDB157F8579337EA73A /* VideoOutputHandler.swift */,
-			);
-			name = Recording;
-			path = Classes/Recording;
-			sourceTree = "<group>";
-		};
-		A4CD08C0D11D4BE1317DF3C639C9B0B2 /* StickerTypeCollection */ = {
-			isa = PBXGroup;
-			children = (
-				1378D3DC7AB4AD60739BCFEBAF5D00C6 /* StickerType.swift */,
-				58809BD2ED197C8F273FAE81F1F8944A /* StickerTypeCollectionCell.swift */,
-				ADF06460C2EA992650B8D655A94976F1 /* StickerTypeCollectionController.swift */,
-				41CEB4FF6EFDED2C95046BA68EE26190 /* StickerTypeCollectionView.swift */,
-			);
-			name = StickerTypeCollection;
-			path = StickerTypeCollection;
-			sourceTree = "<group>";
-		};
-		A7137066168773E84489454DE4CF8830 /* Text */ = {
-			isa = PBXGroup;
-			children = (
-				D4413700EB4B03CCAD1F54658580F90F /* EditorTextController.swift */,
-				2FE6E998AA627DF794E4EE2C58416AA6 /* EditorTextView.swift */,
-				8E95ED811BE6BF8387EA8F17F6454FAC /* MainTextView.swift */,
-				559D451E97F3C666719152A0E9A6E910 /* StylableTextView.swift */,
-				7BAB312AC92C6EDD4587C63315302F11 /* TextOptions.swift */,
-			);
-			name = Text;
-			path = Text;
-=======
-		9FE4D1DCB89DD70BC31B29268CF85E57 /* IgnoreTouches */ = {
-			isa = PBXGroup;
-			children = (
-				2B7A2B4407A222473BDB3D670C560F58 /* IgnoreBackgroundTouchesStackView.swift */,
-				AA1BC56C8F349BF76EDA60697C8FAEDB /* IgnoreTouchesCollectionView.swift */,
-				FE47DE8CAAAC60B88D55B8B45B575B2C /* IgnoreTouchesView.swift */,
-			);
-			name = IgnoreTouches;
-			path = IgnoreTouches;
->>>>>>> 6ebd350a
+		A771224C0F3368B3CE9AE53AB0DD459C /* ModeSelector */ = {
+			isa = PBXGroup;
+			children = (
+				9F22A37284B90032B041ECE16573F937 /* MediaPickerButtonView.swift */,
+				06DF51E29C961BB7DA3AED155CCE35D5 /* ModeButtonView.swift */,
+				0C751F9D1AF51A81A1E43792C0078E4D /* ModeSelectorAndShootController.swift */,
+				674C2DDF00ED4178A55FA5EB991A73B6 /* ModeSelectorAndShootView.swift */,
+				9D4D7F318E60346B46FF4020094368C2 /* ShootButtonView.swift */,
+			);
+			name = ModeSelector;
+			path = Classes/ModeSelector;
 			sourceTree = "<group>";
 		};
 		A8312B59632847871894D9B5B45FAC0F /* Pods-KanvasCameraExampleTests */ = {
@@ -2210,129 +1178,61 @@
 			path = "Target Support Files/Pods-KanvasCameraExampleTests";
 			sourceTree = "<group>";
 		};
-<<<<<<< HEAD
-		AC0515D71609F0978E75BD61845EEFD1 /* EditionMenu */ = {
-			isa = PBXGroup;
-			children = (
-				EC8F942A62911DC6BE8587C948CF711D /* EditionMenuCollectionCell.swift */,
-				E2513DD82A10F1478B11DA9A8F64F0AC /* EditionMenuCollectionController.swift */,
-				5FFE0772DFCBB46E4F6D0307E2026E1B /* EditionMenuCollectionView.swift */,
-			);
-			name = EditionMenu;
-			path = EditionMenu;
-			sourceTree = "<group>";
-		};
-		BE09DE1586FA850617B17737B638F000 /* StickerProvider */ = {
-			isa = PBXGroup;
-			children = (
-				74C1858005078A77FC3DCE36F913D477 /* StickerProvider.swift */,
-=======
-		AA0EABD47376CA9D031AD7058CE0FCA7 /* Rendering */ = {
-			isa = PBXGroup;
-			children = (
-				12D5B1DF00B721B9DEF2F5A6BB0EF629 /* AVAssetTrack+transform.swift */,
-				6E7D73D00A2942838ABD84BB6051ACAD /* CVPixelBuffer+sampleBuffer.swift */,
-				47BDA7482D2806512072E1550850B87F /* FilterFactory.swift */,
-				08AA88DFB10E216F053CDFEEE577D2DC /* FilterProtocol.swift */,
-				BDDD6AD4DBBA4567FDA1EE7C184B5370 /* FilterType.swift */,
-				0C7446C87F8799361E89157FD56AE9C9 /* GLKMatrix4+Unsafe.swift */,
-				281C13EA4EEA78DFCC106562D3AF628F /* MediaExporter.swift */,
-				B0DDCD164DA3B834FEACE8E525FD6692 /* MediaPlayer.swift */,
-				F639A362696587598F556045F9660CBA /* NumTypes+Conversion.swift */,
-				FD7AAB395DA96113E497CBB86F482054 /* PixelBufferView.swift */,
-				0A4DDC8584D131E195BD69B1A5590771 /* Renderer.swift */,
-				F5D249CFBEBC5BC122AE2B21E02D5C40 /* Rendering.swift */,
-				815D0262616417D2BC7802E62DD91659 /* VideoCompositor.swift */,
-				D31E84747C8AA2DCAFBA12C205C0EAA8 /* Metal */,
-				F7D6AF2D46CF2BDDCD1FE6B0C9ADED2A /* OpenGL */,
-				768628D90FC663853CC16C9746E7F9B5 /* OpenGLFilters */,
-			);
-			name = Rendering;
-			path = Classes/Rendering;
-			sourceTree = "<group>";
-		};
-		AE525E1003CB3467560E7B4C844777C6 /* Drawing */ = {
-			isa = PBXGroup;
-			children = (
-				C4A23A7560B65878EDCFFB71D7C920A7 /* DrawingCanvas.swift */,
-				D39F280FB04DEA65E5FAB3C1A23A3F71 /* DrawingController.swift */,
-				96FF624CD9AA56F02BFCB5D1063DB625 /* DrawingView.swift */,
-				F9229F34DC7ED679B3C3C74FFA404443 /* StrokeSelector */,
-				B0423A67C20790C9123BD71954E7E6A8 /* Textures */,
-				3AB69EB0BD8F2F281384DFB06496F61F /* TextureSelector */,
-			);
-			name = Drawing;
-			path = Drawing;
-			sourceTree = "<group>";
-		};
-		B0423A67C20790C9123BD71954E7E6A8 /* Textures */ = {
-			isa = PBXGroup;
-			children = (
-				8A1D5E35D3043A6D35C81447DD296657 /* Marker.swift */,
-				9E7D40CFBF41DF978BF8B030BD4A3D07 /* Pencil.swift */,
-				4BA90F90B3C896895AFEC701E89DC892 /* RoundedTexture.swift */,
-				7556B36A1C93BC2016BDC443D1F8CFE9 /* Sharpie.swift */,
-				9AC0C17EC63C4B9DA7EFF22B9274E90E /* Texture.swift */,
+		A899D119B3ADA544E119EBC0510722AC /* Textures */ = {
+			isa = PBXGroup;
+			children = (
+				D067B1BF5A49C0C3A484D7449DA33756 /* Marker.swift */,
+				19DBAB0E347CA459E08685BA4569D55D /* Pencil.swift */,
+				86574825CD957F2642C65F9AC31110C0 /* RoundedTexture.swift */,
+				19973F325F82D115E28E75BB9156B075 /* Sharpie.swift */,
+				8BFCE6269F3F3D1757E3E4288B4C30B6 /* Texture.swift */,
 			);
 			name = Textures;
 			path = Textures;
 			sourceTree = "<group>";
 		};
-		B55629491EB9946C2939958D45A8FDBF /* Preview */ = {
-			isa = PBXGroup;
-			children = (
-				126AB42D4CE99F1916319DDF5F141348 /* CameraPreviewView.swift */,
-				0BCFCD1B7EFCF9707DDEBA41574E1792 /* CameraPreviewViewController.swift */,
-			);
-			name = Preview;
-			path = Classes/Preview;
-			sourceTree = "<group>";
-		};
-		B604826BF0BFC2F310A569634EC1C272 /* Filters */ = {
-			isa = PBXGroup;
-			children = (
-				B8B80BE50166AC9E2C17A00034AD4F42 /* FilterCollectionCell.swift */,
-				F43FA5B612111AED7900BC0AC8E55C90 /* FilterCollectionInnerCell.swift */,
-				804014534261D234CEC51D9AC67C0ED1 /* FilterCollectionView.swift */,
-				F8199C3D7AAD7D1CD42CDEB560765D5A /* FilterItem.swift */,
-				34391888B96F952C919513549986DE1B /* ScrollHandler.swift */,
-			);
-			name = Filters;
-			path = Classes/Filters;
-			sourceTree = "<group>";
-		};
-		B7619AA7A50ACCB9C428BF7285E63BD5 /* Analytics */ = {
-			isa = PBXGroup;
-			children = (
-				6D5FEF6C6E8927091E0D74002A39A594 /* KanvasCameraAnalyticsProvider.swift */,
-			);
-			name = Analytics;
-			path = Classes/Analytics;
-			sourceTree = "<group>";
-		};
-		BE53EAF5C67B7B6C3A8045758B0F3456 /* Filters */ = {
-			isa = PBXGroup;
-			children = (
-				8C1898C1CA4E3D4199B51C053DCEBB3B /* CameraFilterCollectionCell.swift */,
-				5DBD11584298C3984B37CC135D7A5D9F /* CameraFilterCollectionController.swift */,
-				ABEF87C5F77C8E5A65AD62D10DF29034 /* FilterSettingsController.swift */,
-				94F84084ED2A8285F3EF5280AFB3E85F /* FilterSettingsView.swift */,
-			);
-			name = Filters;
-			path = Filters;
-			sourceTree = "<group>";
-		};
-		C04D86A5A368592396A34A443B0DC9D9 /* Media */ = {
-			isa = PBXGroup;
-			children = (
-				F3EA18CB6849CE16D79DB8A8BF6418AC /* MediaDrawerController.swift */,
-				3CF4F8D594CADB224F7FC45A2C80669F /* MediaDrawerView.swift */,
-				6640F41A05E852AC4E906D4C83B36D12 /* Stickers */,
-				EA64133C4F79A95723FB6ADCAD9399D3 /* TabBar */,
->>>>>>> 6ebd350a
-			);
-			name = StickerProvider;
-			path = StickerProvider;
+		B09623C941BAD10CA902642DFC72503B /* ColorPicker */ = {
+			isa = PBXGroup;
+			children = (
+				EAEF2462E42411BDB9991002BC302B5C /* ColorPickerController.swift */,
+				A20F834C8872C36D7D6663EC97BBFE3F /* ColorPickerView.swift */,
+			);
+			name = ColorPicker;
+			path = ColorPicker;
+			sourceTree = "<group>";
+		};
+		B2DD1D99384C017989A6283240EFAFB1 /* Editor */ = {
+			isa = PBXGroup;
+			children = (
+				FEF6867F7D8121B93CA0936A905A7BE3 /* EditorCodable.swift */,
+				EDC0D531F824681F04B55DF8CAC35755 /* EditorView.swift */,
+				589BC6F37521ADA1484FA990DDBF1A11 /* EditorViewController.swift */,
+				A311852A68D758DC7C7E40F8F39DF1FD /* KanvasQuickBlogSelectorCoordinating.swift */,
+				8E8B08C7B9270298223103F7185FAB29 /* MediaPlayerController.swift */,
+				C9DEC771E681345F849EF4AABCEDF490 /* Drawing */,
+				30324AE8C74C98CB71258D12547A0A93 /* Filters */,
+				D46CEC3DAB86345BB9884CD470E2D38E /* GIFMaker */,
+				103731A8B18128D9DAEB309937F76DA4 /* Media */,
+				EE83A8C71FB3E29FF41F63C115134F88 /* Menu */,
+				7A4ED0B34FE1A2DE14B8CD686C763693 /* MovableViews */,
+				737B87153E9EA00ECB0A54A603BEEE03 /* MultiEditor */,
+				CB60E522F7BF779351F84A09E29284B4 /* Shared */,
+				60A9023C403BE59CDEBE0435545A7229 /* Text */,
+			);
+			name = Editor;
+			path = Classes/Editor;
+			sourceTree = "<group>";
+		};
+		BAC72564B787D580F714984BFA5D23DE /* StickerCollection */ = {
+			isa = PBXGroup;
+			children = (
+				0A07CC710098BEEF9503AB0C3F4A2F4B /* Sticker.swift */,
+				2347106D6ACE0B2FC43398AB75EBBC05 /* StickerCollectionCell.swift */,
+				353EB1453377F8B9631D5F7F4B8B870A /* StickerCollectionController.swift */,
+				F7AD59D4F5CA31A3F7C8FB854C4AC4B5 /* StickerCollectionView.swift */,
+			);
+			name = StickerCollection;
+			path = StickerCollection;
 			sourceTree = "<group>";
 		};
 		C074948D1714F2EF9F612179E68F0B98 /* Products */ = {
@@ -2347,15 +1247,15 @@
 			name = Products;
 			sourceTree = "<group>";
 		};
-		C1B69CF1FF57F50881C5ECCD51EA080D /* Speed */ = {
-			isa = PBXGroup;
-			children = (
-				45E30545B920213019B8B9B5EF7B8ED0 /* SpeedController.swift */,
-				18C8432456674B4FBBE0D935FAAF1C03 /* SpeedView.swift */,
-				1C476FAA68B57C1421B041078A53B8D2 /* DiscreteSlider */,
-			);
-			name = Speed;
-			path = Speed;
+		C17CD7C77BACA4648C0E061537F9951B /* EditionMenu */ = {
+			isa = PBXGroup;
+			children = (
+				965541A37BCD7BEDB9BB10C3CCBA0238 /* EditionMenuCollectionCell.swift */,
+				D99DE673CE9B1DA662EF75B2295FAF6F /* EditionMenuCollectionController.swift */,
+				D1E35DFB4E01E683ED5D6CE04282F562 /* EditionMenuCollectionView.swift */,
+			);
+			name = EditionMenu;
+			path = EditionMenu;
 			sourceTree = "<group>";
 		};
 		C1F33F420985E14CD0D7BDA9573F3F23 /* Support Files */ = {
@@ -2372,120 +1272,122 @@
 			path = "../Target Support Files/FBSnapshotTestCase";
 			sourceTree = "<group>";
 		};
-<<<<<<< HEAD
-		C784D48B3C8DF913F634738DB755BF45 /* Preview */ = {
-			isa = PBXGroup;
-			children = (
-				37C6B02CD0B0C6AEE3ABADA9AF7777B1 /* CameraPreviewView.swift */,
-				21353EE3186E859FEC99215F3995CA20 /* CameraPreviewViewController.swift */,
-			);
-			name = Preview;
-			path = Classes/Preview;
-			sourceTree = "<group>";
-		};
-		C9CDFD5F3DFB2274EA85797FA2BFE35C /* MediaPicker */ = {
-			isa = PBXGroup;
-			children = (
-				9EB98FED72429311CCF0D68454036DA8 /* LivePhotoLoader.swift */,
-				4AF30054403ABC621B4AF9D3E0AD3CEF /* MediaPickerThumbnailFetcher.swift */,
-				EB04EDE8520C9E33854F61C1964B8D70 /* MediaPickerViewController.swift */,
-			);
-			name = MediaPicker;
-			path = Classes/MediaPicker;
-			sourceTree = "<group>";
-		};
-		CB528128F67A9FAEBBD4940EC94B3DD6 /* ColorThief */ = {
-			isa = PBXGroup;
-			children = (
-				D51A66A2F4E1FD4CBC72B8AFD73F1EC9 /* ColorThief.swift */,
-				597B7169411EAD310B998D087F2EFB33 /* MMCQ.swift */,
-			);
-			name = ColorThief;
-			path = ColorThief;
-			sourceTree = "<group>";
-		};
-		CC2FDEF85C398921898F491FADC8140E /* ColorSelector */ = {
-			isa = PBXGroup;
-			children = (
-				51B697466E18DD551EA540A98BF54E70 /* ColorDrop.swift */,
-				CA29FBD67E30268109EC4D4636021FEC /* ColorSelectorController.swift */,
-				9DEF9976560C24BD28CAF6915D4B9CD0 /* ColorSelectorView.swift */,
-			);
-			name = ColorSelector;
-			path = ColorSelector;
-			sourceTree = "<group>";
-		};
-		CF1408CF629C7361332E53B88F7BD30C = {
-=======
-		C758CB0AF02697B6BF9AD9834AFF1E0A /* StickerProvider */ = {
->>>>>>> 6ebd350a
-			isa = PBXGroup;
-			children = (
-				53909208A908BFA6EB28C4EBBF5DD98F /* StickerProvider.swift */,
-			);
-			name = StickerProvider;
-			path = StickerProvider;
-			sourceTree = "<group>";
-		};
-<<<<<<< HEAD
-		D1059E8C46F05F68F5EC79F29661B0BB /* Resources */ = {
-			isa = PBXGroup;
-			children = (
-				51539C37081196FD754451D666EE384D /* Assets.xcassets */,
-				BD8F84065B3E8D6E3FBC10414D7C6FCD /* MetalShaders */,
-				DBF9F43404E0DF90C36BF61900C93D63 /* OpenGLShaders */,
-				6A189D0D699850F898F04BBA1D52E167 /* silence.aac */,
-			);
-			name = Resources;
-			sourceTree = "<group>";
-		};
-		D3136F36C60545D3F7A9F7EC5F0F9D93 /* ThumbnailCollection */ = {
-			isa = PBXGroup;
-			children = (
-				6AFB89BD53A9857689396751393E436D /* ThumbnailCollectionCell.swift */,
-				54FE54588F777D9D8C873F99414153A7 /* ThumbnailCollectionController.swift */,
-				EC03E276B8FD25B05604012563799DF3 /* ThumbnailCollectionView.swift */,
-				D84176480057652FA48C40F9A4A14765 /* ThumbnailCollectionViewLayout.swift */,
+		C276505EE3E6AC5A8CECF79D31011B35 /* ThumbnailCollection */ = {
+			isa = PBXGroup;
+			children = (
+				0366D37899D7C920557BD07215CD6F07 /* ThumbnailCollectionCell.swift */,
+				C1B66159D1E01A4BD579A38D89DB30BF /* ThumbnailCollectionController.swift */,
+				DD38CADA3841EA2C2303616CC3654474 /* ThumbnailCollectionView.swift */,
+				033A478969B104AC8FFE2F9299D3B069 /* ThumbnailCollectionViewLayout.swift */,
 			);
 			name = ThumbnailCollection;
 			path = ThumbnailCollection;
 			sourceTree = "<group>";
 		};
-		D7A0CE83A8B39CF92CAA9E2CA644D81B /* Menu */ = {
-			isa = PBXGroup;
-			children = (
-				AC0515D71609F0978E75BD61845EEFD1 /* EditionMenu */,
-				0580D605748EDD94CA902C8B6F2C9502 /* Shared */,
-				7F158F486F216E9B72675138B0A2D976 /* StyleMenu */,
-			);
-			name = Menu;
-			path = Menu;
-=======
-		CC3D510102FA6DCD332B2A56727D256D /* MovableViews */ = {
-			isa = PBXGroup;
-			children = (
-				7336FFCDBDC3FD61B2B25EBAE456DD47 /* MovableView.swift */,
-				49C9FE74E6FF964400D2F49980B64734 /* MovableViewCanvas.swift */,
-				33BF173E375C2B1DE1EFC7ED88CB18FA /* MovableViewInnerElement.swift */,
-				F9AF37AE4242BE781E0C747354B45C47 /* ViewTransformations.swift */,
-			);
-			name = MovableViews;
-			path = MovableViews;
-			sourceTree = "<group>";
-		};
-		CCF9D66080B674180F9C5C71C2DADA88 /* GIFMaker */ = {
-			isa = PBXGroup;
-			children = (
-				7FC37E19657E960CDDC3417E4805410C /* GifMakerController.swift */,
-				06BA87EC451F2AD8DB24E2CDF4EC96D7 /* GifMakerHandler.swift */,
-				2D29FD82BE71B7A2623C24854B0EE866 /* GifMakerSettings.swift */,
-				51AA54E02A66A1CF381CC5307C33CD5E /* GifMakerView.swift */,
-				FA56F6C797A4070AABF4BD8497384C66 /* Playback */,
-				0C8B8E87B356857ADF8CC4F344E5EA21 /* Speed */,
-				81CD717977EF9D007D0358ED07E37A39 /* Trim */,
-			);
-			name = GIFMaker;
-			path = GIFMaker;
+		C32ABD9EF18F945F077BC3CCF908DBEA /* StyleMenu */ = {
+			isa = PBXGroup;
+			children = (
+				C64CF5F5C8908915848A2D7C335FBBD8 /* StyleMenuCell.swift */,
+				948B396E419B560290FDAB9FC44BAE1E /* StyleMenuController.swift */,
+				010B1EA29AAFBEFF2B2BCA98F43F1FE5 /* StyleMenuExpandCell.swift */,
+				50CF93457447DB00BA100D26415AED66 /* StyleMenuRoundedLabel.swift */,
+				C1C8CE1F68F73DAE1838D4F75543F5ED /* StyleMenuView.swift */,
+			);
+			name = StyleMenu;
+			path = StyleMenu;
+			sourceTree = "<group>";
+		};
+		C6C997A7975E4990C146E95C14963891 /* OpenGL */ = {
+			isa = PBXGroup;
+			children = (
+				E45253C87E4084D78D708658DD9556A0 /* CVPixelBuffer+copy.swift */,
+				5A2E57EE38D8E51E318F85809ECE2A2C /* GLError.swift */,
+				4E173540105563EBE41406BCF3F0AC91 /* GLPixelBufferView.swift */,
+				C1A26E0C35515B8DF0468318568C4773 /* GLUtilities.swift */,
+				A9CAD74003D19CEC56D54A8F15AC7CE9 /* OpenGLFilter.swift */,
+				595899D11178969353A5ECFA7D7D08D5 /* Shader.swift */,
+				CB32273350CE25E515FBACEFBD8333EA /* UIImage+PixelBuffer.swift */,
+			);
+			name = OpenGL;
+			path = OpenGL;
+			sourceTree = "<group>";
+		};
+		C9DEC771E681345F849EF4AABCEDF490 /* Drawing */ = {
+			isa = PBXGroup;
+			children = (
+				A1D7EAFB357B9688165BF8D50E7A7963 /* DrawingCanvas.swift */,
+				E9F95B69C74BDAE671C01704B59F9534 /* DrawingController.swift */,
+				1F62231B5A3BA207225358956EC7A830 /* DrawingView.swift */,
+				356C5BE0C2780DC2C1767E09EB789F38 /* StrokeSelector */,
+				A899D119B3ADA544E119EBC0510722AC /* Textures */,
+				3200117E299BA994D371585680587173 /* TextureSelector */,
+			);
+			name = Drawing;
+			path = Drawing;
+			sourceTree = "<group>";
+		};
+		CB60E522F7BF779351F84A09E29284B4 /* Shared */ = {
+			isa = PBXGroup;
+			children = (
+				B55F8D40B740C5A22E4E3F2D90FA47B2 /* CircularImageView.swift */,
+				4332D8EBB7CCE95EBEC99A81E4D38273 /* SliderView.swift */,
+				73A441CCE20177BA799CBD679D764FF2 /* ColorCollection */,
+				B09623C941BAD10CA902642DFC72503B /* ColorPicker */,
+				8EBCF7B234C36146EC473DFAF0D7EFEE /* ColorSelector */,
+			);
+			name = Shared;
+			path = Shared;
+			sourceTree = "<group>";
+		};
+		CB9E31B3141AB015E553E1CDABFA581F /* Settings */ = {
+			isa = PBXGroup;
+			children = (
+				756ADEF91580296361A76FE0D5A255A8 /* CameraSettings.swift */,
+			);
+			name = Settings;
+			path = Classes/Settings;
+			sourceTree = "<group>";
+		};
+		CD714F9B32B9583E4C3927D16603A788 /* KanvasCamera */ = {
+			isa = PBXGroup;
+			children = (
+				55F624D71A2566CA02F69747EB6B0440 /* Analytics */,
+				10E1717504070E07C8D720B3E7AB6267 /* Camera */,
+				09BCCB31D947DA4373348AF6D988D03B /* Constants */,
+				B2DD1D99384C017989A6283240EFAFB1 /* Editor */,
+				E6D9F4EEDED7420C4B9C9C4E2ADEDBD9 /* Extensions */,
+				D08B7C21B9A89AF3821E4038FEAD4118 /* Filters */,
+				9AD82A3CA1A0DA68285C809B4B23205A /* MediaClips */,
+				1B7AB27407B54E472CF6134AF2E30D04 /* MediaFormats */,
+				7DA0A7DB33210C57CE00E776F41DB970 /* MediaPicker */,
+				A771224C0F3368B3CE9AE53AB0DD459C /* ModeSelector */,
+				4C92C8DA7914412E7CC445F16502555D /* Options */,
+				4C2195E54FFD5FA8145672E9A77F8D86 /* Pod */,
+				4D7DA3FF47492AE07D9561BDE1440628 /* Preview */,
+				11F66A0A6C9809DEEF8E5468A3A49AC3 /* Recording */,
+				E2CE3982055E5910390031673F12C06E /* Rendering */,
+				9DD94B56B4D25EB58C3271EF168EB3B2 /* Resources */,
+				CB9E31B3141AB015E553E1CDABFA581F /* Settings */,
+				CE21B5DFBFEC2F1514CF06651460E032 /* Support Files */,
+				8CCC3B77BE1DBE734B15CC597D73EC66 /* Utility */,
+			);
+			name = KanvasCamera;
+			path = ../..;
+			sourceTree = "<group>";
+		};
+		CE21B5DFBFEC2F1514CF06651460E032 /* Support Files */ = {
+			isa = PBXGroup;
+			children = (
+				CF3E1ADF64C910E32E5FBA8560BA652D /* KanvasCamera.modulemap */,
+				B22FEAB56279B140F94E919BBF687DB0 /* KanvasCamera-dummy.m */,
+				1732BC377B36623327E939B651CAB89A /* KanvasCamera-prefix.pch */,
+				A1C3BFC0EC1641C0252E8C9D112F3508 /* KanvasCamera-umbrella.h */,
+				4A65A9672375B2DEEEFF7CA23EB611D4 /* KanvasCamera.debug.xcconfig */,
+				88CB3508FBB49BFFBFDDE159E0194B5C /* KanvasCamera.release.xcconfig */,
+				DA4DC1B770677332FD086F6E626613C6 /* ResourceBundle-KanvasCamera-KanvasCamera-Info.plist */,
+			);
+			name = "Support Files";
+			path = "KanvasCameraExample/Pods/Target Support Files/KanvasCamera";
 			sourceTree = "<group>";
 		};
 		CF1408CF629C7361332E53B88F7BD30C = {
@@ -2500,20 +1402,32 @@
 			);
 			sourceTree = "<group>";
 		};
-		D31E84747C8AA2DCAFBA12C205C0EAA8 /* Metal */ = {
-			isa = PBXGroup;
-			children = (
-				4467EB1015DC69AAF6EA63A48556AF0C /* CVPixelBuffer+resize.swift */,
-				7DB0042AEEB63C60FA3E470D8179ECB6 /* MetalContext.swift */,
-				ED6EFCD280DA282661CCBF637382C52B /* MetalFilter.swift */,
-				EC056691D9C3D353746B902C9A247A2D /* MetalGroupFilter.swift */,
-				1CEAB3B631446810F753C96964264AC7 /* MetalPixelBufferView.swift */,
-				84C41F348DE1B8073265C8AC0EFBC95C /* MetalRenderEncoder.swift */,
-				A970BCAA5D188C1D86A99E590E1DDDC0 /* MTLDevice+KanvasCamera.swift */,
-			);
-			name = Metal;
-			path = Metal;
->>>>>>> 6ebd350a
+		D08B7C21B9A89AF3821E4038FEAD4118 /* Filters */ = {
+			isa = PBXGroup;
+			children = (
+				FD28526B8A310DCE5C57F0513E66033C /* FilterCollectionCell.swift */,
+				6E581E6EF02974EA2111A61B6A5FF5CC /* FilterCollectionInnerCell.swift */,
+				2882E0623A7DFA49D3E7B3BB0011497F /* FilterCollectionView.swift */,
+				CE198F47B7EB0AA9709AD3BBE65E24D1 /* FilterItem.swift */,
+				61A7DC46E0D512585C6B856FBE3EF6FE /* ScrollHandler.swift */,
+			);
+			name = Filters;
+			path = Classes/Filters;
+			sourceTree = "<group>";
+		};
+		D46CEC3DAB86345BB9884CD470E2D38E /* GIFMaker */ = {
+			isa = PBXGroup;
+			children = (
+				C325452A5115BF7F0D5A76BE1D9C8845 /* GifMakerController.swift */,
+				657A081FEA9C1751D51E0292E3ED2F18 /* GifMakerHandler.swift */,
+				DE4EE35F585367ED07C543C8E9C1EA23 /* GifMakerSettings.swift */,
+				659426DD7E8EE8FBA5273D77214685DA /* GifMakerView.swift */,
+				36C82F81545DA6957AAD463A7FBC1441 /* Playback */,
+				8790AFD16DD57524567F5B0B2567D246 /* Speed */,
+				720A29788209E0C13C1E5FE81A6AD734 /* Trim */,
+			);
+			name = GIFMaker;
+			path = GIFMaker;
 			sourceTree = "<group>";
 		};
 		D89477F20FB1DE18A04690586D7808C4 /* Frameworks */ = {
@@ -2521,52 +1435,6 @@
 			children = (
 			);
 			name = Frameworks;
-			sourceTree = "<group>";
-		};
-<<<<<<< HEAD
-		DB2E265237020566623CED5F872F57FC /* Rendering */ = {
-			isa = PBXGroup;
-			children = (
-				8A7F87E0A8A780A39D0DEB1B7159C2D8 /* AVAssetTrack+transform.swift */,
-				68A8B39B49946E20D79D5DCC75647389 /* CVPixelBuffer+sampleBuffer.swift */,
-				65F325F4A1BC9E734F1E376CDB0B2A83 /* FilterFactory.swift */,
-				14F1EF567096B92014CABB56EA65B855 /* FilterProtocol.swift */,
-				68E31E0980E41233158552F3E4C3623D /* FilterType.swift */,
-				08F4DBD4F694B82860BBB247A50D1427 /* GLKMatrix4+Unsafe.swift */,
-				0D686CD7EB3FEB39AD9F9EC641A6AABD /* MediaExporter.swift */,
-				3B049995964FD680EE51FA5437BC2349 /* MediaPlayer.swift */,
-				83C085008CA1E37E039D30F18EF3CB0A /* NumTypes+Conversion.swift */,
-				29F5FAB8C491C799701BD2FDE4BDA675 /* PixelBufferView.swift */,
-				43D049298F5FB733A4BBB6119A995B5D /* Renderer.swift */,
-				121F3A93DCFF871D7B3465DA75AF932C /* Rendering.swift */,
-				D977B16BDEDEC65CB965DB6BC8DBD2C4 /* VideoCompositor.swift */,
-				7E56692C0D325DEEE6BF1BA099C4A197 /* Metal */,
-				324ADB07D13D4F3BED01497E4EFB236F /* OpenGL */,
-				5DE5853261A148822AB1CAE4A1E0D354 /* OpenGLFilters */,
-			);
-			name = Rendering;
-			path = Classes/Rendering;
-			sourceTree = "<group>";
-		};
-		DC1394377B3DF0B108367A2DEFE73944 /* MediaFormats */ = {
-			isa = PBXGroup;
-			children = (
-				59970E46FABCAA4226FA6475D64AC430 /* GIFDecoder.swift */,
-				365F0DC5FA78A2202FE2B0F1FB0F4641 /* GIFEncoder.swift */,
-			);
-			name = MediaFormats;
-			path = Classes/MediaFormats;
-=======
-		DC682F021038AA3BE921171AB336CFF1 /* Resources */ = {
-			isa = PBXGroup;
-			children = (
-				668D3BE59BDAA5C3F5875D7368C2A899 /* Assets.xcassets */,
-				12ABF5DFFE3F4D7F4988C1A023135336 /* MetalShaders */,
-				B26D7A78DBDD85352AEB8F9CF0DE55A0 /* OpenGLShaders */,
-				55E1B54B58934CAE8C754A0ADD5135F9 /* silence.aac */,
-			);
-			name = Resources;
->>>>>>> 6ebd350a
 			sourceTree = "<group>";
 		};
 		DEDFCF0958A12D49A33C203BD6450929 /* Pods-KanvasCameraExample */ = {
@@ -2585,289 +1453,94 @@
 			path = "Target Support Files/Pods-KanvasCameraExample";
 			sourceTree = "<group>";
 		};
-<<<<<<< HEAD
-		DFEF536DE6628EE0EDFB7371B2A1DE5D /* Pod */ = {
-			isa = PBXGroup;
-			children = (
-				70D2B89379866F13921C93D12D58C2EC /* KanvasCamera.podspec.json */,
-				D2438C0296E44969688D5B4818DB7697 /* LICENSE */,
-				73F538B3C8E1F1773E67A001F0083088 /* README.md */,
-			);
-			name = Pod;
-			sourceTree = "<group>";
-		};
-		E64BFC5FFB0FB7B517416BEB2ECFDBE2 /* ColorPicker */ = {
-			isa = PBXGroup;
-			children = (
-				CF7F15F66A670F8F00C30BA8AB4D28E3 /* ColorPickerController.swift */,
-				FCB89B04D2C42201B9DB125EC4FFAC18 /* ColorPickerView.swift */,
-			);
-			name = ColorPicker;
-			path = ColorPicker;
-=======
-		DFDF75BAED9C7E3D65991740070E1B45 /* ThumbnailCollection */ = {
-			isa = PBXGroup;
-			children = (
-				9D0FBC4A208F75BAC2800929BF1A44BC /* ThumbnailCollectionCell.swift */,
-				0311F02A3E609077525F29CC1CC690D2 /* ThumbnailCollectionController.swift */,
-				992DE7F5D3718525BCA6E0C852D5D043 /* ThumbnailCollectionView.swift */,
-				61DCF50E8964D0776A54F705928B2490 /* ThumbnailCollectionViewLayout.swift */,
-			);
-			name = ThumbnailCollection;
-			path = ThumbnailCollection;
-			sourceTree = "<group>";
-		};
-		E18EAEF92C53C88BE3138ED0EB263620 /* StickerTypeCollection */ = {
-			isa = PBXGroup;
-			children = (
-				5FEAE8F628EA8A779D32F0542530CF00 /* StickerType.swift */,
-				4EC316BD4E4DB2E0B70422F0E39DFE7B /* StickerTypeCollectionCell.swift */,
-				41210617E615B80E3AA8AA633662A5A6 /* StickerTypeCollectionController.swift */,
-				CAA7C3A3C5B6010F7B9C6F3EBA20BD84 /* StickerTypeCollectionView.swift */,
+		E2CE3982055E5910390031673F12C06E /* Rendering */ = {
+			isa = PBXGroup;
+			children = (
+				AF17DC320ED94C9DC1CE9C86BBC838C9 /* AVAssetTrack+transform.swift */,
+				4017E41AFF2AA721B074049C78EDA33D /* CVPixelBuffer+sampleBuffer.swift */,
+				3899DD40D953617DB8FF12F9D9F8782A /* FilterFactory.swift */,
+				802E96BD8EDEA4254BC0E9DFE094AE79 /* FilterProtocol.swift */,
+				D9B5FD7F9338ABF97A164DAA98ED7BB2 /* FilterType.swift */,
+				04979294F95D6D740D67D72AB6EF7D95 /* GLKMatrix4+Unsafe.swift */,
+				A3FDAF3CC50E1728561BBF04D48E1CF5 /* MediaExporter.swift */,
+				3F7FD0969D381AE00AD6597DB8F41AF6 /* MediaPlayer.swift */,
+				846A44971BDAC8D854602F907AE44DC9 /* NumTypes+Conversion.swift */,
+				BDBE15EECE66C866F2682E0D4C4E6C39 /* PixelBufferView.swift */,
+				1643422462EA511B23A8117A91EBDCDD /* Renderer.swift */,
+				9A772E9BF864691310C9241961971187 /* Rendering.swift */,
+				FADCD432EBD7DC4E402E34F52DC385BB /* VideoCompositor.swift */,
+				58EA630FE89DFA42BB89671AEFC6898B /* Metal */,
+				C6C997A7975E4990C146E95C14963891 /* OpenGL */,
+				267C1EA5C79ED9829BD1E7A798E53F6F /* OpenGLFilters */,
+			);
+			name = Rendering;
+			path = Classes/Rendering;
+			sourceTree = "<group>";
+		};
+		E6D9F4EEDED7420C4B9C9C4E2ADEDBD9 /* Extensions */ = {
+			isa = PBXGroup;
+			children = (
+				504700B1B0317FCD1669FB353753B8A3 /* Array+Move.swift */,
+				FC2E8CCB9DC9702EA36BE06985FE4762 /* Array+Object.swift */,
+				CD83CA924937093E5399D890EB697E66 /* Array+Rotate.swift */,
+				7B0F905E87228F517C2F49FA4CA18CE1 /* AVAsset+Utils.swift */,
+				10361504EC60231D3728B7F100F7C06D /* AVURLAsset+Thumbnail.swift */,
+				18D42438E1FC6BD62CC42E8EF0EB87DD /* CALayer+CGImage.swift */,
+				F575CA146AE0F86B355F818232FACA9C /* CALayer+Color.swift */,
+				5200DA1DE9642F3927A1D7BB069AFB9C /* CALayer+Shadows.swift */,
+				206C47078EAEB3A50293F226EC6691A5 /* CGPoint+Operators.swift */,
+				05C6FA53D45BC27E75F0D2F1A7400916 /* CGRect+Center.swift */,
+				2A6B066F734088E2683EBBA9702C05FB /* ClosedRange+Clamp.swift */,
+				29DA00DAA3367821A895C821FC923853 /* IndexPath+Order.swift */,
+				06E12EE229BD58B6315DBBABC6530BAF /* String+UTF16Substring.swift */,
+				F43B15AADC6FF73C6E5994D517EC3B46 /* UICollectionView+Cells.swift */,
+				1300D979D51CEAE50C116C3332D73343 /* UIColor+Hex.swift */,
+				FE2761E6F17EE8E09BEBE2E0600AE7F9 /* UIColor+Lerp.swift */,
+				AD96B4EA62CC8717067B7E943377E2BA /* UIColor+Utils.swift */,
+				D991D5B239F5A18772948A7F9AC4D596 /* UIFont+Utils.swift */,
+				C8BB0E0972BEE546E1CBEDCAE10AD05C /* UIGestureRecognizer+Active.swift */,
+				E91F5FAD560DA4FAA04D8468F4DDE4D0 /* UIImage+Camera.swift */,
+				C534A941BEA140C5DF59E44FCC558786 /* UIImage+DominantColors.swift */,
+				DC08DF25C9CF8D946C00465943528B33 /* UIImage+FlipLeftMirrored.swift */,
+				F586A841AD9E3DAB2A6B6208A5D74BE3 /* UIImage+Shape.swift */,
+				BA3F5C2D5D1A808F9B6BA33248A29DC4 /* UIView+Image.swift */,
+				91192B19447FC9CB49746E624857E165 /* UIView+Layout.swift */,
+				2D209D61DF583AFA3B37084E846A0464 /* UIViewController+Load.swift */,
+				ADA22961EB7E56C8294DBDF090854C78 /* URL+Media.swift */,
+			);
+			name = Extensions;
+			path = Classes/Extensions;
+			sourceTree = "<group>";
+		};
+		E81A37DBDE41E671312C56736544E2FA /* Pods */ = {
+			isa = PBXGroup;
+			children = (
+				92B9827D134822FECA2FBE88A0585CBA /* FBSnapshotTestCase */,
+			);
+			name = Pods;
+			sourceTree = "<group>";
+		};
+		EE83A8C71FB3E29FF41F63C115134F88 /* Menu */ = {
+			isa = PBXGroup;
+			children = (
+				C17CD7C77BACA4648C0E061537F9951B /* EditionMenu */,
+				5B92CE05DD66A810665D6BCFFD3843C0 /* Shared */,
+				C32ABD9EF18F945F077BC3CCF908DBEA /* StyleMenu */,
+			);
+			name = Menu;
+			path = Menu;
+			sourceTree = "<group>";
+		};
+		EF8B9C4E403E14129C27C9BAED20F5F8 /* StickerTypeCollection */ = {
+			isa = PBXGroup;
+			children = (
+				63B73257C81E5CC1CDE6BB2F55C7AEFF /* StickerType.swift */,
+				26287F753A28CF2A5B51B4FA40F57857 /* StickerTypeCollectionCell.swift */,
+				A1E1E5AC9B87FFAE8C80C2F4F984A2E2 /* StickerTypeCollectionController.swift */,
+				70B6C7AAF07264B3C70CF5AE5B7BE3F5 /* StickerTypeCollectionView.swift */,
 			);
 			name = StickerTypeCollection;
 			path = StickerTypeCollection;
-			sourceTree = "<group>";
-		};
-		E81A37DBDE41E671312C56736544E2FA /* Pods */ = {
-			isa = PBXGroup;
-			children = (
-				92B9827D134822FECA2FBE88A0585CBA /* FBSnapshotTestCase */,
-			);
-			name = Pods;
-			sourceTree = "<group>";
-		};
-		EA64133C4F79A95723FB6ADCAD9399D3 /* TabBar */ = {
-			isa = PBXGroup;
-			children = (
-				42C84EA8FB95B4E9004E0BBC6890B180 /* DrawerTabBarCell.swift */,
-				CDD8D4E129F8B837C6FFB15BE4B7734A /* DrawerTabBarController.swift */,
-				9417A5D4D463A8E099463E7B575E8982 /* DrawerTabBarOption.swift */,
-				7E02BB39155AC0B49A60658AEC749DDD /* DrawerTabBarView.swift */,
-			);
-			name = TabBar;
-			path = TabBar;
->>>>>>> 6ebd350a
-			sourceTree = "<group>";
-		};
-		ED8054D3C61A80CCD4670271505A61C4 /* HorizontalCollectionView */ = {
-			isa = PBXGroup;
-			children = (
-				B072A4F10AF7E7034EA2F20699FAB9B4 /* HorizontalCollectionLayout.swift */,
-				48FBE57F45EA212C3CF32874CDDF601A /* HorizontalCollectionView.swift */,
-			);
-			name = HorizontalCollectionView;
-			path = HorizontalCollectionView;
-			sourceTree = "<group>";
-		};
-<<<<<<< HEAD
-		E9BE46323BD731568E14828E1BA05B18 /* Stickers */ = {
-			isa = PBXGroup;
-			children = (
-				E65880C7B09CE2B014594952B8895E23 /* StickerLoader.swift */,
-				EDAA567417BDCFEEE6F34EAF0BA31EA2 /* StickerMenuController.swift */,
-				CA35744AEEACA3E0A16F79A4338F0565 /* StickerMenuView.swift */,
-				695C638DCC0682DC2F43F0FF6F4CDE00 /* StylableImageView.swift */,
-				054DC052D793AD56E3EEB9E3F3E3072D /* StickerCollection */,
-				BE09DE1586FA850617B17737B638F000 /* StickerProvider */,
-				A4CD08C0D11D4BE1317DF3C639C9B0B2 /* StickerTypeCollection */,
-			);
-			name = Stickers;
-			path = Stickers;
-			sourceTree = "<group>";
-		};
-		EF320009D1C581C04389DA91C2AAE239 /* Media */ = {
-			isa = PBXGroup;
-			children = (
-				66984E93659B98439D03AB445570C0EA /* MediaDrawerController.swift */,
-				5130261300CA6707EC95819AF354C067 /* MediaDrawerView.swift */,
-				E9BE46323BD731568E14828E1BA05B18 /* Stickers */,
-				5D00584FEDEF94561575B7AC8DA7D5A1 /* TabBar */,
-			);
-			name = Media;
-			path = Media;
-			sourceTree = "<group>";
-		};
-		F2EADAEA26B56EE1AA8A3177B8694B4D /* Camera */ = {
-			isa = PBXGroup;
-			children = (
-				3C4764AB9D3C7B053F6D2142BB48CB56 /* CameraController.swift */,
-				FFB9EBAF48686F50CEC1292719BB7C7D /* CameraInputController.swift */,
-				650429B3AB428927DA5F581FD306C0AF /* CameraInputControllerDelegate.swift */,
-				7F8F047E28274E30D48CCE1EF43B82CD /* CameraInputOutput.swift */,
-				3836368B8E4137C74A92B5F1B46EEB8E /* CameraPermissionsViewController.swift */,
-				B537F062DB2733BDDE018B57CFAD392F /* CameraView.swift */,
-				CA16A7046791A2C11CF9634068023D13 /* CameraZoomHandler.swift */,
-				41C3BA993DA1CB4C02087D7C239457F3 /* FilteredInputViewController.swift */,
-				F60651B0AD2D56BC6B52E16588F44A53 /* ImagePreviewController.swift */,
-				FC304809E2BA41FFA2F254350DFC9A74 /* Filters */,
-			);
-			name = Camera;
-			path = Classes/Camera;
-			sourceTree = "<group>";
-		};
-		F58B6494255F0B450C08D3F5681BF73B /* Filters */ = {
-			isa = PBXGroup;
-			children = (
-				FD5E462CB6D7F50606671EB6A6F239C2 /* EditorFilterCollectionCell.swift */,
-				673E98C538A5D744A2B80BD2038F7F6A /* EditorFilterCollectionController.swift */,
-				041A935B68BDF89F9634E5D5AE64B267 /* EditorFilterController.swift */,
-				A3A3A9D73C13F968B222CB8028E95F29 /* EditorFilterView.swift */,
-			);
-			name = Filters;
-			path = Filters;
-			sourceTree = "<group>";
-		};
-		F6A71E548BA5652AF8F61DB6C60C9835 /* StrokeSelector */ = {
-			isa = PBXGroup;
-			children = (
-				7B3742152062733FC0DB016E0A764B62 /* StrokeSelectorController.swift */,
-				208D1D8F581CEF53A78458C57DD9D86D /* StrokeSelectorView.swift */,
-=======
-		F04A5D7C7D9EA06A077B35F091E5718E /* ColorSelector */ = {
-			isa = PBXGroup;
-			children = (
-				D5A339BB9660BAB856BD9529BCEFE2FB /* ColorDrop.swift */,
-				A423DB5D104CA0EA0D2BA9DCB3B0BE17 /* ColorSelectorController.swift */,
-				B8430E7AF41C6443348E329C64465E6F /* ColorSelectorView.swift */,
-			);
-			name = ColorSelector;
-			path = ColorSelector;
-			sourceTree = "<group>";
-		};
-		F4BA8CAC071010AA70FE37D94C7DD9A4 /* ColorPicker */ = {
-			isa = PBXGroup;
-			children = (
-				A53F3FF17ED94F07D0A218E76B9D2E5F /* ColorPickerController.swift */,
-				BEB27BCFE80AD4D132AFE88956A3A6AC /* ColorPickerView.swift */,
-			);
-			name = ColorPicker;
-			path = ColorPicker;
-			sourceTree = "<group>";
-		};
-		F67008C622F0ED179AE59BE403DA7094 /* Support Files */ = {
-			isa = PBXGroup;
-			children = (
-				8FD5A999050A11A2B584892B9F4D809C /* KanvasCamera.modulemap */,
-				B45909451ADAC34E7B8C0A2E4CE3983A /* KanvasCamera-dummy.m */,
-				02524A03B78D7102F4C58FA5FFB9715E /* KanvasCamera-prefix.pch */,
-				6C366E791CD5C37CA84B076D56B8566D /* KanvasCamera-umbrella.h */,
-				AA0C30AD335AE29FEC01366768860883 /* KanvasCamera.debug.xcconfig */,
-				9B10F5BD017E13A1643B28881D3A29B5 /* KanvasCamera.release.xcconfig */,
-				1BD1E686EA35C2F8AC2D93B4683CC27B /* ResourceBundle-KanvasCamera-KanvasCamera-Info.plist */,
-			);
-			name = "Support Files";
-			path = "KanvasCameraExample/Pods/Target Support Files/KanvasCamera";
-			sourceTree = "<group>";
-		};
-		F6DB9D6B7DCD79C6B17AF6DD7FA91527 /* ModeSelector */ = {
-			isa = PBXGroup;
-			children = (
-				46D3E42D8582BBC42FE4FA518DC838F5 /* MediaPickerButtonView.swift */,
-				685C31466224A71249FAA1FC44C64DB6 /* ModeButtonView.swift */,
-				A0516D9F554E40A34E4B2D365BE370D3 /* ModeSelectorAndShootController.swift */,
-				6ED79AEEC1733D8DDEDC7ED6AF1A0DEA /* ModeSelectorAndShootView.swift */,
-				2D0D38892A507877C3FD4450D5C4E4CA /* ShootButtonView.swift */,
-			);
-			name = ModeSelector;
-			path = Classes/ModeSelector;
-			sourceTree = "<group>";
-		};
-		F7D6AF2D46CF2BDDCD1FE6B0C9ADED2A /* OpenGL */ = {
-			isa = PBXGroup;
-			children = (
-				5462AAD13A68782A5CB32DB360CB4865 /* CVPixelBuffer+copy.swift */,
-				B0E35AFB15420E8F98B2EF08D611D844 /* GLError.swift */,
-				3EA5ACE448D7DD96139815F999B0A6D2 /* GLPixelBufferView.swift */,
-				7637A8AB484DE9D693F5A84F78B9C930 /* GLUtilities.swift */,
-				2A90BCB22B54F3AB1A840D3D4DCE93A2 /* OpenGLFilter.swift */,
-				BF9D34A492A03478BFACDD06EF00FD7C /* Shader.swift */,
-				1416F169DECCAD467CC8B45018C40DF6 /* UIImage+PixelBuffer.swift */,
-			);
-			name = OpenGL;
-			path = OpenGL;
-			sourceTree = "<group>";
-		};
-		F9229F34DC7ED679B3C3C74FFA404443 /* StrokeSelector */ = {
-			isa = PBXGroup;
-			children = (
-				2366A13BCF22B557BF80EE1F51484059 /* StrokeSelectorController.swift */,
-				0C49EA34F00E73A26F514B1A43311D26 /* StrokeSelectorView.swift */,
->>>>>>> 6ebd350a
-			);
-			name = StrokeSelector;
-			path = StrokeSelector;
-			sourceTree = "<group>";
-		};
-<<<<<<< HEAD
-		F985FDC78A6CC46012D3B058BDC71CF7 /* MediaClips */ = {
-			isa = PBXGroup;
-			children = (
-				7E684E54A47CF54983D2FC9C551D2B7A /* MediaClip.swift */,
-				AA66068155F2F709FDAC8C5ACAC01F4B /* MediaClipsCollectionCell.swift */,
-				38064DF861DCFA819F2879EF07E73B06 /* MediaClipsCollectionController.swift */,
-				B88AFCA734E4D409D664D3434310A2C2 /* MediaClipsCollectionView.swift */,
-				73D2810F1CB2D1F6C6D8F09B4BF29DC7 /* MediaClipsEditorView.swift */,
-				6388F81A7D32034FEE79C753AFFE6915 /* MediaClipsEditorViewController.swift */,
-			);
-			name = MediaClips;
-			path = Classes/MediaClips;
-			sourceTree = "<group>";
-		};
-		FC304809E2BA41FFA2F254350DFC9A74 /* Filters */ = {
-			isa = PBXGroup;
-			children = (
-				FD5655FAD169B750FFD973FF53512DDD /* CameraFilterCollectionCell.swift */,
-				C5A71A7E73C03D06F630E23A0D631F12 /* CameraFilterCollectionController.swift */,
-				A2936BEB11AAF17D4854BB110E398C87 /* FilterSettingsController.swift */,
-				C4B788658774A643C20F4A91717FA735 /* FilterSettingsView.swift */,
-			);
-			name = Filters;
-			path = Filters;
-=======
-		FA56F6C797A4070AABF4BD8497384C66 /* Playback */ = {
-			isa = PBXGroup;
-			children = (
-				655D8F720C57FB195F64D58F7437BE01 /* PlaybackOption.swift */,
-			);
-			name = Playback;
-			path = Playback;
-			sourceTree = "<group>";
-		};
-		FEDD5A3E2DE1B70B08363D83C36B8B44 /* Extensions */ = {
-			isa = PBXGroup;
-			children = (
-				916397760E6E884B40E5BCC6878EC344 /* Array+Move.swift */,
-				E12929510FDB6E5A759E99CA31ED5843 /* Array+Object.swift */,
-				ACED070ED8C4C73342050DCC105A23CE /* Array+Rotate.swift */,
-				FC05358917FDEDD6CDE9DA5DE21179AC /* AVAsset+Utils.swift */,
-				CD5A921F97B341B874185B2D8B4F95FF /* AVURLAsset+Thumbnail.swift */,
-				F4507CB55336787C4147BF6A649079DD /* CALayer+CGImage.swift */,
-				3EE31A89E223A74BBA1E2585163305D3 /* CALayer+Color.swift */,
-				6CCAA9B2AFA7D780B7962E9BA548AB6C /* CALayer+Shadows.swift */,
-				6E2B832590E8177B19ACC70DA0A319DF /* CGPoint+Operators.swift */,
-				9DB8367615C4696B28AFA2359BCF0E90 /* CGRect+Center.swift */,
-				5F4A0626CC39A283305F81C3B1EE521B /* ClosedRange+Clamp.swift */,
-				9426ED907DF3181C8DB90C1E6C7408A1 /* IndexPath+Order.swift */,
-				955A5CD07AE1E8728E7C6F1566119359 /* String+UTF16Substring.swift */,
-				08AEEC19F6114CECFA26E91333145AB3 /* UICollectionView+Cells.swift */,
-				617B1903D7D486652EA89D94F50E3804 /* UIColor+Hex.swift */,
-				902AD4E483BA1440FA072430516B0344 /* UIColor+Lerp.swift */,
-				68EAB13BF49ABD729819138F067CC039 /* UIColor+Utils.swift */,
-				356DFD085A1CF79CA8EC6C760629A38E /* UIFont+Utils.swift */,
-				EABF04A3330B67047B4D5D5E0462D0D0 /* UIGestureRecognizer+Active.swift */,
-				1F2522EBE6CBC8A3CB7FE4077F4C970E /* UIImage+Camera.swift */,
-				B21D4A651A30BCDED91742DBB5AB243E /* UIImage+DominantColors.swift */,
-				4829E4120E938CEEAD37410B2AE61E37 /* UIImage+FlipLeftMirrored.swift */,
-				3F2A0C4C59B283E6708BB4315A5BF9E4 /* UIImage+Shape.swift */,
-				C329E9625827D016157C38321ECAF1E3 /* UIView+Image.swift */,
-				02C457969584810B7E950AF831D99782 /* UIView+Layout.swift */,
-				7C60501EE922B309848CE132FA2C73FD /* UIViewController+Load.swift */,
-				B3BEB62408808609421EF7CF4F7597F1 /* URL+Media.swift */,
-			);
-			name = Extensions;
-			path = Classes/Extensions;
->>>>>>> 6ebd350a
 			sourceTree = "<group>";
 		};
 /* End PBXGroup section */
@@ -2881,27 +1554,11 @@
 			);
 			runOnlyForDeploymentPostprocessing = 0;
 		};
-		1C49D40BA79F40D17E7ECD085E106036 /* Headers */ = {
-			isa = PBXHeadersBuildPhase;
-			buildActionMask = 2147483647;
-			files = (
-				C79D9878E3DB6A2D998BE776CA1BDA95 /* KanvasCamera-umbrella.h in Headers */,
-			);
-			runOnlyForDeploymentPostprocessing = 0;
-		};
-<<<<<<< HEAD
 		33DCD8D8B94C31DE6EB67FB0BB024D8A /* Headers */ = {
 			isa = PBXHeadersBuildPhase;
 			buildActionMask = 2147483647;
 			files = (
 				0EE8358E1913C5EA4B657DA4AABE3A77 /* Pods-KanvasCameraExample-umbrella.h in Headers */,
-=======
-		67ECB4C788864C1F63DAF1DF4C478185 /* Headers */ = {
-			isa = PBXHeadersBuildPhase;
-			buildActionMask = 2147483647;
-			files = (
-				DB4C4BA82E3D732CB87AF20D5D5BF1D4 /* KanvasCamera-umbrella.h in Headers */,
->>>>>>> 6ebd350a
 			);
 			runOnlyForDeploymentPostprocessing = 0;
 		};
@@ -2920,6 +1577,14 @@
 			);
 			runOnlyForDeploymentPostprocessing = 0;
 		};
+		C6DEA416CC75E8D3CA3D1729D4B1FF4F /* Headers */ = {
+			isa = PBXHeadersBuildPhase;
+			buildActionMask = 2147483647;
+			files = (
+				B7BE562AF3A666845A695B4E52716679 /* KanvasCamera-umbrella.h in Headers */,
+			);
+			runOnlyForDeploymentPostprocessing = 0;
+		};
 /* End PBXHeadersBuildPhase section */
 
 /* Begin PBXNativeTarget section */
@@ -2934,13 +1599,8 @@
 			buildRules = (
 			);
 			dependencies = (
-<<<<<<< HEAD
-				C9FE2B484307DF6943E17542AE303DEB /* PBXTargetDependency */,
-				8337327E1F54A6633C63038A64384AD8 /* PBXTargetDependency */,
-=======
-				B934EC3B36975CA38460668024FB1F36 /* PBXTargetDependency */,
-				EF2F3DB009F837890859039BA30E8852 /* PBXTargetDependency */,
->>>>>>> 6ebd350a
+				45186EF3B76702C3888BE205588CF6D1 /* PBXTargetDependency */,
+				949B537A0C2B7C71F8282235AE2CD7EA /* PBXTargetDependency */,
 			);
 			name = "Pods-KanvasCameraExampleTests";
 			productName = "Pods-KanvasCameraExampleTests";
@@ -2949,19 +1609,11 @@
 		};
 		63A66EDDAEF8A5521205B4F823F1D6AB /* KanvasCamera-KanvasCamera */ = {
 			isa = PBXNativeTarget;
-<<<<<<< HEAD
-			buildConfigurationList = C09EC81243C8300F5EDCD23138964EB6 /* Build configuration list for PBXNativeTarget "KanvasCamera-KanvasCamera" */;
+			buildConfigurationList = 652B26B81FC9770C6068772C91D5C104 /* Build configuration list for PBXNativeTarget "KanvasCamera-KanvasCamera" */;
 			buildPhases = (
-				6F6E9D7C4E5FDC40722272FAB0BBCD4A /* Sources */,
-				2D3E08FDEDFB7F427ED069AB2B0F1400 /* Frameworks */,
-				7597D168B9833160516F37B936180805 /* Resources */,
-=======
-			buildConfigurationList = CAA8756865B46DEFFDD0D10E220AEB67 /* Build configuration list for PBXNativeTarget "KanvasCamera-KanvasCamera" */;
-			buildPhases = (
-				7CEAEACAEEF79C8D9B71A63F76791F72 /* Sources */,
-				7DA006D5214B188F44A92B0C6F54D920 /* Frameworks */,
-				B4ABBD61D6DDE75F289CB5983A968DDE /* Resources */,
->>>>>>> 6ebd350a
+				70BC4F07212D6474EB1AD3A4316355DF /* Sources */,
+				F6E9B201CD7E9DB2848EDF2362ACEE8D /* Frameworks */,
+				B6C5F4BE04296E26323FC3586FA5FEB4 /* Resources */,
 			);
 			buildRules = (
 			);
@@ -3001,11 +1653,7 @@
 			buildRules = (
 			);
 			dependencies = (
-<<<<<<< HEAD
-				382E164D700D1258E49E6D18D7DA27DB /* PBXTargetDependency */,
-=======
-				5B3158D81F27E63EF86DD3A5C06F5F8E /* PBXTargetDependency */,
->>>>>>> 6ebd350a
+				06CA7050BC13C7239DB726424D9FA48E /* PBXTargetDependency */,
 			);
 			name = "Pods-KanvasCameraExample";
 			productName = "Pods-KanvasCameraExample";
@@ -3014,30 +1662,17 @@
 		};
 		EEA7BBCE1AEABC4574550F0FCA071779 /* KanvasCamera */ = {
 			isa = PBXNativeTarget;
-<<<<<<< HEAD
-			buildConfigurationList = 7F9D4DF40B9E3D563D4BD86591FCFE46 /* Build configuration list for PBXNativeTarget "KanvasCamera" */;
+			buildConfigurationList = B70D7658253CDA4D29C922850CFA5C35 /* Build configuration list for PBXNativeTarget "KanvasCamera" */;
 			buildPhases = (
-				1C49D40BA79F40D17E7ECD085E106036 /* Headers */,
-				8A81A588EB7C24708EED022D7649E8BE /* Sources */,
-				5CE45D278EC8BA023C70E362894D3C08 /* Frameworks */,
-				965152975CC1B7E53D59D1C56A85BF17 /* Copy generated compatibility header */,
-=======
-			buildConfigurationList = A5F9523CD39015F7A312E73B09873ACC /* Build configuration list for PBXNativeTarget "KanvasCamera" */;
-			buildPhases = (
-				67ECB4C788864C1F63DAF1DF4C478185 /* Headers */,
-				D7066009B029D644C191D40C599FFFDC /* Sources */,
-				53140E7FD48A73E77BDD71CB74961776 /* Frameworks */,
-				B9EC3CCF9C718EA496F65C7E563F13FA /* Copy generated compatibility header */,
->>>>>>> 6ebd350a
+				C6DEA416CC75E8D3CA3D1729D4B1FF4F /* Headers */,
+				339498C6E0F4A18B53D08AF727309D00 /* Sources */,
+				98CAFAC271E50AE49EA189E004F04545 /* Frameworks */,
+				E1FD51C56C380215B09906B23231F660 /* Copy generated compatibility header */,
 			);
 			buildRules = (
 			);
 			dependencies = (
-<<<<<<< HEAD
-				E5B42499CDD71C23652F321410A3B6DF /* PBXTargetDependency */,
-=======
-				A400E9DC31FD74DDB1F68CA56535029B /* PBXTargetDependency */,
->>>>>>> 6ebd350a
+				0FB93B38170F29D8EB6438366484B3D0 /* PBXTargetDependency */,
 			);
 			name = KanvasCamera;
 			productName = KanvasCamera;
@@ -3076,36 +1711,21 @@
 /* End PBXProject section */
 
 /* Begin PBXResourcesBuildPhase section */
-<<<<<<< HEAD
-		7597D168B9833160516F37B936180805 /* Resources */ = {
+		B6C5F4BE04296E26323FC3586FA5FEB4 /* Resources */ = {
 			isa = PBXResourcesBuildPhase;
 			buildActionMask = 2147483647;
 			files = (
-				0123A09352014257F766612220C81D7A /* Assets.xcassets in Resources */,
-				AA46E9DC357F4C0D10A32745543C0617 /* MetalShaders in Resources */,
-				2EACD1E713A60F14AFCD01242F492931 /* OpenGLShaders in Resources */,
-				57EEF0E66F12707AFDB67380E11F85D7 /* silence.aac in Resources */,
-=======
-		B4ABBD61D6DDE75F289CB5983A968DDE /* Resources */ = {
-			isa = PBXResourcesBuildPhase;
-			buildActionMask = 2147483647;
-			files = (
-				9D6B28D3D1658AF7D52F3A8123A87DBD /* Assets.xcassets in Resources */,
-				C7E2C54FC8937C39E8EB1DB55228C891 /* MetalShaders in Resources */,
-				6B80F6CC66D47ED9BC054967DE52C7EA /* OpenGLShaders in Resources */,
-				E0C454D66490625C33D12554198BEB7E /* silence.aac in Resources */,
->>>>>>> 6ebd350a
+				944291A94F59903909936246E2496E12 /* Assets.xcassets in Resources */,
+				5539AC2E0BDFA1049634B2BEB6AFD974 /* MetalShaders in Resources */,
+				0D4B265F98D2ADA8EB8D3488877FB875 /* OpenGLShaders in Resources */,
+				6E24DBA990BFA453FD403B4F26A38291 /* silence.aac in Resources */,
 			);
 			runOnlyForDeploymentPostprocessing = 0;
 		};
 /* End PBXResourcesBuildPhase section */
 
 /* Begin PBXShellScriptBuildPhase section */
-<<<<<<< HEAD
-		965152975CC1B7E53D59D1C56A85BF17 /* Copy generated compatibility header */ = {
-=======
-		B9EC3CCF9C718EA496F65C7E563F13FA /* Copy generated compatibility header */ = {
->>>>>>> 6ebd350a
+		E1FD51C56C380215B09906B23231F660 /* Copy generated compatibility header */ = {
 			isa = PBXShellScriptBuildPhase;
 			buildActionMask = 2147483647;
 			files = (
@@ -3157,7 +1777,6 @@
 
 /* Begin PBXSourcesBuildPhase section */
 		14AB4B44C847DFE6DB5FEB9E8C78492C /* Sources */ = {
-<<<<<<< HEAD
 			isa = PBXSourcesBuildPhase;
 			buildActionMask = 2147483647;
 			files = (
@@ -3165,263 +1784,260 @@
 			);
 			runOnlyForDeploymentPostprocessing = 0;
 		};
-		6F6E9D7C4E5FDC40722272FAB0BBCD4A /* Sources */ = {
-=======
->>>>>>> 6ebd350a
+		339498C6E0F4A18B53D08AF727309D00 /* Sources */ = {
 			isa = PBXSourcesBuildPhase;
 			buildActionMask = 2147483647;
 			files = (
+				A1CC336CCE213DB4F35C53A5F997CFDB /* AlphaBlendOpenGLFilter.swift in Sources */,
+				958E36CE7D20F7031407483CCDDE1C8B /* Archiver.swift in Sources */,
+				C608D7BE8AF65F1999DEB8180F663767 /* Array+Move.swift in Sources */,
+				D73AE9CA8E7C5D3C3E081E7DFE7F8455 /* Array+Object.swift in Sources */,
+				82294C72D13C550077D7701D797E12C5 /* Array+Rotate.swift in Sources */,
+				D11A403A569E1DA627ED78C49C872028 /* AVAsset+Utils.swift in Sources */,
+				5544013AAF5E1C2EF97BE8420752B53E /* AVAssetTrack+transform.swift in Sources */,
+				3D9A5E6BDB70CE73FADDBC4B41987CB6 /* AVURLAsset+Thumbnail.swift in Sources */,
+				D83C3AB9FE7E96E7C5B9B10A45ABAF29 /* CALayer+CGImage.swift in Sources */,
+				7BEDAA0EC1A21ED1C661559FEF48D147 /* CALayer+Color.swift in Sources */,
+				6403B893ADA4F94C0121C1F94E8CFE95 /* CALayer+Shadows.swift in Sources */,
+				DA65265424F576F9267AB2028B426611 /* CameraController.swift in Sources */,
+				C809A402927911BF053A18DB3EC4398C /* CameraFilterCollectionCell.swift in Sources */,
+				ABFAC0A1A110C2C445D211F04E0F62F7 /* CameraFilterCollectionController.swift in Sources */,
+				2C387A9896EEB9E53CD4428FA074025D /* CameraInputController.swift in Sources */,
+				9E2200E8E6A537F40CF1B342232ED0F1 /* CameraInputControllerDelegate.swift in Sources */,
+				3B4A1ECFDF485A0725C2B9B7085B96A7 /* CameraInputOutput.swift in Sources */,
+				F1F8830FB9DA8B273185E82DAE9A07FB /* CameraOption.swift in Sources */,
+				97E5833BA585FF5F76102F038FD25FEF /* CameraPermissionsViewController.swift in Sources */,
+				337D981F1463640D67DAEA6487AAB1A8 /* CameraPreviewView.swift in Sources */,
+				5D214CC58EDF98C0D941E4A59DA946D1 /* CameraPreviewViewController.swift in Sources */,
+				01E297C5A01F94AFACDA810C82D0FD88 /* CameraRecorder.swift in Sources */,
+				7BD8FB6B38534D437B5B3E6669F2F4B0 /* CameraRecordingProtocol.swift in Sources */,
+				E4FC7A70758764AFD06C97D5855ED778 /* CameraSegmentHandler.swift in Sources */,
+				D8DDD91EFD3B5ADDDF48E536E590ABD7 /* CameraSettings.swift in Sources */,
+				77652ED33413E1E646643D20E0B476AD /* CameraView.swift in Sources */,
+				13A111590F078D8021893126C0F2B837 /* CameraZoomHandler.swift in Sources */,
+				5B4B037FB635EF5C83F38EC79653CA00 /* CGPoint+Operators.swift in Sources */,
+				E316922F06F6DCF6BDD427AE5DD361A5 /* CGRect+Center.swift in Sources */,
+				53CEB999405EBC617A621BCC47CB8AD5 /* ChromaOpenGLFilter.swift in Sources */,
+				F56DD057A61EE18EDE39E82A6DF3D69F /* CircularImageView.swift in Sources */,
+				1FDAE21843527802AC7FE134B22E0A67 /* ClosedRange+Clamp.swift in Sources */,
+				94D0A7BF44C82809C3C478B49433D279 /* ColorCollectionCell.swift in Sources */,
+				A0C303F41E2CD7E4DED6053B5C93033D /* ColorCollectionController.swift in Sources */,
+				EE7152524E14BEFC645A8E6D78D18CC0 /* ColorCollectionView.swift in Sources */,
+				0C67EB2428DA082C9AEB969BB5CC05CB /* ColorDrop.swift in Sources */,
+				6E322DE7250FBF360B2F2D142BDA2AA4 /* ColorPickerController.swift in Sources */,
+				3BFD619B5774DA9E9FD0659C56C49232 /* ColorPickerView.swift in Sources */,
+				06F43A7A94B4EACA314FEE45AD591E2F /* ColorSelectorController.swift in Sources */,
+				624694F35613E20DE72BA9C86A13B5AC /* ColorSelectorView.swift in Sources */,
+				7117715B442010CF8E48091865F4CB30 /* ColorThief.swift in Sources */,
+				B394F37D61BA70D72F9129BE235EB498 /* ConicalGradientLayer.swift in Sources */,
+				76B3DDA9A1B1117F730A2CE83BCF3DD1 /* CVPixelBuffer+copy.swift in Sources */,
+				72D771E44EEEE1DAED07C4D9C3B77394 /* CVPixelBuffer+resize.swift in Sources */,
+				2E7A5E49B0286FEA30E673C031C37F64 /* CVPixelBuffer+sampleBuffer.swift in Sources */,
+				ABFA1EC67C581999602AC8DA4D52259D /* Device.swift in Sources */,
+				4C2F324F767328C347AEA5B81F9EFED9 /* DimensionsHelper.swift in Sources */,
+				3B36398F6A31E3C7F7A7EABB4A43DC9E /* DiscreteSlider.swift in Sources */,
+				6C645827A3D39C71F864800C15F274D0 /* DiscreteSliderCollectionCell.swift in Sources */,
+				E2B71EA24973F6FEAB17547955FED047 /* DiscreteSliderView.swift in Sources */,
+				598CB750ADFA39B3C93465D2686D1D7D /* DrawerTabBarCell.swift in Sources */,
+				6AC394EF998CF9860ECB391E46C5533F /* DrawerTabBarController.swift in Sources */,
+				D8BA95E0CE08E8C514FD8DCC27FE1DED /* DrawerTabBarOption.swift in Sources */,
+				ECE9213525AC340FD36EC2D1B47C97C8 /* DrawerTabBarView.swift in Sources */,
+				C1A2AB2041720C7C55CAA2ACFA017B13 /* DrawingCanvas.swift in Sources */,
+				D04B0D06C1AD03F667A98F560BCE3E31 /* DrawingController.swift in Sources */,
+				543D4A2D3BBEA9F60D7844A4080C963D /* DrawingView.swift in Sources */,
+				A610234262F4F747A10F1092EBFB1661 /* EasyTipView.swift in Sources */,
+				FC8386CF0FCCE8A1CBB681DE11F264C5 /* EditionMenuCollectionCell.swift in Sources */,
+				F3975D1A61719205D6236BEAC703C3FB /* EditionMenuCollectionController.swift in Sources */,
+				BD2FD675A7CD57718715DAA095E4785E /* EditionMenuCollectionView.swift in Sources */,
+				9CFE0310B18F7E97A732809E28B14DB5 /* EditionOption.swift in Sources */,
+				C6E51D0491076CA43C7EBC97B61F0BCB /* EditorCodable.swift in Sources */,
+				A9B6B15E928F5915ECDFFD10646A537E /* EditorFilterCollectionCell.swift in Sources */,
+				5A94C9D4F54E80A8FA40DA2EB59DA7F7 /* EditorFilterCollectionController.swift in Sources */,
+				314BF5B51A3ED276C7CF35A38643AB66 /* EditorFilterController.swift in Sources */,
+				72912B5535212C69E007201C82A3C246 /* EditorFilterView.swift in Sources */,
+				1D722EF981C7D7AA84788A9A9844869C /* EditorTextController.swift in Sources */,
+				F0BB153D9892F7E43F85483DAE780D42 /* EditorTextView.swift in Sources */,
+				EC2A9E8FC8EBCCB8ACE2FA54524A5FAA /* EditorView.swift in Sources */,
+				E64F5F9BD63C8AF28CCBBBC2C2826A1A /* EditorViewController.swift in Sources */,
+				725A5F0CB35CF3F96604AF7AB43270EF /* EMInterferenceOpenGLFilter.swift in Sources */,
+				3D41ACDB15EE951E20DB42F0D5DCC97D /* ExtendedButton.swift in Sources */,
+				0620495B1F3BF2C54253DE1191DEFFD8 /* ExtendedStackView.swift in Sources */,
+				2FABDB1F3DC08BB7E62DB22CA47A3760 /* FilmOpenGLFilter.swift in Sources */,
+				947C5845569E7814A55E386BF9D67398 /* FilterCollectionCell.swift in Sources */,
+				C0EC2BC978058CAB1BC6715A0E38C2E1 /* FilterCollectionInnerCell.swift in Sources */,
+				1FA5138DD0C8D8413C9BD825CEDD3CAF /* FilterCollectionView.swift in Sources */,
+				2621D499C297F4124D4E535AF9945BAB /* FilteredInputViewController.swift in Sources */,
+				B33C272364FFFF9B0CF54D6970697DF6 /* FilterFactory.swift in Sources */,
+				A0B3BE0403486C25CAC0F6FF50FFB9F6 /* FilterItem.swift in Sources */,
+				EBA7349F7BAD325A276541F28055B425 /* FilterProtocol.swift in Sources */,
+				FC44EFA96D800830DDF63953C2025DD9 /* FilterSettingsController.swift in Sources */,
+				FA4CCCD9792726773FC561C9F6ED0131 /* FilterSettingsView.swift in Sources */,
+				459CD005418881068FD9E337AD8394AB /* FilterType.swift in Sources */,
+				BDDFD3D4793193159CAEFD39557C4BE3 /* GIFDecoder.swift in Sources */,
+				37A453D332EDD86D78FC7E7A913D0996 /* GIFEncoder.swift in Sources */,
+				A0220B1FDDB350BDCA7F35D1825B8C3C /* GifMakerController.swift in Sources */,
+				72649EC0D4A35121F83EBF5CF117121F /* GifMakerHandler.swift in Sources */,
+				EACC2F6610DAFE6365A4FB73D3411B83 /* GifMakerSettings.swift in Sources */,
+				83E2A3283D3422C373ECDD7E0A95027B /* GifMakerView.swift in Sources */,
+				62B0B28986927A3591B335B598E23995 /* GifVideoOutputHandler.swift in Sources */,
+				06CC19EBA97DDDA16C762AC819FA039F /* GLError.swift in Sources */,
+				0948B4F6D2CF781C363F2997B1E97077 /* GLKMatrix4+Unsafe.swift in Sources */,
+				B189464893D3C674FDC0FB2570D15669 /* GLPixelBufferView.swift in Sources */,
+				2D3E82F8C20E2AF5FE8E0A0CE563B9CC /* GLUtilities.swift in Sources */,
+				A60444DC0B63709072120C26370A4A31 /* GrayscaleOpenGLFilter.swift in Sources */,
+				D6A29160999AAF8810BA33E77A9A7EDD /* GroupOpenGLFilter.swift in Sources */,
+				D644CA2DBC3CE8D9275567EC3A066F38 /* HorizontalCollectionLayout.swift in Sources */,
+				FAA5732462D84FBF6AEE4E59B6E56C43 /* HorizontalCollectionView.swift in Sources */,
+				567C867E890BD2031729B3A508D1E1F6 /* IgnoreBackgroundTouchesStackView.swift in Sources */,
+				F46D61B4EC8DB57EF38E7BBB4E2062C2 /* IgnoreTouchesCollectionView.swift in Sources */,
+				A7EEED4270465C3FA9C6208C248A6BDC /* IgnoreTouchesView.swift in Sources */,
+				434A11372A7D425BADA880B9247E1252 /* ImagePoolOpenGLFilter.swift in Sources */,
+				3B5B74D186624F6E8B23E53D5AD44D18 /* ImagePreviewController.swift in Sources */,
+				A73668138D5FAD0BF0F152C76DC1491F /* IndexPath+Order.swift in Sources */,
+				30824BAAFA0F6C8D5E352BD8486DC0ED /* KanvasCamera-dummy.m in Sources */,
+				8A3204A173FB20C90ED8A7681D27E873 /* KanvasCameraAnalyticsProvider.swift in Sources */,
+				9215F9A20B65BCD105460315F1981396 /* KanvasCameraColors.swift in Sources */,
+				5BC71A51DD7C85AC41736D0F8BA22FBA /* KanvasCameraDesign.swift in Sources */,
+				3A3052E776196BB4124E497110102DA7 /* KanvasCameraFonts.swift in Sources */,
+				A548A95F8EBF2C2D4EC3795DB3EDF0AE /* KanvasCameraImages.swift in Sources */,
+				7396F44028CF9BC3A9B3EE2EEF8246DE /* KanvasCameraStrings.swift in Sources */,
+				97BF0DF6D9A697B8F369161970059FF4 /* KanvasCameraTimes.swift in Sources */,
+				F6DFA9ADB7F8E14CB78263849FA1DE51 /* KanvasEditorDesign.swift in Sources */,
+				F2488806B7A60F53EA1E832D5264B503 /* KanvasEditorMenuCollectionCell.swift in Sources */,
+				4C9CAA5B5508C12FF7E6A2F723A277D8 /* KanvasEditorMenuController.swift in Sources */,
+				679062DE500B5B55677B7D2E7A6F3949 /* KanvasQuickBlogSelectorCoordinating.swift in Sources */,
+				2D4B5DA061CC8905EA1172FC9CA2B04B /* LegoOpenGLFilter.swift in Sources */,
+				3B722191F1794B359A23CFD04C291794 /* LightLeaksOpenGLFilter.swift in Sources */,
+				A782932FB386B1D1ECBDE57C9458A32A /* LivePhotoLoader.swift in Sources */,
+				11CCCBD83F9220B916458042E4E03DAD /* LoadingIndicatorView.swift in Sources */,
+				4A3DEEE6C7A9C44DD5D5F46AD7FFC7BB /* MainTextView.swift in Sources */,
+				2E69F749826CB7249A6CF325C9D6DB93 /* MangaOpenGLFilter.swift in Sources */,
+				89B7AB0292A71686BF36450241C0C746 /* Marker.swift in Sources */,
+				D9528EBE74F138C611E4B41A45A1AFBC /* Math.swift in Sources */,
+				5506C6D0C329FF0AD2F3D8E1A9A007F0 /* MediaClip.swift in Sources */,
+				FCFBDB17A80343DEA72CF845065BB1F2 /* MediaClipsCollectionCell.swift in Sources */,
+				9E9621DA9EEA1A82B4EE851690F837F8 /* MediaClipsCollectionController.swift in Sources */,
+				C473152D69424AF19C3B7EA29D372A50 /* MediaClipsCollectionView.swift in Sources */,
+				C35C8BBE9F931596F63B8A4871945CB7 /* MediaClipsEditorView.swift in Sources */,
+				4EADE63CD3879409B0C160FA2FB53BF0 /* MediaClipsEditorViewController.swift in Sources */,
+				B81E8C58D2104D8BFA297856F8C617C3 /* MediaDrawerController.swift in Sources */,
+				DF1CE74F2DFFF26110E6E897A6C30016 /* MediaDrawerView.swift in Sources */,
+				AAAE338D6A5DE6EA7E6FB5A42890A3A6 /* MediaExporter.swift in Sources */,
+				D1336FCFD911848CF8AF5D150C16B5D3 /* MediaInfo.swift in Sources */,
+				A5785B9F868E9C0DDC998E97272E03A4 /* MediaPickerButtonView.swift in Sources */,
+				C15183DE517E5BD23E6AC640C5AE999D /* MediaPickerThumbnailFetcher.swift in Sources */,
+				52A177BC403FAA015AF07ED0AFA93C00 /* MediaPickerViewController.swift in Sources */,
+				0C58CEA62B921ADB55441401BE8861A3 /* MediaPlayer.swift in Sources */,
+				937F991D68F4BA8AFC45A1DB02D8A4B8 /* MediaPlayerController.swift in Sources */,
+				59F7014B7BA7434481D5DAF464B09296 /* MetalContext.swift in Sources */,
+				4B3AC492F830AE09CF9F6D1EFBCA8AA4 /* MetalFilter.swift in Sources */,
+				31E1E2E274E325C1D86EC174B1071728 /* MetalGroupFilter.swift in Sources */,
+				314FC067803D9402A2842655B3636A83 /* MetalPixelBufferView.swift in Sources */,
+				301F0B6213B5BF9C2E2D6BB8907BED40 /* MetalRenderEncoder.swift in Sources */,
+				EA67DD1CFA0D41F8AFBCB9CEB9400FC3 /* MirrorFourOpenGLFilter.swift in Sources */,
+				DB4E49D3EE7240B1B86E68889D8BE10E /* MirrorTwoOpenGLFilter.swift in Sources */,
+				49C7B11ED109B1530558E7A42CA0D939 /* MMCQ.swift in Sources */,
+				ED3494DCB64DD1021003B8931EDD4466 /* ModeButtonView.swift in Sources */,
+				DCA6F4E1264DADFC7E8DF8598F9BFAD1 /* ModeSelectorAndShootController.swift in Sources */,
+				68AEBBE551CE9A37134D02EB35A10F0E /* ModeSelectorAndShootView.swift in Sources */,
+				4995BC0E4ED65459193AC07E2105DFED /* MovableView.swift in Sources */,
+				76EC1EB1AEDBC3116854A06F24B62435 /* MovableViewCanvas.swift in Sources */,
+				CF75C0B65C5E59F92C6A0600839699F5 /* MovableViewInnerElement.swift in Sources */,
+				8129058D4815C3F0B087E1B773C39C55 /* MTLDevice+KanvasCamera.swift in Sources */,
+				E3823189215545D5006CD3DE70E95A3B /* MultiEditorExportHandler.swift in Sources */,
+				29686B14946439FA448A654ED49FABD2 /* MultiEditorViewController.swift in Sources */,
+				3FC1D86F873D59B151D9DC9F6759671A /* NumTypes+Conversion.swift in Sources */,
+				2CA962F4C39FF42BDA57A5335195E5CA /* OpenGLFilter.swift in Sources */,
+				B206421E1F39704CE1B2239049450BDD /* OptionsController.swift in Sources */,
+				FCC7FEAD5526B0346F835EEC22C7D76D /* OptionSelectorCell.swift in Sources */,
+				5EAE6D23169E72F3DAC58BCD57ADAE14 /* OptionSelectorController.swift in Sources */,
+				2B1532F09E5DEAC59F94C7B7A104DC0C /* OptionSelectorItem.swift in Sources */,
+				C6C4CB4198BAAAE167D0F698895CDB83 /* OptionSelectorView.swift in Sources */,
+				DF7B953839510F1E6A1D1EE0D035CFA7 /* OptionsStackView.swift in Sources */,
+				43A3A874D299F5B2DB7561EBA783FEC4 /* OptionView.swift in Sources */,
+				68D14445152BEBAB6C808947474CCD0D /* Pencil.swift in Sources */,
+				778C5122B33278840CF7038D8180A89C /* PhotoOutputHandler.swift in Sources */,
+				98098A050B11E941ABE7207964923204 /* PixelBufferView.swift in Sources */,
+				829D7A7DA7EA30B5B4019155D01FB88B /* PlasmaOpenGLFilter.swift in Sources */,
+				ABE43D7F0354D4D661FFC50CD2A52164 /* PlaybackOption.swift in Sources */,
+				CD650446C3BD91DEA8155ABDD74907A7 /* Queue.swift in Sources */,
+				CEF73A741AF494D41ED3A21FD265770E /* RaveOpenGLFilter.swift in Sources */,
+				24BFF6026DE1936870BC7B373000735F /* Renderer.swift in Sources */,
+				C04DE8FE07379C725594ACF9445CC09F /* Rendering.swift in Sources */,
+				15D3ACB0714C6A3A9E23BC7F2C174FC9 /* RGBA.swift in Sources */,
+				C528174A0782E18229FE0B0F07AA6EF5 /* RGBOpenGLFilter.swift in Sources */,
+				66D263BF64E792A90364EDAE1B78FF7E /* RoundedTexture.swift in Sources */,
+				847406708E0502B63C22DDB0CC1FB0CA /* ScrollHandler.swift in Sources */,
+				0F7B2B60F19EFFEFB05208A2148EDF70 /* Shader.swift in Sources */,
+				CDD4E0EB1B3FF08CA3BCC846C0BE9241 /* Sharpie.swift in Sources */,
+				0D9D33D5E6FB002B1A758C2A62F0CAB8 /* ShootButtonView.swift in Sources */,
+				88698F18E95D4139DBD05F98FD3051C6 /* SliderView.swift in Sources */,
+				542244F5D80B98F4E40914EB954B3566 /* SpeedController.swift in Sources */,
+				6F760F240C2370064C8977507572AEC1 /* SpeedView.swift in Sources */,
+				706E81F37AFF730E31A52F96F3601287 /* StaggeredGridLayout.swift in Sources */,
+				A30C318F3591BDBA1F594C47F80D2386 /* Sticker.swift in Sources */,
+				D035E315A2EB1655B03293E0638BDD9F /* StickerCollectionCell.swift in Sources */,
+				256982211306287F8A423E4AC4DDC640 /* StickerCollectionController.swift in Sources */,
+				0900E8F8A9A7A7039B5157EB96F69D2D /* StickerCollectionView.swift in Sources */,
+				8A1718FB988225BB3B6EA2F279C62C52 /* StickerLoader.swift in Sources */,
+				979FD771C310A0C0B178DE4EE16B0F19 /* StickerMenuController.swift in Sources */,
+				A61E4305FCE3794978FA92D4A763B8DD /* StickerMenuView.swift in Sources */,
+				2E1D688CD098FC920CCCCC9D7EE3ADD2 /* StickerProvider.swift in Sources */,
+				9EAD381A3CC6B85EEC523A6EA2DA5E35 /* StickerType.swift in Sources */,
+				17CDD3074383A8A5BA700B918D78DF74 /* StickerTypeCollectionCell.swift in Sources */,
+				DDE9EB5A76A4D5DBB703BA170CA5046F /* StickerTypeCollectionController.swift in Sources */,
+				5F28E8EFEE5FBD9635B8D90AAA708BE8 /* StickerTypeCollectionView.swift in Sources */,
+				DD25AB932820D9AD83F96D214FECB6F3 /* String+UTF16Substring.swift in Sources */,
+				8C85CA36C0DD8B3E806AD7BF9CC91940 /* StrokeSelectorController.swift in Sources */,
+				15E57428442DC5ADA28CAED573251989 /* StrokeSelectorView.swift in Sources */,
+				21C28B65517E3FA4240320C9C98FA31C /* StylableImageView.swift in Sources */,
+				45385743CE7D817DCBF45F389B606886 /* StylableTextView.swift in Sources */,
+				2528A883D3AF64A25A733485889628EA /* StyleMenuCell.swift in Sources */,
+				61350FE99F57B9341285031A93281E46 /* StyleMenuController.swift in Sources */,
+				EC325E1F47A90D0E882821FD6E99AF2C /* StyleMenuExpandCell.swift in Sources */,
+				300194A98E35CD98A65A73E6F10EE303 /* StyleMenuRoundedLabel.swift in Sources */,
+				FA2FCEDE32D6DAFE1FC476EE034BB271 /* StyleMenuView.swift in Sources */,
+				0E3A0C1920A1EE9C9DFC10B776E17C57 /* Synchronized.swift in Sources */,
+				4BC3BAB40E01C3841F662EF442D8C37A /* TextOptions.swift in Sources */,
+				05DA001EF18B2FAD7411663E65135F00 /* Texture.swift in Sources */,
+				F8C6199E5B7D2C6ABD0A56576E1051D4 /* TextureSelectorController.swift in Sources */,
+				7C0FD5723AA0875CD1D7FF60B8ABA503 /* TextureSelectorView.swift in Sources */,
+				C76093E255C26DA706D95F745CB4A39C /* ThumbnailCollectionCell.swift in Sources */,
+				765D8E19A600466DB69AA8F0ADF9F5E4 /* ThumbnailCollectionController.swift in Sources */,
+				3F85BFAE509D319C84A2FB618A1DB67D /* ThumbnailCollectionView.swift in Sources */,
+				F61CAE891DFB6010DEF655E02F39EC8D /* ThumbnailCollectionViewLayout.swift in Sources */,
+				5BADF50889C4166EF470AB2A84D6D9DD /* TimeIndicator.swift in Sources */,
+				AD83767C0958AE67119FE56C438EFF7B /* ToonOpenGLFilter.swift in Sources */,
+				7F0626436061EE6ADB7030C2C9A0B436 /* TrashView.swift in Sources */,
+				018A7A0C6EEA583137F84ED7B34878F1 /* TrimArea.swift in Sources */,
+				D914EA113189B6471146A2BCCD19883B /* TrimController.swift in Sources */,
+				DF328BFA44A90BB741E40EFB418EC9B8 /* TrimView.swift in Sources */,
+				96CA609967E58969E83FBA2CFCD72EC8 /* UICollectionView+Cells.swift in Sources */,
+				69B223D57C8C67FBB0EE5EB68DDE39C3 /* UIColor+Hex.swift in Sources */,
+				0260C4B66A0D92137FAD08366B778FFB /* UIColor+Lerp.swift in Sources */,
+				621A7081E53042C55A73FF0D90B4846B /* UIColor+Utils.swift in Sources */,
+				41DEC0CED25160E643AC7FC76D2520F4 /* UIFont+Utils.swift in Sources */,
+				7361407BF9282472A25F7826C5662A9D /* UIGestureRecognizer+Active.swift in Sources */,
+				7E7EF62729F215D1FB45F561C182CC2F /* UIImage+Camera.swift in Sources */,
+				012E4CF2FDC6B1272A4F6B496F81543A /* UIImage+DominantColors.swift in Sources */,
+				3757745AB6F9EBB21B6181796C503FE3 /* UIImage+FlipLeftMirrored.swift in Sources */,
+				48828B95DE1A785C4BB9ADDEE8FDFA9C /* UIImage+PixelBuffer.swift in Sources */,
+				F22E0BDDF3F33826D61C24648F6E0F4A /* UIImage+Shape.swift in Sources */,
+				4305A7E7B76B16DD49E44FB0B18A719A /* UIUpdate.swift in Sources */,
+				D4CAFD06E081688F6432188EFFCD1502 /* UIView+Image.swift in Sources */,
+				05AAA1E4B9AD7B0AD019B5C4889E8068 /* UIView+Layout.swift in Sources */,
+				CEB044911326DF448F3BCC4D90302EF7 /* UIViewController+Load.swift in Sources */,
+				D02647516701298E3768A7F70D8BBB7D /* URL+Media.swift in Sources */,
+				F2EF3EB0BB6B26CE7B6F316932A7C6D5 /* VideoCompositor.swift in Sources */,
+				1A003196B6091130F37C1CE3C8072141 /* VideoOutputHandler.swift in Sources */,
+				97BA4F985AA1CE971AC2DAE75C3D6E7D /* ViewTransformations.swift in Sources */,
 			);
 			runOnlyForDeploymentPostprocessing = 0;
 		};
-<<<<<<< HEAD
-		8A81A588EB7C24708EED022D7649E8BE /* Sources */ = {
+		70BC4F07212D6474EB1AD3A4316355DF /* Sources */ = {
 			isa = PBXSourcesBuildPhase;
 			buildActionMask = 2147483647;
 			files = (
-				47754B14D80096602EE9DF8751E5FE6F /* AlphaBlendOpenGLFilter.swift in Sources */,
-				EBE1216C227F030BCFE16F463658C15F /* Array+Move.swift in Sources */,
-				606AD80F4007788B4DA350C44B979FAE /* Array+Object.swift in Sources */,
-				594B0AF6CAC9CD49055DD035E1238D57 /* Array+Rotate.swift in Sources */,
-				7ED44B1968113057CFF5C1EE12A7D100 /* AVAsset+Utils.swift in Sources */,
-				368E217398787FCB533771EF498F0F76 /* AVAssetTrack+transform.swift in Sources */,
-				C32A39B2B5B1AF8EFC796AE6AB7BF9A8 /* AVURLAsset+Thumbnail.swift in Sources */,
-				FD5BF3BD371F49E69D0DAE5E241A2820 /* CALayer+CGImage.swift in Sources */,
-				F3331FE74780E3EDDDE38A57884DABAF /* CALayer+Color.swift in Sources */,
-				ABAE8E880B199B8A3FF91EFC8DEDD8AE /* CALayer+Shadows.swift in Sources */,
-				A993C3E82E19BC7480F56A24BC751CC7 /* CameraController.swift in Sources */,
-				C4D49576187430E90895C8BA89783113 /* CameraFilterCollectionCell.swift in Sources */,
-				24C7FE9BDF3BAA6B9AE67E4DDE7E7CBF /* CameraFilterCollectionController.swift in Sources */,
-				FEA15AE4B9535B4892FD1EFC7BB62C7D /* CameraInputController.swift in Sources */,
-				2C1A7CE8EC55CBCF1096B7504E867D4F /* CameraInputControllerDelegate.swift in Sources */,
-				D8C2AC6F5E03161759C99F7680485BA8 /* CameraInputOutput.swift in Sources */,
-				FFD2DD5907860421B44E184284E8F24D /* CameraOption.swift in Sources */,
-				D29746A995FCF471B755379EAA4F2188 /* CameraPermissionsViewController.swift in Sources */,
-				6124F86FC7E4AE0F441261360C6FACD0 /* CameraPreviewView.swift in Sources */,
-				7F24CA9DF86E157E130DCB42735202F4 /* CameraPreviewViewController.swift in Sources */,
-				8748229F1D582358FC512397D89D1BBD /* CameraRecorder.swift in Sources */,
-				13EAEFB98AABCF16962CDC54B8134E61 /* CameraRecordingProtocol.swift in Sources */,
-				573B101736C6C03F5335770B42E12D6A /* CameraSegmentHandler.swift in Sources */,
-				8CFB228CF5B478E543A11E680B07CAD9 /* CameraSettings.swift in Sources */,
-				2511ADCCB78CDF2C8252843950635EEC /* CameraView.swift in Sources */,
-				A6BDED3FDB887E56D3F033015F664F22 /* CameraZoomHandler.swift in Sources */,
-				040E6EA33193DA1E2E0C10A1EC2C7DAD /* CGPoint+Operators.swift in Sources */,
-				0275BD27173D145054623DE789FF1A25 /* CGRect+Center.swift in Sources */,
-				90367C80313F4DA2AA09EA360911EB82 /* ChromaOpenGLFilter.swift in Sources */,
-				DF01BADD64B90AFAE19AF8EC3ABB5606 /* CircularImageView.swift in Sources */,
-				E929A2AE271E0A986682887F9D7B0B15 /* ClosedRange+Clamp.swift in Sources */,
-				459C6DC78EDAEA11C13DFAD823E0D61E /* ColorCollectionCell.swift in Sources */,
-				640903349BB1B905B2978B42698483F6 /* ColorCollectionController.swift in Sources */,
-				12EF68952CF0E57AA9D5180E100438A2 /* ColorCollectionView.swift in Sources */,
-				E2212A827413D8AEAB02C71342B50773 /* ColorDrop.swift in Sources */,
-				FA5ACE4D805E6A333BC03A3DE8D70EB6 /* ColorPickerController.swift in Sources */,
-				5B692798B5E8A2A77469241EBF8DF715 /* ColorPickerView.swift in Sources */,
-				879BD44BBA4F03DE86CA7BC44C24E251 /* ColorSelectorController.swift in Sources */,
-				262FFB49FFED354E74A0D45D7530C48B /* ColorSelectorView.swift in Sources */,
-				DA6BCD3917026EE861A65EAA7F3806FB /* ColorThief.swift in Sources */,
-				AC5C711B615BF4D529289771064C4E4F /* ConicalGradientLayer.swift in Sources */,
-				BFEB8F7FBA7061C4F1D41C67997A175E /* CVPixelBuffer+copy.swift in Sources */,
-				AAB20AB2D019B30A598F144A1014CBFA /* CVPixelBuffer+resize.swift in Sources */,
-				6C86AB2E3F4C71FC8741E25D0F569425 /* CVPixelBuffer+sampleBuffer.swift in Sources */,
-				3EE5AB68E69A4DE351A978C046B536AE /* Device.swift in Sources */,
-				712DCD1D4797BE4D54DF9E1F4D7A4FCC /* DimensionsHelper.swift in Sources */,
-				D2E6F405E04B1C9DBD0FE2FADDBBAA4A /* DiscreteSlider.swift in Sources */,
-				ED9491AFD86C42B4E43D9FF131CE0EA9 /* DiscreteSliderCollectionCell.swift in Sources */,
-				1CDC85D685B4EAF36FA23EF8438BF820 /* DiscreteSliderView.swift in Sources */,
-				2EBA7950DF41D13B6F812BC6D7FC4B04 /* DrawerTabBarCell.swift in Sources */,
-				D84E71FC6729307416757DF2BC512225 /* DrawerTabBarController.swift in Sources */,
-				C85A64B8447E2EC36B4144C4B4DE2308 /* DrawerTabBarOption.swift in Sources */,
-				7A3ED87A35AAC4D9EB80C134040BE2A2 /* DrawerTabBarView.swift in Sources */,
-				106532A26F0768E4EDF6BF2E19E64B1C /* DrawingCanvas.swift in Sources */,
-				82C7525C6F335A86962E4D51DB53A16A /* DrawingController.swift in Sources */,
-				C39EC91A7A1A6E91791C41971F6811D2 /* DrawingView.swift in Sources */,
-				9E25514CA632F2B751D726585EC5D0A4 /* EasyTipView.swift in Sources */,
-				4AE585E3C86BB533FD2C667BD6116B91 /* EditionMenuCollectionCell.swift in Sources */,
-				58C0351AA891130D52BB627E6C92A97C /* EditionMenuCollectionController.swift in Sources */,
-				D8813E16688FC95968800A1EB6A64A18 /* EditionMenuCollectionView.swift in Sources */,
-				8DE29D37B2EE93F068B9EA55F0C502C1 /* EditionOption.swift in Sources */,
-				F1F3B697F46C26788912A0CA9B98E895 /* EditorCodable.swift in Sources */,
-				FEB2031CDB62497140052FA0BB0F4E11 /* EditorFilterCollectionCell.swift in Sources */,
-				061253E2A1969AA8AF817205EE562ED5 /* EditorFilterCollectionController.swift in Sources */,
-				0903614BAD0664F8A264A8A206452FD1 /* EditorFilterController.swift in Sources */,
-				FDCB907FB50CC0469941CC99CC7D797E /* EditorFilterView.swift in Sources */,
-				9168965AFFE404A03A01CD55F1F97C21 /* EditorTextController.swift in Sources */,
-				83D206A8C111ECA2EEB59E361CB73855 /* EditorTextView.swift in Sources */,
-				43573B92195275F29CC03BA8EBB05123 /* EditorView.swift in Sources */,
-				1D77BCCA11BC87C267177D56CEBB3CC2 /* EditorViewController.swift in Sources */,
-				FEF5D4A9035E0B55827539734A097239 /* EMInterferenceOpenGLFilter.swift in Sources */,
-				B04FE08503A29C4A4F5B82A8AD370913 /* ExtendedButton.swift in Sources */,
-				91322331B71EB915EE63F9293F6E25E1 /* ExtendedStackView.swift in Sources */,
-				794DA1CBCF08281FDFF8CA0D5D19245F /* FilmOpenGLFilter.swift in Sources */,
-				8A08A35AC5C150F44AEBB7EF3BE26408 /* FilterCollectionCell.swift in Sources */,
-				BDFE3863C236BDD415F3C39522DE4A3D /* FilterCollectionInnerCell.swift in Sources */,
-				1BF56239B3E0D875F9FB37A07FD639D3 /* FilterCollectionView.swift in Sources */,
-				31436CA8F0845C34C296D52AE6DB419C /* FilteredInputViewController.swift in Sources */,
-				8EFEFC2E9624EA2E8B2CC192B1169C6F /* FilterFactory.swift in Sources */,
-				041F4D0754F05F05F6952A70E6CF8F97 /* FilterItem.swift in Sources */,
-				41A209358AC5EBE220334D4029D5799C /* FilterProtocol.swift in Sources */,
-				BD9AF181A50425E0A3C4FC84056EE6A2 /* FilterSettingsController.swift in Sources */,
-				340D5E54159A1305F529D3DA653983D7 /* FilterSettingsView.swift in Sources */,
-				D63E75D8E1BF28845AB90AC3D9E4B948 /* FilterType.swift in Sources */,
-				C439A987173F344BA317370525D0F3FB /* GIFDecoder.swift in Sources */,
-				16C5AD305C838FE28A79D4196A0BED34 /* GIFEncoder.swift in Sources */,
-				97822DD68220E507F59860F66B04D6F2 /* GifMakerController.swift in Sources */,
-				347A3A6285B469B0FA0B198A53F9024E /* GifMakerHandler.swift in Sources */,
-				541CE086FD8DA47A56B92A632B759EF5 /* GifMakerSettings.swift in Sources */,
-				787ECE92EA601301DF713148633BE6E7 /* GifMakerView.swift in Sources */,
-				88C210C706B48EA22FE50D809951AF20 /* GifVideoOutputHandler.swift in Sources */,
-				A7031E948E7F9751154807F9B3D7AB3D /* GLError.swift in Sources */,
-				E8EDEBA6E7708B931BD3A65D12A7CC3B /* GLKMatrix4+Unsafe.swift in Sources */,
-				9772C2FB777DFDB8EB7B872ABB33509D /* GLPixelBufferView.swift in Sources */,
-				B63AFE07135F1DB4AFED2EDED7BFB3A8 /* GLUtilities.swift in Sources */,
-				5028276BA338DA56AFDC417F4E96FCDF /* GrayscaleOpenGLFilter.swift in Sources */,
-				C8E9C2D5D879CD55E41A8AF50E0D07C2 /* GroupOpenGLFilter.swift in Sources */,
-				1DBE705AC70118D21932D1E2C90356D3 /* HorizontalCollectionLayout.swift in Sources */,
-				0A1B416E59450E16A36043EB68966D14 /* HorizontalCollectionView.swift in Sources */,
-				1C8B02E2348DF5763D4E932CFCDF92A1 /* IgnoreBackgroundTouchesStackView.swift in Sources */,
-				45A4AB191FA86BBEC0D2494B6867649B /* IgnoreTouchesCollectionView.swift in Sources */,
-				E90624D7800F1BAC0C20DD80AC31A56A /* IgnoreTouchesView.swift in Sources */,
-				76795CAA766684FA850A5B8336FC5E67 /* ImagePoolOpenGLFilter.swift in Sources */,
-				51E0CFC15846428B5B60A87E4C692B6B /* ImagePreviewController.swift in Sources */,
-				A47003B4F750E4E642938947195C76EE /* IndexPath+Order.swift in Sources */,
-				1ACCBBEC846857186E452CAE8639E0E4 /* KanvasCamera-dummy.m in Sources */,
-				FB1B5CBB2E74D0B615605428C1325458 /* KanvasCameraAnalyticsProvider.swift in Sources */,
-				7564B146239B5F06A489340B208F6705 /* KanvasCameraColors.swift in Sources */,
-				ECE8B8EF6EEB042E2B76774C98043405 /* KanvasCameraFonts.swift in Sources */,
-				3D4FB433040929CCC649FCBA2E94293F /* KanvasCameraImages.swift in Sources */,
-				0E9A4997252B266469D8EC4301C22966 /* KanvasCameraStrings.swift in Sources */,
-				0B11EEF26E97DF3451C1723B1BD77EF9 /* KanvasCameraTimes.swift in Sources */,
-				1E0D0CB758E2BB900332DBD7CBDBDCF0 /* KanvasEditorMenuCollectionCell.swift in Sources */,
-				E7C39C3D34732A8DEE8E402829E95B23 /* KanvasEditorMenuController.swift in Sources */,
-				A4FE71DC7E6F39F5803CF559D1035ED3 /* KanvasQuickBlogSelectorCoordinating.swift in Sources */,
-				F114F80A110376900552027CCDA17ECB /* LegoOpenGLFilter.swift in Sources */,
-				23D772095A7D57BAC0EA0E62B491B298 /* LightLeaksOpenGLFilter.swift in Sources */,
-				063F787B024F08ED3532AD58B8DFFB31 /* LivePhotoLoader.swift in Sources */,
-				4F800322EBD90423F3D86F589FACA5E0 /* LoadingIndicatorView.swift in Sources */,
-				CD9571AFB67D7E488C6A7A05440CD131 /* MainTextView.swift in Sources */,
-				169BA9F26B4B30803DA89BFA4449DA72 /* MangaOpenGLFilter.swift in Sources */,
-				045A4E42F6BB8944AF3C85C890864582 /* Marker.swift in Sources */,
-				A4C9D697BCA040B0E141916314934A15 /* Math.swift in Sources */,
-				942BCE426E10B38B2ECFEA223C677324 /* MediaClip.swift in Sources */,
-				FED31F197FADE9403AD56F20770AAA6F /* MediaClipsCollectionCell.swift in Sources */,
-				6BCE12C7252C2C889BAC97FC97EEE6E9 /* MediaClipsCollectionController.swift in Sources */,
-				064396DFABD946AF85C299F3F353D8F7 /* MediaClipsCollectionView.swift in Sources */,
-				14EEC2FBFD26862613F6583237478461 /* MediaClipsEditorView.swift in Sources */,
-				408613CFA607C7A15E5EE4B2194AC499 /* MediaClipsEditorViewController.swift in Sources */,
-				40AF666F4CE9DAFD4A8669A22E6EE5C5 /* MediaDrawerController.swift in Sources */,
-				78A7AA2AA8A46B01EBA1C46A0272256C /* MediaDrawerView.swift in Sources */,
-				D8F99241C0EEA78F3D447D15B2F60769 /* MediaExporter.swift in Sources */,
-				16E2922E59B247746578D0249F544FA2 /* MediaInfo.swift in Sources */,
-				426BE0CE0560469D8339C04FFD90D469 /* MediaPickerButtonView.swift in Sources */,
-				CF5EA69DA47BB41E67EA35C5092018BD /* MediaPickerThumbnailFetcher.swift in Sources */,
-				E41F8848936810C0F5119260D6E925D6 /* MediaPickerViewController.swift in Sources */,
-				07842E04DB806FDB841A0EAF2F8981DF /* MediaPlayer.swift in Sources */,
-				9DB47C3E5ED2C1A7C3A4EAFD399646D2 /* MediaPlayerController.swift in Sources */,
-				0BB09C449354585F4791AFE5DD96E84A /* MetalContext.swift in Sources */,
-				5586F984DB2200F006838492E6B2480D /* MetalFilter.swift in Sources */,
-				FF8EB1C561DE680F93D9ADA93B2C38D4 /* MetalGroupFilter.swift in Sources */,
-				DC8C688A9BBDB8CFC30CC49767AE0D4C /* MetalPixelBufferView.swift in Sources */,
-				BB113E73BBE00405DEAAADF1D912BD2A /* MetalRenderEncoder.swift in Sources */,
-				610CB1A5D59647FDA7220D6CCB1ABBAA /* MirrorFourOpenGLFilter.swift in Sources */,
-				3C3783D9A49D833D63C587D0870142DD /* MirrorTwoOpenGLFilter.swift in Sources */,
-				A5229C7852D3BB0BE86CA4C583E9E47F /* MMCQ.swift in Sources */,
-				30A6E8725F87CA58C02511F532E4CDE3 /* ModeButtonView.swift in Sources */,
-				5EA741CF85482CB68F6FD02332580539 /* ModeSelectorAndShootController.swift in Sources */,
-				016C244EC1590C2B887A093A8DB1C021 /* ModeSelectorAndShootView.swift in Sources */,
-				C13F3A8AD06C410E25569C55551A0DE5 /* MovableView.swift in Sources */,
-				AF9A78103404ABBDB7231BDB5F7C62E9 /* MovableViewCanvas.swift in Sources */,
-				4AEAF28CA93CE097634311BFA28FB752 /* MovableViewInnerElement.swift in Sources */,
-				F93980658B0444DC7ACAA2FE5B2CDBCC /* MTLDevice+KanvasCamera.swift in Sources */,
-				C83C536DBBF24BD3C508781019487AB0 /* MultiEditorExportHandler.swift in Sources */,
-				49557419B3409233EE72E22C7358F9B9 /* MultiEditorViewController.swift in Sources */,
-				F0194B6D62F2CFC7EA4563E8D2D14F71 /* NumTypes+Conversion.swift in Sources */,
-				2C8555B4FF113CEA57A2EE603DD73AAE /* OpenGLFilter.swift in Sources */,
-				661D3B5153483F0D626F1BBA873E1AA8 /* OptionsController.swift in Sources */,
-				A4DC06EACF5EEF13BA7B67563406FB79 /* OptionSelectorCell.swift in Sources */,
-				EE12F3507B53D3DEF69132B23259584D /* OptionSelectorController.swift in Sources */,
-				CB2AA51C78815551CFDBD72C35FB6E70 /* OptionSelectorItem.swift in Sources */,
-				C974B04CD690EEEF36DE8FE92F8C1243 /* OptionSelectorView.swift in Sources */,
-				FFE4088909DBC7F3F70C7F29667EC5D7 /* OptionsStackView.swift in Sources */,
-				41CE1CF1CE4DF98574554E37F12EC7BE /* OptionView.swift in Sources */,
-				413BE56FE5C17316E2A02BA1630D17E8 /* Pencil.swift in Sources */,
-				97EFF4E3E3DBBCA43016F205DE25E082 /* PhotoOutputHandler.swift in Sources */,
-				D1F3FD0D167E02A4F8846E883E9ADB11 /* PixelBufferView.swift in Sources */,
-				1DBFCD0AC246F6AF3C219C5C14DDDA8C /* PlasmaOpenGLFilter.swift in Sources */,
-				B1A19407CEE7E85167C4ACDFF0C2B586 /* PlaybackOption.swift in Sources */,
-				F5700F3ED0DBC9D15BBFB99464097640 /* Queue.swift in Sources */,
-				6A368D625B20B35EE1F40B4F6DAD8BF7 /* RaveOpenGLFilter.swift in Sources */,
-				D02B6F2CC0284311B76420AB1AF0A34C /* Renderer.swift in Sources */,
-				C6AB364BAABFFF8B6553130D2735DDBF /* Rendering.swift in Sources */,
-				DD737D8826E1B105AFF7C7A7695716F0 /* RGBA.swift in Sources */,
-				118D407F6DD4D0C77B7858D8A52D5D13 /* RGBOpenGLFilter.swift in Sources */,
-				CF52801570F0035ED67DBEBDAF4D295F /* RoundedTexture.swift in Sources */,
-				6BE5A64D5A97444642E19726AFEF012B /* ScrollHandler.swift in Sources */,
-				6E8EEC8FB983724721F1AC8C1D848AAC /* Shader.swift in Sources */,
-				0BF73F16BF64D773ACCA257C33924AC0 /* Sharpie.swift in Sources */,
-				5FD780D6DA27873B04F819C8E7D6B4D0 /* ShootButtonView.swift in Sources */,
-				09376DB7F27E2705E93FB5B7E8DC3F8A /* SliderView.swift in Sources */,
-				632F79B8289EA779A7763A00D1848839 /* SpeedController.swift in Sources */,
-				44A77190C457345582B3C6A3C28A0CA6 /* SpeedView.swift in Sources */,
-				544B3CE64F9290E66124E15B06070344 /* StaggeredGridLayout.swift in Sources */,
-				399B1E43FA7038DA310A6CE335CC7DB4 /* Sticker.swift in Sources */,
-				26CA4EF9F8D98A3FD70D48AC93E0C7D9 /* StickerCollectionCell.swift in Sources */,
-				757FFD4FB62A4C4CE20755D1690778B8 /* StickerCollectionController.swift in Sources */,
-				1E42ACCB7096A157B3ED8A2864B67879 /* StickerCollectionView.swift in Sources */,
-				AFB4D40277075C275571A57A615A2C3A /* StickerLoader.swift in Sources */,
-				E187A9A2F5D5148EFBDD0AC97C05906D /* StickerMenuController.swift in Sources */,
-				1A41BC5B23AC59FA75C48AAF417491B2 /* StickerMenuView.swift in Sources */,
-				07E9833D6AC6ACB3B98EC3F5658EED52 /* StickerProvider.swift in Sources */,
-				280F9ABC6F92FED04E758C22694203B2 /* StickerType.swift in Sources */,
-				D23E81762F046CC1D2BD67ADBE066D38 /* StickerTypeCollectionCell.swift in Sources */,
-				26EA79EDA3BCDC2D23817AEF0A17EBFF /* StickerTypeCollectionController.swift in Sources */,
-				3A5F05434FD8DBF7D853E9670D655D88 /* StickerTypeCollectionView.swift in Sources */,
-				CF6D9F68C65E3FC1993B7799CA82CC2A /* String+UTF16Substring.swift in Sources */,
-				3DED6EF49CF3208B70B3D5CFE5F1F8A6 /* StrokeSelectorController.swift in Sources */,
-				AE9BDDB72CCC7A324EF30A32AD3DD46C /* StrokeSelectorView.swift in Sources */,
-				4C0B7C4C237455DF90A36B1F0A32AB01 /* StylableImageView.swift in Sources */,
-				E4A7C8B144B7D6A43308DACEC3E0F526 /* StylableTextView.swift in Sources */,
-				9E047CD48BD0FC5BD802AE71CA398668 /* StyleMenuCollectionCell.swift in Sources */,
-				5E326ADADFAB54B1BD7F2D2891BF3264 /* StyleMenuCollectionController.swift in Sources */,
-				6FC54F72E679ED19EC959276EEBC8C03 /* StyleMenuCollectionView.swift in Sources */,
-				6358F5F8B58E3E8B4B3FC97A18FEFDBB /* Synchronized.swift in Sources */,
-				DF5C40F678762A11B1C5B9EDFE360420 /* TextOptions.swift in Sources */,
-				2A2137EE45879D1440BDD1EAF04C151C /* Texture.swift in Sources */,
-				FEE2FAEF394A061275C727781D8B3476 /* TextureSelectorController.swift in Sources */,
-				52D46EB2A5C188445EB0C31A98DA5C9A /* TextureSelectorView.swift in Sources */,
-				6D428FDED76A8FE291CCAD289D5274E0 /* ThumbnailCollectionCell.swift in Sources */,
-				AE0B7092C96BB912BBB86A8A2FF288CC /* ThumbnailCollectionController.swift in Sources */,
-				94508289AA94D75354FA880228E1487E /* ThumbnailCollectionView.swift in Sources */,
-				82BD83963AFA028825BA01604EF66BC9 /* ThumbnailCollectionViewLayout.swift in Sources */,
-				5C66558449032D4031530EF7A2B4E1EA /* TimeIndicator.swift in Sources */,
-				BD43AB9E49A31CE6F36A340ADE3B2FC6 /* ToonOpenGLFilter.swift in Sources */,
-				9696A0C866106C489C0035BB82108C6F /* TrashView.swift in Sources */,
-				A468FBEFE599E74F43C751EE71A83541 /* TrimArea.swift in Sources */,
-				870CED7C6E3E9B2BD676810CDC71CEA7 /* TrimController.swift in Sources */,
-				4B8D7B1CAFC57DBDBAC6735650D0AA60 /* TrimView.swift in Sources */,
-				BF93D9A513194376FC298E9D92995CA7 /* UICollectionView+Cells.swift in Sources */,
-				A93C25DA0A084476A5740938B25821D0 /* UIColor+Hex.swift in Sources */,
-				9F1F873730A9852F3465051778320D6C /* UIColor+Lerp.swift in Sources */,
-				02ABB47ED5B92B71365B6A29C01AC31F /* UIColor+Utils.swift in Sources */,
-				F9D2ADC958E2FF2329E9E2FB0849F070 /* UIFont+Utils.swift in Sources */,
-				B4E130C3A63B664266A56CC14B7FB511 /* UIGestureRecognizer+Active.swift in Sources */,
-				A93C4A6D9D585AE0B6EB7E9D6E8C6FDD /* UIImage+Camera.swift in Sources */,
-				05CA4ABFB4981DC9DF075B0E975AADB9 /* UIImage+DominantColors.swift in Sources */,
-				5DFA8A8F236E0B8A8639A1E38C562B33 /* UIImage+FlipLeftMirrored.swift in Sources */,
-				A462EE5C3A5CE297C6754CF60E405CCE /* UIImage+PixelBuffer.swift in Sources */,
-				BD24ED1F313CE1EF10A8E2BA3D07B8FC /* UIUpdate.swift in Sources */,
-				CE3CECAC94F47B8845ABD4A92D0E47A0 /* UIView+Image.swift in Sources */,
-				3CA4CBB7D7F245D61E615941C0AE5CF9 /* UIView+Layout.swift in Sources */,
-				3B858E3ED7BC5546188B39B63C44D24F /* UIViewController+Load.swift in Sources */,
-				9FC99DD3947E685D211A45C8E0ABCF84 /* URL+Media.swift in Sources */,
-				1C6641EBB28AB57C4544DF232E0BD195 /* VideoCompositor.swift in Sources */,
-				866E52D56640254CE4D969DFA8FBC368 /* VideoOutputHandler.swift in Sources */,
-				B99851E0AF5E2F2ACAD0B66DB8C1FF26 /* ViewTransformations.swift in Sources */,
-=======
-		7CEAEACAEEF79C8D9B71A63F76791F72 /* Sources */ = {
-			isa = PBXSourcesBuildPhase;
-			buildActionMask = 2147483647;
-			files = (
->>>>>>> 6ebd350a
 			);
 			runOnlyForDeploymentPostprocessing = 0;
 		};
@@ -3449,304 +2065,32 @@
 			);
 			runOnlyForDeploymentPostprocessing = 0;
 		};
-		D7066009B029D644C191D40C599FFFDC /* Sources */ = {
-			isa = PBXSourcesBuildPhase;
-			buildActionMask = 2147483647;
-			files = (
-				D13B7D234203AAA5D1858CD78C00B12C /* AlphaBlendOpenGLFilter.swift in Sources */,
-				93168CBA980D29C4E7B36C12DC57E461 /* Array+Move.swift in Sources */,
-				D5509914DF9C9405A3486E18A64D113F /* Array+Object.swift in Sources */,
-				C7A94D720648664A93E0344177A281BE /* Array+Rotate.swift in Sources */,
-				887CAA40B2EFDB5DC6943EF0AA32D5D6 /* AVAsset+Utils.swift in Sources */,
-				E688EF5E47407F3769D8540AEB2921AC /* AVAssetTrack+transform.swift in Sources */,
-				2C71E1A9EC0CB2BF566E43E43C8B7A54 /* AVURLAsset+Thumbnail.swift in Sources */,
-				8D0482FB9CDB930AD86FEBC20EB67617 /* CALayer+CGImage.swift in Sources */,
-				809AEA28E4245A9D144CF788FA984A44 /* CALayer+Color.swift in Sources */,
-				411FF72FFC30FF4CD5EEA3CBAD85AB50 /* CALayer+Shadows.swift in Sources */,
-				D739CBA6E070ED63E2ECAA778F2C924E /* CameraController.swift in Sources */,
-				4117DA49F34E0644A667CD8077960CB8 /* CameraFilterCollectionCell.swift in Sources */,
-				A2ABBE5C19A92208293B8D640950C3D5 /* CameraFilterCollectionController.swift in Sources */,
-				7FC3A148AED7358A8779BA12147B52D7 /* CameraInputController.swift in Sources */,
-				2D8AE53EDDF80850C420AB5021F8D715 /* CameraInputControllerDelegate.swift in Sources */,
-				C82D011562DA67BFF3FDFC5B91A681F0 /* CameraInputOutput.swift in Sources */,
-				DBB0021DAE0B972F071DCC8A9A1BABFD /* CameraOption.swift in Sources */,
-				A9CA86B4EED1BDE0994405EED3B9CD5D /* CameraPermissionsViewController.swift in Sources */,
-				16ACCDCC63EBE489E010BDBC04A7CED6 /* CameraPreviewView.swift in Sources */,
-				55F38D072B39CB0A7EBB727B616D6811 /* CameraPreviewViewController.swift in Sources */,
-				2092681453148EB739D482EC858ABD3A /* CameraRecorder.swift in Sources */,
-				814DD02373CD03254D1D6B43E8571BEF /* CameraRecordingProtocol.swift in Sources */,
-				90E6A2B72D7F6D8A53F05A5A8681E5E2 /* CameraSegmentHandler.swift in Sources */,
-				AA09AD148B3C3ABFBB6E460F858068AC /* CameraSettings.swift in Sources */,
-				05225B1C6076E8E14552A54AF333CDFA /* CameraView.swift in Sources */,
-				3B940BE53076964A3DF5352B9495FAFA /* CameraZoomHandler.swift in Sources */,
-				F8B9C6A09B47501DBDEB725742613326 /* CGPoint+Operators.swift in Sources */,
-				07394F0FF3EC13F878A9EB718D001E72 /* CGRect+Center.swift in Sources */,
-				4726503D33A1CA0D807CF9E2F8672DEB /* ChromaOpenGLFilter.swift in Sources */,
-				BA17601B449CC0291A23BA8020CB4E54 /* CircularImageView.swift in Sources */,
-				0B91AAF1DBCBD2DEEDF2FFA8D3456D14 /* ClosedRange+Clamp.swift in Sources */,
-				BF4D519AC1406E32B17F72C93D8F58E9 /* ColorCollectionCell.swift in Sources */,
-				1A25849DF5561F5BD60F2A0E698D4E67 /* ColorCollectionController.swift in Sources */,
-				90D2F3B51EE67F982AAC10457E635FA9 /* ColorCollectionView.swift in Sources */,
-				5D1204B5C30754BDB672714972121A1D /* ColorDrop.swift in Sources */,
-				6501E258DCB64FB05C80AC5456FF7332 /* ColorPickerController.swift in Sources */,
-				3351164B23F4B1CCA9B74D0B20D70CB3 /* ColorPickerView.swift in Sources */,
-				30939412B1F51CCF908A2FFE00D5200F /* ColorSelectorController.swift in Sources */,
-				89C43EA34EB644DA45C0DB1D0B357788 /* ColorSelectorView.swift in Sources */,
-				4277B8FAB80F3D64085B54011DD2E4DF /* ColorThief.swift in Sources */,
-				124435BF356727F9F9918FE727B9342B /* ConicalGradientLayer.swift in Sources */,
-				B6E618F6733B869B93F0AFCD713378ED /* CVPixelBuffer+copy.swift in Sources */,
-				169E01F4FEB390D4F07182ECEA60354B /* CVPixelBuffer+resize.swift in Sources */,
-				DFB34FD89408C352A028A2DF9F260148 /* CVPixelBuffer+sampleBuffer.swift in Sources */,
-				7F5BAFAD32B4D316412ABEB5D38325A9 /* Device.swift in Sources */,
-				A5DC27D09C7AFCD6CFED080C37A097AA /* DimensionsHelper.swift in Sources */,
-				44BA220AF1C590154914BE48D434B40D /* DiscreteSlider.swift in Sources */,
-				CC106DE3D0A2C4C01AA296B176415DC4 /* DiscreteSliderCollectionCell.swift in Sources */,
-				B08A1874BAB4747AFDEECCEE18C96281 /* DiscreteSliderView.swift in Sources */,
-				0CDC62849D67A82EF7D2A3C677FB5CFA /* DrawerTabBarCell.swift in Sources */,
-				AC85267D4C110AA832249C4745EEB29A /* DrawerTabBarController.swift in Sources */,
-				3C6B011803E711B1A752C3D2C60D1420 /* DrawerTabBarOption.swift in Sources */,
-				8826701C8D8E789A36AAE97E4D920249 /* DrawerTabBarView.swift in Sources */,
-				757136C8F03E15F8564C8C6C39966687 /* DrawingCanvas.swift in Sources */,
-				93937DC4246E38BC862FE96B5914F5A5 /* DrawingController.swift in Sources */,
-				CCE652BE2CFBFB63809ECC16F65F86FC /* DrawingView.swift in Sources */,
-				9C4A7C1214EB807CD59179A61E1D322B /* EasyTipView.swift in Sources */,
-				09BEE30D269FDA2E95E5044F70FE44B5 /* EditionMenuCollectionCell.swift in Sources */,
-				A4091E3D26058CD5305CE794DDEAA237 /* EditionMenuCollectionController.swift in Sources */,
-				B2871492424B91C4CFD1C5B43C8FC402 /* EditionMenuCollectionView.swift in Sources */,
-				9104039B0A0036E9CB7017B248C6540B /* EditionOption.swift in Sources */,
-				833A7A541102C86B62FDF434CAE5BBB4 /* EditorFilterCollectionCell.swift in Sources */,
-				C5DFCA8CF74970F379745E1C0F1704AA /* EditorFilterCollectionController.swift in Sources */,
-				C2D40986275D79155835A359A8E49BF1 /* EditorFilterController.swift in Sources */,
-				628B9C15E60BBBC7BDF8726CBDB924E7 /* EditorFilterView.swift in Sources */,
-				46BDCC460799C03E9777A16699808F17 /* EditorTextController.swift in Sources */,
-				6160AAC16026D484A5CB2C8DC4D7A242 /* EditorTextView.swift in Sources */,
-				109337EFBA4E0382EF2F6C61AFD6FC6C /* EditorView.swift in Sources */,
-				2913647F89DA8FC445E47263935C2F98 /* EditorViewController.swift in Sources */,
-				C989056B5A161DC46DC328E9FCCF678C /* EMInterferenceOpenGLFilter.swift in Sources */,
-				D9088DB8041DEB920C925BD47FF1CBF1 /* ExtendedButton.swift in Sources */,
-				4598E334BFD347CED84D2902B64EF209 /* ExtendedStackView.swift in Sources */,
-				C1B4E0A4F911B8AAFD21AF2646E305D7 /* FilmOpenGLFilter.swift in Sources */,
-				F6A6DF65272C02EFE3A898529E5872F6 /* FilterCollectionCell.swift in Sources */,
-				A20ABDE34FFA417D3F7E98621100B108 /* FilterCollectionInnerCell.swift in Sources */,
-				3E40F55F2FABEA08AD3899004D712F06 /* FilterCollectionView.swift in Sources */,
-				06F826BDB8F69B9433641922BB6E1F02 /* FilteredInputViewController.swift in Sources */,
-				361F1DEC1ADCCABC6C30EE9A6D178AF1 /* FilterFactory.swift in Sources */,
-				4CD158658559F4BA14BE026A92736DFD /* FilterItem.swift in Sources */,
-				0A5F7E5D233D9F29896603C721C06973 /* FilterProtocol.swift in Sources */,
-				577A775F9EFE1A6CB26D3934733B0331 /* FilterSettingsController.swift in Sources */,
-				D1A51716DBE6BFE32D451465C4433842 /* FilterSettingsView.swift in Sources */,
-				DC52648405336CDA0E60446F6E64EC29 /* FilterType.swift in Sources */,
-				0E9CE96E002E59767B9AC1A047E1F768 /* GIFDecoder.swift in Sources */,
-				C5DFBD0E4CF91460765111B593C6169F /* GIFEncoder.swift in Sources */,
-				31D7AD526EF6C02DB95F8C68AEE20622 /* GifMakerController.swift in Sources */,
-				22CBE97C925B01958F01DE0FDD34A1C6 /* GifMakerHandler.swift in Sources */,
-				4E2B4D2A2882EBD1C6F41CC01E290F52 /* GifMakerSettings.swift in Sources */,
-				DE0A23130CDCCBF00BDDE6CCED768BB0 /* GifMakerView.swift in Sources */,
-				E497597296D3671CBAC97040092A2CAE /* GifVideoOutputHandler.swift in Sources */,
-				008D6432EC0469586353B5D82C36899B /* GLError.swift in Sources */,
-				A74D30A050775E431B416252584F215D /* GLKMatrix4+Unsafe.swift in Sources */,
-				60508126A6CCF686F09DE5CA5CED023D /* GLPixelBufferView.swift in Sources */,
-				014A8505AFF7BEB4B0E8D2BD1544AC5B /* GLUtilities.swift in Sources */,
-				3054AA3475D64B07F9F29C50E67146AE /* GrayscaleOpenGLFilter.swift in Sources */,
-				17D7ED945E8AB0C385663D8D4A1CB641 /* GroupOpenGLFilter.swift in Sources */,
-				2A40F7515CE67508B41366766F458FD5 /* HorizontalCollectionLayout.swift in Sources */,
-				AF5A4CD8840E14C41FF7F03497D9A4F4 /* HorizontalCollectionView.swift in Sources */,
-				4D70EADB206F919E822DCF7682DF520F /* IgnoreBackgroundTouchesStackView.swift in Sources */,
-				7A0A477B6D525186189D99F790A3188F /* IgnoreTouchesCollectionView.swift in Sources */,
-				EE63B4F169AEFFEA758B3856591EFD77 /* IgnoreTouchesView.swift in Sources */,
-				EE5BB2379B03FF21A7107D026AD59974 /* ImagePoolOpenGLFilter.swift in Sources */,
-				F2C3E37841420A91EF18D545112BCE04 /* ImagePreviewController.swift in Sources */,
-				7F4193A457F64A05C226DB90F2C38CF2 /* IndexPath+Order.swift in Sources */,
-				215757933111BF6CAB495585CFE7264B /* KanvasCamera-dummy.m in Sources */,
-				4A522FB97B144666043E202BB241F0C0 /* KanvasCameraAnalyticsProvider.swift in Sources */,
-				6526C845D2983A9053EF9274E9AA862D /* KanvasCameraColors.swift in Sources */,
-				98612A6D499B65119236EA7BC8F2DE80 /* KanvasCameraDesign.swift in Sources */,
-				C5A1B39451BA81FDCFFA558177B73F01 /* KanvasCameraFonts.swift in Sources */,
-				F2914C17915A6BE04DB62520A5E16466 /* KanvasCameraImages.swift in Sources */,
-				8360A9270E5B7BFF8A6356823405A3CF /* KanvasCameraStrings.swift in Sources */,
-				C4BF78F8FD40ED151640BFBC184337BB /* KanvasCameraTimes.swift in Sources */,
-				921EE863A4575D425CAAE23817DADA02 /* KanvasEditorDesign.swift in Sources */,
-				2AF70A5BD0D3C7DE0C10FCE4D670430C /* KanvasEditorMenuCollectionCell.swift in Sources */,
-				B08AF05976EC056BD3F1D1FC447528FB /* KanvasEditorMenuController.swift in Sources */,
-				1C0C7D555759834E8F59AB5F1ADA5DF3 /* KanvasQuickBlogSelectorCoordinating.swift in Sources */,
-				B80751874AA58896782D9ADCA83EA909 /* LegoOpenGLFilter.swift in Sources */,
-				F84BC95D5502D1210636ECAE1F903B08 /* LightLeaksOpenGLFilter.swift in Sources */,
-				A4D8F094C73E088EC8E64D666582934B /* LivePhotoLoader.swift in Sources */,
-				D6E773B51C80C85BD98E5D007FB3FAE5 /* LoadingIndicatorView.swift in Sources */,
-				6F055B1270044A59EA05AC199452D4D6 /* MainTextView.swift in Sources */,
-				4F5B2A38CC68CE786C36BDF1A5329CD2 /* MangaOpenGLFilter.swift in Sources */,
-				E648568769E5F91002E0592F0073A45E /* Marker.swift in Sources */,
-				E0D0FE6E7FE8809172648059DE74525E /* Math.swift in Sources */,
-				9605710905BDD5DC46F1549E84B934F5 /* MediaClip.swift in Sources */,
-				18E3C77A7B9AB89A1E326A7EF47378D2 /* MediaClipsCollectionCell.swift in Sources */,
-				418B53FB9891DDDABB69D86BF62B1199 /* MediaClipsCollectionController.swift in Sources */,
-				F37A5DA2DAD32A36E1A36FF91CA3F3F3 /* MediaClipsCollectionView.swift in Sources */,
-				2FC3EDE1E9297528185370CC8B3AB6B0 /* MediaClipsEditorView.swift in Sources */,
-				A2AFB8D558C950A9BA6B536CFB2F5C38 /* MediaClipsEditorViewController.swift in Sources */,
-				5A061E76D37A057F5E87280921C87FEA /* MediaDrawerController.swift in Sources */,
-				253E809C7E4EDF8158C25DF7B09CEE6F /* MediaDrawerView.swift in Sources */,
-				88CAD0BF922F5DC17C44B1715AED3E26 /* MediaExporter.swift in Sources */,
-				C5D612440B36F33701F3FC10A1E3C498 /* MediaInfo.swift in Sources */,
-				D7437464880AD079D100C458935F6CF3 /* MediaPickerButtonView.swift in Sources */,
-				A8A89363CA17E1290DF32C5BA06AA834 /* MediaPickerThumbnailFetcher.swift in Sources */,
-				F686B5DA8FA2329117C4B7B77907AFF1 /* MediaPickerViewController.swift in Sources */,
-				4DEF773B7916B6447506907D49FAFAC6 /* MediaPlayer.swift in Sources */,
-				7291EC5973F1357AF47B96F88A303242 /* MediaPlayerController.swift in Sources */,
-				327222F3335A969639D17363D32F5EC3 /* MetalContext.swift in Sources */,
-				A8DE87DD16A07283A7D21D3C032E73C2 /* MetalFilter.swift in Sources */,
-				7AD374560950D088C6A7ADF21294670F /* MetalGroupFilter.swift in Sources */,
-				C961B9D42194349DCCBF1F8362F3B5B3 /* MetalPixelBufferView.swift in Sources */,
-				198132AF9B1339BBF643212B79DE8722 /* MetalRenderEncoder.swift in Sources */,
-				0CFC312FB82D858AECA7CFA9A0B530C8 /* MirrorFourOpenGLFilter.swift in Sources */,
-				0CA4CCD320EE706CF6E5397797CE9BA6 /* MirrorTwoOpenGLFilter.swift in Sources */,
-				422ED4FF60F080F4F029BEA347D1F134 /* MMCQ.swift in Sources */,
-				1A6EF360568E383E987F0CC6BAABC341 /* ModeButtonView.swift in Sources */,
-				48275BD96703EAB17048AC69B24B6544 /* ModeSelectorAndShootController.swift in Sources */,
-				67DAA80844FC817FBB9D3ECA91AC3E57 /* ModeSelectorAndShootView.swift in Sources */,
-				C6C1F47E98512DFB6F8843BD68F65728 /* MovableView.swift in Sources */,
-				E799388839C163367B11E448AA018613 /* MovableViewCanvas.swift in Sources */,
-				82F97C432603A9AE19FF98388FCBF81E /* MovableViewInnerElement.swift in Sources */,
-				7B447352A67E97CECE5342F84E492C20 /* MTLDevice+KanvasCamera.swift in Sources */,
-				FE25ABACC46CBA5C6BE862559575B75A /* NumTypes+Conversion.swift in Sources */,
-				0C12ADC0A7C8B3D34843D7012F377693 /* OpenGLFilter.swift in Sources */,
-				D73D9F2922E9A64EF731B15CFE9E166F /* OptionsController.swift in Sources */,
-				1E337BA40FB7262E6D700B19AE6B0118 /* OptionSelectorCell.swift in Sources */,
-				EA3B702EADA38F0B5E84C7E85DA32250 /* OptionSelectorController.swift in Sources */,
-				9B46D3703B86FCD25F4FC0BBA96D3B3E /* OptionSelectorItem.swift in Sources */,
-				B856CA72D4A5A205BC443456A886C69A /* OptionSelectorView.swift in Sources */,
-				58CF7C3BCEA688298C462DE7CB700377 /* OptionsStackView.swift in Sources */,
-				D4D2876DADC5393B0203A1CDA486B1A5 /* OptionView.swift in Sources */,
-				42241456A209A45510634D59D159D437 /* Pencil.swift in Sources */,
-				E744D5020ADA635366BDFE91B580B13A /* PhotoOutputHandler.swift in Sources */,
-				2866F913F7D490FB466B38E219624859 /* PixelBufferView.swift in Sources */,
-				4A3237038F1579853F0529A09A86BC31 /* PlasmaOpenGLFilter.swift in Sources */,
-				A2BAB71031B841087C822AE73828E032 /* PlaybackOption.swift in Sources */,
-				D59F331308340FB2DBCA97F3C14F932F /* Queue.swift in Sources */,
-				E81F13E52FF2D3E4CF1EF53079E20166 /* RaveOpenGLFilter.swift in Sources */,
-				D7318F91E69B4ADE7FCB2E0FE13EB562 /* Renderer.swift in Sources */,
-				F07A8B63518EE5FA1D7519A39FE842F2 /* Rendering.swift in Sources */,
-				3ECFD387A3BEE8DA09B9C571D04A7978 /* RGBA.swift in Sources */,
-				6B24EFC5FEB20C09EDEE845C774E8DAD /* RGBOpenGLFilter.swift in Sources */,
-				E1A2666C49BF79AB20663B45431AA733 /* RoundedTexture.swift in Sources */,
-				87A0C6E97EA714F33613A5D7D8F8C8B5 /* ScrollHandler.swift in Sources */,
-				023B75E65E7E433196EF5E6DA5933EEF /* Shader.swift in Sources */,
-				62C6C84F7084F3E2AD770E25E206D3C8 /* Sharpie.swift in Sources */,
-				35A726DCBE2666878432EB10E5686413 /* ShootButtonView.swift in Sources */,
-				34492C69ABF6B2430592BD761404D1E9 /* SliderView.swift in Sources */,
-				18DFC13F610777989D5AEB20F6B69D11 /* SpeedController.swift in Sources */,
-				A31B775CF34F747B8CFF45E92DCDAD93 /* SpeedView.swift in Sources */,
-				72121EEB8C56DF1D726BA5478E6C5B5A /* StaggeredGridLayout.swift in Sources */,
-				B13A4B430357686D359AFDA894F418AE /* Sticker.swift in Sources */,
-				C22AAB9831A43ECE31DCFB88CFF86EF8 /* StickerCollectionCell.swift in Sources */,
-				2CBF41F720FBCB7B78A242E1E64E4789 /* StickerCollectionController.swift in Sources */,
-				C940EE530311FBE4FA331E2744F9C78F /* StickerCollectionView.swift in Sources */,
-				CEF7357E63AF1271D5D4937E4725C531 /* StickerLoader.swift in Sources */,
-				6817E9411178DC4B7EDC592E67752788 /* StickerMenuController.swift in Sources */,
-				1D157FD86D610C9BC93A1AC2360918A1 /* StickerMenuView.swift in Sources */,
-				51A6D822D92D5007899DEB0477A7B8C1 /* StickerProvider.swift in Sources */,
-				60B4F01667CB3CED693C635F6AA1D22E /* StickerType.swift in Sources */,
-				22AE5E2E414B760D9D0E81C48327809D /* StickerTypeCollectionCell.swift in Sources */,
-				228D63EB1AB4A325095A8D55956A37B1 /* StickerTypeCollectionController.swift in Sources */,
-				FFAF8FDB5FB5587A0176A62091E115AB /* StickerTypeCollectionView.swift in Sources */,
-				973E9C6F300ACACE5E44058BE4764CD4 /* String+UTF16Substring.swift in Sources */,
-				FE69B1DCFF647C5499F9871384DBE75C /* StrokeSelectorController.swift in Sources */,
-				49D8E4801250677A8114525BAC647214 /* StrokeSelectorView.swift in Sources */,
-				3E6D47ABCB9B50B857F52BEAF7C72C74 /* StylableImageView.swift in Sources */,
-				DB88A06EED688059BCBEBB667FFD47A4 /* StylableTextView.swift in Sources */,
-				610F9E41E7387FD017FBDF07E78D4933 /* StyleMenuCell.swift in Sources */,
-				8ECC0975564AB7C1299E6A97B345F215 /* StyleMenuController.swift in Sources */,
-				60FDD58D36B2D095386E9EFACB7F4F52 /* StyleMenuExpandCell.swift in Sources */,
-				00B62E133001B16CE5B311796E45B5A4 /* StyleMenuRoundedLabel.swift in Sources */,
-				678A114D19A06D98C49EC22C316629DB /* StyleMenuView.swift in Sources */,
-				7B41F305769D1BB2F7150B0BF4E7B4B5 /* Synchronized.swift in Sources */,
-				362D6DD7526C9CE105E63578E7517655 /* TextOptions.swift in Sources */,
-				5B0F5D77C7FC1C13C2A38BE9AD698346 /* Texture.swift in Sources */,
-				4034007CB671957C10D706463891DCB8 /* TextureSelectorController.swift in Sources */,
-				B7D7E312768CFEBBAEAE2369F70AA698 /* TextureSelectorView.swift in Sources */,
-				9F626862CC71D9D6E0A4A1337277E5DE /* ThumbnailCollectionCell.swift in Sources */,
-				53C9EC65B1C33AF22A3B0156E2C0C6B7 /* ThumbnailCollectionController.swift in Sources */,
-				DAD021603B68F5DBA2EA8E194C0B2DE5 /* ThumbnailCollectionView.swift in Sources */,
-				BBC810E4C647C59C35CDBC194563C40E /* ThumbnailCollectionViewLayout.swift in Sources */,
-				C8C3003BA81ABD4EAF8662963DE21054 /* TimeIndicator.swift in Sources */,
-				94CEA15DB4712DA7B489510B1D13C4F5 /* ToonOpenGLFilter.swift in Sources */,
-				CA8F911AA7903FC817A035EFFC31BC8E /* TrashView.swift in Sources */,
-				B95109AF2EE02229305C27ABCF1C34CE /* TrimArea.swift in Sources */,
-				53EF6CF87EA30A3CC955B05237F8B614 /* TrimController.swift in Sources */,
-				D093F3896066FDAEF81FBD5D25D73BC2 /* TrimView.swift in Sources */,
-				71A92DE520DABF95BF3B15051E36C866 /* UICollectionView+Cells.swift in Sources */,
-				A2E68BE4A702313E1BA1A04B4FFCB89D /* UIColor+Hex.swift in Sources */,
-				6BD1B23F77F16D7E5B05F3A0D239C31C /* UIColor+Lerp.swift in Sources */,
-				27C7065287CCCF305A73208AB1B0428C /* UIColor+Utils.swift in Sources */,
-				61F68219FF441F1F57A05EEECCC9468C /* UIFont+Utils.swift in Sources */,
-				3D5AE6E32909A706658D434BCCE2CF31 /* UIGestureRecognizer+Active.swift in Sources */,
-				FE4BD31287DF65F96C2A8BBF6A6113D4 /* UIImage+Camera.swift in Sources */,
-				36E1D07DF2D43D4709F8C13CA61E1328 /* UIImage+DominantColors.swift in Sources */,
-				57903E5260911F75FE54D471218FA74C /* UIImage+FlipLeftMirrored.swift in Sources */,
-				1D79E3BFED09BBD2DEF4CCD6AB939D45 /* UIImage+PixelBuffer.swift in Sources */,
-				89D79B314F855E23FDDB0679B44D42FD /* UIImage+Shape.swift in Sources */,
-				C14E40632AB693906EBB7A9FB03DCDBF /* UIUpdate.swift in Sources */,
-				C77BFD1252CB16D5D604CF07FB835C31 /* UIView+Image.swift in Sources */,
-				5A0590A0F1D7AA498A0D7A493D0ACD51 /* UIView+Layout.swift in Sources */,
-				F13C2979C49948AB397DF88DA4893A44 /* UIViewController+Load.swift in Sources */,
-				F65156FA6E2934B066DF721D498D7701 /* URL+Media.swift in Sources */,
-				71316FA7F1FA40CC588D8423E5604913 /* VideoCompositor.swift in Sources */,
-				081DA33AB88171406F26E1F8E345F16A /* VideoOutputHandler.swift in Sources */,
-				F47A2AF21D628F02FFE37738E8CA91B4 /* ViewTransformations.swift in Sources */,
-			);
-			runOnlyForDeploymentPostprocessing = 0;
-		};
 /* End PBXSourcesBuildPhase section */
 
 /* Begin PBXTargetDependency section */
-<<<<<<< HEAD
-		382E164D700D1258E49E6D18D7DA27DB /* PBXTargetDependency */ = {
+		06CA7050BC13C7239DB726424D9FA48E /* PBXTargetDependency */ = {
 			isa = PBXTargetDependency;
 			name = KanvasCamera;
 			target = EEA7BBCE1AEABC4574550F0FCA071779 /* KanvasCamera */;
-			targetProxy = BB35E3F9831FAC76FF68652CDBE285F5 /* PBXContainerItemProxy */;
-		};
-		8337327E1F54A6633C63038A64384AD8 /* PBXTargetDependency */ = {
+			targetProxy = 75731CF6126B49252B23EA811F676C1E /* PBXContainerItemProxy */;
+		};
+		0FB93B38170F29D8EB6438366484B3D0 /* PBXTargetDependency */ = {
+			isa = PBXTargetDependency;
+			name = "KanvasCamera-KanvasCamera";
+			target = 63A66EDDAEF8A5521205B4F823F1D6AB /* KanvasCamera-KanvasCamera */;
+			targetProxy = F4247DA61783763F99F6CC8D5595FE47 /* PBXContainerItemProxy */;
+		};
+		45186EF3B76702C3888BE205588CF6D1 /* PBXTargetDependency */ = {
+			isa = PBXTargetDependency;
+			name = FBSnapshotTestCase;
+			target = 98A98149697C80CEF8D5772791E92E66 /* FBSnapshotTestCase */;
+			targetProxy = 3964122ABE4D2DFD7258079104FFA09B /* PBXContainerItemProxy */;
+		};
+		949B537A0C2B7C71F8282235AE2CD7EA /* PBXTargetDependency */ = {
 			isa = PBXTargetDependency;
 			name = "Pods-KanvasCameraExample";
 			target = BDB175D784A4B1E7FCB709777D7A6ADF /* Pods-KanvasCameraExample */;
-			targetProxy = FA6B9BF9465F2B1FB7DF6DBF746684BE /* PBXContainerItemProxy */;
-		};
-		C9FE2B484307DF6943E17542AE303DEB /* PBXTargetDependency */ = {
-			isa = PBXTargetDependency;
-			name = FBSnapshotTestCase;
-			target = 98A98149697C80CEF8D5772791E92E66 /* FBSnapshotTestCase */;
-			targetProxy = 7794BA4FDE9EB8B4A7764D367D10672C /* PBXContainerItemProxy */;
-		};
-		E5B42499CDD71C23652F321410A3B6DF /* PBXTargetDependency */ = {
-			isa = PBXTargetDependency;
-			name = "KanvasCamera-KanvasCamera";
-			target = 63A66EDDAEF8A5521205B4F823F1D6AB /* KanvasCamera-KanvasCamera */;
-			targetProxy = B95B69FE77541EFA284D8E66E6379F70 /* PBXContainerItemProxy */;
-=======
-		5B3158D81F27E63EF86DD3A5C06F5F8E /* PBXTargetDependency */ = {
-			isa = PBXTargetDependency;
-			name = KanvasCamera;
-			target = EEA7BBCE1AEABC4574550F0FCA071779 /* KanvasCamera */;
-			targetProxy = 7A427FF89182D00BBF037424E8BB7072 /* PBXContainerItemProxy */;
-		};
-		A400E9DC31FD74DDB1F68CA56535029B /* PBXTargetDependency */ = {
-			isa = PBXTargetDependency;
-			name = "KanvasCamera-KanvasCamera";
-			target = 63A66EDDAEF8A5521205B4F823F1D6AB /* KanvasCamera-KanvasCamera */;
-			targetProxy = F626749CA8594540BB44F48910E4E2C0 /* PBXContainerItemProxy */;
-		};
-		B934EC3B36975CA38460668024FB1F36 /* PBXTargetDependency */ = {
-			isa = PBXTargetDependency;
-			name = FBSnapshotTestCase;
-			target = 98A98149697C80CEF8D5772791E92E66 /* FBSnapshotTestCase */;
-			targetProxy = 62917134D84FAF753D470A6CFC4F7577 /* PBXContainerItemProxy */;
-		};
-		EF2F3DB009F837890859039BA30E8852 /* PBXTargetDependency */ = {
-			isa = PBXTargetDependency;
-			name = "Pods-KanvasCameraExample";
-			target = BDB175D784A4B1E7FCB709777D7A6ADF /* Pods-KanvasCameraExample */;
-			targetProxy = E5FE0C729EAA14512E17D65CC17FA6AF /* PBXContainerItemProxy */;
->>>>>>> 6ebd350a
+			targetProxy = 1178F108BBFB5B1D52CAA51D0C113FAB /* PBXContainerItemProxy */;
 		};
 /* End PBXTargetDependency section */
 
@@ -3775,9 +2119,54 @@
 			};
 			name = Debug;
 		};
-		0B14F7396E4C11CC96FCDD22459208DA /* Release */ = {
+		1A0B50929416DFCBE1E82112C3CD7954 /* Release */ = {
 			isa = XCBuildConfiguration;
-			baseConfigurationReference = 9B10F5BD017E13A1643B28881D3A29B5 /* KanvasCamera.release.xcconfig */;
+			baseConfigurationReference = A573ED1BAAC5EEC68D6AFA48BD54C79D /* Pods-KanvasCameraExample.release.xcconfig */;
+			buildSettings = {
+				ALWAYS_EMBED_SWIFT_STANDARD_LIBRARIES = NO;
+				CLANG_ENABLE_OBJC_WEAK = NO;
+				"CODE_SIGN_IDENTITY[sdk=appletvos*]" = "";
+				"CODE_SIGN_IDENTITY[sdk=iphoneos*]" = "";
+				"CODE_SIGN_IDENTITY[sdk=watchos*]" = "";
+				IPHONEOS_DEPLOYMENT_TARGET = 13.0;
+				MACH_O_TYPE = staticlib;
+				MODULEMAP_FILE = "Target Support Files/Pods-KanvasCameraExample/Pods-KanvasCameraExample.modulemap";
+				OTHER_LDFLAGS = "";
+				OTHER_LIBTOOLFLAGS = "";
+				PODS_ROOT = "$(SRCROOT)";
+				PRODUCT_BUNDLE_IDENTIFIER = "org.cocoapods.${PRODUCT_NAME:rfc1034identifier}";
+				SDKROOT = iphoneos;
+				SKIP_INSTALL = YES;
+				TARGETED_DEVICE_FAMILY = "1,2";
+				VALIDATE_PRODUCT = YES;
+			};
+			name = Release;
+		};
+		5F4CC2081C72CB9EF09D48FF57F307EA /* Debug */ = {
+			isa = XCBuildConfiguration;
+			baseConfigurationReference = 87F968DFDAC351BDE68AB0020E3B5812 /* Pods-KanvasCameraExample.debug.xcconfig */;
+			buildSettings = {
+				ALWAYS_EMBED_SWIFT_STANDARD_LIBRARIES = NO;
+				CLANG_ENABLE_OBJC_WEAK = NO;
+				"CODE_SIGN_IDENTITY[sdk=appletvos*]" = "";
+				"CODE_SIGN_IDENTITY[sdk=iphoneos*]" = "";
+				"CODE_SIGN_IDENTITY[sdk=watchos*]" = "";
+				IPHONEOS_DEPLOYMENT_TARGET = 13.0;
+				MACH_O_TYPE = staticlib;
+				MODULEMAP_FILE = "Target Support Files/Pods-KanvasCameraExample/Pods-KanvasCameraExample.modulemap";
+				OTHER_LDFLAGS = "";
+				OTHER_LIBTOOLFLAGS = "";
+				PODS_ROOT = "$(SRCROOT)";
+				PRODUCT_BUNDLE_IDENTIFIER = "org.cocoapods.${PRODUCT_NAME:rfc1034identifier}";
+				SDKROOT = iphoneos;
+				SKIP_INSTALL = YES;
+				TARGETED_DEVICE_FAMILY = "1,2";
+			};
+			name = Debug;
+		};
+		71373200BC9CE046BCDE3C58D2D3C17F /* Release */ = {
+			isa = XCBuildConfiguration;
+			baseConfigurationReference = 88CB3508FBB49BFFBFDDE159E0194B5C /* KanvasCamera.release.xcconfig */;
 			buildSettings = {
 				CLANG_ENABLE_OBJC_WEAK = NO;
 				"CODE_SIGN_IDENTITY[sdk=appletvos*]" = "";
@@ -3801,73 +2190,19 @@
 			};
 			name = Release;
 		};
-		1A0B50929416DFCBE1E82112C3CD7954 /* Release */ = {
+		836A4E316A65E362EA49FB265FE46C0B /* Debug */ = {
 			isa = XCBuildConfiguration;
-			baseConfigurationReference = A573ED1BAAC5EEC68D6AFA48BD54C79D /* Pods-KanvasCameraExample.release.xcconfig */;
+			baseConfigurationReference = 4A65A9672375B2DEEEFF7CA23EB611D4 /* KanvasCamera.debug.xcconfig */;
 			buildSettings = {
-				ALWAYS_EMBED_SWIFT_STANDARD_LIBRARIES = NO;
-				CLANG_ENABLE_OBJC_WEAK = NO;
-				"CODE_SIGN_IDENTITY[sdk=appletvos*]" = "";
-				"CODE_SIGN_IDENTITY[sdk=iphoneos*]" = "";
-				"CODE_SIGN_IDENTITY[sdk=watchos*]" = "";
+				CONFIGURATION_BUILD_DIR = "$(BUILD_DIR)/$(CONFIGURATION)$(EFFECTIVE_PLATFORM_NAME)/KanvasCamera";
+				IBSC_MODULE = KanvasCamera;
+				INFOPLIST_FILE = "Target Support Files/KanvasCamera/ResourceBundle-KanvasCamera-KanvasCamera-Info.plist";
 				IPHONEOS_DEPLOYMENT_TARGET = 13.0;
-				MACH_O_TYPE = staticlib;
-				MODULEMAP_FILE = "Target Support Files/Pods-KanvasCameraExample/Pods-KanvasCameraExample.modulemap";
-				OTHER_LDFLAGS = "";
-				OTHER_LIBTOOLFLAGS = "";
-				PODS_ROOT = "$(SRCROOT)";
-				PRODUCT_BUNDLE_IDENTIFIER = "org.cocoapods.${PRODUCT_NAME:rfc1034identifier}";
+				PRODUCT_NAME = KanvasCamera;
 				SDKROOT = iphoneos;
 				SKIP_INSTALL = YES;
 				TARGETED_DEVICE_FAMILY = "1,2";
-				VALIDATE_PRODUCT = YES;
-			};
-			name = Release;
-		};
-		5F4CC2081C72CB9EF09D48FF57F307EA /* Debug */ = {
-			isa = XCBuildConfiguration;
-			baseConfigurationReference = 87F968DFDAC351BDE68AB0020E3B5812 /* Pods-KanvasCameraExample.debug.xcconfig */;
-			buildSettings = {
-				ALWAYS_EMBED_SWIFT_STANDARD_LIBRARIES = NO;
-				CLANG_ENABLE_OBJC_WEAK = NO;
-				"CODE_SIGN_IDENTITY[sdk=appletvos*]" = "";
-				"CODE_SIGN_IDENTITY[sdk=iphoneos*]" = "";
-				"CODE_SIGN_IDENTITY[sdk=watchos*]" = "";
-				IPHONEOS_DEPLOYMENT_TARGET = 13.0;
-				MACH_O_TYPE = staticlib;
-				MODULEMAP_FILE = "Target Support Files/Pods-KanvasCameraExample/Pods-KanvasCameraExample.modulemap";
-				OTHER_LDFLAGS = "";
-				OTHER_LIBTOOLFLAGS = "";
-				PODS_ROOT = "$(SRCROOT)";
-				PRODUCT_BUNDLE_IDENTIFIER = "org.cocoapods.${PRODUCT_NAME:rfc1034identifier}";
-				SDKROOT = iphoneos;
-				SKIP_INSTALL = YES;
-				TARGETED_DEVICE_FAMILY = "1,2";
-			};
-			name = Debug;
-		};
-		825DC7F7DFAA3CA1FF1599BE4031EF0F /* Debug */ = {
-			isa = XCBuildConfiguration;
-			baseConfigurationReference = AA0C30AD335AE29FEC01366768860883 /* KanvasCamera.debug.xcconfig */;
-			buildSettings = {
-				CLANG_ENABLE_OBJC_WEAK = NO;
-				"CODE_SIGN_IDENTITY[sdk=appletvos*]" = "";
-				"CODE_SIGN_IDENTITY[sdk=iphoneos*]" = "";
-				"CODE_SIGN_IDENTITY[sdk=watchos*]" = "";
-				GCC_PREFIX_HEADER = "Target Support Files/KanvasCamera/KanvasCamera-prefix.pch";
-				IPHONEOS_DEPLOYMENT_TARGET = 13.0;
-				MODULEMAP_FILE = Headers/Public/KanvasCamera/KanvasCamera.modulemap;
-				OTHER_LDFLAGS = "";
-				OTHER_LIBTOOLFLAGS = "";
-				PRIVATE_HEADERS_FOLDER_PATH = "";
-				PRODUCT_MODULE_NAME = KanvasCamera;
-				PRODUCT_NAME = KanvasCamera;
-				PUBLIC_HEADERS_FOLDER_PATH = "";
-				SDKROOT = iphoneos;
-				SKIP_INSTALL = YES;
-				SWIFT_ACTIVE_COMPILATION_CONDITIONS = "$(inherited) ";
-				SWIFT_VERSION = 4.2;
-				TARGETED_DEVICE_FAMILY = "1,2";
+				WRAPPER_EXTENSION = bundle;
 			};
 			name = Debug;
 		};
@@ -3932,14 +2267,34 @@
 			};
 			name = Release;
 		};
-<<<<<<< HEAD
-		3C384206BB165FAA6C08C3CB1EFEE6C8 /* Debug */ = {
+		BB594DFA58B418FF8C4E65B5F616F658 /* Debug */ = {
 			isa = XCBuildConfiguration;
-			baseConfigurationReference = 87F968DFDAC351BDE68AB0020E3B5812 /* Pods-KanvasCameraExample.debug.xcconfig */;
-=======
-		B46CA45C46D4A85DBCC33F06707830BE /* Release */ = {
+			baseConfigurationReference = 4A65A9672375B2DEEEFF7CA23EB611D4 /* KanvasCamera.debug.xcconfig */;
+			buildSettings = {
+				CLANG_ENABLE_OBJC_WEAK = NO;
+				"CODE_SIGN_IDENTITY[sdk=appletvos*]" = "";
+				"CODE_SIGN_IDENTITY[sdk=iphoneos*]" = "";
+				"CODE_SIGN_IDENTITY[sdk=watchos*]" = "";
+				GCC_PREFIX_HEADER = "Target Support Files/KanvasCamera/KanvasCamera-prefix.pch";
+				IPHONEOS_DEPLOYMENT_TARGET = 13.0;
+				MODULEMAP_FILE = Headers/Public/KanvasCamera/KanvasCamera.modulemap;
+				OTHER_LDFLAGS = "";
+				OTHER_LIBTOOLFLAGS = "";
+				PRIVATE_HEADERS_FOLDER_PATH = "";
+				PRODUCT_MODULE_NAME = KanvasCamera;
+				PRODUCT_NAME = KanvasCamera;
+				PUBLIC_HEADERS_FOLDER_PATH = "";
+				SDKROOT = iphoneos;
+				SKIP_INSTALL = YES;
+				SWIFT_ACTIVE_COMPILATION_CONDITIONS = "$(inherited) ";
+				SWIFT_VERSION = 4.2;
+				TARGETED_DEVICE_FAMILY = "1,2";
+			};
+			name = Debug;
+		};
+		BBADE55439F672E67C3C6471C76455D1 /* Release */ = {
 			isa = XCBuildConfiguration;
-			baseConfigurationReference = 9B10F5BD017E13A1643B28881D3A29B5 /* KanvasCamera.release.xcconfig */;
+			baseConfigurationReference = 88CB3508FBB49BFFBFDDE159E0194B5C /* KanvasCamera.release.xcconfig */;
 			buildSettings = {
 				CONFIGURATION_BUILD_DIR = "$(BUILD_DIR)/$(CONFIGURATION)$(EFFECTIVE_PLATFORM_NAME)/KanvasCamera";
 				IBSC_MODULE = KanvasCamera;
@@ -3956,22 +2311,15 @@
 		CEE41C7266834BE63E5D467C23D449D2 /* Release */ = {
 			isa = XCBuildConfiguration;
 			baseConfigurationReference = 72BC6172444BC8896A7DD17D385D81BE /* Pods-KanvasCameraExampleTests.release.xcconfig */;
->>>>>>> 6ebd350a
 			buildSettings = {
 				ALWAYS_EMBED_SWIFT_STANDARD_LIBRARIES = NO;
 				CLANG_ENABLE_OBJC_WEAK = NO;
 				"CODE_SIGN_IDENTITY[sdk=appletvos*]" = "";
 				"CODE_SIGN_IDENTITY[sdk=iphoneos*]" = "";
 				"CODE_SIGN_IDENTITY[sdk=watchos*]" = "";
-<<<<<<< HEAD
-				IPHONEOS_DEPLOYMENT_TARGET = 12.0;
-				MACH_O_TYPE = staticlib;
-				MODULEMAP_FILE = "Target Support Files/Pods-KanvasCameraExample/Pods-KanvasCameraExample.modulemap";
-=======
 				IPHONEOS_DEPLOYMENT_TARGET = 13.0;
 				MACH_O_TYPE = staticlib;
 				MODULEMAP_FILE = "Target Support Files/Pods-KanvasCameraExampleTests/Pods-KanvasCameraExampleTests.modulemap";
->>>>>>> 6ebd350a
 				OTHER_LDFLAGS = "";
 				OTHER_LIBTOOLFLAGS = "";
 				PODS_ROOT = "$(SRCROOT)";
@@ -3983,17 +2331,6 @@
 			};
 			name = Release;
 		};
-<<<<<<< HEAD
-		3C53008C3484E651578B52D18B4935B9 /* Debug */ = {
-			isa = XCBuildConfiguration;
-			baseConfigurationReference = 2645AA8650E1CDD4D9189E99950B5BA8 /* KanvasCamera.debug.xcconfig */;
-			buildSettings = {
-				CONFIGURATION_BUILD_DIR = "$(BUILD_DIR)/$(CONFIGURATION)$(EFFECTIVE_PLATFORM_NAME)/KanvasCamera";
-				IBSC_MODULE = KanvasCamera;
-				INFOPLIST_FILE = "Target Support Files/KanvasCamera/ResourceBundle-KanvasCamera-KanvasCamera-Info.plist";
-				IPHONEOS_DEPLOYMENT_TARGET = 12.0;
-				PRODUCT_NAME = KanvasCamera;
-=======
 		D99D9F6BA7D9B82234BE256ABAFDBEE6 /* Debug */ = {
 			isa = XCBuildConfiguration;
 			baseConfigurationReference = 888D1107ADA0E7FEBD72F2B681538E93 /* Pods-KanvasCameraExampleTests.debug.xcconfig */;
@@ -4010,11 +2347,9 @@
 				OTHER_LIBTOOLFLAGS = "";
 				PODS_ROOT = "$(SRCROOT)";
 				PRODUCT_BUNDLE_IDENTIFIER = "org.cocoapods.${PRODUCT_NAME:rfc1034identifier}";
->>>>>>> 6ebd350a
 				SDKROOT = iphoneos;
 				SKIP_INSTALL = YES;
 				TARGETED_DEVICE_FAMILY = "1,2";
-				WRAPPER_EXTENSION = bundle;
 			};
 			name = Debug;
 		};
@@ -4108,181 +2443,6 @@
 			};
 			name = Debug;
 		};
-<<<<<<< HEAD
-		60C3BA6DEB717190D117A49DBF1AD00B /* Release */ = {
-			isa = XCBuildConfiguration;
-			baseConfigurationReference = 72BC6172444BC8896A7DD17D385D81BE /* Pods-KanvasCameraExampleTests.release.xcconfig */;
-			buildSettings = {
-				ALWAYS_EMBED_SWIFT_STANDARD_LIBRARIES = NO;
-				CLANG_ENABLE_OBJC_WEAK = NO;
-				"CODE_SIGN_IDENTITY[sdk=appletvos*]" = "";
-				"CODE_SIGN_IDENTITY[sdk=iphoneos*]" = "";
-				"CODE_SIGN_IDENTITY[sdk=watchos*]" = "";
-				IPHONEOS_DEPLOYMENT_TARGET = 12.0;
-				MACH_O_TYPE = staticlib;
-				MODULEMAP_FILE = "Target Support Files/Pods-KanvasCameraExampleTests/Pods-KanvasCameraExampleTests.modulemap";
-				OTHER_LDFLAGS = "";
-				OTHER_LIBTOOLFLAGS = "";
-				PODS_ROOT = "$(SRCROOT)";
-				PRODUCT_BUNDLE_IDENTIFIER = "org.cocoapods.${PRODUCT_NAME:rfc1034identifier}";
-				SDKROOT = iphoneos;
-				SKIP_INSTALL = YES;
-				TARGETED_DEVICE_FAMILY = "1,2";
-				VALIDATE_PRODUCT = YES;
-			};
-			name = Release;
-		};
-		717946D6ED6742A0DA0FE1CBB3D7F8D9 /* Debug */ = {
-			isa = XCBuildConfiguration;
-			baseConfigurationReference = 888D1107ADA0E7FEBD72F2B681538E93 /* Pods-KanvasCameraExampleTests.debug.xcconfig */;
-			buildSettings = {
-				ALWAYS_EMBED_SWIFT_STANDARD_LIBRARIES = NO;
-				CLANG_ENABLE_OBJC_WEAK = NO;
-				"CODE_SIGN_IDENTITY[sdk=appletvos*]" = "";
-				"CODE_SIGN_IDENTITY[sdk=iphoneos*]" = "";
-				"CODE_SIGN_IDENTITY[sdk=watchos*]" = "";
-				IPHONEOS_DEPLOYMENT_TARGET = 12.0;
-				MACH_O_TYPE = staticlib;
-				MODULEMAP_FILE = "Target Support Files/Pods-KanvasCameraExampleTests/Pods-KanvasCameraExampleTests.modulemap";
-				OTHER_LDFLAGS = "";
-				OTHER_LIBTOOLFLAGS = "";
-				PODS_ROOT = "$(SRCROOT)";
-				PRODUCT_BUNDLE_IDENTIFIER = "org.cocoapods.${PRODUCT_NAME:rfc1034identifier}";
-				SDKROOT = iphoneos;
-				SKIP_INSTALL = YES;
-				TARGETED_DEVICE_FAMILY = "1,2";
-			};
-			name = Debug;
-		};
-		BA78066602EA08E060E7F8A32411924C /* Release */ = {
-			isa = XCBuildConfiguration;
-			baseConfigurationReference = A573ED1BAAC5EEC68D6AFA48BD54C79D /* Pods-KanvasCameraExample.release.xcconfig */;
-			buildSettings = {
-				ALWAYS_EMBED_SWIFT_STANDARD_LIBRARIES = NO;
-				CLANG_ENABLE_OBJC_WEAK = NO;
-				"CODE_SIGN_IDENTITY[sdk=appletvos*]" = "";
-				"CODE_SIGN_IDENTITY[sdk=iphoneos*]" = "";
-				"CODE_SIGN_IDENTITY[sdk=watchos*]" = "";
-				IPHONEOS_DEPLOYMENT_TARGET = 12.0;
-				MACH_O_TYPE = staticlib;
-				MODULEMAP_FILE = "Target Support Files/Pods-KanvasCameraExample/Pods-KanvasCameraExample.modulemap";
-				OTHER_LDFLAGS = "";
-				OTHER_LIBTOOLFLAGS = "";
-				PODS_ROOT = "$(SRCROOT)";
-				PRODUCT_BUNDLE_IDENTIFIER = "org.cocoapods.${PRODUCT_NAME:rfc1034identifier}";
-=======
-		F4A521C1D6C145DD1B3A330908FE0508 /* Debug */ = {
-			isa = XCBuildConfiguration;
-			baseConfigurationReference = AA0C30AD335AE29FEC01366768860883 /* KanvasCamera.debug.xcconfig */;
-			buildSettings = {
-				CONFIGURATION_BUILD_DIR = "$(BUILD_DIR)/$(CONFIGURATION)$(EFFECTIVE_PLATFORM_NAME)/KanvasCamera";
-				IBSC_MODULE = KanvasCamera;
-				INFOPLIST_FILE = "Target Support Files/KanvasCamera/ResourceBundle-KanvasCamera-KanvasCamera-Info.plist";
-				IPHONEOS_DEPLOYMENT_TARGET = 13.0;
-				PRODUCT_NAME = KanvasCamera;
->>>>>>> 6ebd350a
-				SDKROOT = iphoneos;
-				SKIP_INSTALL = YES;
-				TARGETED_DEVICE_FAMILY = "1,2";
-				VALIDATE_PRODUCT = YES;
-			};
-			name = Release;
-		};
-<<<<<<< HEAD
-		BE3610F332E5A7AA4BB1CB1639808313 /* Debug */ = {
-			isa = XCBuildConfiguration;
-			baseConfigurationReference = 2645AA8650E1CDD4D9189E99950B5BA8 /* KanvasCamera.debug.xcconfig */;
-			buildSettings = {
-				CLANG_ENABLE_OBJC_WEAK = NO;
-				"CODE_SIGN_IDENTITY[sdk=appletvos*]" = "";
-				"CODE_SIGN_IDENTITY[sdk=iphoneos*]" = "";
-				"CODE_SIGN_IDENTITY[sdk=watchos*]" = "";
-				GCC_PREFIX_HEADER = "Target Support Files/KanvasCamera/KanvasCamera-prefix.pch";
-				IPHONEOS_DEPLOYMENT_TARGET = 12.0;
-				MODULEMAP_FILE = Headers/Public/KanvasCamera/KanvasCamera.modulemap;
-				OTHER_LDFLAGS = "";
-				OTHER_LIBTOOLFLAGS = "";
-				PRIVATE_HEADERS_FOLDER_PATH = "";
-				PRODUCT_MODULE_NAME = KanvasCamera;
-				PRODUCT_NAME = KanvasCamera;
-				PUBLIC_HEADERS_FOLDER_PATH = "";
-				SDKROOT = iphoneos;
-				SKIP_INSTALL = YES;
-				SWIFT_ACTIVE_COMPILATION_CONDITIONS = "$(inherited) ";
-				SWIFT_VERSION = 4.2;
-				TARGETED_DEVICE_FAMILY = "1,2";
-			};
-			name = Debug;
-		};
-		D9BF8DFA251539C9B8FA033570039FFE /* Release */ = {
-			isa = XCBuildConfiguration;
-			baseConfigurationReference = FD937F94D06FAA48C2BE5FEC95C39850 /* KanvasCamera.release.xcconfig */;
-			buildSettings = {
-				CLANG_ENABLE_OBJC_WEAK = NO;
-				"CODE_SIGN_IDENTITY[sdk=appletvos*]" = "";
-				"CODE_SIGN_IDENTITY[sdk=iphoneos*]" = "";
-				"CODE_SIGN_IDENTITY[sdk=watchos*]" = "";
-				GCC_PREFIX_HEADER = "Target Support Files/KanvasCamera/KanvasCamera-prefix.pch";
-				IPHONEOS_DEPLOYMENT_TARGET = 12.0;
-				MODULEMAP_FILE = Headers/Public/KanvasCamera/KanvasCamera.modulemap;
-				OTHER_LDFLAGS = "";
-				OTHER_LIBTOOLFLAGS = "";
-				PRIVATE_HEADERS_FOLDER_PATH = "";
-				PRODUCT_MODULE_NAME = KanvasCamera;
-				PRODUCT_NAME = KanvasCamera;
-				PUBLIC_HEADERS_FOLDER_PATH = "";
-				SDKROOT = iphoneos;
-				SKIP_INSTALL = YES;
-				SWIFT_ACTIVE_COMPILATION_CONDITIONS = "$(inherited) ";
-				SWIFT_VERSION = 4.2;
-				TARGETED_DEVICE_FAMILY = "1,2";
-				VALIDATE_PRODUCT = YES;
-			};
-			name = Release;
-		};
-		E8EAE758199F5B6407B6FC8936B4F1E9 /* Release */ = {
-			isa = XCBuildConfiguration;
-			baseConfigurationReference = 2A7ACE86E11820EF38C71EEBEC340E31 /* FBSnapshotTestCase.release.xcconfig */;
-			buildSettings = {
-				"CODE_SIGN_IDENTITY[sdk=appletvos*]" = "";
-				"CODE_SIGN_IDENTITY[sdk=iphoneos*]" = "";
-				"CODE_SIGN_IDENTITY[sdk=watchos*]" = "";
-				GCC_PREFIX_HEADER = "Target Support Files/FBSnapshotTestCase/FBSnapshotTestCase-prefix.pch";
-				IPHONEOS_DEPLOYMENT_TARGET = 7.0;
-				MODULEMAP_FILE = Headers/Public/FBSnapshotTestCase/FBSnapshotTestCase.modulemap;
-				OTHER_LDFLAGS = "";
-				OTHER_LIBTOOLFLAGS = "";
-				PRIVATE_HEADERS_FOLDER_PATH = "";
-				PRODUCT_MODULE_NAME = FBSnapshotTestCase;
-				PRODUCT_NAME = FBSnapshotTestCase;
-				PUBLIC_HEADERS_FOLDER_PATH = "";
-				SDKROOT = iphoneos;
-				SKIP_INSTALL = YES;
-				SWIFT_ACTIVE_COMPILATION_CONDITIONS = "$(inherited) ";
-				SWIFT_VERSION = 4.2;
-				TARGETED_DEVICE_FAMILY = "1,2";
-				VALIDATE_PRODUCT = YES;
-			};
-			name = Release;
-		};
-		EA83265EFB1F93FC789A3E62C74DF3C6 /* Release */ = {
-			isa = XCBuildConfiguration;
-			baseConfigurationReference = FD937F94D06FAA48C2BE5FEC95C39850 /* KanvasCamera.release.xcconfig */;
-			buildSettings = {
-				CONFIGURATION_BUILD_DIR = "$(BUILD_DIR)/$(CONFIGURATION)$(EFFECTIVE_PLATFORM_NAME)/KanvasCamera";
-				IBSC_MODULE = KanvasCamera;
-				INFOPLIST_FILE = "Target Support Files/KanvasCamera/ResourceBundle-KanvasCamera-KanvasCamera-Info.plist";
-				IPHONEOS_DEPLOYMENT_TARGET = 12.0;
-				PRODUCT_NAME = KanvasCamera;
-				SDKROOT = iphoneos;
-				SKIP_INSTALL = YES;
-				TARGETED_DEVICE_FAMILY = "1,2";
-				WRAPPER_EXTENSION = bundle;
-			};
-			name = Release;
-		};
-=======
->>>>>>> 6ebd350a
 /* End XCBuildConfiguration section */
 
 /* Begin XCConfigurationList section */
@@ -4313,36 +2473,20 @@
 			defaultConfigurationIsVisible = 0;
 			defaultConfigurationName = Release;
 		};
-<<<<<<< HEAD
-		7F9D4DF40B9E3D563D4BD86591FCFE46 /* Build configuration list for PBXNativeTarget "KanvasCamera" */ = {
+		652B26B81FC9770C6068772C91D5C104 /* Build configuration list for PBXNativeTarget "KanvasCamera-KanvasCamera" */ = {
 			isa = XCConfigurationList;
 			buildConfigurations = (
-				BE3610F332E5A7AA4BB1CB1639808313 /* Debug */,
-				D9BF8DFA251539C9B8FA033570039FFE /* Release */,
-=======
-		A5F9523CD39015F7A312E73B09873ACC /* Build configuration list for PBXNativeTarget "KanvasCamera" */ = {
+				836A4E316A65E362EA49FB265FE46C0B /* Debug */,
+				BBADE55439F672E67C3C6471C76455D1 /* Release */,
+			);
+			defaultConfigurationIsVisible = 0;
+			defaultConfigurationName = Release;
+		};
+		B70D7658253CDA4D29C922850CFA5C35 /* Build configuration list for PBXNativeTarget "KanvasCamera" */ = {
 			isa = XCConfigurationList;
 			buildConfigurations = (
-				825DC7F7DFAA3CA1FF1599BE4031EF0F /* Debug */,
-				0B14F7396E4C11CC96FCDD22459208DA /* Release */,
->>>>>>> 6ebd350a
-			);
-			defaultConfigurationIsVisible = 0;
-			defaultConfigurationName = Release;
-		};
-<<<<<<< HEAD
-		C09EC81243C8300F5EDCD23138964EB6 /* Build configuration list for PBXNativeTarget "KanvasCamera-KanvasCamera" */ = {
-			isa = XCConfigurationList;
-			buildConfigurations = (
-				3C53008C3484E651578B52D18B4935B9 /* Debug */,
-				EA83265EFB1F93FC789A3E62C74DF3C6 /* Release */,
-=======
-		CAA8756865B46DEFFDD0D10E220AEB67 /* Build configuration list for PBXNativeTarget "KanvasCamera-KanvasCamera" */ = {
-			isa = XCConfigurationList;
-			buildConfigurations = (
-				F4A521C1D6C145DD1B3A330908FE0508 /* Debug */,
-				B46CA45C46D4A85DBCC33F06707830BE /* Release */,
->>>>>>> 6ebd350a
+				BB594DFA58B418FF8C4E65B5F616F658 /* Debug */,
+				71373200BC9CE046BCDE3C58D2D3C17F /* Release */,
 			);
 			defaultConfigurationIsVisible = 0;
 			defaultConfigurationName = Release;
@@ -4350,13 +2494,8 @@
 		D048B4F6AE45EDA9C90A9A96FFFA0123 /* Build configuration list for PBXNativeTarget "Pods-KanvasCameraExampleTests" */ = {
 			isa = XCConfigurationList;
 			buildConfigurations = (
-<<<<<<< HEAD
-				717946D6ED6742A0DA0FE1CBB3D7F8D9 /* Debug */,
-				60C3BA6DEB717190D117A49DBF1AD00B /* Release */,
-=======
 				D99D9F6BA7D9B82234BE256ABAFDBEE6 /* Debug */,
 				CEE41C7266834BE63E5D467C23D449D2 /* Release */,
->>>>>>> 6ebd350a
 			);
 			defaultConfigurationIsVisible = 0;
 			defaultConfigurationName = Release;
