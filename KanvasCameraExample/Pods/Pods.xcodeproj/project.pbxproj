// !$*UTF8*$!
{
	archiveVersion = 1;
	classes = {
	};
	objectVersion = 50;
	objects = {

/* Begin PBXBuildFile section */
<<<<<<< HEAD
		02B3587B7D94152B2D90AEF85725E046 /* CameraInputController.swift in Sources */ = {isa = PBXBuildFile; fileRef = A05456C4DCEC9B04756EBEC1C503C17E /* CameraInputController.swift */; };
		046D80A338F6322B63C6A9EC88108D3C /* UIUpdate.swift in Sources */ = {isa = PBXBuildFile; fileRef = DB380CE1DE78C0D0A04AB04FFCAA4905 /* UIUpdate.swift */; };
		051A816D6DD0CAE13496DDCFE0829167 /* UIImage+Diff.h in Headers */ = {isa = PBXBuildFile; fileRef = 85E250EF19C5B5671AEC10BEB508D087 /* UIImage+Diff.h */; settings = {ATTRIBUTES = (Private, ); }; };
		063ECA256DD45AAA4A5EA256CFA0AA88 /* CameraPreviewView.swift in Sources */ = {isa = PBXBuildFile; fileRef = 2321258B7DDE01B56CD99D2DB491705E /* CameraPreviewView.swift */; };
		0753E58281236FA4F88DB60932C80C41 /* ModalViewModel.swift in Sources */ = {isa = PBXBuildFile; fileRef = 022CB4931D5F7AC2F6091CFCEE617ADD /* ModalViewModel.swift */; };
		094973D2D2F1E3B2E772F93C8147C6B9 /* UIApplication+StrictKeyWindow.m in Sources */ = {isa = PBXBuildFile; fileRef = 2EECE81A9AEC1ED1057A9C3C88DBCEBE /* UIApplication+StrictKeyWindow.m */; };
		100475116200AFC26C4FF21F25F65BAF /* MediaClipsEditorView.swift in Sources */ = {isa = PBXBuildFile; fileRef = 6FD009406AB3F70E7DE65D1E264D2C35 /* MediaClipsEditorView.swift */; };
		11E0BDEC1A8D6CCF527BA4EAFCAB3C06 /* LoadingIndicatorView.swift in Sources */ = {isa = PBXBuildFile; fileRef = 9192A487BB1C093B70E23E03C311E25D /* LoadingIndicatorView.swift */; };
		15FBCA84789481DE1B3CC4C3336B7C07 /* MediaClipsCollectionView.swift in Sources */ = {isa = PBXBuildFile; fileRef = 1B4E04DAA1AC7112A90EB620D591F6D5 /* MediaClipsCollectionView.swift */; };
		18DEF4C59AC2868C83BEB94C73D9C626 /* MediaClipsCollectionCell.swift in Sources */ = {isa = PBXBuildFile; fileRef = 360F477426FAD60490F660795F71A840 /* MediaClipsCollectionCell.swift */; };
=======
		02193005BD85CDAAE233D449235C44EE /* UIUpdate.swift in Sources */ = {isa = PBXBuildFile; fileRef = DB380CE1DE78C0D0A04AB04FFCAA4905 /* UIUpdate.swift */; };
		051A816D6DD0CAE13496DDCFE0829167 /* UIImage+Diff.h in Headers */ = {isa = PBXBuildFile; fileRef = 85E250EF19C5B5671AEC10BEB508D087 /* UIImage+Diff.h */; settings = {ATTRIBUTES = (Private, ); }; };
		05DC8ED2500C24D0AD21BF05FD21F534 /* LoadingIndicatorView.swift in Sources */ = {isa = PBXBuildFile; fileRef = 9192A487BB1C093B70E23E03C311E25D /* LoadingIndicatorView.swift */; };
		0614E820B6B9B808CCB30898357228A6 /* ModalController.swift in Sources */ = {isa = PBXBuildFile; fileRef = 14DD8EFB88BDA1863B843010F13C0414 /* ModalController.swift */; };
		094973D2D2F1E3B2E772F93C8147C6B9 /* UIApplication+StrictKeyWindow.m in Sources */ = {isa = PBXBuildFile; fileRef = 2EECE81A9AEC1ED1057A9C3C88DBCEBE /* UIApplication+StrictKeyWindow.m */; };
>>>>>>> 92b8716b
		18EA4E0D8B74F2B2BBF8F39B49F49BF9 /* XCTest.framework in Frameworks */ = {isa = PBXBuildFile; fileRef = E7843C520ED7D11392D872D57034A1BC /* XCTest.framework */; };
		19413BF3697BB62A7B2B7F5C0BC68CE0 /* AVURLAsset+Thumbnail.swift in Sources */ = {isa = PBXBuildFile; fileRef = B940B385E9C7AD224C042E637A386215 /* AVURLAsset+Thumbnail.swift */; };
		1AB7934C16CE49DE196FFC7BE7278287 /* SwiftSupport.swift in Sources */ = {isa = PBXBuildFile; fileRef = D97545C39C4A5EE2631DD9FFECE76A40 /* SwiftSupport.swift */; };
<<<<<<< HEAD
		2A476792F8CA63DB68C7C8DA6D98A254 /* ModeSelectorAndShootView.swift in Sources */ = {isa = PBXBuildFile; fileRef = FC154B8EA8881A92B1E8E602439C8299 /* ModeSelectorAndShootView.swift */; };
		2E6CBA5F694230BE3E1E38D3DA908DF0 /* NSURL+Media.swift in Sources */ = {isa = PBXBuildFile; fileRef = 537205D1F6DBE47A56B093D304C9C274 /* NSURL+Media.swift */; };
		2F485B69F51E4F723A38410F31F08550 /* FBSnapshotTestController.h in Headers */ = {isa = PBXBuildFile; fileRef = 1374B79237CAC07693E99442FBED1F15 /* FBSnapshotTestController.h */; settings = {ATTRIBUTES = (Public, ); }; };
		34A6D906730876772082404A786E4C9A /* ModalPresentationController.swift in Sources */ = {isa = PBXBuildFile; fileRef = 9D9BD03001F4887B8E676B74C4C36023 /* ModalPresentationController.swift */; };
		35DD05FD595A6FE7F5A0692D12E319DC /* UIImage+Diff.m in Sources */ = {isa = PBXBuildFile; fileRef = B9CEF7D6C5E08AB80E58DABC75D882BC /* UIImage+Diff.m */; };
		3B184A2331B85293291B2727BCA01451 /* UIKit.framework in Frameworks */ = {isa = PBXBuildFile; fileRef = BBB6A925DF90E5500E7BDCC094FEBEA7 /* UIKit.framework */; };
		419E5C756246FCA6A757212D0F3F7452 /* AVURLAsset+Thumbnail.swift in Sources */ = {isa = PBXBuildFile; fileRef = B940B385E9C7AD224C042E637A386215 /* AVURLAsset+Thumbnail.swift */; };
=======
		1C29B3193A08B3A3D5120D1AA83F753F /* MediaClipsEditorViewController.swift in Sources */ = {isa = PBXBuildFile; fileRef = E8DEA3808BADD4A674D2CAE55B41AF80 /* MediaClipsEditorViewController.swift */; };
		1E8D2A9BC1FF7733FE3EED582714BF0C /* UIButton+Shadows.swift in Sources */ = {isa = PBXBuildFile; fileRef = 4F8A0543C498EC0B79913489ADBF5422 /* UIButton+Shadows.swift */; };
		26BEF619DD60A81FCCE6B4FBC6CCAF10 /* CGRect+Center.swift in Sources */ = {isa = PBXBuildFile; fileRef = 97152A8A84C4B676F46273553B0B9C3D /* CGRect+Center.swift */; };
		2C27343E0F6F8AD6DB27993CF92B9C35 /* CameraDeviceOption.swift in Sources */ = {isa = PBXBuildFile; fileRef = C85467C873CA8240B3EB1028ACE63D40 /* CameraDeviceOption.swift */; };
		2F485B69F51E4F723A38410F31F08550 /* FBSnapshotTestController.h in Headers */ = {isa = PBXBuildFile; fileRef = 1374B79237CAC07693E99442FBED1F15 /* FBSnapshotTestController.h */; settings = {ATTRIBUTES = (Public, ); }; };
		315AF871ADA55DD688ECA70C22C905D2 /* CameraPreviewViewController.swift in Sources */ = {isa = PBXBuildFile; fileRef = CA866401A79E85EF7A0E384AB110FB1E /* CameraPreviewViewController.swift */; };
		32A4616F6BCFD4BF5CE44DD6EEF837E6 /* UIView+Layout.swift in Sources */ = {isa = PBXBuildFile; fileRef = 5992DFB718639CB854B834C2F1AC018C /* UIView+Layout.swift */; };
		35DD05FD595A6FE7F5A0692D12E319DC /* UIImage+Diff.m in Sources */ = {isa = PBXBuildFile; fileRef = B9CEF7D6C5E08AB80E58DABC75D882BC /* UIImage+Diff.m */; };
		3B184A2331B85293291B2727BCA01451 /* UIKit.framework in Frameworks */ = {isa = PBXBuildFile; fileRef = BBB6A925DF90E5500E7BDCC094FEBEA7 /* UIKit.framework */; };
		3BBF9DCFF191B958A03B01BDA7BDC4D1 /* ModeButtonView.swift in Sources */ = {isa = PBXBuildFile; fileRef = 50D654A68AE97BC70C18FE0C7AAF65C5 /* ModeButtonView.swift */; };
		40493018C0B2095D593908374406D2E6 /* ModeSelectorAndShootView.swift in Sources */ = {isa = PBXBuildFile; fileRef = FC154B8EA8881A92B1E8E602439C8299 /* ModeSelectorAndShootView.swift */; };
>>>>>>> 92b8716b
		421CDD701AEE0F2458A84200366CDD0F /* UIImage+Snapshot.h in Headers */ = {isa = PBXBuildFile; fileRef = 0B161931541BFE46DFEA2092EDDDA815 /* UIImage+Snapshot.h */; settings = {ATTRIBUTES = (Private, ); }; };
		447BC35981932E32B8782F1C233AD389 /* ModalViewModel.swift in Sources */ = {isa = PBXBuildFile; fileRef = 022CB4931D5F7AC2F6091CFCEE617ADD /* ModalViewModel.swift */; };
		47DEE95708BDBD11436162D166CD192E /* UIKit.framework in Frameworks */ = {isa = PBXBuildFile; fileRef = BBB6A925DF90E5500E7BDCC094FEBEA7 /* UIKit.framework */; };
<<<<<<< HEAD
		486FDB517C06F5ACD549414F0F17BB9F /* UICollectionView+Cells.swift in Sources */ = {isa = PBXBuildFile; fileRef = DCD15CA2864709913DD2BCEE0A3B4302 /* UICollectionView+Cells.swift */; };
		4E3DF1244B07CA6DFDBC95A68EAB8F80 /* KanvasCameraStrings.swift in Sources */ = {isa = PBXBuildFile; fileRef = 292EF4B5083139454A2469905FC60BE9 /* KanvasCameraStrings.swift */; };
		5058A65942DA551EE0CFDBBDE00C972B /* Assets.xcassets in Resources */ = {isa = PBXBuildFile; fileRef = 12AAC8E3960F1582AF2CA054BF1EA7A1 /* Assets.xcassets */; };
		506D761F91EC3583789A837C559972FE /* FBSnapshotTestCase-dummy.m in Sources */ = {isa = PBXBuildFile; fileRef = 4792533D7EE0F440EE722DA4999E845C /* FBSnapshotTestCase-dummy.m */; };
		5491950CEF4490FDA88972518CA0EF55 /* CameraRecordingProtocol.swift in Sources */ = {isa = PBXBuildFile; fileRef = 2CE6A5BFA87E98A6D70A0F807DC666BD /* CameraRecordingProtocol.swift */; };
		550B9F6DCFC72D0A4D93566A4BEDE9BC /* GifVideoOutputHandler.swift in Sources */ = {isa = PBXBuildFile; fileRef = 652E45894F7AB9240FC15F04F97D9B24 /* GifVideoOutputHandler.swift */; };
		5878013372385B9FF625AD91B5E00BA5 /* CameraRecorder.swift in Sources */ = {isa = PBXBuildFile; fileRef = 2B66BF83240E6B7B06655AD5787530F0 /* CameraRecorder.swift */; };
		5BC12F69E33ABA27B9E0B78128CE336D /* QuartzCore.framework in Frameworks */ = {isa = PBXBuildFile; fileRef = D77B07CA7D221E3EC46B93C00BF37CDE /* QuartzCore.framework */; };
		5C191775275C30FCCE79E52B6590617D /* TopOption.swift in Sources */ = {isa = PBXBuildFile; fileRef = 88A277C897468D1A561362E942BB56D4 /* TopOption.swift */; };
		5E0364DE540B280C3A62777B3E518E26 /* Foundation.framework in Frameworks */ = {isa = PBXBuildFile; fileRef = C1A94602875A48A997AD3F08A33E6EAA /* Foundation.framework */; };
		66AFB46BB6563E738AEDAC38511C4821 /* ModeSelectorAndShootController.swift in Sources */ = {isa = PBXBuildFile; fileRef = 453584F6AB25F9A8EA73F1D4616F3057 /* ModeSelectorAndShootController.swift */; };
		66B6746D23E97EE7235C7660428254B5 /* KanvasCamera-dummy.m in Sources */ = {isa = PBXBuildFile; fileRef = 8F1D0B48C40E80060509E4FC92B73086 /* KanvasCamera-dummy.m */; };
=======
		4E2648B49D4208FC871E523CA095CF0B /* UICollectionView+Cells.swift in Sources */ = {isa = PBXBuildFile; fileRef = DCD15CA2864709913DD2BCEE0A3B4302 /* UICollectionView+Cells.swift */; };
		5058A65942DA551EE0CFDBBDE00C972B /* Assets.xcassets in Resources */ = {isa = PBXBuildFile; fileRef = 12AAC8E3960F1582AF2CA054BF1EA7A1 /* Assets.xcassets */; };
		506D761F91EC3583789A837C559972FE /* FBSnapshotTestCase-dummy.m in Sources */ = {isa = PBXBuildFile; fileRef = 4792533D7EE0F440EE722DA4999E845C /* FBSnapshotTestCase-dummy.m */; };
		510ED795D4604DDB0D21A09809F556B7 /* GifVideoOutputHandler.swift in Sources */ = {isa = PBXBuildFile; fileRef = 652E45894F7AB9240FC15F04F97D9B24 /* GifVideoOutputHandler.swift */; };
		54822EEFD36848812FC7D55DE31E9A79 /* UIImage+Camera.swift in Sources */ = {isa = PBXBuildFile; fileRef = 99AA350D81D49C45B3A93F57CA92CD26 /* UIImage+Camera.swift */; };
		5BC12F69E33ABA27B9E0B78128CE336D /* QuartzCore.framework in Frameworks */ = {isa = PBXBuildFile; fileRef = D77B07CA7D221E3EC46B93C00BF37CDE /* QuartzCore.framework */; };
		5E0364DE540B280C3A62777B3E518E26 /* Foundation.framework in Frameworks */ = {isa = PBXBuildFile; fileRef = C1A94602875A48A997AD3F08A33E6EAA /* Foundation.framework */; };
		608F89486385D0A405691D19F9BE84C7 /* MediaClipsCollectionView.swift in Sources */ = {isa = PBXBuildFile; fileRef = 1B4E04DAA1AC7112A90EB620D591F6D5 /* MediaClipsCollectionView.swift */; };
		629BC02910F9650CBAE0997D7904BF8D /* CameraController.swift in Sources */ = {isa = PBXBuildFile; fileRef = 4032974512F9056F57BF695473CD660C /* CameraController.swift */; };
		67BB08B29D1360A4F598FBB9D51A4B8A /* NSURL+Media.swift in Sources */ = {isa = PBXBuildFile; fileRef = 537205D1F6DBE47A56B093D304C9C274 /* NSURL+Media.swift */; };
>>>>>>> 92b8716b
		69DA8B003216466C60F029CBD79897F1 /* UIImage+Compare.m in Sources */ = {isa = PBXBuildFile; fileRef = 3B5E22F9517F21D3A0251F88FCAB281E /* UIImage+Compare.m */; };
		6B0C93FB39DA4696876BB2E8879DD977 /* ModalPresentationAnimationController.swift in Sources */ = {isa = PBXBuildFile; fileRef = 6D455949641F1AA9CE7FD18632ECE554 /* ModalPresentationAnimationController.swift */; };
		6EA844E541ADED09191F94008A8339C2 /* VideoOutputHandler.swift in Sources */ = {isa = PBXBuildFile; fileRef = C33FB3B17B0BF93BE2AF2D9312FA9B41 /* VideoOutputHandler.swift */; };
		756564ABAF2892FE7140C92A1CDDCF65 /* UIImage+Snapshot.m in Sources */ = {isa = PBXBuildFile; fileRef = 3DBFBDCC891B770A2AC9EF0FB164B751 /* UIImage+Snapshot.m */; };
<<<<<<< HEAD
		78BE83002E1F49E3B6C4570E5EEDB5BD /* ShootButtonView.swift in Sources */ = {isa = PBXBuildFile; fileRef = 3786A626FDF237A11DE9670D3219623B /* ShootButtonView.swift */; };
		7B0E352E589DF8118E2A97A2360B4EAF /* Pods-KanvasCameraExample-dummy.m in Sources */ = {isa = PBXBuildFile; fileRef = 570C8B2CE87E47FBD6EB555D507285D5 /* Pods-KanvasCameraExample-dummy.m */; };
		7DEB3F73A53890B315DA3F9EDCDD3FA7 /* Pods-KanvasCameraExampleTests-dummy.m in Sources */ = {isa = PBXBuildFile; fileRef = 586C927EB62F939BE159B57EA8E65356 /* Pods-KanvasCameraExampleTests-dummy.m */; };
		8068C77C6DF987BC2D9A9FFA0A9D3A77 /* ModeButtonView.swift in Sources */ = {isa = PBXBuildFile; fileRef = 50D654A68AE97BC70C18FE0C7AAF65C5 /* ModeButtonView.swift */; };
		822379CA2A5B4C8D05A53736908B5047 /* OptionsController.swift in Sources */ = {isa = PBXBuildFile; fileRef = 0FD1093FD311992BD47C5EAAA3149840 /* OptionsController.swift */; };
		859E270E677E4B2A0E1A70266D5B2312 /* ActionsView.swift in Sources */ = {isa = PBXBuildFile; fileRef = B2ABB41038250B593E49D7E0BFFA431B /* ActionsView.swift */; };
		8668C9CD54A3490086390165155783C2 /* KanvasCameraAnalyticsProvider.swift in Sources */ = {isa = PBXBuildFile; fileRef = B04C5746BA1CB52321202515AEAE4C88 /* KanvasCameraAnalyticsProvider.swift */; };
		881F31CC1C0D95C424CF2701CEF5177E /* KanvasCameraTimes.swift in Sources */ = {isa = PBXBuildFile; fileRef = A946C77C1D9AADA7310E78F8F4EAD6FF /* KanvasCameraTimes.swift */; };
		8B08E99FD4EE3C60B43BF9C662CDE7E8 /* CameraController.swift in Sources */ = {isa = PBXBuildFile; fileRef = 4032974512F9056F57BF695473CD660C /* CameraController.swift */; };
		913732688E99EF1DC581818A53B12776 /* AVAssetWriterInputPixelBufferAdaptor+Append.swift in Sources */ = {isa = PBXBuildFile; fileRef = 51DC96EEF819D5045E2CAFCCE0A65334 /* AVAssetWriterInputPixelBufferAdaptor+Append.swift */; };
		91CBBB6263DB18D349698F947DDEA90B /* ModalView.swift in Sources */ = {isa = PBXBuildFile; fileRef = 6CA0C45C86622E90FD92097835378081 /* ModalView.swift */; };
		91FF5033B03321FFFE529CEA41D79030 /* KanvasCamera-umbrella.h in Headers */ = {isa = PBXBuildFile; fileRef = 544962C81C67BAA45BFE6F723ECF7A50 /* KanvasCamera-umbrella.h */; settings = {ATTRIBUTES = (Public, ); }; };
		92881DEACFFD768871561E34BEC0A707 /* UIImage+Camera.swift in Sources */ = {isa = PBXBuildFile; fileRef = 99AA350D81D49C45B3A93F57CA92CD26 /* UIImage+Camera.swift */; };
		9673CF780F48C8E4EC2A331717B1F67C /* FBSnapshotTestCase.h in Headers */ = {isa = PBXBuildFile; fileRef = E37899BD4B349060AA147E2A3721D3A2 /* FBSnapshotTestCase.h */; settings = {ATTRIBUTES = (Public, ); }; };
		97014CF014F7F382F0CF2A2B025A057C /* Foundation.framework in Frameworks */ = {isa = PBXBuildFile; fileRef = C1A94602875A48A997AD3F08A33E6EAA /* Foundation.framework */; };
		9B322BA92BD5345E5B3076D665F2A76D /* PhotoOutputHandler.swift in Sources */ = {isa = PBXBuildFile; fileRef = 1604CDFD75CFE1E7EDDB46EFD5C8FA9B /* PhotoOutputHandler.swift */; };
		9DA152731014DA92F6F69782A5A7D814 /* CameraSettings.swift in Sources */ = {isa = PBXBuildFile; fileRef = 9BAC21A803CF41C8F87C3543C2AC0819 /* CameraSettings.swift */; };
		A4DBFDFE91B44205F5F261A2A7838D42 /* CameraSegmentHandler.swift in Sources */ = {isa = PBXBuildFile; fileRef = 694B7678FDF153452E6BC8C3D5B7A35D /* CameraSegmentHandler.swift */; };
		A4F69F3477A935285620AC3031C5C848 /* FBSnapshotTestController.m in Sources */ = {isa = PBXBuildFile; fileRef = 052258A488A96C35531FAC73C4F42924 /* FBSnapshotTestController.m */; };
		A9FCEFFF6D37CE68EA8634B71884DEAC /* Foundation.framework in Frameworks */ = {isa = PBXBuildFile; fileRef = C1A94602875A48A997AD3F08A33E6EAA /* Foundation.framework */; };
		AA755C44790104ABF761036E724A5C9D /* KanvasCameraColors.swift in Sources */ = {isa = PBXBuildFile; fileRef = 99CD38AB6516FD2E675FF34921C5C6E4 /* KanvasCameraColors.swift */; };
		AA90E6FC745973D071B62A7AC425E58E /* IgnoreTouchesView.swift in Sources */ = {isa = PBXBuildFile; fileRef = DCC10ACFECBBD56DD983BD2EFE1B57A8 /* IgnoreTouchesView.swift */; };
		AEFBDB9E38BA002ADB3F1ABDA32E7ABC /* MediaClip.swift in Sources */ = {isa = PBXBuildFile; fileRef = B2C18AA8CA838FF23518366FFECD8717 /* MediaClip.swift */; };
=======
		7B0E352E589DF8118E2A97A2360B4EAF /* Pods-KanvasCameraExample-dummy.m in Sources */ = {isa = PBXBuildFile; fileRef = 570C8B2CE87E47FBD6EB555D507285D5 /* Pods-KanvasCameraExample-dummy.m */; };
		7DEB3F73A53890B315DA3F9EDCDD3FA7 /* Pods-KanvasCameraExampleTests-dummy.m in Sources */ = {isa = PBXBuildFile; fileRef = 586C927EB62F939BE159B57EA8E65356 /* Pods-KanvasCameraExampleTests-dummy.m */; };
		7F3B5ABF1EB78218936C8B4412FCFDE6 /* AVAssetWriterInputPixelBufferAdaptor+Append.swift in Sources */ = {isa = PBXBuildFile; fileRef = 51DC96EEF819D5045E2CAFCCE0A65334 /* AVAssetWriterInputPixelBufferAdaptor+Append.swift */; };
		8030C1751FAFADE5D448E59DC29F485B /* ActionsView.swift in Sources */ = {isa = PBXBuildFile; fileRef = B2ABB41038250B593E49D7E0BFFA431B /* ActionsView.swift */; };
		80F0557A646A934C27F89E2D2FC827DB /* IgnoreTouchesView.swift in Sources */ = {isa = PBXBuildFile; fileRef = DCC10ACFECBBD56DD983BD2EFE1B57A8 /* IgnoreTouchesView.swift */; };
		8204BE7C58520F1B804371366CDEF8E2 /* OptionsController.swift in Sources */ = {isa = PBXBuildFile; fileRef = 8B74AF92D4C30422434327441866ECB2 /* OptionsController.swift */; };
		8885CC814023CFDD63AB48801CFE3D97 /* PhotoOutputHandler.swift in Sources */ = {isa = PBXBuildFile; fileRef = 1604CDFD75CFE1E7EDDB46EFD5C8FA9B /* PhotoOutputHandler.swift */; };
		8B3A72C2E2155C5DCFD7ACAE2DB57C50 /* OptionView.swift in Sources */ = {isa = PBXBuildFile; fileRef = 5A6FCF607CA280F8032AA2A58C0CDA9C /* OptionView.swift */; };
		8D8C6A17F296030D0E77FAB93B378633 /* ModeSelectorAndShootController.swift in Sources */ = {isa = PBXBuildFile; fileRef = 453584F6AB25F9A8EA73F1D4616F3057 /* ModeSelectorAndShootController.swift */; };
		91FF5033B03321FFFE529CEA41D79030 /* KanvasCamera-umbrella.h in Headers */ = {isa = PBXBuildFile; fileRef = 544962C81C67BAA45BFE6F723ECF7A50 /* KanvasCamera-umbrella.h */; settings = {ATTRIBUTES = (Public, ); }; };
		9673CF780F48C8E4EC2A331717B1F67C /* FBSnapshotTestCase.h in Headers */ = {isa = PBXBuildFile; fileRef = E37899BD4B349060AA147E2A3721D3A2 /* FBSnapshotTestCase.h */; settings = {ATTRIBUTES = (Public, ); }; };
		97014CF014F7F382F0CF2A2B025A057C /* Foundation.framework in Frameworks */ = {isa = PBXBuildFile; fileRef = C1A94602875A48A997AD3F08A33E6EAA /* Foundation.framework */; };
		9F262CF662E67F3C77EB524316D9A5D1 /* KanvasCameraStrings.swift in Sources */ = {isa = PBXBuildFile; fileRef = 292EF4B5083139454A2469905FC60BE9 /* KanvasCameraStrings.swift */; };
		A1AD3226CD7D5011C8D0F1B17D2164E5 /* VideoOutputHandler.swift in Sources */ = {isa = PBXBuildFile; fileRef = C33FB3B17B0BF93BE2AF2D9312FA9B41 /* VideoOutputHandler.swift */; };
		A42D2066D30E162C752C123AC32B9D2D /* OptionsStackView.swift in Sources */ = {isa = PBXBuildFile; fileRef = 4ABD5BA7688AD97C603A6981472D6A6E /* OptionsStackView.swift */; };
		A4F69F3477A935285620AC3031C5C848 /* FBSnapshotTestController.m in Sources */ = {isa = PBXBuildFile; fileRef = 052258A488A96C35531FAC73C4F42924 /* FBSnapshotTestController.m */; };
		A6BEBD87B43501A11DCFF939B01987BD /* ModalPresentationController.swift in Sources */ = {isa = PBXBuildFile; fileRef = 9D9BD03001F4887B8E676B74C4C36023 /* ModalPresentationController.swift */; };
		A91C7FE235630C91F8970488A15BFC1B /* UIViewController+Load.swift in Sources */ = {isa = PBXBuildFile; fileRef = 9C49C3242EA90FFA181A93777E134B33 /* UIViewController+Load.swift */; };
		A9FCEFFF6D37CE68EA8634B71884DEAC /* Foundation.framework in Frameworks */ = {isa = PBXBuildFile; fileRef = C1A94602875A48A997AD3F08A33E6EAA /* Foundation.framework */; };
		AAB5D5A5992635A27D83A8D7B73956FE /* KanvasCamera-dummy.m in Sources */ = {isa = PBXBuildFile; fileRef = 8F1D0B48C40E80060509E4FC92B73086 /* KanvasCamera-dummy.m */; };
		B056E1B1C12F14C37B33783045A69813 /* CameraView.swift in Sources */ = {isa = PBXBuildFile; fileRef = B13A99B474AA799825690CA4382E1B49 /* CameraView.swift */; };
>>>>>>> 92b8716b
		B20B51C7CB0497FB5ED3B532F4DF3DC9 /* Pods-KanvasCameraExampleTests-umbrella.h in Headers */ = {isa = PBXBuildFile; fileRef = 8683FD17E5C0DA60CD3DE90D22C1BC17 /* Pods-KanvasCameraExampleTests-umbrella.h */; settings = {ATTRIBUTES = (Public, ); }; };
		B514823A36B9525843ABD11AF6250913 /* OptionView.swift in Sources */ = {isa = PBXBuildFile; fileRef = 7D7AFA4A0C0B79039367629439B68569 /* OptionView.swift */; };
		B758FB09FE2C06C1B8E36A71A9D76D41 /* FBSnapshotTestCase-umbrella.h in Headers */ = {isa = PBXBuildFile; fileRef = A11D5B54955E3381F067364E427B571A /* FBSnapshotTestCase-umbrella.h */; settings = {ATTRIBUTES = (Public, ); }; };
<<<<<<< HEAD
		BAD959D193A448D77BB704F5C9125858 /* UIView+Layout.swift in Sources */ = {isa = PBXBuildFile; fileRef = 5992DFB718639CB854B834C2F1AC018C /* UIView+Layout.swift */; };
		BB5935247CCA80E88AD8A4868CFAFF80 /* Queue.swift in Sources */ = {isa = PBXBuildFile; fileRef = F57B7FCA0187681AB0E27E9A73ACBFD9 /* Queue.swift */; };
=======
		B97C2416C2A76DA7854E8EB73017B9DD /* KanvasCameraImages.swift in Sources */ = {isa = PBXBuildFile; fileRef = 60F95E164B46D042163C5CA12EBACE27 /* KanvasCameraImages.swift */; };
		BAD4CA256B8BCF90F258584FE1703EEF /* CameraRecordingProtocol.swift in Sources */ = {isa = PBXBuildFile; fileRef = 2CE6A5BFA87E98A6D70A0F807DC666BD /* CameraRecordingProtocol.swift */; };
>>>>>>> 92b8716b
		BC952FC04FC963C1294DCD619C9B6B3B /* UIApplication+StrictKeyWindow.h in Headers */ = {isa = PBXBuildFile; fileRef = B9109B8B333B5A1A3E92EFC09EDC10AC /* UIApplication+StrictKeyWindow.h */; settings = {ATTRIBUTES = (Project, ); }; };
		BD2911E3D1967B7C9572F8F1A39FAFF8 /* ModalView.swift in Sources */ = {isa = PBXBuildFile; fileRef = 6CA0C45C86622E90FD92097835378081 /* ModalView.swift */; };
		BE14F2198CDB0DAD98A567981D21C7A1 /* FBSnapshotTestCase.m in Sources */ = {isa = PBXBuildFile; fileRef = 39577E2B806B8B2D019998DE60728F63 /* FBSnapshotTestCase.m */; };
<<<<<<< HEAD
		BE448AFF38177E227EB484C6AEE4E594 /* OptionsStackView.swift in Sources */ = {isa = PBXBuildFile; fileRef = 84CA613856A67DD8AD9D25E7D0C5B14F /* OptionsStackView.swift */; };
		BFCE460CC33E8872B7156D4166340178 /* FBSnapshotTestCasePlatform.h in Headers */ = {isa = PBXBuildFile; fileRef = 7E3DB4D092B985E76E227F7F313C6981 /* FBSnapshotTestCasePlatform.h */; settings = {ATTRIBUTES = (Public, ); }; };
		C0A1872AE29431B3D74E53C0DCE57CDD /* CameraView.swift in Sources */ = {isa = PBXBuildFile; fileRef = B13A99B474AA799825690CA4382E1B49 /* CameraView.swift */; };
		C0AF0848E46C41BFC776E0F860118E71 /* MediaClipsEditorViewController.swift in Sources */ = {isa = PBXBuildFile; fileRef = E8DEA3808BADD4A674D2CAE55B41AF80 /* MediaClipsEditorViewController.swift */; };
		C0F6EBCE3A4E4B92403F752BAF038AD7 /* MediaClipsCollectionController.swift in Sources */ = {isa = PBXBuildFile; fileRef = 76A4D3ACCDA88B314E643F7166B99501 /* MediaClipsCollectionController.swift */; };
		C42B3556EB6555ADB3261D1D9DD83324 /* CGRect+Center.swift in Sources */ = {isa = PBXBuildFile; fileRef = 97152A8A84C4B676F46273553B0B9C3D /* CGRect+Center.swift */; };
		C9E8DE261C68885DFB7423610FB11700 /* ModalController.swift in Sources */ = {isa = PBXBuildFile; fileRef = 14DD8EFB88BDA1863B843010F13C0414 /* ModalController.swift */; };
		CAFA5E486BCE117A7D8C0FBF9DA6666B /* UIImage+Compare.h in Headers */ = {isa = PBXBuildFile; fileRef = 432938111B6FF0189EFFEDF2F845B308 /* UIImage+Compare.h */; settings = {ATTRIBUTES = (Private, ); }; };
		D6714A974991CEA2AD4BD467A50AC690 /* Pods-KanvasCameraExample-umbrella.h in Headers */ = {isa = PBXBuildFile; fileRef = 2431DA944FACCCCEEBC3388A96EE92F1 /* Pods-KanvasCameraExample-umbrella.h */; settings = {ATTRIBUTES = (Public, ); }; };
		DAD9A0E0F40D3984B78A22F8D3CDAB45 /* Foundation.framework in Frameworks */ = {isa = PBXBuildFile; fileRef = C1A94602875A48A997AD3F08A33E6EAA /* Foundation.framework */; };
		DB7A106243AC974FC7EBEB00B506C786 /* FBSnapshotTestCasePlatform.m in Sources */ = {isa = PBXBuildFile; fileRef = 58A2557E7CE20AACCD1B28B1CD1F920D /* FBSnapshotTestCasePlatform.m */; };
		DF4C8EA772B90A93468296F30295E95C /* UIViewController+Load.swift in Sources */ = {isa = PBXBuildFile; fileRef = 9C49C3242EA90FFA181A93777E134B33 /* UIViewController+Load.swift */; };
		E1A7DA9A1C7C1EBA91C89464E02E8420 /* UIFont+Utils.swift in Sources */ = {isa = PBXBuildFile; fileRef = 80A20296D31D94A3A95B4EDFA8DFE056 /* UIFont+Utils.swift */; };
		EC69C3C45DF769FD5482379C18E67EF1 /* KanvasCameraImages.swift in Sources */ = {isa = PBXBuildFile; fileRef = 60F95E164B46D042163C5CA12EBACE27 /* KanvasCameraImages.swift */; };
		ECE29EDE9A5F28574CD3862D2C39A2D3 /* UIButton+Shadows.swift in Sources */ = {isa = PBXBuildFile; fileRef = 4F8A0543C498EC0B79913489ADBF5422 /* UIButton+Shadows.swift */; };
		F98CC40861DA67A3C1D9579EE86DFDE8 /* CameraPreviewViewController.swift in Sources */ = {isa = PBXBuildFile; fileRef = CA866401A79E85EF7A0E384AB110FB1E /* CameraPreviewViewController.swift */; };
=======
		BEB1F67802AB0A71F3EA1144230A9E5A /* CameraInputController.swift in Sources */ = {isa = PBXBuildFile; fileRef = A05456C4DCEC9B04756EBEC1C503C17E /* CameraInputController.swift */; };
		BFCE460CC33E8872B7156D4166340178 /* FBSnapshotTestCasePlatform.h in Headers */ = {isa = PBXBuildFile; fileRef = 7E3DB4D092B985E76E227F7F313C6981 /* FBSnapshotTestCasePlatform.h */; settings = {ATTRIBUTES = (Public, ); }; };
		C0D7AAD9BF0E4251BD5ED747B796429E /* CameraSettings.swift in Sources */ = {isa = PBXBuildFile; fileRef = 9BAC21A803CF41C8F87C3543C2AC0819 /* CameraSettings.swift */; };
		C34DD438347758D0D066787651C67C38 /* MediaClipsCollectionCell.swift in Sources */ = {isa = PBXBuildFile; fileRef = 360F477426FAD60490F660795F71A840 /* MediaClipsCollectionCell.swift */; };
		CAFA5E486BCE117A7D8C0FBF9DA6666B /* UIImage+Compare.h in Headers */ = {isa = PBXBuildFile; fileRef = 432938111B6FF0189EFFEDF2F845B308 /* UIImage+Compare.h */; settings = {ATTRIBUTES = (Private, ); }; };
		CB8FDD621CEDE661AE077C297B7F45D3 /* CameraSegmentHandler.swift in Sources */ = {isa = PBXBuildFile; fileRef = 694B7678FDF153452E6BC8C3D5B7A35D /* CameraSegmentHandler.swift */; };
		D0AE0EA55DFA1A301E74670543ED0D3C /* MediaClip.swift in Sources */ = {isa = PBXBuildFile; fileRef = B2C18AA8CA838FF23518366FFECD8717 /* MediaClip.swift */; };
		D1BB8B0FD1F3CFA5A0C85C29BDE83827 /* UIFont+Utils.swift in Sources */ = {isa = PBXBuildFile; fileRef = 80A20296D31D94A3A95B4EDFA8DFE056 /* UIFont+Utils.swift */; };
		D28739173FA97CA0A5959320C2964024 /* KanvasCameraColors.swift in Sources */ = {isa = PBXBuildFile; fileRef = 99CD38AB6516FD2E675FF34921C5C6E4 /* KanvasCameraColors.swift */; };
		D3C44F160F1AA06264231B526481E54C /* MediaClipsEditorView.swift in Sources */ = {isa = PBXBuildFile; fileRef = 6FD009406AB3F70E7DE65D1E264D2C35 /* MediaClipsEditorView.swift */; };
		D66CAE93B8138185E83BE4E89FD5F27E /* ModalPresentationAnimationController.swift in Sources */ = {isa = PBXBuildFile; fileRef = 6D455949641F1AA9CE7FD18632ECE554 /* ModalPresentationAnimationController.swift */; };
		D6714A974991CEA2AD4BD467A50AC690 /* Pods-KanvasCameraExample-umbrella.h in Headers */ = {isa = PBXBuildFile; fileRef = 2431DA944FACCCCEEBC3388A96EE92F1 /* Pods-KanvasCameraExample-umbrella.h */; settings = {ATTRIBUTES = (Public, ); }; };
		D86452C5B21984D2E0A43D6A2E7385ED /* CameraRecorder.swift in Sources */ = {isa = PBXBuildFile; fileRef = 2B66BF83240E6B7B06655AD5787530F0 /* CameraRecorder.swift */; };
		D8D33DD88426D00DDF05E6528D63B4AB /* CameraPreviewView.swift in Sources */ = {isa = PBXBuildFile; fileRef = 2321258B7DDE01B56CD99D2DB491705E /* CameraPreviewView.swift */; };
		DA78B9760823BED53F1C37F00013961B /* ShootButtonView.swift in Sources */ = {isa = PBXBuildFile; fileRef = 3786A626FDF237A11DE9670D3219623B /* ShootButtonView.swift */; };
		DAD9A0E0F40D3984B78A22F8D3CDAB45 /* Foundation.framework in Frameworks */ = {isa = PBXBuildFile; fileRef = C1A94602875A48A997AD3F08A33E6EAA /* Foundation.framework */; };
		DB7A106243AC974FC7EBEB00B506C786 /* FBSnapshotTestCasePlatform.m in Sources */ = {isa = PBXBuildFile; fileRef = 58A2557E7CE20AACCD1B28B1CD1F920D /* FBSnapshotTestCasePlatform.m */; };
		DD5792CDFC2C264C71AD4CF81E4C54D3 /* MediaClipsCollectionController.swift in Sources */ = {isa = PBXBuildFile; fileRef = 76A4D3ACCDA88B314E643F7166B99501 /* MediaClipsCollectionController.swift */; };
		DE67FF8891ACF72CD92033B7D8714B2C /* KanvasCameraTimes.swift in Sources */ = {isa = PBXBuildFile; fileRef = A946C77C1D9AADA7310E78F8F4EAD6FF /* KanvasCameraTimes.swift */; };
		EFEFF331DB371BD455592A33591C4EDB /* Queue.swift in Sources */ = {isa = PBXBuildFile; fileRef = F57B7FCA0187681AB0E27E9A73ACBFD9 /* Queue.swift */; };
		F38D0DD8B861EC025F21F24CB4461E70 /* KanvasCameraAnalyticsProvider.swift in Sources */ = {isa = PBXBuildFile; fileRef = B04C5746BA1CB52321202515AEAE4C88 /* KanvasCameraAnalyticsProvider.swift */; };
>>>>>>> 92b8716b
/* End PBXBuildFile section */

/* Begin PBXContainerItemProxy section */
		085484E62C07B85D35F1F387D6A5BEC0 /* PBXContainerItemProxy */ = {
			isa = PBXContainerItemProxy;
			containerPortal = D41D8CD98F00B204E9800998ECF8427E /* Project object */;
			proxyType = 1;
			remoteGlobalIDString = 31EA5DE447D475325D5A0C3460F2F999;
			remoteInfo = KanvasCamera;
		};
		8BD051996E13F13A0C4D1697193746EC /* PBXContainerItemProxy */ = {
			isa = PBXContainerItemProxy;
			containerPortal = D41D8CD98F00B204E9800998ECF8427E /* Project object */;
			proxyType = 1;
			remoteGlobalIDString = 34CD2E3428AB802BACA62286FF5074B1;
			remoteInfo = FBSnapshotTestCase;
		};
		E87A5821F22BF8880BCC2AB2FE53835F /* PBXContainerItemProxy */ = {
			isa = PBXContainerItemProxy;
			containerPortal = D41D8CD98F00B204E9800998ECF8427E /* Project object */;
			proxyType = 1;
			remoteGlobalIDString = 31EA5DE447D475325D5A0C3460F2F999;
			remoteInfo = KanvasCamera;
		};
/* End PBXContainerItemProxy section */

/* Begin PBXFileReference section */
		022CB4931D5F7AC2F6091CFCEE617ADD /* ModalViewModel.swift */ = {isa = PBXFileReference; includeInIndex = 1; lastKnownFileType = sourcecode.swift; path = ModalViewModel.swift; sourceTree = "<group>"; };
		052258A488A96C35531FAC73C4F42924 /* FBSnapshotTestController.m */ = {isa = PBXFileReference; includeInIndex = 1; lastKnownFileType = sourcecode.c.objc; name = FBSnapshotTestController.m; path = FBSnapshotTestCase/FBSnapshotTestController.m; sourceTree = "<group>"; };
		0B161931541BFE46DFEA2092EDDDA815 /* UIImage+Snapshot.h */ = {isa = PBXFileReference; includeInIndex = 1; lastKnownFileType = sourcecode.c.h; name = "UIImage+Snapshot.h"; path = "FBSnapshotTestCase/Categories/UIImage+Snapshot.h"; sourceTree = "<group>"; };
		0B499D640103037E86832BCA986D7418 /* Pods-KanvasCameraExample-acknowledgements.markdown */ = {isa = PBXFileReference; includeInIndex = 1; lastKnownFileType = text; path = "Pods-KanvasCameraExample-acknowledgements.markdown"; sourceTree = "<group>"; };
<<<<<<< HEAD
		0FD1093FD311992BD47C5EAAA3149840 /* OptionsController.swift */ = {isa = PBXFileReference; includeInIndex = 1; lastKnownFileType = sourcecode.swift; path = OptionsController.swift; sourceTree = "<group>"; };
=======
>>>>>>> 92b8716b
		12AAC8E3960F1582AF2CA054BF1EA7A1 /* Assets.xcassets */ = {isa = PBXFileReference; includeInIndex = 1; lastKnownFileType = folder.assetcatalog; name = Assets.xcassets; path = Resources/Assets.xcassets; sourceTree = "<group>"; };
		1374B79237CAC07693E99442FBED1F15 /* FBSnapshotTestController.h */ = {isa = PBXFileReference; includeInIndex = 1; lastKnownFileType = sourcecode.c.h; name = FBSnapshotTestController.h; path = FBSnapshotTestCase/FBSnapshotTestController.h; sourceTree = "<group>"; };
		14DD8EFB88BDA1863B843010F13C0414 /* ModalController.swift */ = {isa = PBXFileReference; includeInIndex = 1; lastKnownFileType = sourcecode.swift; path = ModalController.swift; sourceTree = "<group>"; };
		1604CDFD75CFE1E7EDDB46EFD5C8FA9B /* PhotoOutputHandler.swift */ = {isa = PBXFileReference; includeInIndex = 1; lastKnownFileType = sourcecode.swift; path = PhotoOutputHandler.swift; sourceTree = "<group>"; };
		1B4E04DAA1AC7112A90EB620D591F6D5 /* MediaClipsCollectionView.swift */ = {isa = PBXFileReference; includeInIndex = 1; lastKnownFileType = sourcecode.swift; path = MediaClipsCollectionView.swift; sourceTree = "<group>"; };
		2321258B7DDE01B56CD99D2DB491705E /* CameraPreviewView.swift */ = {isa = PBXFileReference; includeInIndex = 1; lastKnownFileType = sourcecode.swift; path = CameraPreviewView.swift; sourceTree = "<group>"; };
		2431DA944FACCCCEEBC3388A96EE92F1 /* Pods-KanvasCameraExample-umbrella.h */ = {isa = PBXFileReference; includeInIndex = 1; lastKnownFileType = sourcecode.c.h; path = "Pods-KanvasCameraExample-umbrella.h"; sourceTree = "<group>"; };
		292EF4B5083139454A2469905FC60BE9 /* KanvasCameraStrings.swift */ = {isa = PBXFileReference; includeInIndex = 1; lastKnownFileType = sourcecode.swift; path = KanvasCameraStrings.swift; sourceTree = "<group>"; };
		2B66BF83240E6B7B06655AD5787530F0 /* CameraRecorder.swift */ = {isa = PBXFileReference; includeInIndex = 1; lastKnownFileType = sourcecode.swift; path = CameraRecorder.swift; sourceTree = "<group>"; };
		2CE6A5BFA87E98A6D70A0F807DC666BD /* CameraRecordingProtocol.swift */ = {isa = PBXFileReference; includeInIndex = 1; lastKnownFileType = sourcecode.swift; path = CameraRecordingProtocol.swift; sourceTree = "<group>"; };
		2E337FB8D21E6B805862BE61C445670F /* Pods_KanvasCameraExample.framework */ = {isa = PBXFileReference; explicitFileType = wrapper.framework; includeInIndex = 0; name = Pods_KanvasCameraExample.framework; path = "Pods-KanvasCameraExample.framework"; sourceTree = BUILT_PRODUCTS_DIR; };
		2EAD66307227E5A50E5DF51683C64738 /* KanvasCamera.modulemap */ = {isa = PBXFileReference; includeInIndex = 1; lastKnownFileType = sourcecode.module; path = KanvasCamera.modulemap; sourceTree = "<group>"; };
		2EECE81A9AEC1ED1057A9C3C88DBCEBE /* UIApplication+StrictKeyWindow.m */ = {isa = PBXFileReference; includeInIndex = 1; lastKnownFileType = sourcecode.c.objc; name = "UIApplication+StrictKeyWindow.m"; path = "FBSnapshotTestCase/Categories/UIApplication+StrictKeyWindow.m"; sourceTree = "<group>"; };
		360F477426FAD60490F660795F71A840 /* MediaClipsCollectionCell.swift */ = {isa = PBXFileReference; includeInIndex = 1; lastKnownFileType = sourcecode.swift; path = MediaClipsCollectionCell.swift; sourceTree = "<group>"; };
		3786A626FDF237A11DE9670D3219623B /* ShootButtonView.swift */ = {isa = PBXFileReference; includeInIndex = 1; lastKnownFileType = sourcecode.swift; path = ShootButtonView.swift; sourceTree = "<group>"; };
		39577E2B806B8B2D019998DE60728F63 /* FBSnapshotTestCase.m */ = {isa = PBXFileReference; includeInIndex = 1; lastKnownFileType = sourcecode.c.objc; name = FBSnapshotTestCase.m; path = FBSnapshotTestCase/FBSnapshotTestCase.m; sourceTree = "<group>"; };
		3B5E22F9517F21D3A0251F88FCAB281E /* UIImage+Compare.m */ = {isa = PBXFileReference; includeInIndex = 1; lastKnownFileType = sourcecode.c.objc; name = "UIImage+Compare.m"; path = "FBSnapshotTestCase/Categories/UIImage+Compare.m"; sourceTree = "<group>"; };
		3BFA08AC10FEA17BEBD910D589499ADE /* Info.plist */ = {isa = PBXFileReference; includeInIndex = 1; lastKnownFileType = text.plist.xml; path = Info.plist; sourceTree = "<group>"; };
		3DBFBDCC891B770A2AC9EF0FB164B751 /* UIImage+Snapshot.m */ = {isa = PBXFileReference; includeInIndex = 1; lastKnownFileType = sourcecode.c.objc; name = "UIImage+Snapshot.m"; path = "FBSnapshotTestCase/Categories/UIImage+Snapshot.m"; sourceTree = "<group>"; };
		3F728E0A89DEFD3819F4CF924715E53F /* KanvasCamera.podspec.json */ = {isa = PBXFileReference; includeInIndex = 1; path = KanvasCamera.podspec.json; sourceTree = "<group>"; };
		4032974512F9056F57BF695473CD660C /* CameraController.swift */ = {isa = PBXFileReference; includeInIndex = 1; lastKnownFileType = sourcecode.swift; path = CameraController.swift; sourceTree = "<group>"; };
		432938111B6FF0189EFFEDF2F845B308 /* UIImage+Compare.h */ = {isa = PBXFileReference; includeInIndex = 1; lastKnownFileType = sourcecode.c.h; name = "UIImage+Compare.h"; path = "FBSnapshotTestCase/Categories/UIImage+Compare.h"; sourceTree = "<group>"; };
		44EDA688CBD7DB8E43750CDEA6E1285E /* Pods_KanvasCameraExampleTests.framework */ = {isa = PBXFileReference; explicitFileType = wrapper.framework; includeInIndex = 0; name = Pods_KanvasCameraExampleTests.framework; path = "Pods-KanvasCameraExampleTests.framework"; sourceTree = BUILT_PRODUCTS_DIR; };
		453584F6AB25F9A8EA73F1D4616F3057 /* ModeSelectorAndShootController.swift */ = {isa = PBXFileReference; includeInIndex = 1; lastKnownFileType = sourcecode.swift; path = ModeSelectorAndShootController.swift; sourceTree = "<group>"; };
		4792533D7EE0F440EE722DA4999E845C /* FBSnapshotTestCase-dummy.m */ = {isa = PBXFileReference; includeInIndex = 1; lastKnownFileType = sourcecode.c.objc; path = "FBSnapshotTestCase-dummy.m"; sourceTree = "<group>"; };
		4ABD5BA7688AD97C603A6981472D6A6E /* OptionsStackView.swift */ = {isa = PBXFileReference; includeInIndex = 1; lastKnownFileType = sourcecode.swift; path = OptionsStackView.swift; sourceTree = "<group>"; };
		4C17DA8FD76B879002D669BAA48B1E6E /* Pods-KanvasCameraExampleTests-frameworks.sh */ = {isa = PBXFileReference; includeInIndex = 1; lastKnownFileType = text.script.sh; path = "Pods-KanvasCameraExampleTests-frameworks.sh"; sourceTree = "<group>"; };
		4F8A0543C498EC0B79913489ADBF5422 /* UIButton+Shadows.swift */ = {isa = PBXFileReference; includeInIndex = 1; lastKnownFileType = sourcecode.swift; path = "UIButton+Shadows.swift"; sourceTree = "<group>"; };
		50D654A68AE97BC70C18FE0C7AAF65C5 /* ModeButtonView.swift */ = {isa = PBXFileReference; includeInIndex = 1; lastKnownFileType = sourcecode.swift; path = ModeButtonView.swift; sourceTree = "<group>"; };
		51DC96EEF819D5045E2CAFCCE0A65334 /* AVAssetWriterInputPixelBufferAdaptor+Append.swift */ = {isa = PBXFileReference; includeInIndex = 1; lastKnownFileType = sourcecode.swift; path = "AVAssetWriterInputPixelBufferAdaptor+Append.swift"; sourceTree = "<group>"; };
		537205D1F6DBE47A56B093D304C9C274 /* NSURL+Media.swift */ = {isa = PBXFileReference; includeInIndex = 1; lastKnownFileType = sourcecode.swift; path = "NSURL+Media.swift"; sourceTree = "<group>"; };
		544962C81C67BAA45BFE6F723ECF7A50 /* KanvasCamera-umbrella.h */ = {isa = PBXFileReference; includeInIndex = 1; lastKnownFileType = sourcecode.c.h; path = "KanvasCamera-umbrella.h"; sourceTree = "<group>"; };
		56A143BDB3C4C9494A7EB0A874253C34 /* Pods-KanvasCameraExampleTests.debug.xcconfig */ = {isa = PBXFileReference; includeInIndex = 1; lastKnownFileType = text.xcconfig; path = "Pods-KanvasCameraExampleTests.debug.xcconfig"; sourceTree = "<group>"; };
		570C8B2CE87E47FBD6EB555D507285D5 /* Pods-KanvasCameraExample-dummy.m */ = {isa = PBXFileReference; includeInIndex = 1; lastKnownFileType = sourcecode.c.objc; path = "Pods-KanvasCameraExample-dummy.m"; sourceTree = "<group>"; };
		586C927EB62F939BE159B57EA8E65356 /* Pods-KanvasCameraExampleTests-dummy.m */ = {isa = PBXFileReference; includeInIndex = 1; lastKnownFileType = sourcecode.c.objc; path = "Pods-KanvasCameraExampleTests-dummy.m"; sourceTree = "<group>"; };
		58A2557E7CE20AACCD1B28B1CD1F920D /* FBSnapshotTestCasePlatform.m */ = {isa = PBXFileReference; includeInIndex = 1; lastKnownFileType = sourcecode.c.objc; name = FBSnapshotTestCasePlatform.m; path = FBSnapshotTestCase/FBSnapshotTestCasePlatform.m; sourceTree = "<group>"; };
		5992DFB718639CB854B834C2F1AC018C /* UIView+Layout.swift */ = {isa = PBXFileReference; includeInIndex = 1; lastKnownFileType = sourcecode.swift; path = "UIView+Layout.swift"; sourceTree = "<group>"; };
<<<<<<< HEAD
=======
		5A6FCF607CA280F8032AA2A58C0CDA9C /* OptionView.swift */ = {isa = PBXFileReference; includeInIndex = 1; lastKnownFileType = sourcecode.swift; path = OptionView.swift; sourceTree = "<group>"; };
>>>>>>> 92b8716b
		60F95E164B46D042163C5CA12EBACE27 /* KanvasCameraImages.swift */ = {isa = PBXFileReference; includeInIndex = 1; lastKnownFileType = sourcecode.swift; path = KanvasCameraImages.swift; sourceTree = "<group>"; };
		63377C220E90B4D05971DFC31FFCF899 /* Info.plist */ = {isa = PBXFileReference; includeInIndex = 1; lastKnownFileType = text.plist.xml; path = Info.plist; sourceTree = "<group>"; };
		652E45894F7AB9240FC15F04F97D9B24 /* GifVideoOutputHandler.swift */ = {isa = PBXFileReference; includeInIndex = 1; lastKnownFileType = sourcecode.swift; path = GifVideoOutputHandler.swift; sourceTree = "<group>"; };
		67E276593855381568F725E69496F29C /* Info.plist */ = {isa = PBXFileReference; includeInIndex = 1; lastKnownFileType = text.plist.xml; path = Info.plist; sourceTree = "<group>"; };
		694B7678FDF153452E6BC8C3D5B7A35D /* CameraSegmentHandler.swift */ = {isa = PBXFileReference; includeInIndex = 1; lastKnownFileType = sourcecode.swift; path = CameraSegmentHandler.swift; sourceTree = "<group>"; };
		6CA0C45C86622E90FD92097835378081 /* ModalView.swift */ = {isa = PBXFileReference; includeInIndex = 1; lastKnownFileType = sourcecode.swift; path = ModalView.swift; sourceTree = "<group>"; };
		6D455949641F1AA9CE7FD18632ECE554 /* ModalPresentationAnimationController.swift */ = {isa = PBXFileReference; includeInIndex = 1; lastKnownFileType = sourcecode.swift; path = ModalPresentationAnimationController.swift; sourceTree = "<group>"; };
		6FD009406AB3F70E7DE65D1E264D2C35 /* MediaClipsEditorView.swift */ = {isa = PBXFileReference; includeInIndex = 1; lastKnownFileType = sourcecode.swift; path = MediaClipsEditorView.swift; sourceTree = "<group>"; };
		73760231042E4E5235E47CEE8A6E93BE /* Pods-KanvasCameraExample-resources.sh */ = {isa = PBXFileReference; includeInIndex = 1; lastKnownFileType = text.script.sh; path = "Pods-KanvasCameraExample-resources.sh"; sourceTree = "<group>"; };
		76A4D3ACCDA88B314E643F7166B99501 /* MediaClipsCollectionController.swift */ = {isa = PBXFileReference; includeInIndex = 1; lastKnownFileType = sourcecode.swift; path = MediaClipsCollectionController.swift; sourceTree = "<group>"; };
		7B37D7C695D5C6C47A7C093595CD4F06 /* FBSnapshotTestCase.xcconfig */ = {isa = PBXFileReference; includeInIndex = 1; lastKnownFileType = text.xcconfig; path = FBSnapshotTestCase.xcconfig; sourceTree = "<group>"; };
		7D7AFA4A0C0B79039367629439B68569 /* OptionView.swift */ = {isa = PBXFileReference; includeInIndex = 1; lastKnownFileType = sourcecode.swift; path = OptionView.swift; sourceTree = "<group>"; };
		7DDF12DFB905E8F4E6C52F9DA9990913 /* Pods-KanvasCameraExampleTests.release.xcconfig */ = {isa = PBXFileReference; includeInIndex = 1; lastKnownFileType = text.xcconfig; path = "Pods-KanvasCameraExampleTests.release.xcconfig"; sourceTree = "<group>"; };
		7E3DB4D092B985E76E227F7F313C6981 /* FBSnapshotTestCasePlatform.h */ = {isa = PBXFileReference; includeInIndex = 1; lastKnownFileType = sourcecode.c.h; name = FBSnapshotTestCasePlatform.h; path = FBSnapshotTestCase/FBSnapshotTestCasePlatform.h; sourceTree = "<group>"; };
		801D508D702D7E218EFAD76704409802 /* KanvasCamera.xcconfig */ = {isa = PBXFileReference; includeInIndex = 1; lastKnownFileType = text.xcconfig; path = KanvasCamera.xcconfig; sourceTree = "<group>"; };
		80A20296D31D94A3A95B4EDFA8DFE056 /* UIFont+Utils.swift */ = {isa = PBXFileReference; includeInIndex = 1; lastKnownFileType = sourcecode.swift; path = "UIFont+Utils.swift"; sourceTree = "<group>"; };
<<<<<<< HEAD
		84CA613856A67DD8AD9D25E7D0C5B14F /* OptionsStackView.swift */ = {isa = PBXFileReference; includeInIndex = 1; lastKnownFileType = sourcecode.swift; path = OptionsStackView.swift; sourceTree = "<group>"; };
		85E250EF19C5B5671AEC10BEB508D087 /* UIImage+Diff.h */ = {isa = PBXFileReference; includeInIndex = 1; lastKnownFileType = sourcecode.c.h; name = "UIImage+Diff.h"; path = "FBSnapshotTestCase/Categories/UIImage+Diff.h"; sourceTree = "<group>"; };
		8683FD17E5C0DA60CD3DE90D22C1BC17 /* Pods-KanvasCameraExampleTests-umbrella.h */ = {isa = PBXFileReference; includeInIndex = 1; lastKnownFileType = sourcecode.c.h; path = "Pods-KanvasCameraExampleTests-umbrella.h"; sourceTree = "<group>"; };
		88A277C897468D1A561362E942BB56D4 /* TopOption.swift */ = {isa = PBXFileReference; includeInIndex = 1; lastKnownFileType = sourcecode.swift; path = TopOption.swift; sourceTree = "<group>"; };
=======
		85E250EF19C5B5671AEC10BEB508D087 /* UIImage+Diff.h */ = {isa = PBXFileReference; includeInIndex = 1; lastKnownFileType = sourcecode.c.h; name = "UIImage+Diff.h"; path = "FBSnapshotTestCase/Categories/UIImage+Diff.h"; sourceTree = "<group>"; };
		8683FD17E5C0DA60CD3DE90D22C1BC17 /* Pods-KanvasCameraExampleTests-umbrella.h */ = {isa = PBXFileReference; includeInIndex = 1; lastKnownFileType = sourcecode.c.h; path = "Pods-KanvasCameraExampleTests-umbrella.h"; sourceTree = "<group>"; };
		8B74AF92D4C30422434327441866ECB2 /* OptionsController.swift */ = {isa = PBXFileReference; includeInIndex = 1; lastKnownFileType = sourcecode.swift; path = OptionsController.swift; sourceTree = "<group>"; };
>>>>>>> 92b8716b
		8F1D0B48C40E80060509E4FC92B73086 /* KanvasCamera-dummy.m */ = {isa = PBXFileReference; includeInIndex = 1; lastKnownFileType = sourcecode.c.objc; path = "KanvasCamera-dummy.m"; sourceTree = "<group>"; };
		9192A487BB1C093B70E23E03C311E25D /* LoadingIndicatorView.swift */ = {isa = PBXFileReference; includeInIndex = 1; lastKnownFileType = sourcecode.swift; path = LoadingIndicatorView.swift; sourceTree = "<group>"; };
		93A4A3777CF96A4AAC1D13BA6DCCEA73 /* Podfile */ = {isa = PBXFileReference; explicitFileType = text.script.ruby; includeInIndex = 1; lastKnownFileType = text; name = Podfile; path = ../Podfile; sourceTree = SOURCE_ROOT; xcLanguageSpecificationIdentifier = xcode.lang.ruby; };
		9710A9ABCC87F85543E8DB98EB7905CB /* FBSnapshotTestCase.framework */ = {isa = PBXFileReference; explicitFileType = wrapper.framework; includeInIndex = 0; name = FBSnapshotTestCase.framework; path = FBSnapshotTestCase.framework; sourceTree = BUILT_PRODUCTS_DIR; };
		97152A8A84C4B676F46273553B0B9C3D /* CGRect+Center.swift */ = {isa = PBXFileReference; includeInIndex = 1; lastKnownFileType = sourcecode.swift; path = "CGRect+Center.swift"; sourceTree = "<group>"; };
		99AA350D81D49C45B3A93F57CA92CD26 /* UIImage+Camera.swift */ = {isa = PBXFileReference; includeInIndex = 1; lastKnownFileType = sourcecode.swift; path = "UIImage+Camera.swift"; sourceTree = "<group>"; };
		99CD38AB6516FD2E675FF34921C5C6E4 /* KanvasCameraColors.swift */ = {isa = PBXFileReference; includeInIndex = 1; lastKnownFileType = sourcecode.swift; path = KanvasCameraColors.swift; sourceTree = "<group>"; };
		9BAC21A803CF41C8F87C3543C2AC0819 /* CameraSettings.swift */ = {isa = PBXFileReference; includeInIndex = 1; lastKnownFileType = sourcecode.swift; path = CameraSettings.swift; sourceTree = "<group>"; };
		9C49C3242EA90FFA181A93777E134B33 /* UIViewController+Load.swift */ = {isa = PBXFileReference; includeInIndex = 1; lastKnownFileType = sourcecode.swift; path = "UIViewController+Load.swift"; sourceTree = "<group>"; };
		9D9BD03001F4887B8E676B74C4C36023 /* ModalPresentationController.swift */ = {isa = PBXFileReference; includeInIndex = 1; lastKnownFileType = sourcecode.swift; path = ModalPresentationController.swift; sourceTree = "<group>"; };
		A001B444A3514ECF27E76EDDD2DD7388 /* KanvasCamera.framework */ = {isa = PBXFileReference; explicitFileType = wrapper.framework; includeInIndex = 0; name = KanvasCamera.framework; path = KanvasCamera.framework; sourceTree = BUILT_PRODUCTS_DIR; };
		A05456C4DCEC9B04756EBEC1C503C17E /* CameraInputController.swift */ = {isa = PBXFileReference; includeInIndex = 1; lastKnownFileType = sourcecode.swift; path = CameraInputController.swift; sourceTree = "<group>"; };
		A11D5B54955E3381F067364E427B571A /* FBSnapshotTestCase-umbrella.h */ = {isa = PBXFileReference; includeInIndex = 1; lastKnownFileType = sourcecode.c.h; path = "FBSnapshotTestCase-umbrella.h"; sourceTree = "<group>"; };
		A946C77C1D9AADA7310E78F8F4EAD6FF /* KanvasCameraTimes.swift */ = {isa = PBXFileReference; includeInIndex = 1; lastKnownFileType = sourcecode.swift; path = KanvasCameraTimes.swift; sourceTree = "<group>"; };
		AF043B1189EAD36CDC369F81F8880362 /* Pods-KanvasCameraExample-frameworks.sh */ = {isa = PBXFileReference; includeInIndex = 1; lastKnownFileType = text.script.sh; path = "Pods-KanvasCameraExample-frameworks.sh"; sourceTree = "<group>"; };
		B04C5746BA1CB52321202515AEAE4C88 /* KanvasCameraAnalyticsProvider.swift */ = {isa = PBXFileReference; includeInIndex = 1; lastKnownFileType = sourcecode.swift; path = KanvasCameraAnalyticsProvider.swift; sourceTree = "<group>"; };
		B13A99B474AA799825690CA4382E1B49 /* CameraView.swift */ = {isa = PBXFileReference; includeInIndex = 1; lastKnownFileType = sourcecode.swift; path = CameraView.swift; sourceTree = "<group>"; };
		B2ABB41038250B593E49D7E0BFFA431B /* ActionsView.swift */ = {isa = PBXFileReference; includeInIndex = 1; lastKnownFileType = sourcecode.swift; path = ActionsView.swift; sourceTree = "<group>"; };
		B2C18AA8CA838FF23518366FFECD8717 /* MediaClip.swift */ = {isa = PBXFileReference; includeInIndex = 1; lastKnownFileType = sourcecode.swift; path = MediaClip.swift; sourceTree = "<group>"; };
		B65D1DFA459F44E317166718275F3AF5 /* Info.plist */ = {isa = PBXFileReference; includeInIndex = 1; lastKnownFileType = text.plist.xml; path = Info.plist; sourceTree = "<group>"; };
		B9109B8B333B5A1A3E92EFC09EDC10AC /* UIApplication+StrictKeyWindow.h */ = {isa = PBXFileReference; includeInIndex = 1; lastKnownFileType = sourcecode.c.h; name = "UIApplication+StrictKeyWindow.h"; path = "FBSnapshotTestCase/Categories/UIApplication+StrictKeyWindow.h"; sourceTree = "<group>"; };
		B940B385E9C7AD224C042E637A386215 /* AVURLAsset+Thumbnail.swift */ = {isa = PBXFileReference; includeInIndex = 1; lastKnownFileType = sourcecode.swift; path = "AVURLAsset+Thumbnail.swift"; sourceTree = "<group>"; };
		B9CEF7D6C5E08AB80E58DABC75D882BC /* UIImage+Diff.m */ = {isa = PBXFileReference; includeInIndex = 1; lastKnownFileType = sourcecode.c.objc; name = "UIImage+Diff.m"; path = "FBSnapshotTestCase/Categories/UIImage+Diff.m"; sourceTree = "<group>"; };
		BBB6A925DF90E5500E7BDCC094FEBEA7 /* UIKit.framework */ = {isa = PBXFileReference; lastKnownFileType = wrapper.framework; name = UIKit.framework; path = Platforms/iPhoneOS.platform/Developer/SDKs/iPhoneOS11.3.sdk/System/Library/Frameworks/UIKit.framework; sourceTree = DEVELOPER_DIR; };
		C1A94602875A48A997AD3F08A33E6EAA /* Foundation.framework */ = {isa = PBXFileReference; lastKnownFileType = wrapper.framework; name = Foundation.framework; path = Platforms/iPhoneOS.platform/Developer/SDKs/iPhoneOS11.3.sdk/System/Library/Frameworks/Foundation.framework; sourceTree = DEVELOPER_DIR; };
		C33FB3B17B0BF93BE2AF2D9312FA9B41 /* VideoOutputHandler.swift */ = {isa = PBXFileReference; includeInIndex = 1; lastKnownFileType = sourcecode.swift; path = VideoOutputHandler.swift; sourceTree = "<group>"; };
		C3FB9AECB725014E6B95D42C9B8F4451 /* Pods-KanvasCameraExampleTests.modulemap */ = {isa = PBXFileReference; includeInIndex = 1; lastKnownFileType = sourcecode.module; path = "Pods-KanvasCameraExampleTests.modulemap"; sourceTree = "<group>"; };
<<<<<<< HEAD
=======
		C85467C873CA8240B3EB1028ACE63D40 /* CameraDeviceOption.swift */ = {isa = PBXFileReference; includeInIndex = 1; lastKnownFileType = sourcecode.swift; path = CameraDeviceOption.swift; sourceTree = "<group>"; };
>>>>>>> 92b8716b
		CA866401A79E85EF7A0E384AB110FB1E /* CameraPreviewViewController.swift */ = {isa = PBXFileReference; includeInIndex = 1; lastKnownFileType = sourcecode.swift; path = CameraPreviewViewController.swift; sourceTree = "<group>"; };
		CD7A7D56274444DC032E52FD1FFDA8C5 /* Pods-KanvasCameraExample-acknowledgements.plist */ = {isa = PBXFileReference; includeInIndex = 1; lastKnownFileType = text.plist.xml; path = "Pods-KanvasCameraExample-acknowledgements.plist"; sourceTree = "<group>"; };
		D3B6CE6612AF52A4ACEDD89B5022D0C0 /* Pods-KanvasCameraExampleTests-resources.sh */ = {isa = PBXFileReference; includeInIndex = 1; lastKnownFileType = text.script.sh; path = "Pods-KanvasCameraExampleTests-resources.sh"; sourceTree = "<group>"; };
		D77B07CA7D221E3EC46B93C00BF37CDE /* QuartzCore.framework */ = {isa = PBXFileReference; lastKnownFileType = wrapper.framework; name = QuartzCore.framework; path = Platforms/iPhoneOS.platform/Developer/SDKs/iPhoneOS11.3.sdk/System/Library/Frameworks/QuartzCore.framework; sourceTree = DEVELOPER_DIR; };
		D7F632A97B7692C316CD411ADC1D57D8 /* Pods-KanvasCameraExampleTests-acknowledgements.markdown */ = {isa = PBXFileReference; includeInIndex = 1; lastKnownFileType = text; path = "Pods-KanvasCameraExampleTests-acknowledgements.markdown"; sourceTree = "<group>"; };
		D97545C39C4A5EE2631DD9FFECE76A40 /* SwiftSupport.swift */ = {isa = PBXFileReference; includeInIndex = 1; lastKnownFileType = sourcecode.swift; name = SwiftSupport.swift; path = FBSnapshotTestCase/SwiftSupport.swift; sourceTree = "<group>"; };
		DB380CE1DE78C0D0A04AB04FFCAA4905 /* UIUpdate.swift */ = {isa = PBXFileReference; includeInIndex = 1; lastKnownFileType = sourcecode.swift; path = UIUpdate.swift; sourceTree = "<group>"; };
		DC6B6863AD6E65251BE6D0F1BFE1843D /* Pods-KanvasCameraExample.release.xcconfig */ = {isa = PBXFileReference; includeInIndex = 1; lastKnownFileType = text.xcconfig; path = "Pods-KanvasCameraExample.release.xcconfig"; sourceTree = "<group>"; };
		DCC10ACFECBBD56DD983BD2EFE1B57A8 /* IgnoreTouchesView.swift */ = {isa = PBXFileReference; includeInIndex = 1; lastKnownFileType = sourcecode.swift; path = IgnoreTouchesView.swift; sourceTree = "<group>"; };
		DCD15CA2864709913DD2BCEE0A3B4302 /* UICollectionView+Cells.swift */ = {isa = PBXFileReference; includeInIndex = 1; lastKnownFileType = sourcecode.swift; path = "UICollectionView+Cells.swift"; sourceTree = "<group>"; };
		DE9B0A17869C6F9D72CA8219EECFC588 /* KanvasCamera-prefix.pch */ = {isa = PBXFileReference; includeInIndex = 1; lastKnownFileType = sourcecode.c.h; path = "KanvasCamera-prefix.pch"; sourceTree = "<group>"; };
		E17BE53D4D894B8FF493044F7B81955C /* Pods-KanvasCameraExampleTests-acknowledgements.plist */ = {isa = PBXFileReference; includeInIndex = 1; lastKnownFileType = text.plist.xml; path = "Pods-KanvasCameraExampleTests-acknowledgements.plist"; sourceTree = "<group>"; };
		E37899BD4B349060AA147E2A3721D3A2 /* FBSnapshotTestCase.h */ = {isa = PBXFileReference; includeInIndex = 1; lastKnownFileType = sourcecode.c.h; name = FBSnapshotTestCase.h; path = FBSnapshotTestCase/FBSnapshotTestCase.h; sourceTree = "<group>"; };
		E6AE733B07F41B24ADB8D1521DFF6430 /* Pods-KanvasCameraExample.modulemap */ = {isa = PBXFileReference; includeInIndex = 1; lastKnownFileType = sourcecode.module; path = "Pods-KanvasCameraExample.modulemap"; sourceTree = "<group>"; };
		E7843C520ED7D11392D872D57034A1BC /* XCTest.framework */ = {isa = PBXFileReference; lastKnownFileType = wrapper.framework; name = XCTest.framework; path = Platforms/iPhoneOS.platform/Developer/SDKs/iPhoneOS11.3.sdk/System/Library/Frameworks/XCTest.framework; sourceTree = DEVELOPER_DIR; };
		E8DEA3808BADD4A674D2CAE55B41AF80 /* MediaClipsEditorViewController.swift */ = {isa = PBXFileReference; includeInIndex = 1; lastKnownFileType = sourcecode.swift; path = MediaClipsEditorViewController.swift; sourceTree = "<group>"; };
		EE01FAD0B1ADB8ECD52E2C89FC0EE97A /* Pods-KanvasCameraExample.debug.xcconfig */ = {isa = PBXFileReference; includeInIndex = 1; lastKnownFileType = text.xcconfig; path = "Pods-KanvasCameraExample.debug.xcconfig"; sourceTree = "<group>"; };
		EF519A026B10AC73ABBE6E658308B29D /* FBSnapshotTestCase-prefix.pch */ = {isa = PBXFileReference; includeInIndex = 1; lastKnownFileType = sourcecode.c.h; path = "FBSnapshotTestCase-prefix.pch"; sourceTree = "<group>"; };
		F10CBDEE32E5F6BDECFB3D41F7DD0B03 /* FBSnapshotTestCase.modulemap */ = {isa = PBXFileReference; includeInIndex = 1; lastKnownFileType = sourcecode.module; path = FBSnapshotTestCase.modulemap; sourceTree = "<group>"; };
		F57B7FCA0187681AB0E27E9A73ACBFD9 /* Queue.swift */ = {isa = PBXFileReference; includeInIndex = 1; lastKnownFileType = sourcecode.swift; path = Queue.swift; sourceTree = "<group>"; };
		FC154B8EA8881A92B1E8E602439C8299 /* ModeSelectorAndShootView.swift */ = {isa = PBXFileReference; includeInIndex = 1; lastKnownFileType = sourcecode.swift; path = ModeSelectorAndShootView.swift; sourceTree = "<group>"; };
/* End PBXFileReference section */

/* Begin PBXFrameworksBuildPhase section */
		00DC1839562D668127DB4EFD93C1D938 /* Frameworks */ = {
			isa = PBXFrameworksBuildPhase;
			buildActionMask = 2147483647;
			files = (
				5E0364DE540B280C3A62777B3E518E26 /* Foundation.framework in Frameworks */,
				3B184A2331B85293291B2727BCA01451 /* UIKit.framework in Frameworks */,
			);
			runOnlyForDeploymentPostprocessing = 0;
		};
		1D421A30A1BDB7E1C4216F64D0C939B1 /* Frameworks */ = {
			isa = PBXFrameworksBuildPhase;
			buildActionMask = 2147483647;
			files = (
				DAD9A0E0F40D3984B78A22F8D3CDAB45 /* Foundation.framework in Frameworks */,
				5BC12F69E33ABA27B9E0B78128CE336D /* QuartzCore.framework in Frameworks */,
				47DEE95708BDBD11436162D166CD192E /* UIKit.framework in Frameworks */,
				18EA4E0D8B74F2B2BBF8F39B49F49BF9 /* XCTest.framework in Frameworks */,
			);
			runOnlyForDeploymentPostprocessing = 0;
		};
		96DD9126D5CC4E6C92CD360533430952 /* Frameworks */ = {
			isa = PBXFrameworksBuildPhase;
			buildActionMask = 2147483647;
			files = (
				A9FCEFFF6D37CE68EA8634B71884DEAC /* Foundation.framework in Frameworks */,
			);
			runOnlyForDeploymentPostprocessing = 0;
		};
		FC901E19FB8D05A1E38226FAE6AA6ACF /* Frameworks */ = {
			isa = PBXFrameworksBuildPhase;
			buildActionMask = 2147483647;
			files = (
				97014CF014F7F382F0CF2A2B025A057C /* Foundation.framework in Frameworks */,
			);
			runOnlyForDeploymentPostprocessing = 0;
		};
/* End PBXFrameworksBuildPhase section */

/* Begin PBXGroup section */
		14B8B9B15ECBE87983FF987239AB2D7B /* Frameworks */ = {
			isa = PBXGroup;
			children = (
				3EB1A8839A654B1F16EF9E6F67243337 /* iOS */,
			);
			name = Frameworks;
			sourceTree = "<group>";
		};
		1506E45674085DC65CF0609758E72134 /* Camera */ = {
			isa = PBXGroup;
			children = (
				B2ABB41038250B593E49D7E0BFFA431B /* ActionsView.swift */,
				4032974512F9056F57BF695473CD660C /* CameraController.swift */,
				A05456C4DCEC9B04756EBEC1C503C17E /* CameraInputController.swift */,
				B13A99B474AA799825690CA4382E1B49 /* CameraView.swift */,
			);
			name = Camera;
			path = Classes/Camera;
			sourceTree = "<group>";
		};
		1AC8381A3EAB1346CFF127BF64ACB4CF /* Development Pods */ = {
			isa = PBXGroup;
			children = (
				AC9F098B4E92ED73C6D6766FA420781A /* KanvasCamera */,
			);
			name = "Development Pods";
			sourceTree = "<group>";
		};
		2287B5EBEAA3C332F8DB9A1E61F5B097 /* FBSnapshotTestCase */ = {
			isa = PBXGroup;
			children = (
				F35791481CAFDD8E7715AE1B44687328 /* Core */,
				3288FCB8E15F6401DE6220AE5CA1D27B /* Support Files */,
				99E46DD4AB2256791F111C718CB0EEF8 /* SwiftSupport */,
			);
			name = FBSnapshotTestCase;
			path = FBSnapshotTestCase;
			sourceTree = "<group>";
		};
		24DBC100D025C143BAC4B740BC40361F /* Settings */ = {
			isa = PBXGroup;
			children = (
				9BAC21A803CF41C8F87C3543C2AC0819 /* CameraSettings.swift */,
			);
			name = Settings;
			path = Classes/Settings;
			sourceTree = "<group>";
		};
		3288FCB8E15F6401DE6220AE5CA1D27B /* Support Files */ = {
			isa = PBXGroup;
			children = (
				F10CBDEE32E5F6BDECFB3D41F7DD0B03 /* FBSnapshotTestCase.modulemap */,
				7B37D7C695D5C6C47A7C093595CD4F06 /* FBSnapshotTestCase.xcconfig */,
				4792533D7EE0F440EE722DA4999E845C /* FBSnapshotTestCase-dummy.m */,
				EF519A026B10AC73ABBE6E658308B29D /* FBSnapshotTestCase-prefix.pch */,
				A11D5B54955E3381F067364E427B571A /* FBSnapshotTestCase-umbrella.h */,
				67E276593855381568F725E69496F29C /* Info.plist */,
			);
			name = "Support Files";
			path = "../Target Support Files/FBSnapshotTestCase";
			sourceTree = "<group>";
		};
		3E680576FE4FBC119F683122F6ABE59F /* Targets Support Files */ = {
			isa = PBXGroup;
			children = (
				FAF3FCC35BF5C221DAEB1E75A525AED3 /* Pods-KanvasCameraExample */,
				75260D2C5426C4665F833899D66A431C /* Pods-KanvasCameraExampleTests */,
			);
			name = "Targets Support Files";
			sourceTree = "<group>";
		};
		3EB1A8839A654B1F16EF9E6F67243337 /* iOS */ = {
			isa = PBXGroup;
			children = (
				C1A94602875A48A997AD3F08A33E6EAA /* Foundation.framework */,
				D77B07CA7D221E3EC46B93C00BF37CDE /* QuartzCore.framework */,
				BBB6A925DF90E5500E7BDCC094FEBEA7 /* UIKit.framework */,
				E7843C520ED7D11392D872D57034A1BC /* XCTest.framework */,
			);
			name = iOS;
			sourceTree = "<group>";
		};
		56D499317116080EFA496CE1247A2B85 /* Extensions */ = {
			isa = PBXGroup;
			children = (
				51DC96EEF819D5045E2CAFCCE0A65334 /* AVAssetWriterInputPixelBufferAdaptor+Append.swift */,
				B940B385E9C7AD224C042E637A386215 /* AVURLAsset+Thumbnail.swift */,
				97152A8A84C4B676F46273553B0B9C3D /* CGRect+Center.swift */,
				537205D1F6DBE47A56B093D304C9C274 /* NSURL+Media.swift */,
				4F8A0543C498EC0B79913489ADBF5422 /* UIButton+Shadows.swift */,
				DCD15CA2864709913DD2BCEE0A3B4302 /* UICollectionView+Cells.swift */,
				80A20296D31D94A3A95B4EDFA8DFE056 /* UIFont+Utils.swift */,
				99AA350D81D49C45B3A93F57CA92CD26 /* UIImage+Camera.swift */,
				5992DFB718639CB854B834C2F1AC018C /* UIView+Layout.swift */,
				9C49C3242EA90FFA181A93777E134B33 /* UIViewController+Load.swift */,
			);
			name = Extensions;
			path = Classes/Extensions;
			sourceTree = "<group>";
		};
		5F553DA8B1536FB92ED6BD2E94AFC754 /* Preview */ = {
			isa = PBXGroup;
			children = (
				2321258B7DDE01B56CD99D2DB491705E /* CameraPreviewView.swift */,
				CA866401A79E85EF7A0E384AB110FB1E /* CameraPreviewViewController.swift */,
				9192A487BB1C093B70E23E03C311E25D /* LoadingIndicatorView.swift */,
			);
			name = Preview;
			path = Classes/Preview;
			sourceTree = "<group>";
		};
		75260D2C5426C4665F833899D66A431C /* Pods-KanvasCameraExampleTests */ = {
			isa = PBXGroup;
			children = (
				63377C220E90B4D05971DFC31FFCF899 /* Info.plist */,
				C3FB9AECB725014E6B95D42C9B8F4451 /* Pods-KanvasCameraExampleTests.modulemap */,
				D7F632A97B7692C316CD411ADC1D57D8 /* Pods-KanvasCameraExampleTests-acknowledgements.markdown */,
				E17BE53D4D894B8FF493044F7B81955C /* Pods-KanvasCameraExampleTests-acknowledgements.plist */,
				586C927EB62F939BE159B57EA8E65356 /* Pods-KanvasCameraExampleTests-dummy.m */,
				4C17DA8FD76B879002D669BAA48B1E6E /* Pods-KanvasCameraExampleTests-frameworks.sh */,
				D3B6CE6612AF52A4ACEDD89B5022D0C0 /* Pods-KanvasCameraExampleTests-resources.sh */,
				8683FD17E5C0DA60CD3DE90D22C1BC17 /* Pods-KanvasCameraExampleTests-umbrella.h */,
				56A143BDB3C4C9494A7EB0A874253C34 /* Pods-KanvasCameraExampleTests.debug.xcconfig */,
				7DDF12DFB905E8F4E6C52F9DA9990913 /* Pods-KanvasCameraExampleTests.release.xcconfig */,
			);
			name = "Pods-KanvasCameraExampleTests";
			path = "Target Support Files/Pods-KanvasCameraExampleTests";
			sourceTree = "<group>";
		};
		76DDE71376C5A50112BE515A6D47CCE4 /* Products */ = {
			isa = PBXGroup;
			children = (
				9710A9ABCC87F85543E8DB98EB7905CB /* FBSnapshotTestCase.framework */,
				A001B444A3514ECF27E76EDDD2DD7388 /* KanvasCamera.framework */,
				2E337FB8D21E6B805862BE61C445670F /* Pods_KanvasCameraExample.framework */,
				44EDA688CBD7DB8E43750CDEA6E1285E /* Pods_KanvasCameraExampleTests.framework */,
			);
			name = Products;
			sourceTree = "<group>";
		};
		7DB346D0F39D3F0E887471402A8071AB = {
			isa = PBXGroup;
			children = (
				93A4A3777CF96A4AAC1D13BA6DCCEA73 /* Podfile */,
				1AC8381A3EAB1346CFF127BF64ACB4CF /* Development Pods */,
				14B8B9B15ECBE87983FF987239AB2D7B /* Frameworks */,
				FBD2D672921284E66F309CA3462F84D6 /* Pods */,
				76DDE71376C5A50112BE515A6D47CCE4 /* Products */,
				3E680576FE4FBC119F683122F6ABE59F /* Targets Support Files */,
			);
			sourceTree = "<group>";
		};
<<<<<<< HEAD
		96AC9F810F06BBA7296527783C661ACD /* Resources */ = {
			isa = PBXGroup;
			children = (
=======
		8C702C0F7279931FAD6536B617823104 /* Options */ = {
			isa = PBXGroup;
			children = (
				C85467C873CA8240B3EB1028ACE63D40 /* CameraDeviceOption.swift */,
				8B74AF92D4C30422434327441866ECB2 /* OptionsController.swift */,
				4ABD5BA7688AD97C603A6981472D6A6E /* OptionsStackView.swift */,
				5A6FCF607CA280F8032AA2A58C0CDA9C /* OptionView.swift */,
			);
			name = Options;
			path = Classes/Options;
			sourceTree = "<group>";
		};
		96AC9F810F06BBA7296527783C661ACD /* Resources */ = {
			isa = PBXGroup;
			children = (
>>>>>>> 92b8716b
				12AAC8E3960F1582AF2CA054BF1EA7A1 /* Assets.xcassets */,
			);
			name = Resources;
			sourceTree = "<group>";
		};
		99E46DD4AB2256791F111C718CB0EEF8 /* SwiftSupport */ = {
			isa = PBXGroup;
			children = (
				D97545C39C4A5EE2631DD9FFECE76A40 /* SwiftSupport.swift */,
			);
			name = SwiftSupport;
			sourceTree = "<group>";
		};
		9FF8433F4F04158CA4377C547504AE28 /* ModeSelector */ = {
			isa = PBXGroup;
			children = (
				50D654A68AE97BC70C18FE0C7AAF65C5 /* ModeButtonView.swift */,
				453584F6AB25F9A8EA73F1D4616F3057 /* ModeSelectorAndShootController.swift */,
				FC154B8EA8881A92B1E8E602439C8299 /* ModeSelectorAndShootView.swift */,
				3786A626FDF237A11DE9670D3219623B /* ShootButtonView.swift */,
			);
			name = ModeSelector;
			path = Classes/ModeSelector;
			sourceTree = "<group>";
		};
		A3DE07130D922802585EE0E346B4B9B0 /* Utility */ = {
			isa = PBXGroup;
			children = (
				DCC10ACFECBBD56DD983BD2EFE1B57A8 /* IgnoreTouchesView.swift */,
				F57B7FCA0187681AB0E27E9A73ACBFD9 /* Queue.swift */,
				DB380CE1DE78C0D0A04AB04FFCAA4905 /* UIUpdate.swift */,
			);
			name = Utility;
			path = Classes/Utility;
			sourceTree = "<group>";
		};
		AC9F098B4E92ED73C6D6766FA420781A /* KanvasCamera */ = {
			isa = PBXGroup;
			children = (
				D805EFB253B6F9CC3DFD31332A5A5DD6 /* Analytics */,
				1506E45674085DC65CF0609758E72134 /* Camera */,
				FC40662373B60ABA5D76BAF758E097B5 /* Constants */,
				56D499317116080EFA496CE1247A2B85 /* Extensions */,
				F6B998D9CD7DF132AF32EEF0A970BDD1 /* MediaClips */,
				D206B2F6DDE83A1DDFE61ED434B010A0 /* Modal */,
				9FF8433F4F04158CA4377C547504AE28 /* ModeSelector */,
<<<<<<< HEAD
				BCAB8D141876E56F1DBBCF0A2957FAC1 /* Options */,
=======
				8C702C0F7279931FAD6536B617823104 /* Options */,
>>>>>>> 92b8716b
				BFAB5E87DC99778EE439812E552D028D /* Pod */,
				5F553DA8B1536FB92ED6BD2E94AFC754 /* Preview */,
				CA22E0A8FF75B063030D29ED147B748F /* Recording */,
				96AC9F810F06BBA7296527783C661ACD /* Resources */,
				24DBC100D025C143BAC4B740BC40361F /* Settings */,
				B1D9B72586BDEB9A8AE2CAEAC855AEAC /* Support Files */,
				A3DE07130D922802585EE0E346B4B9B0 /* Utility */,
			);
			name = KanvasCamera;
			path = ../..;
<<<<<<< HEAD
			sourceTree = "<group>";
		};
		B1D9B72586BDEB9A8AE2CAEAC855AEAC /* Support Files */ = {
			isa = PBXGroup;
			children = (
				3BFA08AC10FEA17BEBD910D589499ADE /* Info.plist */,
				2EAD66307227E5A50E5DF51683C64738 /* KanvasCamera.modulemap */,
				801D508D702D7E218EFAD76704409802 /* KanvasCamera.xcconfig */,
				8F1D0B48C40E80060509E4FC92B73086 /* KanvasCamera-dummy.m */,
				DE9B0A17869C6F9D72CA8219EECFC588 /* KanvasCamera-prefix.pch */,
				544962C81C67BAA45BFE6F723ECF7A50 /* KanvasCamera-umbrella.h */,
			);
			name = "Support Files";
			path = "KanvasCameraExample/Pods/Target Support Files/KanvasCamera";
			sourceTree = "<group>";
		};
		BCAB8D141876E56F1DBBCF0A2957FAC1 /* Options */ = {
			isa = PBXGroup;
			children = (
				0FD1093FD311992BD47C5EAAA3149840 /* OptionsController.swift */,
				84CA613856A67DD8AD9D25E7D0C5B14F /* OptionsStackView.swift */,
				7D7AFA4A0C0B79039367629439B68569 /* OptionView.swift */,
				88A277C897468D1A561362E942BB56D4 /* TopOption.swift */,
=======
			sourceTree = "<group>";
		};
		B1D9B72586BDEB9A8AE2CAEAC855AEAC /* Support Files */ = {
			isa = PBXGroup;
			children = (
				3BFA08AC10FEA17BEBD910D589499ADE /* Info.plist */,
				2EAD66307227E5A50E5DF51683C64738 /* KanvasCamera.modulemap */,
				801D508D702D7E218EFAD76704409802 /* KanvasCamera.xcconfig */,
				8F1D0B48C40E80060509E4FC92B73086 /* KanvasCamera-dummy.m */,
				DE9B0A17869C6F9D72CA8219EECFC588 /* KanvasCamera-prefix.pch */,
				544962C81C67BAA45BFE6F723ECF7A50 /* KanvasCamera-umbrella.h */,
>>>>>>> 92b8716b
			);
			name = "Support Files";
			path = "KanvasCameraExample/Pods/Target Support Files/KanvasCamera";
			sourceTree = "<group>";
		};
		BFAB5E87DC99778EE439812E552D028D /* Pod */ = {
			isa = PBXGroup;
			children = (
				3F728E0A89DEFD3819F4CF924715E53F /* KanvasCamera.podspec.json */,
			);
			name = Pod;
			sourceTree = "<group>";
		};
		CA22E0A8FF75B063030D29ED147B748F /* Recording */ = {
			isa = PBXGroup;
			children = (
				2B66BF83240E6B7B06655AD5787530F0 /* CameraRecorder.swift */,
				2CE6A5BFA87E98A6D70A0F807DC666BD /* CameraRecordingProtocol.swift */,
				694B7678FDF153452E6BC8C3D5B7A35D /* CameraSegmentHandler.swift */,
				652E45894F7AB9240FC15F04F97D9B24 /* GifVideoOutputHandler.swift */,
				1604CDFD75CFE1E7EDDB46EFD5C8FA9B /* PhotoOutputHandler.swift */,
				C33FB3B17B0BF93BE2AF2D9312FA9B41 /* VideoOutputHandler.swift */,
			);
			name = Recording;
			path = Classes/Recording;
			sourceTree = "<group>";
		};
		D206B2F6DDE83A1DDFE61ED434B010A0 /* Modal */ = {
			isa = PBXGroup;
			children = (
				14DD8EFB88BDA1863B843010F13C0414 /* ModalController.swift */,
				6D455949641F1AA9CE7FD18632ECE554 /* ModalPresentationAnimationController.swift */,
				9D9BD03001F4887B8E676B74C4C36023 /* ModalPresentationController.swift */,
				6CA0C45C86622E90FD92097835378081 /* ModalView.swift */,
				022CB4931D5F7AC2F6091CFCEE617ADD /* ModalViewModel.swift */,
			);
			name = Modal;
			path = Classes/Modal;
			sourceTree = "<group>";
		};
		D805EFB253B6F9CC3DFD31332A5A5DD6 /* Analytics */ = {
			isa = PBXGroup;
			children = (
				B04C5746BA1CB52321202515AEAE4C88 /* KanvasCameraAnalyticsProvider.swift */,
			);
			name = Analytics;
			path = Classes/Analytics;
			sourceTree = "<group>";
		};
		F35791481CAFDD8E7715AE1B44687328 /* Core */ = {
			isa = PBXGroup;
			children = (
				E37899BD4B349060AA147E2A3721D3A2 /* FBSnapshotTestCase.h */,
				39577E2B806B8B2D019998DE60728F63 /* FBSnapshotTestCase.m */,
				7E3DB4D092B985E76E227F7F313C6981 /* FBSnapshotTestCasePlatform.h */,
				58A2557E7CE20AACCD1B28B1CD1F920D /* FBSnapshotTestCasePlatform.m */,
				1374B79237CAC07693E99442FBED1F15 /* FBSnapshotTestController.h */,
				052258A488A96C35531FAC73C4F42924 /* FBSnapshotTestController.m */,
				B9109B8B333B5A1A3E92EFC09EDC10AC /* UIApplication+StrictKeyWindow.h */,
				2EECE81A9AEC1ED1057A9C3C88DBCEBE /* UIApplication+StrictKeyWindow.m */,
				432938111B6FF0189EFFEDF2F845B308 /* UIImage+Compare.h */,
				3B5E22F9517F21D3A0251F88FCAB281E /* UIImage+Compare.m */,
				85E250EF19C5B5671AEC10BEB508D087 /* UIImage+Diff.h */,
				B9CEF7D6C5E08AB80E58DABC75D882BC /* UIImage+Diff.m */,
				0B161931541BFE46DFEA2092EDDDA815 /* UIImage+Snapshot.h */,
				3DBFBDCC891B770A2AC9EF0FB164B751 /* UIImage+Snapshot.m */,
			);
			name = Core;
			sourceTree = "<group>";
		};
		F6B998D9CD7DF132AF32EEF0A970BDD1 /* MediaClips */ = {
			isa = PBXGroup;
			children = (
				B2C18AA8CA838FF23518366FFECD8717 /* MediaClip.swift */,
				360F477426FAD60490F660795F71A840 /* MediaClipsCollectionCell.swift */,
				76A4D3ACCDA88B314E643F7166B99501 /* MediaClipsCollectionController.swift */,
				1B4E04DAA1AC7112A90EB620D591F6D5 /* MediaClipsCollectionView.swift */,
				6FD009406AB3F70E7DE65D1E264D2C35 /* MediaClipsEditorView.swift */,
				E8DEA3808BADD4A674D2CAE55B41AF80 /* MediaClipsEditorViewController.swift */,
			);
			name = MediaClips;
			path = Classes/MediaClips;
			sourceTree = "<group>";
		};
		FAF3FCC35BF5C221DAEB1E75A525AED3 /* Pods-KanvasCameraExample */ = {
			isa = PBXGroup;
			children = (
				B65D1DFA459F44E317166718275F3AF5 /* Info.plist */,
				E6AE733B07F41B24ADB8D1521DFF6430 /* Pods-KanvasCameraExample.modulemap */,
				0B499D640103037E86832BCA986D7418 /* Pods-KanvasCameraExample-acknowledgements.markdown */,
				CD7A7D56274444DC032E52FD1FFDA8C5 /* Pods-KanvasCameraExample-acknowledgements.plist */,
				570C8B2CE87E47FBD6EB555D507285D5 /* Pods-KanvasCameraExample-dummy.m */,
				AF043B1189EAD36CDC369F81F8880362 /* Pods-KanvasCameraExample-frameworks.sh */,
				73760231042E4E5235E47CEE8A6E93BE /* Pods-KanvasCameraExample-resources.sh */,
				2431DA944FACCCCEEBC3388A96EE92F1 /* Pods-KanvasCameraExample-umbrella.h */,
				EE01FAD0B1ADB8ECD52E2C89FC0EE97A /* Pods-KanvasCameraExample.debug.xcconfig */,
				DC6B6863AD6E65251BE6D0F1BFE1843D /* Pods-KanvasCameraExample.release.xcconfig */,
			);
			name = "Pods-KanvasCameraExample";
			path = "Target Support Files/Pods-KanvasCameraExample";
			sourceTree = "<group>";
		};
		FBD2D672921284E66F309CA3462F84D6 /* Pods */ = {
			isa = PBXGroup;
			children = (
				2287B5EBEAA3C332F8DB9A1E61F5B097 /* FBSnapshotTestCase */,
			);
			name = Pods;
			sourceTree = "<group>";
		};
		FC40662373B60ABA5D76BAF758E097B5 /* Constants */ = {
			isa = PBXGroup;
			children = (
				99CD38AB6516FD2E675FF34921C5C6E4 /* KanvasCameraColors.swift */,
				60F95E164B46D042163C5CA12EBACE27 /* KanvasCameraImages.swift */,
				292EF4B5083139454A2469905FC60BE9 /* KanvasCameraStrings.swift */,
				A946C77C1D9AADA7310E78F8F4EAD6FF /* KanvasCameraTimes.swift */,
			);
			name = Constants;
			path = Classes/Constants;
			sourceTree = "<group>";
		};
/* End PBXGroup section */

/* Begin PBXHeadersBuildPhase section */
		9DC6F5AC11E37A1EB45C6473C9E800B6 /* Headers */ = {
			isa = PBXHeadersBuildPhase;
			buildActionMask = 2147483647;
			files = (
				B758FB09FE2C06C1B8E36A71A9D76D41 /* FBSnapshotTestCase-umbrella.h in Headers */,
				9673CF780F48C8E4EC2A331717B1F67C /* FBSnapshotTestCase.h in Headers */,
				BFCE460CC33E8872B7156D4166340178 /* FBSnapshotTestCasePlatform.h in Headers */,
				2F485B69F51E4F723A38410F31F08550 /* FBSnapshotTestController.h in Headers */,
				BC952FC04FC963C1294DCD619C9B6B3B /* UIApplication+StrictKeyWindow.h in Headers */,
				CAFA5E486BCE117A7D8C0FBF9DA6666B /* UIImage+Compare.h in Headers */,
				051A816D6DD0CAE13496DDCFE0829167 /* UIImage+Diff.h in Headers */,
				421CDD701AEE0F2458A84200366CDD0F /* UIImage+Snapshot.h in Headers */,
			);
			runOnlyForDeploymentPostprocessing = 0;
		};
		9F2E9DF48F71B83019A85BF9D3B41C5E /* Headers */ = {
			isa = PBXHeadersBuildPhase;
			buildActionMask = 2147483647;
			files = (
				91FF5033B03321FFFE529CEA41D79030 /* KanvasCamera-umbrella.h in Headers */,
			);
			runOnlyForDeploymentPostprocessing = 0;
		};
		A67686BDA90EA4E6AC04144DE5F8ACF5 /* Headers */ = {
			isa = PBXHeadersBuildPhase;
			buildActionMask = 2147483647;
			files = (
				D6714A974991CEA2AD4BD467A50AC690 /* Pods-KanvasCameraExample-umbrella.h in Headers */,
			);
			runOnlyForDeploymentPostprocessing = 0;
		};
		BA5B9355655D0B7A2944F647F1873F28 /* Headers */ = {
			isa = PBXHeadersBuildPhase;
			buildActionMask = 2147483647;
			files = (
				B20B51C7CB0497FB5ED3B532F4DF3DC9 /* Pods-KanvasCameraExampleTests-umbrella.h in Headers */,
			);
			runOnlyForDeploymentPostprocessing = 0;
		};
/* End PBXHeadersBuildPhase section */

/* Begin PBXNativeTarget section */
		1DAE607FCE997AA0A6CDC5837B0819AA /* Pods-KanvasCameraExample */ = {
			isa = PBXNativeTarget;
			buildConfigurationList = D9A8EE425D40C8A92D2D645784D5527C /* Build configuration list for PBXNativeTarget "Pods-KanvasCameraExample" */;
			buildPhases = (
				A859E8AFD5EFAEB013DB79285032969D /* Sources */,
				FC901E19FB8D05A1E38226FAE6AA6ACF /* Frameworks */,
				A67686BDA90EA4E6AC04144DE5F8ACF5 /* Headers */,
			);
			buildRules = (
			);
			dependencies = (
				1BF228566D424715A222FB4F77EED1A8 /* PBXTargetDependency */,
			);
			name = "Pods-KanvasCameraExample";
			productName = "Pods-KanvasCameraExample";
			productReference = 2E337FB8D21E6B805862BE61C445670F /* Pods_KanvasCameraExample.framework */;
			productType = "com.apple.product-type.framework";
		};
		31EA5DE447D475325D5A0C3460F2F999 /* KanvasCamera */ = {
			isa = PBXNativeTarget;
			buildConfigurationList = A014D45C623C28B211227C6C4694AFC3 /* Build configuration list for PBXNativeTarget "KanvasCamera" */;
			buildPhases = (
<<<<<<< HEAD
				24B6CC3DBF2995A2442F454E26255510 /* Sources */,
=======
				41E257BE9566EDD0056A401A4861353D /* Sources */,
>>>>>>> 92b8716b
				00DC1839562D668127DB4EFD93C1D938 /* Frameworks */,
				770519096EFBF9B6932FB5C3C8F0C15C /* Resources */,
				9F2E9DF48F71B83019A85BF9D3B41C5E /* Headers */,
			);
			buildRules = (
			);
			dependencies = (
			);
			name = KanvasCamera;
			productName = KanvasCamera;
			productReference = A001B444A3514ECF27E76EDDD2DD7388 /* KanvasCamera.framework */;
			productType = "com.apple.product-type.framework";
		};
		34CD2E3428AB802BACA62286FF5074B1 /* FBSnapshotTestCase */ = {
			isa = PBXNativeTarget;
			buildConfigurationList = F28097D43AF5CD8DA838ABD52A053790 /* Build configuration list for PBXNativeTarget "FBSnapshotTestCase" */;
			buildPhases = (
				E2E80CCD063D04B57A1A5E140726E8A4 /* Sources */,
				1D421A30A1BDB7E1C4216F64D0C939B1 /* Frameworks */,
				9DC6F5AC11E37A1EB45C6473C9E800B6 /* Headers */,
			);
			buildRules = (
			);
			dependencies = (
			);
			name = FBSnapshotTestCase;
			productName = FBSnapshotTestCase;
			productReference = 9710A9ABCC87F85543E8DB98EB7905CB /* FBSnapshotTestCase.framework */;
			productType = "com.apple.product-type.framework";
		};
		CE597662AE02FF991E975F2CA2DF985B /* Pods-KanvasCameraExampleTests */ = {
			isa = PBXNativeTarget;
			buildConfigurationList = 8EF657CFA6EFBA6A908DB1061C43BE61 /* Build configuration list for PBXNativeTarget "Pods-KanvasCameraExampleTests" */;
			buildPhases = (
				9AE17A55AD1E4E7B937AEC9D1088E639 /* Sources */,
				96DD9126D5CC4E6C92CD360533430952 /* Frameworks */,
				BA5B9355655D0B7A2944F647F1873F28 /* Headers */,
			);
			buildRules = (
			);
			dependencies = (
				6B11491037195CE9507A99AAD9C81017 /* PBXTargetDependency */,
				44DD5B78B0FAE543EBF26D2D8750BA86 /* PBXTargetDependency */,
			);
			name = "Pods-KanvasCameraExampleTests";
			productName = "Pods-KanvasCameraExampleTests";
			productReference = 44EDA688CBD7DB8E43750CDEA6E1285E /* Pods_KanvasCameraExampleTests.framework */;
			productType = "com.apple.product-type.framework";
		};
/* End PBXNativeTarget section */

/* Begin PBXProject section */
		D41D8CD98F00B204E9800998ECF8427E /* Project object */ = {
			isa = PBXProject;
			attributes = {
				LastSwiftUpdateCheck = 0930;
				LastUpgradeCheck = 0930;
			};
			buildConfigurationList = 2D8E8EC45A3A1A1D94AE762CB5028504 /* Build configuration list for PBXProject "Pods" */;
			compatibilityVersion = "Xcode 3.2";
			developmentRegion = English;
			hasScannedForEncodings = 0;
			knownRegions = (
				en,
			);
			mainGroup = 7DB346D0F39D3F0E887471402A8071AB;
			productRefGroup = 76DDE71376C5A50112BE515A6D47CCE4 /* Products */;
			projectDirPath = "";
			projectRoot = "";
			targets = (
				34CD2E3428AB802BACA62286FF5074B1 /* FBSnapshotTestCase */,
				31EA5DE447D475325D5A0C3460F2F999 /* KanvasCamera */,
				1DAE607FCE997AA0A6CDC5837B0819AA /* Pods-KanvasCameraExample */,
				CE597662AE02FF991E975F2CA2DF985B /* Pods-KanvasCameraExampleTests */,
			);
		};
/* End PBXProject section */

/* Begin PBXResourcesBuildPhase section */
		770519096EFBF9B6932FB5C3C8F0C15C /* Resources */ = {
			isa = PBXResourcesBuildPhase;
			buildActionMask = 2147483647;
			files = (
				5058A65942DA551EE0CFDBBDE00C972B /* Assets.xcassets in Resources */,
			);
			runOnlyForDeploymentPostprocessing = 0;
		};
/* End PBXResourcesBuildPhase section */

/* Begin PBXSourcesBuildPhase section */
<<<<<<< HEAD
		24B6CC3DBF2995A2442F454E26255510 /* Sources */ = {
			isa = PBXSourcesBuildPhase;
			buildActionMask = 2147483647;
			files = (
				859E270E677E4B2A0E1A70266D5B2312 /* ActionsView.swift in Sources */,
				913732688E99EF1DC581818A53B12776 /* AVAssetWriterInputPixelBufferAdaptor+Append.swift in Sources */,
				419E5C756246FCA6A757212D0F3F7452 /* AVURLAsset+Thumbnail.swift in Sources */,
				8B08E99FD4EE3C60B43BF9C662CDE7E8 /* CameraController.swift in Sources */,
				02B3587B7D94152B2D90AEF85725E046 /* CameraInputController.swift in Sources */,
				063ECA256DD45AAA4A5EA256CFA0AA88 /* CameraPreviewView.swift in Sources */,
				F98CC40861DA67A3C1D9579EE86DFDE8 /* CameraPreviewViewController.swift in Sources */,
				5878013372385B9FF625AD91B5E00BA5 /* CameraRecorder.swift in Sources */,
				5491950CEF4490FDA88972518CA0EF55 /* CameraRecordingProtocol.swift in Sources */,
				A4DBFDFE91B44205F5F261A2A7838D42 /* CameraSegmentHandler.swift in Sources */,
				9DA152731014DA92F6F69782A5A7D814 /* CameraSettings.swift in Sources */,
				C0A1872AE29431B3D74E53C0DCE57CDD /* CameraView.swift in Sources */,
				C42B3556EB6555ADB3261D1D9DD83324 /* CGRect+Center.swift in Sources */,
				550B9F6DCFC72D0A4D93566A4BEDE9BC /* GifVideoOutputHandler.swift in Sources */,
				AA90E6FC745973D071B62A7AC425E58E /* IgnoreTouchesView.swift in Sources */,
				66B6746D23E97EE7235C7660428254B5 /* KanvasCamera-dummy.m in Sources */,
				8668C9CD54A3490086390165155783C2 /* KanvasCameraAnalyticsProvider.swift in Sources */,
				AA755C44790104ABF761036E724A5C9D /* KanvasCameraColors.swift in Sources */,
				EC69C3C45DF769FD5482379C18E67EF1 /* KanvasCameraImages.swift in Sources */,
				4E3DF1244B07CA6DFDBC95A68EAB8F80 /* KanvasCameraStrings.swift in Sources */,
				881F31CC1C0D95C424CF2701CEF5177E /* KanvasCameraTimes.swift in Sources */,
				11E0BDEC1A8D6CCF527BA4EAFCAB3C06 /* LoadingIndicatorView.swift in Sources */,
				AEFBDB9E38BA002ADB3F1ABDA32E7ABC /* MediaClip.swift in Sources */,
				18DEF4C59AC2868C83BEB94C73D9C626 /* MediaClipsCollectionCell.swift in Sources */,
				C0F6EBCE3A4E4B92403F752BAF038AD7 /* MediaClipsCollectionController.swift in Sources */,
				15FBCA84789481DE1B3CC4C3336B7C07 /* MediaClipsCollectionView.swift in Sources */,
				100475116200AFC26C4FF21F25F65BAF /* MediaClipsEditorView.swift in Sources */,
				C0AF0848E46C41BFC776E0F860118E71 /* MediaClipsEditorViewController.swift in Sources */,
				C9E8DE261C68885DFB7423610FB11700 /* ModalController.swift in Sources */,
				6B0C93FB39DA4696876BB2E8879DD977 /* ModalPresentationAnimationController.swift in Sources */,
				34A6D906730876772082404A786E4C9A /* ModalPresentationController.swift in Sources */,
				91CBBB6263DB18D349698F947DDEA90B /* ModalView.swift in Sources */,
				0753E58281236FA4F88DB60932C80C41 /* ModalViewModel.swift in Sources */,
				8068C77C6DF987BC2D9A9FFA0A9D3A77 /* ModeButtonView.swift in Sources */,
				66AFB46BB6563E738AEDAC38511C4821 /* ModeSelectorAndShootController.swift in Sources */,
				2A476792F8CA63DB68C7C8DA6D98A254 /* ModeSelectorAndShootView.swift in Sources */,
				2E6CBA5F694230BE3E1E38D3DA908DF0 /* NSURL+Media.swift in Sources */,
				822379CA2A5B4C8D05A53736908B5047 /* OptionsController.swift in Sources */,
				BE448AFF38177E227EB484C6AEE4E594 /* OptionsStackView.swift in Sources */,
				B514823A36B9525843ABD11AF6250913 /* OptionView.swift in Sources */,
				9B322BA92BD5345E5B3076D665F2A76D /* PhotoOutputHandler.swift in Sources */,
				BB5935247CCA80E88AD8A4868CFAFF80 /* Queue.swift in Sources */,
				78BE83002E1F49E3B6C4570E5EEDB5BD /* ShootButtonView.swift in Sources */,
				5C191775275C30FCCE79E52B6590617D /* TopOption.swift in Sources */,
				ECE29EDE9A5F28574CD3862D2C39A2D3 /* UIButton+Shadows.swift in Sources */,
				486FDB517C06F5ACD549414F0F17BB9F /* UICollectionView+Cells.swift in Sources */,
				E1A7DA9A1C7C1EBA91C89464E02E8420 /* UIFont+Utils.swift in Sources */,
				92881DEACFFD768871561E34BEC0A707 /* UIImage+Camera.swift in Sources */,
				046D80A338F6322B63C6A9EC88108D3C /* UIUpdate.swift in Sources */,
				BAD959D193A448D77BB704F5C9125858 /* UIView+Layout.swift in Sources */,
				DF4C8EA772B90A93468296F30295E95C /* UIViewController+Load.swift in Sources */,
				6EA844E541ADED09191F94008A8339C2 /* VideoOutputHandler.swift in Sources */,
=======
		41E257BE9566EDD0056A401A4861353D /* Sources */ = {
			isa = PBXSourcesBuildPhase;
			buildActionMask = 2147483647;
			files = (
				8030C1751FAFADE5D448E59DC29F485B /* ActionsView.swift in Sources */,
				7F3B5ABF1EB78218936C8B4412FCFDE6 /* AVAssetWriterInputPixelBufferAdaptor+Append.swift in Sources */,
				19413BF3697BB62A7B2B7F5C0BC68CE0 /* AVURLAsset+Thumbnail.swift in Sources */,
				629BC02910F9650CBAE0997D7904BF8D /* CameraController.swift in Sources */,
				2C27343E0F6F8AD6DB27993CF92B9C35 /* CameraDeviceOption.swift in Sources */,
				BEB1F67802AB0A71F3EA1144230A9E5A /* CameraInputController.swift in Sources */,
				D8D33DD88426D00DDF05E6528D63B4AB /* CameraPreviewView.swift in Sources */,
				315AF871ADA55DD688ECA70C22C905D2 /* CameraPreviewViewController.swift in Sources */,
				D86452C5B21984D2E0A43D6A2E7385ED /* CameraRecorder.swift in Sources */,
				BAD4CA256B8BCF90F258584FE1703EEF /* CameraRecordingProtocol.swift in Sources */,
				CB8FDD621CEDE661AE077C297B7F45D3 /* CameraSegmentHandler.swift in Sources */,
				C0D7AAD9BF0E4251BD5ED747B796429E /* CameraSettings.swift in Sources */,
				B056E1B1C12F14C37B33783045A69813 /* CameraView.swift in Sources */,
				26BEF619DD60A81FCCE6B4FBC6CCAF10 /* CGRect+Center.swift in Sources */,
				510ED795D4604DDB0D21A09809F556B7 /* GifVideoOutputHandler.swift in Sources */,
				80F0557A646A934C27F89E2D2FC827DB /* IgnoreTouchesView.swift in Sources */,
				AAB5D5A5992635A27D83A8D7B73956FE /* KanvasCamera-dummy.m in Sources */,
				F38D0DD8B861EC025F21F24CB4461E70 /* KanvasCameraAnalyticsProvider.swift in Sources */,
				D28739173FA97CA0A5959320C2964024 /* KanvasCameraColors.swift in Sources */,
				B97C2416C2A76DA7854E8EB73017B9DD /* KanvasCameraImages.swift in Sources */,
				9F262CF662E67F3C77EB524316D9A5D1 /* KanvasCameraStrings.swift in Sources */,
				DE67FF8891ACF72CD92033B7D8714B2C /* KanvasCameraTimes.swift in Sources */,
				05DC8ED2500C24D0AD21BF05FD21F534 /* LoadingIndicatorView.swift in Sources */,
				D0AE0EA55DFA1A301E74670543ED0D3C /* MediaClip.swift in Sources */,
				C34DD438347758D0D066787651C67C38 /* MediaClipsCollectionCell.swift in Sources */,
				DD5792CDFC2C264C71AD4CF81E4C54D3 /* MediaClipsCollectionController.swift in Sources */,
				608F89486385D0A405691D19F9BE84C7 /* MediaClipsCollectionView.swift in Sources */,
				D3C44F160F1AA06264231B526481E54C /* MediaClipsEditorView.swift in Sources */,
				1C29B3193A08B3A3D5120D1AA83F753F /* MediaClipsEditorViewController.swift in Sources */,
				0614E820B6B9B808CCB30898357228A6 /* ModalController.swift in Sources */,
				D66CAE93B8138185E83BE4E89FD5F27E /* ModalPresentationAnimationController.swift in Sources */,
				A6BEBD87B43501A11DCFF939B01987BD /* ModalPresentationController.swift in Sources */,
				BD2911E3D1967B7C9572F8F1A39FAFF8 /* ModalView.swift in Sources */,
				447BC35981932E32B8782F1C233AD389 /* ModalViewModel.swift in Sources */,
				3BBF9DCFF191B958A03B01BDA7BDC4D1 /* ModeButtonView.swift in Sources */,
				8D8C6A17F296030D0E77FAB93B378633 /* ModeSelectorAndShootController.swift in Sources */,
				40493018C0B2095D593908374406D2E6 /* ModeSelectorAndShootView.swift in Sources */,
				67BB08B29D1360A4F598FBB9D51A4B8A /* NSURL+Media.swift in Sources */,
				8204BE7C58520F1B804371366CDEF8E2 /* OptionsController.swift in Sources */,
				A42D2066D30E162C752C123AC32B9D2D /* OptionsStackView.swift in Sources */,
				8B3A72C2E2155C5DCFD7ACAE2DB57C50 /* OptionView.swift in Sources */,
				8885CC814023CFDD63AB48801CFE3D97 /* PhotoOutputHandler.swift in Sources */,
				EFEFF331DB371BD455592A33591C4EDB /* Queue.swift in Sources */,
				DA78B9760823BED53F1C37F00013961B /* ShootButtonView.swift in Sources */,
				1E8D2A9BC1FF7733FE3EED582714BF0C /* UIButton+Shadows.swift in Sources */,
				4E2648B49D4208FC871E523CA095CF0B /* UICollectionView+Cells.swift in Sources */,
				D1BB8B0FD1F3CFA5A0C85C29BDE83827 /* UIFont+Utils.swift in Sources */,
				54822EEFD36848812FC7D55DE31E9A79 /* UIImage+Camera.swift in Sources */,
				02193005BD85CDAAE233D449235C44EE /* UIUpdate.swift in Sources */,
				32A4616F6BCFD4BF5CE44DD6EEF837E6 /* UIView+Layout.swift in Sources */,
				A91C7FE235630C91F8970488A15BFC1B /* UIViewController+Load.swift in Sources */,
				A1AD3226CD7D5011C8D0F1B17D2164E5 /* VideoOutputHandler.swift in Sources */,
>>>>>>> 92b8716b
			);
			runOnlyForDeploymentPostprocessing = 0;
		};
		9AE17A55AD1E4E7B937AEC9D1088E639 /* Sources */ = {
			isa = PBXSourcesBuildPhase;
			buildActionMask = 2147483647;
			files = (
				7DEB3F73A53890B315DA3F9EDCDD3FA7 /* Pods-KanvasCameraExampleTests-dummy.m in Sources */,
			);
			runOnlyForDeploymentPostprocessing = 0;
		};
		A859E8AFD5EFAEB013DB79285032969D /* Sources */ = {
			isa = PBXSourcesBuildPhase;
			buildActionMask = 2147483647;
			files = (
				7B0E352E589DF8118E2A97A2360B4EAF /* Pods-KanvasCameraExample-dummy.m in Sources */,
			);
			runOnlyForDeploymentPostprocessing = 0;
		};
		E2E80CCD063D04B57A1A5E140726E8A4 /* Sources */ = {
			isa = PBXSourcesBuildPhase;
			buildActionMask = 2147483647;
			files = (
				506D761F91EC3583789A837C559972FE /* FBSnapshotTestCase-dummy.m in Sources */,
				BE14F2198CDB0DAD98A567981D21C7A1 /* FBSnapshotTestCase.m in Sources */,
				DB7A106243AC974FC7EBEB00B506C786 /* FBSnapshotTestCasePlatform.m in Sources */,
				A4F69F3477A935285620AC3031C5C848 /* FBSnapshotTestController.m in Sources */,
				1AB7934C16CE49DE196FFC7BE7278287 /* SwiftSupport.swift in Sources */,
				094973D2D2F1E3B2E772F93C8147C6B9 /* UIApplication+StrictKeyWindow.m in Sources */,
				69DA8B003216466C60F029CBD79897F1 /* UIImage+Compare.m in Sources */,
				35DD05FD595A6FE7F5A0692D12E319DC /* UIImage+Diff.m in Sources */,
				756564ABAF2892FE7140C92A1CDDCF65 /* UIImage+Snapshot.m in Sources */,
			);
			runOnlyForDeploymentPostprocessing = 0;
		};
/* End PBXSourcesBuildPhase section */

/* Begin PBXTargetDependency section */
		1BF228566D424715A222FB4F77EED1A8 /* PBXTargetDependency */ = {
			isa = PBXTargetDependency;
			name = KanvasCamera;
			target = 31EA5DE447D475325D5A0C3460F2F999 /* KanvasCamera */;
			targetProxy = 085484E62C07B85D35F1F387D6A5BEC0 /* PBXContainerItemProxy */;
		};
		44DD5B78B0FAE543EBF26D2D8750BA86 /* PBXTargetDependency */ = {
			isa = PBXTargetDependency;
			name = KanvasCamera;
			target = 31EA5DE447D475325D5A0C3460F2F999 /* KanvasCamera */;
			targetProxy = E87A5821F22BF8880BCC2AB2FE53835F /* PBXContainerItemProxy */;
		};
		6B11491037195CE9507A99AAD9C81017 /* PBXTargetDependency */ = {
			isa = PBXTargetDependency;
			name = FBSnapshotTestCase;
			target = 34CD2E3428AB802BACA62286FF5074B1 /* FBSnapshotTestCase */;
			targetProxy = 8BD051996E13F13A0C4D1697193746EC /* PBXContainerItemProxy */;
		};
/* End PBXTargetDependency section */

/* Begin XCBuildConfiguration section */
		08638A96A528B1EC32DE62F8A728389D /* Release */ = {
			isa = XCBuildConfiguration;
			buildSettings = {
				ALWAYS_SEARCH_USER_PATHS = NO;
				CLANG_ANALYZER_NONNULL = YES;
				CLANG_ANALYZER_NUMBER_OBJECT_CONVERSION = YES_AGGRESSIVE;
				CLANG_CXX_LANGUAGE_STANDARD = "gnu++14";
				CLANG_CXX_LIBRARY = "libc++";
				CLANG_ENABLE_MODULES = YES;
				CLANG_ENABLE_OBJC_ARC = YES;
				CLANG_ENABLE_OBJC_WEAK = YES;
				CLANG_WARN_BLOCK_CAPTURE_AUTORELEASING = YES;
				CLANG_WARN_BOOL_CONVERSION = YES;
				CLANG_WARN_COMMA = YES;
				CLANG_WARN_CONSTANT_CONVERSION = YES;
				CLANG_WARN_DEPRECATED_OBJC_IMPLEMENTATIONS = YES;
				CLANG_WARN_DIRECT_OBJC_ISA_USAGE = YES_ERROR;
				CLANG_WARN_DOCUMENTATION_COMMENTS = YES;
				CLANG_WARN_EMPTY_BODY = YES;
				CLANG_WARN_ENUM_CONVERSION = YES;
				CLANG_WARN_INFINITE_RECURSION = YES;
				CLANG_WARN_INT_CONVERSION = YES;
				CLANG_WARN_NON_LITERAL_NULL_CONVERSION = YES;
				CLANG_WARN_OBJC_IMPLICIT_RETAIN_SELF = YES;
				CLANG_WARN_OBJC_LITERAL_CONVERSION = YES;
				CLANG_WARN_OBJC_ROOT_CLASS = YES_ERROR;
				CLANG_WARN_RANGE_LOOP_ANALYSIS = YES;
				CLANG_WARN_STRICT_PROTOTYPES = YES;
				CLANG_WARN_SUSPICIOUS_MOVE = YES;
				CLANG_WARN_UNGUARDED_AVAILABILITY = YES_AGGRESSIVE;
				CLANG_WARN_UNREACHABLE_CODE = YES;
				CLANG_WARN__DUPLICATE_METHOD_MATCH = YES;
				CODE_SIGNING_ALLOWED = NO;
				CODE_SIGNING_REQUIRED = NO;
				COPY_PHASE_STRIP = NO;
				DEBUG_INFORMATION_FORMAT = "dwarf-with-dsym";
				ENABLE_NS_ASSERTIONS = NO;
				ENABLE_STRICT_OBJC_MSGSEND = YES;
				GCC_C_LANGUAGE_STANDARD = gnu11;
				GCC_NO_COMMON_BLOCKS = YES;
				GCC_PREPROCESSOR_DEFINITIONS = (
					"POD_CONFIGURATION_RELEASE=1",
					"$(inherited)",
				);
				GCC_WARN_64_TO_32_BIT_CONVERSION = YES;
				GCC_WARN_ABOUT_RETURN_TYPE = YES_ERROR;
				GCC_WARN_UNDECLARED_SELECTOR = YES;
				GCC_WARN_UNINITIALIZED_AUTOS = YES_AGGRESSIVE;
				GCC_WARN_UNUSED_FUNCTION = YES;
				GCC_WARN_UNUSED_VARIABLE = YES;
				IPHONEOS_DEPLOYMENT_TARGET = 11.0;
				MTL_ENABLE_DEBUG_INFO = NO;
				PRODUCT_NAME = "$(TARGET_NAME)";
				STRIP_INSTALLED_PRODUCT = NO;
				SYMROOT = "${SRCROOT}/../build";
			};
			name = Release;
		};
		1F9DC8BE236FEEC595E6292352A38D6D /* Release */ = {
			isa = XCBuildConfiguration;
			baseConfigurationReference = 801D508D702D7E218EFAD76704409802 /* KanvasCamera.xcconfig */;
			buildSettings = {
				CLANG_ENABLE_OBJC_WEAK = NO;
				CODE_SIGN_IDENTITY = "";
				"CODE_SIGN_IDENTITY[sdk=appletvos*]" = "";
				"CODE_SIGN_IDENTITY[sdk=iphoneos*]" = "";
				"CODE_SIGN_IDENTITY[sdk=watchos*]" = "";
				CURRENT_PROJECT_VERSION = 1;
				DEFINES_MODULE = YES;
				DYLIB_COMPATIBILITY_VERSION = 1;
				DYLIB_CURRENT_VERSION = 1;
				DYLIB_INSTALL_NAME_BASE = "@rpath";
				GCC_PREFIX_HEADER = "Target Support Files/KanvasCamera/KanvasCamera-prefix.pch";
				INFOPLIST_FILE = "Target Support Files/KanvasCamera/Info.plist";
				INSTALL_PATH = "$(LOCAL_LIBRARY_DIR)/Frameworks";
				IPHONEOS_DEPLOYMENT_TARGET = 11.0;
				LD_RUNPATH_SEARCH_PATHS = (
					"$(inherited)",
					"@executable_path/Frameworks",
					"@loader_path/Frameworks",
				);
				MODULEMAP_FILE = "Target Support Files/KanvasCamera/KanvasCamera.modulemap";
				PRODUCT_MODULE_NAME = KanvasCamera;
				PRODUCT_NAME = KanvasCamera;
				SDKROOT = iphoneos;
				SKIP_INSTALL = YES;
				SWIFT_ACTIVE_COMPILATION_CONDITIONS = "$(inherited) ";
				SWIFT_OPTIMIZATION_LEVEL = "-Owholemodule";
				SWIFT_VERSION = 4.0;
				TARGETED_DEVICE_FAMILY = "1,2";
				VALIDATE_PRODUCT = YES;
				VERSIONING_SYSTEM = "apple-generic";
				VERSION_INFO_PREFIX = "";
			};
			name = Release;
		};
		23FC5D922A320B236F56CDE4FE5A0F3E /* Debug */ = {
			isa = XCBuildConfiguration;
			baseConfigurationReference = 801D508D702D7E218EFAD76704409802 /* KanvasCamera.xcconfig */;
			buildSettings = {
				CLANG_ENABLE_OBJC_WEAK = NO;
				CODE_SIGN_IDENTITY = "";
				"CODE_SIGN_IDENTITY[sdk=appletvos*]" = "";
				"CODE_SIGN_IDENTITY[sdk=iphoneos*]" = "";
				"CODE_SIGN_IDENTITY[sdk=watchos*]" = "";
				CURRENT_PROJECT_VERSION = 1;
				DEFINES_MODULE = YES;
				DYLIB_COMPATIBILITY_VERSION = 1;
				DYLIB_CURRENT_VERSION = 1;
				DYLIB_INSTALL_NAME_BASE = "@rpath";
				GCC_PREFIX_HEADER = "Target Support Files/KanvasCamera/KanvasCamera-prefix.pch";
				INFOPLIST_FILE = "Target Support Files/KanvasCamera/Info.plist";
				INSTALL_PATH = "$(LOCAL_LIBRARY_DIR)/Frameworks";
				IPHONEOS_DEPLOYMENT_TARGET = 11.0;
				LD_RUNPATH_SEARCH_PATHS = (
					"$(inherited)",
					"@executable_path/Frameworks",
					"@loader_path/Frameworks",
				);
				MODULEMAP_FILE = "Target Support Files/KanvasCamera/KanvasCamera.modulemap";
				PRODUCT_MODULE_NAME = KanvasCamera;
				PRODUCT_NAME = KanvasCamera;
				SDKROOT = iphoneos;
				SKIP_INSTALL = YES;
				SWIFT_ACTIVE_COMPILATION_CONDITIONS = "$(inherited) ";
				SWIFT_OPTIMIZATION_LEVEL = "-Onone";
				SWIFT_VERSION = 4.0;
				TARGETED_DEVICE_FAMILY = "1,2";
				VERSIONING_SYSTEM = "apple-generic";
				VERSION_INFO_PREFIX = "";
			};
			name = Debug;
		};
		246CED37F175AF5E851C3839F63F9521 /* Debug */ = {
			isa = XCBuildConfiguration;
			baseConfigurationReference = 7B37D7C695D5C6C47A7C093595CD4F06 /* FBSnapshotTestCase.xcconfig */;
			buildSettings = {
				CODE_SIGN_IDENTITY = "";
				"CODE_SIGN_IDENTITY[sdk=appletvos*]" = "";
				"CODE_SIGN_IDENTITY[sdk=iphoneos*]" = "";
				"CODE_SIGN_IDENTITY[sdk=watchos*]" = "";
				CURRENT_PROJECT_VERSION = 1;
				DEFINES_MODULE = YES;
				DYLIB_COMPATIBILITY_VERSION = 1;
				DYLIB_CURRENT_VERSION = 1;
				DYLIB_INSTALL_NAME_BASE = "@rpath";
				GCC_PREFIX_HEADER = "Target Support Files/FBSnapshotTestCase/FBSnapshotTestCase-prefix.pch";
				INFOPLIST_FILE = "Target Support Files/FBSnapshotTestCase/Info.plist";
				INSTALL_PATH = "$(LOCAL_LIBRARY_DIR)/Frameworks";
				IPHONEOS_DEPLOYMENT_TARGET = 8.0;
				LD_RUNPATH_SEARCH_PATHS = (
					"$(inherited)",
					"@executable_path/Frameworks",
					"@loader_path/Frameworks",
				);
				MODULEMAP_FILE = "Target Support Files/FBSnapshotTestCase/FBSnapshotTestCase.modulemap";
				PRODUCT_MODULE_NAME = FBSnapshotTestCase;
				PRODUCT_NAME = FBSnapshotTestCase;
				SDKROOT = iphoneos;
				SKIP_INSTALL = YES;
				SWIFT_ACTIVE_COMPILATION_CONDITIONS = "$(inherited) ";
				SWIFT_OPTIMIZATION_LEVEL = "-Onone";
				SWIFT_VERSION = 4.0;
				TARGETED_DEVICE_FAMILY = "1,2";
				VERSIONING_SYSTEM = "apple-generic";
				VERSION_INFO_PREFIX = "";
			};
			name = Debug;
		};
		6F2DA02C7BB0139AA82A72C2DBAA660C /* Debug */ = {
			isa = XCBuildConfiguration;
			baseConfigurationReference = 56A143BDB3C4C9494A7EB0A874253C34 /* Pods-KanvasCameraExampleTests.debug.xcconfig */;
			buildSettings = {
				ALWAYS_EMBED_SWIFT_STANDARD_LIBRARIES = NO;
				CLANG_ENABLE_OBJC_WEAK = NO;
				CODE_SIGN_IDENTITY = "";
				"CODE_SIGN_IDENTITY[sdk=appletvos*]" = "";
				"CODE_SIGN_IDENTITY[sdk=iphoneos*]" = "";
				"CODE_SIGN_IDENTITY[sdk=watchos*]" = "";
				CURRENT_PROJECT_VERSION = 1;
				DEFINES_MODULE = YES;
				DYLIB_COMPATIBILITY_VERSION = 1;
				DYLIB_CURRENT_VERSION = 1;
				DYLIB_INSTALL_NAME_BASE = "@rpath";
				INFOPLIST_FILE = "Target Support Files/Pods-KanvasCameraExampleTests/Info.plist";
				INSTALL_PATH = "$(LOCAL_LIBRARY_DIR)/Frameworks";
				IPHONEOS_DEPLOYMENT_TARGET = 11.0;
				LD_RUNPATH_SEARCH_PATHS = (
					"$(inherited)",
					"@executable_path/Frameworks",
					"@loader_path/Frameworks",
				);
				MACH_O_TYPE = staticlib;
				MODULEMAP_FILE = "Target Support Files/Pods-KanvasCameraExampleTests/Pods-KanvasCameraExampleTests.modulemap";
				OTHER_LDFLAGS = "";
				OTHER_LIBTOOLFLAGS = "";
				PODS_ROOT = "$(SRCROOT)";
				PRODUCT_BUNDLE_IDENTIFIER = "org.cocoapods.${PRODUCT_NAME:rfc1034identifier}";
				PRODUCT_NAME = "$(TARGET_NAME:c99extidentifier)";
				SDKROOT = iphoneos;
				SKIP_INSTALL = YES;
				SWIFT_ACTIVE_COMPILATION_CONDITIONS = DEBUG;
				SWIFT_OPTIMIZATION_LEVEL = "-Onone";
				TARGETED_DEVICE_FAMILY = "1,2";
				VERSIONING_SYSTEM = "apple-generic";
				VERSION_INFO_PREFIX = "";
			};
			name = Debug;
		};
		87EFF1E4D390E730930C59657AF4F394 /* Release */ = {
			isa = XCBuildConfiguration;
			baseConfigurationReference = DC6B6863AD6E65251BE6D0F1BFE1843D /* Pods-KanvasCameraExample.release.xcconfig */;
			buildSettings = {
				ALWAYS_EMBED_SWIFT_STANDARD_LIBRARIES = NO;
				CLANG_ENABLE_OBJC_WEAK = NO;
				CODE_SIGN_IDENTITY = "";
				"CODE_SIGN_IDENTITY[sdk=appletvos*]" = "";
				"CODE_SIGN_IDENTITY[sdk=iphoneos*]" = "";
				"CODE_SIGN_IDENTITY[sdk=watchos*]" = "";
				CURRENT_PROJECT_VERSION = 1;
				DEFINES_MODULE = YES;
				DYLIB_COMPATIBILITY_VERSION = 1;
				DYLIB_CURRENT_VERSION = 1;
				DYLIB_INSTALL_NAME_BASE = "@rpath";
				INFOPLIST_FILE = "Target Support Files/Pods-KanvasCameraExample/Info.plist";
				INSTALL_PATH = "$(LOCAL_LIBRARY_DIR)/Frameworks";
				IPHONEOS_DEPLOYMENT_TARGET = 11.0;
				LD_RUNPATH_SEARCH_PATHS = (
					"$(inherited)",
					"@executable_path/Frameworks",
					"@loader_path/Frameworks",
				);
				MACH_O_TYPE = staticlib;
				MODULEMAP_FILE = "Target Support Files/Pods-KanvasCameraExample/Pods-KanvasCameraExample.modulemap";
				OTHER_LDFLAGS = "";
				OTHER_LIBTOOLFLAGS = "";
				PODS_ROOT = "$(SRCROOT)";
				PRODUCT_BUNDLE_IDENTIFIER = "org.cocoapods.${PRODUCT_NAME:rfc1034identifier}";
				PRODUCT_NAME = "$(TARGET_NAME:c99extidentifier)";
				SDKROOT = iphoneos;
				SKIP_INSTALL = YES;
				SWIFT_OPTIMIZATION_LEVEL = "-Owholemodule";
				TARGETED_DEVICE_FAMILY = "1,2";
				VALIDATE_PRODUCT = YES;
				VERSIONING_SYSTEM = "apple-generic";
				VERSION_INFO_PREFIX = "";
			};
			name = Release;
		};
		9DAE5233986C01ADB6E67169C53A3FD2 /* Debug */ = {
			isa = XCBuildConfiguration;
			buildSettings = {
				ALWAYS_SEARCH_USER_PATHS = NO;
				CLANG_ANALYZER_NONNULL = YES;
				CLANG_ANALYZER_NUMBER_OBJECT_CONVERSION = YES_AGGRESSIVE;
				CLANG_CXX_LANGUAGE_STANDARD = "gnu++14";
				CLANG_CXX_LIBRARY = "libc++";
				CLANG_ENABLE_MODULES = YES;
				CLANG_ENABLE_OBJC_ARC = YES;
				CLANG_ENABLE_OBJC_WEAK = YES;
				CLANG_WARN_BLOCK_CAPTURE_AUTORELEASING = YES;
				CLANG_WARN_BOOL_CONVERSION = YES;
				CLANG_WARN_COMMA = YES;
				CLANG_WARN_CONSTANT_CONVERSION = YES;
				CLANG_WARN_DEPRECATED_OBJC_IMPLEMENTATIONS = YES;
				CLANG_WARN_DIRECT_OBJC_ISA_USAGE = YES_ERROR;
				CLANG_WARN_DOCUMENTATION_COMMENTS = YES;
				CLANG_WARN_EMPTY_BODY = YES;
				CLANG_WARN_ENUM_CONVERSION = YES;
				CLANG_WARN_INFINITE_RECURSION = YES;
				CLANG_WARN_INT_CONVERSION = YES;
				CLANG_WARN_NON_LITERAL_NULL_CONVERSION = YES;
				CLANG_WARN_OBJC_IMPLICIT_RETAIN_SELF = YES;
				CLANG_WARN_OBJC_LITERAL_CONVERSION = YES;
				CLANG_WARN_OBJC_ROOT_CLASS = YES_ERROR;
				CLANG_WARN_RANGE_LOOP_ANALYSIS = YES;
				CLANG_WARN_STRICT_PROTOTYPES = YES;
				CLANG_WARN_SUSPICIOUS_MOVE = YES;
				CLANG_WARN_UNGUARDED_AVAILABILITY = YES_AGGRESSIVE;
				CLANG_WARN_UNREACHABLE_CODE = YES;
				CLANG_WARN__DUPLICATE_METHOD_MATCH = YES;
				CODE_SIGNING_ALLOWED = NO;
				CODE_SIGNING_REQUIRED = NO;
				COPY_PHASE_STRIP = NO;
				DEBUG_INFORMATION_FORMAT = dwarf;
				ENABLE_STRICT_OBJC_MSGSEND = YES;
				ENABLE_TESTABILITY = YES;
				GCC_C_LANGUAGE_STANDARD = gnu11;
				GCC_DYNAMIC_NO_PIC = NO;
				GCC_NO_COMMON_BLOCKS = YES;
				GCC_OPTIMIZATION_LEVEL = 0;
				GCC_PREPROCESSOR_DEFINITIONS = (
					"POD_CONFIGURATION_DEBUG=1",
					"DEBUG=1",
					"$(inherited)",
				);
				GCC_WARN_64_TO_32_BIT_CONVERSION = YES;
				GCC_WARN_ABOUT_RETURN_TYPE = YES_ERROR;
				GCC_WARN_UNDECLARED_SELECTOR = YES;
				GCC_WARN_UNINITIALIZED_AUTOS = YES_AGGRESSIVE;
				GCC_WARN_UNUSED_FUNCTION = YES;
				GCC_WARN_UNUSED_VARIABLE = YES;
				IPHONEOS_DEPLOYMENT_TARGET = 11.0;
				MTL_ENABLE_DEBUG_INFO = YES;
				ONLY_ACTIVE_ARCH = YES;
				PRODUCT_NAME = "$(TARGET_NAME)";
				STRIP_INSTALLED_PRODUCT = NO;
				SWIFT_ACTIVE_COMPILATION_CONDITIONS = DEBUG;
				SYMROOT = "${SRCROOT}/../build";
			};
			name = Debug;
		};
		C39B01E16ADB829145BF5F612DEA754B /* Debug */ = {
			isa = XCBuildConfiguration;
			baseConfigurationReference = EE01FAD0B1ADB8ECD52E2C89FC0EE97A /* Pods-KanvasCameraExample.debug.xcconfig */;
			buildSettings = {
				ALWAYS_EMBED_SWIFT_STANDARD_LIBRARIES = NO;
				CLANG_ENABLE_OBJC_WEAK = NO;
				CODE_SIGN_IDENTITY = "";
				"CODE_SIGN_IDENTITY[sdk=appletvos*]" = "";
				"CODE_SIGN_IDENTITY[sdk=iphoneos*]" = "";
				"CODE_SIGN_IDENTITY[sdk=watchos*]" = "";
				CURRENT_PROJECT_VERSION = 1;
				DEFINES_MODULE = YES;
				DYLIB_COMPATIBILITY_VERSION = 1;
				DYLIB_CURRENT_VERSION = 1;
				DYLIB_INSTALL_NAME_BASE = "@rpath";
				INFOPLIST_FILE = "Target Support Files/Pods-KanvasCameraExample/Info.plist";
				INSTALL_PATH = "$(LOCAL_LIBRARY_DIR)/Frameworks";
				IPHONEOS_DEPLOYMENT_TARGET = 11.0;
				LD_RUNPATH_SEARCH_PATHS = (
					"$(inherited)",
					"@executable_path/Frameworks",
					"@loader_path/Frameworks",
				);
				MACH_O_TYPE = staticlib;
				MODULEMAP_FILE = "Target Support Files/Pods-KanvasCameraExample/Pods-KanvasCameraExample.modulemap";
				OTHER_LDFLAGS = "";
				OTHER_LIBTOOLFLAGS = "";
				PODS_ROOT = "$(SRCROOT)";
				PRODUCT_BUNDLE_IDENTIFIER = "org.cocoapods.${PRODUCT_NAME:rfc1034identifier}";
				PRODUCT_NAME = "$(TARGET_NAME:c99extidentifier)";
				SDKROOT = iphoneos;
				SKIP_INSTALL = YES;
				SWIFT_ACTIVE_COMPILATION_CONDITIONS = DEBUG;
				SWIFT_OPTIMIZATION_LEVEL = "-Onone";
				TARGETED_DEVICE_FAMILY = "1,2";
				VERSIONING_SYSTEM = "apple-generic";
				VERSION_INFO_PREFIX = "";
			};
			name = Debug;
		};
		DF77F35FCC9B81CBD934BE309298A4F2 /* Release */ = {
			isa = XCBuildConfiguration;
			baseConfigurationReference = 7DDF12DFB905E8F4E6C52F9DA9990913 /* Pods-KanvasCameraExampleTests.release.xcconfig */;
			buildSettings = {
				ALWAYS_EMBED_SWIFT_STANDARD_LIBRARIES = NO;
				CLANG_ENABLE_OBJC_WEAK = NO;
				CODE_SIGN_IDENTITY = "";
				"CODE_SIGN_IDENTITY[sdk=appletvos*]" = "";
				"CODE_SIGN_IDENTITY[sdk=iphoneos*]" = "";
				"CODE_SIGN_IDENTITY[sdk=watchos*]" = "";
				CURRENT_PROJECT_VERSION = 1;
				DEFINES_MODULE = YES;
				DYLIB_COMPATIBILITY_VERSION = 1;
				DYLIB_CURRENT_VERSION = 1;
				DYLIB_INSTALL_NAME_BASE = "@rpath";
				INFOPLIST_FILE = "Target Support Files/Pods-KanvasCameraExampleTests/Info.plist";
				INSTALL_PATH = "$(LOCAL_LIBRARY_DIR)/Frameworks";
				IPHONEOS_DEPLOYMENT_TARGET = 11.0;
				LD_RUNPATH_SEARCH_PATHS = (
					"$(inherited)",
					"@executable_path/Frameworks",
					"@loader_path/Frameworks",
				);
				MACH_O_TYPE = staticlib;
				MODULEMAP_FILE = "Target Support Files/Pods-KanvasCameraExampleTests/Pods-KanvasCameraExampleTests.modulemap";
				OTHER_LDFLAGS = "";
				OTHER_LIBTOOLFLAGS = "";
				PODS_ROOT = "$(SRCROOT)";
				PRODUCT_BUNDLE_IDENTIFIER = "org.cocoapods.${PRODUCT_NAME:rfc1034identifier}";
				PRODUCT_NAME = "$(TARGET_NAME:c99extidentifier)";
				SDKROOT = iphoneos;
				SKIP_INSTALL = YES;
				SWIFT_OPTIMIZATION_LEVEL = "-Owholemodule";
				TARGETED_DEVICE_FAMILY = "1,2";
				VALIDATE_PRODUCT = YES;
				VERSIONING_SYSTEM = "apple-generic";
				VERSION_INFO_PREFIX = "";
			};
			name = Release;
		};
		EC2B16E08A82FFFAA496F1301724367A /* Release */ = {
			isa = XCBuildConfiguration;
			baseConfigurationReference = 7B37D7C695D5C6C47A7C093595CD4F06 /* FBSnapshotTestCase.xcconfig */;
			buildSettings = {
				CODE_SIGN_IDENTITY = "";
				"CODE_SIGN_IDENTITY[sdk=appletvos*]" = "";
				"CODE_SIGN_IDENTITY[sdk=iphoneos*]" = "";
				"CODE_SIGN_IDENTITY[sdk=watchos*]" = "";
				CURRENT_PROJECT_VERSION = 1;
				DEFINES_MODULE = YES;
				DYLIB_COMPATIBILITY_VERSION = 1;
				DYLIB_CURRENT_VERSION = 1;
				DYLIB_INSTALL_NAME_BASE = "@rpath";
				GCC_PREFIX_HEADER = "Target Support Files/FBSnapshotTestCase/FBSnapshotTestCase-prefix.pch";
				INFOPLIST_FILE = "Target Support Files/FBSnapshotTestCase/Info.plist";
				INSTALL_PATH = "$(LOCAL_LIBRARY_DIR)/Frameworks";
				IPHONEOS_DEPLOYMENT_TARGET = 8.0;
				LD_RUNPATH_SEARCH_PATHS = (
					"$(inherited)",
					"@executable_path/Frameworks",
					"@loader_path/Frameworks",
				);
				MODULEMAP_FILE = "Target Support Files/FBSnapshotTestCase/FBSnapshotTestCase.modulemap";
				PRODUCT_MODULE_NAME = FBSnapshotTestCase;
				PRODUCT_NAME = FBSnapshotTestCase;
				SDKROOT = iphoneos;
				SKIP_INSTALL = YES;
				SWIFT_ACTIVE_COMPILATION_CONDITIONS = "$(inherited) ";
				SWIFT_OPTIMIZATION_LEVEL = "-Owholemodule";
				SWIFT_VERSION = 4.0;
				TARGETED_DEVICE_FAMILY = "1,2";
				VALIDATE_PRODUCT = YES;
				VERSIONING_SYSTEM = "apple-generic";
				VERSION_INFO_PREFIX = "";
			};
			name = Release;
		};
/* End XCBuildConfiguration section */

/* Begin XCConfigurationList section */
		2D8E8EC45A3A1A1D94AE762CB5028504 /* Build configuration list for PBXProject "Pods" */ = {
			isa = XCConfigurationList;
			buildConfigurations = (
				9DAE5233986C01ADB6E67169C53A3FD2 /* Debug */,
				08638A96A528B1EC32DE62F8A728389D /* Release */,
			);
			defaultConfigurationIsVisible = 0;
			defaultConfigurationName = Release;
		};
		8EF657CFA6EFBA6A908DB1061C43BE61 /* Build configuration list for PBXNativeTarget "Pods-KanvasCameraExampleTests" */ = {
			isa = XCConfigurationList;
			buildConfigurations = (
				6F2DA02C7BB0139AA82A72C2DBAA660C /* Debug */,
				DF77F35FCC9B81CBD934BE309298A4F2 /* Release */,
			);
			defaultConfigurationIsVisible = 0;
			defaultConfigurationName = Release;
		};
		A014D45C623C28B211227C6C4694AFC3 /* Build configuration list for PBXNativeTarget "KanvasCamera" */ = {
			isa = XCConfigurationList;
			buildConfigurations = (
				23FC5D922A320B236F56CDE4FE5A0F3E /* Debug */,
				1F9DC8BE236FEEC595E6292352A38D6D /* Release */,
			);
			defaultConfigurationIsVisible = 0;
			defaultConfigurationName = Release;
		};
		D9A8EE425D40C8A92D2D645784D5527C /* Build configuration list for PBXNativeTarget "Pods-KanvasCameraExample" */ = {
			isa = XCConfigurationList;
			buildConfigurations = (
				C39B01E16ADB829145BF5F612DEA754B /* Debug */,
				87EFF1E4D390E730930C59657AF4F394 /* Release */,
			);
			defaultConfigurationIsVisible = 0;
			defaultConfigurationName = Release;
		};
		F28097D43AF5CD8DA838ABD52A053790 /* Build configuration list for PBXNativeTarget "FBSnapshotTestCase" */ = {
			isa = XCConfigurationList;
			buildConfigurations = (
				246CED37F175AF5E851C3839F63F9521 /* Debug */,
				EC2B16E08A82FFFAA496F1301724367A /* Release */,
			);
			defaultConfigurationIsVisible = 0;
			defaultConfigurationName = Release;
		};
/* End XCConfigurationList section */
	};
	rootObject = D41D8CD98F00B204E9800998ECF8427E /* Project object */;
}<|MERGE_RESOLUTION|>--- conflicted
+++ resolved
@@ -7,36 +7,14 @@
 	objects = {
 
 /* Begin PBXBuildFile section */
-<<<<<<< HEAD
-		02B3587B7D94152B2D90AEF85725E046 /* CameraInputController.swift in Sources */ = {isa = PBXBuildFile; fileRef = A05456C4DCEC9B04756EBEC1C503C17E /* CameraInputController.swift */; };
-		046D80A338F6322B63C6A9EC88108D3C /* UIUpdate.swift in Sources */ = {isa = PBXBuildFile; fileRef = DB380CE1DE78C0D0A04AB04FFCAA4905 /* UIUpdate.swift */; };
-		051A816D6DD0CAE13496DDCFE0829167 /* UIImage+Diff.h in Headers */ = {isa = PBXBuildFile; fileRef = 85E250EF19C5B5671AEC10BEB508D087 /* UIImage+Diff.h */; settings = {ATTRIBUTES = (Private, ); }; };
-		063ECA256DD45AAA4A5EA256CFA0AA88 /* CameraPreviewView.swift in Sources */ = {isa = PBXBuildFile; fileRef = 2321258B7DDE01B56CD99D2DB491705E /* CameraPreviewView.swift */; };
-		0753E58281236FA4F88DB60932C80C41 /* ModalViewModel.swift in Sources */ = {isa = PBXBuildFile; fileRef = 022CB4931D5F7AC2F6091CFCEE617ADD /* ModalViewModel.swift */; };
-		094973D2D2F1E3B2E772F93C8147C6B9 /* UIApplication+StrictKeyWindow.m in Sources */ = {isa = PBXBuildFile; fileRef = 2EECE81A9AEC1ED1057A9C3C88DBCEBE /* UIApplication+StrictKeyWindow.m */; };
-		100475116200AFC26C4FF21F25F65BAF /* MediaClipsEditorView.swift in Sources */ = {isa = PBXBuildFile; fileRef = 6FD009406AB3F70E7DE65D1E264D2C35 /* MediaClipsEditorView.swift */; };
-		11E0BDEC1A8D6CCF527BA4EAFCAB3C06 /* LoadingIndicatorView.swift in Sources */ = {isa = PBXBuildFile; fileRef = 9192A487BB1C093B70E23E03C311E25D /* LoadingIndicatorView.swift */; };
-		15FBCA84789481DE1B3CC4C3336B7C07 /* MediaClipsCollectionView.swift in Sources */ = {isa = PBXBuildFile; fileRef = 1B4E04DAA1AC7112A90EB620D591F6D5 /* MediaClipsCollectionView.swift */; };
-		18DEF4C59AC2868C83BEB94C73D9C626 /* MediaClipsCollectionCell.swift in Sources */ = {isa = PBXBuildFile; fileRef = 360F477426FAD60490F660795F71A840 /* MediaClipsCollectionCell.swift */; };
-=======
 		02193005BD85CDAAE233D449235C44EE /* UIUpdate.swift in Sources */ = {isa = PBXBuildFile; fileRef = DB380CE1DE78C0D0A04AB04FFCAA4905 /* UIUpdate.swift */; };
 		051A816D6DD0CAE13496DDCFE0829167 /* UIImage+Diff.h in Headers */ = {isa = PBXBuildFile; fileRef = 85E250EF19C5B5671AEC10BEB508D087 /* UIImage+Diff.h */; settings = {ATTRIBUTES = (Private, ); }; };
 		05DC8ED2500C24D0AD21BF05FD21F534 /* LoadingIndicatorView.swift in Sources */ = {isa = PBXBuildFile; fileRef = 9192A487BB1C093B70E23E03C311E25D /* LoadingIndicatorView.swift */; };
 		0614E820B6B9B808CCB30898357228A6 /* ModalController.swift in Sources */ = {isa = PBXBuildFile; fileRef = 14DD8EFB88BDA1863B843010F13C0414 /* ModalController.swift */; };
 		094973D2D2F1E3B2E772F93C8147C6B9 /* UIApplication+StrictKeyWindow.m in Sources */ = {isa = PBXBuildFile; fileRef = 2EECE81A9AEC1ED1057A9C3C88DBCEBE /* UIApplication+StrictKeyWindow.m */; };
->>>>>>> 92b8716b
 		18EA4E0D8B74F2B2BBF8F39B49F49BF9 /* XCTest.framework in Frameworks */ = {isa = PBXBuildFile; fileRef = E7843C520ED7D11392D872D57034A1BC /* XCTest.framework */; };
 		19413BF3697BB62A7B2B7F5C0BC68CE0 /* AVURLAsset+Thumbnail.swift in Sources */ = {isa = PBXBuildFile; fileRef = B940B385E9C7AD224C042E637A386215 /* AVURLAsset+Thumbnail.swift */; };
 		1AB7934C16CE49DE196FFC7BE7278287 /* SwiftSupport.swift in Sources */ = {isa = PBXBuildFile; fileRef = D97545C39C4A5EE2631DD9FFECE76A40 /* SwiftSupport.swift */; };
-<<<<<<< HEAD
-		2A476792F8CA63DB68C7C8DA6D98A254 /* ModeSelectorAndShootView.swift in Sources */ = {isa = PBXBuildFile; fileRef = FC154B8EA8881A92B1E8E602439C8299 /* ModeSelectorAndShootView.swift */; };
-		2E6CBA5F694230BE3E1E38D3DA908DF0 /* NSURL+Media.swift in Sources */ = {isa = PBXBuildFile; fileRef = 537205D1F6DBE47A56B093D304C9C274 /* NSURL+Media.swift */; };
-		2F485B69F51E4F723A38410F31F08550 /* FBSnapshotTestController.h in Headers */ = {isa = PBXBuildFile; fileRef = 1374B79237CAC07693E99442FBED1F15 /* FBSnapshotTestController.h */; settings = {ATTRIBUTES = (Public, ); }; };
-		34A6D906730876772082404A786E4C9A /* ModalPresentationController.swift in Sources */ = {isa = PBXBuildFile; fileRef = 9D9BD03001F4887B8E676B74C4C36023 /* ModalPresentationController.swift */; };
-		35DD05FD595A6FE7F5A0692D12E319DC /* UIImage+Diff.m in Sources */ = {isa = PBXBuildFile; fileRef = B9CEF7D6C5E08AB80E58DABC75D882BC /* UIImage+Diff.m */; };
-		3B184A2331B85293291B2727BCA01451 /* UIKit.framework in Frameworks */ = {isa = PBXBuildFile; fileRef = BBB6A925DF90E5500E7BDCC094FEBEA7 /* UIKit.framework */; };
-		419E5C756246FCA6A757212D0F3F7452 /* AVURLAsset+Thumbnail.swift in Sources */ = {isa = PBXBuildFile; fileRef = B940B385E9C7AD224C042E637A386215 /* AVURLAsset+Thumbnail.swift */; };
-=======
 		1C29B3193A08B3A3D5120D1AA83F753F /* MediaClipsEditorViewController.swift in Sources */ = {isa = PBXBuildFile; fileRef = E8DEA3808BADD4A674D2CAE55B41AF80 /* MediaClipsEditorViewController.swift */; };
 		1E8D2A9BC1FF7733FE3EED582714BF0C /* UIButton+Shadows.swift in Sources */ = {isa = PBXBuildFile; fileRef = 4F8A0543C498EC0B79913489ADBF5422 /* UIButton+Shadows.swift */; };
 		26BEF619DD60A81FCCE6B4FBC6CCAF10 /* CGRect+Center.swift in Sources */ = {isa = PBXBuildFile; fileRef = 97152A8A84C4B676F46273553B0B9C3D /* CGRect+Center.swift */; };
@@ -48,24 +26,9 @@
 		3B184A2331B85293291B2727BCA01451 /* UIKit.framework in Frameworks */ = {isa = PBXBuildFile; fileRef = BBB6A925DF90E5500E7BDCC094FEBEA7 /* UIKit.framework */; };
 		3BBF9DCFF191B958A03B01BDA7BDC4D1 /* ModeButtonView.swift in Sources */ = {isa = PBXBuildFile; fileRef = 50D654A68AE97BC70C18FE0C7AAF65C5 /* ModeButtonView.swift */; };
 		40493018C0B2095D593908374406D2E6 /* ModeSelectorAndShootView.swift in Sources */ = {isa = PBXBuildFile; fileRef = FC154B8EA8881A92B1E8E602439C8299 /* ModeSelectorAndShootView.swift */; };
->>>>>>> 92b8716b
 		421CDD701AEE0F2458A84200366CDD0F /* UIImage+Snapshot.h in Headers */ = {isa = PBXBuildFile; fileRef = 0B161931541BFE46DFEA2092EDDDA815 /* UIImage+Snapshot.h */; settings = {ATTRIBUTES = (Private, ); }; };
 		447BC35981932E32B8782F1C233AD389 /* ModalViewModel.swift in Sources */ = {isa = PBXBuildFile; fileRef = 022CB4931D5F7AC2F6091CFCEE617ADD /* ModalViewModel.swift */; };
 		47DEE95708BDBD11436162D166CD192E /* UIKit.framework in Frameworks */ = {isa = PBXBuildFile; fileRef = BBB6A925DF90E5500E7BDCC094FEBEA7 /* UIKit.framework */; };
-<<<<<<< HEAD
-		486FDB517C06F5ACD549414F0F17BB9F /* UICollectionView+Cells.swift in Sources */ = {isa = PBXBuildFile; fileRef = DCD15CA2864709913DD2BCEE0A3B4302 /* UICollectionView+Cells.swift */; };
-		4E3DF1244B07CA6DFDBC95A68EAB8F80 /* KanvasCameraStrings.swift in Sources */ = {isa = PBXBuildFile; fileRef = 292EF4B5083139454A2469905FC60BE9 /* KanvasCameraStrings.swift */; };
-		5058A65942DA551EE0CFDBBDE00C972B /* Assets.xcassets in Resources */ = {isa = PBXBuildFile; fileRef = 12AAC8E3960F1582AF2CA054BF1EA7A1 /* Assets.xcassets */; };
-		506D761F91EC3583789A837C559972FE /* FBSnapshotTestCase-dummy.m in Sources */ = {isa = PBXBuildFile; fileRef = 4792533D7EE0F440EE722DA4999E845C /* FBSnapshotTestCase-dummy.m */; };
-		5491950CEF4490FDA88972518CA0EF55 /* CameraRecordingProtocol.swift in Sources */ = {isa = PBXBuildFile; fileRef = 2CE6A5BFA87E98A6D70A0F807DC666BD /* CameraRecordingProtocol.swift */; };
-		550B9F6DCFC72D0A4D93566A4BEDE9BC /* GifVideoOutputHandler.swift in Sources */ = {isa = PBXBuildFile; fileRef = 652E45894F7AB9240FC15F04F97D9B24 /* GifVideoOutputHandler.swift */; };
-		5878013372385B9FF625AD91B5E00BA5 /* CameraRecorder.swift in Sources */ = {isa = PBXBuildFile; fileRef = 2B66BF83240E6B7B06655AD5787530F0 /* CameraRecorder.swift */; };
-		5BC12F69E33ABA27B9E0B78128CE336D /* QuartzCore.framework in Frameworks */ = {isa = PBXBuildFile; fileRef = D77B07CA7D221E3EC46B93C00BF37CDE /* QuartzCore.framework */; };
-		5C191775275C30FCCE79E52B6590617D /* TopOption.swift in Sources */ = {isa = PBXBuildFile; fileRef = 88A277C897468D1A561362E942BB56D4 /* TopOption.swift */; };
-		5E0364DE540B280C3A62777B3E518E26 /* Foundation.framework in Frameworks */ = {isa = PBXBuildFile; fileRef = C1A94602875A48A997AD3F08A33E6EAA /* Foundation.framework */; };
-		66AFB46BB6563E738AEDAC38511C4821 /* ModeSelectorAndShootController.swift in Sources */ = {isa = PBXBuildFile; fileRef = 453584F6AB25F9A8EA73F1D4616F3057 /* ModeSelectorAndShootController.swift */; };
-		66B6746D23E97EE7235C7660428254B5 /* KanvasCamera-dummy.m in Sources */ = {isa = PBXBuildFile; fileRef = 8F1D0B48C40E80060509E4FC92B73086 /* KanvasCamera-dummy.m */; };
-=======
 		4E2648B49D4208FC871E523CA095CF0B /* UICollectionView+Cells.swift in Sources */ = {isa = PBXBuildFile; fileRef = DCD15CA2864709913DD2BCEE0A3B4302 /* UICollectionView+Cells.swift */; };
 		5058A65942DA551EE0CFDBBDE00C972B /* Assets.xcassets in Resources */ = {isa = PBXBuildFile; fileRef = 12AAC8E3960F1582AF2CA054BF1EA7A1 /* Assets.xcassets */; };
 		506D761F91EC3583789A837C559972FE /* FBSnapshotTestCase-dummy.m in Sources */ = {isa = PBXBuildFile; fileRef = 4792533D7EE0F440EE722DA4999E845C /* FBSnapshotTestCase-dummy.m */; };
@@ -76,36 +39,8 @@
 		608F89486385D0A405691D19F9BE84C7 /* MediaClipsCollectionView.swift in Sources */ = {isa = PBXBuildFile; fileRef = 1B4E04DAA1AC7112A90EB620D591F6D5 /* MediaClipsCollectionView.swift */; };
 		629BC02910F9650CBAE0997D7904BF8D /* CameraController.swift in Sources */ = {isa = PBXBuildFile; fileRef = 4032974512F9056F57BF695473CD660C /* CameraController.swift */; };
 		67BB08B29D1360A4F598FBB9D51A4B8A /* NSURL+Media.swift in Sources */ = {isa = PBXBuildFile; fileRef = 537205D1F6DBE47A56B093D304C9C274 /* NSURL+Media.swift */; };
->>>>>>> 92b8716b
 		69DA8B003216466C60F029CBD79897F1 /* UIImage+Compare.m in Sources */ = {isa = PBXBuildFile; fileRef = 3B5E22F9517F21D3A0251F88FCAB281E /* UIImage+Compare.m */; };
-		6B0C93FB39DA4696876BB2E8879DD977 /* ModalPresentationAnimationController.swift in Sources */ = {isa = PBXBuildFile; fileRef = 6D455949641F1AA9CE7FD18632ECE554 /* ModalPresentationAnimationController.swift */; };
-		6EA844E541ADED09191F94008A8339C2 /* VideoOutputHandler.swift in Sources */ = {isa = PBXBuildFile; fileRef = C33FB3B17B0BF93BE2AF2D9312FA9B41 /* VideoOutputHandler.swift */; };
 		756564ABAF2892FE7140C92A1CDDCF65 /* UIImage+Snapshot.m in Sources */ = {isa = PBXBuildFile; fileRef = 3DBFBDCC891B770A2AC9EF0FB164B751 /* UIImage+Snapshot.m */; };
-<<<<<<< HEAD
-		78BE83002E1F49E3B6C4570E5EEDB5BD /* ShootButtonView.swift in Sources */ = {isa = PBXBuildFile; fileRef = 3786A626FDF237A11DE9670D3219623B /* ShootButtonView.swift */; };
-		7B0E352E589DF8118E2A97A2360B4EAF /* Pods-KanvasCameraExample-dummy.m in Sources */ = {isa = PBXBuildFile; fileRef = 570C8B2CE87E47FBD6EB555D507285D5 /* Pods-KanvasCameraExample-dummy.m */; };
-		7DEB3F73A53890B315DA3F9EDCDD3FA7 /* Pods-KanvasCameraExampleTests-dummy.m in Sources */ = {isa = PBXBuildFile; fileRef = 586C927EB62F939BE159B57EA8E65356 /* Pods-KanvasCameraExampleTests-dummy.m */; };
-		8068C77C6DF987BC2D9A9FFA0A9D3A77 /* ModeButtonView.swift in Sources */ = {isa = PBXBuildFile; fileRef = 50D654A68AE97BC70C18FE0C7AAF65C5 /* ModeButtonView.swift */; };
-		822379CA2A5B4C8D05A53736908B5047 /* OptionsController.swift in Sources */ = {isa = PBXBuildFile; fileRef = 0FD1093FD311992BD47C5EAAA3149840 /* OptionsController.swift */; };
-		859E270E677E4B2A0E1A70266D5B2312 /* ActionsView.swift in Sources */ = {isa = PBXBuildFile; fileRef = B2ABB41038250B593E49D7E0BFFA431B /* ActionsView.swift */; };
-		8668C9CD54A3490086390165155783C2 /* KanvasCameraAnalyticsProvider.swift in Sources */ = {isa = PBXBuildFile; fileRef = B04C5746BA1CB52321202515AEAE4C88 /* KanvasCameraAnalyticsProvider.swift */; };
-		881F31CC1C0D95C424CF2701CEF5177E /* KanvasCameraTimes.swift in Sources */ = {isa = PBXBuildFile; fileRef = A946C77C1D9AADA7310E78F8F4EAD6FF /* KanvasCameraTimes.swift */; };
-		8B08E99FD4EE3C60B43BF9C662CDE7E8 /* CameraController.swift in Sources */ = {isa = PBXBuildFile; fileRef = 4032974512F9056F57BF695473CD660C /* CameraController.swift */; };
-		913732688E99EF1DC581818A53B12776 /* AVAssetWriterInputPixelBufferAdaptor+Append.swift in Sources */ = {isa = PBXBuildFile; fileRef = 51DC96EEF819D5045E2CAFCCE0A65334 /* AVAssetWriterInputPixelBufferAdaptor+Append.swift */; };
-		91CBBB6263DB18D349698F947DDEA90B /* ModalView.swift in Sources */ = {isa = PBXBuildFile; fileRef = 6CA0C45C86622E90FD92097835378081 /* ModalView.swift */; };
-		91FF5033B03321FFFE529CEA41D79030 /* KanvasCamera-umbrella.h in Headers */ = {isa = PBXBuildFile; fileRef = 544962C81C67BAA45BFE6F723ECF7A50 /* KanvasCamera-umbrella.h */; settings = {ATTRIBUTES = (Public, ); }; };
-		92881DEACFFD768871561E34BEC0A707 /* UIImage+Camera.swift in Sources */ = {isa = PBXBuildFile; fileRef = 99AA350D81D49C45B3A93F57CA92CD26 /* UIImage+Camera.swift */; };
-		9673CF780F48C8E4EC2A331717B1F67C /* FBSnapshotTestCase.h in Headers */ = {isa = PBXBuildFile; fileRef = E37899BD4B349060AA147E2A3721D3A2 /* FBSnapshotTestCase.h */; settings = {ATTRIBUTES = (Public, ); }; };
-		97014CF014F7F382F0CF2A2B025A057C /* Foundation.framework in Frameworks */ = {isa = PBXBuildFile; fileRef = C1A94602875A48A997AD3F08A33E6EAA /* Foundation.framework */; };
-		9B322BA92BD5345E5B3076D665F2A76D /* PhotoOutputHandler.swift in Sources */ = {isa = PBXBuildFile; fileRef = 1604CDFD75CFE1E7EDDB46EFD5C8FA9B /* PhotoOutputHandler.swift */; };
-		9DA152731014DA92F6F69782A5A7D814 /* CameraSettings.swift in Sources */ = {isa = PBXBuildFile; fileRef = 9BAC21A803CF41C8F87C3543C2AC0819 /* CameraSettings.swift */; };
-		A4DBFDFE91B44205F5F261A2A7838D42 /* CameraSegmentHandler.swift in Sources */ = {isa = PBXBuildFile; fileRef = 694B7678FDF153452E6BC8C3D5B7A35D /* CameraSegmentHandler.swift */; };
-		A4F69F3477A935285620AC3031C5C848 /* FBSnapshotTestController.m in Sources */ = {isa = PBXBuildFile; fileRef = 052258A488A96C35531FAC73C4F42924 /* FBSnapshotTestController.m */; };
-		A9FCEFFF6D37CE68EA8634B71884DEAC /* Foundation.framework in Frameworks */ = {isa = PBXBuildFile; fileRef = C1A94602875A48A997AD3F08A33E6EAA /* Foundation.framework */; };
-		AA755C44790104ABF761036E724A5C9D /* KanvasCameraColors.swift in Sources */ = {isa = PBXBuildFile; fileRef = 99CD38AB6516FD2E675FF34921C5C6E4 /* KanvasCameraColors.swift */; };
-		AA90E6FC745973D071B62A7AC425E58E /* IgnoreTouchesView.swift in Sources */ = {isa = PBXBuildFile; fileRef = DCC10ACFECBBD56DD983BD2EFE1B57A8 /* IgnoreTouchesView.swift */; };
-		AEFBDB9E38BA002ADB3F1ABDA32E7ABC /* MediaClip.swift in Sources */ = {isa = PBXBuildFile; fileRef = B2C18AA8CA838FF23518366FFECD8717 /* MediaClip.swift */; };
-=======
 		7B0E352E589DF8118E2A97A2360B4EAF /* Pods-KanvasCameraExample-dummy.m in Sources */ = {isa = PBXBuildFile; fileRef = 570C8B2CE87E47FBD6EB555D507285D5 /* Pods-KanvasCameraExample-dummy.m */; };
 		7DEB3F73A53890B315DA3F9EDCDD3FA7 /* Pods-KanvasCameraExampleTests-dummy.m in Sources */ = {isa = PBXBuildFile; fileRef = 586C927EB62F939BE159B57EA8E65356 /* Pods-KanvasCameraExampleTests-dummy.m */; };
 		7F3B5ABF1EB78218936C8B4412FCFDE6 /* AVAssetWriterInputPixelBufferAdaptor+Append.swift in Sources */ = {isa = PBXBuildFile; fileRef = 51DC96EEF819D5045E2CAFCCE0A65334 /* AVAssetWriterInputPixelBufferAdaptor+Append.swift */; };
@@ -127,38 +62,13 @@
 		A9FCEFFF6D37CE68EA8634B71884DEAC /* Foundation.framework in Frameworks */ = {isa = PBXBuildFile; fileRef = C1A94602875A48A997AD3F08A33E6EAA /* Foundation.framework */; };
 		AAB5D5A5992635A27D83A8D7B73956FE /* KanvasCamera-dummy.m in Sources */ = {isa = PBXBuildFile; fileRef = 8F1D0B48C40E80060509E4FC92B73086 /* KanvasCamera-dummy.m */; };
 		B056E1B1C12F14C37B33783045A69813 /* CameraView.swift in Sources */ = {isa = PBXBuildFile; fileRef = B13A99B474AA799825690CA4382E1B49 /* CameraView.swift */; };
->>>>>>> 92b8716b
 		B20B51C7CB0497FB5ED3B532F4DF3DC9 /* Pods-KanvasCameraExampleTests-umbrella.h in Headers */ = {isa = PBXBuildFile; fileRef = 8683FD17E5C0DA60CD3DE90D22C1BC17 /* Pods-KanvasCameraExampleTests-umbrella.h */; settings = {ATTRIBUTES = (Public, ); }; };
-		B514823A36B9525843ABD11AF6250913 /* OptionView.swift in Sources */ = {isa = PBXBuildFile; fileRef = 7D7AFA4A0C0B79039367629439B68569 /* OptionView.swift */; };
 		B758FB09FE2C06C1B8E36A71A9D76D41 /* FBSnapshotTestCase-umbrella.h in Headers */ = {isa = PBXBuildFile; fileRef = A11D5B54955E3381F067364E427B571A /* FBSnapshotTestCase-umbrella.h */; settings = {ATTRIBUTES = (Public, ); }; };
-<<<<<<< HEAD
-		BAD959D193A448D77BB704F5C9125858 /* UIView+Layout.swift in Sources */ = {isa = PBXBuildFile; fileRef = 5992DFB718639CB854B834C2F1AC018C /* UIView+Layout.swift */; };
-		BB5935247CCA80E88AD8A4868CFAFF80 /* Queue.swift in Sources */ = {isa = PBXBuildFile; fileRef = F57B7FCA0187681AB0E27E9A73ACBFD9 /* Queue.swift */; };
-=======
 		B97C2416C2A76DA7854E8EB73017B9DD /* KanvasCameraImages.swift in Sources */ = {isa = PBXBuildFile; fileRef = 60F95E164B46D042163C5CA12EBACE27 /* KanvasCameraImages.swift */; };
 		BAD4CA256B8BCF90F258584FE1703EEF /* CameraRecordingProtocol.swift in Sources */ = {isa = PBXBuildFile; fileRef = 2CE6A5BFA87E98A6D70A0F807DC666BD /* CameraRecordingProtocol.swift */; };
->>>>>>> 92b8716b
 		BC952FC04FC963C1294DCD619C9B6B3B /* UIApplication+StrictKeyWindow.h in Headers */ = {isa = PBXBuildFile; fileRef = B9109B8B333B5A1A3E92EFC09EDC10AC /* UIApplication+StrictKeyWindow.h */; settings = {ATTRIBUTES = (Project, ); }; };
 		BD2911E3D1967B7C9572F8F1A39FAFF8 /* ModalView.swift in Sources */ = {isa = PBXBuildFile; fileRef = 6CA0C45C86622E90FD92097835378081 /* ModalView.swift */; };
 		BE14F2198CDB0DAD98A567981D21C7A1 /* FBSnapshotTestCase.m in Sources */ = {isa = PBXBuildFile; fileRef = 39577E2B806B8B2D019998DE60728F63 /* FBSnapshotTestCase.m */; };
-<<<<<<< HEAD
-		BE448AFF38177E227EB484C6AEE4E594 /* OptionsStackView.swift in Sources */ = {isa = PBXBuildFile; fileRef = 84CA613856A67DD8AD9D25E7D0C5B14F /* OptionsStackView.swift */; };
-		BFCE460CC33E8872B7156D4166340178 /* FBSnapshotTestCasePlatform.h in Headers */ = {isa = PBXBuildFile; fileRef = 7E3DB4D092B985E76E227F7F313C6981 /* FBSnapshotTestCasePlatform.h */; settings = {ATTRIBUTES = (Public, ); }; };
-		C0A1872AE29431B3D74E53C0DCE57CDD /* CameraView.swift in Sources */ = {isa = PBXBuildFile; fileRef = B13A99B474AA799825690CA4382E1B49 /* CameraView.swift */; };
-		C0AF0848E46C41BFC776E0F860118E71 /* MediaClipsEditorViewController.swift in Sources */ = {isa = PBXBuildFile; fileRef = E8DEA3808BADD4A674D2CAE55B41AF80 /* MediaClipsEditorViewController.swift */; };
-		C0F6EBCE3A4E4B92403F752BAF038AD7 /* MediaClipsCollectionController.swift in Sources */ = {isa = PBXBuildFile; fileRef = 76A4D3ACCDA88B314E643F7166B99501 /* MediaClipsCollectionController.swift */; };
-		C42B3556EB6555ADB3261D1D9DD83324 /* CGRect+Center.swift in Sources */ = {isa = PBXBuildFile; fileRef = 97152A8A84C4B676F46273553B0B9C3D /* CGRect+Center.swift */; };
-		C9E8DE261C68885DFB7423610FB11700 /* ModalController.swift in Sources */ = {isa = PBXBuildFile; fileRef = 14DD8EFB88BDA1863B843010F13C0414 /* ModalController.swift */; };
-		CAFA5E486BCE117A7D8C0FBF9DA6666B /* UIImage+Compare.h in Headers */ = {isa = PBXBuildFile; fileRef = 432938111B6FF0189EFFEDF2F845B308 /* UIImage+Compare.h */; settings = {ATTRIBUTES = (Private, ); }; };
-		D6714A974991CEA2AD4BD467A50AC690 /* Pods-KanvasCameraExample-umbrella.h in Headers */ = {isa = PBXBuildFile; fileRef = 2431DA944FACCCCEEBC3388A96EE92F1 /* Pods-KanvasCameraExample-umbrella.h */; settings = {ATTRIBUTES = (Public, ); }; };
-		DAD9A0E0F40D3984B78A22F8D3CDAB45 /* Foundation.framework in Frameworks */ = {isa = PBXBuildFile; fileRef = C1A94602875A48A997AD3F08A33E6EAA /* Foundation.framework */; };
-		DB7A106243AC974FC7EBEB00B506C786 /* FBSnapshotTestCasePlatform.m in Sources */ = {isa = PBXBuildFile; fileRef = 58A2557E7CE20AACCD1B28B1CD1F920D /* FBSnapshotTestCasePlatform.m */; };
-		DF4C8EA772B90A93468296F30295E95C /* UIViewController+Load.swift in Sources */ = {isa = PBXBuildFile; fileRef = 9C49C3242EA90FFA181A93777E134B33 /* UIViewController+Load.swift */; };
-		E1A7DA9A1C7C1EBA91C89464E02E8420 /* UIFont+Utils.swift in Sources */ = {isa = PBXBuildFile; fileRef = 80A20296D31D94A3A95B4EDFA8DFE056 /* UIFont+Utils.swift */; };
-		EC69C3C45DF769FD5482379C18E67EF1 /* KanvasCameraImages.swift in Sources */ = {isa = PBXBuildFile; fileRef = 60F95E164B46D042163C5CA12EBACE27 /* KanvasCameraImages.swift */; };
-		ECE29EDE9A5F28574CD3862D2C39A2D3 /* UIButton+Shadows.swift in Sources */ = {isa = PBXBuildFile; fileRef = 4F8A0543C498EC0B79913489ADBF5422 /* UIButton+Shadows.swift */; };
-		F98CC40861DA67A3C1D9579EE86DFDE8 /* CameraPreviewViewController.swift in Sources */ = {isa = PBXBuildFile; fileRef = CA866401A79E85EF7A0E384AB110FB1E /* CameraPreviewViewController.swift */; };
-=======
 		BEB1F67802AB0A71F3EA1144230A9E5A /* CameraInputController.swift in Sources */ = {isa = PBXBuildFile; fileRef = A05456C4DCEC9B04756EBEC1C503C17E /* CameraInputController.swift */; };
 		BFCE460CC33E8872B7156D4166340178 /* FBSnapshotTestCasePlatform.h in Headers */ = {isa = PBXBuildFile; fileRef = 7E3DB4D092B985E76E227F7F313C6981 /* FBSnapshotTestCasePlatform.h */; settings = {ATTRIBUTES = (Public, ); }; };
 		C0D7AAD9BF0E4251BD5ED747B796429E /* CameraSettings.swift in Sources */ = {isa = PBXBuildFile; fileRef = 9BAC21A803CF41C8F87C3543C2AC0819 /* CameraSettings.swift */; };
@@ -180,7 +90,6 @@
 		DE67FF8891ACF72CD92033B7D8714B2C /* KanvasCameraTimes.swift in Sources */ = {isa = PBXBuildFile; fileRef = A946C77C1D9AADA7310E78F8F4EAD6FF /* KanvasCameraTimes.swift */; };
 		EFEFF331DB371BD455592A33591C4EDB /* Queue.swift in Sources */ = {isa = PBXBuildFile; fileRef = F57B7FCA0187681AB0E27E9A73ACBFD9 /* Queue.swift */; };
 		F38D0DD8B861EC025F21F24CB4461E70 /* KanvasCameraAnalyticsProvider.swift in Sources */ = {isa = PBXBuildFile; fileRef = B04C5746BA1CB52321202515AEAE4C88 /* KanvasCameraAnalyticsProvider.swift */; };
->>>>>>> 92b8716b
 /* End PBXBuildFile section */
 
 /* Begin PBXContainerItemProxy section */
@@ -212,10 +121,6 @@
 		052258A488A96C35531FAC73C4F42924 /* FBSnapshotTestController.m */ = {isa = PBXFileReference; includeInIndex = 1; lastKnownFileType = sourcecode.c.objc; name = FBSnapshotTestController.m; path = FBSnapshotTestCase/FBSnapshotTestController.m; sourceTree = "<group>"; };
 		0B161931541BFE46DFEA2092EDDDA815 /* UIImage+Snapshot.h */ = {isa = PBXFileReference; includeInIndex = 1; lastKnownFileType = sourcecode.c.h; name = "UIImage+Snapshot.h"; path = "FBSnapshotTestCase/Categories/UIImage+Snapshot.h"; sourceTree = "<group>"; };
 		0B499D640103037E86832BCA986D7418 /* Pods-KanvasCameraExample-acknowledgements.markdown */ = {isa = PBXFileReference; includeInIndex = 1; lastKnownFileType = text; path = "Pods-KanvasCameraExample-acknowledgements.markdown"; sourceTree = "<group>"; };
-<<<<<<< HEAD
-		0FD1093FD311992BD47C5EAAA3149840 /* OptionsController.swift */ = {isa = PBXFileReference; includeInIndex = 1; lastKnownFileType = sourcecode.swift; path = OptionsController.swift; sourceTree = "<group>"; };
-=======
->>>>>>> 92b8716b
 		12AAC8E3960F1582AF2CA054BF1EA7A1 /* Assets.xcassets */ = {isa = PBXFileReference; includeInIndex = 1; lastKnownFileType = folder.assetcatalog; name = Assets.xcassets; path = Resources/Assets.xcassets; sourceTree = "<group>"; };
 		1374B79237CAC07693E99442FBED1F15 /* FBSnapshotTestController.h */ = {isa = PBXFileReference; includeInIndex = 1; lastKnownFileType = sourcecode.c.h; name = FBSnapshotTestController.h; path = FBSnapshotTestCase/FBSnapshotTestController.h; sourceTree = "<group>"; };
 		14DD8EFB88BDA1863B843010F13C0414 /* ModalController.swift */ = {isa = PBXFileReference; includeInIndex = 1; lastKnownFileType = sourcecode.swift; path = ModalController.swift; sourceTree = "<group>"; };
@@ -253,10 +158,7 @@
 		586C927EB62F939BE159B57EA8E65356 /* Pods-KanvasCameraExampleTests-dummy.m */ = {isa = PBXFileReference; includeInIndex = 1; lastKnownFileType = sourcecode.c.objc; path = "Pods-KanvasCameraExampleTests-dummy.m"; sourceTree = "<group>"; };
 		58A2557E7CE20AACCD1B28B1CD1F920D /* FBSnapshotTestCasePlatform.m */ = {isa = PBXFileReference; includeInIndex = 1; lastKnownFileType = sourcecode.c.objc; name = FBSnapshotTestCasePlatform.m; path = FBSnapshotTestCase/FBSnapshotTestCasePlatform.m; sourceTree = "<group>"; };
 		5992DFB718639CB854B834C2F1AC018C /* UIView+Layout.swift */ = {isa = PBXFileReference; includeInIndex = 1; lastKnownFileType = sourcecode.swift; path = "UIView+Layout.swift"; sourceTree = "<group>"; };
-<<<<<<< HEAD
-=======
 		5A6FCF607CA280F8032AA2A58C0CDA9C /* OptionView.swift */ = {isa = PBXFileReference; includeInIndex = 1; lastKnownFileType = sourcecode.swift; path = OptionView.swift; sourceTree = "<group>"; };
->>>>>>> 92b8716b
 		60F95E164B46D042163C5CA12EBACE27 /* KanvasCameraImages.swift */ = {isa = PBXFileReference; includeInIndex = 1; lastKnownFileType = sourcecode.swift; path = KanvasCameraImages.swift; sourceTree = "<group>"; };
 		63377C220E90B4D05971DFC31FFCF899 /* Info.plist */ = {isa = PBXFileReference; includeInIndex = 1; lastKnownFileType = text.plist.xml; path = Info.plist; sourceTree = "<group>"; };
 		652E45894F7AB9240FC15F04F97D9B24 /* GifVideoOutputHandler.swift */ = {isa = PBXFileReference; includeInIndex = 1; lastKnownFileType = sourcecode.swift; path = GifVideoOutputHandler.swift; sourceTree = "<group>"; };
@@ -268,21 +170,13 @@
 		73760231042E4E5235E47CEE8A6E93BE /* Pods-KanvasCameraExample-resources.sh */ = {isa = PBXFileReference; includeInIndex = 1; lastKnownFileType = text.script.sh; path = "Pods-KanvasCameraExample-resources.sh"; sourceTree = "<group>"; };
 		76A4D3ACCDA88B314E643F7166B99501 /* MediaClipsCollectionController.swift */ = {isa = PBXFileReference; includeInIndex = 1; lastKnownFileType = sourcecode.swift; path = MediaClipsCollectionController.swift; sourceTree = "<group>"; };
 		7B37D7C695D5C6C47A7C093595CD4F06 /* FBSnapshotTestCase.xcconfig */ = {isa = PBXFileReference; includeInIndex = 1; lastKnownFileType = text.xcconfig; path = FBSnapshotTestCase.xcconfig; sourceTree = "<group>"; };
-		7D7AFA4A0C0B79039367629439B68569 /* OptionView.swift */ = {isa = PBXFileReference; includeInIndex = 1; lastKnownFileType = sourcecode.swift; path = OptionView.swift; sourceTree = "<group>"; };
 		7DDF12DFB905E8F4E6C52F9DA9990913 /* Pods-KanvasCameraExampleTests.release.xcconfig */ = {isa = PBXFileReference; includeInIndex = 1; lastKnownFileType = text.xcconfig; path = "Pods-KanvasCameraExampleTests.release.xcconfig"; sourceTree = "<group>"; };
 		7E3DB4D092B985E76E227F7F313C6981 /* FBSnapshotTestCasePlatform.h */ = {isa = PBXFileReference; includeInIndex = 1; lastKnownFileType = sourcecode.c.h; name = FBSnapshotTestCasePlatform.h; path = FBSnapshotTestCase/FBSnapshotTestCasePlatform.h; sourceTree = "<group>"; };
 		801D508D702D7E218EFAD76704409802 /* KanvasCamera.xcconfig */ = {isa = PBXFileReference; includeInIndex = 1; lastKnownFileType = text.xcconfig; path = KanvasCamera.xcconfig; sourceTree = "<group>"; };
 		80A20296D31D94A3A95B4EDFA8DFE056 /* UIFont+Utils.swift */ = {isa = PBXFileReference; includeInIndex = 1; lastKnownFileType = sourcecode.swift; path = "UIFont+Utils.swift"; sourceTree = "<group>"; };
-<<<<<<< HEAD
-		84CA613856A67DD8AD9D25E7D0C5B14F /* OptionsStackView.swift */ = {isa = PBXFileReference; includeInIndex = 1; lastKnownFileType = sourcecode.swift; path = OptionsStackView.swift; sourceTree = "<group>"; };
-		85E250EF19C5B5671AEC10BEB508D087 /* UIImage+Diff.h */ = {isa = PBXFileReference; includeInIndex = 1; lastKnownFileType = sourcecode.c.h; name = "UIImage+Diff.h"; path = "FBSnapshotTestCase/Categories/UIImage+Diff.h"; sourceTree = "<group>"; };
-		8683FD17E5C0DA60CD3DE90D22C1BC17 /* Pods-KanvasCameraExampleTests-umbrella.h */ = {isa = PBXFileReference; includeInIndex = 1; lastKnownFileType = sourcecode.c.h; path = "Pods-KanvasCameraExampleTests-umbrella.h"; sourceTree = "<group>"; };
-		88A277C897468D1A561362E942BB56D4 /* TopOption.swift */ = {isa = PBXFileReference; includeInIndex = 1; lastKnownFileType = sourcecode.swift; path = TopOption.swift; sourceTree = "<group>"; };
-=======
 		85E250EF19C5B5671AEC10BEB508D087 /* UIImage+Diff.h */ = {isa = PBXFileReference; includeInIndex = 1; lastKnownFileType = sourcecode.c.h; name = "UIImage+Diff.h"; path = "FBSnapshotTestCase/Categories/UIImage+Diff.h"; sourceTree = "<group>"; };
 		8683FD17E5C0DA60CD3DE90D22C1BC17 /* Pods-KanvasCameraExampleTests-umbrella.h */ = {isa = PBXFileReference; includeInIndex = 1; lastKnownFileType = sourcecode.c.h; path = "Pods-KanvasCameraExampleTests-umbrella.h"; sourceTree = "<group>"; };
 		8B74AF92D4C30422434327441866ECB2 /* OptionsController.swift */ = {isa = PBXFileReference; includeInIndex = 1; lastKnownFileType = sourcecode.swift; path = OptionsController.swift; sourceTree = "<group>"; };
->>>>>>> 92b8716b
 		8F1D0B48C40E80060509E4FC92B73086 /* KanvasCamera-dummy.m */ = {isa = PBXFileReference; includeInIndex = 1; lastKnownFileType = sourcecode.c.objc; path = "KanvasCamera-dummy.m"; sourceTree = "<group>"; };
 		9192A487BB1C093B70E23E03C311E25D /* LoadingIndicatorView.swift */ = {isa = PBXFileReference; includeInIndex = 1; lastKnownFileType = sourcecode.swift; path = LoadingIndicatorView.swift; sourceTree = "<group>"; };
 		93A4A3777CF96A4AAC1D13BA6DCCEA73 /* Podfile */ = {isa = PBXFileReference; explicitFileType = text.script.ruby; includeInIndex = 1; lastKnownFileType = text; name = Podfile; path = ../Podfile; sourceTree = SOURCE_ROOT; xcLanguageSpecificationIdentifier = xcode.lang.ruby; };
@@ -310,10 +204,7 @@
 		C1A94602875A48A997AD3F08A33E6EAA /* Foundation.framework */ = {isa = PBXFileReference; lastKnownFileType = wrapper.framework; name = Foundation.framework; path = Platforms/iPhoneOS.platform/Developer/SDKs/iPhoneOS11.3.sdk/System/Library/Frameworks/Foundation.framework; sourceTree = DEVELOPER_DIR; };
 		C33FB3B17B0BF93BE2AF2D9312FA9B41 /* VideoOutputHandler.swift */ = {isa = PBXFileReference; includeInIndex = 1; lastKnownFileType = sourcecode.swift; path = VideoOutputHandler.swift; sourceTree = "<group>"; };
 		C3FB9AECB725014E6B95D42C9B8F4451 /* Pods-KanvasCameraExampleTests.modulemap */ = {isa = PBXFileReference; includeInIndex = 1; lastKnownFileType = sourcecode.module; path = "Pods-KanvasCameraExampleTests.modulemap"; sourceTree = "<group>"; };
-<<<<<<< HEAD
-=======
 		C85467C873CA8240B3EB1028ACE63D40 /* CameraDeviceOption.swift */ = {isa = PBXFileReference; includeInIndex = 1; lastKnownFileType = sourcecode.swift; path = CameraDeviceOption.swift; sourceTree = "<group>"; };
->>>>>>> 92b8716b
 		CA866401A79E85EF7A0E384AB110FB1E /* CameraPreviewViewController.swift */ = {isa = PBXFileReference; includeInIndex = 1; lastKnownFileType = sourcecode.swift; path = CameraPreviewViewController.swift; sourceTree = "<group>"; };
 		CD7A7D56274444DC032E52FD1FFDA8C5 /* Pods-KanvasCameraExample-acknowledgements.plist */ = {isa = PBXFileReference; includeInIndex = 1; lastKnownFileType = text.plist.xml; path = "Pods-KanvasCameraExample-acknowledgements.plist"; sourceTree = "<group>"; };
 		D3B6CE6612AF52A4ACEDD89B5022D0C0 /* Pods-KanvasCameraExampleTests-resources.sh */ = {isa = PBXFileReference; includeInIndex = 1; lastKnownFileType = text.script.sh; path = "Pods-KanvasCameraExampleTests-resources.sh"; sourceTree = "<group>"; };
@@ -529,11 +420,6 @@
 			);
 			sourceTree = "<group>";
 		};
-<<<<<<< HEAD
-		96AC9F810F06BBA7296527783C661ACD /* Resources */ = {
-			isa = PBXGroup;
-			children = (
-=======
 		8C702C0F7279931FAD6536B617823104 /* Options */ = {
 			isa = PBXGroup;
 			children = (
@@ -549,7 +435,6 @@
 		96AC9F810F06BBA7296527783C661ACD /* Resources */ = {
 			isa = PBXGroup;
 			children = (
->>>>>>> 92b8716b
 				12AAC8E3960F1582AF2CA054BF1EA7A1 /* Assets.xcassets */,
 			);
 			name = Resources;
@@ -596,11 +481,7 @@
 				F6B998D9CD7DF132AF32EEF0A970BDD1 /* MediaClips */,
 				D206B2F6DDE83A1DDFE61ED434B010A0 /* Modal */,
 				9FF8433F4F04158CA4377C547504AE28 /* ModeSelector */,
-<<<<<<< HEAD
-				BCAB8D141876E56F1DBBCF0A2957FAC1 /* Options */,
-=======
 				8C702C0F7279931FAD6536B617823104 /* Options */,
->>>>>>> 92b8716b
 				BFAB5E87DC99778EE439812E552D028D /* Pod */,
 				5F553DA8B1536FB92ED6BD2E94AFC754 /* Preview */,
 				CA22E0A8FF75B063030D29ED147B748F /* Recording */,
@@ -611,7 +492,6 @@
 			);
 			name = KanvasCamera;
 			path = ../..;
-<<<<<<< HEAD
 			sourceTree = "<group>";
 		};
 		B1D9B72586BDEB9A8AE2CAEAC855AEAC /* Support Files */ = {
@@ -623,31 +503,6 @@
 				8F1D0B48C40E80060509E4FC92B73086 /* KanvasCamera-dummy.m */,
 				DE9B0A17869C6F9D72CA8219EECFC588 /* KanvasCamera-prefix.pch */,
 				544962C81C67BAA45BFE6F723ECF7A50 /* KanvasCamera-umbrella.h */,
-			);
-			name = "Support Files";
-			path = "KanvasCameraExample/Pods/Target Support Files/KanvasCamera";
-			sourceTree = "<group>";
-		};
-		BCAB8D141876E56F1DBBCF0A2957FAC1 /* Options */ = {
-			isa = PBXGroup;
-			children = (
-				0FD1093FD311992BD47C5EAAA3149840 /* OptionsController.swift */,
-				84CA613856A67DD8AD9D25E7D0C5B14F /* OptionsStackView.swift */,
-				7D7AFA4A0C0B79039367629439B68569 /* OptionView.swift */,
-				88A277C897468D1A561362E942BB56D4 /* TopOption.swift */,
-=======
-			sourceTree = "<group>";
-		};
-		B1D9B72586BDEB9A8AE2CAEAC855AEAC /* Support Files */ = {
-			isa = PBXGroup;
-			children = (
-				3BFA08AC10FEA17BEBD910D589499ADE /* Info.plist */,
-				2EAD66307227E5A50E5DF51683C64738 /* KanvasCamera.modulemap */,
-				801D508D702D7E218EFAD76704409802 /* KanvasCamera.xcconfig */,
-				8F1D0B48C40E80060509E4FC92B73086 /* KanvasCamera-dummy.m */,
-				DE9B0A17869C6F9D72CA8219EECFC588 /* KanvasCamera-prefix.pch */,
-				544962C81C67BAA45BFE6F723ECF7A50 /* KanvasCamera-umbrella.h */,
->>>>>>> 92b8716b
 			);
 			name = "Support Files";
 			path = "KanvasCameraExample/Pods/Target Support Files/KanvasCamera";
@@ -837,11 +692,7 @@
 			isa = PBXNativeTarget;
 			buildConfigurationList = A014D45C623C28B211227C6C4694AFC3 /* Build configuration list for PBXNativeTarget "KanvasCamera" */;
 			buildPhases = (
-<<<<<<< HEAD
-				24B6CC3DBF2995A2442F454E26255510 /* Sources */,
-=======
 				41E257BE9566EDD0056A401A4861353D /* Sources */,
->>>>>>> 92b8716b
 				00DC1839562D668127DB4EFD93C1D938 /* Frameworks */,
 				770519096EFBF9B6932FB5C3C8F0C15C /* Resources */,
 				9F2E9DF48F71B83019A85BF9D3B41C5E /* Headers */,
@@ -932,64 +783,6 @@
 /* End PBXResourcesBuildPhase section */
 
 /* Begin PBXSourcesBuildPhase section */
-<<<<<<< HEAD
-		24B6CC3DBF2995A2442F454E26255510 /* Sources */ = {
-			isa = PBXSourcesBuildPhase;
-			buildActionMask = 2147483647;
-			files = (
-				859E270E677E4B2A0E1A70266D5B2312 /* ActionsView.swift in Sources */,
-				913732688E99EF1DC581818A53B12776 /* AVAssetWriterInputPixelBufferAdaptor+Append.swift in Sources */,
-				419E5C756246FCA6A757212D0F3F7452 /* AVURLAsset+Thumbnail.swift in Sources */,
-				8B08E99FD4EE3C60B43BF9C662CDE7E8 /* CameraController.swift in Sources */,
-				02B3587B7D94152B2D90AEF85725E046 /* CameraInputController.swift in Sources */,
-				063ECA256DD45AAA4A5EA256CFA0AA88 /* CameraPreviewView.swift in Sources */,
-				F98CC40861DA67A3C1D9579EE86DFDE8 /* CameraPreviewViewController.swift in Sources */,
-				5878013372385B9FF625AD91B5E00BA5 /* CameraRecorder.swift in Sources */,
-				5491950CEF4490FDA88972518CA0EF55 /* CameraRecordingProtocol.swift in Sources */,
-				A4DBFDFE91B44205F5F261A2A7838D42 /* CameraSegmentHandler.swift in Sources */,
-				9DA152731014DA92F6F69782A5A7D814 /* CameraSettings.swift in Sources */,
-				C0A1872AE29431B3D74E53C0DCE57CDD /* CameraView.swift in Sources */,
-				C42B3556EB6555ADB3261D1D9DD83324 /* CGRect+Center.swift in Sources */,
-				550B9F6DCFC72D0A4D93566A4BEDE9BC /* GifVideoOutputHandler.swift in Sources */,
-				AA90E6FC745973D071B62A7AC425E58E /* IgnoreTouchesView.swift in Sources */,
-				66B6746D23E97EE7235C7660428254B5 /* KanvasCamera-dummy.m in Sources */,
-				8668C9CD54A3490086390165155783C2 /* KanvasCameraAnalyticsProvider.swift in Sources */,
-				AA755C44790104ABF761036E724A5C9D /* KanvasCameraColors.swift in Sources */,
-				EC69C3C45DF769FD5482379C18E67EF1 /* KanvasCameraImages.swift in Sources */,
-				4E3DF1244B07CA6DFDBC95A68EAB8F80 /* KanvasCameraStrings.swift in Sources */,
-				881F31CC1C0D95C424CF2701CEF5177E /* KanvasCameraTimes.swift in Sources */,
-				11E0BDEC1A8D6CCF527BA4EAFCAB3C06 /* LoadingIndicatorView.swift in Sources */,
-				AEFBDB9E38BA002ADB3F1ABDA32E7ABC /* MediaClip.swift in Sources */,
-				18DEF4C59AC2868C83BEB94C73D9C626 /* MediaClipsCollectionCell.swift in Sources */,
-				C0F6EBCE3A4E4B92403F752BAF038AD7 /* MediaClipsCollectionController.swift in Sources */,
-				15FBCA84789481DE1B3CC4C3336B7C07 /* MediaClipsCollectionView.swift in Sources */,
-				100475116200AFC26C4FF21F25F65BAF /* MediaClipsEditorView.swift in Sources */,
-				C0AF0848E46C41BFC776E0F860118E71 /* MediaClipsEditorViewController.swift in Sources */,
-				C9E8DE261C68885DFB7423610FB11700 /* ModalController.swift in Sources */,
-				6B0C93FB39DA4696876BB2E8879DD977 /* ModalPresentationAnimationController.swift in Sources */,
-				34A6D906730876772082404A786E4C9A /* ModalPresentationController.swift in Sources */,
-				91CBBB6263DB18D349698F947DDEA90B /* ModalView.swift in Sources */,
-				0753E58281236FA4F88DB60932C80C41 /* ModalViewModel.swift in Sources */,
-				8068C77C6DF987BC2D9A9FFA0A9D3A77 /* ModeButtonView.swift in Sources */,
-				66AFB46BB6563E738AEDAC38511C4821 /* ModeSelectorAndShootController.swift in Sources */,
-				2A476792F8CA63DB68C7C8DA6D98A254 /* ModeSelectorAndShootView.swift in Sources */,
-				2E6CBA5F694230BE3E1E38D3DA908DF0 /* NSURL+Media.swift in Sources */,
-				822379CA2A5B4C8D05A53736908B5047 /* OptionsController.swift in Sources */,
-				BE448AFF38177E227EB484C6AEE4E594 /* OptionsStackView.swift in Sources */,
-				B514823A36B9525843ABD11AF6250913 /* OptionView.swift in Sources */,
-				9B322BA92BD5345E5B3076D665F2A76D /* PhotoOutputHandler.swift in Sources */,
-				BB5935247CCA80E88AD8A4868CFAFF80 /* Queue.swift in Sources */,
-				78BE83002E1F49E3B6C4570E5EEDB5BD /* ShootButtonView.swift in Sources */,
-				5C191775275C30FCCE79E52B6590617D /* TopOption.swift in Sources */,
-				ECE29EDE9A5F28574CD3862D2C39A2D3 /* UIButton+Shadows.swift in Sources */,
-				486FDB517C06F5ACD549414F0F17BB9F /* UICollectionView+Cells.swift in Sources */,
-				E1A7DA9A1C7C1EBA91C89464E02E8420 /* UIFont+Utils.swift in Sources */,
-				92881DEACFFD768871561E34BEC0A707 /* UIImage+Camera.swift in Sources */,
-				046D80A338F6322B63C6A9EC88108D3C /* UIUpdate.swift in Sources */,
-				BAD959D193A448D77BB704F5C9125858 /* UIView+Layout.swift in Sources */,
-				DF4C8EA772B90A93468296F30295E95C /* UIViewController+Load.swift in Sources */,
-				6EA844E541ADED09191F94008A8339C2 /* VideoOutputHandler.swift in Sources */,
-=======
 		41E257BE9566EDD0056A401A4861353D /* Sources */ = {
 			isa = PBXSourcesBuildPhase;
 			buildActionMask = 2147483647;
@@ -1046,7 +839,6 @@
 				32A4616F6BCFD4BF5CE44DD6EEF837E6 /* UIView+Layout.swift in Sources */,
 				A91C7FE235630C91F8970488A15BFC1B /* UIViewController+Load.swift in Sources */,
 				A1AD3226CD7D5011C8D0F1B17D2164E5 /* VideoOutputHandler.swift in Sources */,
->>>>>>> 92b8716b
 			);
 			runOnlyForDeploymentPostprocessing = 0;
 		};
