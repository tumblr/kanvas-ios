// !$*UTF8*$!
{
	archiveVersion = 1;
	classes = {
	};
	objectVersion = 50;
	objects = {

/* Begin PBXBuildFile section */
<<<<<<< HEAD
		00A9CFD2E226C71A4C5663D13F347643 /* PhotoOutputHandler.swift in Sources */ = {isa = PBXBuildFile; fileRef = D9279B494810D3DBCB9E567AF7AB1CE8 /* PhotoOutputHandler.swift */; };
		02C2AB71FE2B6348975098D79DD8A85A /* FilterCollectionController.swift in Sources */ = {isa = PBXBuildFile; fileRef = 580EB370880A1C37FF852E3E72124ED6 /* FilterCollectionController.swift */; };
		038DC1EC080CDE0326CB65F621BD9AF8 /* FilterProtocol.swift in Sources */ = {isa = PBXBuildFile; fileRef = 3503FEB1B4C229CE401C20AE13B244BF /* FilterProtocol.swift */; };
		0A070C8C4779402C0372842539959C3B /* KanvasCameraStrings.swift in Sources */ = {isa = PBXBuildFile; fileRef = 417A5920F835E1C47F56DF3BDC5E1DAE /* KanvasCameraStrings.swift */; };
		0AB6BF734659E87B2B396D6C0FA40F9A /* Shaders in Resources */ = {isa = PBXBuildFile; fileRef = 2801C16EDAFF0CA490366FB685C1CF73 /* Shaders */; };
		0B151F59C4FB16D84B97E1E5D1BE2AB2 /* MediaClipsCollectionView.swift in Sources */ = {isa = PBXBuildFile; fileRef = 86BCE06B833BCE76ABED87A5BC46AA13 /* MediaClipsCollectionView.swift */; };
		0F21221F07A91D2356C3EB40A76ED730 /* CameraInputController.swift in Sources */ = {isa = PBXBuildFile; fileRef = EF4D917E305C16F26BFA5E1AE8301302 /* CameraInputController.swift */; };
		102327F8CF61A34DEF11B9D8D9D1500B /* OpenGLES.framework in Frameworks */ = {isa = PBXBuildFile; fileRef = 5B37C3EE626982E2B8459F8E7BB7C20C /* OpenGLES.framework */; };
		120E71477203BDC672B2192A28B32512 /* ModalPresentationAnimationController.swift in Sources */ = {isa = PBXBuildFile; fileRef = 7F0F6991CE2EEE3058ED67F15AAA0889 /* ModalPresentationAnimationController.swift */; };
		12F8E51C81047C8AA4BDFF68F3C30FC7 /* UIKit.framework in Frameworks */ = {isa = PBXBuildFile; fileRef = 2E7FF5FF1C5A1C45AB8A978EEB128B37 /* UIKit.framework */; };
		1351ED5E4D9709AD7047C9B467999172 /* ModalPresentationController.swift in Sources */ = {isa = PBXBuildFile; fileRef = B75037C712B648C65D5AC1CD327D8A43 /* ModalPresentationController.swift */; };
		13B321C9D5C6960E62AD27417F7D449A /* CameraSettings.swift in Sources */ = {isa = PBXBuildFile; fileRef = 4F830A56439B821A3E1119D25601D07C /* CameraSettings.swift */; };
		157803E49441CAAE9583065B16B4F7FE /* UIFont+PostFonts.h in Headers */ = {isa = PBXBuildFile; fileRef = B868C175FF11CD36E92D462B964257FA /* UIFont+PostFonts.h */; settings = {ATTRIBUTES = (Public, ); }; };
		16B6CB23794D995D807EA10E7CEF065E /* UIImage+Diff.h in Headers */ = {isa = PBXBuildFile; fileRef = A4209C2D7929DC95F0AD404009CF3FE6 /* UIImage+Diff.h */; settings = {ATTRIBUTES = (Private, ); }; };
		17BCBFDB6422CE36B90B77C38ADF6D0C /* CGRect+Center.swift in Sources */ = {isa = PBXBuildFile; fileRef = 82B10EDE9915F2AC21B003A6D6BCE6C8 /* CGRect+Center.swift */; };
		184CF9BC6983FB5251CB45D280A834B0 /* UIViewController+Load.swift in Sources */ = {isa = PBXBuildFile; fileRef = D21197167E087D102AEEC6259DC6DA87 /* UIViewController+Load.swift */; };
		1F5B84FF7B9618F3B1FAF050CAE1D143 /* UIFont+Utils.swift in Sources */ = {isa = PBXBuildFile; fileRef = 78CE28FCF0287760C9B9900EDF8CDC7F /* UIFont+Utils.swift */; };
		24DEF3AF3296F229268D80B50E433240 /* UIImage+Snapshot.m in Sources */ = {isa = PBXBuildFile; fileRef = FE05DAD5186CEC183AAD0BC4D2F6297C /* UIImage+Snapshot.m */; };
		263A0CC69E231F4AC788384FBC792C65 /* Pods-KanvasCameraExampleTests-umbrella.h in Headers */ = {isa = PBXBuildFile; fileRef = 40C111494557E79A2578DE96391B581E /* Pods-KanvasCameraExampleTests-umbrella.h */; settings = {ATTRIBUTES = (Public, ); }; };
		26D3EEFCFCA6DC9A4EB8EAD9703ECD98 /* FBSnapshotTestCase.m in Sources */ = {isa = PBXBuildFile; fileRef = 290D40DB23B0E1E833EB7F996C615341 /* FBSnapshotTestCase.m */; };
		26F9947402F81BE7FE22ED5486D02FE6 /* RGBA.swift in Sources */ = {isa = PBXBuildFile; fileRef = 7ED00C8926D344684662699C8ACF5E59 /* RGBA.swift */; };
		2711E54C11B79C1BA2B99CEBB8B95408 /* ExtendedButton.swift in Sources */ = {isa = PBXBuildFile; fileRef = 7BE352D68A87CEF428FF5B50266011D2 /* ExtendedButton.swift */; };
		27C294AFD2251BF21CAFA97EB53DEDE3 /* FBSnapshotTestController.h in Headers */ = {isa = PBXBuildFile; fileRef = 2B0390FC11C3671BEC209EA6F6AE8033 /* FBSnapshotTestController.h */; settings = {ATTRIBUTES = (Public, ); }; };
		287B9747DDAFE6B7C4161E76320A93ED /* TumblrTheme-dummy.m in Sources */ = {isa = PBXBuildFile; fileRef = 63EC3731591893A012CEFEA3784F9D00 /* TumblrTheme-dummy.m */; };
		2BF546A1033906CF4F0CC1F993EBE442 /* MediaClipsEditorViewController.swift in Sources */ = {isa = PBXBuildFile; fileRef = 569528E0BC22BA36FED2893B632BB277 /* MediaClipsEditorViewController.swift */; };
		2C8E41D43E185E62965404EC1F236FA0 /* FBSnapshotTestCase-dummy.m in Sources */ = {isa = PBXBuildFile; fileRef = C3FB5D637CA8F60B2B16F9375DFCA3FE /* FBSnapshotTestCase-dummy.m */; };
		335C993AD381A4C9B97C35806072A8DC /* ModeSelectorAndShootView.swift in Sources */ = {isa = PBXBuildFile; fileRef = 3F9647B75FDBF5BEFC0217CBC97220DA /* ModeSelectorAndShootView.swift */; };
		33CD52558D8E2F820100C8753AA2F32F /* SwiftSupport.swift in Sources */ = {isa = PBXBuildFile; fileRef = 499BB97C946EF5DFF46CB40D7D685EE1 /* SwiftSupport.swift */; };
		3ABD6523095A29B522D0285A60C6C2E0 /* Array+Move.swift in Sources */ = {isa = PBXBuildFile; fileRef = 2321224B622C236EA6A3475D37826569 /* Array+Move.swift */; };
		3BF18AB631EAEB337D1CF72ED06CAE2A /* CameraRecordingProtocol.swift in Sources */ = {isa = PBXBuildFile; fileRef = CD13F2FA00EFC9DA1888CAC3F5AC8139 /* CameraRecordingProtocol.swift */; };
		3DE578604E2F8BAC328C65BA2C74BC52 /* CameraController.swift in Sources */ = {isa = PBXBuildFile; fileRef = 792261B6E9CE7BA972BFB23C852F26ED /* CameraController.swift */; };
		41EE3B13232A886E96B32EB12998F141 /* CameraInputOutput.swift in Sources */ = {isa = PBXBuildFile; fileRef = 29FF90DFF19B3F4F994C45596CC72D86 /* CameraInputOutput.swift */; };
		471A400FEAC3A409F6C2057C7BA86F44 /* ModeButtonView.swift in Sources */ = {isa = PBXBuildFile; fileRef = 7AB72098CF39FC6C95175F2DF05A7FCE /* ModeButtonView.swift */; };
		4CA54BDA3209C745B88A2AF154036AC6 /* ImagePreviewController.swift in Sources */ = {isa = PBXBuildFile; fileRef = EBE4B4F80F4405A0E82D1E8F0133BDAD /* ImagePreviewController.swift */; };
		4DFE0045F477DD52FC36764EDDFCDFB0 /* TumblrTheme-umbrella.h in Headers */ = {isa = PBXBuildFile; fileRef = C543672C8C79BE4D90EDF37FEDDEE2D2 /* TumblrTheme-umbrella.h */; settings = {ATTRIBUTES = (Public, ); }; };
		4E660B6936DC30D73407C917AB314B17 /* ModalViewModel.swift in Sources */ = {isa = PBXBuildFile; fileRef = 3FFE48D4CA0EFAC74FBF49B94C4D9A34 /* ModalViewModel.swift */; };
		4E83C299E917BD1D8072AD50B2801641 /* Queue.swift in Sources */ = {isa = PBXBuildFile; fileRef = 85E9B9359BF34C1D758021CFDAD5E1B7 /* Queue.swift */; };
		543DB17FA329C802A83C774B4149C5AE /* FilterCollectionCell.swift in Sources */ = {isa = PBXBuildFile; fileRef = DC9D8E604E79836B41D338A6133BAC9E /* FilterCollectionCell.swift */; };
		5449B5565FCB5703AD374E0B0DCF4B86 /* UIKit.framework in Frameworks */ = {isa = PBXBuildFile; fileRef = 2E7FF5FF1C5A1C45AB8A978EEB128B37 /* UIKit.framework */; };
		5558AE5B4AB4F57E1501173290BBFB89 /* UIUpdate.swift in Sources */ = {isa = PBXBuildFile; fileRef = AB18DBABF389AA115A79A36DCEBB55DD /* UIUpdate.swift */; };
		5C0187D307754294C1CE5AC7AF3E749F /* FilterCollectionView.swift in Sources */ = {isa = PBXBuildFile; fileRef = 1A31E52EF1FEC5EB090B69C3C5F69F75 /* FilterCollectionView.swift */; };
		5FD1167555B2A81A62EDF60337DFF613 /* GLPixelBufferView.swift in Sources */ = {isa = PBXBuildFile; fileRef = 8D3D10989F29BD25C1796E71E0E44734 /* GLPixelBufferView.swift */; };
		66F965CA688C99089313D1E257B53473 /* UIFont+Orangina.m in Sources */ = {isa = PBXBuildFile; fileRef = F75C9CC0F9780E8375AA5A52E5D66761 /* UIFont+Orangina.m */; };
		68DDF219CABF0317FB4F12DD03A2B990 /* CameraZoomHandler.swift in Sources */ = {isa = PBXBuildFile; fileRef = 5CD92582A6A4CE52E2F2DFECB218B98F /* CameraZoomHandler.swift */; };
		6A46F4B07E840CB161DA13A27BCB111D /* ShootButtonView.swift in Sources */ = {isa = PBXBuildFile; fileRef = 7F6B428451396F3B53510A83E97F55E0 /* ShootButtonView.swift */; };
		6B297C6803A3EA5BBDD1215B7FD5324A /* VideoOutputHandler.swift in Sources */ = {isa = PBXBuildFile; fileRef = 8D2234D479EBF3997802D5FE57D725CE /* VideoOutputHandler.swift */; };
		6B96318990A7054AE1CC9A1B928287F0 /* ModeSelectorAndShootController.swift in Sources */ = {isa = PBXBuildFile; fileRef = 03AABE2EA69EDC524F67D85AA2EE4BD9 /* ModeSelectorAndShootController.swift */; };
		6C37D6AB15F666546AFBE7FFE96DC6F6 /* ShaderUtilities.swift in Sources */ = {isa = PBXBuildFile; fileRef = 98D4EC6C0B2D66F27ED15D7CD41BB3A9 /* ShaderUtilities.swift */; };
=======
		005144F97FFDA8429EB19FA543633FA8 /* RGBA.swift in Sources */ = {isa = PBXBuildFile; fileRef = 7A4A4821F00676BF1EA6B4F0EE309083 /* RGBA.swift */; };
		011719DADB493F9FCC61A42E835DBF31 /* ModalViewModel.swift in Sources */ = {isa = PBXBuildFile; fileRef = D0C56202292F185D3AEC2CB1CBFFBFE4 /* ModalViewModel.swift */; };
		037B514179084DAB859028A61463F9B1 /* CameraZoomHandler.swift in Sources */ = {isa = PBXBuildFile; fileRef = CB877EE948B0C6C38ED953A5DA368F58 /* CameraZoomHandler.swift */; };
		0964AAE7FA304457A7551DEB953F523B /* ChromaFilter.swift in Sources */ = {isa = PBXBuildFile; fileRef = 2407F2970C0DE9F6FFB50A466831269A /* ChromaFilter.swift */; };
		0D96F833523E74E60EFE345808A4B37F /* ModeSelectorAndShootController.swift in Sources */ = {isa = PBXBuildFile; fileRef = 144A1A82E438CC3B0D5DAFC8532C6497 /* ModeSelectorAndShootController.swift */; };
		0E262DC49C9D560E90421AF01F0D9017 /* CameraInputOutput.swift in Sources */ = {isa = PBXBuildFile; fileRef = A3B289D2305E7EAEE4474067CFEDB541 /* CameraInputOutput.swift */; };
		0E4A3AFB0E322AE4FEC8A319389EDC61 /* UIColor+Lerp.swift in Sources */ = {isa = PBXBuildFile; fileRef = 5B14CF63D4836BABBF5CA53977B29DA7 /* UIColor+Lerp.swift */; };
		0E8065790263FF6BA6AC7DFD98FEF2A1 /* MediaClipsCollectionController.swift in Sources */ = {isa = PBXBuildFile; fileRef = 0AC80DFC94290FEE6046832CB75D8B70 /* MediaClipsCollectionController.swift */; };
		0EEE6FCE29E1DA3B5DDB7732CDED2E00 /* Shaders in Resources */ = {isa = PBXBuildFile; fileRef = 610B56A71629391FD5D809DD1BFD2E9D /* Shaders */; };
		0EFAB661EAAF1B45F695B78372C32D21 /* ImagePreviewController.swift in Sources */ = {isa = PBXBuildFile; fileRef = C602654B87C41CFD804FC6AFE3716D12 /* ImagePreviewController.swift */; };
		142D5D44D8EAF1E43752B4498E796584 /* IgnoreTouchesCollectionView.swift in Sources */ = {isa = PBXBuildFile; fileRef = E7479459EC3982C3B5B7602944756AD7 /* IgnoreTouchesCollectionView.swift */; };
		146656C9B56CA5969E1C3C520D3DEC77 /* MirrorFourFilter.swift in Sources */ = {isa = PBXBuildFile; fileRef = 47FEDEE56C6521C12B84B66C83464BB1 /* MirrorFourFilter.swift */; };
		16B6CB23794D995D807EA10E7CEF065E /* UIImage+Diff.h in Headers */ = {isa = PBXBuildFile; fileRef = A4209C2D7929DC95F0AD404009CF3FE6 /* UIImage+Diff.h */; settings = {ATTRIBUTES = (Private, ); }; };
		1AC25992EB1C370DC83443116BA28CFA /* WaveFilter.swift in Sources */ = {isa = PBXBuildFile; fileRef = 129351432D9BC41950F519D35C0E9771 /* WaveFilter.swift */; };
		1BD83ED0396D4FFF3D972D20CCC37ED6 /* ExtendedButton.swift in Sources */ = {isa = PBXBuildFile; fileRef = 8D96C455397329AFD0BEAB822946AFEB /* ExtendedButton.swift */; };
		1DD2E918B7EBB9A489CD5202AF09CEBB /* GLKit.framework in Frameworks */ = {isa = PBXBuildFile; fileRef = 293B9A99BC4353BEFC3D23EEACF2491F /* GLKit.framework */; };
		208FFF317402A11794BDEE018F6DD926 /* FilteredInputViewController.swift in Sources */ = {isa = PBXBuildFile; fileRef = D951567B5455D229DDF5F7D9603C2EB1 /* FilteredInputViewController.swift */; };
		2235558E5550D14BF3AAFE3877F2E278 /* KanvasCameraTimes.swift in Sources */ = {isa = PBXBuildFile; fileRef = 62022413B4ABC838E475DAAE1E358FF1 /* KanvasCameraTimes.swift */; };
		229AB0C204BC8770F94EA3F379EEE70D /* ModalPresentationAnimationController.swift in Sources */ = {isa = PBXBuildFile; fileRef = 6165FD4881B21B85753CAD5DFE225771 /* ModalPresentationAnimationController.swift */; };
		24659CA9D136D27184A592609E90823E /* CameraInputController.swift in Sources */ = {isa = PBXBuildFile; fileRef = ED7444D5BE48DFA4E5E453EA68CEA03D /* CameraInputController.swift */; };
		24DEF3AF3296F229268D80B50E433240 /* UIImage+Snapshot.m in Sources */ = {isa = PBXBuildFile; fileRef = FE05DAD5186CEC183AAD0BC4D2F6297C /* UIImage+Snapshot.m */; };
		263A0CC69E231F4AC788384FBC792C65 /* Pods-KanvasCameraExampleTests-umbrella.h in Headers */ = {isa = PBXBuildFile; fileRef = 40C111494557E79A2578DE96391B581E /* Pods-KanvasCameraExampleTests-umbrella.h */; settings = {ATTRIBUTES = (Public, ); }; };
		26D3EEFCFCA6DC9A4EB8EAD9703ECD98 /* FBSnapshotTestCase.m in Sources */ = {isa = PBXBuildFile; fileRef = 290D40DB23B0E1E833EB7F996C615341 /* FBSnapshotTestCase.m */; };
		27069E7B5F048A92E0E5F7C94ED46FFA /* GrayscaleFilter.swift in Sources */ = {isa = PBXBuildFile; fileRef = 749119EE7413A496C825B8F221380FAC /* GrayscaleFilter.swift */; };
		27C294AFD2251BF21CAFA97EB53DEDE3 /* FBSnapshotTestController.h in Headers */ = {isa = PBXBuildFile; fileRef = 2B0390FC11C3671BEC209EA6F6AE8033 /* FBSnapshotTestController.h */; settings = {ATTRIBUTES = (Public, ); }; };
		28D576375FC6FDE1B4E280B040B3F27E /* UIKit.framework in Frameworks */ = {isa = PBXBuildFile; fileRef = 2E7FF5FF1C5A1C45AB8A978EEB128B37 /* UIKit.framework */; };
		2B842B607070638664517C30B971BCF0 /* KanvasCamera-umbrella.h in Headers */ = {isa = PBXBuildFile; fileRef = 0EB4A473DF35853045F06E2653B0E47A /* KanvasCamera-umbrella.h */; settings = {ATTRIBUTES = (Public, ); }; };
		2C8E41D43E185E62965404EC1F236FA0 /* FBSnapshotTestCase-dummy.m in Sources */ = {isa = PBXBuildFile; fileRef = C3FB5D637CA8F60B2B16F9375DFCA3FE /* FBSnapshotTestCase-dummy.m */; };
		30C6EB3F3560CF05DEEEC5293B5E2BD5 /* UIViewController+Load.swift in Sources */ = {isa = PBXBuildFile; fileRef = 1F210107D4F08F7E9195501B75494FD8 /* UIViewController+Load.swift */; };
		32B708EE18237D2F31CEBD192B7F541D /* Filter.swift in Sources */ = {isa = PBXBuildFile; fileRef = A5FB375FFD0A83A30E646CCDE7A5CEC8 /* Filter.swift */; };
		32BB037CC0899D03C4080B2CF41A7E02 /* TumblrTheme-dummy.m in Sources */ = {isa = PBXBuildFile; fileRef = F881DF63974B85BF2E965AE08BBF9248 /* TumblrTheme-dummy.m */; };
		330DF6ED5BCED0E36243BF1BD5FCF543 /* Shader.swift in Sources */ = {isa = PBXBuildFile; fileRef = B90227BED414F0C865C18620B3ADBE54 /* Shader.swift */; };
		33CD52558D8E2F820100C8753AA2F32F /* SwiftSupport.swift in Sources */ = {isa = PBXBuildFile; fileRef = 499BB97C946EF5DFF46CB40D7D685EE1 /* SwiftSupport.swift */; };
		34C457854F0B3460ADF2451A90BA9384 /* ShootButtonView.swift in Sources */ = {isa = PBXBuildFile; fileRef = 7C78EAF5B2B4593041602B70AE42C81D /* ShootButtonView.swift */; };
		3854DA7BA7C6D4EE2F5545DF9AB230D9 /* MediaClipsCollectionCell.swift in Sources */ = {isa = PBXBuildFile; fileRef = 6109497E15121CF9413846E012775A3A /* MediaClipsCollectionCell.swift */; };
		38CA0FB945E80F1B405E4716BB61CA77 /* ModalView.swift in Sources */ = {isa = PBXBuildFile; fileRef = A48A0AA90882C880D8BDDF8A6FBB5505 /* ModalView.swift */; };
		38F16851871D181DB4826973B6FC3087 /* EasyTipView.swift in Sources */ = {isa = PBXBuildFile; fileRef = C5C6CF081A78223551FD3943A2FB34D0 /* EasyTipView.swift */; };
		3E7A19C1D67A729301AF792054E74CD3 /* KanvasCameraColors.swift in Sources */ = {isa = PBXBuildFile; fileRef = 3D1A6956D1844D317EED00458AB286F3 /* KanvasCameraColors.swift */; };
		3F2B6748B00FC1377D225DB45F250FE7 /* ModalController.swift in Sources */ = {isa = PBXBuildFile; fileRef = 5D92591DFAE0D090597E2B4466EC03A0 /* ModalController.swift */; };
		3F41F0F3034F792ECCC2A8AA2D908929 /* ImagePoolFilter.swift in Sources */ = {isa = PBXBuildFile; fileRef = 06004A30343A36FF4D99CF308ED4A58E /* ImagePoolFilter.swift */; };
		418ECCC630DF815369B442A1E229BF34 /* CameraSettings.swift in Sources */ = {isa = PBXBuildFile; fileRef = 421D55BA1A4882D9E657DAD707453550 /* CameraSettings.swift */; };
		44158487800BF7AFCE9255FE898DA82F /* CameraInputControllerDelegate.swift in Sources */ = {isa = PBXBuildFile; fileRef = 0EFDC1E77A9B0872C676B4789CEE818C /* CameraInputControllerDelegate.swift */; };
		44A5AE9F4AFA0CBDC4F9384B16B134D1 /* CGRect+Center.swift in Sources */ = {isa = PBXBuildFile; fileRef = 77F41196ECF15B0C15CACFA9B9BD96A1 /* CGRect+Center.swift */; };
		4566130587B9C622C91D91B71CBCF9A6 /* AVURLAsset+Thumbnail.swift in Sources */ = {isa = PBXBuildFile; fileRef = B7F8BE14C30A76094C90C97C23EB57EC /* AVURLAsset+Thumbnail.swift */; };
		48FA0947361C0CC082D677C7F187FF3B /* UIFont+Orangina.h in Headers */ = {isa = PBXBuildFile; fileRef = EB3344F7547C472B09CA3FBA774F4096 /* UIFont+Orangina.h */; settings = {ATTRIBUTES = (Public, ); }; };
		492DEF2323BC7FCDC32A1CEA55757948 /* LoadingIndicatorView.swift in Sources */ = {isa = PBXBuildFile; fileRef = 2A21280FD36B94B20F08290FF1498CA3 /* LoadingIndicatorView.swift */; };
		4C06987DC0FB55B310A8D1BCB15A58E0 /* RGBFilter.swift in Sources */ = {isa = PBXBuildFile; fileRef = DD5FFCB26241163B07E70E5F30BA3041 /* RGBFilter.swift */; };
		4C1CC58C3B653C6B4F65E8820731F4D1 /* IgnoreTouchesView.swift in Sources */ = {isa = PBXBuildFile; fileRef = 267D4F66340E1E7AA38D4AF224A464E7 /* IgnoreTouchesView.swift */; };
		4E2B69ECE9AD5380B36255B3D4572CA4 /* ModalPresentationController.swift in Sources */ = {isa = PBXBuildFile; fileRef = 5069E9007E37792929C46248509EB683 /* ModalPresentationController.swift */; };
		53A622278728D25173C9FBEA122D98B1 /* UIFont+ComposeFonts.m in Sources */ = {isa = PBXBuildFile; fileRef = AA9C5551BCE8AFAA98E142C0EAE0E908 /* UIFont+ComposeFonts.m */; };
		56E4D1526B550921B8036913D22753EA /* ToonFilter.swift in Sources */ = {isa = PBXBuildFile; fileRef = 7C49E753F1AAF713F1F95BB20DC0FEFC /* ToonFilter.swift */; };
		5778E6E45CA5D61366515AF16E477F0F /* UIImage+Camera.swift in Sources */ = {isa = PBXBuildFile; fileRef = DDF4BABBC9399BB06E129C3605E5436D /* UIImage+Camera.swift */; };
		59EFE957D77780A19774EA54A9933CB7 /* TumblrTheme.framework in Frameworks */ = {isa = PBXBuildFile; fileRef = 9354499206410F84A9B8A189D39476E2 /* TumblrTheme.framework */; };
		5AA7582EE870AB3031E329A42A36C63B /* KanvasCameraStrings.swift in Sources */ = {isa = PBXBuildFile; fileRef = C3E15B5DAC6E4655110161E620F1E995 /* KanvasCameraStrings.swift */; };
		66C2C89775CF4AAE029BED7D853EF4D7 /* MirrorTwoFilter.swift in Sources */ = {isa = PBXBuildFile; fileRef = 9CE4F0FB20AB4464EE457426C489F205 /* MirrorTwoFilter.swift */; };
		6B5140DB88600EF5270C563B29456A4F /* Foundation.framework in Frameworks */ = {isa = PBXBuildFile; fileRef = 5993BD54547A171F82495C36A475B92C /* Foundation.framework */; };
		6BF1CFBC85568C2CF150A9BE3B1162CC /* OptionView.swift in Sources */ = {isa = PBXBuildFile; fileRef = DDB83382C242018B8E391E61608D079A /* OptionView.swift */; };
		6D427F852BFC983D982B70F2ACC92630 /* UIImage+PixelBuffer.swift in Sources */ = {isa = PBXBuildFile; fileRef = D5DA8476E2A9838BC2FB97EA2E58FB17 /* UIImage+PixelBuffer.swift */; };
>>>>>>> 10fe85ab
		6F01DF0FB5610799A00AC976F981EB18 /* UIApplication+StrictKeyWindow.h in Headers */ = {isa = PBXBuildFile; fileRef = 912F5BE09296F333F87046761D662D18 /* UIApplication+StrictKeyWindow.h */; settings = {ATTRIBUTES = (Project, ); }; };
		6FDAE1DDB4D877F1E09558384BBB4D9A /* Assets.xcassets in Resources */ = {isa = PBXBuildFile; fileRef = 376520461700B65120DF8C0A81D3D6F6 /* Assets.xcassets */; };
		700E8CE0FDD79F21D428FC3D54D36C0E /* UIImage+Snapshot.h in Headers */ = {isa = PBXBuildFile; fileRef = D7B529483604801ABB9AB87D9F1FFAD9 /* UIImage+Snapshot.h */; settings = {ATTRIBUTES = (Private, ); }; };
<<<<<<< HEAD
		749118646E622AB323CC487E4F567147 /* KanvasCameraTimes.swift in Sources */ = {isa = PBXBuildFile; fileRef = EA6E04AB8C02D9D777173B6D6CE32132 /* KanvasCameraTimes.swift */; };
		74DA4354A3C4309891916D71662B4B32 /* UIFont+ComposeFonts.h in Headers */ = {isa = PBXBuildFile; fileRef = 8196886868B5856893FBED069C06B5C4 /* UIFont+ComposeFonts.h */; settings = {ATTRIBUTES = (Public, ); }; };
		75464CA33BDB310ACFD35F4CC4407623 /* UIFont+TumblrTheme.swift in Sources */ = {isa = PBXBuildFile; fileRef = DB396FC7C64099C9AB7266F516858A9F /* UIFont+TumblrTheme.swift */; };
		7AAD8442C14037B30FD6185B166149CF /* ModalController.swift in Sources */ = {isa = PBXBuildFile; fileRef = FE52643952A3A9E1890770BA1AF239E9 /* ModalController.swift */; };
		7B2A770F63A435239D907D8DEB250A5D /* AVURLAsset+Thumbnail.swift in Sources */ = {isa = PBXBuildFile; fileRef = 71F716E529426D59C606F49F1A4A0B0A /* AVURLAsset+Thumbnail.swift */; };
		7B9031B91DB2BE8B9489B4D0F7C9EEF5 /* ClosedRange+Clamp.swift in Sources */ = {isa = PBXBuildFile; fileRef = 273EA8968C24FE2D003E96416322AFBE /* ClosedRange+Clamp.swift */; };
		7E6E7BD910E2FA446CEBB40A9EDC1A9A /* XCTest.framework in Frameworks */ = {isa = PBXBuildFile; fileRef = 9FD8E1F84A0C9390AD703D2E6A02823A /* XCTest.framework */; };
		7E845C256BE4BEE34AB414988EDD5CDF /* KanvasCameraAnalyticsProvider.swift in Sources */ = {isa = PBXBuildFile; fileRef = E5AE9F8AF6C2C9B19A1CE04648D76657 /* KanvasCameraAnalyticsProvider.swift */; };
		802C650D86A8A82CA06694939451F7BC /* NumTypes+Conversion.swift in Sources */ = {isa = PBXBuildFile; fileRef = 3EAC5D21E6407AB9FF630BD7946DF710 /* NumTypes+Conversion.swift */; };
		81272753F248D7CA7E14D7F5154E19B7 /* FilterSettingsController.swift in Sources */ = {isa = PBXBuildFile; fileRef = EEEE6EB1BDE037AE3308F092AF6CE310 /* FilterSettingsController.swift */; };
		816E95CBF5676A33FE09A86C24B044DA /* Foundation.framework in Frameworks */ = {isa = PBXBuildFile; fileRef = 5993BD54547A171F82495C36A475B92C /* Foundation.framework */; };
		832DC61A7CA632444CD6DA46EF6491FC /* FBSnapshotTestController.m in Sources */ = {isa = PBXBuildFile; fileRef = 841F562A950BC3B0D9DB87C857D478D7 /* FBSnapshotTestController.m */; };
		84960D3506A0574B85C842DA02B998C3 /* MediaClipsCollectionCell.swift in Sources */ = {isa = PBXBuildFile; fileRef = 62714C3B84732F637C74128827B8AE73 /* MediaClipsCollectionCell.swift */; };
		8B201AECC317C730BF71426DF433B5E0 /* Foundation.framework in Frameworks */ = {isa = PBXBuildFile; fileRef = 5993BD54547A171F82495C36A475B92C /* Foundation.framework */; };
		8B6CB24B8857F2EAC42262A2DAB1C785 /* KanvasCamera-dummy.m in Sources */ = {isa = PBXBuildFile; fileRef = D964F0647579C965A01315C15A6BBC35 /* KanvasCamera-dummy.m */; };
=======
		704542DF1091BE232243D9AD0349C334 /* UIFont+Utils.swift in Sources */ = {isa = PBXBuildFile; fileRef = 057A6AA0528F4831F0AD85DC2132B6D5 /* UIFont+Utils.swift */; };
		748849D1E0DB664D99A3E7FA6F7AB2B6 /* TumblrTheme-umbrella.h in Headers */ = {isa = PBXBuildFile; fileRef = 5B9D185E67A0F16B89D9A20E9A425A4B /* TumblrTheme-umbrella.h */; settings = {ATTRIBUTES = (Public, ); }; };
		74FBD7688CF119FA12BFAD4B009CED10 /* Queue.swift in Sources */ = {isa = PBXBuildFile; fileRef = 895600B321BE61EA4F6FFAADD558D44B /* Queue.swift */; };
		7936F62F6628C6A91F44AC71999CB6C2 /* PhotoOutputHandler.swift in Sources */ = {isa = PBXBuildFile; fileRef = ECEFEA41C5F38B7CE2DC8E46C7F2B61F /* PhotoOutputHandler.swift */; };
		79E06C2AD8C870E8116A293AF0D7DE95 /* GLError.swift in Sources */ = {isa = PBXBuildFile; fileRef = CD867134BAFECE0A9FF5BB38DB7AF9D7 /* GLError.swift */; };
		7CEC4541B59D2CC5CF24D0C4371E983E /* CVPixelBuffer+copy.swift in Sources */ = {isa = PBXBuildFile; fileRef = 4A7B3E016EE91AD0F678A0A7E98F8FA3 /* CVPixelBuffer+copy.swift */; };
		7D0E217CCFFB764FF114315BFFE41ED4 /* MediaClipsCollectionView.swift in Sources */ = {isa = PBXBuildFile; fileRef = 79F4A921BF0A45DFA0D4A3CBEFE91626 /* MediaClipsCollectionView.swift */; };
		7E6E7BD910E2FA446CEBB40A9EDC1A9A /* XCTest.framework in Frameworks */ = {isa = PBXBuildFile; fileRef = 9FD8E1F84A0C9390AD703D2E6A02823A /* XCTest.framework */; };
		80A0202719CD6F85E1CE330FB68778C2 /* Device.swift in Sources */ = {isa = PBXBuildFile; fileRef = 8C354BECE98B6A78E43DCF24240B33E2 /* Device.swift */; };
		8189F1433374E3C7B9EBAF0EC3507BC1 /* GLRenderer.swift in Sources */ = {isa = PBXBuildFile; fileRef = 3C52F4C3E1F61EBA211A98992843C62D /* GLRenderer.swift */; };
		832DC61A7CA632444CD6DA46EF6491FC /* FBSnapshotTestController.m in Sources */ = {isa = PBXBuildFile; fileRef = 841F562A950BC3B0D9DB87C857D478D7 /* FBSnapshotTestController.m */; };
		8607760B2A452EF445E46FF85BA1E074 /* MangaFilter.swift in Sources */ = {isa = PBXBuildFile; fileRef = CF4FF94F8176832922E54D9AC03B89CA /* MangaFilter.swift */; };
>>>>>>> 10fe85ab
		8C8CBE0160D700133D554C5EE0DA00CF /* Foundation.framework in Frameworks */ = {isa = PBXBuildFile; fileRef = 5993BD54547A171F82495C36A475B92C /* Foundation.framework */; };
		8DDB230B198647FCD8D854CDB7999242 /* GLPixelBufferView.swift in Sources */ = {isa = PBXBuildFile; fileRef = 0FE49BD4E1910A7BD9BB18628616DF8C /* GLPixelBufferView.swift */; };
		8E08BAF7E7CF8950BF8E17F6620BD6EC /* QuartzCore.framework in Frameworks */ = {isa = PBXBuildFile; fileRef = 33E15046358ECF1F9C5A7675A82CF2D1 /* QuartzCore.framework */; };
<<<<<<< HEAD
		9541D5D38EF239194D0761D7D4083FE3 /* Device.swift in Sources */ = {isa = PBXBuildFile; fileRef = AF070851CDAEB7300953ABF9295EA013 /* Device.swift */; };
		9551A98C54D24FE3BB8019D094BDB360 /* UICollectionView+Cells.swift in Sources */ = {isa = PBXBuildFile; fileRef = C421597789A354A2D2F89835EA3A78A3 /* UICollectionView+Cells.swift */; };
		966047C55D95AE24BD1A59499DBEF64F /* UIView+Layout.swift in Sources */ = {isa = PBXBuildFile; fileRef = 1C321EE3E74EC1C540DE3D0A01324E30 /* UIView+Layout.swift */; };
		970343F95E15B668E847F44421C1961F /* FilterSettingsView.swift in Sources */ = {isa = PBXBuildFile; fileRef = 4858D06CB1F3C0C0C46A0CEC19D490BE /* FilterSettingsView.swift */; };
		9757B6B052FF13C909195BA0FAAD151F /* FilterItem.swift in Sources */ = {isa = PBXBuildFile; fileRef = ABCCE8BE0140AAE3FA673E12C2EC35B3 /* FilterItem.swift */; };
		9925E135AEB722461395D28BF535BF28 /* OptionsController.swift in Sources */ = {isa = PBXBuildFile; fileRef = 06546047E7265B7C6BBC90FD4731B32A /* OptionsController.swift */; };
		9BACF6F1D229AD341FDC74F2DE9A700D /* UIColor+Util.swift in Sources */ = {isa = PBXBuildFile; fileRef = C2A5240A6F0DC6087A8D54988D21C5FE /* UIColor+Util.swift */; };
		9E26E777D145FA1754978B6AEA7FA1B0 /* UIButton+Shadows.swift in Sources */ = {isa = PBXBuildFile; fileRef = 4439B8DA78883077ED87BE6198B0B229 /* UIButton+Shadows.swift */; };
		9E627AFD6683666BF782F44A2DA8314C /* FilteredInputViewController.swift in Sources */ = {isa = PBXBuildFile; fileRef = CB2A3BB96242220CE52EC11EAD99E845 /* FilteredInputViewController.swift */; };
		9EB4AAD53986B44D2B5FA0D6E7BD2D26 /* UIFont+Orangina.h in Headers */ = {isa = PBXBuildFile; fileRef = EA7CD9A4EC570EAD015063B2D921FFAA /* UIFont+Orangina.h */; settings = {ATTRIBUTES = (Public, ); }; };
		A1221E24589DC43018D56FB92FF5459F /* silence.aac in Resources */ = {isa = PBXBuildFile; fileRef = 5EF6D6D81278B7D5F366BC02AA9E68A2 /* silence.aac */; };
		A5DD12700E1FDC5076324D2BCA29781D /* CameraPreviewView.swift in Sources */ = {isa = PBXBuildFile; fileRef = 2A99F76345A1AA6DDD6BE57D248C5BAB /* CameraPreviewView.swift */; };
		A6C227EAC30DB42F4BBC6E3BFFEE6C13 /* ModalView.swift in Sources */ = {isa = PBXBuildFile; fileRef = 956620FDC8CD13A9F3702E8CBEF9672F /* ModalView.swift */; };
		AA90D38B952D894F9EA242FC97504ED2 /* FBSnapshotTestCase-umbrella.h in Headers */ = {isa = PBXBuildFile; fileRef = CBE4EA1756325767F72616D3CD687833 /* FBSnapshotTestCase-umbrella.h */; settings = {ATTRIBUTES = (Public, ); }; };
		AAC4D80E2841DE55D2266A4B67863EC8 /* FBSnapshotTestCasePlatform.h in Headers */ = {isa = PBXBuildFile; fileRef = 4FB23A7A321BFD09B0985E94534A5272 /* FBSnapshotTestCasePlatform.h */; settings = {ATTRIBUTES = (Public, ); }; };
		ABDE70F93C3971201485F4AA5DC72959 /* EasyTipView.swift in Sources */ = {isa = PBXBuildFile; fileRef = 9AC98138C3934A3E3EF6B63702ADBFF6 /* EasyTipView.swift */; };
		AF6F4DBF6A692550CEEAD573B36FBE48 /* UIImage+Camera.swift in Sources */ = {isa = PBXBuildFile; fileRef = E6966296E4D5E109D17379BFFE2C52AD /* UIImage+Camera.swift */; };
		B243E61A098AAB37782861C25F7544FD /* CameraSegmentHandler.swift in Sources */ = {isa = PBXBuildFile; fileRef = A8FDC55484C948833C3132E58528D965 /* CameraSegmentHandler.swift */; };
		B291B3560B7630272A4270A6E15BEEE9 /* LoadingIndicatorView.swift in Sources */ = {isa = PBXBuildFile; fileRef = CE8E79F9568DAF9682479E97C33C4FA6 /* LoadingIndicatorView.swift */; };
		B51198B693961FBA48AA07CBE1E767D9 /* CameraOption.swift in Sources */ = {isa = PBXBuildFile; fileRef = 73FCD2E78F9DCBEF104ACA6DD2894425 /* CameraOption.swift */; };
		B7A392A9EE644518EACD1B7E45E84D96 /* CVPixelBuffer+copy.swift in Sources */ = {isa = PBXBuildFile; fileRef = D6CE205140200F06FCD0415B2DFE2D85 /* CVPixelBuffer+copy.swift */; };
		BC6D0E49203B2E09183134E3A647E7DA /* Filter.swift in Sources */ = {isa = PBXBuildFile; fileRef = 6D89A6566092A0E01E45014467E9CE66 /* Filter.swift */; };
		BCB9F70D2FC71EADC2DE1A4ADFC986DA /* GLKit.framework in Frameworks */ = {isa = PBXBuildFile; fileRef = 293B9A99BC4353BEFC3D23EEACF2491F /* GLKit.framework */; };
		BEC397435C489F419761D40B4B04DC92 /* CameraView.swift in Sources */ = {isa = PBXBuildFile; fileRef = C00C1B96D265B4C71B77257EEFC897A1 /* CameraView.swift */; };
		C00912E53BFA0501E754E67EB49E0800 /* KanvasCameraImages.swift in Sources */ = {isa = PBXBuildFile; fileRef = BF19C4EB782E332195068BCE0E3A884B /* KanvasCameraImages.swift */; };
		C38615117B8C46744BC2D6F7C46A2E74 /* GLError.swift in Sources */ = {isa = PBXBuildFile; fileRef = ABB147D48F66B760A3A52A74DFBCE44C /* GLError.swift */; };
		C38F37CD64F209E99C412B71EC128F63 /* KanvasCameraColors.swift in Sources */ = {isa = PBXBuildFile; fileRef = C513C7BDBBBD32DB420A398FDD96ED55 /* KanvasCameraColors.swift */; };
		C3C013CFF7E96316C79710BD0EBAA2E1 /* Pods-KanvasCameraExampleTests-dummy.m in Sources */ = {isa = PBXBuildFile; fileRef = 6D11A917E16D537C3E7109B520EA4E28 /* Pods-KanvasCameraExampleTests-dummy.m */; };
		C77D7B02FAFB00133349654FA8581882 /* CameraPreviewViewController.swift in Sources */ = {isa = PBXBuildFile; fileRef = FA17CACAFFF1A1FD5895545607C513B7 /* CameraPreviewViewController.swift */; };
		C8AF1A30900FDEBF28CE9AC83802C7F6 /* OptionView.swift in Sources */ = {isa = PBXBuildFile; fileRef = 9E8781CB97D74E08E503D56E94CE7463 /* OptionView.swift */; };
		CC06C4112E127C5262D5911F76903BC4 /* Pods-KanvasCameraExample-dummy.m in Sources */ = {isa = PBXBuildFile; fileRef = BD0DC36564E70A3883594421DA9FDC77 /* Pods-KanvasCameraExample-dummy.m */; };
		CCA7F78D6332D7C16A02CF0D7EF199B5 /* MediaClip.swift in Sources */ = {isa = PBXBuildFile; fileRef = 438A79F59350D6607F4AB23BDE75E63F /* MediaClip.swift */; };
		CF21F7FFFA51EC5C6644E387495DA55F /* GLRenderer.swift in Sources */ = {isa = PBXBuildFile; fileRef = 54F50A71DF7D71015F994A9ACB0F0ED5 /* GLRenderer.swift */; };
		CFA869102744DB995F3AC930E96E3AFF /* UIApplication+StrictKeyWindow.m in Sources */ = {isa = PBXBuildFile; fileRef = 93221711894899A0B45B4E35F4B54984 /* UIApplication+StrictKeyWindow.m */; };
		CFAED1BA1A1C93D946E71A40B5C8C710 /* Foundation.framework in Frameworks */ = {isa = PBXBuildFile; fileRef = 5993BD54547A171F82495C36A475B92C /* Foundation.framework */; };
		D3625447566698698B90F6777063D50A /* UIColor+SharedColors.swift in Sources */ = {isa = PBXBuildFile; fileRef = D05983C2F337170D21FD4C968A75104E /* UIColor+SharedColors.swift */; };
=======
		8F815CA916F00C7384A1995DE21A3D56 /* NSURL+Media.swift in Sources */ = {isa = PBXBuildFile; fileRef = 503393A3877DF50181DE861B4DFCDAE7 /* NSURL+Media.swift */; };
		916BE8965BE468821EC63189061F7D71 /* silence.aac in Resources */ = {isa = PBXBuildFile; fileRef = 3A682C24A1645B00F3632E2253B72CEA /* silence.aac */; };
		91F4C1422B97A7C09F9A479EDED09B78 /* OptionsStackView.swift in Sources */ = {isa = PBXBuildFile; fileRef = 3F3CC6587FFA8DD2195FA69A9B13F9C5 /* OptionsStackView.swift */; };
		985970029B215C4FB9C36C96114AA9A9 /* ExtendedStackView.swift in Sources */ = {isa = PBXBuildFile; fileRef = C7EC7EE38105AD2081AB41133230199F /* ExtendedStackView.swift */; };
		9AD9B1F095E5A595C10B561129F4A0B4 /* VideoOutputHandler.swift in Sources */ = {isa = PBXBuildFile; fileRef = 48AA2D610AAAB6975E93859C7B1DA632 /* VideoOutputHandler.swift */; };
		9BB4ACEC8913B3111444C6F7713A7289 /* KanvasCameraAnalyticsProvider.swift in Sources */ = {isa = PBXBuildFile; fileRef = D49442F49932CF3E13F3BE485D3245C1 /* KanvasCameraAnalyticsProvider.swift */; };
		A005CB412D1F63FE32975FDC1B32676A /* UIFont+PostFonts.h in Headers */ = {isa = PBXBuildFile; fileRef = A6E7BC50576490973B9789477FE51224 /* UIFont+PostFonts.h */; settings = {ATTRIBUTES = (Public, ); }; };
		A10241118316A20B2BD4998E6B21A2BB /* UIFont+PostFonts.m in Sources */ = {isa = PBXBuildFile; fileRef = FE1D7176433888B7448500B7D74CE988 /* UIFont+PostFonts.m */; };
		A2DD1D8EE5BE962E8309A489CBBE861E /* LightLeaksFilter.swift in Sources */ = {isa = PBXBuildFile; fileRef = 765283ABD2594D38FA775A2FBD2AEC0F /* LightLeaksFilter.swift */; };
		A3296DF172E1C0A27D93818A67250870 /* FilterProtocol.swift in Sources */ = {isa = PBXBuildFile; fileRef = 390DED87E2A3A2A85241289D732B35E3 /* FilterProtocol.swift */; };
		A39FD7598BD1E75763E521969104C1C8 /* CameraPreviewView.swift in Sources */ = {isa = PBXBuildFile; fileRef = F49E21F52CA87E0FE0346188DA47AECD /* CameraPreviewView.swift */; };
		A5EA85597079C08B3C56333F36B8BB90 /* UIUpdate.swift in Sources */ = {isa = PBXBuildFile; fileRef = A3BD92BF8AE0C06890476AAF5936312B /* UIUpdate.swift */; };
		A701371B4F6C0069C964F19AD0B45783 /* Foundation.framework in Frameworks */ = {isa = PBXBuildFile; fileRef = 5993BD54547A171F82495C36A475B92C /* Foundation.framework */; };
		A9436BEF85B8A0822EEE9A113C8FDF35 /* OptionsController.swift in Sources */ = {isa = PBXBuildFile; fileRef = 8C15C0DDAD4C5F837FACCB524405A181 /* OptionsController.swift */; };
		A9FA07E0A1584A9EBBA401150413763B /* UICollectionView+Cells.swift in Sources */ = {isa = PBXBuildFile; fileRef = 682E0054083DC9B0D7EB6C6905EDF374 /* UICollectionView+Cells.swift */; };
		AA90D38B952D894F9EA242FC97504ED2 /* FBSnapshotTestCase-umbrella.h in Headers */ = {isa = PBXBuildFile; fileRef = CBE4EA1756325767F72616D3CD687833 /* FBSnapshotTestCase-umbrella.h */; settings = {ATTRIBUTES = (Public, ); }; };
		AAC4D80E2841DE55D2266A4B67863EC8 /* FBSnapshotTestCasePlatform.h in Headers */ = {isa = PBXBuildFile; fileRef = 4FB23A7A321BFD09B0985E94534A5272 /* FBSnapshotTestCasePlatform.h */; settings = {ATTRIBUTES = (Public, ); }; };
		AAFA29945A0213E693CFFC4B976D8E8B /* CameraController.swift in Sources */ = {isa = PBXBuildFile; fileRef = 60639DEC387E6DA56D26C6540526912E /* CameraController.swift */; };
		AB45E52B5A80B7ABCF15F67F794A0CA6 /* UIImage+FlipLeftMirrored.swift in Sources */ = {isa = PBXBuildFile; fileRef = 8E66A1DCDCB9A2CAE09E7CE5BBB543D0 /* UIImage+FlipLeftMirrored.swift */; };
		AE51456C63FCBB70D97BB6778192546B /* FilterFactory.swift in Sources */ = {isa = PBXBuildFile; fileRef = F0671CF2DDB314FD00EC6E92EAF8079B /* FilterFactory.swift */; };
		AEABC0E6CCE60A4C34C1F5D3163FC647 /* PlasmaFilter.swift in Sources */ = {isa = PBXBuildFile; fileRef = A8A0E60933B2F86A0DE67114BC14FF7B /* PlasmaFilter.swift */; };
		B0B4EA7E8AC47A0BD8274E60495646A9 /* ClosedRange+Clamp.swift in Sources */ = {isa = PBXBuildFile; fileRef = E964C118992F5A047C4D328C71B9614C /* ClosedRange+Clamp.swift */; };
		B0BF09E1AA849F9FDE8BC4017C8AB0AD /* UIFont+Orangina.m in Sources */ = {isa = PBXBuildFile; fileRef = A13598994D2940F0D3A677EE7D74312A /* UIFont+Orangina.m */; };
		B143AF230C474C26300DD887CA461D16 /* Array+Move.swift in Sources */ = {isa = PBXBuildFile; fileRef = 12CC50264B5395019653BA689DD0DCA7 /* Array+Move.swift */; };
		B33E87E2AA1EA5A610204F82B2B249F3 /* ConicalGradientLayer.swift in Sources */ = {isa = PBXBuildFile; fileRef = 1CCD4F2AD1A11BF24821EE4A7D6D4789 /* ConicalGradientLayer.swift */; };
		B35DADB866F14C827CDEABA849EA23B7 /* GifVideoOutputHandler.swift in Sources */ = {isa = PBXBuildFile; fileRef = 50071BBBF3259209CC856E17BCDDCD43 /* GifVideoOutputHandler.swift */; };
		B5101ADB79AF4A090E2292ACFE561524 /* MediaClipsEditorViewController.swift in Sources */ = {isa = PBXBuildFile; fileRef = FBFF6B3AB3BE901FD63FF75D3B852D4A /* MediaClipsEditorViewController.swift */; };
		B6ACFBB6F1F7D5F2C27E6168E65BBBD3 /* ShaderUtilities.swift in Sources */ = {isa = PBXBuildFile; fileRef = 7514A06D2C9B7636F62A7717E70FD102 /* ShaderUtilities.swift */; };
		B738CA18744919EEA5619D9F248A1A2A /* ModeSelectorAndShootView.swift in Sources */ = {isa = PBXBuildFile; fileRef = 7F0BF99E00B7D1E000BFE7175191FDFE /* ModeSelectorAndShootView.swift */; };
		B904DA5FD51B2CBCE33FD9D39433EF38 /* EMInterferenceFilter.swift in Sources */ = {isa = PBXBuildFile; fileRef = 530EACCC3FF56D84F30658E60E42953A /* EMInterferenceFilter.swift */; };
		B981137D8D153DC5F5DC701CA5BC7EF1 /* UIButton+Shadows.swift in Sources */ = {isa = PBXBuildFile; fileRef = 97EA833F86EE3FA9DC0F9410C69AC07B /* UIButton+Shadows.swift */; };
		BADA56B4CF40312CB7B44843BFD5D965 /* ModeButtonView.swift in Sources */ = {isa = PBXBuildFile; fileRef = ABA64C9CEC59013EA9AC0DEFD8371890 /* ModeButtonView.swift */; };
		BC2CEF82FE703E96C3C925A576BF9498 /* CameraSegmentHandler.swift in Sources */ = {isa = PBXBuildFile; fileRef = 88860E789170B629FB87BBD6B05B75C0 /* CameraSegmentHandler.swift */; };
		BEA9E7E81F227D37D14831DBD966A175 /* CameraView.swift in Sources */ = {isa = PBXBuildFile; fileRef = 86E1541CD8BC27702E1971D5C7D5BB8A /* CameraView.swift */; };
		C3C013CFF7E96316C79710BD0EBAA2E1 /* Pods-KanvasCameraExampleTests-dummy.m in Sources */ = {isa = PBXBuildFile; fileRef = 6D11A917E16D537C3E7109B520EA4E28 /* Pods-KanvasCameraExampleTests-dummy.m */; };
		CA16F2F78B2E02455D0E1E364A9B9FE1 /* MediaClip.swift in Sources */ = {isa = PBXBuildFile; fileRef = CEC78EC0B9750AD8744A6B98665974AB /* MediaClip.swift */; };
		CA1CBF999AB5070602849222DE5D5F4D /* MediaClipsEditorView.swift in Sources */ = {isa = PBXBuildFile; fileRef = BB187B86CF7EBAC33978956BB682F2DE /* MediaClipsEditorView.swift */; };
		CA3213A4E976DFAFEE2E6D6FD0AAD370 /* KanvasCameraImages.swift in Sources */ = {isa = PBXBuildFile; fileRef = 5B0F3099E9E84CE832D8AAC7484B416E /* KanvasCameraImages.swift */; };
		CB60FBB77144DBE2EE3D0D7BD9034440 /* WavePoolFilter.swift in Sources */ = {isa = PBXBuildFile; fileRef = BE28464CEF80EE16789CA917A3460013 /* WavePoolFilter.swift */; };
		CC06C4112E127C5262D5911F76903BC4 /* Pods-KanvasCameraExample-dummy.m in Sources */ = {isa = PBXBuildFile; fileRef = BD0DC36564E70A3883594421DA9FDC77 /* Pods-KanvasCameraExample-dummy.m */; };
		CFA869102744DB995F3AC930E96E3AFF /* UIApplication+StrictKeyWindow.m in Sources */ = {isa = PBXBuildFile; fileRef = 93221711894899A0B45B4E35F4B54984 /* UIApplication+StrictKeyWindow.m */; };
		CFAED1BA1A1C93D946E71A40B5C8C710 /* Foundation.framework in Frameworks */ = {isa = PBXBuildFile; fileRef = 5993BD54547A171F82495C36A475B92C /* Foundation.framework */; };
		CFF346EAA80C072E6EE9FF0E6614489E /* RaveFilter.swift in Sources */ = {isa = PBXBuildFile; fileRef = 24DC2343C7218ADEB58530477BDD1C28 /* RaveFilter.swift */; };
		D1C97765A7529DB445981C4A7E8B4E79 /* CameraRecordingProtocol.swift in Sources */ = {isa = PBXBuildFile; fileRef = 938AD42BC8AC0B62F6F59DF804BE6CCD /* CameraRecordingProtocol.swift */; };
>>>>>>> 10fe85ab
		D428498A1A70F3DB2F9D9C921989E6B8 /* UIImage+Compare.m in Sources */ = {isa = PBXBuildFile; fileRef = 265DC60F5871575FF908A7C1AF91A133 /* UIImage+Compare.m */; };
		D4BD067AD686AE38C5D32C5893790847 /* UIView+Layout.swift in Sources */ = {isa = PBXBuildFile; fileRef = 9DCEFFBBF0F33B76295744F9ED667CCB /* UIView+Layout.swift */; };
		D6B1B0AC7F376A0FC6DADEEAA737E508 /* UIImage+Compare.h in Headers */ = {isa = PBXBuildFile; fileRef = C095B69FB8375794D8236558C70DAAE0 /* UIImage+Compare.h */; settings = {ATTRIBUTES = (Private, ); }; };
<<<<<<< HEAD
		D80652F8878AA28345ABB5056FB9E64B /* ExtendedStackView.swift in Sources */ = {isa = PBXBuildFile; fileRef = FE43F7C876A9ADDFF5BF02870409A293 /* ExtendedStackView.swift */; };
		DBADABF56FC0675DEE45B90CE6AFA4E7 /* UIKit.framework in Frameworks */ = {isa = PBXBuildFile; fileRef = 2E7FF5FF1C5A1C45AB8A978EEB128B37 /* UIKit.framework */; };
		DC65588778D38874720D0D8EB11FBEF4 /* UIColor+Lerp.swift in Sources */ = {isa = PBXBuildFile; fileRef = 887B6A7D1C9BF3492E48DEC1D15868BE /* UIColor+Lerp.swift */; };
		DD1AD8ED89E0F214003A618BDC8F5D6E /* GifVideoOutputHandler.swift in Sources */ = {isa = PBXBuildFile; fileRef = 97813EF61EEE075F8A05D40F188335BD /* GifVideoOutputHandler.swift */; };
=======
		D791239E7006D291223226044A85A9CE /* LegoFilter.swift in Sources */ = {isa = PBXBuildFile; fileRef = D9E2C99CD9966D0099F5FCD9B1D2B3F8 /* LegoFilter.swift */; };
		D91C53767513D70F62866132E4327DF1 /* UIKit.framework in Frameworks */ = {isa = PBXBuildFile; fileRef = 2E7FF5FF1C5A1C45AB8A978EEB128B37 /* UIKit.framework */; };
		DA10D67DC7BE00392827589336CE58E3 /* UIColor+SharedColors.swift in Sources */ = {isa = PBXBuildFile; fileRef = C7A921AAD35E835CF871213D63129DBD /* UIColor+SharedColors.swift */; };
		DB003E9615F235C1AAED817BB228BF1B /* FilmFilter.swift in Sources */ = {isa = PBXBuildFile; fileRef = B372FB0343461B1C0AF4116C10191D6F /* FilmFilter.swift */; };
		DBADABF56FC0675DEE45B90CE6AFA4E7 /* UIKit.framework in Frameworks */ = {isa = PBXBuildFile; fileRef = 2E7FF5FF1C5A1C45AB8A978EEB128B37 /* UIKit.framework */; };
		DBB79C9BE3A28639E0334B8A06CC7B07 /* UIFont+TumblrTheme.swift in Sources */ = {isa = PBXBuildFile; fileRef = CD585CE3C1B092D81F2E6AEACE79DC5F /* UIFont+TumblrTheme.swift */; };
		DF47768EC0D2B90B1BDE819F4261D2C4 /* UIFont+ComposeFonts.h in Headers */ = {isa = PBXBuildFile; fileRef = 4AAF0939B988AE1169F51641E4927EBF /* UIFont+ComposeFonts.h */; settings = {ATTRIBUTES = (Public, ); }; };
>>>>>>> 10fe85ab
		E287914A932161FCE4E5A842382E412F /* Foundation.framework in Frameworks */ = {isa = PBXBuildFile; fileRef = 5993BD54547A171F82495C36A475B92C /* Foundation.framework */; };
		E2A801A4B7B6C08FF0CC068A3FD9D70C /* MediaClipsEditorView.swift in Sources */ = {isa = PBXBuildFile; fileRef = A156185D4E691DB9FD9361E7EACE34D8 /* MediaClipsEditorView.swift */; };
		E34588C187C85E3F680C9F74C416A4C0 /* UIFont+ComposeFonts.m in Sources */ = {isa = PBXBuildFile; fileRef = EC70EE23638D7BC937E932EB8C4C9F9C /* UIFont+ComposeFonts.m */; };
		E3B86D234BC43FB8877126BFDD760867 /* FBSnapshotTestCasePlatform.m in Sources */ = {isa = PBXBuildFile; fileRef = 1B89C323C789A72335F3693734707F15 /* FBSnapshotTestCasePlatform.m */; };
<<<<<<< HEAD
		E3CDA578223ADD2F23B7622AEBA5D951 /* IgnoreTouchesView.swift in Sources */ = {isa = PBXBuildFile; fileRef = E9ECE6AD5E9442186328E55FE3108ADC /* IgnoreTouchesView.swift */; };
		E488DC486378679EA4CFE8AE645DCD68 /* CameraRecorder.swift in Sources */ = {isa = PBXBuildFile; fileRef = C0990782AC16FD69FA782C3A5F29A6C5 /* CameraRecorder.swift */; };
		E5BB7BD93F8784E4CC98B33ED8361450 /* Assets.xcassets in Resources */ = {isa = PBXBuildFile; fileRef = 836FEB1FE523AF421FFBA83B45BC43D7 /* Assets.xcassets */; };
		E7F0B09F899DBFE173736F8AE258ED48 /* UIImage+Diff.m in Sources */ = {isa = PBXBuildFile; fileRef = 2015821C6F52E13E032E0E4B9D53AFE7 /* UIImage+Diff.m */; };
		EC84F4D771078445A98E695C165C9B5B /* UIFont+PostFonts.m in Sources */ = {isa = PBXBuildFile; fileRef = F2811E4BE2F7EEE30A21CADE501216E4 /* UIFont+PostFonts.m */; };
		EEA705CFDE31C58CA2E89D3FFCE5FF90 /* CameraInputControllerDelegate.swift in Sources */ = {isa = PBXBuildFile; fileRef = E34462A1D2DA451277830ED6C7B9E504 /* CameraInputControllerDelegate.swift */; };
		EECF10ED382524A03F808EA2FEF8A750 /* IgnoreTouchesCollectionView.swift in Sources */ = {isa = PBXBuildFile; fileRef = 99B871E6966DA7FC1C411B24065138AF /* IgnoreTouchesCollectionView.swift */; };
		F2945D5A81499C94708C6C32D64F20BF /* Pods-KanvasCameraExample-umbrella.h in Headers */ = {isa = PBXBuildFile; fileRef = 0748BD44EB8A7E1F29B9327BBD4FFCC9 /* Pods-KanvasCameraExample-umbrella.h */; settings = {ATTRIBUTES = (Public, ); }; };
		F32B68B6506862DB3B4FC7EBA0C8D535 /* ConicalGradientLayer.swift in Sources */ = {isa = PBXBuildFile; fileRef = CD5C5190E8743BB580C2F89D247D4D88 /* ConicalGradientLayer.swift */; };
		F37615F181F76695B3A19D33900A1E8E /* MediaClipsCollectionController.swift in Sources */ = {isa = PBXBuildFile; fileRef = A4C4775FE25AF6055D2198D98A248AA9 /* MediaClipsCollectionController.swift */; };
		F3A72B49FC303B947F87A03BBF4FB529 /* UIImage+PixelBuffer.swift in Sources */ = {isa = PBXBuildFile; fileRef = 647636CF6552E2D53D8B4E1BF931E557 /* UIImage+PixelBuffer.swift */; };
		F66294D06B71A96D02DA731FCB45F755 /* UIImage+FlipLeftMirrored.swift in Sources */ = {isa = PBXBuildFile; fileRef = 36269CDBB6A4BE84D0B5A1F0B6B99E37 /* UIImage+FlipLeftMirrored.swift */; };
		F8DF0374879AD9CA64E209F5E1A423B4 /* FBSnapshotTestCase.h in Headers */ = {isa = PBXBuildFile; fileRef = 9A648BA81C182E1424B9B336EA8F50B1 /* FBSnapshotTestCase.h */; settings = {ATTRIBUTES = (Public, ); }; };
		F8F07A4E48B024996325458B851A4131 /* TumblrTheme.framework in Frameworks */ = {isa = PBXBuildFile; fileRef = 9354499206410F84A9B8A189D39476E2 /* TumblrTheme.framework */; };
		F95ADE69B782E35DF65B5167EF4E7251 /* Shader.swift in Sources */ = {isa = PBXBuildFile; fileRef = A40EAB63DF3B86B986B04D182C647E6D /* Shader.swift */; };
		FA23E011E98BD72FEB9DCBE4C862B2D6 /* NSURL+Media.swift in Sources */ = {isa = PBXBuildFile; fileRef = 289E9413F2B68246A3A20EC5F45E77C5 /* NSURL+Media.swift */; };
		FB029C81FB75178024126B4A606930CB /* KanvasCamera-umbrella.h in Headers */ = {isa = PBXBuildFile; fileRef = F2EE7E52F71AC30FC61CC3B542DC12E0 /* KanvasCamera-umbrella.h */; settings = {ATTRIBUTES = (Public, ); }; };
		FC8FA3B420A2D409C1B5550CA04B7D47 /* OptionsStackView.swift in Sources */ = {isa = PBXBuildFile; fileRef = 7B5F6107FDCFD2CECAE650B6D6320323 /* OptionsStackView.swift */; };
=======
		E4FC7CD6AE81BB0AD98A86666BFFB5C5 /* NumTypes+Conversion.swift in Sources */ = {isa = PBXBuildFile; fileRef = 97C032C0869E8DF23E0D3F705EBCEAFB /* NumTypes+Conversion.swift */; };
		E7F0B09F899DBFE173736F8AE258ED48 /* UIImage+Diff.m in Sources */ = {isa = PBXBuildFile; fileRef = 2015821C6F52E13E032E0E4B9D53AFE7 /* UIImage+Diff.m */; };
		EA4E6F165A47921B36FDAADCF65573D9 /* OpenGLES.framework in Frameworks */ = {isa = PBXBuildFile; fileRef = 5B37C3EE626982E2B8459F8E7BB7C20C /* OpenGLES.framework */; };
		EBB0132AEA23926A7FFBF35645102169 /* UIColor+Util.swift in Sources */ = {isa = PBXBuildFile; fileRef = 60969AEE1CB2D639175BAB2BFE1E1B4E /* UIColor+Util.swift */; };
		F2945D5A81499C94708C6C32D64F20BF /* Pods-KanvasCameraExample-umbrella.h in Headers */ = {isa = PBXBuildFile; fileRef = 0748BD44EB8A7E1F29B9327BBD4FFCC9 /* Pods-KanvasCameraExample-umbrella.h */; settings = {ATTRIBUTES = (Public, ); }; };
		F4E5FACA6C039613EFA6FEC3F71565E3 /* CameraPreviewViewController.swift in Sources */ = {isa = PBXBuildFile; fileRef = FD7A45A13081AADE1D08F8EB2CCE013A /* CameraPreviewViewController.swift */; };
		F632033F161F4781408E5094CA14C3D8 /* CameraRecorder.swift in Sources */ = {isa = PBXBuildFile; fileRef = BC75B17BED3DDB0B29CCA0FE3A74F948 /* CameraRecorder.swift */; };
		F8DF0374879AD9CA64E209F5E1A423B4 /* FBSnapshotTestCase.h in Headers */ = {isa = PBXBuildFile; fileRef = 9A648BA81C182E1424B9B336EA8F50B1 /* FBSnapshotTestCase.h */; settings = {ATTRIBUTES = (Public, ); }; };
		FB0B58B33B748A1D4B928415EF698117 /* KanvasCamera-dummy.m in Sources */ = {isa = PBXBuildFile; fileRef = EB8C593B387D8077FD07C965C95A66E3 /* KanvasCamera-dummy.m */; };
		FC0CD6A27EECB6950471BCD0CE603811 /* FilterType.swift in Sources */ = {isa = PBXBuildFile; fileRef = C41240C366AF68CDC316DF70E7FE1435 /* FilterType.swift */; };
		FEF931CCB5FA83AF452A4B00CB067C0C /* CameraOption.swift in Sources */ = {isa = PBXBuildFile; fileRef = D31DEFDE39862BB87FACC8271FBDF083 /* CameraOption.swift */; };
		FFBEF0F1CB8C152CE01708131069C075 /* GroupFilter.swift in Sources */ = {isa = PBXBuildFile; fileRef = A04096BFA11DFFA7FB5A4E8AC910571F /* GroupFilter.swift */; };
>>>>>>> 10fe85ab
/* End PBXBuildFile section */

/* Begin PBXContainerItemProxy section */
		215EBA8D406B58C0B52DA5446C57E5BB /* PBXContainerItemProxy */ = {
			isa = PBXContainerItemProxy;
			containerPortal = BFDFE7DC352907FC980B868725387E98 /* Project object */;
			proxyType = 1;
			remoteGlobalIDString = 6D3ACFDE390FE76465A1132EC9A7DF15;
			remoteInfo = FBSnapshotTestCase;
		};
		4BF99FB77AD2F931D3FADE629B362E34 /* PBXContainerItemProxy */ = {
			isa = PBXContainerItemProxy;
			containerPortal = BFDFE7DC352907FC980B868725387E98 /* Project object */;
			proxyType = 1;
<<<<<<< HEAD
			remoteGlobalIDString = D2C23D9609F4271616B81AD97569E69B;
=======
			remoteGlobalIDString = 1C16306040FE9DC288DCAC1D30205723;
>>>>>>> 10fe85ab
			remoteInfo = KanvasCamera;
		};
		5F1DD224199DC1A7A6191AA723291E34 /* PBXContainerItemProxy */ = {
			isa = PBXContainerItemProxy;
			containerPortal = BFDFE7DC352907FC980B868725387E98 /* Project object */;
			proxyType = 1;
<<<<<<< HEAD
			remoteGlobalIDString = B09DC2DF9239A709FBACE4869C9A4F6E;
			remoteInfo = TumblrTheme;
		};
		7BE524921D1142B10AF4A399B987186F /* PBXContainerItemProxy */ = {
			isa = PBXContainerItemProxy;
			containerPortal = BFDFE7DC352907FC980B868725387E98 /* Project object */;
			proxyType = 1;
			remoteGlobalIDString = B09DC2DF9239A709FBACE4869C9A4F6E;
=======
			remoteGlobalIDString = B7366FF13F8BF52C16FDA18032827764;
			remoteInfo = TumblrTheme;
		};
		B3E54CC0B626474899DE0EB7B5235437 /* PBXContainerItemProxy */ = {
			isa = PBXContainerItemProxy;
			containerPortal = BFDFE7DC352907FC980B868725387E98 /* Project object */;
			proxyType = 1;
			remoteGlobalIDString = B7366FF13F8BF52C16FDA18032827764;
>>>>>>> 10fe85ab
			remoteInfo = TumblrTheme;
		};
		F33EDCC1F8D0B10535F0BB3F7B51EDCF /* PBXContainerItemProxy */ = {
			isa = PBXContainerItemProxy;
			containerPortal = BFDFE7DC352907FC980B868725387E98 /* Project object */;
			proxyType = 1;
<<<<<<< HEAD
			remoteGlobalIDString = B09DC2DF9239A709FBACE4869C9A4F6E;
=======
			remoteGlobalIDString = B7366FF13F8BF52C16FDA18032827764;
>>>>>>> 10fe85ab
			remoteInfo = TumblrTheme;
		};
		FE56C1FEF003759A8A01BAD483A21420 /* PBXContainerItemProxy */ = {
			isa = PBXContainerItemProxy;
			containerPortal = BFDFE7DC352907FC980B868725387E98 /* Project object */;
			proxyType = 1;
<<<<<<< HEAD
			remoteGlobalIDString = D2C23D9609F4271616B81AD97569E69B;
=======
			remoteGlobalIDString = 1C16306040FE9DC288DCAC1D30205723;
>>>>>>> 10fe85ab
			remoteInfo = KanvasCamera;
		};
/* End PBXContainerItemProxy section */

/* Begin PBXFileReference section */
<<<<<<< HEAD
		03AABE2EA69EDC524F67D85AA2EE4BD9 /* ModeSelectorAndShootController.swift */ = {isa = PBXFileReference; includeInIndex = 1; lastKnownFileType = sourcecode.swift; path = ModeSelectorAndShootController.swift; sourceTree = "<group>"; };
		047D226C5E30E9EBE1639234CC502B3E /* TumblrTheme.modulemap */ = {isa = PBXFileReference; includeInIndex = 1; lastKnownFileType = sourcecode.module; path = TumblrTheme.modulemap; sourceTree = "<group>"; };
		05734EA760D464EE6F6CB085C52CB063 /* FBSnapshotTestCase-Info.plist */ = {isa = PBXFileReference; includeInIndex = 1; lastKnownFileType = text.plist.xml; path = "FBSnapshotTestCase-Info.plist"; sourceTree = "<group>"; };
		05C29799AC81A764DF3EED194B387E98 /* KanvasCamera.modulemap */ = {isa = PBXFileReference; includeInIndex = 1; lastKnownFileType = sourcecode.module; path = KanvasCamera.modulemap; sourceTree = "<group>"; };
		06546047E7265B7C6BBC90FD4731B32A /* OptionsController.swift */ = {isa = PBXFileReference; includeInIndex = 1; lastKnownFileType = sourcecode.swift; path = OptionsController.swift; sourceTree = "<group>"; };
		0748BD44EB8A7E1F29B9327BBD4FFCC9 /* Pods-KanvasCameraExample-umbrella.h */ = {isa = PBXFileReference; includeInIndex = 1; lastKnownFileType = sourcecode.c.h; path = "Pods-KanvasCameraExample-umbrella.h"; sourceTree = "<group>"; };
		1A31E52EF1FEC5EB090B69C3C5F69F75 /* FilterCollectionView.swift */ = {isa = PBXFileReference; includeInIndex = 1; lastKnownFileType = sourcecode.swift; path = FilterCollectionView.swift; sourceTree = "<group>"; };
		1B89C323C789A72335F3693734707F15 /* FBSnapshotTestCasePlatform.m */ = {isa = PBXFileReference; includeInIndex = 1; lastKnownFileType = sourcecode.c.objc; name = FBSnapshotTestCasePlatform.m; path = FBSnapshotTestCase/FBSnapshotTestCasePlatform.m; sourceTree = "<group>"; };
		1C321EE3E74EC1C540DE3D0A01324E30 /* UIView+Layout.swift */ = {isa = PBXFileReference; includeInIndex = 1; lastKnownFileType = sourcecode.swift; path = "UIView+Layout.swift"; sourceTree = "<group>"; };
		1E9D514CBBB19FED1529827296B83314 /* Pods-KanvasCameraExample-frameworks.sh */ = {isa = PBXFileReference; includeInIndex = 1; lastKnownFileType = text.script.sh; path = "Pods-KanvasCameraExample-frameworks.sh"; sourceTree = "<group>"; };
		1F806995FBAB1BD3D7373192284E4919 /* TumblrTheme-Info.plist */ = {isa = PBXFileReference; includeInIndex = 1; lastKnownFileType = text.plist.xml; path = "TumblrTheme-Info.plist"; sourceTree = "<group>"; };
		2015821C6F52E13E032E0E4B9D53AFE7 /* UIImage+Diff.m */ = {isa = PBXFileReference; includeInIndex = 1; lastKnownFileType = sourcecode.c.objc; name = "UIImage+Diff.m"; path = "FBSnapshotTestCase/Categories/UIImage+Diff.m"; sourceTree = "<group>"; };
		2321224B622C236EA6A3475D37826569 /* Array+Move.swift */ = {isa = PBXFileReference; includeInIndex = 1; lastKnownFileType = sourcecode.swift; path = "Array+Move.swift"; sourceTree = "<group>"; };
		265DC60F5871575FF908A7C1AF91A133 /* UIImage+Compare.m */ = {isa = PBXFileReference; includeInIndex = 1; lastKnownFileType = sourcecode.c.objc; name = "UIImage+Compare.m"; path = "FBSnapshotTestCase/Categories/UIImage+Compare.m"; sourceTree = "<group>"; };
		273EA8968C24FE2D003E96416322AFBE /* ClosedRange+Clamp.swift */ = {isa = PBXFileReference; includeInIndex = 1; lastKnownFileType = sourcecode.swift; path = "ClosedRange+Clamp.swift"; sourceTree = "<group>"; };
		2801C16EDAFF0CA490366FB685C1CF73 /* Shaders */ = {isa = PBXFileReference; includeInIndex = 1; name = Shaders; path = Resources/Shaders; sourceTree = "<group>"; };
		289E9413F2B68246A3A20EC5F45E77C5 /* NSURL+Media.swift */ = {isa = PBXFileReference; includeInIndex = 1; lastKnownFileType = sourcecode.swift; path = "NSURL+Media.swift"; sourceTree = "<group>"; };
		290D40DB23B0E1E833EB7F996C615341 /* FBSnapshotTestCase.m */ = {isa = PBXFileReference; includeInIndex = 1; lastKnownFileType = sourcecode.c.objc; name = FBSnapshotTestCase.m; path = FBSnapshotTestCase/FBSnapshotTestCase.m; sourceTree = "<group>"; };
		293B9A99BC4353BEFC3D23EEACF2491F /* GLKit.framework */ = {isa = PBXFileReference; lastKnownFileType = wrapper.framework; name = GLKit.framework; path = Platforms/iPhoneOS.platform/Developer/SDKs/iPhoneOS12.0.sdk/System/Library/Frameworks/GLKit.framework; sourceTree = DEVELOPER_DIR; };
		29FF90DFF19B3F4F994C45596CC72D86 /* CameraInputOutput.swift */ = {isa = PBXFileReference; includeInIndex = 1; lastKnownFileType = sourcecode.swift; path = CameraInputOutput.swift; sourceTree = "<group>"; };
		2A99F76345A1AA6DDD6BE57D248C5BAB /* CameraPreviewView.swift */ = {isa = PBXFileReference; includeInIndex = 1; lastKnownFileType = sourcecode.swift; path = CameraPreviewView.swift; sourceTree = "<group>"; };
		2B0390FC11C3671BEC209EA6F6AE8033 /* FBSnapshotTestController.h */ = {isa = PBXFileReference; includeInIndex = 1; lastKnownFileType = sourcecode.c.h; name = FBSnapshotTestController.h; path = FBSnapshotTestCase/FBSnapshotTestController.h; sourceTree = "<group>"; };
		2E7FF5FF1C5A1C45AB8A978EEB128B37 /* UIKit.framework */ = {isa = PBXFileReference; lastKnownFileType = wrapper.framework; name = UIKit.framework; path = Platforms/iPhoneOS.platform/Developer/SDKs/iPhoneOS12.0.sdk/System/Library/Frameworks/UIKit.framework; sourceTree = DEVELOPER_DIR; };
		33E15046358ECF1F9C5A7675A82CF2D1 /* QuartzCore.framework */ = {isa = PBXFileReference; lastKnownFileType = wrapper.framework; name = QuartzCore.framework; path = Platforms/iPhoneOS.platform/Developer/SDKs/iPhoneOS12.0.sdk/System/Library/Frameworks/QuartzCore.framework; sourceTree = DEVELOPER_DIR; };
		3503FEB1B4C229CE401C20AE13B244BF /* FilterProtocol.swift */ = {isa = PBXFileReference; includeInIndex = 1; lastKnownFileType = sourcecode.swift; path = FilterProtocol.swift; sourceTree = "<group>"; };
		36269CDBB6A4BE84D0B5A1F0B6B99E37 /* UIImage+FlipLeftMirrored.swift */ = {isa = PBXFileReference; includeInIndex = 1; lastKnownFileType = sourcecode.swift; path = "UIImage+FlipLeftMirrored.swift"; sourceTree = "<group>"; };
		3EAC5D21E6407AB9FF630BD7946DF710 /* NumTypes+Conversion.swift */ = {isa = PBXFileReference; includeInIndex = 1; lastKnownFileType = sourcecode.swift; path = "NumTypes+Conversion.swift"; sourceTree = "<group>"; };
		3F9647B75FDBF5BEFC0217CBC97220DA /* ModeSelectorAndShootView.swift */ = {isa = PBXFileReference; includeInIndex = 1; lastKnownFileType = sourcecode.swift; path = ModeSelectorAndShootView.swift; sourceTree = "<group>"; };
		3FFE48D4CA0EFAC74FBF49B94C4D9A34 /* ModalViewModel.swift */ = {isa = PBXFileReference; includeInIndex = 1; lastKnownFileType = sourcecode.swift; path = ModalViewModel.swift; sourceTree = "<group>"; };
		40C111494557E79A2578DE96391B581E /* Pods-KanvasCameraExampleTests-umbrella.h */ = {isa = PBXFileReference; includeInIndex = 1; lastKnownFileType = sourcecode.c.h; path = "Pods-KanvasCameraExampleTests-umbrella.h"; sourceTree = "<group>"; };
		417A5920F835E1C47F56DF3BDC5E1DAE /* KanvasCameraStrings.swift */ = {isa = PBXFileReference; includeInIndex = 1; lastKnownFileType = sourcecode.swift; path = KanvasCameraStrings.swift; sourceTree = "<group>"; };
		438A79F59350D6607F4AB23BDE75E63F /* MediaClip.swift */ = {isa = PBXFileReference; includeInIndex = 1; lastKnownFileType = sourcecode.swift; path = MediaClip.swift; sourceTree = "<group>"; };
		4439B8DA78883077ED87BE6198B0B229 /* UIButton+Shadows.swift */ = {isa = PBXFileReference; includeInIndex = 1; lastKnownFileType = sourcecode.swift; path = "UIButton+Shadows.swift"; sourceTree = "<group>"; };
		4858D06CB1F3C0C0C46A0CEC19D490BE /* FilterSettingsView.swift */ = {isa = PBXFileReference; includeInIndex = 1; lastKnownFileType = sourcecode.swift; path = FilterSettingsView.swift; sourceTree = "<group>"; };
		499BB97C946EF5DFF46CB40D7D685EE1 /* SwiftSupport.swift */ = {isa = PBXFileReference; includeInIndex = 1; lastKnownFileType = sourcecode.swift; name = SwiftSupport.swift; path = FBSnapshotTestCase/SwiftSupport.swift; sourceTree = "<group>"; };
		49BCD4B3A02767ECAAE890F5252DE098 /* Pods-KanvasCameraExample.release.xcconfig */ = {isa = PBXFileReference; includeInIndex = 1; lastKnownFileType = text.xcconfig; path = "Pods-KanvasCameraExample.release.xcconfig"; sourceTree = "<group>"; };
		4F830A56439B821A3E1119D25601D07C /* CameraSettings.swift */ = {isa = PBXFileReference; includeInIndex = 1; lastKnownFileType = sourcecode.swift; path = CameraSettings.swift; sourceTree = "<group>"; };
		4F87850D339D5C513189AA83920DE976 /* Pods_KanvasCameraExampleTests.framework */ = {isa = PBXFileReference; explicitFileType = wrapper.framework; includeInIndex = 0; name = Pods_KanvasCameraExampleTests.framework; path = "Pods-KanvasCameraExampleTests.framework"; sourceTree = BUILT_PRODUCTS_DIR; };
		4FB23A7A321BFD09B0985E94534A5272 /* FBSnapshotTestCasePlatform.h */ = {isa = PBXFileReference; includeInIndex = 1; lastKnownFileType = sourcecode.c.h; name = FBSnapshotTestCasePlatform.h; path = FBSnapshotTestCase/FBSnapshotTestCasePlatform.h; sourceTree = "<group>"; };
		54F50A71DF7D71015F994A9ACB0F0ED5 /* GLRenderer.swift */ = {isa = PBXFileReference; includeInIndex = 1; lastKnownFileType = sourcecode.swift; path = GLRenderer.swift; sourceTree = "<group>"; };
		569528E0BC22BA36FED2893B632BB277 /* MediaClipsEditorViewController.swift */ = {isa = PBXFileReference; includeInIndex = 1; lastKnownFileType = sourcecode.swift; path = MediaClipsEditorViewController.swift; sourceTree = "<group>"; };
		580EB370880A1C37FF852E3E72124ED6 /* FilterCollectionController.swift */ = {isa = PBXFileReference; includeInIndex = 1; lastKnownFileType = sourcecode.swift; path = FilterCollectionController.swift; sourceTree = "<group>"; };
=======
		05734EA760D464EE6F6CB085C52CB063 /* FBSnapshotTestCase-Info.plist */ = {isa = PBXFileReference; includeInIndex = 1; lastKnownFileType = text.plist.xml; path = "FBSnapshotTestCase-Info.plist"; sourceTree = "<group>"; };
		057A6AA0528F4831F0AD85DC2132B6D5 /* UIFont+Utils.swift */ = {isa = PBXFileReference; includeInIndex = 1; lastKnownFileType = sourcecode.swift; path = "UIFont+Utils.swift"; sourceTree = "<group>"; };
		06004A30343A36FF4D99CF308ED4A58E /* ImagePoolFilter.swift */ = {isa = PBXFileReference; includeInIndex = 1; lastKnownFileType = sourcecode.swift; path = ImagePoolFilter.swift; sourceTree = "<group>"; };
		0748BD44EB8A7E1F29B9327BBD4FFCC9 /* Pods-KanvasCameraExample-umbrella.h */ = {isa = PBXFileReference; includeInIndex = 1; lastKnownFileType = sourcecode.c.h; path = "Pods-KanvasCameraExample-umbrella.h"; sourceTree = "<group>"; };
		085F550592AF65A5C9D55C428FE35002 /* KanvasCamera.podspec.json */ = {isa = PBXFileReference; includeInIndex = 1; path = KanvasCamera.podspec.json; sourceTree = "<group>"; };
		0AC80DFC94290FEE6046832CB75D8B70 /* MediaClipsCollectionController.swift */ = {isa = PBXFileReference; includeInIndex = 1; lastKnownFileType = sourcecode.swift; path = MediaClipsCollectionController.swift; sourceTree = "<group>"; };
		0EB4A473DF35853045F06E2653B0E47A /* KanvasCamera-umbrella.h */ = {isa = PBXFileReference; includeInIndex = 1; lastKnownFileType = sourcecode.c.h; path = "KanvasCamera-umbrella.h"; sourceTree = "<group>"; };
		0EFDC1E77A9B0872C676B4789CEE818C /* CameraInputControllerDelegate.swift */ = {isa = PBXFileReference; includeInIndex = 1; lastKnownFileType = sourcecode.swift; path = CameraInputControllerDelegate.swift; sourceTree = "<group>"; };
		0FE49BD4E1910A7BD9BB18628616DF8C /* GLPixelBufferView.swift */ = {isa = PBXFileReference; includeInIndex = 1; lastKnownFileType = sourcecode.swift; path = GLPixelBufferView.swift; sourceTree = "<group>"; };
		129351432D9BC41950F519D35C0E9771 /* WaveFilter.swift */ = {isa = PBXFileReference; includeInIndex = 1; lastKnownFileType = sourcecode.swift; path = WaveFilter.swift; sourceTree = "<group>"; };
		12CC50264B5395019653BA689DD0DCA7 /* Array+Move.swift */ = {isa = PBXFileReference; includeInIndex = 1; lastKnownFileType = sourcecode.swift; path = "Array+Move.swift"; sourceTree = "<group>"; };
		144A1A82E438CC3B0D5DAFC8532C6497 /* ModeSelectorAndShootController.swift */ = {isa = PBXFileReference; includeInIndex = 1; lastKnownFileType = sourcecode.swift; path = ModeSelectorAndShootController.swift; sourceTree = "<group>"; };
		1B89C323C789A72335F3693734707F15 /* FBSnapshotTestCasePlatform.m */ = {isa = PBXFileReference; includeInIndex = 1; lastKnownFileType = sourcecode.c.objc; name = FBSnapshotTestCasePlatform.m; path = FBSnapshotTestCase/FBSnapshotTestCasePlatform.m; sourceTree = "<group>"; };
		1CCD4F2AD1A11BF24821EE4A7D6D4789 /* ConicalGradientLayer.swift */ = {isa = PBXFileReference; includeInIndex = 1; lastKnownFileType = sourcecode.swift; path = ConicalGradientLayer.swift; sourceTree = "<group>"; };
		1E8AEA10F32C4EC300DFCC447F625CD0 /* TumblrTheme-prefix.pch */ = {isa = PBXFileReference; includeInIndex = 1; lastKnownFileType = sourcecode.c.h; path = "TumblrTheme-prefix.pch"; sourceTree = "<group>"; };
		1E9D514CBBB19FED1529827296B83314 /* Pods-KanvasCameraExample-frameworks.sh */ = {isa = PBXFileReference; includeInIndex = 1; lastKnownFileType = text.script.sh; path = "Pods-KanvasCameraExample-frameworks.sh"; sourceTree = "<group>"; };
		1F210107D4F08F7E9195501B75494FD8 /* UIViewController+Load.swift */ = {isa = PBXFileReference; includeInIndex = 1; lastKnownFileType = sourcecode.swift; path = "UIViewController+Load.swift"; sourceTree = "<group>"; };
		2015821C6F52E13E032E0E4B9D53AFE7 /* UIImage+Diff.m */ = {isa = PBXFileReference; includeInIndex = 1; lastKnownFileType = sourcecode.c.objc; name = "UIImage+Diff.m"; path = "FBSnapshotTestCase/Categories/UIImage+Diff.m"; sourceTree = "<group>"; };
		2407F2970C0DE9F6FFB50A466831269A /* ChromaFilter.swift */ = {isa = PBXFileReference; includeInIndex = 1; lastKnownFileType = sourcecode.swift; path = ChromaFilter.swift; sourceTree = "<group>"; };
		24DC2343C7218ADEB58530477BDD1C28 /* RaveFilter.swift */ = {isa = PBXFileReference; includeInIndex = 1; lastKnownFileType = sourcecode.swift; path = RaveFilter.swift; sourceTree = "<group>"; };
		265DC60F5871575FF908A7C1AF91A133 /* UIImage+Compare.m */ = {isa = PBXFileReference; includeInIndex = 1; lastKnownFileType = sourcecode.c.objc; name = "UIImage+Compare.m"; path = "FBSnapshotTestCase/Categories/UIImage+Compare.m"; sourceTree = "<group>"; };
		267D4F66340E1E7AA38D4AF224A464E7 /* IgnoreTouchesView.swift */ = {isa = PBXFileReference; includeInIndex = 1; lastKnownFileType = sourcecode.swift; path = IgnoreTouchesView.swift; sourceTree = "<group>"; };
		290D40DB23B0E1E833EB7F996C615341 /* FBSnapshotTestCase.m */ = {isa = PBXFileReference; includeInIndex = 1; lastKnownFileType = sourcecode.c.objc; name = FBSnapshotTestCase.m; path = FBSnapshotTestCase/FBSnapshotTestCase.m; sourceTree = "<group>"; };
		293B9A99BC4353BEFC3D23EEACF2491F /* GLKit.framework */ = {isa = PBXFileReference; lastKnownFileType = wrapper.framework; name = GLKit.framework; path = Platforms/iPhoneOS.platform/Developer/SDKs/iPhoneOS12.0.sdk/System/Library/Frameworks/GLKit.framework; sourceTree = DEVELOPER_DIR; };
		2A21280FD36B94B20F08290FF1498CA3 /* LoadingIndicatorView.swift */ = {isa = PBXFileReference; includeInIndex = 1; lastKnownFileType = sourcecode.swift; path = LoadingIndicatorView.swift; sourceTree = "<group>"; };
		2B0390FC11C3671BEC209EA6F6AE8033 /* FBSnapshotTestController.h */ = {isa = PBXFileReference; includeInIndex = 1; lastKnownFileType = sourcecode.c.h; name = FBSnapshotTestController.h; path = FBSnapshotTestCase/FBSnapshotTestController.h; sourceTree = "<group>"; };
		2E7FF5FF1C5A1C45AB8A978EEB128B37 /* UIKit.framework */ = {isa = PBXFileReference; lastKnownFileType = wrapper.framework; name = UIKit.framework; path = Platforms/iPhoneOS.platform/Developer/SDKs/iPhoneOS12.0.sdk/System/Library/Frameworks/UIKit.framework; sourceTree = DEVELOPER_DIR; };
		33E15046358ECF1F9C5A7675A82CF2D1 /* QuartzCore.framework */ = {isa = PBXFileReference; lastKnownFileType = wrapper.framework; name = QuartzCore.framework; path = Platforms/iPhoneOS.platform/Developer/SDKs/iPhoneOS12.0.sdk/System/Library/Frameworks/QuartzCore.framework; sourceTree = DEVELOPER_DIR; };
		376520461700B65120DF8C0A81D3D6F6 /* Assets.xcassets */ = {isa = PBXFileReference; includeInIndex = 1; lastKnownFileType = folder.assetcatalog; name = Assets.xcassets; path = Resources/Assets.xcassets; sourceTree = "<group>"; };
		37F61DD03BEFC831BDCD062A558B9FFF /* TumblrTheme.podspec */ = {isa = PBXFileReference; explicitFileType = text.script.ruby; includeInIndex = 1; indentWidth = 2; lastKnownFileType = text; path = TumblrTheme.podspec; sourceTree = "<group>"; tabWidth = 2; xcLanguageSpecificationIdentifier = xcode.lang.ruby; };
		390DED87E2A3A2A85241289D732B35E3 /* FilterProtocol.swift */ = {isa = PBXFileReference; includeInIndex = 1; lastKnownFileType = sourcecode.swift; path = FilterProtocol.swift; sourceTree = "<group>"; };
		3A682C24A1645B00F3632E2253B72CEA /* silence.aac */ = {isa = PBXFileReference; includeInIndex = 1; name = silence.aac; path = Resources/silence.aac; sourceTree = "<group>"; };
		3BE718AA86F86E1440CAFDFC3EFEF3DD /* KanvasCamera.modulemap */ = {isa = PBXFileReference; includeInIndex = 1; lastKnownFileType = sourcecode.module; path = KanvasCamera.modulemap; sourceTree = "<group>"; };
		3C52F4C3E1F61EBA211A98992843C62D /* GLRenderer.swift */ = {isa = PBXFileReference; includeInIndex = 1; lastKnownFileType = sourcecode.swift; path = GLRenderer.swift; sourceTree = "<group>"; };
		3D1A6956D1844D317EED00458AB286F3 /* KanvasCameraColors.swift */ = {isa = PBXFileReference; includeInIndex = 1; lastKnownFileType = sourcecode.swift; path = KanvasCameraColors.swift; sourceTree = "<group>"; };
		3F3CC6587FFA8DD2195FA69A9B13F9C5 /* OptionsStackView.swift */ = {isa = PBXFileReference; includeInIndex = 1; lastKnownFileType = sourcecode.swift; path = OptionsStackView.swift; sourceTree = "<group>"; };
		40C111494557E79A2578DE96391B581E /* Pods-KanvasCameraExampleTests-umbrella.h */ = {isa = PBXFileReference; includeInIndex = 1; lastKnownFileType = sourcecode.c.h; path = "Pods-KanvasCameraExampleTests-umbrella.h"; sourceTree = "<group>"; };
		421D55BA1A4882D9E657DAD707453550 /* CameraSettings.swift */ = {isa = PBXFileReference; includeInIndex = 1; lastKnownFileType = sourcecode.swift; path = CameraSettings.swift; sourceTree = "<group>"; };
		47FEDEE56C6521C12B84B66C83464BB1 /* MirrorFourFilter.swift */ = {isa = PBXFileReference; includeInIndex = 1; lastKnownFileType = sourcecode.swift; path = MirrorFourFilter.swift; sourceTree = "<group>"; };
		48AA2D610AAAB6975E93859C7B1DA632 /* VideoOutputHandler.swift */ = {isa = PBXFileReference; includeInIndex = 1; lastKnownFileType = sourcecode.swift; path = VideoOutputHandler.swift; sourceTree = "<group>"; };
		499BB97C946EF5DFF46CB40D7D685EE1 /* SwiftSupport.swift */ = {isa = PBXFileReference; includeInIndex = 1; lastKnownFileType = sourcecode.swift; name = SwiftSupport.swift; path = FBSnapshotTestCase/SwiftSupport.swift; sourceTree = "<group>"; };
		49BCD4B3A02767ECAAE890F5252DE098 /* Pods-KanvasCameraExample.release.xcconfig */ = {isa = PBXFileReference; includeInIndex = 1; lastKnownFileType = text.xcconfig; path = "Pods-KanvasCameraExample.release.xcconfig"; sourceTree = "<group>"; };
		4A7B3E016EE91AD0F678A0A7E98F8FA3 /* CVPixelBuffer+copy.swift */ = {isa = PBXFileReference; includeInIndex = 1; lastKnownFileType = sourcecode.swift; path = "CVPixelBuffer+copy.swift"; sourceTree = "<group>"; };
		4AAF0939B988AE1169F51641E4927EBF /* UIFont+ComposeFonts.h */ = {isa = PBXFileReference; includeInIndex = 1; lastKnownFileType = sourcecode.c.h; name = "UIFont+ComposeFonts.h"; path = "Source/UIFont+ComposeFonts.h"; sourceTree = "<group>"; };
		4F87850D339D5C513189AA83920DE976 /* Pods_KanvasCameraExampleTests.framework */ = {isa = PBXFileReference; explicitFileType = wrapper.framework; includeInIndex = 0; name = Pods_KanvasCameraExampleTests.framework; path = "Pods-KanvasCameraExampleTests.framework"; sourceTree = BUILT_PRODUCTS_DIR; };
		4FB23A7A321BFD09B0985E94534A5272 /* FBSnapshotTestCasePlatform.h */ = {isa = PBXFileReference; includeInIndex = 1; lastKnownFileType = sourcecode.c.h; name = FBSnapshotTestCasePlatform.h; path = FBSnapshotTestCase/FBSnapshotTestCasePlatform.h; sourceTree = "<group>"; };
		50071BBBF3259209CC856E17BCDDCD43 /* GifVideoOutputHandler.swift */ = {isa = PBXFileReference; includeInIndex = 1; lastKnownFileType = sourcecode.swift; path = GifVideoOutputHandler.swift; sourceTree = "<group>"; };
		503393A3877DF50181DE861B4DFCDAE7 /* NSURL+Media.swift */ = {isa = PBXFileReference; includeInIndex = 1; lastKnownFileType = sourcecode.swift; path = "NSURL+Media.swift"; sourceTree = "<group>"; };
		5069E9007E37792929C46248509EB683 /* ModalPresentationController.swift */ = {isa = PBXFileReference; includeInIndex = 1; lastKnownFileType = sourcecode.swift; path = ModalPresentationController.swift; sourceTree = "<group>"; };
		530EACCC3FF56D84F30658E60E42953A /* EMInterferenceFilter.swift */ = {isa = PBXFileReference; includeInIndex = 1; lastKnownFileType = sourcecode.swift; path = EMInterferenceFilter.swift; sourceTree = "<group>"; };
>>>>>>> 10fe85ab
		586DBF1F8BFB989DBBD8A1DEC191B5E7 /* Pods-KanvasCameraExample.debug.xcconfig */ = {isa = PBXFileReference; includeInIndex = 1; lastKnownFileType = text.xcconfig; path = "Pods-KanvasCameraExample.debug.xcconfig"; sourceTree = "<group>"; };
		5993BD54547A171F82495C36A475B92C /* Foundation.framework */ = {isa = PBXFileReference; lastKnownFileType = wrapper.framework; name = Foundation.framework; path = Platforms/iPhoneOS.platform/Developer/SDKs/iPhoneOS12.0.sdk/System/Library/Frameworks/Foundation.framework; sourceTree = DEVELOPER_DIR; };
		5B0F3099E9E84CE832D8AAC7484B416E /* KanvasCameraImages.swift */ = {isa = PBXFileReference; includeInIndex = 1; lastKnownFileType = sourcecode.swift; path = KanvasCameraImages.swift; sourceTree = "<group>"; };
		5B14CF63D4836BABBF5CA53977B29DA7 /* UIColor+Lerp.swift */ = {isa = PBXFileReference; includeInIndex = 1; lastKnownFileType = sourcecode.swift; path = "UIColor+Lerp.swift"; sourceTree = "<group>"; };
		5B37C3EE626982E2B8459F8E7BB7C20C /* OpenGLES.framework */ = {isa = PBXFileReference; lastKnownFileType = wrapper.framework; name = OpenGLES.framework; path = Platforms/iPhoneOS.platform/Developer/SDKs/iPhoneOS12.0.sdk/System/Library/Frameworks/OpenGLES.framework; sourceTree = DEVELOPER_DIR; };
<<<<<<< HEAD
		5CD92582A6A4CE52E2F2DFECB218B98F /* CameraZoomHandler.swift */ = {isa = PBXFileReference; includeInIndex = 1; lastKnownFileType = sourcecode.swift; path = CameraZoomHandler.swift; sourceTree = "<group>"; };
		5EF6D6D81278B7D5F366BC02AA9E68A2 /* silence.aac */ = {isa = PBXFileReference; includeInIndex = 1; name = silence.aac; path = Resources/silence.aac; sourceTree = "<group>"; };
		62714C3B84732F637C74128827B8AE73 /* MediaClipsCollectionCell.swift */ = {isa = PBXFileReference; includeInIndex = 1; lastKnownFileType = sourcecode.swift; path = MediaClipsCollectionCell.swift; sourceTree = "<group>"; };
		630DD64AF6E511A9DCCA74D5ED44A3D8 /* Pods-KanvasCameraExample-Info.plist */ = {isa = PBXFileReference; includeInIndex = 1; lastKnownFileType = text.plist.xml; path = "Pods-KanvasCameraExample-Info.plist"; sourceTree = "<group>"; };
		63EC3731591893A012CEFEA3784F9D00 /* TumblrTheme-dummy.m */ = {isa = PBXFileReference; includeInIndex = 1; lastKnownFileType = sourcecode.c.objc; path = "TumblrTheme-dummy.m"; sourceTree = "<group>"; };
		647636CF6552E2D53D8B4E1BF931E557 /* UIImage+PixelBuffer.swift */ = {isa = PBXFileReference; includeInIndex = 1; lastKnownFileType = sourcecode.swift; path = "UIImage+PixelBuffer.swift"; sourceTree = "<group>"; };
		6D11A917E16D537C3E7109B520EA4E28 /* Pods-KanvasCameraExampleTests-dummy.m */ = {isa = PBXFileReference; includeInIndex = 1; lastKnownFileType = sourcecode.c.objc; path = "Pods-KanvasCameraExampleTests-dummy.m"; sourceTree = "<group>"; };
		6D89A6566092A0E01E45014467E9CE66 /* Filter.swift */ = {isa = PBXFileReference; includeInIndex = 1; lastKnownFileType = sourcecode.swift; path = Filter.swift; sourceTree = "<group>"; };
		71F716E529426D59C606F49F1A4A0B0A /* AVURLAsset+Thumbnail.swift */ = {isa = PBXFileReference; includeInIndex = 1; lastKnownFileType = sourcecode.swift; path = "AVURLAsset+Thumbnail.swift"; sourceTree = "<group>"; };
		721613CB9729A1D201FFF3FB055D4202 /* Pods-KanvasCameraExampleTests.debug.xcconfig */ = {isa = PBXFileReference; includeInIndex = 1; lastKnownFileType = text.xcconfig; path = "Pods-KanvasCameraExampleTests.debug.xcconfig"; sourceTree = "<group>"; };
		72C449A409BC30841DD84D8701A3966D /* Pods-KanvasCameraExampleTests-frameworks.sh */ = {isa = PBXFileReference; includeInIndex = 1; lastKnownFileType = text.script.sh; path = "Pods-KanvasCameraExampleTests-frameworks.sh"; sourceTree = "<group>"; };
		73FCD2E78F9DCBEF104ACA6DD2894425 /* CameraOption.swift */ = {isa = PBXFileReference; includeInIndex = 1; lastKnownFileType = sourcecode.swift; path = CameraOption.swift; sourceTree = "<group>"; };
		76D045A466A845C24D363E74691CB4DC /* FBSnapshotTestCase.framework */ = {isa = PBXFileReference; explicitFileType = wrapper.framework; includeInIndex = 0; name = FBSnapshotTestCase.framework; path = FBSnapshotTestCase.framework; sourceTree = BUILT_PRODUCTS_DIR; };
		76E63973A7386B51619029224BC76046 /* Pods_KanvasCameraExample.framework */ = {isa = PBXFileReference; explicitFileType = wrapper.framework; includeInIndex = 0; name = Pods_KanvasCameraExample.framework; path = "Pods-KanvasCameraExample.framework"; sourceTree = BUILT_PRODUCTS_DIR; };
		78CE28FCF0287760C9B9900EDF8CDC7F /* UIFont+Utils.swift */ = {isa = PBXFileReference; includeInIndex = 1; lastKnownFileType = sourcecode.swift; path = "UIFont+Utils.swift"; sourceTree = "<group>"; };
		792261B6E9CE7BA972BFB23C852F26ED /* CameraController.swift */ = {isa = PBXFileReference; includeInIndex = 1; lastKnownFileType = sourcecode.swift; path = CameraController.swift; sourceTree = "<group>"; };
		7AB72098CF39FC6C95175F2DF05A7FCE /* ModeButtonView.swift */ = {isa = PBXFileReference; includeInIndex = 1; lastKnownFileType = sourcecode.swift; path = ModeButtonView.swift; sourceTree = "<group>"; };
		7B5F6107FDCFD2CECAE650B6D6320323 /* OptionsStackView.swift */ = {isa = PBXFileReference; includeInIndex = 1; lastKnownFileType = sourcecode.swift; path = OptionsStackView.swift; sourceTree = "<group>"; };
		7BE352D68A87CEF428FF5B50266011D2 /* ExtendedButton.swift */ = {isa = PBXFileReference; includeInIndex = 1; lastKnownFileType = sourcecode.swift; path = ExtendedButton.swift; sourceTree = "<group>"; };
		7ED00C8926D344684662699C8ACF5E59 /* RGBA.swift */ = {isa = PBXFileReference; includeInIndex = 1; lastKnownFileType = sourcecode.swift; path = RGBA.swift; sourceTree = "<group>"; };
		7F0F6991CE2EEE3058ED67F15AAA0889 /* ModalPresentationAnimationController.swift */ = {isa = PBXFileReference; includeInIndex = 1; lastKnownFileType = sourcecode.swift; path = ModalPresentationAnimationController.swift; sourceTree = "<group>"; };
		7F6B428451396F3B53510A83E97F55E0 /* ShootButtonView.swift */ = {isa = PBXFileReference; includeInIndex = 1; lastKnownFileType = sourcecode.swift; path = ShootButtonView.swift; sourceTree = "<group>"; };
		8196886868B5856893FBED069C06B5C4 /* UIFont+ComposeFonts.h */ = {isa = PBXFileReference; includeInIndex = 1; lastKnownFileType = sourcecode.c.h; name = "UIFont+ComposeFonts.h"; path = "Source/UIFont+ComposeFonts.h"; sourceTree = "<group>"; };
		82B10EDE9915F2AC21B003A6D6BCE6C8 /* CGRect+Center.swift */ = {isa = PBXFileReference; includeInIndex = 1; lastKnownFileType = sourcecode.swift; path = "CGRect+Center.swift"; sourceTree = "<group>"; };
		836FEB1FE523AF421FFBA83B45BC43D7 /* Assets.xcassets */ = {isa = PBXFileReference; includeInIndex = 1; lastKnownFileType = folder.assetcatalog; name = Assets.xcassets; path = Resources/Assets.xcassets; sourceTree = "<group>"; };
		841F562A950BC3B0D9DB87C857D478D7 /* FBSnapshotTestController.m */ = {isa = PBXFileReference; includeInIndex = 1; lastKnownFileType = sourcecode.c.objc; name = FBSnapshotTestController.m; path = FBSnapshotTestCase/FBSnapshotTestController.m; sourceTree = "<group>"; };
		85E9B9359BF34C1D758021CFDAD5E1B7 /* Queue.swift */ = {isa = PBXFileReference; includeInIndex = 1; lastKnownFileType = sourcecode.swift; path = Queue.swift; sourceTree = "<group>"; };
		86BCE06B833BCE76ABED87A5BC46AA13 /* MediaClipsCollectionView.swift */ = {isa = PBXFileReference; includeInIndex = 1; lastKnownFileType = sourcecode.swift; path = MediaClipsCollectionView.swift; sourceTree = "<group>"; };
		887B6A7D1C9BF3492E48DEC1D15868BE /* UIColor+Lerp.swift */ = {isa = PBXFileReference; includeInIndex = 1; lastKnownFileType = sourcecode.swift; path = "UIColor+Lerp.swift"; sourceTree = "<group>"; };
		8D2234D479EBF3997802D5FE57D725CE /* VideoOutputHandler.swift */ = {isa = PBXFileReference; includeInIndex = 1; lastKnownFileType = sourcecode.swift; path = VideoOutputHandler.swift; sourceTree = "<group>"; };
		8D3D10989F29BD25C1796E71E0E44734 /* GLPixelBufferView.swift */ = {isa = PBXFileReference; includeInIndex = 1; lastKnownFileType = sourcecode.swift; path = GLPixelBufferView.swift; sourceTree = "<group>"; };
=======
		5B9D185E67A0F16B89D9A20E9A425A4B /* TumblrTheme-umbrella.h */ = {isa = PBXFileReference; includeInIndex = 1; lastKnownFileType = sourcecode.c.h; path = "TumblrTheme-umbrella.h"; sourceTree = "<group>"; };
		5D92591DFAE0D090597E2B4466EC03A0 /* ModalController.swift */ = {isa = PBXFileReference; includeInIndex = 1; lastKnownFileType = sourcecode.swift; path = ModalController.swift; sourceTree = "<group>"; };
		60639DEC387E6DA56D26C6540526912E /* CameraController.swift */ = {isa = PBXFileReference; includeInIndex = 1; lastKnownFileType = sourcecode.swift; path = CameraController.swift; sourceTree = "<group>"; };
		60969AEE1CB2D639175BAB2BFE1E1B4E /* UIColor+Util.swift */ = {isa = PBXFileReference; includeInIndex = 1; lastKnownFileType = sourcecode.swift; name = "UIColor+Util.swift"; path = "Source/UIColor+Util.swift"; sourceTree = "<group>"; };
		6109497E15121CF9413846E012775A3A /* MediaClipsCollectionCell.swift */ = {isa = PBXFileReference; includeInIndex = 1; lastKnownFileType = sourcecode.swift; path = MediaClipsCollectionCell.swift; sourceTree = "<group>"; };
		610B56A71629391FD5D809DD1BFD2E9D /* Shaders */ = {isa = PBXFileReference; includeInIndex = 1; name = Shaders; path = Resources/Shaders; sourceTree = "<group>"; };
		6165FD4881B21B85753CAD5DFE225771 /* ModalPresentationAnimationController.swift */ = {isa = PBXFileReference; includeInIndex = 1; lastKnownFileType = sourcecode.swift; path = ModalPresentationAnimationController.swift; sourceTree = "<group>"; };
		62022413B4ABC838E475DAAE1E358FF1 /* KanvasCameraTimes.swift */ = {isa = PBXFileReference; includeInIndex = 1; lastKnownFileType = sourcecode.swift; path = KanvasCameraTimes.swift; sourceTree = "<group>"; };
		630DD64AF6E511A9DCCA74D5ED44A3D8 /* Pods-KanvasCameraExample-Info.plist */ = {isa = PBXFileReference; includeInIndex = 1; lastKnownFileType = text.plist.xml; path = "Pods-KanvasCameraExample-Info.plist"; sourceTree = "<group>"; };
		682E0054083DC9B0D7EB6C6905EDF374 /* UICollectionView+Cells.swift */ = {isa = PBXFileReference; includeInIndex = 1; lastKnownFileType = sourcecode.swift; path = "UICollectionView+Cells.swift"; sourceTree = "<group>"; };
		6D11A917E16D537C3E7109B520EA4E28 /* Pods-KanvasCameraExampleTests-dummy.m */ = {isa = PBXFileReference; includeInIndex = 1; lastKnownFileType = sourcecode.c.objc; path = "Pods-KanvasCameraExampleTests-dummy.m"; sourceTree = "<group>"; };
		6D58922683D9BF80F1C61F3B3BA43832 /* KanvasCamera.xcconfig */ = {isa = PBXFileReference; includeInIndex = 1; lastKnownFileType = text.xcconfig; path = KanvasCamera.xcconfig; sourceTree = "<group>"; };
		721613CB9729A1D201FFF3FB055D4202 /* Pods-KanvasCameraExampleTests.debug.xcconfig */ = {isa = PBXFileReference; includeInIndex = 1; lastKnownFileType = text.xcconfig; path = "Pods-KanvasCameraExampleTests.debug.xcconfig"; sourceTree = "<group>"; };
		72C449A409BC30841DD84D8701A3966D /* Pods-KanvasCameraExampleTests-frameworks.sh */ = {isa = PBXFileReference; includeInIndex = 1; lastKnownFileType = text.script.sh; path = "Pods-KanvasCameraExampleTests-frameworks.sh"; sourceTree = "<group>"; };
		749119EE7413A496C825B8F221380FAC /* GrayscaleFilter.swift */ = {isa = PBXFileReference; includeInIndex = 1; lastKnownFileType = sourcecode.swift; path = GrayscaleFilter.swift; sourceTree = "<group>"; };
		7514A06D2C9B7636F62A7717E70FD102 /* ShaderUtilities.swift */ = {isa = PBXFileReference; includeInIndex = 1; lastKnownFileType = sourcecode.swift; path = ShaderUtilities.swift; sourceTree = "<group>"; };
		765283ABD2594D38FA775A2FBD2AEC0F /* LightLeaksFilter.swift */ = {isa = PBXFileReference; includeInIndex = 1; lastKnownFileType = sourcecode.swift; path = LightLeaksFilter.swift; sourceTree = "<group>"; };
		76D045A466A845C24D363E74691CB4DC /* FBSnapshotTestCase.framework */ = {isa = PBXFileReference; explicitFileType = wrapper.framework; includeInIndex = 0; name = FBSnapshotTestCase.framework; path = FBSnapshotTestCase.framework; sourceTree = BUILT_PRODUCTS_DIR; };
		76E63973A7386B51619029224BC76046 /* Pods_KanvasCameraExample.framework */ = {isa = PBXFileReference; explicitFileType = wrapper.framework; includeInIndex = 0; name = Pods_KanvasCameraExample.framework; path = "Pods-KanvasCameraExample.framework"; sourceTree = BUILT_PRODUCTS_DIR; };
		77F41196ECF15B0C15CACFA9B9BD96A1 /* CGRect+Center.swift */ = {isa = PBXFileReference; includeInIndex = 1; lastKnownFileType = sourcecode.swift; path = "CGRect+Center.swift"; sourceTree = "<group>"; };
		79F4A921BF0A45DFA0D4A3CBEFE91626 /* MediaClipsCollectionView.swift */ = {isa = PBXFileReference; includeInIndex = 1; lastKnownFileType = sourcecode.swift; path = MediaClipsCollectionView.swift; sourceTree = "<group>"; };
		7A4A4821F00676BF1EA6B4F0EE309083 /* RGBA.swift */ = {isa = PBXFileReference; includeInIndex = 1; lastKnownFileType = sourcecode.swift; path = RGBA.swift; sourceTree = "<group>"; };
		7C49E753F1AAF713F1F95BB20DC0FEFC /* ToonFilter.swift */ = {isa = PBXFileReference; includeInIndex = 1; lastKnownFileType = sourcecode.swift; path = ToonFilter.swift; sourceTree = "<group>"; };
		7C78EAF5B2B4593041602B70AE42C81D /* ShootButtonView.swift */ = {isa = PBXFileReference; includeInIndex = 1; lastKnownFileType = sourcecode.swift; path = ShootButtonView.swift; sourceTree = "<group>"; };
		7F0BF99E00B7D1E000BFE7175191FDFE /* ModeSelectorAndShootView.swift */ = {isa = PBXFileReference; includeInIndex = 1; lastKnownFileType = sourcecode.swift; path = ModeSelectorAndShootView.swift; sourceTree = "<group>"; };
		841F562A950BC3B0D9DB87C857D478D7 /* FBSnapshotTestController.m */ = {isa = PBXFileReference; includeInIndex = 1; lastKnownFileType = sourcecode.c.objc; name = FBSnapshotTestController.m; path = FBSnapshotTestCase/FBSnapshotTestController.m; sourceTree = "<group>"; };
		86E1541CD8BC27702E1971D5C7D5BB8A /* CameraView.swift */ = {isa = PBXFileReference; includeInIndex = 1; lastKnownFileType = sourcecode.swift; path = CameraView.swift; sourceTree = "<group>"; };
		88860E789170B629FB87BBD6B05B75C0 /* CameraSegmentHandler.swift */ = {isa = PBXFileReference; includeInIndex = 1; lastKnownFileType = sourcecode.swift; path = CameraSegmentHandler.swift; sourceTree = "<group>"; };
		895600B321BE61EA4F6FFAADD558D44B /* Queue.swift */ = {isa = PBXFileReference; includeInIndex = 1; lastKnownFileType = sourcecode.swift; path = Queue.swift; sourceTree = "<group>"; };
		8C15C0DDAD4C5F837FACCB524405A181 /* OptionsController.swift */ = {isa = PBXFileReference; includeInIndex = 1; lastKnownFileType = sourcecode.swift; path = OptionsController.swift; sourceTree = "<group>"; };
		8C354BECE98B6A78E43DCF24240B33E2 /* Device.swift */ = {isa = PBXFileReference; includeInIndex = 1; lastKnownFileType = sourcecode.swift; path = Device.swift; sourceTree = "<group>"; };
		8D96C455397329AFD0BEAB822946AFEB /* ExtendedButton.swift */ = {isa = PBXFileReference; includeInIndex = 1; lastKnownFileType = sourcecode.swift; path = ExtendedButton.swift; sourceTree = "<group>"; };
		8E66A1DCDCB9A2CAE09E7CE5BBB543D0 /* UIImage+FlipLeftMirrored.swift */ = {isa = PBXFileReference; includeInIndex = 1; lastKnownFileType = sourcecode.swift; path = "UIImage+FlipLeftMirrored.swift"; sourceTree = "<group>"; };
>>>>>>> 10fe85ab
		9086746C9C84253F3F2FEAFC20905062 /* TumblrTheme.framework */ = {isa = PBXFileReference; explicitFileType = wrapper.framework; includeInIndex = 0; name = TumblrTheme.framework; path = TumblrTheme.framework; sourceTree = BUILT_PRODUCTS_DIR; };
		912F5BE09296F333F87046761D662D18 /* UIApplication+StrictKeyWindow.h */ = {isa = PBXFileReference; includeInIndex = 1; lastKnownFileType = sourcecode.c.h; name = "UIApplication+StrictKeyWindow.h"; path = "FBSnapshotTestCase/Categories/UIApplication+StrictKeyWindow.h"; sourceTree = "<group>"; };
		9130788C1868864EE6812E3BFDE59C73 /* Pods-KanvasCameraExampleTests-Info.plist */ = {isa = PBXFileReference; includeInIndex = 1; lastKnownFileType = text.plist.xml; path = "Pods-KanvasCameraExampleTests-Info.plist"; sourceTree = "<group>"; };
		93221711894899A0B45B4E35F4B54984 /* UIApplication+StrictKeyWindow.m */ = {isa = PBXFileReference; includeInIndex = 1; lastKnownFileType = sourcecode.c.objc; name = "UIApplication+StrictKeyWindow.m"; path = "FBSnapshotTestCase/Categories/UIApplication+StrictKeyWindow.m"; sourceTree = "<group>"; };
		9354499206410F84A9B8A189D39476E2 /* TumblrTheme.framework */ = {isa = PBXFileReference; explicitFileType = wrapper.framework; includeInIndex = 0; path = TumblrTheme.framework; sourceTree = BUILT_PRODUCTS_DIR; };
<<<<<<< HEAD
		956620FDC8CD13A9F3702E8CBEF9672F /* ModalView.swift */ = {isa = PBXFileReference; includeInIndex = 1; lastKnownFileType = sourcecode.swift; path = ModalView.swift; sourceTree = "<group>"; };
		97813EF61EEE075F8A05D40F188335BD /* GifVideoOutputHandler.swift */ = {isa = PBXFileReference; includeInIndex = 1; lastKnownFileType = sourcecode.swift; path = GifVideoOutputHandler.swift; sourceTree = "<group>"; };
		98D4EC6C0B2D66F27ED15D7CD41BB3A9 /* ShaderUtilities.swift */ = {isa = PBXFileReference; includeInIndex = 1; lastKnownFileType = sourcecode.swift; path = ShaderUtilities.swift; sourceTree = "<group>"; };
		99B871E6966DA7FC1C411B24065138AF /* IgnoreTouchesCollectionView.swift */ = {isa = PBXFileReference; includeInIndex = 1; lastKnownFileType = sourcecode.swift; path = IgnoreTouchesCollectionView.swift; sourceTree = "<group>"; };
		9A648BA81C182E1424B9B336EA8F50B1 /* FBSnapshotTestCase.h */ = {isa = PBXFileReference; includeInIndex = 1; lastKnownFileType = sourcecode.c.h; name = FBSnapshotTestCase.h; path = FBSnapshotTestCase/FBSnapshotTestCase.h; sourceTree = "<group>"; };
		9AC98138C3934A3E3EF6B63702ADBFF6 /* EasyTipView.swift */ = {isa = PBXFileReference; includeInIndex = 1; lastKnownFileType = sourcecode.swift; path = EasyTipView.swift; sourceTree = "<group>"; };
		9B5CCB48F56ED269319730EEE31A4315 /* Pods-KanvasCameraExample-acknowledgements.markdown */ = {isa = PBXFileReference; includeInIndex = 1; lastKnownFileType = text; path = "Pods-KanvasCameraExample-acknowledgements.markdown"; sourceTree = "<group>"; };
		9BE8FEAF483EBC9D625BF651B4D5DCC6 /* KanvasCamera-Info.plist */ = {isa = PBXFileReference; includeInIndex = 1; lastKnownFileType = text.plist.xml; path = "KanvasCamera-Info.plist"; sourceTree = "<group>"; };
		9D940727FF8FB9C785EB98E56350EF41 /* Podfile */ = {isa = PBXFileReference; explicitFileType = text.script.ruby; includeInIndex = 1; indentWidth = 2; lastKnownFileType = text; name = Podfile; path = ../Podfile; sourceTree = SOURCE_ROOT; tabWidth = 2; xcLanguageSpecificationIdentifier = xcode.lang.ruby; };
		9E8781CB97D74E08E503D56E94CE7463 /* OptionView.swift */ = {isa = PBXFileReference; includeInIndex = 1; lastKnownFileType = sourcecode.swift; path = OptionView.swift; sourceTree = "<group>"; };
=======
		938AD42BC8AC0B62F6F59DF804BE6CCD /* CameraRecordingProtocol.swift */ = {isa = PBXFileReference; includeInIndex = 1; lastKnownFileType = sourcecode.swift; path = CameraRecordingProtocol.swift; sourceTree = "<group>"; };
		94DC45AD9810EDFEC31818D0491D1A8B /* KanvasCamera-prefix.pch */ = {isa = PBXFileReference; includeInIndex = 1; lastKnownFileType = sourcecode.c.h; path = "KanvasCamera-prefix.pch"; sourceTree = "<group>"; };
		97C032C0869E8DF23E0D3F705EBCEAFB /* NumTypes+Conversion.swift */ = {isa = PBXFileReference; includeInIndex = 1; lastKnownFileType = sourcecode.swift; path = "NumTypes+Conversion.swift"; sourceTree = "<group>"; };
		97EA833F86EE3FA9DC0F9410C69AC07B /* UIButton+Shadows.swift */ = {isa = PBXFileReference; includeInIndex = 1; lastKnownFileType = sourcecode.swift; path = "UIButton+Shadows.swift"; sourceTree = "<group>"; };
		9A648BA81C182E1424B9B336EA8F50B1 /* FBSnapshotTestCase.h */ = {isa = PBXFileReference; includeInIndex = 1; lastKnownFileType = sourcecode.c.h; name = FBSnapshotTestCase.h; path = FBSnapshotTestCase/FBSnapshotTestCase.h; sourceTree = "<group>"; };
		9B5CCB48F56ED269319730EEE31A4315 /* Pods-KanvasCameraExample-acknowledgements.markdown */ = {isa = PBXFileReference; includeInIndex = 1; lastKnownFileType = text; path = "Pods-KanvasCameraExample-acknowledgements.markdown"; sourceTree = "<group>"; };
		9CE4F0FB20AB4464EE457426C489F205 /* MirrorTwoFilter.swift */ = {isa = PBXFileReference; includeInIndex = 1; lastKnownFileType = sourcecode.swift; path = MirrorTwoFilter.swift; sourceTree = "<group>"; };
		9D940727FF8FB9C785EB98E56350EF41 /* Podfile */ = {isa = PBXFileReference; explicitFileType = text.script.ruby; includeInIndex = 1; indentWidth = 2; lastKnownFileType = text; name = Podfile; path = ../Podfile; sourceTree = SOURCE_ROOT; tabWidth = 2; xcLanguageSpecificationIdentifier = xcode.lang.ruby; };
		9DCEFFBBF0F33B76295744F9ED667CCB /* UIView+Layout.swift */ = {isa = PBXFileReference; includeInIndex = 1; lastKnownFileType = sourcecode.swift; path = "UIView+Layout.swift"; sourceTree = "<group>"; };
>>>>>>> 10fe85ab
		9FD8E1F84A0C9390AD703D2E6A02823A /* XCTest.framework */ = {isa = PBXFileReference; lastKnownFileType = wrapper.framework; name = XCTest.framework; path = Platforms/iPhoneOS.platform/Developer/SDKs/iPhoneOS12.0.sdk/System/Library/Frameworks/XCTest.framework; sourceTree = DEVELOPER_DIR; };
		A04096BFA11DFFA7FB5A4E8AC910571F /* GroupFilter.swift */ = {isa = PBXFileReference; includeInIndex = 1; lastKnownFileType = sourcecode.swift; path = GroupFilter.swift; sourceTree = "<group>"; };
		A0C349B55D5DD901862F42E94F25DADB /* Pods-KanvasCameraExampleTests-acknowledgements.plist */ = {isa = PBXFileReference; includeInIndex = 1; lastKnownFileType = text.plist.xml; path = "Pods-KanvasCameraExampleTests-acknowledgements.plist"; sourceTree = "<group>"; };
<<<<<<< HEAD
		A156185D4E691DB9FD9361E7EACE34D8 /* MediaClipsEditorView.swift */ = {isa = PBXFileReference; includeInIndex = 1; lastKnownFileType = sourcecode.swift; path = MediaClipsEditorView.swift; sourceTree = "<group>"; };
		A1DB66BABDE59E5B326284AAD222B6B9 /* FBSnapshotTestCase.xcconfig */ = {isa = PBXFileReference; includeInIndex = 1; lastKnownFileType = text.xcconfig; path = FBSnapshotTestCase.xcconfig; sourceTree = "<group>"; };
		A40EAB63DF3B86B986B04D182C647E6D /* Shader.swift */ = {isa = PBXFileReference; includeInIndex = 1; lastKnownFileType = sourcecode.swift; path = Shader.swift; sourceTree = "<group>"; };
		A4209C2D7929DC95F0AD404009CF3FE6 /* UIImage+Diff.h */ = {isa = PBXFileReference; includeInIndex = 1; lastKnownFileType = sourcecode.c.h; name = "UIImage+Diff.h"; path = "FBSnapshotTestCase/Categories/UIImage+Diff.h"; sourceTree = "<group>"; };
		A4C4775FE25AF6055D2198D98A248AA9 /* MediaClipsCollectionController.swift */ = {isa = PBXFileReference; includeInIndex = 1; lastKnownFileType = sourcecode.swift; path = MediaClipsCollectionController.swift; sourceTree = "<group>"; };
		A8FDC55484C948833C3132E58528D965 /* CameraSegmentHandler.swift */ = {isa = PBXFileReference; includeInIndex = 1; lastKnownFileType = sourcecode.swift; path = CameraSegmentHandler.swift; sourceTree = "<group>"; };
		A9345ACD6B6C2B08D6E3B8515648484D /* TumblrTheme.podspec */ = {isa = PBXFileReference; explicitFileType = text.script.ruby; includeInIndex = 1; indentWidth = 2; lastKnownFileType = text; path = TumblrTheme.podspec; sourceTree = "<group>"; tabWidth = 2; xcLanguageSpecificationIdentifier = xcode.lang.ruby; };
		AB18DBABF389AA115A79A36DCEBB55DD /* UIUpdate.swift */ = {isa = PBXFileReference; includeInIndex = 1; lastKnownFileType = sourcecode.swift; path = UIUpdate.swift; sourceTree = "<group>"; };
		ABB147D48F66B760A3A52A74DFBCE44C /* GLError.swift */ = {isa = PBXFileReference; includeInIndex = 1; lastKnownFileType = sourcecode.swift; path = GLError.swift; sourceTree = "<group>"; };
		ABCCE8BE0140AAE3FA673E12C2EC35B3 /* FilterItem.swift */ = {isa = PBXFileReference; includeInIndex = 1; lastKnownFileType = sourcecode.swift; path = FilterItem.swift; sourceTree = "<group>"; };
		AE3DCF249162884598075883138BE477 /* Pods-KanvasCameraExample.modulemap */ = {isa = PBXFileReference; includeInIndex = 1; lastKnownFileType = sourcecode.module; path = "Pods-KanvasCameraExample.modulemap"; sourceTree = "<group>"; };
		AF070851CDAEB7300953ABF9295EA013 /* Device.swift */ = {isa = PBXFileReference; includeInIndex = 1; lastKnownFileType = sourcecode.swift; path = Device.swift; sourceTree = "<group>"; };
		B611EAB7F7AC5135D6E65CAF0C2688BA /* FBSnapshotTestCase-prefix.pch */ = {isa = PBXFileReference; includeInIndex = 1; lastKnownFileType = sourcecode.c.h; path = "FBSnapshotTestCase-prefix.pch"; sourceTree = "<group>"; };
		B75037C712B648C65D5AC1CD327D8A43 /* ModalPresentationController.swift */ = {isa = PBXFileReference; includeInIndex = 1; lastKnownFileType = sourcecode.swift; path = ModalPresentationController.swift; sourceTree = "<group>"; };
		B868C175FF11CD36E92D462B964257FA /* UIFont+PostFonts.h */ = {isa = PBXFileReference; includeInIndex = 1; lastKnownFileType = sourcecode.c.h; name = "UIFont+PostFonts.h"; path = "Source/UIFont+PostFonts.h"; sourceTree = "<group>"; };
		BB454C0BBE33963BE55BA15C80C05730 /* TumblrTheme-prefix.pch */ = {isa = PBXFileReference; includeInIndex = 1; lastKnownFileType = sourcecode.c.h; path = "TumblrTheme-prefix.pch"; sourceTree = "<group>"; };
		BD0DC36564E70A3883594421DA9FDC77 /* Pods-KanvasCameraExample-dummy.m */ = {isa = PBXFileReference; includeInIndex = 1; lastKnownFileType = sourcecode.c.objc; path = "Pods-KanvasCameraExample-dummy.m"; sourceTree = "<group>"; };
		BF19C4EB782E332195068BCE0E3A884B /* KanvasCameraImages.swift */ = {isa = PBXFileReference; includeInIndex = 1; lastKnownFileType = sourcecode.swift; path = KanvasCameraImages.swift; sourceTree = "<group>"; };
		C00C1B96D265B4C71B77257EEFC897A1 /* CameraView.swift */ = {isa = PBXFileReference; includeInIndex = 1; lastKnownFileType = sourcecode.swift; path = CameraView.swift; sourceTree = "<group>"; };
		C095B69FB8375794D8236558C70DAAE0 /* UIImage+Compare.h */ = {isa = PBXFileReference; includeInIndex = 1; lastKnownFileType = sourcecode.c.h; name = "UIImage+Compare.h"; path = "FBSnapshotTestCase/Categories/UIImage+Compare.h"; sourceTree = "<group>"; };
		C0990782AC16FD69FA782C3A5F29A6C5 /* CameraRecorder.swift */ = {isa = PBXFileReference; includeInIndex = 1; lastKnownFileType = sourcecode.swift; path = CameraRecorder.swift; sourceTree = "<group>"; };
		C2A5240A6F0DC6087A8D54988D21C5FE /* UIColor+Util.swift */ = {isa = PBXFileReference; includeInIndex = 1; lastKnownFileType = sourcecode.swift; name = "UIColor+Util.swift"; path = "Source/UIColor+Util.swift"; sourceTree = "<group>"; };
		C3FB5D637CA8F60B2B16F9375DFCA3FE /* FBSnapshotTestCase-dummy.m */ = {isa = PBXFileReference; includeInIndex = 1; lastKnownFileType = sourcecode.c.objc; path = "FBSnapshotTestCase-dummy.m"; sourceTree = "<group>"; };
		C421597789A354A2D2F89835EA3A78A3 /* UICollectionView+Cells.swift */ = {isa = PBXFileReference; includeInIndex = 1; lastKnownFileType = sourcecode.swift; path = "UICollectionView+Cells.swift"; sourceTree = "<group>"; };
		C513C7BDBBBD32DB420A398FDD96ED55 /* KanvasCameraColors.swift */ = {isa = PBXFileReference; includeInIndex = 1; lastKnownFileType = sourcecode.swift; path = KanvasCameraColors.swift; sourceTree = "<group>"; };
		C543672C8C79BE4D90EDF37FEDDEE2D2 /* TumblrTheme-umbrella.h */ = {isa = PBXFileReference; includeInIndex = 1; lastKnownFileType = sourcecode.c.h; path = "TumblrTheme-umbrella.h"; sourceTree = "<group>"; };
		C6E6C009D0864F5431F3BF23827D9EF2 /* TumblrTheme.xcconfig */ = {isa = PBXFileReference; includeInIndex = 1; lastKnownFileType = text.xcconfig; path = TumblrTheme.xcconfig; sourceTree = "<group>"; };
		CB2A3BB96242220CE52EC11EAD99E845 /* FilteredInputViewController.swift */ = {isa = PBXFileReference; includeInIndex = 1; lastKnownFileType = sourcecode.swift; path = FilteredInputViewController.swift; sourceTree = "<group>"; };
		CBE4EA1756325767F72616D3CD687833 /* FBSnapshotTestCase-umbrella.h */ = {isa = PBXFileReference; includeInIndex = 1; lastKnownFileType = sourcecode.c.h; path = "FBSnapshotTestCase-umbrella.h"; sourceTree = "<group>"; };
		CD13F2FA00EFC9DA1888CAC3F5AC8139 /* CameraRecordingProtocol.swift */ = {isa = PBXFileReference; includeInIndex = 1; lastKnownFileType = sourcecode.swift; path = CameraRecordingProtocol.swift; sourceTree = "<group>"; };
		CD5C5190E8743BB580C2F89D247D4D88 /* ConicalGradientLayer.swift */ = {isa = PBXFileReference; includeInIndex = 1; lastKnownFileType = sourcecode.swift; path = ConicalGradientLayer.swift; sourceTree = "<group>"; };
		CE8E79F9568DAF9682479E97C33C4FA6 /* LoadingIndicatorView.swift */ = {isa = PBXFileReference; includeInIndex = 1; lastKnownFileType = sourcecode.swift; path = LoadingIndicatorView.swift; sourceTree = "<group>"; };
		D05983C2F337170D21FD4C968A75104E /* UIColor+SharedColors.swift */ = {isa = PBXFileReference; includeInIndex = 1; lastKnownFileType = sourcecode.swift; name = "UIColor+SharedColors.swift"; path = "Source/UIColor+SharedColors.swift"; sourceTree = "<group>"; };
		D094D74EDF22719C648AAA25EAEA2079 /* KanvasCamera.podspec.json */ = {isa = PBXFileReference; includeInIndex = 1; path = KanvasCamera.podspec.json; sourceTree = "<group>"; };
		D21197167E087D102AEEC6259DC6DA87 /* UIViewController+Load.swift */ = {isa = PBXFileReference; includeInIndex = 1; lastKnownFileType = sourcecode.swift; path = "UIViewController+Load.swift"; sourceTree = "<group>"; };
		D27261B8A1194AC1410A2283338BBDD5 /* Pods-KanvasCameraExampleTests.release.xcconfig */ = {isa = PBXFileReference; includeInIndex = 1; lastKnownFileType = text.xcconfig; path = "Pods-KanvasCameraExampleTests.release.xcconfig"; sourceTree = "<group>"; };
		D6CE205140200F06FCD0415B2DFE2D85 /* CVPixelBuffer+copy.swift */ = {isa = PBXFileReference; includeInIndex = 1; lastKnownFileType = sourcecode.swift; path = "CVPixelBuffer+copy.swift"; sourceTree = "<group>"; };
		D7B529483604801ABB9AB87D9F1FFAD9 /* UIImage+Snapshot.h */ = {isa = PBXFileReference; includeInIndex = 1; lastKnownFileType = sourcecode.c.h; name = "UIImage+Snapshot.h"; path = "FBSnapshotTestCase/Categories/UIImage+Snapshot.h"; sourceTree = "<group>"; };
		D9279B494810D3DBCB9E567AF7AB1CE8 /* PhotoOutputHandler.swift */ = {isa = PBXFileReference; includeInIndex = 1; lastKnownFileType = sourcecode.swift; path = PhotoOutputHandler.swift; sourceTree = "<group>"; };
		D92EEECEBF68D106C42D05575D09CE43 /* KanvasCamera.xcconfig */ = {isa = PBXFileReference; includeInIndex = 1; lastKnownFileType = text.xcconfig; path = KanvasCamera.xcconfig; sourceTree = "<group>"; };
		D964F0647579C965A01315C15A6BBC35 /* KanvasCamera-dummy.m */ = {isa = PBXFileReference; includeInIndex = 1; lastKnownFileType = sourcecode.c.objc; path = "KanvasCamera-dummy.m"; sourceTree = "<group>"; };
		DB396FC7C64099C9AB7266F516858A9F /* UIFont+TumblrTheme.swift */ = {isa = PBXFileReference; includeInIndex = 1; lastKnownFileType = sourcecode.swift; name = "UIFont+TumblrTheme.swift"; path = "Source/UIFont+TumblrTheme.swift"; sourceTree = "<group>"; };
		DC9D8E604E79836B41D338A6133BAC9E /* FilterCollectionCell.swift */ = {isa = PBXFileReference; includeInIndex = 1; lastKnownFileType = sourcecode.swift; path = FilterCollectionCell.swift; sourceTree = "<group>"; };
=======
		A13598994D2940F0D3A677EE7D74312A /* UIFont+Orangina.m */ = {isa = PBXFileReference; includeInIndex = 1; lastKnownFileType = sourcecode.c.objc; name = "UIFont+Orangina.m"; path = "Source/UIFont+Orangina.m"; sourceTree = "<group>"; };
		A1DB66BABDE59E5B326284AAD222B6B9 /* FBSnapshotTestCase.xcconfig */ = {isa = PBXFileReference; includeInIndex = 1; lastKnownFileType = text.xcconfig; path = FBSnapshotTestCase.xcconfig; sourceTree = "<group>"; };
		A3B289D2305E7EAEE4474067CFEDB541 /* CameraInputOutput.swift */ = {isa = PBXFileReference; includeInIndex = 1; lastKnownFileType = sourcecode.swift; path = CameraInputOutput.swift; sourceTree = "<group>"; };
		A3BD92BF8AE0C06890476AAF5936312B /* UIUpdate.swift */ = {isa = PBXFileReference; includeInIndex = 1; lastKnownFileType = sourcecode.swift; path = UIUpdate.swift; sourceTree = "<group>"; };
		A4209C2D7929DC95F0AD404009CF3FE6 /* UIImage+Diff.h */ = {isa = PBXFileReference; includeInIndex = 1; lastKnownFileType = sourcecode.c.h; name = "UIImage+Diff.h"; path = "FBSnapshotTestCase/Categories/UIImage+Diff.h"; sourceTree = "<group>"; };
		A48A0AA90882C880D8BDDF8A6FBB5505 /* ModalView.swift */ = {isa = PBXFileReference; includeInIndex = 1; lastKnownFileType = sourcecode.swift; path = ModalView.swift; sourceTree = "<group>"; };
		A5FB375FFD0A83A30E646CCDE7A5CEC8 /* Filter.swift */ = {isa = PBXFileReference; includeInIndex = 1; lastKnownFileType = sourcecode.swift; path = Filter.swift; sourceTree = "<group>"; };
		A6E7BC50576490973B9789477FE51224 /* UIFont+PostFonts.h */ = {isa = PBXFileReference; includeInIndex = 1; lastKnownFileType = sourcecode.c.h; name = "UIFont+PostFonts.h"; path = "Source/UIFont+PostFonts.h"; sourceTree = "<group>"; };
		A8A0E60933B2F86A0DE67114BC14FF7B /* PlasmaFilter.swift */ = {isa = PBXFileReference; includeInIndex = 1; lastKnownFileType = sourcecode.swift; path = PlasmaFilter.swift; sourceTree = "<group>"; };
		AA9C5551BCE8AFAA98E142C0EAE0E908 /* UIFont+ComposeFonts.m */ = {isa = PBXFileReference; includeInIndex = 1; lastKnownFileType = sourcecode.c.objc; name = "UIFont+ComposeFonts.m"; path = "Source/UIFont+ComposeFonts.m"; sourceTree = "<group>"; };
		ABA64C9CEC59013EA9AC0DEFD8371890 /* ModeButtonView.swift */ = {isa = PBXFileReference; includeInIndex = 1; lastKnownFileType = sourcecode.swift; path = ModeButtonView.swift; sourceTree = "<group>"; };
		AE3DCF249162884598075883138BE477 /* Pods-KanvasCameraExample.modulemap */ = {isa = PBXFileReference; includeInIndex = 1; lastKnownFileType = sourcecode.module; path = "Pods-KanvasCameraExample.modulemap"; sourceTree = "<group>"; };
		B372FB0343461B1C0AF4116C10191D6F /* FilmFilter.swift */ = {isa = PBXFileReference; includeInIndex = 1; lastKnownFileType = sourcecode.swift; path = FilmFilter.swift; sourceTree = "<group>"; };
		B611EAB7F7AC5135D6E65CAF0C2688BA /* FBSnapshotTestCase-prefix.pch */ = {isa = PBXFileReference; includeInIndex = 1; lastKnownFileType = sourcecode.c.h; path = "FBSnapshotTestCase-prefix.pch"; sourceTree = "<group>"; };
		B7F8BE14C30A76094C90C97C23EB57EC /* AVURLAsset+Thumbnail.swift */ = {isa = PBXFileReference; includeInIndex = 1; lastKnownFileType = sourcecode.swift; path = "AVURLAsset+Thumbnail.swift"; sourceTree = "<group>"; };
		B90227BED414F0C865C18620B3ADBE54 /* Shader.swift */ = {isa = PBXFileReference; includeInIndex = 1; lastKnownFileType = sourcecode.swift; path = Shader.swift; sourceTree = "<group>"; };
		BB187B86CF7EBAC33978956BB682F2DE /* MediaClipsEditorView.swift */ = {isa = PBXFileReference; includeInIndex = 1; lastKnownFileType = sourcecode.swift; path = MediaClipsEditorView.swift; sourceTree = "<group>"; };
		BC75B17BED3DDB0B29CCA0FE3A74F948 /* CameraRecorder.swift */ = {isa = PBXFileReference; includeInIndex = 1; lastKnownFileType = sourcecode.swift; path = CameraRecorder.swift; sourceTree = "<group>"; };
		BD0DC36564E70A3883594421DA9FDC77 /* Pods-KanvasCameraExample-dummy.m */ = {isa = PBXFileReference; includeInIndex = 1; lastKnownFileType = sourcecode.c.objc; path = "Pods-KanvasCameraExample-dummy.m"; sourceTree = "<group>"; };
		BE28464CEF80EE16789CA917A3460013 /* WavePoolFilter.swift */ = {isa = PBXFileReference; includeInIndex = 1; lastKnownFileType = sourcecode.swift; path = WavePoolFilter.swift; sourceTree = "<group>"; };
		C095B69FB8375794D8236558C70DAAE0 /* UIImage+Compare.h */ = {isa = PBXFileReference; includeInIndex = 1; lastKnownFileType = sourcecode.c.h; name = "UIImage+Compare.h"; path = "FBSnapshotTestCase/Categories/UIImage+Compare.h"; sourceTree = "<group>"; };
		C3E15B5DAC6E4655110161E620F1E995 /* KanvasCameraStrings.swift */ = {isa = PBXFileReference; includeInIndex = 1; lastKnownFileType = sourcecode.swift; path = KanvasCameraStrings.swift; sourceTree = "<group>"; };
		C3FB5D637CA8F60B2B16F9375DFCA3FE /* FBSnapshotTestCase-dummy.m */ = {isa = PBXFileReference; includeInIndex = 1; lastKnownFileType = sourcecode.c.objc; path = "FBSnapshotTestCase-dummy.m"; sourceTree = "<group>"; };
		C41240C366AF68CDC316DF70E7FE1435 /* FilterType.swift */ = {isa = PBXFileReference; includeInIndex = 1; lastKnownFileType = sourcecode.swift; path = FilterType.swift; sourceTree = "<group>"; };
		C5C6CF081A78223551FD3943A2FB34D0 /* EasyTipView.swift */ = {isa = PBXFileReference; includeInIndex = 1; lastKnownFileType = sourcecode.swift; path = EasyTipView.swift; sourceTree = "<group>"; };
		C602654B87C41CFD804FC6AFE3716D12 /* ImagePreviewController.swift */ = {isa = PBXFileReference; includeInIndex = 1; lastKnownFileType = sourcecode.swift; path = ImagePreviewController.swift; sourceTree = "<group>"; };
		C7A921AAD35E835CF871213D63129DBD /* UIColor+SharedColors.swift */ = {isa = PBXFileReference; includeInIndex = 1; lastKnownFileType = sourcecode.swift; name = "UIColor+SharedColors.swift"; path = "Source/UIColor+SharedColors.swift"; sourceTree = "<group>"; };
		C7EC7EE38105AD2081AB41133230199F /* ExtendedStackView.swift */ = {isa = PBXFileReference; includeInIndex = 1; lastKnownFileType = sourcecode.swift; path = ExtendedStackView.swift; sourceTree = "<group>"; };
		CB877EE948B0C6C38ED953A5DA368F58 /* CameraZoomHandler.swift */ = {isa = PBXFileReference; includeInIndex = 1; lastKnownFileType = sourcecode.swift; path = CameraZoomHandler.swift; sourceTree = "<group>"; };
		CBE4EA1756325767F72616D3CD687833 /* FBSnapshotTestCase-umbrella.h */ = {isa = PBXFileReference; includeInIndex = 1; lastKnownFileType = sourcecode.c.h; path = "FBSnapshotTestCase-umbrella.h"; sourceTree = "<group>"; };
		CD585CE3C1B092D81F2E6AEACE79DC5F /* UIFont+TumblrTheme.swift */ = {isa = PBXFileReference; includeInIndex = 1; lastKnownFileType = sourcecode.swift; name = "UIFont+TumblrTheme.swift"; path = "Source/UIFont+TumblrTheme.swift"; sourceTree = "<group>"; };
		CD867134BAFECE0A9FF5BB38DB7AF9D7 /* GLError.swift */ = {isa = PBXFileReference; includeInIndex = 1; lastKnownFileType = sourcecode.swift; path = GLError.swift; sourceTree = "<group>"; };
		CEC78EC0B9750AD8744A6B98665974AB /* MediaClip.swift */ = {isa = PBXFileReference; includeInIndex = 1; lastKnownFileType = sourcecode.swift; path = MediaClip.swift; sourceTree = "<group>"; };
		CF4FF94F8176832922E54D9AC03B89CA /* MangaFilter.swift */ = {isa = PBXFileReference; includeInIndex = 1; lastKnownFileType = sourcecode.swift; path = MangaFilter.swift; sourceTree = "<group>"; };
		D0C56202292F185D3AEC2CB1CBFFBFE4 /* ModalViewModel.swift */ = {isa = PBXFileReference; includeInIndex = 1; lastKnownFileType = sourcecode.swift; path = ModalViewModel.swift; sourceTree = "<group>"; };
		D27261B8A1194AC1410A2283338BBDD5 /* Pods-KanvasCameraExampleTests.release.xcconfig */ = {isa = PBXFileReference; includeInIndex = 1; lastKnownFileType = text.xcconfig; path = "Pods-KanvasCameraExampleTests.release.xcconfig"; sourceTree = "<group>"; };
		D31DEFDE39862BB87FACC8271FBDF083 /* CameraOption.swift */ = {isa = PBXFileReference; includeInIndex = 1; lastKnownFileType = sourcecode.swift; path = CameraOption.swift; sourceTree = "<group>"; };
		D49442F49932CF3E13F3BE485D3245C1 /* KanvasCameraAnalyticsProvider.swift */ = {isa = PBXFileReference; includeInIndex = 1; lastKnownFileType = sourcecode.swift; path = KanvasCameraAnalyticsProvider.swift; sourceTree = "<group>"; };
		D5DA8476E2A9838BC2FB97EA2E58FB17 /* UIImage+PixelBuffer.swift */ = {isa = PBXFileReference; includeInIndex = 1; lastKnownFileType = sourcecode.swift; path = "UIImage+PixelBuffer.swift"; sourceTree = "<group>"; };
		D7332E85D9DF211CF3ECD58B7240E2EC /* KanvasCamera-Info.plist */ = {isa = PBXFileReference; includeInIndex = 1; lastKnownFileType = text.plist.xml; path = "KanvasCamera-Info.plist"; sourceTree = "<group>"; };
		D7B529483604801ABB9AB87D9F1FFAD9 /* UIImage+Snapshot.h */ = {isa = PBXFileReference; includeInIndex = 1; lastKnownFileType = sourcecode.c.h; name = "UIImage+Snapshot.h"; path = "FBSnapshotTestCase/Categories/UIImage+Snapshot.h"; sourceTree = "<group>"; };
		D951567B5455D229DDF5F7D9603C2EB1 /* FilteredInputViewController.swift */ = {isa = PBXFileReference; includeInIndex = 1; lastKnownFileType = sourcecode.swift; path = FilteredInputViewController.swift; sourceTree = "<group>"; };
		D9E2C99CD9966D0099F5FCD9B1D2B3F8 /* LegoFilter.swift */ = {isa = PBXFileReference; includeInIndex = 1; lastKnownFileType = sourcecode.swift; path = LegoFilter.swift; sourceTree = "<group>"; };
		DD5FFCB26241163B07E70E5F30BA3041 /* RGBFilter.swift */ = {isa = PBXFileReference; includeInIndex = 1; lastKnownFileType = sourcecode.swift; path = RGBFilter.swift; sourceTree = "<group>"; };
		DDB83382C242018B8E391E61608D079A /* OptionView.swift */ = {isa = PBXFileReference; includeInIndex = 1; lastKnownFileType = sourcecode.swift; path = OptionView.swift; sourceTree = "<group>"; };
		DDF4BABBC9399BB06E129C3605E5436D /* UIImage+Camera.swift */ = {isa = PBXFileReference; includeInIndex = 1; lastKnownFileType = sourcecode.swift; path = "UIImage+Camera.swift"; sourceTree = "<group>"; };
>>>>>>> 10fe85ab
		DED1F21EB73DE9F743371D70B849C29F /* Pods-KanvasCameraExample-acknowledgements.plist */ = {isa = PBXFileReference; includeInIndex = 1; lastKnownFileType = text.plist.xml; path = "Pods-KanvasCameraExample-acknowledgements.plist"; sourceTree = "<group>"; };
		E0E5A2E78850F3BBD84F28BD1601F236 /* Pods-KanvasCameraExampleTests-acknowledgements.markdown */ = {isa = PBXFileReference; includeInIndex = 1; lastKnownFileType = text; path = "Pods-KanvasCameraExampleTests-acknowledgements.markdown"; sourceTree = "<group>"; };
<<<<<<< HEAD
		E34462A1D2DA451277830ED6C7B9E504 /* CameraInputControllerDelegate.swift */ = {isa = PBXFileReference; includeInIndex = 1; lastKnownFileType = sourcecode.swift; path = CameraInputControllerDelegate.swift; sourceTree = "<group>"; };
		E5AE9F8AF6C2C9B19A1CE04648D76657 /* KanvasCameraAnalyticsProvider.swift */ = {isa = PBXFileReference; includeInIndex = 1; lastKnownFileType = sourcecode.swift; path = KanvasCameraAnalyticsProvider.swift; sourceTree = "<group>"; };
		E6966296E4D5E109D17379BFFE2C52AD /* UIImage+Camera.swift */ = {isa = PBXFileReference; includeInIndex = 1; lastKnownFileType = sourcecode.swift; path = "UIImage+Camera.swift"; sourceTree = "<group>"; };
		E9ECE6AD5E9442186328E55FE3108ADC /* IgnoreTouchesView.swift */ = {isa = PBXFileReference; includeInIndex = 1; lastKnownFileType = sourcecode.swift; path = IgnoreTouchesView.swift; sourceTree = "<group>"; };
		EA6E04AB8C02D9D777173B6D6CE32132 /* KanvasCameraTimes.swift */ = {isa = PBXFileReference; includeInIndex = 1; lastKnownFileType = sourcecode.swift; path = KanvasCameraTimes.swift; sourceTree = "<group>"; };
		EA7CD9A4EC570EAD015063B2D921FFAA /* UIFont+Orangina.h */ = {isa = PBXFileReference; includeInIndex = 1; lastKnownFileType = sourcecode.c.h; name = "UIFont+Orangina.h"; path = "Source/UIFont+Orangina.h"; sourceTree = "<group>"; };
		EBE4B4F80F4405A0E82D1E8F0133BDAD /* ImagePreviewController.swift */ = {isa = PBXFileReference; includeInIndex = 1; lastKnownFileType = sourcecode.swift; path = ImagePreviewController.swift; sourceTree = "<group>"; };
		EC70EE23638D7BC937E932EB8C4C9F9C /* UIFont+ComposeFonts.m */ = {isa = PBXFileReference; includeInIndex = 1; lastKnownFileType = sourcecode.c.objc; name = "UIFont+ComposeFonts.m"; path = "Source/UIFont+ComposeFonts.m"; sourceTree = "<group>"; };
		EEEE6EB1BDE037AE3308F092AF6CE310 /* FilterSettingsController.swift */ = {isa = PBXFileReference; includeInIndex = 1; lastKnownFileType = sourcecode.swift; path = FilterSettingsController.swift; sourceTree = "<group>"; };
		EF4D917E305C16F26BFA5E1AE8301302 /* CameraInputController.swift */ = {isa = PBXFileReference; includeInIndex = 1; lastKnownFileType = sourcecode.swift; path = CameraInputController.swift; sourceTree = "<group>"; };
		EF5C7C8B1F553296C78495F0D00AFF06 /* FBSnapshotTestCase.modulemap */ = {isa = PBXFileReference; includeInIndex = 1; lastKnownFileType = sourcecode.module; path = FBSnapshotTestCase.modulemap; sourceTree = "<group>"; };
		F2811E4BE2F7EEE30A21CADE501216E4 /* UIFont+PostFonts.m */ = {isa = PBXFileReference; includeInIndex = 1; lastKnownFileType = sourcecode.c.objc; name = "UIFont+PostFonts.m"; path = "Source/UIFont+PostFonts.m"; sourceTree = "<group>"; };
		F2EE7E52F71AC30FC61CC3B542DC12E0 /* KanvasCamera-umbrella.h */ = {isa = PBXFileReference; includeInIndex = 1; lastKnownFileType = sourcecode.c.h; path = "KanvasCamera-umbrella.h"; sourceTree = "<group>"; };
		F75C9CC0F9780E8375AA5A52E5D66761 /* UIFont+Orangina.m */ = {isa = PBXFileReference; includeInIndex = 1; lastKnownFileType = sourcecode.c.objc; name = "UIFont+Orangina.m"; path = "Source/UIFont+Orangina.m"; sourceTree = "<group>"; };
		F8022703865813FD4E48207DAF496D11 /* KanvasCamera-prefix.pch */ = {isa = PBXFileReference; includeInIndex = 1; lastKnownFileType = sourcecode.c.h; path = "KanvasCamera-prefix.pch"; sourceTree = "<group>"; };
		F8C6B5B52CC901F5885D18CF24C891AE /* Pods-KanvasCameraExampleTests.modulemap */ = {isa = PBXFileReference; includeInIndex = 1; lastKnownFileType = sourcecode.module; path = "Pods-KanvasCameraExampleTests.modulemap"; sourceTree = "<group>"; };
		FA17CACAFFF1A1FD5895545607C513B7 /* CameraPreviewViewController.swift */ = {isa = PBXFileReference; includeInIndex = 1; lastKnownFileType = sourcecode.swift; path = CameraPreviewViewController.swift; sourceTree = "<group>"; };
		FE05DAD5186CEC183AAD0BC4D2F6297C /* UIImage+Snapshot.m */ = {isa = PBXFileReference; includeInIndex = 1; lastKnownFileType = sourcecode.c.objc; name = "UIImage+Snapshot.m"; path = "FBSnapshotTestCase/Categories/UIImage+Snapshot.m"; sourceTree = "<group>"; };
		FE43F7C876A9ADDFF5BF02870409A293 /* ExtendedStackView.swift */ = {isa = PBXFileReference; includeInIndex = 1; lastKnownFileType = sourcecode.swift; path = ExtendedStackView.swift; sourceTree = "<group>"; };
		FE52643952A3A9E1890770BA1AF239E9 /* ModalController.swift */ = {isa = PBXFileReference; includeInIndex = 1; lastKnownFileType = sourcecode.swift; path = ModalController.swift; sourceTree = "<group>"; };
=======
		E7479459EC3982C3B5B7602944756AD7 /* IgnoreTouchesCollectionView.swift */ = {isa = PBXFileReference; includeInIndex = 1; lastKnownFileType = sourcecode.swift; path = IgnoreTouchesCollectionView.swift; sourceTree = "<group>"; };
		E964C118992F5A047C4D328C71B9614C /* ClosedRange+Clamp.swift */ = {isa = PBXFileReference; includeInIndex = 1; lastKnownFileType = sourcecode.swift; path = "ClosedRange+Clamp.swift"; sourceTree = "<group>"; };
		EB3344F7547C472B09CA3FBA774F4096 /* UIFont+Orangina.h */ = {isa = PBXFileReference; includeInIndex = 1; lastKnownFileType = sourcecode.c.h; name = "UIFont+Orangina.h"; path = "Source/UIFont+Orangina.h"; sourceTree = "<group>"; };
		EB8C593B387D8077FD07C965C95A66E3 /* KanvasCamera-dummy.m */ = {isa = PBXFileReference; includeInIndex = 1; lastKnownFileType = sourcecode.c.objc; path = "KanvasCamera-dummy.m"; sourceTree = "<group>"; };
		ECEFEA41C5F38B7CE2DC8E46C7F2B61F /* PhotoOutputHandler.swift */ = {isa = PBXFileReference; includeInIndex = 1; lastKnownFileType = sourcecode.swift; path = PhotoOutputHandler.swift; sourceTree = "<group>"; };
		ED7444D5BE48DFA4E5E453EA68CEA03D /* CameraInputController.swift */ = {isa = PBXFileReference; includeInIndex = 1; lastKnownFileType = sourcecode.swift; path = CameraInputController.swift; sourceTree = "<group>"; };
		EE4E98DA298A6BAFDB35F16F51D380C3 /* TumblrTheme.modulemap */ = {isa = PBXFileReference; includeInIndex = 1; lastKnownFileType = sourcecode.module; path = TumblrTheme.modulemap; sourceTree = "<group>"; };
		EF5C7C8B1F553296C78495F0D00AFF06 /* FBSnapshotTestCase.modulemap */ = {isa = PBXFileReference; includeInIndex = 1; lastKnownFileType = sourcecode.module; path = FBSnapshotTestCase.modulemap; sourceTree = "<group>"; };
		F0671CF2DDB314FD00EC6E92EAF8079B /* FilterFactory.swift */ = {isa = PBXFileReference; includeInIndex = 1; lastKnownFileType = sourcecode.swift; path = FilterFactory.swift; sourceTree = "<group>"; };
		F49E21F52CA87E0FE0346188DA47AECD /* CameraPreviewView.swift */ = {isa = PBXFileReference; includeInIndex = 1; lastKnownFileType = sourcecode.swift; path = CameraPreviewView.swift; sourceTree = "<group>"; };
		F881DF63974B85BF2E965AE08BBF9248 /* TumblrTheme-dummy.m */ = {isa = PBXFileReference; includeInIndex = 1; lastKnownFileType = sourcecode.c.objc; path = "TumblrTheme-dummy.m"; sourceTree = "<group>"; };
		F8C6B5B52CC901F5885D18CF24C891AE /* Pods-KanvasCameraExampleTests.modulemap */ = {isa = PBXFileReference; includeInIndex = 1; lastKnownFileType = sourcecode.module; path = "Pods-KanvasCameraExampleTests.modulemap"; sourceTree = "<group>"; };
		FBFF6B3AB3BE901FD63FF75D3B852D4A /* MediaClipsEditorViewController.swift */ = {isa = PBXFileReference; includeInIndex = 1; lastKnownFileType = sourcecode.swift; path = MediaClipsEditorViewController.swift; sourceTree = "<group>"; };
		FD7A45A13081AADE1D08F8EB2CCE013A /* CameraPreviewViewController.swift */ = {isa = PBXFileReference; includeInIndex = 1; lastKnownFileType = sourcecode.swift; path = CameraPreviewViewController.swift; sourceTree = "<group>"; };
		FE05DAD5186CEC183AAD0BC4D2F6297C /* UIImage+Snapshot.m */ = {isa = PBXFileReference; includeInIndex = 1; lastKnownFileType = sourcecode.c.objc; name = "UIImage+Snapshot.m"; path = "FBSnapshotTestCase/Categories/UIImage+Snapshot.m"; sourceTree = "<group>"; };
		FE1D7176433888B7448500B7D74CE988 /* UIFont+PostFonts.m */ = {isa = PBXFileReference; includeInIndex = 1; lastKnownFileType = sourcecode.c.objc; name = "UIFont+PostFonts.m"; path = "Source/UIFont+PostFonts.m"; sourceTree = "<group>"; };
>>>>>>> 10fe85ab
		FF7DAC5807A1E0065701E750047CAD57 /* KanvasCamera.framework */ = {isa = PBXFileReference; explicitFileType = wrapper.framework; includeInIndex = 0; name = KanvasCamera.framework; path = KanvasCamera.framework; sourceTree = BUILT_PRODUCTS_DIR; };
/* End PBXFileReference section */

/* Begin PBXFrameworksBuildPhase section */
<<<<<<< HEAD
		3512AE00B66493BBDA88F1CAA00D152D /* Frameworks */ = {
			isa = PBXFrameworksBuildPhase;
			buildActionMask = 2147483647;
			files = (
				816E95CBF5676A33FE09A86C24B044DA /* Foundation.framework in Frameworks */,
				BCB9F70D2FC71EADC2DE1A4ADFC986DA /* GLKit.framework in Frameworks */,
				102327F8CF61A34DEF11B9D8D9D1500B /* OpenGLES.framework in Frameworks */,
				F8F07A4E48B024996325458B851A4131 /* TumblrTheme.framework in Frameworks */,
				5449B5565FCB5703AD374E0B0DCF4B86 /* UIKit.framework in Frameworks */,
			);
			runOnlyForDeploymentPostprocessing = 0;
		};
		3656078507D141FAD5BAE6C6705CA38A /* Frameworks */ = {
			isa = PBXFrameworksBuildPhase;
			buildActionMask = 2147483647;
			files = (
				8B201AECC317C730BF71426DF433B5E0 /* Foundation.framework in Frameworks */,
				12F8E51C81047C8AA4BDFF68F3C30FC7 /* UIKit.framework in Frameworks */,
=======
		4A2D3512A0B828245895913FABCB7315 /* Frameworks */ = {
			isa = PBXFrameworksBuildPhase;
			buildActionMask = 2147483647;
			files = (
				6B5140DB88600EF5270C563B29456A4F /* Foundation.framework in Frameworks */,
				28D576375FC6FDE1B4E280B040B3F27E /* UIKit.framework in Frameworks */,
>>>>>>> 10fe85ab
			);
			runOnlyForDeploymentPostprocessing = 0;
		};
		927FE7C162AC0C9B92452EC961D030A9 /* Frameworks */ = {
			isa = PBXFrameworksBuildPhase;
			buildActionMask = 2147483647;
			files = (
				8C8CBE0160D700133D554C5EE0DA00CF /* Foundation.framework in Frameworks */,
				8E08BAF7E7CF8950BF8E17F6620BD6EC /* QuartzCore.framework in Frameworks */,
				DBADABF56FC0675DEE45B90CE6AFA4E7 /* UIKit.framework in Frameworks */,
				7E6E7BD910E2FA446CEBB40A9EDC1A9A /* XCTest.framework in Frameworks */,
			);
			runOnlyForDeploymentPostprocessing = 0;
		};
		D358579B7539DE28B73D13EA83BFFFD3 /* Frameworks */ = {
			isa = PBXFrameworksBuildPhase;
			buildActionMask = 2147483647;
			files = (
				CFAED1BA1A1C93D946E71A40B5C8C710 /* Foundation.framework in Frameworks */,
			);
			runOnlyForDeploymentPostprocessing = 0;
		};
		F2924F5B3A3764DC5A763531B840A115 /* Frameworks */ = {
			isa = PBXFrameworksBuildPhase;
			buildActionMask = 2147483647;
			files = (
				A701371B4F6C0069C964F19AD0B45783 /* Foundation.framework in Frameworks */,
				1DD2E918B7EBB9A489CD5202AF09CEBB /* GLKit.framework in Frameworks */,
				EA4E6F165A47921B36FDAADCF65573D9 /* OpenGLES.framework in Frameworks */,
				59EFE957D77780A19774EA54A9933CB7 /* TumblrTheme.framework in Frameworks */,
				D91C53767513D70F62866132E4327DF1 /* UIKit.framework in Frameworks */,
			);
			runOnlyForDeploymentPostprocessing = 0;
		};
		F7C1F90D237CFD1836498B7ED271AC7B /* Frameworks */ = {
			isa = PBXFrameworksBuildPhase;
			buildActionMask = 2147483647;
			files = (
				E287914A932161FCE4E5A842382E412F /* Foundation.framework in Frameworks */,
			);
			runOnlyForDeploymentPostprocessing = 0;
		};
/* End PBXFrameworksBuildPhase section */

/* Begin PBXGroup section */
		074F888AFC9BDE3EE3BAD195A2100748 /* Filters */ = {
			isa = PBXGroup;
			children = (
				6D89A6566092A0E01E45014467E9CE66 /* Filter.swift */,
				3503FEB1B4C229CE401C20AE13B244BF /* FilterProtocol.swift */,
				ABB147D48F66B760A3A52A74DFBCE44C /* GLError.swift */,
			);
			name = Filters;
			path = Filters;
			sourceTree = "<group>";
		};
		075D7B9CB6D99502068D73730472229E /* Filters */ = {
			isa = PBXGroup;
			children = (
				DC9D8E604E79836B41D338A6133BAC9E /* FilterCollectionCell.swift */,
				580EB370880A1C37FF852E3E72124ED6 /* FilterCollectionController.swift */,
				1A31E52EF1FEC5EB090B69C3C5F69F75 /* FilterCollectionView.swift */,
				ABCCE8BE0140AAE3FA673E12C2EC35B3 /* FilterItem.swift */,
				EEEE6EB1BDE037AE3308F092AF6CE310 /* FilterSettingsController.swift */,
				4858D06CB1F3C0C0C46A0CEC19D490BE /* FilterSettingsView.swift */,
			);
			name = Filters;
			path = Classes/Filters;
			sourceTree = "<group>";
		};
		07E1D0F55C8C11335E6C783ED617B567 /* Pods-KanvasCameraExampleTests */ = {
			isa = PBXGroup;
			children = (
				F8C6B5B52CC901F5885D18CF24C891AE /* Pods-KanvasCameraExampleTests.modulemap */,
				E0E5A2E78850F3BBD84F28BD1601F236 /* Pods-KanvasCameraExampleTests-acknowledgements.markdown */,
				A0C349B55D5DD901862F42E94F25DADB /* Pods-KanvasCameraExampleTests-acknowledgements.plist */,
				6D11A917E16D537C3E7109B520EA4E28 /* Pods-KanvasCameraExampleTests-dummy.m */,
				72C449A409BC30841DD84D8701A3966D /* Pods-KanvasCameraExampleTests-frameworks.sh */,
				9130788C1868864EE6812E3BFDE59C73 /* Pods-KanvasCameraExampleTests-Info.plist */,
				40C111494557E79A2578DE96391B581E /* Pods-KanvasCameraExampleTests-umbrella.h */,
				721613CB9729A1D201FFF3FB055D4202 /* Pods-KanvasCameraExampleTests.debug.xcconfig */,
				D27261B8A1194AC1410A2283338BBDD5 /* Pods-KanvasCameraExampleTests.release.xcconfig */,
			);
			name = "Pods-KanvasCameraExampleTests";
			path = "Target Support Files/Pods-KanvasCameraExampleTests";
			sourceTree = "<group>";
		};
<<<<<<< HEAD
		0C86D2A5CB6B73D25796D6EFF3D8FC77 /* Support Files */ = {
			isa = PBXGroup;
			children = (
				047D226C5E30E9EBE1639234CC502B3E /* TumblrTheme.modulemap */,
				C6E6C009D0864F5431F3BF23827D9EF2 /* TumblrTheme.xcconfig */,
				63EC3731591893A012CEFEA3784F9D00 /* TumblrTheme-dummy.m */,
				1F806995FBAB1BD3D7373192284E4919 /* TumblrTheme-Info.plist */,
				BB454C0BBE33963BE55BA15C80C05730 /* TumblrTheme-prefix.pch */,
				C543672C8C79BE4D90EDF37FEDDEE2D2 /* TumblrTheme-umbrella.h */,
			);
			name = "Support Files";
			path = "../KanvasCamera/KanvasCameraExample/Pods/Target Support Files/TumblrTheme";
			sourceTree = "<group>";
		};
		0E6DC86AC57C8AE1985607E92B5BB9DB /* Utility */ = {
			isa = PBXGroup;
			children = (
				CD5C5190E8743BB580C2F89D247D4D88 /* ConicalGradientLayer.swift */,
				AF070851CDAEB7300953ABF9295EA013 /* Device.swift */,
				9AC98138C3934A3E3EF6B63702ADBFF6 /* EasyTipView.swift */,
				99B871E6966DA7FC1C411B24065138AF /* IgnoreTouchesCollectionView.swift */,
				E9ECE6AD5E9442186328E55FE3108ADC /* IgnoreTouchesView.swift */,
				85E9B9359BF34C1D758021CFDAD5E1B7 /* Queue.swift */,
				7ED00C8926D344684662699C8ACF5E59 /* RGBA.swift */,
				AB18DBABF389AA115A79A36DCEBB55DD /* UIUpdate.swift */,
			);
			name = Utility;
			path = Classes/Utility;
			sourceTree = "<group>";
		};
		138858280B740E0FE8631AE7B2021F23 /* Extensions */ = {
			isa = PBXGroup;
			children = (
				2321224B622C236EA6A3475D37826569 /* Array+Move.swift */,
				71F716E529426D59C606F49F1A4A0B0A /* AVURLAsset+Thumbnail.swift */,
				82B10EDE9915F2AC21B003A6D6BCE6C8 /* CGRect+Center.swift */,
				273EA8968C24FE2D003E96416322AFBE /* ClosedRange+Clamp.swift */,
				289E9413F2B68246A3A20EC5F45E77C5 /* NSURL+Media.swift */,
				4439B8DA78883077ED87BE6198B0B229 /* UIButton+Shadows.swift */,
				C421597789A354A2D2F89835EA3A78A3 /* UICollectionView+Cells.swift */,
				887B6A7D1C9BF3492E48DEC1D15868BE /* UIColor+Lerp.swift */,
				78CE28FCF0287760C9B9900EDF8CDC7F /* UIFont+Utils.swift */,
				E6966296E4D5E109D17379BFFE2C52AD /* UIImage+Camera.swift */,
				36269CDBB6A4BE84D0B5A1F0B6B99E37 /* UIImage+FlipLeftMirrored.swift */,
				1C321EE3E74EC1C540DE3D0A01324E30 /* UIView+Layout.swift */,
				D21197167E087D102AEEC6259DC6DA87 /* UIViewController+Load.swift */,
			);
			name = Extensions;
			path = Classes/Extensions;
			sourceTree = "<group>";
		};
=======
>>>>>>> 10fe85ab
		16B8D657ED78864429DA904F420CBF27 /* Support Files */ = {
			isa = PBXGroup;
			children = (
				EF5C7C8B1F553296C78495F0D00AFF06 /* FBSnapshotTestCase.modulemap */,
				A1DB66BABDE59E5B326284AAD222B6B9 /* FBSnapshotTestCase.xcconfig */,
				C3FB5D637CA8F60B2B16F9375DFCA3FE /* FBSnapshotTestCase-dummy.m */,
				05734EA760D464EE6F6CB085C52CB063 /* FBSnapshotTestCase-Info.plist */,
				B611EAB7F7AC5135D6E65CAF0C2688BA /* FBSnapshotTestCase-prefix.pch */,
				CBE4EA1756325767F72616D3CD687833 /* FBSnapshotTestCase-umbrella.h */,
			);
			name = "Support Files";
			path = "../Target Support Files/FBSnapshotTestCase";
			sourceTree = "<group>";
		};
<<<<<<< HEAD
		31214CF30AD1249E16ADFD0923DD4FD4 /* SwiftSupport */ = {
			isa = PBXGroup;
			children = (
				499BB97C946EF5DFF46CB40D7D685EE1 /* SwiftSupport.swift */,
			);
			name = SwiftSupport;
			sourceTree = "<group>";
		};
		383F650BDFA2DB999CD4D9A104989DBC /* Pod */ = {
			isa = PBXGroup;
			children = (
				D094D74EDF22719C648AAA25EAEA2079 /* KanvasCamera.podspec.json */,
			);
			name = Pod;
			sourceTree = "<group>";
		};
		42FE474635F8CA1B8892D6FF9A2C1B2E /* Camera */ = {
			isa = PBXGroup;
			children = (
				792261B6E9CE7BA972BFB23C852F26ED /* CameraController.swift */,
				EF4D917E305C16F26BFA5E1AE8301302 /* CameraInputController.swift */,
				E34462A1D2DA451277830ED6C7B9E504 /* CameraInputControllerDelegate.swift */,
				29FF90DFF19B3F4F994C45596CC72D86 /* CameraInputOutput.swift */,
				C00C1B96D265B4C71B77257EEFC897A1 /* CameraView.swift */,
				5CD92582A6A4CE52E2F2DFECB218B98F /* CameraZoomHandler.swift */,
				CB2A3BB96242220CE52EC11EAD99E845 /* FilteredInputViewController.swift */,
				EBE4B4F80F4405A0E82D1E8F0133BDAD /* ImagePreviewController.swift */,
			);
			name = Camera;
			path = Classes/Camera;
			sourceTree = "<group>";
		};
		482B251A49B52AD827A56CE21F600CB4 /* Pod */ = {
			isa = PBXGroup;
			children = (
				A9345ACD6B6C2B08D6E3B8515648484D /* TumblrTheme.podspec */,
			);
			name = Pod;
			sourceTree = "<group>";
		};
		4A2AE745DF38849B26B93621854D9D7A /* Resources */ = {
			isa = PBXGroup;
			children = (
				836FEB1FE523AF421FFBA83B45BC43D7 /* Assets.xcassets */,
				2801C16EDAFF0CA490366FB685C1CF73 /* Shaders */,
				5EF6D6D81278B7D5F366BC02AA9E68A2 /* silence.aac */,
			);
			name = Resources;
			sourceTree = "<group>";
		};
		4FCC1C9F4E2AF701A2F4465F9955471E /* Development Pods */ = {
			isa = PBXGroup;
			children = (
				A8F69DA6B81614D39FDD0D7EFA99FF48 /* KanvasCamera */,
				7000BA476BA1F0FC0922A1782B1CFA99 /* TumblrTheme */,
			);
			name = "Development Pods";
=======
		17A9B1223EDC77E12A07A9C3D89DA41B /* Analytics */ = {
			isa = PBXGroup;
			children = (
				D49442F49932CF3E13F3BE485D3245C1 /* KanvasCameraAnalyticsProvider.swift */,
			);
			name = Analytics;
			path = Classes/Analytics;
			sourceTree = "<group>";
		};
		31214CF30AD1249E16ADFD0923DD4FD4 /* SwiftSupport */ = {
			isa = PBXGroup;
			children = (
				499BB97C946EF5DFF46CB40D7D685EE1 /* SwiftSupport.swift */,
			);
			name = SwiftSupport;
			sourceTree = "<group>";
		};
		3F767FC75297CB7DDA586A955B0A3713 /* Constants */ = {
			isa = PBXGroup;
			children = (
				3D1A6956D1844D317EED00458AB286F3 /* KanvasCameraColors.swift */,
				5B0F3099E9E84CE832D8AAC7484B416E /* KanvasCameraImages.swift */,
				C3E15B5DAC6E4655110161E620F1E995 /* KanvasCameraStrings.swift */,
				62022413B4ABC838E475DAAE1E358FF1 /* KanvasCameraTimes.swift */,
			);
			name = Constants;
			path = Classes/Constants;
			sourceTree = "<group>";
		};
		475678F1A38EAA96ABBCCBE7CD96CE52 /* Support Files */ = {
			isa = PBXGroup;
			children = (
				3BE718AA86F86E1440CAFDFC3EFEF3DD /* KanvasCamera.modulemap */,
				6D58922683D9BF80F1C61F3B3BA43832 /* KanvasCamera.xcconfig */,
				EB8C593B387D8077FD07C965C95A66E3 /* KanvasCamera-dummy.m */,
				D7332E85D9DF211CF3ECD58B7240E2EC /* KanvasCamera-Info.plist */,
				94DC45AD9810EDFEC31818D0491D1A8B /* KanvasCamera-prefix.pch */,
				0EB4A473DF35853045F06E2653B0E47A /* KanvasCamera-umbrella.h */,
			);
			name = "Support Files";
			path = "KanvasCameraExample/Pods/Target Support Files/KanvasCamera";
			sourceTree = "<group>";
		};
		4F0A51FB9C24385DED9669AB99F30AC9 /* Recording */ = {
			isa = PBXGroup;
			children = (
				BC75B17BED3DDB0B29CCA0FE3A74F948 /* CameraRecorder.swift */,
				938AD42BC8AC0B62F6F59DF804BE6CCD /* CameraRecordingProtocol.swift */,
				88860E789170B629FB87BBD6B05B75C0 /* CameraSegmentHandler.swift */,
				50071BBBF3259209CC856E17BCDDCD43 /* GifVideoOutputHandler.swift */,
				ECEFEA41C5F38B7CE2DC8E46C7F2B61F /* PhotoOutputHandler.swift */,
				48AA2D610AAAB6975E93859C7B1DA632 /* VideoOutputHandler.swift */,
			);
			name = Recording;
			path = Classes/Recording;
			sourceTree = "<group>";
		};
		53416D15A30F6E4E0BA9110D272B2C93 /* Resources */ = {
			isa = PBXGroup;
			children = (
				376520461700B65120DF8C0A81D3D6F6 /* Assets.xcassets */,
				610B56A71629391FD5D809DD1BFD2E9D /* Shaders */,
				3A682C24A1645B00F3632E2253B72CEA /* silence.aac */,
			);
			name = Resources;
>>>>>>> 10fe85ab
			sourceTree = "<group>";
		};
		5C3FD0DA2C9872539BB10DC481C87B90 /* iOS */ = {
			isa = PBXGroup;
			children = (
				5993BD54547A171F82495C36A475B92C /* Foundation.framework */,
				293B9A99BC4353BEFC3D23EEACF2491F /* GLKit.framework */,
				5B37C3EE626982E2B8459F8E7BB7C20C /* OpenGLES.framework */,
				33E15046358ECF1F9C5A7675A82CF2D1 /* QuartzCore.framework */,
				2E7FF5FF1C5A1C45AB8A978EEB128B37 /* UIKit.framework */,
				9FD8E1F84A0C9390AD703D2E6A02823A /* XCTest.framework */,
			);
			name = iOS;
			sourceTree = "<group>";
		};
		617DC8B9AD8E91E7AEA66867350F30E1 /* Targets Support Files */ = {
			isa = PBXGroup;
			children = (
				A46BDCF1D06EEE77E8652BC92613C32E /* Pods-KanvasCameraExample */,
				07E1D0F55C8C11335E6C783ED617B567 /* Pods-KanvasCameraExampleTests */,
			);
			name = "Targets Support Files";
			sourceTree = "<group>";
		};
<<<<<<< HEAD
		6377053A75038E06DCC10C436E94AB8F /* Modal */ = {
			isa = PBXGroup;
			children = (
				FE52643952A3A9E1890770BA1AF239E9 /* ModalController.swift */,
				7F0F6991CE2EEE3058ED67F15AAA0889 /* ModalPresentationAnimationController.swift */,
				B75037C712B648C65D5AC1CD327D8A43 /* ModalPresentationController.swift */,
				956620FDC8CD13A9F3702E8CBEF9672F /* ModalView.swift */,
				3FFE48D4CA0EFAC74FBF49B94C4D9A34 /* ModalViewModel.swift */,
			);
			name = Modal;
			path = Classes/Modal;
			sourceTree = "<group>";
		};
		6383133B46E1CCE907449887A52E14CF /* Analytics */ = {
			isa = PBXGroup;
			children = (
				E5AE9F8AF6C2C9B19A1CE04648D76657 /* KanvasCameraAnalyticsProvider.swift */,
			);
			name = Analytics;
			path = Classes/Analytics;
			sourceTree = "<group>";
		};
		7000BA476BA1F0FC0922A1782B1CFA99 /* TumblrTheme */ = {
			isa = PBXGroup;
			children = (
				D05983C2F337170D21FD4C968A75104E /* UIColor+SharedColors.swift */,
				C2A5240A6F0DC6087A8D54988D21C5FE /* UIColor+Util.swift */,
				8196886868B5856893FBED069C06B5C4 /* UIFont+ComposeFonts.h */,
				EC70EE23638D7BC937E932EB8C4C9F9C /* UIFont+ComposeFonts.m */,
				EA7CD9A4EC570EAD015063B2D921FFAA /* UIFont+Orangina.h */,
				F75C9CC0F9780E8375AA5A52E5D66761 /* UIFont+Orangina.m */,
				B868C175FF11CD36E92D462B964257FA /* UIFont+PostFonts.h */,
				F2811E4BE2F7EEE30A21CADE501216E4 /* UIFont+PostFonts.m */,
				DB396FC7C64099C9AB7266F516858A9F /* UIFont+TumblrTheme.swift */,
				482B251A49B52AD827A56CE21F600CB4 /* Pod */,
				0C86D2A5CB6B73D25796D6EFF3D8FC77 /* Support Files */,
			);
			name = TumblrTheme;
			path = ../../../TumblrTheme;
			sourceTree = "<group>";
		};
		793C4A01D34AED9FB174358EE15022D6 /* Options */ = {
			isa = PBXGroup;
			children = (
				73FCD2E78F9DCBEF104ACA6DD2894425 /* CameraOption.swift */,
				7BE352D68A87CEF428FF5B50266011D2 /* ExtendedButton.swift */,
				FE43F7C876A9ADDFF5BF02870409A293 /* ExtendedStackView.swift */,
				06546047E7265B7C6BBC90FD4731B32A /* OptionsController.swift */,
				7B5F6107FDCFD2CECAE650B6D6320323 /* OptionsStackView.swift */,
				9E8781CB97D74E08E503D56E94CE7463 /* OptionView.swift */,
			);
			name = Options;
			path = Classes/Options;
			sourceTree = "<group>";
		};
		7B676B043BE4660B0BF9611977B0077A /* MediaClips */ = {
			isa = PBXGroup;
			children = (
				438A79F59350D6607F4AB23BDE75E63F /* MediaClip.swift */,
				62714C3B84732F637C74128827B8AE73 /* MediaClipsCollectionCell.swift */,
				A4C4775FE25AF6055D2198D98A248AA9 /* MediaClipsCollectionController.swift */,
				86BCE06B833BCE76ABED87A5BC46AA13 /* MediaClipsCollectionView.swift */,
				A156185D4E691DB9FD9361E7EACE34D8 /* MediaClipsEditorView.swift */,
				569528E0BC22BA36FED2893B632BB277 /* MediaClipsEditorViewController.swift */,
=======
		69A544280F51DB26D0A72FCB393218BF /* KanvasCamera */ = {
			isa = PBXGroup;
			children = (
				17A9B1223EDC77E12A07A9C3D89DA41B /* Analytics */,
				AB3410B840E32CDCCD61E3ECC5517F91 /* Camera */,
				3F767FC75297CB7DDA586A955B0A3713 /* Constants */,
				F953903D65D5AF4406287BDAEEF1B109 /* Extensions */,
				CF36A46F22550363628EF1433EE535A4 /* MediaClips */,
				912B8545DD68C0006BD7F6615FEB0D0E /* Modal */,
				CB0E73AA0CC4A4D93D2F6E2BD1CFA2C3 /* ModeSelector */,
				9518199E210868BE4C022C1FD45A9692 /* OpenGL */,
				B93B3DBAD02C3C5FCA284F7A6A8F986C /* Options */,
				F15A8DFA77FBBC0E2D65F580EE2EA390 /* Pod */,
				C03CCB7A43D0344F700C33D2D33C0E97 /* Preview */,
				4F0A51FB9C24385DED9669AB99F30AC9 /* Recording */,
				53416D15A30F6E4E0BA9110D272B2C93 /* Resources */,
				8F8AF24C28CE8EDF72FF2F1AAEC93928 /* Settings */,
				475678F1A38EAA96ABBCCBE7CD96CE52 /* Support Files */,
				AC1BF4E65EB1F8F9621FB113946F2AE2 /* Utility */,
			);
			name = KanvasCamera;
			path = ../..;
			sourceTree = "<group>";
		};
		6A19112444B1D2A7AA0F02C9D8AFE240 /* Pod */ = {
			isa = PBXGroup;
			children = (
				37F61DD03BEFC831BDCD062A558B9FFF /* TumblrTheme.podspec */,
			);
			name = Pod;
			sourceTree = "<group>";
		};
		7A07C44221A572D43A12AC6FC1DFCA69 /* Filters */ = {
			isa = PBXGroup;
			children = (
				A5FB375FFD0A83A30E646CCDE7A5CEC8 /* Filter.swift */,
				390DED87E2A3A2A85241289D732B35E3 /* FilterProtocol.swift */,
				CD867134BAFECE0A9FF5BB38DB7AF9D7 /* GLError.swift */,
				A04096BFA11DFFA7FB5A4E8AC910571F /* GroupFilter.swift */,
>>>>>>> 10fe85ab
			);
			name = Filters;
			path = Filters;
			sourceTree = "<group>";
		};
		83ADAD803F6E1772C40974BBFC93D36F /* Products */ = {
			isa = PBXGroup;
			children = (
				76D045A466A845C24D363E74691CB4DC /* FBSnapshotTestCase.framework */,
				FF7DAC5807A1E0065701E750047CAD57 /* KanvasCamera.framework */,
				76E63973A7386B51619029224BC76046 /* Pods_KanvasCameraExample.framework */,
				4F87850D339D5C513189AA83920DE976 /* Pods_KanvasCameraExampleTests.framework */,
				9086746C9C84253F3F2FEAFC20905062 /* TumblrTheme.framework */,
			);
			name = Products;
			sourceTree = "<group>";
		};
<<<<<<< HEAD
		866B507AF5CC8E66DA41831E6F4C70B3 /* Preview */ = {
			isa = PBXGroup;
			children = (
				2A99F76345A1AA6DDD6BE57D248C5BAB /* CameraPreviewView.swift */,
				FA17CACAFFF1A1FD5895545607C513B7 /* CameraPreviewViewController.swift */,
				CE8E79F9568DAF9682479E97C33C4FA6 /* LoadingIndicatorView.swift */,
			);
			name = Preview;
			path = Classes/Preview;
			sourceTree = "<group>";
		};
		9006949F0ACCBFFB9D31F4B9C0D4D4DB /* Support Files */ = {
			isa = PBXGroup;
			children = (
				05C29799AC81A764DF3EED194B387E98 /* KanvasCamera.modulemap */,
				D92EEECEBF68D106C42D05575D09CE43 /* KanvasCamera.xcconfig */,
				D964F0647579C965A01315C15A6BBC35 /* KanvasCamera-dummy.m */,
				9BE8FEAF483EBC9D625BF651B4D5DCC6 /* KanvasCamera-Info.plist */,
				F8022703865813FD4E48207DAF496D11 /* KanvasCamera-prefix.pch */,
				F2EE7E52F71AC30FC61CC3B542DC12E0 /* KanvasCamera-umbrella.h */,
=======
		8F8AF24C28CE8EDF72FF2F1AAEC93928 /* Settings */ = {
			isa = PBXGroup;
			children = (
				421D55BA1A4882D9E657DAD707453550 /* CameraSettings.swift */,
>>>>>>> 10fe85ab
			);
			name = Settings;
			path = Classes/Settings;
			sourceTree = "<group>";
		};
		912B8545DD68C0006BD7F6615FEB0D0E /* Modal */ = {
			isa = PBXGroup;
			children = (
				5D92591DFAE0D090597E2B4466EC03A0 /* ModalController.swift */,
				6165FD4881B21B85753CAD5DFE225771 /* ModalPresentationAnimationController.swift */,
				5069E9007E37792929C46248509EB683 /* ModalPresentationController.swift */,
				A48A0AA90882C880D8BDDF8A6FBB5505 /* ModalView.swift */,
				D0C56202292F185D3AEC2CB1CBFFBFE4 /* ModalViewModel.swift */,
			);
			name = Modal;
			path = Classes/Modal;
			sourceTree = "<group>";
		};
		9518199E210868BE4C022C1FD45A9692 /* OpenGL */ = {
			isa = PBXGroup;
			children = (
				4A7B3E016EE91AD0F678A0A7E98F8FA3 /* CVPixelBuffer+copy.swift */,
				F0671CF2DDB314FD00EC6E92EAF8079B /* FilterFactory.swift */,
				C41240C366AF68CDC316DF70E7FE1435 /* FilterType.swift */,
				0FE49BD4E1910A7BD9BB18628616DF8C /* GLPixelBufferView.swift */,
				3C52F4C3E1F61EBA211A98992843C62D /* GLRenderer.swift */,
				97C032C0869E8DF23E0D3F705EBCEAFB /* NumTypes+Conversion.swift */,
				B90227BED414F0C865C18620B3ADBE54 /* Shader.swift */,
				7514A06D2C9B7636F62A7717E70FD102 /* ShaderUtilities.swift */,
				D5DA8476E2A9838BC2FB97EA2E58FB17 /* UIImage+PixelBuffer.swift */,
				E8B4F8AE53C768E608133F08776DD6B7 /* Filter instances */,
				7A07C44221A572D43A12AC6FC1DFCA69 /* Filters */,
			);
			name = OpenGL;
			path = Classes/OpenGL;
			sourceTree = "<group>";
		};
		A24A5094B90B14E8506C52A2B33642BA /* Settings */ = {
			isa = PBXGroup;
			children = (
				4F830A56439B821A3E1119D25601D07C /* CameraSettings.swift */,
			);
			name = Settings;
			path = Classes/Settings;
			sourceTree = "<group>";
		};
		A46BDCF1D06EEE77E8652BC92613C32E /* Pods-KanvasCameraExample */ = {
			isa = PBXGroup;
			children = (
				AE3DCF249162884598075883138BE477 /* Pods-KanvasCameraExample.modulemap */,
				9B5CCB48F56ED269319730EEE31A4315 /* Pods-KanvasCameraExample-acknowledgements.markdown */,
				DED1F21EB73DE9F743371D70B849C29F /* Pods-KanvasCameraExample-acknowledgements.plist */,
				BD0DC36564E70A3883594421DA9FDC77 /* Pods-KanvasCameraExample-dummy.m */,
				1E9D514CBBB19FED1529827296B83314 /* Pods-KanvasCameraExample-frameworks.sh */,
				630DD64AF6E511A9DCCA74D5ED44A3D8 /* Pods-KanvasCameraExample-Info.plist */,
				0748BD44EB8A7E1F29B9327BBD4FFCC9 /* Pods-KanvasCameraExample-umbrella.h */,
				586DBF1F8BFB989DBBD8A1DEC191B5E7 /* Pods-KanvasCameraExample.debug.xcconfig */,
				49BCD4B3A02767ECAAE890F5252DE098 /* Pods-KanvasCameraExample.release.xcconfig */,
			);
			name = "Pods-KanvasCameraExample";
			path = "Target Support Files/Pods-KanvasCameraExample";
			sourceTree = "<group>";
		};
<<<<<<< HEAD
		A55B6CF9097EC4D29BE3AFF06069A23B /* OpenGL */ = {
=======
		AB3410B840E32CDCCD61E3ECC5517F91 /* Camera */ = {
			isa = PBXGroup;
			children = (
				60639DEC387E6DA56D26C6540526912E /* CameraController.swift */,
				ED7444D5BE48DFA4E5E453EA68CEA03D /* CameraInputController.swift */,
				0EFDC1E77A9B0872C676B4789CEE818C /* CameraInputControllerDelegate.swift */,
				A3B289D2305E7EAEE4474067CFEDB541 /* CameraInputOutput.swift */,
				86E1541CD8BC27702E1971D5C7D5BB8A /* CameraView.swift */,
				CB877EE948B0C6C38ED953A5DA368F58 /* CameraZoomHandler.swift */,
				D951567B5455D229DDF5F7D9603C2EB1 /* FilteredInputViewController.swift */,
				C602654B87C41CFD804FC6AFE3716D12 /* ImagePreviewController.swift */,
			);
			name = Camera;
			path = Classes/Camera;
			sourceTree = "<group>";
		};
		AC1BF4E65EB1F8F9621FB113946F2AE2 /* Utility */ = {
			isa = PBXGroup;
			children = (
				1CCD4F2AD1A11BF24821EE4A7D6D4789 /* ConicalGradientLayer.swift */,
				8C354BECE98B6A78E43DCF24240B33E2 /* Device.swift */,
				C5C6CF081A78223551FD3943A2FB34D0 /* EasyTipView.swift */,
				E7479459EC3982C3B5B7602944756AD7 /* IgnoreTouchesCollectionView.swift */,
				267D4F66340E1E7AA38D4AF224A464E7 /* IgnoreTouchesView.swift */,
				895600B321BE61EA4F6FFAADD558D44B /* Queue.swift */,
				7A4A4821F00676BF1EA6B4F0EE309083 /* RGBA.swift */,
				A3BD92BF8AE0C06890476AAF5936312B /* UIUpdate.swift */,
			);
			name = Utility;
			path = Classes/Utility;
			sourceTree = "<group>";
		};
		B003C71C17C0E2E6086651E9D8067017 /* TumblrTheme */ = {
>>>>>>> 10fe85ab
			isa = PBXGroup;
			children = (
				D6CE205140200F06FCD0415B2DFE2D85 /* CVPixelBuffer+copy.swift */,
				8D3D10989F29BD25C1796E71E0E44734 /* GLPixelBufferView.swift */,
				54F50A71DF7D71015F994A9ACB0F0ED5 /* GLRenderer.swift */,
				3EAC5D21E6407AB9FF630BD7946DF710 /* NumTypes+Conversion.swift */,
				A40EAB63DF3B86B986B04D182C647E6D /* Shader.swift */,
				98D4EC6C0B2D66F27ED15D7CD41BB3A9 /* ShaderUtilities.swift */,
				647636CF6552E2D53D8B4E1BF931E557 /* UIImage+PixelBuffer.swift */,
				074F888AFC9BDE3EE3BAD195A2100748 /* Filters */,
			);
<<<<<<< HEAD
			name = OpenGL;
			path = Classes/OpenGL;
			sourceTree = "<group>";
		};
		A8F69DA6B81614D39FDD0D7EFA99FF48 /* KanvasCamera */ = {
			isa = PBXGroup;
			children = (
				6383133B46E1CCE907449887A52E14CF /* Analytics */,
				42FE474635F8CA1B8892D6FF9A2C1B2E /* Camera */,
				E3504E4475231E5C59CDB09DFC6BF587 /* Constants */,
				138858280B740E0FE8631AE7B2021F23 /* Extensions */,
				075D7B9CB6D99502068D73730472229E /* Filters */,
				7B676B043BE4660B0BF9611977B0077A /* MediaClips */,
				6377053A75038E06DCC10C436E94AB8F /* Modal */,
				CF6BFFF0749E9F3DD6174E7C9AE5499D /* ModeSelector */,
				A55B6CF9097EC4D29BE3AFF06069A23B /* OpenGL */,
				793C4A01D34AED9FB174358EE15022D6 /* Options */,
				383F650BDFA2DB999CD4D9A104989DBC /* Pod */,
				866B507AF5CC8E66DA41831E6F4C70B3 /* Preview */,
				EBBF4C1D4EE1FD73B852CB2183510908 /* Recording */,
				4A2AE745DF38849B26B93621854D9D7A /* Resources */,
				A24A5094B90B14E8506C52A2B33642BA /* Settings */,
				9006949F0ACCBFFB9D31F4B9C0D4D4DB /* Support Files */,
				0E6DC86AC57C8AE1985607E92B5BB9DB /* Utility */,
			);
			name = KanvasCamera;
			path = ../..;
=======
			name = TumblrTheme;
			path = ../../../TumblrTheme;
			sourceTree = "<group>";
		};
		B93B3DBAD02C3C5FCA284F7A6A8F986C /* Options */ = {
			isa = PBXGroup;
			children = (
				D31DEFDE39862BB87FACC8271FBDF083 /* CameraOption.swift */,
				8D96C455397329AFD0BEAB822946AFEB /* ExtendedButton.swift */,
				C7EC7EE38105AD2081AB41133230199F /* ExtendedStackView.swift */,
				8C15C0DDAD4C5F837FACCB524405A181 /* OptionsController.swift */,
				3F3CC6587FFA8DD2195FA69A9B13F9C5 /* OptionsStackView.swift */,
				DDB83382C242018B8E391E61608D079A /* OptionView.swift */,
			);
			name = Options;
			path = Classes/Options;
			sourceTree = "<group>";
		};
		C03CCB7A43D0344F700C33D2D33C0E97 /* Preview */ = {
			isa = PBXGroup;
			children = (
				F49E21F52CA87E0FE0346188DA47AECD /* CameraPreviewView.swift */,
				FD7A45A13081AADE1D08F8EB2CCE013A /* CameraPreviewViewController.swift */,
				2A21280FD36B94B20F08290FF1498CA3 /* LoadingIndicatorView.swift */,
			);
			name = Preview;
			path = Classes/Preview;
>>>>>>> 10fe85ab
			sourceTree = "<group>";
		};
		CB0E73AA0CC4A4D93D2F6E2BD1CFA2C3 /* ModeSelector */ = {
			isa = PBXGroup;
			children = (
				ABA64C9CEC59013EA9AC0DEFD8371890 /* ModeButtonView.swift */,
				144A1A82E438CC3B0D5DAFC8532C6497 /* ModeSelectorAndShootController.swift */,
				7F0BF99E00B7D1E000BFE7175191FDFE /* ModeSelectorAndShootView.swift */,
				7C78EAF5B2B4593041602B70AE42C81D /* ShootButtonView.swift */,
			);
			name = ModeSelector;
			path = Classes/ModeSelector;
			sourceTree = "<group>";
		};
<<<<<<< HEAD
=======
		CD3E5731EC595FDFE1315BF8A3A9D269 /* Frameworks */ = {
			isa = PBXGroup;
			children = (
				9354499206410F84A9B8A189D39476E2 /* TumblrTheme.framework */,
				5C3FD0DA2C9872539BB10DC481C87B90 /* iOS */,
			);
			name = Frameworks;
			sourceTree = "<group>";
		};
>>>>>>> 10fe85ab
		CF1408CF629C7361332E53B88F7BD30C = {
			isa = PBXGroup;
			children = (
				9D940727FF8FB9C785EB98E56350EF41 /* Podfile */,
				4FCC1C9F4E2AF701A2F4465F9955471E /* Development Pods */,
				CD3E5731EC595FDFE1315BF8A3A9D269 /* Frameworks */,
				E81A37DBDE41E671312C56736544E2FA /* Pods */,
				83ADAD803F6E1772C40974BBFC93D36F /* Products */,
				617DC8B9AD8E91E7AEA66867350F30E1 /* Targets Support Files */,
			);
			sourceTree = "<group>";
		};
<<<<<<< HEAD
		CF6BFFF0749E9F3DD6174E7C9AE5499D /* ModeSelector */ = {
			isa = PBXGroup;
			children = (
				7AB72098CF39FC6C95175F2DF05A7FCE /* ModeButtonView.swift */,
				03AABE2EA69EDC524F67D85AA2EE4BD9 /* ModeSelectorAndShootController.swift */,
				3F9647B75FDBF5BEFC0217CBC97220DA /* ModeSelectorAndShootView.swift */,
				7F6B428451396F3B53510A83E97F55E0 /* ShootButtonView.swift */,
=======
		CF36A46F22550363628EF1433EE535A4 /* MediaClips */ = {
			isa = PBXGroup;
			children = (
				CEC78EC0B9750AD8744A6B98665974AB /* MediaClip.swift */,
				6109497E15121CF9413846E012775A3A /* MediaClipsCollectionCell.swift */,
				0AC80DFC94290FEE6046832CB75D8B70 /* MediaClipsCollectionController.swift */,
				79F4A921BF0A45DFA0D4A3CBEFE91626 /* MediaClipsCollectionView.swift */,
				BB187B86CF7EBAC33978956BB682F2DE /* MediaClipsEditorView.swift */,
				FBFF6B3AB3BE901FD63FF75D3B852D4A /* MediaClipsEditorViewController.swift */,
			);
			name = MediaClips;
			path = Classes/MediaClips;
			sourceTree = "<group>";
		};
		D08FE8F86D380BD5C493B74E65C17B7A /* Development Pods */ = {
			isa = PBXGroup;
			children = (
				69A544280F51DB26D0A72FCB393218BF /* KanvasCamera */,
				B003C71C17C0E2E6086651E9D8067017 /* TumblrTheme */,
>>>>>>> 10fe85ab
			);
			name = ModeSelector;
			path = Classes/ModeSelector;
			sourceTree = "<group>";
		};
		D2120C1FCA13B157B7B296C8361068FD /* FBSnapshotTestCase */ = {
			isa = PBXGroup;
			children = (
				DE396F8CBAADE75BB26EFDB38317C298 /* Core */,
				16B8D657ED78864429DA904F420CBF27 /* Support Files */,
				31214CF30AD1249E16ADFD0923DD4FD4 /* SwiftSupport */,
			);
			name = FBSnapshotTestCase;
			path = FBSnapshotTestCase;
			sourceTree = "<group>";
		};
		DE396F8CBAADE75BB26EFDB38317C298 /* Core */ = {
			isa = PBXGroup;
			children = (
				9A648BA81C182E1424B9B336EA8F50B1 /* FBSnapshotTestCase.h */,
				290D40DB23B0E1E833EB7F996C615341 /* FBSnapshotTestCase.m */,
				4FB23A7A321BFD09B0985E94534A5272 /* FBSnapshotTestCasePlatform.h */,
				1B89C323C789A72335F3693734707F15 /* FBSnapshotTestCasePlatform.m */,
				2B0390FC11C3671BEC209EA6F6AE8033 /* FBSnapshotTestController.h */,
				841F562A950BC3B0D9DB87C857D478D7 /* FBSnapshotTestController.m */,
				912F5BE09296F333F87046761D662D18 /* UIApplication+StrictKeyWindow.h */,
				93221711894899A0B45B4E35F4B54984 /* UIApplication+StrictKeyWindow.m */,
				C095B69FB8375794D8236558C70DAAE0 /* UIImage+Compare.h */,
				265DC60F5871575FF908A7C1AF91A133 /* UIImage+Compare.m */,
				A4209C2D7929DC95F0AD404009CF3FE6 /* UIImage+Diff.h */,
				2015821C6F52E13E032E0E4B9D53AFE7 /* UIImage+Diff.m */,
				D7B529483604801ABB9AB87D9F1FFAD9 /* UIImage+Snapshot.h */,
				FE05DAD5186CEC183AAD0BC4D2F6297C /* UIImage+Snapshot.m */,
			);
			name = Core;
			sourceTree = "<group>";
		};
<<<<<<< HEAD
		E3504E4475231E5C59CDB09DFC6BF587 /* Constants */ = {
			isa = PBXGroup;
			children = (
				C513C7BDBBBD32DB420A398FDD96ED55 /* KanvasCameraColors.swift */,
				BF19C4EB782E332195068BCE0E3A884B /* KanvasCameraImages.swift */,
				417A5920F835E1C47F56DF3BDC5E1DAE /* KanvasCameraStrings.swift */,
				EA6E04AB8C02D9D777173B6D6CE32132 /* KanvasCameraTimes.swift */,
			);
			name = Constants;
			path = Classes/Constants;
=======
		E81A37DBDE41E671312C56736544E2FA /* Pods */ = {
			isa = PBXGroup;
			children = (
				D2120C1FCA13B157B7B296C8361068FD /* FBSnapshotTestCase */,
			);
			name = Pods;
>>>>>>> 10fe85ab
			sourceTree = "<group>";
		};
		E8B4F8AE53C768E608133F08776DD6B7 /* Filter instances */ = {
			isa = PBXGroup;
			children = (
				2407F2970C0DE9F6FFB50A466831269A /* ChromaFilter.swift */,
				530EACCC3FF56D84F30658E60E42953A /* EMInterferenceFilter.swift */,
				B372FB0343461B1C0AF4116C10191D6F /* FilmFilter.swift */,
				749119EE7413A496C825B8F221380FAC /* GrayscaleFilter.swift */,
				06004A30343A36FF4D99CF308ED4A58E /* ImagePoolFilter.swift */,
				D9E2C99CD9966D0099F5FCD9B1D2B3F8 /* LegoFilter.swift */,
				765283ABD2594D38FA775A2FBD2AEC0F /* LightLeaksFilter.swift */,
				CF4FF94F8176832922E54D9AC03B89CA /* MangaFilter.swift */,
				47FEDEE56C6521C12B84B66C83464BB1 /* MirrorFourFilter.swift */,
				9CE4F0FB20AB4464EE457426C489F205 /* MirrorTwoFilter.swift */,
				A8A0E60933B2F86A0DE67114BC14FF7B /* PlasmaFilter.swift */,
				24DC2343C7218ADEB58530477BDD1C28 /* RaveFilter.swift */,
				DD5FFCB26241163B07E70E5F30BA3041 /* RGBFilter.swift */,
				7C49E753F1AAF713F1F95BB20DC0FEFC /* ToonFilter.swift */,
				129351432D9BC41950F519D35C0E9771 /* WaveFilter.swift */,
				BE28464CEF80EE16789CA917A3460013 /* WavePoolFilter.swift */,
			);
			name = "Filter instances";
			path = "Filter instances";
			sourceTree = "<group>";
		};
<<<<<<< HEAD
		EBBF4C1D4EE1FD73B852CB2183510908 /* Recording */ = {
			isa = PBXGroup;
			children = (
				C0990782AC16FD69FA782C3A5F29A6C5 /* CameraRecorder.swift */,
				CD13F2FA00EFC9DA1888CAC3F5AC8139 /* CameraRecordingProtocol.swift */,
				A8FDC55484C948833C3132E58528D965 /* CameraSegmentHandler.swift */,
				97813EF61EEE075F8A05D40F188335BD /* GifVideoOutputHandler.swift */,
				D9279B494810D3DBCB9E567AF7AB1CE8 /* PhotoOutputHandler.swift */,
				8D2234D479EBF3997802D5FE57D725CE /* VideoOutputHandler.swift */,
			);
			name = Recording;
			path = Classes/Recording;
=======
		F15A8DFA77FBBC0E2D65F580EE2EA390 /* Pod */ = {
			isa = PBXGroup;
			children = (
				085F550592AF65A5C9D55C428FE35002 /* KanvasCamera.podspec.json */,
			);
			name = Pod;
			sourceTree = "<group>";
		};
		F953903D65D5AF4406287BDAEEF1B109 /* Extensions */ = {
			isa = PBXGroup;
			children = (
				12CC50264B5395019653BA689DD0DCA7 /* Array+Move.swift */,
				B7F8BE14C30A76094C90C97C23EB57EC /* AVURLAsset+Thumbnail.swift */,
				77F41196ECF15B0C15CACFA9B9BD96A1 /* CGRect+Center.swift */,
				E964C118992F5A047C4D328C71B9614C /* ClosedRange+Clamp.swift */,
				503393A3877DF50181DE861B4DFCDAE7 /* NSURL+Media.swift */,
				97EA833F86EE3FA9DC0F9410C69AC07B /* UIButton+Shadows.swift */,
				682E0054083DC9B0D7EB6C6905EDF374 /* UICollectionView+Cells.swift */,
				5B14CF63D4836BABBF5CA53977B29DA7 /* UIColor+Lerp.swift */,
				057A6AA0528F4831F0AD85DC2132B6D5 /* UIFont+Utils.swift */,
				DDF4BABBC9399BB06E129C3605E5436D /* UIImage+Camera.swift */,
				8E66A1DCDCB9A2CAE09E7CE5BBB543D0 /* UIImage+FlipLeftMirrored.swift */,
				9DCEFFBBF0F33B76295744F9ED667CCB /* UIView+Layout.swift */,
				1F210107D4F08F7E9195501B75494FD8 /* UIViewController+Load.swift */,
			);
			name = Extensions;
			path = Classes/Extensions;
>>>>>>> 10fe85ab
			sourceTree = "<group>";
		};
/* End PBXGroup section */

/* Begin PBXHeadersBuildPhase section */
		1D47388545FFF1B9E79DAB51F2179211 /* Headers */ = {
			isa = PBXHeadersBuildPhase;
			buildActionMask = 2147483647;
			files = (
				2B842B607070638664517C30B971BCF0 /* KanvasCamera-umbrella.h in Headers */,
			);
			runOnlyForDeploymentPostprocessing = 0;
		};
<<<<<<< HEAD
		39B32425D31F7986A00F909E1F860437 /* Headers */ = {
			isa = PBXHeadersBuildPhase;
			buildActionMask = 2147483647;
			files = (
				4DFE0045F477DD52FC36764EDDFCDFB0 /* TumblrTheme-umbrella.h in Headers */,
				74DA4354A3C4309891916D71662B4B32 /* UIFont+ComposeFonts.h in Headers */,
				9EB4AAD53986B44D2B5FA0D6E7BD2D26 /* UIFont+Orangina.h in Headers */,
				157803E49441CAAE9583065B16B4F7FE /* UIFont+PostFonts.h in Headers */,
=======
		2689EAB19A43A21656CEB912135DB78A /* Headers */ = {
			isa = PBXHeadersBuildPhase;
			buildActionMask = 2147483647;
			files = (
				263A0CC69E231F4AC788384FBC792C65 /* Pods-KanvasCameraExampleTests-umbrella.h in Headers */,
>>>>>>> 10fe85ab
			);
			runOnlyForDeploymentPostprocessing = 0;
		};
		81EB145A9991CA6798E9765E7A8866BB /* Headers */ = {
			isa = PBXHeadersBuildPhase;
			buildActionMask = 2147483647;
			files = (
				F2945D5A81499C94708C6C32D64F20BF /* Pods-KanvasCameraExample-umbrella.h in Headers */,
			);
			runOnlyForDeploymentPostprocessing = 0;
		};
<<<<<<< HEAD
		8D3A183AABC7058A7EAFF4AEC3840CD8 /* Headers */ = {
			isa = PBXHeadersBuildPhase;
			buildActionMask = 2147483647;
			files = (
				FB029C81FB75178024126B4A606930CB /* KanvasCamera-umbrella.h in Headers */,
			);
			runOnlyForDeploymentPostprocessing = 0;
		};
=======
>>>>>>> 10fe85ab
		DB0E5860EF8BEC402369B4198B36E033 /* Headers */ = {
			isa = PBXHeadersBuildPhase;
			buildActionMask = 2147483647;
			files = (
				AA90D38B952D894F9EA242FC97504ED2 /* FBSnapshotTestCase-umbrella.h in Headers */,
				F8DF0374879AD9CA64E209F5E1A423B4 /* FBSnapshotTestCase.h in Headers */,
				AAC4D80E2841DE55D2266A4B67863EC8 /* FBSnapshotTestCasePlatform.h in Headers */,
				27C294AFD2251BF21CAFA97EB53DEDE3 /* FBSnapshotTestController.h in Headers */,
				6F01DF0FB5610799A00AC976F981EB18 /* UIApplication+StrictKeyWindow.h in Headers */,
				D6B1B0AC7F376A0FC6DADEEAA737E508 /* UIImage+Compare.h in Headers */,
				16B6CB23794D995D807EA10E7CEF065E /* UIImage+Diff.h in Headers */,
				700E8CE0FDD79F21D428FC3D54D36C0E /* UIImage+Snapshot.h in Headers */,
			);
			runOnlyForDeploymentPostprocessing = 0;
		};
		E351D5E29EC616B3474901B5ACFC77BA /* Headers */ = {
			isa = PBXHeadersBuildPhase;
			buildActionMask = 2147483647;
			files = (
				748849D1E0DB664D99A3E7FA6F7AB2B6 /* TumblrTheme-umbrella.h in Headers */,
				DF47768EC0D2B90B1BDE819F4261D2C4 /* UIFont+ComposeFonts.h in Headers */,
				48FA0947361C0CC082D677C7F187FF3B /* UIFont+Orangina.h in Headers */,
				A005CB412D1F63FE32975FDC1B32676A /* UIFont+PostFonts.h in Headers */,
			);
			runOnlyForDeploymentPostprocessing = 0;
		};
/* End PBXHeadersBuildPhase section */

/* Begin PBXNativeTarget section */
		1C16306040FE9DC288DCAC1D30205723 /* KanvasCamera */ = {
			isa = PBXNativeTarget;
			buildConfigurationList = C6776A2596767C1FAB92C26F5A7F0068 /* Build configuration list for PBXNativeTarget "KanvasCamera" */;
			buildPhases = (
				1D47388545FFF1B9E79DAB51F2179211 /* Headers */,
				D709EA5EB02A7B5C1CE998DF98FCAFAF /* Sources */,
				F2924F5B3A3764DC5A763531B840A115 /* Frameworks */,
				D2FB20C9E67C8768108E0408BA53BCD0 /* Resources */,
			);
			buildRules = (
			);
			dependencies = (
				A6567329E4B28D9DAEADE1F722A8AF92 /* PBXTargetDependency */,
			);
			name = KanvasCamera;
			productName = KanvasCamera;
			productReference = FF7DAC5807A1E0065701E750047CAD57 /* KanvasCamera.framework */;
			productType = "com.apple.product-type.framework";
		};
		6D3ACFDE390FE76465A1132EC9A7DF15 /* FBSnapshotTestCase */ = {
			isa = PBXNativeTarget;
			buildConfigurationList = 03D68F182B52805E401158BD5F41DB73 /* Build configuration list for PBXNativeTarget "FBSnapshotTestCase" */;
			buildPhases = (
				DB0E5860EF8BEC402369B4198B36E033 /* Headers */,
				2CD5F61591AA8042F095AF1CA65FB559 /* Sources */,
				927FE7C162AC0C9B92452EC961D030A9 /* Frameworks */,
				F60B73BD76BA6D49ADA1A7618A78389F /* Resources */,
			);
			buildRules = (
			);
			dependencies = (
			);
			name = FBSnapshotTestCase;
			productName = FBSnapshotTestCase;
			productReference = 76D045A466A845C24D363E74691CB4DC /* FBSnapshotTestCase.framework */;
			productType = "com.apple.product-type.framework";
		};
		6F9CF3FDD855BFE38222D0D2684C0CF1 /* Pods-KanvasCameraExample */ = {
			isa = PBXNativeTarget;
			buildConfigurationList = 42FFEA4CCDCA88B6B44DBAB528563BB0 /* Build configuration list for PBXNativeTarget "Pods-KanvasCameraExample" */;
			buildPhases = (
				81EB145A9991CA6798E9765E7A8866BB /* Headers */,
				6535DE544C1A5A183D02FFEB5CFFA29B /* Sources */,
				F7C1F90D237CFD1836498B7ED271AC7B /* Frameworks */,
				C43D50E36635C8CD569F7590BB7B6F1E /* Resources */,
			);
			buildRules = (
			);
			dependencies = (
				ED787FDB81F1CA0BF15BD8D0A1145EFF /* PBXTargetDependency */,
				B7AF182087F1D9E2FB5158C04D8B63E5 /* PBXTargetDependency */,
			);
			name = "Pods-KanvasCameraExample";
			productName = "Pods-KanvasCameraExample";
			productReference = 76E63973A7386B51619029224BC76046 /* Pods_KanvasCameraExample.framework */;
			productType = "com.apple.product-type.framework";
		};
		98A79B39739AB3278C3621A18061F8C9 /* Pods-KanvasCameraExampleTests */ = {
			isa = PBXNativeTarget;
			buildConfigurationList = B2DFD4E2B2C681CD6ED42AD4B356A993 /* Build configuration list for PBXNativeTarget "Pods-KanvasCameraExampleTests" */;
			buildPhases = (
				2689EAB19A43A21656CEB912135DB78A /* Headers */,
				03FB7AD6A98DF435626E38D9EE1CFD85 /* Sources */,
				D358579B7539DE28B73D13EA83BFFFD3 /* Frameworks */,
				C20BC1D935444D17A5853789DD25EC37 /* Resources */,
			);
			buildRules = (
			);
			dependencies = (
				6F80448E773C8E4C6E026D7FF161348D /* PBXTargetDependency */,
				1FD2B968DC0DD574B1A3D4D41D1AF874 /* PBXTargetDependency */,
				364B8F878D7CB3330F745993405D49FC /* PBXTargetDependency */,
			);
			name = "Pods-KanvasCameraExampleTests";
			productName = "Pods-KanvasCameraExampleTests";
			productReference = 4F87850D339D5C513189AA83920DE976 /* Pods_KanvasCameraExampleTests.framework */;
			productType = "com.apple.product-type.framework";
		};
<<<<<<< HEAD
		B09DC2DF9239A709FBACE4869C9A4F6E /* TumblrTheme */ = {
			isa = PBXNativeTarget;
			buildConfigurationList = F213F10404E438295D6647F85B78BAAB /* Build configuration list for PBXNativeTarget "TumblrTheme" */;
			buildPhases = (
				39B32425D31F7986A00F909E1F860437 /* Headers */,
				30DACED73404117C4444C54E941C0897 /* Sources */,
				3656078507D141FAD5BAE6C6705CA38A /* Frameworks */,
				A6CB7CF770CEDF6678255BB4B11500E1 /* Resources */,
			);
			buildRules = (
			);
			dependencies = (
			);
			name = TumblrTheme;
			productName = TumblrTheme;
			productReference = 9086746C9C84253F3F2FEAFC20905062 /* TumblrTheme.framework */;
			productType = "com.apple.product-type.framework";
		};
		D2C23D9609F4271616B81AD97569E69B /* KanvasCamera */ = {
			isa = PBXNativeTarget;
			buildConfigurationList = 7B2A2DCDF88369EB310DF27517C62C93 /* Build configuration list for PBXNativeTarget "KanvasCamera" */;
			buildPhases = (
				8D3A183AABC7058A7EAFF4AEC3840CD8 /* Headers */,
				081C388676A860D02F385C51CA9CFCA0 /* Sources */,
				3512AE00B66493BBDA88F1CAA00D152D /* Frameworks */,
				CEF6023431E1B3BCD705D63CC5174C4A /* Resources */,
=======
		B7366FF13F8BF52C16FDA18032827764 /* TumblrTheme */ = {
			isa = PBXNativeTarget;
			buildConfigurationList = F6537F357744401BB6D811C320873D0C /* Build configuration list for PBXNativeTarget "TumblrTheme" */;
			buildPhases = (
				E351D5E29EC616B3474901B5ACFC77BA /* Headers */,
				57D56BD18EBB7D2B21F541FFBDB9BD20 /* Sources */,
				4A2D3512A0B828245895913FABCB7315 /* Frameworks */,
				094E9D5D385F69A751A3463EEFCC02E3 /* Resources */,
>>>>>>> 10fe85ab
			);
			buildRules = (
			);
			dependencies = (
<<<<<<< HEAD
				FF5FD69148DE6CFBD63445B0B3B9E318 /* PBXTargetDependency */,
=======
>>>>>>> 10fe85ab
			);
			name = TumblrTheme;
			productName = TumblrTheme;
			productReference = 9086746C9C84253F3F2FEAFC20905062 /* TumblrTheme.framework */;
			productType = "com.apple.product-type.framework";
		};
/* End PBXNativeTarget section */

/* Begin PBXProject section */
		BFDFE7DC352907FC980B868725387E98 /* Project object */ = {
			isa = PBXProject;
			attributes = {
				LastSwiftUpdateCheck = 0930;
				LastUpgradeCheck = 0930;
			};
			buildConfigurationList = 4821239608C13582E20E6DA73FD5F1F9 /* Build configuration list for PBXProject "Pods" */;
			compatibilityVersion = "Xcode 3.2";
			developmentRegion = English;
			hasScannedForEncodings = 0;
			knownRegions = (
				en,
			);
			mainGroup = CF1408CF629C7361332E53B88F7BD30C;
			productRefGroup = 83ADAD803F6E1772C40974BBFC93D36F /* Products */;
			projectDirPath = "";
			projectRoot = "";
			targets = (
				6D3ACFDE390FE76465A1132EC9A7DF15 /* FBSnapshotTestCase */,
<<<<<<< HEAD
				D2C23D9609F4271616B81AD97569E69B /* KanvasCamera */,
				6F9CF3FDD855BFE38222D0D2684C0CF1 /* Pods-KanvasCameraExample */,
				98A79B39739AB3278C3621A18061F8C9 /* Pods-KanvasCameraExampleTests */,
				B09DC2DF9239A709FBACE4869C9A4F6E /* TumblrTheme */,
=======
				1C16306040FE9DC288DCAC1D30205723 /* KanvasCamera */,
				6F9CF3FDD855BFE38222D0D2684C0CF1 /* Pods-KanvasCameraExample */,
				98A79B39739AB3278C3621A18061F8C9 /* Pods-KanvasCameraExampleTests */,
				B7366FF13F8BF52C16FDA18032827764 /* TumblrTheme */,
>>>>>>> 10fe85ab
			);
		};
/* End PBXProject section */

/* Begin PBXResourcesBuildPhase section */
<<<<<<< HEAD
		A6CB7CF770CEDF6678255BB4B11500E1 /* Resources */ = {
=======
		094E9D5D385F69A751A3463EEFCC02E3 /* Resources */ = {
>>>>>>> 10fe85ab
			isa = PBXResourcesBuildPhase;
			buildActionMask = 2147483647;
			files = (
			);
			runOnlyForDeploymentPostprocessing = 0;
		};
		C20BC1D935444D17A5853789DD25EC37 /* Resources */ = {
			isa = PBXResourcesBuildPhase;
			buildActionMask = 2147483647;
			files = (
			);
			runOnlyForDeploymentPostprocessing = 0;
		};
		C43D50E36635C8CD569F7590BB7B6F1E /* Resources */ = {
			isa = PBXResourcesBuildPhase;
			buildActionMask = 2147483647;
			files = (
			);
			runOnlyForDeploymentPostprocessing = 0;
		};
<<<<<<< HEAD
		CEF6023431E1B3BCD705D63CC5174C4A /* Resources */ = {
			isa = PBXResourcesBuildPhase;
			buildActionMask = 2147483647;
			files = (
				E5BB7BD93F8784E4CC98B33ED8361450 /* Assets.xcassets in Resources */,
				0AB6BF734659E87B2B396D6C0FA40F9A /* Shaders in Resources */,
				A1221E24589DC43018D56FB92FF5459F /* silence.aac in Resources */,
=======
		D2FB20C9E67C8768108E0408BA53BCD0 /* Resources */ = {
			isa = PBXResourcesBuildPhase;
			buildActionMask = 2147483647;
			files = (
				6FDAE1DDB4D877F1E09558384BBB4D9A /* Assets.xcassets in Resources */,
				0EEE6FCE29E1DA3B5DDB7732CDED2E00 /* Shaders in Resources */,
				916BE8965BE468821EC63189061F7D71 /* silence.aac in Resources */,
>>>>>>> 10fe85ab
			);
			runOnlyForDeploymentPostprocessing = 0;
		};
		F60B73BD76BA6D49ADA1A7618A78389F /* Resources */ = {
			isa = PBXResourcesBuildPhase;
			buildActionMask = 2147483647;
			files = (
			);
			runOnlyForDeploymentPostprocessing = 0;
		};
/* End PBXResourcesBuildPhase section */

/* Begin PBXSourcesBuildPhase section */
		03FB7AD6A98DF435626E38D9EE1CFD85 /* Sources */ = {
			isa = PBXSourcesBuildPhase;
			buildActionMask = 2147483647;
			files = (
				C3C013CFF7E96316C79710BD0EBAA2E1 /* Pods-KanvasCameraExampleTests-dummy.m in Sources */,
			);
			runOnlyForDeploymentPostprocessing = 0;
		};
		081C388676A860D02F385C51CA9CFCA0 /* Sources */ = {
			isa = PBXSourcesBuildPhase;
			buildActionMask = 2147483647;
			files = (
				3ABD6523095A29B522D0285A60C6C2E0 /* Array+Move.swift in Sources */,
				7B2A770F63A435239D907D8DEB250A5D /* AVURLAsset+Thumbnail.swift in Sources */,
				3DE578604E2F8BAC328C65BA2C74BC52 /* CameraController.swift in Sources */,
				0F21221F07A91D2356C3EB40A76ED730 /* CameraInputController.swift in Sources */,
				EEA705CFDE31C58CA2E89D3FFCE5FF90 /* CameraInputControllerDelegate.swift in Sources */,
				41EE3B13232A886E96B32EB12998F141 /* CameraInputOutput.swift in Sources */,
				B51198B693961FBA48AA07CBE1E767D9 /* CameraOption.swift in Sources */,
				A5DD12700E1FDC5076324D2BCA29781D /* CameraPreviewView.swift in Sources */,
				C77D7B02FAFB00133349654FA8581882 /* CameraPreviewViewController.swift in Sources */,
				E488DC486378679EA4CFE8AE645DCD68 /* CameraRecorder.swift in Sources */,
				3BF18AB631EAEB337D1CF72ED06CAE2A /* CameraRecordingProtocol.swift in Sources */,
				B243E61A098AAB37782861C25F7544FD /* CameraSegmentHandler.swift in Sources */,
				13B321C9D5C6960E62AD27417F7D449A /* CameraSettings.swift in Sources */,
				BEC397435C489F419761D40B4B04DC92 /* CameraView.swift in Sources */,
				68DDF219CABF0317FB4F12DD03A2B990 /* CameraZoomHandler.swift in Sources */,
				17BCBFDB6422CE36B90B77C38ADF6D0C /* CGRect+Center.swift in Sources */,
				7B9031B91DB2BE8B9489B4D0F7C9EEF5 /* ClosedRange+Clamp.swift in Sources */,
				F32B68B6506862DB3B4FC7EBA0C8D535 /* ConicalGradientLayer.swift in Sources */,
				B7A392A9EE644518EACD1B7E45E84D96 /* CVPixelBuffer+copy.swift in Sources */,
				9541D5D38EF239194D0761D7D4083FE3 /* Device.swift in Sources */,
				ABDE70F93C3971201485F4AA5DC72959 /* EasyTipView.swift in Sources */,
				2711E54C11B79C1BA2B99CEBB8B95408 /* ExtendedButton.swift in Sources */,
				D80652F8878AA28345ABB5056FB9E64B /* ExtendedStackView.swift in Sources */,
				BC6D0E49203B2E09183134E3A647E7DA /* Filter.swift in Sources */,
				543DB17FA329C802A83C774B4149C5AE /* FilterCollectionCell.swift in Sources */,
				02C2AB71FE2B6348975098D79DD8A85A /* FilterCollectionController.swift in Sources */,
				5C0187D307754294C1CE5AC7AF3E749F /* FilterCollectionView.swift in Sources */,
				9E627AFD6683666BF782F44A2DA8314C /* FilteredInputViewController.swift in Sources */,
				9757B6B052FF13C909195BA0FAAD151F /* FilterItem.swift in Sources */,
				038DC1EC080CDE0326CB65F621BD9AF8 /* FilterProtocol.swift in Sources */,
				81272753F248D7CA7E14D7F5154E19B7 /* FilterSettingsController.swift in Sources */,
				970343F95E15B668E847F44421C1961F /* FilterSettingsView.swift in Sources */,
				DD1AD8ED89E0F214003A618BDC8F5D6E /* GifVideoOutputHandler.swift in Sources */,
				C38615117B8C46744BC2D6F7C46A2E74 /* GLError.swift in Sources */,
				5FD1167555B2A81A62EDF60337DFF613 /* GLPixelBufferView.swift in Sources */,
				CF21F7FFFA51EC5C6644E387495DA55F /* GLRenderer.swift in Sources */,
				EECF10ED382524A03F808EA2FEF8A750 /* IgnoreTouchesCollectionView.swift in Sources */,
				E3CDA578223ADD2F23B7622AEBA5D951 /* IgnoreTouchesView.swift in Sources */,
				4CA54BDA3209C745B88A2AF154036AC6 /* ImagePreviewController.swift in Sources */,
				8B6CB24B8857F2EAC42262A2DAB1C785 /* KanvasCamera-dummy.m in Sources */,
				7E845C256BE4BEE34AB414988EDD5CDF /* KanvasCameraAnalyticsProvider.swift in Sources */,
				C38F37CD64F209E99C412B71EC128F63 /* KanvasCameraColors.swift in Sources */,
				C00912E53BFA0501E754E67EB49E0800 /* KanvasCameraImages.swift in Sources */,
				0A070C8C4779402C0372842539959C3B /* KanvasCameraStrings.swift in Sources */,
				749118646E622AB323CC487E4F567147 /* KanvasCameraTimes.swift in Sources */,
				B291B3560B7630272A4270A6E15BEEE9 /* LoadingIndicatorView.swift in Sources */,
				CCA7F78D6332D7C16A02CF0D7EF199B5 /* MediaClip.swift in Sources */,
				84960D3506A0574B85C842DA02B998C3 /* MediaClipsCollectionCell.swift in Sources */,
				F37615F181F76695B3A19D33900A1E8E /* MediaClipsCollectionController.swift in Sources */,
				0B151F59C4FB16D84B97E1E5D1BE2AB2 /* MediaClipsCollectionView.swift in Sources */,
				E2A801A4B7B6C08FF0CC068A3FD9D70C /* MediaClipsEditorView.swift in Sources */,
				2BF546A1033906CF4F0CC1F993EBE442 /* MediaClipsEditorViewController.swift in Sources */,
				7AAD8442C14037B30FD6185B166149CF /* ModalController.swift in Sources */,
				120E71477203BDC672B2192A28B32512 /* ModalPresentationAnimationController.swift in Sources */,
				1351ED5E4D9709AD7047C9B467999172 /* ModalPresentationController.swift in Sources */,
				A6C227EAC30DB42F4BBC6E3BFFEE6C13 /* ModalView.swift in Sources */,
				4E660B6936DC30D73407C917AB314B17 /* ModalViewModel.swift in Sources */,
				471A400FEAC3A409F6C2057C7BA86F44 /* ModeButtonView.swift in Sources */,
				6B96318990A7054AE1CC9A1B928287F0 /* ModeSelectorAndShootController.swift in Sources */,
				335C993AD381A4C9B97C35806072A8DC /* ModeSelectorAndShootView.swift in Sources */,
				FA23E011E98BD72FEB9DCBE4C862B2D6 /* NSURL+Media.swift in Sources */,
				802C650D86A8A82CA06694939451F7BC /* NumTypes+Conversion.swift in Sources */,
				9925E135AEB722461395D28BF535BF28 /* OptionsController.swift in Sources */,
				FC8FA3B420A2D409C1B5550CA04B7D47 /* OptionsStackView.swift in Sources */,
				C8AF1A30900FDEBF28CE9AC83802C7F6 /* OptionView.swift in Sources */,
				00A9CFD2E226C71A4C5663D13F347643 /* PhotoOutputHandler.swift in Sources */,
				4E83C299E917BD1D8072AD50B2801641 /* Queue.swift in Sources */,
				26F9947402F81BE7FE22ED5486D02FE6 /* RGBA.swift in Sources */,
				F95ADE69B782E35DF65B5167EF4E7251 /* Shader.swift in Sources */,
				6C37D6AB15F666546AFBE7FFE96DC6F6 /* ShaderUtilities.swift in Sources */,
				6A46F4B07E840CB161DA13A27BCB111D /* ShootButtonView.swift in Sources */,
				9E26E777D145FA1754978B6AEA7FA1B0 /* UIButton+Shadows.swift in Sources */,
				9551A98C54D24FE3BB8019D094BDB360 /* UICollectionView+Cells.swift in Sources */,
				DC65588778D38874720D0D8EB11FBEF4 /* UIColor+Lerp.swift in Sources */,
				1F5B84FF7B9618F3B1FAF050CAE1D143 /* UIFont+Utils.swift in Sources */,
				AF6F4DBF6A692550CEEAD573B36FBE48 /* UIImage+Camera.swift in Sources */,
				F66294D06B71A96D02DA731FCB45F755 /* UIImage+FlipLeftMirrored.swift in Sources */,
				F3A72B49FC303B947F87A03BBF4FB529 /* UIImage+PixelBuffer.swift in Sources */,
				5558AE5B4AB4F57E1501173290BBFB89 /* UIUpdate.swift in Sources */,
				966047C55D95AE24BD1A59499DBEF64F /* UIView+Layout.swift in Sources */,
				184CF9BC6983FB5251CB45D280A834B0 /* UIViewController+Load.swift in Sources */,
				6B297C6803A3EA5BBDD1215B7FD5324A /* VideoOutputHandler.swift in Sources */,
			);
			runOnlyForDeploymentPostprocessing = 0;
		};
		2CD5F61591AA8042F095AF1CA65FB559 /* Sources */ = {
			isa = PBXSourcesBuildPhase;
			buildActionMask = 2147483647;
			files = (
				2C8E41D43E185E62965404EC1F236FA0 /* FBSnapshotTestCase-dummy.m in Sources */,
				26D3EEFCFCA6DC9A4EB8EAD9703ECD98 /* FBSnapshotTestCase.m in Sources */,
				E3B86D234BC43FB8877126BFDD760867 /* FBSnapshotTestCasePlatform.m in Sources */,
				832DC61A7CA632444CD6DA46EF6491FC /* FBSnapshotTestController.m in Sources */,
				33CD52558D8E2F820100C8753AA2F32F /* SwiftSupport.swift in Sources */,
				CFA869102744DB995F3AC930E96E3AFF /* UIApplication+StrictKeyWindow.m in Sources */,
				D428498A1A70F3DB2F9D9C921989E6B8 /* UIImage+Compare.m in Sources */,
				E7F0B09F899DBFE173736F8AE258ED48 /* UIImage+Diff.m in Sources */,
				24DEF3AF3296F229268D80B50E433240 /* UIImage+Snapshot.m in Sources */,
			);
			runOnlyForDeploymentPostprocessing = 0;
		};
<<<<<<< HEAD
		30DACED73404117C4444C54E941C0897 /* Sources */ = {
			isa = PBXSourcesBuildPhase;
			buildActionMask = 2147483647;
			files = (
				287B9747DDAFE6B7C4161E76320A93ED /* TumblrTheme-dummy.m in Sources */,
				D3625447566698698B90F6777063D50A /* UIColor+SharedColors.swift in Sources */,
				9BACF6F1D229AD341FDC74F2DE9A700D /* UIColor+Util.swift in Sources */,
				E34588C187C85E3F680C9F74C416A4C0 /* UIFont+ComposeFonts.m in Sources */,
				66F965CA688C99089313D1E257B53473 /* UIFont+Orangina.m in Sources */,
				EC84F4D771078445A98E695C165C9B5B /* UIFont+PostFonts.m in Sources */,
				75464CA33BDB310ACFD35F4CC4407623 /* UIFont+TumblrTheme.swift in Sources */,
			);
			runOnlyForDeploymentPostprocessing = 0;
		};
		6535DE544C1A5A183D02FFEB5CFFA29B /* Sources */ = {
			isa = PBXSourcesBuildPhase;
			buildActionMask = 2147483647;
			files = (
				CC06C4112E127C5262D5911F76903BC4 /* Pods-KanvasCameraExample-dummy.m in Sources */,
=======
		57D56BD18EBB7D2B21F541FFBDB9BD20 /* Sources */ = {
			isa = PBXSourcesBuildPhase;
			buildActionMask = 2147483647;
			files = (
				32BB037CC0899D03C4080B2CF41A7E02 /* TumblrTheme-dummy.m in Sources */,
				DA10D67DC7BE00392827589336CE58E3 /* UIColor+SharedColors.swift in Sources */,
				EBB0132AEA23926A7FFBF35645102169 /* UIColor+Util.swift in Sources */,
				53A622278728D25173C9FBEA122D98B1 /* UIFont+ComposeFonts.m in Sources */,
				B0BF09E1AA849F9FDE8BC4017C8AB0AD /* UIFont+Orangina.m in Sources */,
				A10241118316A20B2BD4998E6B21A2BB /* UIFont+PostFonts.m in Sources */,
				DBB79C9BE3A28639E0334B8A06CC7B07 /* UIFont+TumblrTheme.swift in Sources */,
			);
			runOnlyForDeploymentPostprocessing = 0;
		};
		6535DE544C1A5A183D02FFEB5CFFA29B /* Sources */ = {
			isa = PBXSourcesBuildPhase;
			buildActionMask = 2147483647;
			files = (
				CC06C4112E127C5262D5911F76903BC4 /* Pods-KanvasCameraExample-dummy.m in Sources */,
			);
			runOnlyForDeploymentPostprocessing = 0;
		};
		D709EA5EB02A7B5C1CE998DF98FCAFAF /* Sources */ = {
			isa = PBXSourcesBuildPhase;
			buildActionMask = 2147483647;
			files = (
				B143AF230C474C26300DD887CA461D16 /* Array+Move.swift in Sources */,
				4566130587B9C622C91D91B71CBCF9A6 /* AVURLAsset+Thumbnail.swift in Sources */,
				AAFA29945A0213E693CFFC4B976D8E8B /* CameraController.swift in Sources */,
				24659CA9D136D27184A592609E90823E /* CameraInputController.swift in Sources */,
				44158487800BF7AFCE9255FE898DA82F /* CameraInputControllerDelegate.swift in Sources */,
				0E262DC49C9D560E90421AF01F0D9017 /* CameraInputOutput.swift in Sources */,
				FEF931CCB5FA83AF452A4B00CB067C0C /* CameraOption.swift in Sources */,
				A39FD7598BD1E75763E521969104C1C8 /* CameraPreviewView.swift in Sources */,
				F4E5FACA6C039613EFA6FEC3F71565E3 /* CameraPreviewViewController.swift in Sources */,
				F632033F161F4781408E5094CA14C3D8 /* CameraRecorder.swift in Sources */,
				D1C97765A7529DB445981C4A7E8B4E79 /* CameraRecordingProtocol.swift in Sources */,
				BC2CEF82FE703E96C3C925A576BF9498 /* CameraSegmentHandler.swift in Sources */,
				418ECCC630DF815369B442A1E229BF34 /* CameraSettings.swift in Sources */,
				BEA9E7E81F227D37D14831DBD966A175 /* CameraView.swift in Sources */,
				037B514179084DAB859028A61463F9B1 /* CameraZoomHandler.swift in Sources */,
				44A5AE9F4AFA0CBDC4F9384B16B134D1 /* CGRect+Center.swift in Sources */,
				0964AAE7FA304457A7551DEB953F523B /* ChromaFilter.swift in Sources */,
				B0B4EA7E8AC47A0BD8274E60495646A9 /* ClosedRange+Clamp.swift in Sources */,
				B33E87E2AA1EA5A610204F82B2B249F3 /* ConicalGradientLayer.swift in Sources */,
				7CEC4541B59D2CC5CF24D0C4371E983E /* CVPixelBuffer+copy.swift in Sources */,
				80A0202719CD6F85E1CE330FB68778C2 /* Device.swift in Sources */,
				38F16851871D181DB4826973B6FC3087 /* EasyTipView.swift in Sources */,
				B904DA5FD51B2CBCE33FD9D39433EF38 /* EMInterferenceFilter.swift in Sources */,
				1BD83ED0396D4FFF3D972D20CCC37ED6 /* ExtendedButton.swift in Sources */,
				985970029B215C4FB9C36C96114AA9A9 /* ExtendedStackView.swift in Sources */,
				DB003E9615F235C1AAED817BB228BF1B /* FilmFilter.swift in Sources */,
				32B708EE18237D2F31CEBD192B7F541D /* Filter.swift in Sources */,
				208FFF317402A11794BDEE018F6DD926 /* FilteredInputViewController.swift in Sources */,
				AE51456C63FCBB70D97BB6778192546B /* FilterFactory.swift in Sources */,
				A3296DF172E1C0A27D93818A67250870 /* FilterProtocol.swift in Sources */,
				FC0CD6A27EECB6950471BCD0CE603811 /* FilterType.swift in Sources */,
				B35DADB866F14C827CDEABA849EA23B7 /* GifVideoOutputHandler.swift in Sources */,
				79E06C2AD8C870E8116A293AF0D7DE95 /* GLError.swift in Sources */,
				8DDB230B198647FCD8D854CDB7999242 /* GLPixelBufferView.swift in Sources */,
				8189F1433374E3C7B9EBAF0EC3507BC1 /* GLRenderer.swift in Sources */,
				27069E7B5F048A92E0E5F7C94ED46FFA /* GrayscaleFilter.swift in Sources */,
				FFBEF0F1CB8C152CE01708131069C075 /* GroupFilter.swift in Sources */,
				142D5D44D8EAF1E43752B4498E796584 /* IgnoreTouchesCollectionView.swift in Sources */,
				4C1CC58C3B653C6B4F65E8820731F4D1 /* IgnoreTouchesView.swift in Sources */,
				3F41F0F3034F792ECCC2A8AA2D908929 /* ImagePoolFilter.swift in Sources */,
				0EFAB661EAAF1B45F695B78372C32D21 /* ImagePreviewController.swift in Sources */,
				FB0B58B33B748A1D4B928415EF698117 /* KanvasCamera-dummy.m in Sources */,
				9BB4ACEC8913B3111444C6F7713A7289 /* KanvasCameraAnalyticsProvider.swift in Sources */,
				3E7A19C1D67A729301AF792054E74CD3 /* KanvasCameraColors.swift in Sources */,
				CA3213A4E976DFAFEE2E6D6FD0AAD370 /* KanvasCameraImages.swift in Sources */,
				5AA7582EE870AB3031E329A42A36C63B /* KanvasCameraStrings.swift in Sources */,
				2235558E5550D14BF3AAFE3877F2E278 /* KanvasCameraTimes.swift in Sources */,
				D791239E7006D291223226044A85A9CE /* LegoFilter.swift in Sources */,
				A2DD1D8EE5BE962E8309A489CBBE861E /* LightLeaksFilter.swift in Sources */,
				492DEF2323BC7FCDC32A1CEA55757948 /* LoadingIndicatorView.swift in Sources */,
				8607760B2A452EF445E46FF85BA1E074 /* MangaFilter.swift in Sources */,
				CA16F2F78B2E02455D0E1E364A9B9FE1 /* MediaClip.swift in Sources */,
				3854DA7BA7C6D4EE2F5545DF9AB230D9 /* MediaClipsCollectionCell.swift in Sources */,
				0E8065790263FF6BA6AC7DFD98FEF2A1 /* MediaClipsCollectionController.swift in Sources */,
				7D0E217CCFFB764FF114315BFFE41ED4 /* MediaClipsCollectionView.swift in Sources */,
				CA1CBF999AB5070602849222DE5D5F4D /* MediaClipsEditorView.swift in Sources */,
				B5101ADB79AF4A090E2292ACFE561524 /* MediaClipsEditorViewController.swift in Sources */,
				146656C9B56CA5969E1C3C520D3DEC77 /* MirrorFourFilter.swift in Sources */,
				66C2C89775CF4AAE029BED7D853EF4D7 /* MirrorTwoFilter.swift in Sources */,
				3F2B6748B00FC1377D225DB45F250FE7 /* ModalController.swift in Sources */,
				229AB0C204BC8770F94EA3F379EEE70D /* ModalPresentationAnimationController.swift in Sources */,
				4E2B69ECE9AD5380B36255B3D4572CA4 /* ModalPresentationController.swift in Sources */,
				38CA0FB945E80F1B405E4716BB61CA77 /* ModalView.swift in Sources */,
				011719DADB493F9FCC61A42E835DBF31 /* ModalViewModel.swift in Sources */,
				BADA56B4CF40312CB7B44843BFD5D965 /* ModeButtonView.swift in Sources */,
				0D96F833523E74E60EFE345808A4B37F /* ModeSelectorAndShootController.swift in Sources */,
				B738CA18744919EEA5619D9F248A1A2A /* ModeSelectorAndShootView.swift in Sources */,
				8F815CA916F00C7384A1995DE21A3D56 /* NSURL+Media.swift in Sources */,
				E4FC7CD6AE81BB0AD98A86666BFFB5C5 /* NumTypes+Conversion.swift in Sources */,
				A9436BEF85B8A0822EEE9A113C8FDF35 /* OptionsController.swift in Sources */,
				91F4C1422B97A7C09F9A479EDED09B78 /* OptionsStackView.swift in Sources */,
				6BF1CFBC85568C2CF150A9BE3B1162CC /* OptionView.swift in Sources */,
				7936F62F6628C6A91F44AC71999CB6C2 /* PhotoOutputHandler.swift in Sources */,
				AEABC0E6CCE60A4C34C1F5D3163FC647 /* PlasmaFilter.swift in Sources */,
				74FBD7688CF119FA12BFAD4B009CED10 /* Queue.swift in Sources */,
				CFF346EAA80C072E6EE9FF0E6614489E /* RaveFilter.swift in Sources */,
				005144F97FFDA8429EB19FA543633FA8 /* RGBA.swift in Sources */,
				4C06987DC0FB55B310A8D1BCB15A58E0 /* RGBFilter.swift in Sources */,
				330DF6ED5BCED0E36243BF1BD5FCF543 /* Shader.swift in Sources */,
				B6ACFBB6F1F7D5F2C27E6168E65BBBD3 /* ShaderUtilities.swift in Sources */,
				34C457854F0B3460ADF2451A90BA9384 /* ShootButtonView.swift in Sources */,
				56E4D1526B550921B8036913D22753EA /* ToonFilter.swift in Sources */,
				B981137D8D153DC5F5DC701CA5BC7EF1 /* UIButton+Shadows.swift in Sources */,
				A9FA07E0A1584A9EBBA401150413763B /* UICollectionView+Cells.swift in Sources */,
				0E4A3AFB0E322AE4FEC8A319389EDC61 /* UIColor+Lerp.swift in Sources */,
				704542DF1091BE232243D9AD0349C334 /* UIFont+Utils.swift in Sources */,
				5778E6E45CA5D61366515AF16E477F0F /* UIImage+Camera.swift in Sources */,
				AB45E52B5A80B7ABCF15F67F794A0CA6 /* UIImage+FlipLeftMirrored.swift in Sources */,
				6D427F852BFC983D982B70F2ACC92630 /* UIImage+PixelBuffer.swift in Sources */,
				A5EA85597079C08B3C56333F36B8BB90 /* UIUpdate.swift in Sources */,
				D4BD067AD686AE38C5D32C5893790847 /* UIView+Layout.swift in Sources */,
				30C6EB3F3560CF05DEEEC5293B5E2BD5 /* UIViewController+Load.swift in Sources */,
				9AD9B1F095E5A595C10B561129F4A0B4 /* VideoOutputHandler.swift in Sources */,
				1AC25992EB1C370DC83443116BA28CFA /* WaveFilter.swift in Sources */,
				CB60FBB77144DBE2EE3D0D7BD9034440 /* WavePoolFilter.swift in Sources */,
>>>>>>> 10fe85ab
			);
			runOnlyForDeploymentPostprocessing = 0;
		};
/* End PBXSourcesBuildPhase section */

/* Begin PBXTargetDependency section */
		1FD2B968DC0DD574B1A3D4D41D1AF874 /* PBXTargetDependency */ = {
			isa = PBXTargetDependency;
			name = KanvasCamera;
<<<<<<< HEAD
			target = D2C23D9609F4271616B81AD97569E69B /* KanvasCamera */;
=======
			target = 1C16306040FE9DC288DCAC1D30205723 /* KanvasCamera */;
>>>>>>> 10fe85ab
			targetProxy = 4BF99FB77AD2F931D3FADE629B362E34 /* PBXContainerItemProxy */;
		};
		364B8F878D7CB3330F745993405D49FC /* PBXTargetDependency */ = {
			isa = PBXTargetDependency;
			name = TumblrTheme;
<<<<<<< HEAD
			target = B09DC2DF9239A709FBACE4869C9A4F6E /* TumblrTheme */;
=======
			target = B7366FF13F8BF52C16FDA18032827764 /* TumblrTheme */;
>>>>>>> 10fe85ab
			targetProxy = 5F1DD224199DC1A7A6191AA723291E34 /* PBXContainerItemProxy */;
		};
		6F80448E773C8E4C6E026D7FF161348D /* PBXTargetDependency */ = {
			isa = PBXTargetDependency;
			name = FBSnapshotTestCase;
			target = 6D3ACFDE390FE76465A1132EC9A7DF15 /* FBSnapshotTestCase */;
			targetProxy = 215EBA8D406B58C0B52DA5446C57E5BB /* PBXContainerItemProxy */;
		};
		A6567329E4B28D9DAEADE1F722A8AF92 /* PBXTargetDependency */ = {
			isa = PBXTargetDependency;
			name = TumblrTheme;
<<<<<<< HEAD
			target = B09DC2DF9239A709FBACE4869C9A4F6E /* TumblrTheme */;
			targetProxy = F33EDCC1F8D0B10535F0BB3F7B51EDCF /* PBXContainerItemProxy */;
		};
		ED787FDB81F1CA0BF15BD8D0A1145EFF /* PBXTargetDependency */ = {
			isa = PBXTargetDependency;
			name = KanvasCamera;
			target = D2C23D9609F4271616B81AD97569E69B /* KanvasCamera */;
=======
			target = B7366FF13F8BF52C16FDA18032827764 /* TumblrTheme */;
			targetProxy = B3E54CC0B626474899DE0EB7B5235437 /* PBXContainerItemProxy */;
		};
		B7AF182087F1D9E2FB5158C04D8B63E5 /* PBXTargetDependency */ = {
			isa = PBXTargetDependency;
			name = TumblrTheme;
			target = B7366FF13F8BF52C16FDA18032827764 /* TumblrTheme */;
			targetProxy = F33EDCC1F8D0B10535F0BB3F7B51EDCF /* PBXContainerItemProxy */;
		};
		ED787FDB81F1CA0BF15BD8D0A1145EFF /* PBXTargetDependency */ = {
			isa = PBXTargetDependency;
			name = KanvasCamera;
			target = 1C16306040FE9DC288DCAC1D30205723 /* KanvasCamera */;
>>>>>>> 10fe85ab
			targetProxy = FE56C1FEF003759A8A01BAD483A21420 /* PBXContainerItemProxy */;
		};
		FF5FD69148DE6CFBD63445B0B3B9E318 /* PBXTargetDependency */ = {
			isa = PBXTargetDependency;
			name = TumblrTheme;
			target = B09DC2DF9239A709FBACE4869C9A4F6E /* TumblrTheme */;
			targetProxy = 7BE524921D1142B10AF4A399B987186F /* PBXContainerItemProxy */;
		};
/* End PBXTargetDependency section */

/* Begin XCBuildConfiguration section */
<<<<<<< HEAD
		25A136170D02F8AEEEB05C10AB06831A /* Debug */ = {
=======
		0690BD0DD776ABB072A204E6DC5CBAFE /* Release */ = {
			isa = XCBuildConfiguration;
			baseConfigurationReference = 6D58922683D9BF80F1C61F3B3BA43832 /* KanvasCamera.xcconfig */;
			buildSettings = {
				CLANG_ENABLE_OBJC_WEAK = NO;
				CODE_SIGN_IDENTITY = "";
				"CODE_SIGN_IDENTITY[sdk=appletvos*]" = "";
				"CODE_SIGN_IDENTITY[sdk=iphoneos*]" = "";
				"CODE_SIGN_IDENTITY[sdk=watchos*]" = "";
				CURRENT_PROJECT_VERSION = 1;
				DEFINES_MODULE = YES;
				DYLIB_COMPATIBILITY_VERSION = 1;
				DYLIB_CURRENT_VERSION = 1;
				DYLIB_INSTALL_NAME_BASE = "@rpath";
				GCC_PREFIX_HEADER = "Target Support Files/KanvasCamera/KanvasCamera-prefix.pch";
				INFOPLIST_FILE = "Target Support Files/KanvasCamera/KanvasCamera-Info.plist";
				INSTALL_PATH = "$(LOCAL_LIBRARY_DIR)/Frameworks";
				IPHONEOS_DEPLOYMENT_TARGET = 11.0;
				LD_RUNPATH_SEARCH_PATHS = (
					"$(inherited)",
					"@executable_path/Frameworks",
					"@loader_path/Frameworks",
				);
				MODULEMAP_FILE = "Target Support Files/KanvasCamera/KanvasCamera.modulemap";
				PRODUCT_MODULE_NAME = KanvasCamera;
				PRODUCT_NAME = KanvasCamera;
				SDKROOT = iphoneos;
				SKIP_INSTALL = YES;
				SWIFT_ACTIVE_COMPILATION_CONDITIONS = "$(inherited) ";
				SWIFT_VERSION = 4.2;
				TARGETED_DEVICE_FAMILY = "1,2";
				VALIDATE_PRODUCT = YES;
				VERSIONING_SYSTEM = "apple-generic";
				VERSION_INFO_PREFIX = "";
			};
			name = Release;
		};
		07EB087001D035A0BC80F1813A1A4ADB /* Debug */ = {
			isa = XCBuildConfiguration;
			baseConfigurationReference = 6D58922683D9BF80F1C61F3B3BA43832 /* KanvasCamera.xcconfig */;
			buildSettings = {
				CLANG_ENABLE_OBJC_WEAK = NO;
				CODE_SIGN_IDENTITY = "";
				"CODE_SIGN_IDENTITY[sdk=appletvos*]" = "";
				"CODE_SIGN_IDENTITY[sdk=iphoneos*]" = "";
				"CODE_SIGN_IDENTITY[sdk=watchos*]" = "";
				CURRENT_PROJECT_VERSION = 1;
				DEFINES_MODULE = YES;
				DYLIB_COMPATIBILITY_VERSION = 1;
				DYLIB_CURRENT_VERSION = 1;
				DYLIB_INSTALL_NAME_BASE = "@rpath";
				GCC_PREFIX_HEADER = "Target Support Files/KanvasCamera/KanvasCamera-prefix.pch";
				INFOPLIST_FILE = "Target Support Files/KanvasCamera/KanvasCamera-Info.plist";
				INSTALL_PATH = "$(LOCAL_LIBRARY_DIR)/Frameworks";
				IPHONEOS_DEPLOYMENT_TARGET = 11.0;
				LD_RUNPATH_SEARCH_PATHS = (
					"$(inherited)",
					"@executable_path/Frameworks",
					"@loader_path/Frameworks",
				);
				MODULEMAP_FILE = "Target Support Files/KanvasCamera/KanvasCamera.modulemap";
				PRODUCT_MODULE_NAME = KanvasCamera;
				PRODUCT_NAME = KanvasCamera;
				SDKROOT = iphoneos;
				SKIP_INSTALL = YES;
				SWIFT_ACTIVE_COMPILATION_CONDITIONS = "$(inherited) ";
				SWIFT_VERSION = 4.2;
				TARGETED_DEVICE_FAMILY = "1,2";
				VERSIONING_SYSTEM = "apple-generic";
				VERSION_INFO_PREFIX = "";
			};
			name = Debug;
		};
		3EB53185B1D75F9F1D40C3C2949A32B5 /* Debug */ = {
>>>>>>> 10fe85ab
			isa = XCBuildConfiguration;
			baseConfigurationReference = C6E6C009D0864F5431F3BF23827D9EF2 /* TumblrTheme.xcconfig */;
			buildSettings = {
				CLANG_ENABLE_OBJC_WEAK = NO;
				CODE_SIGN_IDENTITY = "";
				"CODE_SIGN_IDENTITY[sdk=appletvos*]" = "";
				"CODE_SIGN_IDENTITY[sdk=iphoneos*]" = "";
				"CODE_SIGN_IDENTITY[sdk=watchos*]" = "";
				CURRENT_PROJECT_VERSION = 1;
				DEFINES_MODULE = YES;
				DYLIB_COMPATIBILITY_VERSION = 1;
				DYLIB_CURRENT_VERSION = 1;
				DYLIB_INSTALL_NAME_BASE = "@rpath";
				GCC_PREFIX_HEADER = "Target Support Files/TumblrTheme/TumblrTheme-prefix.pch";
				INFOPLIST_FILE = "Target Support Files/TumblrTheme/TumblrTheme-Info.plist";
				INSTALL_PATH = "$(LOCAL_LIBRARY_DIR)/Frameworks";
				IPHONEOS_DEPLOYMENT_TARGET = 11.0;
				LD_RUNPATH_SEARCH_PATHS = (
					"$(inherited)",
					"@executable_path/Frameworks",
					"@loader_path/Frameworks",
				);
				MODULEMAP_FILE = "Target Support Files/TumblrTheme/TumblrTheme.modulemap";
				PRODUCT_MODULE_NAME = TumblrTheme;
				PRODUCT_NAME = TumblrTheme;
				SDKROOT = iphoneos;
				SKIP_INSTALL = YES;
				SWIFT_ACTIVE_COMPILATION_CONDITIONS = "$(inherited) ";
				SWIFT_VERSION = 4.2;
				TARGETED_DEVICE_FAMILY = "1,2";
				VERSIONING_SYSTEM = "apple-generic";
				VERSION_INFO_PREFIX = "";
			};
			name = Debug;
		};
		4CE281642D6EE9FAB113046B4B6328A0 /* Release */ = {
			isa = XCBuildConfiguration;
			buildSettings = {
				ALWAYS_SEARCH_USER_PATHS = NO;
				CLANG_ANALYZER_NONNULL = YES;
				CLANG_ANALYZER_NUMBER_OBJECT_CONVERSION = YES_AGGRESSIVE;
				CLANG_CXX_LANGUAGE_STANDARD = "gnu++14";
				CLANG_CXX_LIBRARY = "libc++";
				CLANG_ENABLE_MODULES = YES;
				CLANG_ENABLE_OBJC_ARC = YES;
				CLANG_ENABLE_OBJC_WEAK = YES;
				CLANG_WARN_BLOCK_CAPTURE_AUTORELEASING = YES;
				CLANG_WARN_BOOL_CONVERSION = YES;
				CLANG_WARN_COMMA = YES;
				CLANG_WARN_CONSTANT_CONVERSION = YES;
				CLANG_WARN_DEPRECATED_OBJC_IMPLEMENTATIONS = YES;
				CLANG_WARN_DIRECT_OBJC_ISA_USAGE = YES_ERROR;
				CLANG_WARN_DOCUMENTATION_COMMENTS = YES;
				CLANG_WARN_EMPTY_BODY = YES;
				CLANG_WARN_ENUM_CONVERSION = YES;
				CLANG_WARN_INFINITE_RECURSION = YES;
				CLANG_WARN_INT_CONVERSION = YES;
				CLANG_WARN_NON_LITERAL_NULL_CONVERSION = YES;
				CLANG_WARN_OBJC_IMPLICIT_RETAIN_SELF = YES;
				CLANG_WARN_OBJC_LITERAL_CONVERSION = YES;
				CLANG_WARN_OBJC_ROOT_CLASS = YES_ERROR;
				CLANG_WARN_RANGE_LOOP_ANALYSIS = YES;
				CLANG_WARN_STRICT_PROTOTYPES = YES;
				CLANG_WARN_SUSPICIOUS_MOVE = YES;
				CLANG_WARN_UNGUARDED_AVAILABILITY = YES_AGGRESSIVE;
				CLANG_WARN_UNREACHABLE_CODE = YES;
				CLANG_WARN__DUPLICATE_METHOD_MATCH = YES;
				COPY_PHASE_STRIP = NO;
				DEBUG_INFORMATION_FORMAT = "dwarf-with-dsym";
				ENABLE_NS_ASSERTIONS = NO;
				ENABLE_STRICT_OBJC_MSGSEND = YES;
				GCC_C_LANGUAGE_STANDARD = gnu11;
				GCC_NO_COMMON_BLOCKS = YES;
				GCC_PREPROCESSOR_DEFINITIONS = (
					"POD_CONFIGURATION_RELEASE=1",
					"$(inherited)",
				);
				GCC_WARN_64_TO_32_BIT_CONVERSION = YES;
				GCC_WARN_ABOUT_RETURN_TYPE = YES_ERROR;
				GCC_WARN_UNDECLARED_SELECTOR = YES;
				GCC_WARN_UNINITIALIZED_AUTOS = YES_AGGRESSIVE;
				GCC_WARN_UNUSED_FUNCTION = YES;
				GCC_WARN_UNUSED_VARIABLE = YES;
				IPHONEOS_DEPLOYMENT_TARGET = 11.0;
				MTL_ENABLE_DEBUG_INFO = NO;
				MTL_FAST_MATH = YES;
				PRODUCT_NAME = "$(TARGET_NAME)";
				STRIP_INSTALLED_PRODUCT = NO;
				SWIFT_COMPILATION_MODE = wholemodule;
				SWIFT_OPTIMIZATION_LEVEL = "-O";
				SWIFT_VERSION = 4.2;
				SYMROOT = "${SRCROOT}/../build";
			};
			name = Release;
		};
<<<<<<< HEAD
		56374BDE8397234E6FFAB6098BF8CAA0 /* Debug */ = {
			isa = XCBuildConfiguration;
			baseConfigurationReference = D92EEECEBF68D106C42D05575D09CE43 /* KanvasCamera.xcconfig */;
			buildSettings = {
				CLANG_ENABLE_OBJC_WEAK = NO;
				CODE_SIGN_IDENTITY = "";
				"CODE_SIGN_IDENTITY[sdk=appletvos*]" = "";
				"CODE_SIGN_IDENTITY[sdk=iphoneos*]" = "";
				"CODE_SIGN_IDENTITY[sdk=watchos*]" = "";
				CURRENT_PROJECT_VERSION = 1;
				DEFINES_MODULE = YES;
				DYLIB_COMPATIBILITY_VERSION = 1;
				DYLIB_CURRENT_VERSION = 1;
				DYLIB_INSTALL_NAME_BASE = "@rpath";
				GCC_PREFIX_HEADER = "Target Support Files/KanvasCamera/KanvasCamera-prefix.pch";
				INFOPLIST_FILE = "Target Support Files/KanvasCamera/KanvasCamera-Info.plist";
				INSTALL_PATH = "$(LOCAL_LIBRARY_DIR)/Frameworks";
				IPHONEOS_DEPLOYMENT_TARGET = 11.0;
				LD_RUNPATH_SEARCH_PATHS = (
					"$(inherited)",
					"@executable_path/Frameworks",
					"@loader_path/Frameworks",
				);
				MODULEMAP_FILE = "Target Support Files/KanvasCamera/KanvasCamera.modulemap";
				PRODUCT_MODULE_NAME = KanvasCamera;
				PRODUCT_NAME = KanvasCamera;
				SDKROOT = iphoneos;
				SKIP_INSTALL = YES;
				SWIFT_ACTIVE_COMPILATION_CONDITIONS = "$(inherited) ";
				SWIFT_VERSION = 4.2;
				TARGETED_DEVICE_FAMILY = "1,2";
				VERSIONING_SYSTEM = "apple-generic";
				VERSION_INFO_PREFIX = "";
			};
			name = Debug;
		};
=======
>>>>>>> 10fe85ab
		6DFA1578582149B7E24AD55CBA30F07A /* Debug */ = {
			isa = XCBuildConfiguration;
			buildSettings = {
				ALWAYS_SEARCH_USER_PATHS = NO;
				CLANG_ANALYZER_NONNULL = YES;
				CLANG_ANALYZER_NUMBER_OBJECT_CONVERSION = YES_AGGRESSIVE;
				CLANG_CXX_LANGUAGE_STANDARD = "gnu++14";
				CLANG_CXX_LIBRARY = "libc++";
				CLANG_ENABLE_MODULES = YES;
				CLANG_ENABLE_OBJC_ARC = YES;
				CLANG_ENABLE_OBJC_WEAK = YES;
				CLANG_WARN_BLOCK_CAPTURE_AUTORELEASING = YES;
				CLANG_WARN_BOOL_CONVERSION = YES;
				CLANG_WARN_COMMA = YES;
				CLANG_WARN_CONSTANT_CONVERSION = YES;
				CLANG_WARN_DEPRECATED_OBJC_IMPLEMENTATIONS = YES;
				CLANG_WARN_DIRECT_OBJC_ISA_USAGE = YES_ERROR;
				CLANG_WARN_DOCUMENTATION_COMMENTS = YES;
				CLANG_WARN_EMPTY_BODY = YES;
				CLANG_WARN_ENUM_CONVERSION = YES;
				CLANG_WARN_INFINITE_RECURSION = YES;
				CLANG_WARN_INT_CONVERSION = YES;
				CLANG_WARN_NON_LITERAL_NULL_CONVERSION = YES;
				CLANG_WARN_OBJC_IMPLICIT_RETAIN_SELF = YES;
				CLANG_WARN_OBJC_LITERAL_CONVERSION = YES;
				CLANG_WARN_OBJC_ROOT_CLASS = YES_ERROR;
				CLANG_WARN_RANGE_LOOP_ANALYSIS = YES;
				CLANG_WARN_STRICT_PROTOTYPES = YES;
				CLANG_WARN_SUSPICIOUS_MOVE = YES;
				CLANG_WARN_UNGUARDED_AVAILABILITY = YES_AGGRESSIVE;
				CLANG_WARN_UNREACHABLE_CODE = YES;
				CLANG_WARN__DUPLICATE_METHOD_MATCH = YES;
				COPY_PHASE_STRIP = NO;
				DEBUG_INFORMATION_FORMAT = dwarf;
				ENABLE_STRICT_OBJC_MSGSEND = YES;
				ENABLE_TESTABILITY = YES;
				GCC_C_LANGUAGE_STANDARD = gnu11;
				GCC_DYNAMIC_NO_PIC = NO;
				GCC_NO_COMMON_BLOCKS = YES;
				GCC_OPTIMIZATION_LEVEL = 0;
				GCC_PREPROCESSOR_DEFINITIONS = (
					"POD_CONFIGURATION_DEBUG=1",
					"DEBUG=1",
					"$(inherited)",
				);
				GCC_WARN_64_TO_32_BIT_CONVERSION = YES;
				GCC_WARN_ABOUT_RETURN_TYPE = YES_ERROR;
				GCC_WARN_UNDECLARED_SELECTOR = YES;
				GCC_WARN_UNINITIALIZED_AUTOS = YES_AGGRESSIVE;
				GCC_WARN_UNUSED_FUNCTION = YES;
				GCC_WARN_UNUSED_VARIABLE = YES;
				IPHONEOS_DEPLOYMENT_TARGET = 11.0;
				MTL_ENABLE_DEBUG_INFO = INCLUDE_SOURCE;
				MTL_FAST_MATH = YES;
				ONLY_ACTIVE_ARCH = YES;
				PRODUCT_NAME = "$(TARGET_NAME)";
				STRIP_INSTALLED_PRODUCT = NO;
				SWIFT_ACTIVE_COMPILATION_CONDITIONS = DEBUG;
				SWIFT_OPTIMIZATION_LEVEL = "-Onone";
				SWIFT_VERSION = 4.2;
				SYMROOT = "${SRCROOT}/../build";
			};
			name = Debug;
		};
		8094F0B0475A3BC0CC3A1CC7BF86718C /* Release */ = {
			isa = XCBuildConfiguration;
			baseConfigurationReference = D27261B8A1194AC1410A2283338BBDD5 /* Pods-KanvasCameraExampleTests.release.xcconfig */;
			buildSettings = {
				ALWAYS_EMBED_SWIFT_STANDARD_LIBRARIES = NO;
				CLANG_ENABLE_OBJC_WEAK = NO;
				CODE_SIGN_IDENTITY = "";
				"CODE_SIGN_IDENTITY[sdk=appletvos*]" = "";
				"CODE_SIGN_IDENTITY[sdk=iphoneos*]" = "";
				"CODE_SIGN_IDENTITY[sdk=watchos*]" = "";
				CURRENT_PROJECT_VERSION = 1;
				DEFINES_MODULE = YES;
				DYLIB_COMPATIBILITY_VERSION = 1;
				DYLIB_CURRENT_VERSION = 1;
				DYLIB_INSTALL_NAME_BASE = "@rpath";
				INFOPLIST_FILE = "Target Support Files/Pods-KanvasCameraExampleTests/Pods-KanvasCameraExampleTests-Info.plist";
				INSTALL_PATH = "$(LOCAL_LIBRARY_DIR)/Frameworks";
				IPHONEOS_DEPLOYMENT_TARGET = 11.0;
				LD_RUNPATH_SEARCH_PATHS = (
					"$(inherited)",
					"@executable_path/Frameworks",
					"@loader_path/Frameworks",
				);
				MACH_O_TYPE = staticlib;
				MODULEMAP_FILE = "Target Support Files/Pods-KanvasCameraExampleTests/Pods-KanvasCameraExampleTests.modulemap";
				OTHER_LDFLAGS = "";
				OTHER_LIBTOOLFLAGS = "";
				PODS_ROOT = "$(SRCROOT)";
				PRODUCT_BUNDLE_IDENTIFIER = "org.cocoapods.${PRODUCT_NAME:rfc1034identifier}";
				PRODUCT_NAME = "$(TARGET_NAME:c99extidentifier)";
				SDKROOT = iphoneos;
				SKIP_INSTALL = YES;
				TARGETED_DEVICE_FAMILY = "1,2";
				VALIDATE_PRODUCT = YES;
				VERSIONING_SYSTEM = "apple-generic";
				VERSION_INFO_PREFIX = "";
			};
			name = Release;
		};
		88327BE137AB9A8F40DF32785829046C /* Debug */ = {
			isa = XCBuildConfiguration;
			baseConfigurationReference = A1DB66BABDE59E5B326284AAD222B6B9 /* FBSnapshotTestCase.xcconfig */;
			buildSettings = {
				CODE_SIGN_IDENTITY = "";
				"CODE_SIGN_IDENTITY[sdk=appletvos*]" = "";
				"CODE_SIGN_IDENTITY[sdk=iphoneos*]" = "";
				"CODE_SIGN_IDENTITY[sdk=watchos*]" = "";
				CURRENT_PROJECT_VERSION = 1;
				DEFINES_MODULE = YES;
				DYLIB_COMPATIBILITY_VERSION = 1;
				DYLIB_CURRENT_VERSION = 1;
				DYLIB_INSTALL_NAME_BASE = "@rpath";
				GCC_PREFIX_HEADER = "Target Support Files/FBSnapshotTestCase/FBSnapshotTestCase-prefix.pch";
				INFOPLIST_FILE = "Target Support Files/FBSnapshotTestCase/FBSnapshotTestCase-Info.plist";
				INSTALL_PATH = "$(LOCAL_LIBRARY_DIR)/Frameworks";
				IPHONEOS_DEPLOYMENT_TARGET = 8.0;
				LD_RUNPATH_SEARCH_PATHS = (
					"$(inherited)",
					"@executable_path/Frameworks",
					"@loader_path/Frameworks",
				);
				MODULEMAP_FILE = "Target Support Files/FBSnapshotTestCase/FBSnapshotTestCase.modulemap";
				PRODUCT_MODULE_NAME = FBSnapshotTestCase;
				PRODUCT_NAME = FBSnapshotTestCase;
				SDKROOT = iphoneos;
				SKIP_INSTALL = YES;
				SWIFT_ACTIVE_COMPILATION_CONDITIONS = "$(inherited) ";
				SWIFT_VERSION = 4.2;
				TARGETED_DEVICE_FAMILY = "1,2";
				VERSIONING_SYSTEM = "apple-generic";
				VERSION_INFO_PREFIX = "";
			};
			name = Debug;
		};
<<<<<<< HEAD
		8AC25453CE23809BC8D583BDC25A4859 /* Release */ = {
			isa = XCBuildConfiguration;
			baseConfigurationReference = C6E6C009D0864F5431F3BF23827D9EF2 /* TumblrTheme.xcconfig */;
=======
		8F71B2526F7C98D1143B5DC7CC972848 /* Release */ = {
			isa = XCBuildConfiguration;
			baseConfigurationReference = DFE46B389C7ECF3A4E740002F100CB5F /* TumblrTheme.xcconfig */;
>>>>>>> 10fe85ab
			buildSettings = {
				CLANG_ENABLE_OBJC_WEAK = NO;
				CODE_SIGN_IDENTITY = "";
				"CODE_SIGN_IDENTITY[sdk=appletvos*]" = "";
				"CODE_SIGN_IDENTITY[sdk=iphoneos*]" = "";
				"CODE_SIGN_IDENTITY[sdk=watchos*]" = "";
				CURRENT_PROJECT_VERSION = 1;
				DEFINES_MODULE = YES;
				DYLIB_COMPATIBILITY_VERSION = 1;
				DYLIB_CURRENT_VERSION = 1;
				DYLIB_INSTALL_NAME_BASE = "@rpath";
				GCC_PREFIX_HEADER = "Target Support Files/TumblrTheme/TumblrTheme-prefix.pch";
				INFOPLIST_FILE = "Target Support Files/TumblrTheme/TumblrTheme-Info.plist";
				INSTALL_PATH = "$(LOCAL_LIBRARY_DIR)/Frameworks";
				IPHONEOS_DEPLOYMENT_TARGET = 11.0;
				LD_RUNPATH_SEARCH_PATHS = (
					"$(inherited)",
					"@executable_path/Frameworks",
					"@loader_path/Frameworks",
				);
				MODULEMAP_FILE = "Target Support Files/TumblrTheme/TumblrTheme.modulemap";
				PRODUCT_MODULE_NAME = TumblrTheme;
				PRODUCT_NAME = TumblrTheme;
				SDKROOT = iphoneos;
				SKIP_INSTALL = YES;
				SWIFT_ACTIVE_COMPILATION_CONDITIONS = "$(inherited) ";
				SWIFT_VERSION = 4.2;
				TARGETED_DEVICE_FAMILY = "1,2";
				VALIDATE_PRODUCT = YES;
				VERSIONING_SYSTEM = "apple-generic";
				VERSION_INFO_PREFIX = "";
			};
			name = Release;
		};
		B8FD726FCF1E75B3AAF4CAF987A09CEF /* Release */ = {
			isa = XCBuildConfiguration;
			baseConfigurationReference = A1DB66BABDE59E5B326284AAD222B6B9 /* FBSnapshotTestCase.xcconfig */;
			buildSettings = {
				CODE_SIGN_IDENTITY = "";
				"CODE_SIGN_IDENTITY[sdk=appletvos*]" = "";
				"CODE_SIGN_IDENTITY[sdk=iphoneos*]" = "";
				"CODE_SIGN_IDENTITY[sdk=watchos*]" = "";
				CURRENT_PROJECT_VERSION = 1;
				DEFINES_MODULE = YES;
				DYLIB_COMPATIBILITY_VERSION = 1;
				DYLIB_CURRENT_VERSION = 1;
				DYLIB_INSTALL_NAME_BASE = "@rpath";
				GCC_PREFIX_HEADER = "Target Support Files/FBSnapshotTestCase/FBSnapshotTestCase-prefix.pch";
				INFOPLIST_FILE = "Target Support Files/FBSnapshotTestCase/FBSnapshotTestCase-Info.plist";
				INSTALL_PATH = "$(LOCAL_LIBRARY_DIR)/Frameworks";
				IPHONEOS_DEPLOYMENT_TARGET = 8.0;
				LD_RUNPATH_SEARCH_PATHS = (
					"$(inherited)",
					"@executable_path/Frameworks",
					"@loader_path/Frameworks",
				);
				MODULEMAP_FILE = "Target Support Files/FBSnapshotTestCase/FBSnapshotTestCase.modulemap";
				PRODUCT_MODULE_NAME = FBSnapshotTestCase;
				PRODUCT_NAME = FBSnapshotTestCase;
				SDKROOT = iphoneos;
				SKIP_INSTALL = YES;
				SWIFT_ACTIVE_COMPILATION_CONDITIONS = "$(inherited) ";
				SWIFT_VERSION = 4.2;
				TARGETED_DEVICE_FAMILY = "1,2";
				VALIDATE_PRODUCT = YES;
				VERSIONING_SYSTEM = "apple-generic";
				VERSION_INFO_PREFIX = "";
			};
			name = Release;
		};
		BF8FCB1E74C29326D51FF22A2408E468 /* Release */ = {
			isa = XCBuildConfiguration;
			baseConfigurationReference = 49BCD4B3A02767ECAAE890F5252DE098 /* Pods-KanvasCameraExample.release.xcconfig */;
			buildSettings = {
				ALWAYS_EMBED_SWIFT_STANDARD_LIBRARIES = NO;
				CLANG_ENABLE_OBJC_WEAK = NO;
				CODE_SIGN_IDENTITY = "";
				"CODE_SIGN_IDENTITY[sdk=appletvos*]" = "";
				"CODE_SIGN_IDENTITY[sdk=iphoneos*]" = "";
				"CODE_SIGN_IDENTITY[sdk=watchos*]" = "";
				CURRENT_PROJECT_VERSION = 1;
				DEFINES_MODULE = YES;
				DYLIB_COMPATIBILITY_VERSION = 1;
				DYLIB_CURRENT_VERSION = 1;
				DYLIB_INSTALL_NAME_BASE = "@rpath";
				INFOPLIST_FILE = "Target Support Files/Pods-KanvasCameraExample/Pods-KanvasCameraExample-Info.plist";
				INSTALL_PATH = "$(LOCAL_LIBRARY_DIR)/Frameworks";
				IPHONEOS_DEPLOYMENT_TARGET = 11.0;
				LD_RUNPATH_SEARCH_PATHS = (
					"$(inherited)",
					"@executable_path/Frameworks",
					"@loader_path/Frameworks",
				);
				MACH_O_TYPE = staticlib;
				MODULEMAP_FILE = "Target Support Files/Pods-KanvasCameraExample/Pods-KanvasCameraExample.modulemap";
				OTHER_LDFLAGS = "";
				OTHER_LIBTOOLFLAGS = "";
				PODS_ROOT = "$(SRCROOT)";
				PRODUCT_BUNDLE_IDENTIFIER = "org.cocoapods.${PRODUCT_NAME:rfc1034identifier}";
				PRODUCT_NAME = "$(TARGET_NAME:c99extidentifier)";
				SDKROOT = iphoneos;
				SKIP_INSTALL = YES;
				TARGETED_DEVICE_FAMILY = "1,2";
				VALIDATE_PRODUCT = YES;
				VERSIONING_SYSTEM = "apple-generic";
				VERSION_INFO_PREFIX = "";
			};
			name = Release;
		};
		C14E22C81DFA7471631EE645BDCAF012 /* Debug */ = {
			isa = XCBuildConfiguration;
			baseConfigurationReference = 586DBF1F8BFB989DBBD8A1DEC191B5E7 /* Pods-KanvasCameraExample.debug.xcconfig */;
			buildSettings = {
				ALWAYS_EMBED_SWIFT_STANDARD_LIBRARIES = NO;
				CLANG_ENABLE_OBJC_WEAK = NO;
				CODE_SIGN_IDENTITY = "";
				"CODE_SIGN_IDENTITY[sdk=appletvos*]" = "";
				"CODE_SIGN_IDENTITY[sdk=iphoneos*]" = "";
				"CODE_SIGN_IDENTITY[sdk=watchos*]" = "";
				CURRENT_PROJECT_VERSION = 1;
				DEFINES_MODULE = YES;
				DYLIB_COMPATIBILITY_VERSION = 1;
				DYLIB_CURRENT_VERSION = 1;
				DYLIB_INSTALL_NAME_BASE = "@rpath";
				INFOPLIST_FILE = "Target Support Files/Pods-KanvasCameraExample/Pods-KanvasCameraExample-Info.plist";
				INSTALL_PATH = "$(LOCAL_LIBRARY_DIR)/Frameworks";
				IPHONEOS_DEPLOYMENT_TARGET = 11.0;
				LD_RUNPATH_SEARCH_PATHS = (
					"$(inherited)",
					"@executable_path/Frameworks",
					"@loader_path/Frameworks",
				);
				MACH_O_TYPE = staticlib;
				MODULEMAP_FILE = "Target Support Files/Pods-KanvasCameraExample/Pods-KanvasCameraExample.modulemap";
				OTHER_LDFLAGS = "";
				OTHER_LIBTOOLFLAGS = "";
				PODS_ROOT = "$(SRCROOT)";
				PRODUCT_BUNDLE_IDENTIFIER = "org.cocoapods.${PRODUCT_NAME:rfc1034identifier}";
				PRODUCT_NAME = "$(TARGET_NAME:c99extidentifier)";
				SDKROOT = iphoneos;
				SKIP_INSTALL = YES;
				TARGETED_DEVICE_FAMILY = "1,2";
				VERSIONING_SYSTEM = "apple-generic";
				VERSION_INFO_PREFIX = "";
			};
			name = Debug;
		};
		C660D0ACCE76A69FB98DC357334DE199 /* Debug */ = {
			isa = XCBuildConfiguration;
			baseConfigurationReference = 721613CB9729A1D201FFF3FB055D4202 /* Pods-KanvasCameraExampleTests.debug.xcconfig */;
			buildSettings = {
				ALWAYS_EMBED_SWIFT_STANDARD_LIBRARIES = NO;
				CLANG_ENABLE_OBJC_WEAK = NO;
				CODE_SIGN_IDENTITY = "";
				"CODE_SIGN_IDENTITY[sdk=appletvos*]" = "";
				"CODE_SIGN_IDENTITY[sdk=iphoneos*]" = "";
				"CODE_SIGN_IDENTITY[sdk=watchos*]" = "";
				CURRENT_PROJECT_VERSION = 1;
				DEFINES_MODULE = YES;
				DYLIB_COMPATIBILITY_VERSION = 1;
				DYLIB_CURRENT_VERSION = 1;
				DYLIB_INSTALL_NAME_BASE = "@rpath";
				INFOPLIST_FILE = "Target Support Files/Pods-KanvasCameraExampleTests/Pods-KanvasCameraExampleTests-Info.plist";
				INSTALL_PATH = "$(LOCAL_LIBRARY_DIR)/Frameworks";
				IPHONEOS_DEPLOYMENT_TARGET = 11.0;
				LD_RUNPATH_SEARCH_PATHS = (
					"$(inherited)",
					"@executable_path/Frameworks",
					"@loader_path/Frameworks",
				);
				MACH_O_TYPE = staticlib;
				MODULEMAP_FILE = "Target Support Files/Pods-KanvasCameraExampleTests/Pods-KanvasCameraExampleTests.modulemap";
				OTHER_LDFLAGS = "";
				OTHER_LIBTOOLFLAGS = "";
				PODS_ROOT = "$(SRCROOT)";
				PRODUCT_BUNDLE_IDENTIFIER = "org.cocoapods.${PRODUCT_NAME:rfc1034identifier}";
				PRODUCT_NAME = "$(TARGET_NAME:c99extidentifier)";
				SDKROOT = iphoneos;
				SKIP_INSTALL = YES;
				TARGETED_DEVICE_FAMILY = "1,2";
				VERSIONING_SYSTEM = "apple-generic";
				VERSION_INFO_PREFIX = "";
			};
			name = Debug;
		};
<<<<<<< HEAD
		CC265147B675260124F9B2EB26086565 /* Release */ = {
			isa = XCBuildConfiguration;
			baseConfigurationReference = D92EEECEBF68D106C42D05575D09CE43 /* KanvasCamera.xcconfig */;
			buildSettings = {
				CLANG_ENABLE_OBJC_WEAK = NO;
				CODE_SIGN_IDENTITY = "";
				"CODE_SIGN_IDENTITY[sdk=appletvos*]" = "";
				"CODE_SIGN_IDENTITY[sdk=iphoneos*]" = "";
				"CODE_SIGN_IDENTITY[sdk=watchos*]" = "";
				CURRENT_PROJECT_VERSION = 1;
				DEFINES_MODULE = YES;
				DYLIB_COMPATIBILITY_VERSION = 1;
				DYLIB_CURRENT_VERSION = 1;
				DYLIB_INSTALL_NAME_BASE = "@rpath";
				GCC_PREFIX_HEADER = "Target Support Files/KanvasCamera/KanvasCamera-prefix.pch";
				INFOPLIST_FILE = "Target Support Files/KanvasCamera/KanvasCamera-Info.plist";
				INSTALL_PATH = "$(LOCAL_LIBRARY_DIR)/Frameworks";
				IPHONEOS_DEPLOYMENT_TARGET = 11.0;
				LD_RUNPATH_SEARCH_PATHS = (
					"$(inherited)",
					"@executable_path/Frameworks",
					"@loader_path/Frameworks",
				);
				MODULEMAP_FILE = "Target Support Files/KanvasCamera/KanvasCamera.modulemap";
				PRODUCT_MODULE_NAME = KanvasCamera;
				PRODUCT_NAME = KanvasCamera;
				SDKROOT = iphoneos;
				SKIP_INSTALL = YES;
				SWIFT_ACTIVE_COMPILATION_CONDITIONS = "$(inherited) ";
				SWIFT_VERSION = 4.2;
				TARGETED_DEVICE_FAMILY = "1,2";
				VALIDATE_PRODUCT = YES;
				VERSIONING_SYSTEM = "apple-generic";
				VERSION_INFO_PREFIX = "";
			};
			name = Release;
		};
=======
>>>>>>> 10fe85ab
/* End XCBuildConfiguration section */

/* Begin XCConfigurationList section */
		03D68F182B52805E401158BD5F41DB73 /* Build configuration list for PBXNativeTarget "FBSnapshotTestCase" */ = {
			isa = XCConfigurationList;
			buildConfigurations = (
				88327BE137AB9A8F40DF32785829046C /* Debug */,
				B8FD726FCF1E75B3AAF4CAF987A09CEF /* Release */,
			);
			defaultConfigurationIsVisible = 0;
			defaultConfigurationName = Release;
		};
		42FFEA4CCDCA88B6B44DBAB528563BB0 /* Build configuration list for PBXNativeTarget "Pods-KanvasCameraExample" */ = {
			isa = XCConfigurationList;
			buildConfigurations = (
				C14E22C81DFA7471631EE645BDCAF012 /* Debug */,
				BF8FCB1E74C29326D51FF22A2408E468 /* Release */,
			);
			defaultConfigurationIsVisible = 0;
			defaultConfigurationName = Release;
		};
		4821239608C13582E20E6DA73FD5F1F9 /* Build configuration list for PBXProject "Pods" */ = {
			isa = XCConfigurationList;
			buildConfigurations = (
				6DFA1578582149B7E24AD55CBA30F07A /* Debug */,
				4CE281642D6EE9FAB113046B4B6328A0 /* Release */,
			);
			defaultConfigurationIsVisible = 0;
			defaultConfigurationName = Release;
		};
<<<<<<< HEAD
		7B2A2DCDF88369EB310DF27517C62C93 /* Build configuration list for PBXNativeTarget "KanvasCamera" */ = {
			isa = XCConfigurationList;
			buildConfigurations = (
				56374BDE8397234E6FFAB6098BF8CAA0 /* Debug */,
				CC265147B675260124F9B2EB26086565 /* Release */,
=======
		B2DFD4E2B2C681CD6ED42AD4B356A993 /* Build configuration list for PBXNativeTarget "Pods-KanvasCameraExampleTests" */ = {
			isa = XCConfigurationList;
			buildConfigurations = (
				C660D0ACCE76A69FB98DC357334DE199 /* Debug */,
				8094F0B0475A3BC0CC3A1CC7BF86718C /* Release */,
>>>>>>> 10fe85ab
			);
			defaultConfigurationIsVisible = 0;
			defaultConfigurationName = Release;
		};
<<<<<<< HEAD
		B2DFD4E2B2C681CD6ED42AD4B356A993 /* Build configuration list for PBXNativeTarget "Pods-KanvasCameraExampleTests" */ = {
			isa = XCConfigurationList;
			buildConfigurations = (
				C660D0ACCE76A69FB98DC357334DE199 /* Debug */,
				8094F0B0475A3BC0CC3A1CC7BF86718C /* Release */,
=======
		C6776A2596767C1FAB92C26F5A7F0068 /* Build configuration list for PBXNativeTarget "KanvasCamera" */ = {
			isa = XCConfigurationList;
			buildConfigurations = (
				07EB087001D035A0BC80F1813A1A4ADB /* Debug */,
				0690BD0DD776ABB072A204E6DC5CBAFE /* Release */,
>>>>>>> 10fe85ab
			);
			defaultConfigurationIsVisible = 0;
			defaultConfigurationName = Release;
		};
<<<<<<< HEAD
		F213F10404E438295D6647F85B78BAAB /* Build configuration list for PBXNativeTarget "TumblrTheme" */ = {
			isa = XCConfigurationList;
			buildConfigurations = (
				25A136170D02F8AEEEB05C10AB06831A /* Debug */,
				8AC25453CE23809BC8D583BDC25A4859 /* Release */,
=======
		F6537F357744401BB6D811C320873D0C /* Build configuration list for PBXNativeTarget "TumblrTheme" */ = {
			isa = XCConfigurationList;
			buildConfigurations = (
				3EB53185B1D75F9F1D40C3C2949A32B5 /* Debug */,
				8F71B2526F7C98D1143B5DC7CC972848 /* Release */,
>>>>>>> 10fe85ab
			);
			defaultConfigurationIsVisible = 0;
			defaultConfigurationName = Release;
		};
/* End XCConfigurationList section */
	};
	rootObject = BFDFE7DC352907FC980B868725387E98 /* Project object */;
}<|MERGE_RESOLUTION|>--- conflicted
+++ resolved
@@ -7,288 +7,156 @@
 	objects = {
 
 /* Begin PBXBuildFile section */
-<<<<<<< HEAD
-		00A9CFD2E226C71A4C5663D13F347643 /* PhotoOutputHandler.swift in Sources */ = {isa = PBXBuildFile; fileRef = D9279B494810D3DBCB9E567AF7AB1CE8 /* PhotoOutputHandler.swift */; };
-		02C2AB71FE2B6348975098D79DD8A85A /* FilterCollectionController.swift in Sources */ = {isa = PBXBuildFile; fileRef = 580EB370880A1C37FF852E3E72124ED6 /* FilterCollectionController.swift */; };
-		038DC1EC080CDE0326CB65F621BD9AF8 /* FilterProtocol.swift in Sources */ = {isa = PBXBuildFile; fileRef = 3503FEB1B4C229CE401C20AE13B244BF /* FilterProtocol.swift */; };
-		0A070C8C4779402C0372842539959C3B /* KanvasCameraStrings.swift in Sources */ = {isa = PBXBuildFile; fileRef = 417A5920F835E1C47F56DF3BDC5E1DAE /* KanvasCameraStrings.swift */; };
-		0AB6BF734659E87B2B396D6C0FA40F9A /* Shaders in Resources */ = {isa = PBXBuildFile; fileRef = 2801C16EDAFF0CA490366FB685C1CF73 /* Shaders */; };
-		0B151F59C4FB16D84B97E1E5D1BE2AB2 /* MediaClipsCollectionView.swift in Sources */ = {isa = PBXBuildFile; fileRef = 86BCE06B833BCE76ABED87A5BC46AA13 /* MediaClipsCollectionView.swift */; };
-		0F21221F07A91D2356C3EB40A76ED730 /* CameraInputController.swift in Sources */ = {isa = PBXBuildFile; fileRef = EF4D917E305C16F26BFA5E1AE8301302 /* CameraInputController.swift */; };
-		102327F8CF61A34DEF11B9D8D9D1500B /* OpenGLES.framework in Frameworks */ = {isa = PBXBuildFile; fileRef = 5B37C3EE626982E2B8459F8E7BB7C20C /* OpenGLES.framework */; };
-		120E71477203BDC672B2192A28B32512 /* ModalPresentationAnimationController.swift in Sources */ = {isa = PBXBuildFile; fileRef = 7F0F6991CE2EEE3058ED67F15AAA0889 /* ModalPresentationAnimationController.swift */; };
-		12F8E51C81047C8AA4BDFF68F3C30FC7 /* UIKit.framework in Frameworks */ = {isa = PBXBuildFile; fileRef = 2E7FF5FF1C5A1C45AB8A978EEB128B37 /* UIKit.framework */; };
-		1351ED5E4D9709AD7047C9B467999172 /* ModalPresentationController.swift in Sources */ = {isa = PBXBuildFile; fileRef = B75037C712B648C65D5AC1CD327D8A43 /* ModalPresentationController.swift */; };
-		13B321C9D5C6960E62AD27417F7D449A /* CameraSettings.swift in Sources */ = {isa = PBXBuildFile; fileRef = 4F830A56439B821A3E1119D25601D07C /* CameraSettings.swift */; };
-		157803E49441CAAE9583065B16B4F7FE /* UIFont+PostFonts.h in Headers */ = {isa = PBXBuildFile; fileRef = B868C175FF11CD36E92D462B964257FA /* UIFont+PostFonts.h */; settings = {ATTRIBUTES = (Public, ); }; };
+		032D903DCBFB02EFAE4EA027A8C9779D /* MediaClipsEditorView.swift in Sources */ = {isa = PBXBuildFile; fileRef = 81ADE15299E6CC521EF28CB2F84AE796 /* MediaClipsEditorView.swift */; };
+		03BE14CCE7AE8F853655BF84E6C93442 /* NumTypes+Conversion.swift in Sources */ = {isa = PBXBuildFile; fileRef = B6F1112CC86187AD8878A4F0121413C0 /* NumTypes+Conversion.swift */; };
+		04700E74096255E37D91DFAEC02F53B2 /* GLPixelBufferView.swift in Sources */ = {isa = PBXBuildFile; fileRef = C7339A7CA8AB22DB944F10DEE5D736B8 /* GLPixelBufferView.swift */; };
+		04739D4AFF5275E1DB9BFA9D14A6F246 /* PhotoOutputHandler.swift in Sources */ = {isa = PBXBuildFile; fileRef = E43E643235A783353883B74CAD76F17A /* PhotoOutputHandler.swift */; };
+		069E68BA98EF7B045BB319E27F391FE9 /* TumblrTheme-dummy.m in Sources */ = {isa = PBXBuildFile; fileRef = 63EC3731591893A012CEFEA3784F9D00 /* TumblrTheme-dummy.m */; };
+		06D737ABDE58DD3CB515B385A1CBDF34 /* CameraRecordingProtocol.swift in Sources */ = {isa = PBXBuildFile; fileRef = C989516B467CA76DFFD65915626F6548 /* CameraRecordingProtocol.swift */; };
+		0901F5DE8F2B29197C2F58BDA974E6E9 /* silence.aac in Resources */ = {isa = PBXBuildFile; fileRef = 4876912BC34E6BF0BB919623C52ABD47 /* silence.aac */; };
+		09BE66D881DA28A594C10B0F64A68836 /* UIFont+Utils.swift in Sources */ = {isa = PBXBuildFile; fileRef = BF3837E2B9DDC227D7EDCF676A77E159 /* UIFont+Utils.swift */; };
+		0AE83E87B69A6919AD2336C5DD3CD5AF /* KanvasCamera-dummy.m in Sources */ = {isa = PBXBuildFile; fileRef = E612CEC1B1CFE0FD94925B9E2EA47FE4 /* KanvasCamera-dummy.m */; };
+		0B1C17B3809BB4A0CFAC9865299B7DF8 /* CameraInputController.swift in Sources */ = {isa = PBXBuildFile; fileRef = AA08B3C494564A9947F6F8CADCE1710A /* CameraInputController.swift */; };
+		0E9F5555378BF91E521A03CFD20E7A32 /* CameraOption.swift in Sources */ = {isa = PBXBuildFile; fileRef = DA9373E0B4C5150BA1A0444860AB854B /* CameraOption.swift */; };
 		16B6CB23794D995D807EA10E7CEF065E /* UIImage+Diff.h in Headers */ = {isa = PBXBuildFile; fileRef = A4209C2D7929DC95F0AD404009CF3FE6 /* UIImage+Diff.h */; settings = {ATTRIBUTES = (Private, ); }; };
-		17BCBFDB6422CE36B90B77C38ADF6D0C /* CGRect+Center.swift in Sources */ = {isa = PBXBuildFile; fileRef = 82B10EDE9915F2AC21B003A6D6BCE6C8 /* CGRect+Center.swift */; };
-		184CF9BC6983FB5251CB45D280A834B0 /* UIViewController+Load.swift in Sources */ = {isa = PBXBuildFile; fileRef = D21197167E087D102AEEC6259DC6DA87 /* UIViewController+Load.swift */; };
-		1F5B84FF7B9618F3B1FAF050CAE1D143 /* UIFont+Utils.swift in Sources */ = {isa = PBXBuildFile; fileRef = 78CE28FCF0287760C9B9900EDF8CDC7F /* UIFont+Utils.swift */; };
+		18F5858F2286E0B873537777A3C1CC1E /* UIFont+PostFonts.h in Headers */ = {isa = PBXBuildFile; fileRef = B868C175FF11CD36E92D462B964257FA /* UIFont+PostFonts.h */; settings = {ATTRIBUTES = (Public, ); }; };
+		19318D138A75FC63AD407BF42D950DCA /* MirrorFourFilter.swift in Sources */ = {isa = PBXBuildFile; fileRef = 306F47DE5BC4F5DFFB0652E08693B463 /* MirrorFourFilter.swift */; };
+		1BB57549CDCA9D76D1EEE1AE0809531C /* ImagePreviewController.swift in Sources */ = {isa = PBXBuildFile; fileRef = 4F4C0EE38701C1AE5F39095AB1C50BF9 /* ImagePreviewController.swift */; };
+		1C88DAF1652DF335086A5FF703640B8B /* ModalPresentationAnimationController.swift in Sources */ = {isa = PBXBuildFile; fileRef = 70D54E5A257C1562DA91FCD75E8882A5 /* ModalPresentationAnimationController.swift */; };
+		1CF83106C88B784FBF8333D4394D2C6D /* UIImage+FlipLeftMirrored.swift in Sources */ = {isa = PBXBuildFile; fileRef = 1482F09F71B556919948885B25D63528 /* UIImage+FlipLeftMirrored.swift */; };
+		1DB054F31EA9D42B2ECFA5E15467B756 /* CGRect+Center.swift in Sources */ = {isa = PBXBuildFile; fileRef = 347BA5B29E27771C4DA97C82841C33D3 /* CGRect+Center.swift */; };
+		1F514E13AB16632766CF515C97EDBED1 /* CameraPreviewView.swift in Sources */ = {isa = PBXBuildFile; fileRef = 775E41433267877D51510B9F166A8E9C /* CameraPreviewView.swift */; };
+		220E8B1633C0C5FFFCFCDB5DFC03E851 /* UIFont+Orangina.m in Sources */ = {isa = PBXBuildFile; fileRef = F75C9CC0F9780E8375AA5A52E5D66761 /* UIFont+Orangina.m */; };
+		227CEEF17BC6E4FF540A39B45029C0B8 /* UIView+Layout.swift in Sources */ = {isa = PBXBuildFile; fileRef = 89603F263454E3EC966004A1FEA464C9 /* UIView+Layout.swift */; };
 		24DEF3AF3296F229268D80B50E433240 /* UIImage+Snapshot.m in Sources */ = {isa = PBXBuildFile; fileRef = FE05DAD5186CEC183AAD0BC4D2F6297C /* UIImage+Snapshot.m */; };
 		263A0CC69E231F4AC788384FBC792C65 /* Pods-KanvasCameraExampleTests-umbrella.h in Headers */ = {isa = PBXBuildFile; fileRef = 40C111494557E79A2578DE96391B581E /* Pods-KanvasCameraExampleTests-umbrella.h */; settings = {ATTRIBUTES = (Public, ); }; };
 		26D3EEFCFCA6DC9A4EB8EAD9703ECD98 /* FBSnapshotTestCase.m in Sources */ = {isa = PBXBuildFile; fileRef = 290D40DB23B0E1E833EB7F996C615341 /* FBSnapshotTestCase.m */; };
-		26F9947402F81BE7FE22ED5486D02FE6 /* RGBA.swift in Sources */ = {isa = PBXBuildFile; fileRef = 7ED00C8926D344684662699C8ACF5E59 /* RGBA.swift */; };
-		2711E54C11B79C1BA2B99CEBB8B95408 /* ExtendedButton.swift in Sources */ = {isa = PBXBuildFile; fileRef = 7BE352D68A87CEF428FF5B50266011D2 /* ExtendedButton.swift */; };
 		27C294AFD2251BF21CAFA97EB53DEDE3 /* FBSnapshotTestController.h in Headers */ = {isa = PBXBuildFile; fileRef = 2B0390FC11C3671BEC209EA6F6AE8033 /* FBSnapshotTestController.h */; settings = {ATTRIBUTES = (Public, ); }; };
-		287B9747DDAFE6B7C4161E76320A93ED /* TumblrTheme-dummy.m in Sources */ = {isa = PBXBuildFile; fileRef = 63EC3731591893A012CEFEA3784F9D00 /* TumblrTheme-dummy.m */; };
-		2BF546A1033906CF4F0CC1F993EBE442 /* MediaClipsEditorViewController.swift in Sources */ = {isa = PBXBuildFile; fileRef = 569528E0BC22BA36FED2893B632BB277 /* MediaClipsEditorViewController.swift */; };
+		287DE1B44B3D22F0661FD146B3090ABD /* CameraController.swift in Sources */ = {isa = PBXBuildFile; fileRef = BDD59CECE011BB2B5A66D268CF029121 /* CameraController.swift */; };
+		2C2D6C88F0EC70D87C549681CD1EFDEA /* ModeSelectorAndShootController.swift in Sources */ = {isa = PBXBuildFile; fileRef = FDF2F891BBFF6121BD0939B3263CFA5E /* ModeSelectorAndShootController.swift */; };
 		2C8E41D43E185E62965404EC1F236FA0 /* FBSnapshotTestCase-dummy.m in Sources */ = {isa = PBXBuildFile; fileRef = C3FB5D637CA8F60B2B16F9375DFCA3FE /* FBSnapshotTestCase-dummy.m */; };
-		335C993AD381A4C9B97C35806072A8DC /* ModeSelectorAndShootView.swift in Sources */ = {isa = PBXBuildFile; fileRef = 3F9647B75FDBF5BEFC0217CBC97220DA /* ModeSelectorAndShootView.swift */; };
+		2D2C463113BE18975574EA624C3C1BFD /* EMInterferenceFilter.swift in Sources */ = {isa = PBXBuildFile; fileRef = DF52F7118DF57453EDA5BD9E5EC91495 /* EMInterferenceFilter.swift */; };
+		2DB68C159DCEE061743C88032045638E /* CVPixelBuffer+copy.swift in Sources */ = {isa = PBXBuildFile; fileRef = A23EAE79606051933E9A31FCE95E6908 /* CVPixelBuffer+copy.swift */; };
 		33CD52558D8E2F820100C8753AA2F32F /* SwiftSupport.swift in Sources */ = {isa = PBXBuildFile; fileRef = 499BB97C946EF5DFF46CB40D7D685EE1 /* SwiftSupport.swift */; };
-		3ABD6523095A29B522D0285A60C6C2E0 /* Array+Move.swift in Sources */ = {isa = PBXBuildFile; fileRef = 2321224B622C236EA6A3475D37826569 /* Array+Move.swift */; };
-		3BF18AB631EAEB337D1CF72ED06CAE2A /* CameraRecordingProtocol.swift in Sources */ = {isa = PBXBuildFile; fileRef = CD13F2FA00EFC9DA1888CAC3F5AC8139 /* CameraRecordingProtocol.swift */; };
-		3DE578604E2F8BAC328C65BA2C74BC52 /* CameraController.swift in Sources */ = {isa = PBXBuildFile; fileRef = 792261B6E9CE7BA972BFB23C852F26ED /* CameraController.swift */; };
-		41EE3B13232A886E96B32EB12998F141 /* CameraInputOutput.swift in Sources */ = {isa = PBXBuildFile; fileRef = 29FF90DFF19B3F4F994C45596CC72D86 /* CameraInputOutput.swift */; };
-		471A400FEAC3A409F6C2057C7BA86F44 /* ModeButtonView.swift in Sources */ = {isa = PBXBuildFile; fileRef = 7AB72098CF39FC6C95175F2DF05A7FCE /* ModeButtonView.swift */; };
-		4CA54BDA3209C745B88A2AF154036AC6 /* ImagePreviewController.swift in Sources */ = {isa = PBXBuildFile; fileRef = EBE4B4F80F4405A0E82D1E8F0133BDAD /* ImagePreviewController.swift */; };
-		4DFE0045F477DD52FC36764EDDFCDFB0 /* TumblrTheme-umbrella.h in Headers */ = {isa = PBXBuildFile; fileRef = C543672C8C79BE4D90EDF37FEDDEE2D2 /* TumblrTheme-umbrella.h */; settings = {ATTRIBUTES = (Public, ); }; };
-		4E660B6936DC30D73407C917AB314B17 /* ModalViewModel.swift in Sources */ = {isa = PBXBuildFile; fileRef = 3FFE48D4CA0EFAC74FBF49B94C4D9A34 /* ModalViewModel.swift */; };
-		4E83C299E917BD1D8072AD50B2801641 /* Queue.swift in Sources */ = {isa = PBXBuildFile; fileRef = 85E9B9359BF34C1D758021CFDAD5E1B7 /* Queue.swift */; };
-		543DB17FA329C802A83C774B4149C5AE /* FilterCollectionCell.swift in Sources */ = {isa = PBXBuildFile; fileRef = DC9D8E604E79836B41D338A6133BAC9E /* FilterCollectionCell.swift */; };
-		5449B5565FCB5703AD374E0B0DCF4B86 /* UIKit.framework in Frameworks */ = {isa = PBXBuildFile; fileRef = 2E7FF5FF1C5A1C45AB8A978EEB128B37 /* UIKit.framework */; };
-		5558AE5B4AB4F57E1501173290BBFB89 /* UIUpdate.swift in Sources */ = {isa = PBXBuildFile; fileRef = AB18DBABF389AA115A79A36DCEBB55DD /* UIUpdate.swift */; };
-		5C0187D307754294C1CE5AC7AF3E749F /* FilterCollectionView.swift in Sources */ = {isa = PBXBuildFile; fileRef = 1A31E52EF1FEC5EB090B69C3C5F69F75 /* FilterCollectionView.swift */; };
-		5FD1167555B2A81A62EDF60337DFF613 /* GLPixelBufferView.swift in Sources */ = {isa = PBXBuildFile; fileRef = 8D3D10989F29BD25C1796E71E0E44734 /* GLPixelBufferView.swift */; };
-		66F965CA688C99089313D1E257B53473 /* UIFont+Orangina.m in Sources */ = {isa = PBXBuildFile; fileRef = F75C9CC0F9780E8375AA5A52E5D66761 /* UIFont+Orangina.m */; };
-		68DDF219CABF0317FB4F12DD03A2B990 /* CameraZoomHandler.swift in Sources */ = {isa = PBXBuildFile; fileRef = 5CD92582A6A4CE52E2F2DFECB218B98F /* CameraZoomHandler.swift */; };
-		6A46F4B07E840CB161DA13A27BCB111D /* ShootButtonView.swift in Sources */ = {isa = PBXBuildFile; fileRef = 7F6B428451396F3B53510A83E97F55E0 /* ShootButtonView.swift */; };
-		6B297C6803A3EA5BBDD1215B7FD5324A /* VideoOutputHandler.swift in Sources */ = {isa = PBXBuildFile; fileRef = 8D2234D479EBF3997802D5FE57D725CE /* VideoOutputHandler.swift */; };
-		6B96318990A7054AE1CC9A1B928287F0 /* ModeSelectorAndShootController.swift in Sources */ = {isa = PBXBuildFile; fileRef = 03AABE2EA69EDC524F67D85AA2EE4BD9 /* ModeSelectorAndShootController.swift */; };
-		6C37D6AB15F666546AFBE7FFE96DC6F6 /* ShaderUtilities.swift in Sources */ = {isa = PBXBuildFile; fileRef = 98D4EC6C0B2D66F27ED15D7CD41BB3A9 /* ShaderUtilities.swift */; };
-=======
-		005144F97FFDA8429EB19FA543633FA8 /* RGBA.swift in Sources */ = {isa = PBXBuildFile; fileRef = 7A4A4821F00676BF1EA6B4F0EE309083 /* RGBA.swift */; };
-		011719DADB493F9FCC61A42E835DBF31 /* ModalViewModel.swift in Sources */ = {isa = PBXBuildFile; fileRef = D0C56202292F185D3AEC2CB1CBFFBFE4 /* ModalViewModel.swift */; };
-		037B514179084DAB859028A61463F9B1 /* CameraZoomHandler.swift in Sources */ = {isa = PBXBuildFile; fileRef = CB877EE948B0C6C38ED953A5DA368F58 /* CameraZoomHandler.swift */; };
-		0964AAE7FA304457A7551DEB953F523B /* ChromaFilter.swift in Sources */ = {isa = PBXBuildFile; fileRef = 2407F2970C0DE9F6FFB50A466831269A /* ChromaFilter.swift */; };
-		0D96F833523E74E60EFE345808A4B37F /* ModeSelectorAndShootController.swift in Sources */ = {isa = PBXBuildFile; fileRef = 144A1A82E438CC3B0D5DAFC8532C6497 /* ModeSelectorAndShootController.swift */; };
-		0E262DC49C9D560E90421AF01F0D9017 /* CameraInputOutput.swift in Sources */ = {isa = PBXBuildFile; fileRef = A3B289D2305E7EAEE4474067CFEDB541 /* CameraInputOutput.swift */; };
-		0E4A3AFB0E322AE4FEC8A319389EDC61 /* UIColor+Lerp.swift in Sources */ = {isa = PBXBuildFile; fileRef = 5B14CF63D4836BABBF5CA53977B29DA7 /* UIColor+Lerp.swift */; };
-		0E8065790263FF6BA6AC7DFD98FEF2A1 /* MediaClipsCollectionController.swift in Sources */ = {isa = PBXBuildFile; fileRef = 0AC80DFC94290FEE6046832CB75D8B70 /* MediaClipsCollectionController.swift */; };
-		0EEE6FCE29E1DA3B5DDB7732CDED2E00 /* Shaders in Resources */ = {isa = PBXBuildFile; fileRef = 610B56A71629391FD5D809DD1BFD2E9D /* Shaders */; };
-		0EFAB661EAAF1B45F695B78372C32D21 /* ImagePreviewController.swift in Sources */ = {isa = PBXBuildFile; fileRef = C602654B87C41CFD804FC6AFE3716D12 /* ImagePreviewController.swift */; };
-		142D5D44D8EAF1E43752B4498E796584 /* IgnoreTouchesCollectionView.swift in Sources */ = {isa = PBXBuildFile; fileRef = E7479459EC3982C3B5B7602944756AD7 /* IgnoreTouchesCollectionView.swift */; };
-		146656C9B56CA5969E1C3C520D3DEC77 /* MirrorFourFilter.swift in Sources */ = {isa = PBXBuildFile; fileRef = 47FEDEE56C6521C12B84B66C83464BB1 /* MirrorFourFilter.swift */; };
-		16B6CB23794D995D807EA10E7CEF065E /* UIImage+Diff.h in Headers */ = {isa = PBXBuildFile; fileRef = A4209C2D7929DC95F0AD404009CF3FE6 /* UIImage+Diff.h */; settings = {ATTRIBUTES = (Private, ); }; };
-		1AC25992EB1C370DC83443116BA28CFA /* WaveFilter.swift in Sources */ = {isa = PBXBuildFile; fileRef = 129351432D9BC41950F519D35C0E9771 /* WaveFilter.swift */; };
-		1BD83ED0396D4FFF3D972D20CCC37ED6 /* ExtendedButton.swift in Sources */ = {isa = PBXBuildFile; fileRef = 8D96C455397329AFD0BEAB822946AFEB /* ExtendedButton.swift */; };
-		1DD2E918B7EBB9A489CD5202AF09CEBB /* GLKit.framework in Frameworks */ = {isa = PBXBuildFile; fileRef = 293B9A99BC4353BEFC3D23EEACF2491F /* GLKit.framework */; };
-		208FFF317402A11794BDEE018F6DD926 /* FilteredInputViewController.swift in Sources */ = {isa = PBXBuildFile; fileRef = D951567B5455D229DDF5F7D9603C2EB1 /* FilteredInputViewController.swift */; };
-		2235558E5550D14BF3AAFE3877F2E278 /* KanvasCameraTimes.swift in Sources */ = {isa = PBXBuildFile; fileRef = 62022413B4ABC838E475DAAE1E358FF1 /* KanvasCameraTimes.swift */; };
-		229AB0C204BC8770F94EA3F379EEE70D /* ModalPresentationAnimationController.swift in Sources */ = {isa = PBXBuildFile; fileRef = 6165FD4881B21B85753CAD5DFE225771 /* ModalPresentationAnimationController.swift */; };
-		24659CA9D136D27184A592609E90823E /* CameraInputController.swift in Sources */ = {isa = PBXBuildFile; fileRef = ED7444D5BE48DFA4E5E453EA68CEA03D /* CameraInputController.swift */; };
-		24DEF3AF3296F229268D80B50E433240 /* UIImage+Snapshot.m in Sources */ = {isa = PBXBuildFile; fileRef = FE05DAD5186CEC183AAD0BC4D2F6297C /* UIImage+Snapshot.m */; };
-		263A0CC69E231F4AC788384FBC792C65 /* Pods-KanvasCameraExampleTests-umbrella.h in Headers */ = {isa = PBXBuildFile; fileRef = 40C111494557E79A2578DE96391B581E /* Pods-KanvasCameraExampleTests-umbrella.h */; settings = {ATTRIBUTES = (Public, ); }; };
-		26D3EEFCFCA6DC9A4EB8EAD9703ECD98 /* FBSnapshotTestCase.m in Sources */ = {isa = PBXBuildFile; fileRef = 290D40DB23B0E1E833EB7F996C615341 /* FBSnapshotTestCase.m */; };
-		27069E7B5F048A92E0E5F7C94ED46FFA /* GrayscaleFilter.swift in Sources */ = {isa = PBXBuildFile; fileRef = 749119EE7413A496C825B8F221380FAC /* GrayscaleFilter.swift */; };
-		27C294AFD2251BF21CAFA97EB53DEDE3 /* FBSnapshotTestController.h in Headers */ = {isa = PBXBuildFile; fileRef = 2B0390FC11C3671BEC209EA6F6AE8033 /* FBSnapshotTestController.h */; settings = {ATTRIBUTES = (Public, ); }; };
-		28D576375FC6FDE1B4E280B040B3F27E /* UIKit.framework in Frameworks */ = {isa = PBXBuildFile; fileRef = 2E7FF5FF1C5A1C45AB8A978EEB128B37 /* UIKit.framework */; };
-		2B842B607070638664517C30B971BCF0 /* KanvasCamera-umbrella.h in Headers */ = {isa = PBXBuildFile; fileRef = 0EB4A473DF35853045F06E2653B0E47A /* KanvasCamera-umbrella.h */; settings = {ATTRIBUTES = (Public, ); }; };
-		2C8E41D43E185E62965404EC1F236FA0 /* FBSnapshotTestCase-dummy.m in Sources */ = {isa = PBXBuildFile; fileRef = C3FB5D637CA8F60B2B16F9375DFCA3FE /* FBSnapshotTestCase-dummy.m */; };
-		30C6EB3F3560CF05DEEEC5293B5E2BD5 /* UIViewController+Load.swift in Sources */ = {isa = PBXBuildFile; fileRef = 1F210107D4F08F7E9195501B75494FD8 /* UIViewController+Load.swift */; };
-		32B708EE18237D2F31CEBD192B7F541D /* Filter.swift in Sources */ = {isa = PBXBuildFile; fileRef = A5FB375FFD0A83A30E646CCDE7A5CEC8 /* Filter.swift */; };
-		32BB037CC0899D03C4080B2CF41A7E02 /* TumblrTheme-dummy.m in Sources */ = {isa = PBXBuildFile; fileRef = F881DF63974B85BF2E965AE08BBF9248 /* TumblrTheme-dummy.m */; };
-		330DF6ED5BCED0E36243BF1BD5FCF543 /* Shader.swift in Sources */ = {isa = PBXBuildFile; fileRef = B90227BED414F0C865C18620B3ADBE54 /* Shader.swift */; };
-		33CD52558D8E2F820100C8753AA2F32F /* SwiftSupport.swift in Sources */ = {isa = PBXBuildFile; fileRef = 499BB97C946EF5DFF46CB40D7D685EE1 /* SwiftSupport.swift */; };
-		34C457854F0B3460ADF2451A90BA9384 /* ShootButtonView.swift in Sources */ = {isa = PBXBuildFile; fileRef = 7C78EAF5B2B4593041602B70AE42C81D /* ShootButtonView.swift */; };
-		3854DA7BA7C6D4EE2F5545DF9AB230D9 /* MediaClipsCollectionCell.swift in Sources */ = {isa = PBXBuildFile; fileRef = 6109497E15121CF9413846E012775A3A /* MediaClipsCollectionCell.swift */; };
-		38CA0FB945E80F1B405E4716BB61CA77 /* ModalView.swift in Sources */ = {isa = PBXBuildFile; fileRef = A48A0AA90882C880D8BDDF8A6FBB5505 /* ModalView.swift */; };
-		38F16851871D181DB4826973B6FC3087 /* EasyTipView.swift in Sources */ = {isa = PBXBuildFile; fileRef = C5C6CF081A78223551FD3943A2FB34D0 /* EasyTipView.swift */; };
-		3E7A19C1D67A729301AF792054E74CD3 /* KanvasCameraColors.swift in Sources */ = {isa = PBXBuildFile; fileRef = 3D1A6956D1844D317EED00458AB286F3 /* KanvasCameraColors.swift */; };
-		3F2B6748B00FC1377D225DB45F250FE7 /* ModalController.swift in Sources */ = {isa = PBXBuildFile; fileRef = 5D92591DFAE0D090597E2B4466EC03A0 /* ModalController.swift */; };
-		3F41F0F3034F792ECCC2A8AA2D908929 /* ImagePoolFilter.swift in Sources */ = {isa = PBXBuildFile; fileRef = 06004A30343A36FF4D99CF308ED4A58E /* ImagePoolFilter.swift */; };
-		418ECCC630DF815369B442A1E229BF34 /* CameraSettings.swift in Sources */ = {isa = PBXBuildFile; fileRef = 421D55BA1A4882D9E657DAD707453550 /* CameraSettings.swift */; };
-		44158487800BF7AFCE9255FE898DA82F /* CameraInputControllerDelegate.swift in Sources */ = {isa = PBXBuildFile; fileRef = 0EFDC1E77A9B0872C676B4789CEE818C /* CameraInputControllerDelegate.swift */; };
-		44A5AE9F4AFA0CBDC4F9384B16B134D1 /* CGRect+Center.swift in Sources */ = {isa = PBXBuildFile; fileRef = 77F41196ECF15B0C15CACFA9B9BD96A1 /* CGRect+Center.swift */; };
-		4566130587B9C622C91D91B71CBCF9A6 /* AVURLAsset+Thumbnail.swift in Sources */ = {isa = PBXBuildFile; fileRef = B7F8BE14C30A76094C90C97C23EB57EC /* AVURLAsset+Thumbnail.swift */; };
-		48FA0947361C0CC082D677C7F187FF3B /* UIFont+Orangina.h in Headers */ = {isa = PBXBuildFile; fileRef = EB3344F7547C472B09CA3FBA774F4096 /* UIFont+Orangina.h */; settings = {ATTRIBUTES = (Public, ); }; };
-		492DEF2323BC7FCDC32A1CEA55757948 /* LoadingIndicatorView.swift in Sources */ = {isa = PBXBuildFile; fileRef = 2A21280FD36B94B20F08290FF1498CA3 /* LoadingIndicatorView.swift */; };
-		4C06987DC0FB55B310A8D1BCB15A58E0 /* RGBFilter.swift in Sources */ = {isa = PBXBuildFile; fileRef = DD5FFCB26241163B07E70E5F30BA3041 /* RGBFilter.swift */; };
-		4C1CC58C3B653C6B4F65E8820731F4D1 /* IgnoreTouchesView.swift in Sources */ = {isa = PBXBuildFile; fileRef = 267D4F66340E1E7AA38D4AF224A464E7 /* IgnoreTouchesView.swift */; };
-		4E2B69ECE9AD5380B36255B3D4572CA4 /* ModalPresentationController.swift in Sources */ = {isa = PBXBuildFile; fileRef = 5069E9007E37792929C46248509EB683 /* ModalPresentationController.swift */; };
-		53A622278728D25173C9FBEA122D98B1 /* UIFont+ComposeFonts.m in Sources */ = {isa = PBXBuildFile; fileRef = AA9C5551BCE8AFAA98E142C0EAE0E908 /* UIFont+ComposeFonts.m */; };
-		56E4D1526B550921B8036913D22753EA /* ToonFilter.swift in Sources */ = {isa = PBXBuildFile; fileRef = 7C49E753F1AAF713F1F95BB20DC0FEFC /* ToonFilter.swift */; };
-		5778E6E45CA5D61366515AF16E477F0F /* UIImage+Camera.swift in Sources */ = {isa = PBXBuildFile; fileRef = DDF4BABBC9399BB06E129C3605E5436D /* UIImage+Camera.swift */; };
-		59EFE957D77780A19774EA54A9933CB7 /* TumblrTheme.framework in Frameworks */ = {isa = PBXBuildFile; fileRef = 9354499206410F84A9B8A189D39476E2 /* TumblrTheme.framework */; };
-		5AA7582EE870AB3031E329A42A36C63B /* KanvasCameraStrings.swift in Sources */ = {isa = PBXBuildFile; fileRef = C3E15B5DAC6E4655110161E620F1E995 /* KanvasCameraStrings.swift */; };
-		66C2C89775CF4AAE029BED7D853EF4D7 /* MirrorTwoFilter.swift in Sources */ = {isa = PBXBuildFile; fileRef = 9CE4F0FB20AB4464EE457426C489F205 /* MirrorTwoFilter.swift */; };
-		6B5140DB88600EF5270C563B29456A4F /* Foundation.framework in Frameworks */ = {isa = PBXBuildFile; fileRef = 5993BD54547A171F82495C36A475B92C /* Foundation.framework */; };
-		6BF1CFBC85568C2CF150A9BE3B1162CC /* OptionView.swift in Sources */ = {isa = PBXBuildFile; fileRef = DDB83382C242018B8E391E61608D079A /* OptionView.swift */; };
-		6D427F852BFC983D982B70F2ACC92630 /* UIImage+PixelBuffer.swift in Sources */ = {isa = PBXBuildFile; fileRef = D5DA8476E2A9838BC2FB97EA2E58FB17 /* UIImage+PixelBuffer.swift */; };
->>>>>>> 10fe85ab
+		370965177307891C7C46B612A6851D47 /* UIColor+SharedColors.swift in Sources */ = {isa = PBXBuildFile; fileRef = D05983C2F337170D21FD4C968A75104E /* UIColor+SharedColors.swift */; };
+		373AB7F02E57ACD94DC64A440F0B0D80 /* CameraZoomHandler.swift in Sources */ = {isa = PBXBuildFile; fileRef = 031B258448E1005579A8433002B31202 /* CameraZoomHandler.swift */; };
+		3894B92E1AC33FCF0C1A893E0803DC6E /* PlasmaFilter.swift in Sources */ = {isa = PBXBuildFile; fileRef = EC5F7B142AE407583131BECE726ABC21 /* PlasmaFilter.swift */; };
+		3A4238BA46A011B2077FDD22F0E6E92E /* CameraInputOutput.swift in Sources */ = {isa = PBXBuildFile; fileRef = A939958A5C6C9EA19965B67F90812124 /* CameraInputOutput.swift */; };
+		3CDF84CBBEED9A25029B4FC5ADD1C9E4 /* CameraView.swift in Sources */ = {isa = PBXBuildFile; fileRef = ECD121BD7DA95A92105B72D37718EE5B /* CameraView.swift */; };
+		3F9CADBA1B16B380FF27F1B070CD1FEE /* Foundation.framework in Frameworks */ = {isa = PBXBuildFile; fileRef = 5993BD54547A171F82495C36A475B92C /* Foundation.framework */; };
+		41383BCF858D0F859C15F13773A04A67 /* GrayscaleFilter.swift in Sources */ = {isa = PBXBuildFile; fileRef = 3ED206D43D6DA3933D7DBB932316DD7C /* GrayscaleFilter.swift */; };
+		42682F0ADA34AD431B6AF126EE57D4F8 /* ShootButtonView.swift in Sources */ = {isa = PBXBuildFile; fileRef = BF947CA7E3D748CD48B0D85D4BC6E0CF /* ShootButtonView.swift */; };
+		431D757A68CBB9BB46064609E835642E /* NSURL+Media.swift in Sources */ = {isa = PBXBuildFile; fileRef = 667001C33BA0ABD27F2B07E61F799525 /* NSURL+Media.swift */; };
+		44F789DBEE531246B8476A57853BBA10 /* UIFont+ComposeFonts.h in Headers */ = {isa = PBXBuildFile; fileRef = 8196886868B5856893FBED069C06B5C4 /* UIFont+ComposeFonts.h */; settings = {ATTRIBUTES = (Public, ); }; };
+		48254292CCA70C3B2900DA207546A363 /* UIFont+TumblrTheme.swift in Sources */ = {isa = PBXBuildFile; fileRef = DB396FC7C64099C9AB7266F516858A9F /* UIFont+TumblrTheme.swift */; };
+		49A323F980B919D809DC144206926DC8 /* UIKit.framework in Frameworks */ = {isa = PBXBuildFile; fileRef = 2E7FF5FF1C5A1C45AB8A978EEB128B37 /* UIKit.framework */; };
+		4CE65193AEC4DC0699CA40F346990BF5 /* ModalPresentationController.swift in Sources */ = {isa = PBXBuildFile; fileRef = D8E1ADFEE736DAEC09944533770E8CE1 /* ModalPresentationController.swift */; };
+		4D47A6747D6F6E40CC9F2C890053E2FF /* UIColor+Util.swift in Sources */ = {isa = PBXBuildFile; fileRef = C2A5240A6F0DC6087A8D54988D21C5FE /* UIColor+Util.swift */; };
+		4F085909EE3CB5197E3124EE81F368EE /* LegoFilter.swift in Sources */ = {isa = PBXBuildFile; fileRef = B9A5C28B7BFD87EB1701C00FEDD2CAFF /* LegoFilter.swift */; };
+		4FD991A1A4563D31CC03C4F84A86C978 /* KanvasCameraStrings.swift in Sources */ = {isa = PBXBuildFile; fileRef = 65AFADD43EF06CE8EBF97B3C39CDC3A8 /* KanvasCameraStrings.swift */; };
+		52B24324369BABA9D7EEB7628D0F931F /* OptionsStackView.swift in Sources */ = {isa = PBXBuildFile; fileRef = 24628CD5F215768052756FD1E90D3897 /* OptionsStackView.swift */; };
+		5790FD15AF21125A0280BF1AB2F8BDB4 /* LightLeaksFilter.swift in Sources */ = {isa = PBXBuildFile; fileRef = D327BC4DC53CB4399010B1239421B02D /* LightLeaksFilter.swift */; };
+		5AB8F295C48F9E9F2824E8FAF8DB07DF /* OptionView.swift in Sources */ = {isa = PBXBuildFile; fileRef = 68E40BAB0A43B5684EF6028A22338A60 /* OptionView.swift */; };
+		5B8BFB6DD1F6554649900057FAA34043 /* Foundation.framework in Frameworks */ = {isa = PBXBuildFile; fileRef = 5993BD54547A171F82495C36A475B92C /* Foundation.framework */; };
+		5D5CD7580BAC9CDA12EDFC2CFFCBA8EE /* RaveFilter.swift in Sources */ = {isa = PBXBuildFile; fileRef = 113ABA42C87D054204083233127D66F2 /* RaveFilter.swift */; };
+		628FCEAE27F1B1350A46EA4B80B279E3 /* Shader.swift in Sources */ = {isa = PBXBuildFile; fileRef = 992BD8E94DA39A2825C0E9D9ADD88807 /* Shader.swift */; };
+		64BB508BEA9155009281A4D04DF3944A /* KanvasCameraTimes.swift in Sources */ = {isa = PBXBuildFile; fileRef = 1505814C35E324FF32C434D0BFE7643C /* KanvasCameraTimes.swift */; };
+		66D3E27F425A1A3AFA83AB2DE7ECE336 /* UIImage+Camera.swift in Sources */ = {isa = PBXBuildFile; fileRef = DBC08556285A63B55CB57EAA6CC80B7C /* UIImage+Camera.swift */; };
+		69559E8F35F4F297BBF235A606E715B5 /* EasyTipView.swift in Sources */ = {isa = PBXBuildFile; fileRef = A2B376D291A8CCA461932655341B0913 /* EasyTipView.swift */; };
+		6D7E14C10CDA6C15A582E7AACF583A10 /* Assets.xcassets in Resources */ = {isa = PBXBuildFile; fileRef = 65C94F6A2A4BE90FBDCC5B21C772B2CE /* Assets.xcassets */; };
+		6EF85D8B84E2BC742BDCD25FE72F0A5A /* FilterCollectionView.swift in Sources */ = {isa = PBXBuildFile; fileRef = 974FD0A3C17EB103B7A58F313E14CCB6 /* FilterCollectionView.swift */; };
 		6F01DF0FB5610799A00AC976F981EB18 /* UIApplication+StrictKeyWindow.h in Headers */ = {isa = PBXBuildFile; fileRef = 912F5BE09296F333F87046761D662D18 /* UIApplication+StrictKeyWindow.h */; settings = {ATTRIBUTES = (Project, ); }; };
-		6FDAE1DDB4D877F1E09558384BBB4D9A /* Assets.xcassets in Resources */ = {isa = PBXBuildFile; fileRef = 376520461700B65120DF8C0A81D3D6F6 /* Assets.xcassets */; };
 		700E8CE0FDD79F21D428FC3D54D36C0E /* UIImage+Snapshot.h in Headers */ = {isa = PBXBuildFile; fileRef = D7B529483604801ABB9AB87D9F1FFAD9 /* UIImage+Snapshot.h */; settings = {ATTRIBUTES = (Private, ); }; };
-<<<<<<< HEAD
-		749118646E622AB323CC487E4F567147 /* KanvasCameraTimes.swift in Sources */ = {isa = PBXBuildFile; fileRef = EA6E04AB8C02D9D777173B6D6CE32132 /* KanvasCameraTimes.swift */; };
-		74DA4354A3C4309891916D71662B4B32 /* UIFont+ComposeFonts.h in Headers */ = {isa = PBXBuildFile; fileRef = 8196886868B5856893FBED069C06B5C4 /* UIFont+ComposeFonts.h */; settings = {ATTRIBUTES = (Public, ); }; };
-		75464CA33BDB310ACFD35F4CC4407623 /* UIFont+TumblrTheme.swift in Sources */ = {isa = PBXBuildFile; fileRef = DB396FC7C64099C9AB7266F516858A9F /* UIFont+TumblrTheme.swift */; };
-		7AAD8442C14037B30FD6185B166149CF /* ModalController.swift in Sources */ = {isa = PBXBuildFile; fileRef = FE52643952A3A9E1890770BA1AF239E9 /* ModalController.swift */; };
-		7B2A770F63A435239D907D8DEB250A5D /* AVURLAsset+Thumbnail.swift in Sources */ = {isa = PBXBuildFile; fileRef = 71F716E529426D59C606F49F1A4A0B0A /* AVURLAsset+Thumbnail.swift */; };
-		7B9031B91DB2BE8B9489B4D0F7C9EEF5 /* ClosedRange+Clamp.swift in Sources */ = {isa = PBXBuildFile; fileRef = 273EA8968C24FE2D003E96416322AFBE /* ClosedRange+Clamp.swift */; };
+		73506E84312E4233508FE279E8185BD1 /* ToonFilter.swift in Sources */ = {isa = PBXBuildFile; fileRef = 825753FF5C83301C98D8694BC997EF66 /* ToonFilter.swift */; };
+		73535A7F8E52CBF4F1B7B4771163E326 /* FilterItem.swift in Sources */ = {isa = PBXBuildFile; fileRef = F27FB72005EDE625BAD2F9B625949E5B /* FilterItem.swift */; };
+		7355529401986B970F9A4946FE442B61 /* RGBA.swift in Sources */ = {isa = PBXBuildFile; fileRef = F6C68923B5F8D88F2C3942836CCEE71C /* RGBA.swift */; };
+		739136005DABF1C2CCC76A660A531988 /* MediaClip.swift in Sources */ = {isa = PBXBuildFile; fileRef = A304A0868FE12F919DBA8BD91B25FB09 /* MediaClip.swift */; };
+		7615E2875C61E45FB20413496AF381B1 /* ModeSelectorAndShootView.swift in Sources */ = {isa = PBXBuildFile; fileRef = E61F034126DCED19BBABE27E9CFE3390 /* ModeSelectorAndShootView.swift */; };
+		766AE6EA95B4E70D83313F71F8EB511A /* ModeButtonView.swift in Sources */ = {isa = PBXBuildFile; fileRef = 591332C71940038424E5088041C6B4A3 /* ModeButtonView.swift */; };
+		78969AD103DC9E9687C488FCBFDDBB9E /* WaveFilter.swift in Sources */ = {isa = PBXBuildFile; fileRef = C0EA99968192BFE89E2A825D3631AC56 /* WaveFilter.swift */; };
+		7B0B4811E4386926B6914BA0FBCB22EB /* ImagePoolFilter.swift in Sources */ = {isa = PBXBuildFile; fileRef = E0946C192CB0A418BD4C38782EFD5BD1 /* ImagePoolFilter.swift */; };
+		7D069F82EF9F7C0C53035BFB6863BD42 /* FilmFilter.swift in Sources */ = {isa = PBXBuildFile; fileRef = AC2DF83461816BD16B0A9103C074BBFE /* FilmFilter.swift */; };
+		7D1297E36C9E6351604BE15D60AA7A4C /* UIFont+PostFonts.m in Sources */ = {isa = PBXBuildFile; fileRef = F2811E4BE2F7EEE30A21CADE501216E4 /* UIFont+PostFonts.m */; };
 		7E6E7BD910E2FA446CEBB40A9EDC1A9A /* XCTest.framework in Frameworks */ = {isa = PBXBuildFile; fileRef = 9FD8E1F84A0C9390AD703D2E6A02823A /* XCTest.framework */; };
-		7E845C256BE4BEE34AB414988EDD5CDF /* KanvasCameraAnalyticsProvider.swift in Sources */ = {isa = PBXBuildFile; fileRef = E5AE9F8AF6C2C9B19A1CE04648D76657 /* KanvasCameraAnalyticsProvider.swift */; };
-		802C650D86A8A82CA06694939451F7BC /* NumTypes+Conversion.swift in Sources */ = {isa = PBXBuildFile; fileRef = 3EAC5D21E6407AB9FF630BD7946DF710 /* NumTypes+Conversion.swift */; };
-		81272753F248D7CA7E14D7F5154E19B7 /* FilterSettingsController.swift in Sources */ = {isa = PBXBuildFile; fileRef = EEEE6EB1BDE037AE3308F092AF6CE310 /* FilterSettingsController.swift */; };
-		816E95CBF5676A33FE09A86C24B044DA /* Foundation.framework in Frameworks */ = {isa = PBXBuildFile; fileRef = 5993BD54547A171F82495C36A475B92C /* Foundation.framework */; };
+		825EE4C6202859B55C17C455F325FDD6 /* KanvasCamera-umbrella.h in Headers */ = {isa = PBXBuildFile; fileRef = 12E9AAFA75D8854A528C008C35F4512C /* KanvasCamera-umbrella.h */; settings = {ATTRIBUTES = (Public, ); }; };
+		826F5BAE4B1526D1D9FC392B880F2E39 /* MediaClipsCollectionCell.swift in Sources */ = {isa = PBXBuildFile; fileRef = D87E1EB062618F23840644B73F5274F4 /* MediaClipsCollectionCell.swift */; };
+		82F5C806C1C218A5C665FF563DFCC2FD /* ModalView.swift in Sources */ = {isa = PBXBuildFile; fileRef = 59CCD51C75B67F158066F736DA2D6BF2 /* ModalView.swift */; };
 		832DC61A7CA632444CD6DA46EF6491FC /* FBSnapshotTestController.m in Sources */ = {isa = PBXBuildFile; fileRef = 841F562A950BC3B0D9DB87C857D478D7 /* FBSnapshotTestController.m */; };
-		84960D3506A0574B85C842DA02B998C3 /* MediaClipsCollectionCell.swift in Sources */ = {isa = PBXBuildFile; fileRef = 62714C3B84732F637C74128827B8AE73 /* MediaClipsCollectionCell.swift */; };
-		8B201AECC317C730BF71426DF433B5E0 /* Foundation.framework in Frameworks */ = {isa = PBXBuildFile; fileRef = 5993BD54547A171F82495C36A475B92C /* Foundation.framework */; };
-		8B6CB24B8857F2EAC42262A2DAB1C785 /* KanvasCamera-dummy.m in Sources */ = {isa = PBXBuildFile; fileRef = D964F0647579C965A01315C15A6BBC35 /* KanvasCamera-dummy.m */; };
-=======
-		704542DF1091BE232243D9AD0349C334 /* UIFont+Utils.swift in Sources */ = {isa = PBXBuildFile; fileRef = 057A6AA0528F4831F0AD85DC2132B6D5 /* UIFont+Utils.swift */; };
-		748849D1E0DB664D99A3E7FA6F7AB2B6 /* TumblrTheme-umbrella.h in Headers */ = {isa = PBXBuildFile; fileRef = 5B9D185E67A0F16B89D9A20E9A425A4B /* TumblrTheme-umbrella.h */; settings = {ATTRIBUTES = (Public, ); }; };
-		74FBD7688CF119FA12BFAD4B009CED10 /* Queue.swift in Sources */ = {isa = PBXBuildFile; fileRef = 895600B321BE61EA4F6FFAADD558D44B /* Queue.swift */; };
-		7936F62F6628C6A91F44AC71999CB6C2 /* PhotoOutputHandler.swift in Sources */ = {isa = PBXBuildFile; fileRef = ECEFEA41C5F38B7CE2DC8E46C7F2B61F /* PhotoOutputHandler.swift */; };
-		79E06C2AD8C870E8116A293AF0D7DE95 /* GLError.swift in Sources */ = {isa = PBXBuildFile; fileRef = CD867134BAFECE0A9FF5BB38DB7AF9D7 /* GLError.swift */; };
-		7CEC4541B59D2CC5CF24D0C4371E983E /* CVPixelBuffer+copy.swift in Sources */ = {isa = PBXBuildFile; fileRef = 4A7B3E016EE91AD0F678A0A7E98F8FA3 /* CVPixelBuffer+copy.swift */; };
-		7D0E217CCFFB764FF114315BFFE41ED4 /* MediaClipsCollectionView.swift in Sources */ = {isa = PBXBuildFile; fileRef = 79F4A921BF0A45DFA0D4A3CBEFE91626 /* MediaClipsCollectionView.swift */; };
-		7E6E7BD910E2FA446CEBB40A9EDC1A9A /* XCTest.framework in Frameworks */ = {isa = PBXBuildFile; fileRef = 9FD8E1F84A0C9390AD703D2E6A02823A /* XCTest.framework */; };
-		80A0202719CD6F85E1CE330FB68778C2 /* Device.swift in Sources */ = {isa = PBXBuildFile; fileRef = 8C354BECE98B6A78E43DCF24240B33E2 /* Device.swift */; };
-		8189F1433374E3C7B9EBAF0EC3507BC1 /* GLRenderer.swift in Sources */ = {isa = PBXBuildFile; fileRef = 3C52F4C3E1F61EBA211A98992843C62D /* GLRenderer.swift */; };
-		832DC61A7CA632444CD6DA46EF6491FC /* FBSnapshotTestController.m in Sources */ = {isa = PBXBuildFile; fileRef = 841F562A950BC3B0D9DB87C857D478D7 /* FBSnapshotTestController.m */; };
-		8607760B2A452EF445E46FF85BA1E074 /* MangaFilter.swift in Sources */ = {isa = PBXBuildFile; fileRef = CF4FF94F8176832922E54D9AC03B89CA /* MangaFilter.swift */; };
->>>>>>> 10fe85ab
+		8427FB9D068C303C67A7BB861085E75B /* CameraPreviewViewController.swift in Sources */ = {isa = PBXBuildFile; fileRef = A28D355B7F212071DE76AAEDCCE9C0EF /* CameraPreviewViewController.swift */; };
+		84371CFF6A8AFBDB4AA6EFEFD7E78DC2 /* ExtendedStackView.swift in Sources */ = {isa = PBXBuildFile; fileRef = 7777500E9C81ABB5E98181464238B24C /* ExtendedStackView.swift */; };
+		86076AA72FF78A743DBC95332AB0CD1A /* MediaClipsCollectionController.swift in Sources */ = {isa = PBXBuildFile; fileRef = 650816C47B0DF9D0C74744D5AA0418C2 /* MediaClipsCollectionController.swift */; };
+		867AF54E7DEC0ADD6D6FBE703D94A88A /* IgnoreTouchesView.swift in Sources */ = {isa = PBXBuildFile; fileRef = 5708449ED0FB196002B491D0F08F236E /* IgnoreTouchesView.swift */; };
+		878B7479069A15756149C404649AE182 /* FilterSettingsView.swift in Sources */ = {isa = PBXBuildFile; fileRef = A2F16ECB6D12F0539B8F9DD62BD8333C /* FilterSettingsView.swift */; };
+		8A103979E3E95ECA3769B36C14C3CDF2 /* Array+Move.swift in Sources */ = {isa = PBXBuildFile; fileRef = 863E9A23A301BCCD9EB0FE45334418F8 /* Array+Move.swift */; };
 		8C8CBE0160D700133D554C5EE0DA00CF /* Foundation.framework in Frameworks */ = {isa = PBXBuildFile; fileRef = 5993BD54547A171F82495C36A475B92C /* Foundation.framework */; };
-		8DDB230B198647FCD8D854CDB7999242 /* GLPixelBufferView.swift in Sources */ = {isa = PBXBuildFile; fileRef = 0FE49BD4E1910A7BD9BB18628616DF8C /* GLPixelBufferView.swift */; };
 		8E08BAF7E7CF8950BF8E17F6620BD6EC /* QuartzCore.framework in Frameworks */ = {isa = PBXBuildFile; fileRef = 33E15046358ECF1F9C5A7675A82CF2D1 /* QuartzCore.framework */; };
-<<<<<<< HEAD
-		9541D5D38EF239194D0761D7D4083FE3 /* Device.swift in Sources */ = {isa = PBXBuildFile; fileRef = AF070851CDAEB7300953ABF9295EA013 /* Device.swift */; };
-		9551A98C54D24FE3BB8019D094BDB360 /* UICollectionView+Cells.swift in Sources */ = {isa = PBXBuildFile; fileRef = C421597789A354A2D2F89835EA3A78A3 /* UICollectionView+Cells.swift */; };
-		966047C55D95AE24BD1A59499DBEF64F /* UIView+Layout.swift in Sources */ = {isa = PBXBuildFile; fileRef = 1C321EE3E74EC1C540DE3D0A01324E30 /* UIView+Layout.swift */; };
-		970343F95E15B668E847F44421C1961F /* FilterSettingsView.swift in Sources */ = {isa = PBXBuildFile; fileRef = 4858D06CB1F3C0C0C46A0CEC19D490BE /* FilterSettingsView.swift */; };
-		9757B6B052FF13C909195BA0FAAD151F /* FilterItem.swift in Sources */ = {isa = PBXBuildFile; fileRef = ABCCE8BE0140AAE3FA673E12C2EC35B3 /* FilterItem.swift */; };
-		9925E135AEB722461395D28BF535BF28 /* OptionsController.swift in Sources */ = {isa = PBXBuildFile; fileRef = 06546047E7265B7C6BBC90FD4731B32A /* OptionsController.swift */; };
-		9BACF6F1D229AD341FDC74F2DE9A700D /* UIColor+Util.swift in Sources */ = {isa = PBXBuildFile; fileRef = C2A5240A6F0DC6087A8D54988D21C5FE /* UIColor+Util.swift */; };
-		9E26E777D145FA1754978B6AEA7FA1B0 /* UIButton+Shadows.swift in Sources */ = {isa = PBXBuildFile; fileRef = 4439B8DA78883077ED87BE6198B0B229 /* UIButton+Shadows.swift */; };
-		9E627AFD6683666BF782F44A2DA8314C /* FilteredInputViewController.swift in Sources */ = {isa = PBXBuildFile; fileRef = CB2A3BB96242220CE52EC11EAD99E845 /* FilteredInputViewController.swift */; };
-		9EB4AAD53986B44D2B5FA0D6E7BD2D26 /* UIFont+Orangina.h in Headers */ = {isa = PBXBuildFile; fileRef = EA7CD9A4EC570EAD015063B2D921FFAA /* UIFont+Orangina.h */; settings = {ATTRIBUTES = (Public, ); }; };
-		A1221E24589DC43018D56FB92FF5459F /* silence.aac in Resources */ = {isa = PBXBuildFile; fileRef = 5EF6D6D81278B7D5F366BC02AA9E68A2 /* silence.aac */; };
-		A5DD12700E1FDC5076324D2BCA29781D /* CameraPreviewView.swift in Sources */ = {isa = PBXBuildFile; fileRef = 2A99F76345A1AA6DDD6BE57D248C5BAB /* CameraPreviewView.swift */; };
-		A6C227EAC30DB42F4BBC6E3BFFEE6C13 /* ModalView.swift in Sources */ = {isa = PBXBuildFile; fileRef = 956620FDC8CD13A9F3702E8CBEF9672F /* ModalView.swift */; };
+		90E1AB2326C32389F1AF949BEB4BAE44 /* UIButton+Shadows.swift in Sources */ = {isa = PBXBuildFile; fileRef = E496706928066BA5B0D6BEA0CB8675EE /* UIButton+Shadows.swift */; };
+		91D24B32B97665B57B3000D773FCB484 /* TumblrTheme-umbrella.h in Headers */ = {isa = PBXBuildFile; fileRef = C543672C8C79BE4D90EDF37FEDDEE2D2 /* TumblrTheme-umbrella.h */; settings = {ATTRIBUTES = (Public, ); }; };
+		91EA3B6A69CF12257A8665B52FD4FD46 /* FilterSettingsController.swift in Sources */ = {isa = PBXBuildFile; fileRef = 54DD091BE6EFE7CC14B33DEB7B56D7C5 /* FilterSettingsController.swift */; };
+		9428B616FE63664E588F8219A9C21B1A /* IgnoreTouchesCollectionView.swift in Sources */ = {isa = PBXBuildFile; fileRef = EB17E63C774BFA4B8A36DC0A41BEB65B /* IgnoreTouchesCollectionView.swift */; };
+		95C49825C7BA82FCCE23535D6F07DBCA /* GLError.swift in Sources */ = {isa = PBXBuildFile; fileRef = FE7EFCFDB9D2D5775A6EC6D33E92AFE0 /* GLError.swift */; };
+		9878DAB0F29A62CE54CEA66FADBBCBF9 /* MediaClipsEditorViewController.swift in Sources */ = {isa = PBXBuildFile; fileRef = 33727AA7625258FBA8E2B2D040751B25 /* MediaClipsEditorViewController.swift */; };
+		9A7E8E3232B4F0C753AA22B854E353FC /* UIUpdate.swift in Sources */ = {isa = PBXBuildFile; fileRef = DE2496D64B0B6C5499E3E5260DD0E5C9 /* UIUpdate.swift */; };
+		9C50DA12D8A7F8DD6375870849CC46E7 /* OptionsController.swift in Sources */ = {isa = PBXBuildFile; fileRef = 9E17B66EAC596E3FE77301BE1FFEC5D8 /* OptionsController.swift */; };
+		9CDE79508DDA19B21C310E1070F08E92 /* UIFont+ComposeFonts.m in Sources */ = {isa = PBXBuildFile; fileRef = EC70EE23638D7BC937E932EB8C4C9F9C /* UIFont+ComposeFonts.m */; };
+		9DA7ADF84C708E030E7763B819B28045 /* ChromaFilter.swift in Sources */ = {isa = PBXBuildFile; fileRef = 70ACF828B443B9DB155A8164A5A6B4C1 /* ChromaFilter.swift */; };
+		A1DBB3A983FA42C6DF0639CBC235AA37 /* VideoOutputHandler.swift in Sources */ = {isa = PBXBuildFile; fileRef = B844D383D2F061A19A88D4F96C154CA7 /* VideoOutputHandler.swift */; };
+		A32B64C8EFE065B4E1F25BD829EA357C /* CameraRecorder.swift in Sources */ = {isa = PBXBuildFile; fileRef = 77FFE3CF6372F01C27674F3E30570C6D /* CameraRecorder.swift */; };
+		AA1BA77C8E45CD9AF7A91DE5D254FA56 /* KanvasCameraAnalyticsProvider.swift in Sources */ = {isa = PBXBuildFile; fileRef = 2280FBE1CAA4613660CD0D0A468B6011 /* KanvasCameraAnalyticsProvider.swift */; };
 		AA90D38B952D894F9EA242FC97504ED2 /* FBSnapshotTestCase-umbrella.h in Headers */ = {isa = PBXBuildFile; fileRef = CBE4EA1756325767F72616D3CD687833 /* FBSnapshotTestCase-umbrella.h */; settings = {ATTRIBUTES = (Public, ); }; };
 		AAC4D80E2841DE55D2266A4B67863EC8 /* FBSnapshotTestCasePlatform.h in Headers */ = {isa = PBXBuildFile; fileRef = 4FB23A7A321BFD09B0985E94534A5272 /* FBSnapshotTestCasePlatform.h */; settings = {ATTRIBUTES = (Public, ); }; };
-		ABDE70F93C3971201485F4AA5DC72959 /* EasyTipView.swift in Sources */ = {isa = PBXBuildFile; fileRef = 9AC98138C3934A3E3EF6B63702ADBFF6 /* EasyTipView.swift */; };
-		AF6F4DBF6A692550CEEAD573B36FBE48 /* UIImage+Camera.swift in Sources */ = {isa = PBXBuildFile; fileRef = E6966296E4D5E109D17379BFFE2C52AD /* UIImage+Camera.swift */; };
-		B243E61A098AAB37782861C25F7544FD /* CameraSegmentHandler.swift in Sources */ = {isa = PBXBuildFile; fileRef = A8FDC55484C948833C3132E58528D965 /* CameraSegmentHandler.swift */; };
-		B291B3560B7630272A4270A6E15BEEE9 /* LoadingIndicatorView.swift in Sources */ = {isa = PBXBuildFile; fileRef = CE8E79F9568DAF9682479E97C33C4FA6 /* LoadingIndicatorView.swift */; };
-		B51198B693961FBA48AA07CBE1E767D9 /* CameraOption.swift in Sources */ = {isa = PBXBuildFile; fileRef = 73FCD2E78F9DCBEF104ACA6DD2894425 /* CameraOption.swift */; };
-		B7A392A9EE644518EACD1B7E45E84D96 /* CVPixelBuffer+copy.swift in Sources */ = {isa = PBXBuildFile; fileRef = D6CE205140200F06FCD0415B2DFE2D85 /* CVPixelBuffer+copy.swift */; };
-		BC6D0E49203B2E09183134E3A647E7DA /* Filter.swift in Sources */ = {isa = PBXBuildFile; fileRef = 6D89A6566092A0E01E45014467E9CE66 /* Filter.swift */; };
-		BCB9F70D2FC71EADC2DE1A4ADFC986DA /* GLKit.framework in Frameworks */ = {isa = PBXBuildFile; fileRef = 293B9A99BC4353BEFC3D23EEACF2491F /* GLKit.framework */; };
-		BEC397435C489F419761D40B4B04DC92 /* CameraView.swift in Sources */ = {isa = PBXBuildFile; fileRef = C00C1B96D265B4C71B77257EEFC897A1 /* CameraView.swift */; };
-		C00912E53BFA0501E754E67EB49E0800 /* KanvasCameraImages.swift in Sources */ = {isa = PBXBuildFile; fileRef = BF19C4EB782E332195068BCE0E3A884B /* KanvasCameraImages.swift */; };
-		C38615117B8C46744BC2D6F7C46A2E74 /* GLError.swift in Sources */ = {isa = PBXBuildFile; fileRef = ABB147D48F66B760A3A52A74DFBCE44C /* GLError.swift */; };
-		C38F37CD64F209E99C412B71EC128F63 /* KanvasCameraColors.swift in Sources */ = {isa = PBXBuildFile; fileRef = C513C7BDBBBD32DB420A398FDD96ED55 /* KanvasCameraColors.swift */; };
+		AB22DA23F3C26BCD4F8F469673FE97CD /* FilterProtocol.swift in Sources */ = {isa = PBXBuildFile; fileRef = 67A61EB33875525521462D8B645D6CA5 /* FilterProtocol.swift */; };
+		AC2460C7C413BEF0275DD5EACADEDAE4 /* KanvasCameraImages.swift in Sources */ = {isa = PBXBuildFile; fileRef = B0A276399A679F3BC96D98865BC1E7C8 /* KanvasCameraImages.swift */; };
+		AEAEB73B10DA8699D3BAD3D13B97594D /* ClosedRange+Clamp.swift in Sources */ = {isa = PBXBuildFile; fileRef = BD4A8CE6E1822529B9E556D8C130A30E /* ClosedRange+Clamp.swift */; };
+		AF91992254C623AE37E4E794169D20EA /* Device.swift in Sources */ = {isa = PBXBuildFile; fileRef = 2BAB8ECD1876E812179DB039652BBA94 /* Device.swift */; };
+		B0E6A96C369E5E8252E37075532D961F /* KanvasCameraColors.swift in Sources */ = {isa = PBXBuildFile; fileRef = 4B9F666F10EE98E883C4D5DCD6226FC0 /* KanvasCameraColors.swift */; };
+		B6D57106D8A6FD3BECEFD1045D48F222 /* UIImage+PixelBuffer.swift in Sources */ = {isa = PBXBuildFile; fileRef = C30990DB80ABF64B8BE0E820F0791F9C /* UIImage+PixelBuffer.swift */; };
+		B9D8B3F7C209B68F54DC076CC37EBEE0 /* AVURLAsset+Thumbnail.swift in Sources */ = {isa = PBXBuildFile; fileRef = 271CB1B1734ABD88BB08A414BB572E0F /* AVURLAsset+Thumbnail.swift */; };
+		BA7A9ED46B735C87946FA15D23E4DA79 /* MediaClipsCollectionView.swift in Sources */ = {isa = PBXBuildFile; fileRef = 2F2CF07C122D6F7C971294EFC92A2D98 /* MediaClipsCollectionView.swift */; };
+		BB2EB2FFAC7F8BDFC668C311394CC684 /* MirrorTwoFilter.swift in Sources */ = {isa = PBXBuildFile; fileRef = 731784D8A57786122C278BED34400FFF /* MirrorTwoFilter.swift */; };
+		BCB58DB9D6CF6FD9687C3CF9C4C00CD6 /* LoadingIndicatorView.swift in Sources */ = {isa = PBXBuildFile; fileRef = 584ADD3ADE4E61B95798D5FF994F13A8 /* LoadingIndicatorView.swift */; };
+		C07B33A2C778C5FB2B33EA670EB2E6C3 /* UIKit.framework in Frameworks */ = {isa = PBXBuildFile; fileRef = 2E7FF5FF1C5A1C45AB8A978EEB128B37 /* UIKit.framework */; };
+		C0B94BEACB2599E9B74FFD0C633D3166 /* GifVideoOutputHandler.swift in Sources */ = {isa = PBXBuildFile; fileRef = EDC59642E8BA9B0E35EF1FC1F61EEE1D /* GifVideoOutputHandler.swift */; };
 		C3C013CFF7E96316C79710BD0EBAA2E1 /* Pods-KanvasCameraExampleTests-dummy.m in Sources */ = {isa = PBXBuildFile; fileRef = 6D11A917E16D537C3E7109B520EA4E28 /* Pods-KanvasCameraExampleTests-dummy.m */; };
-		C77D7B02FAFB00133349654FA8581882 /* CameraPreviewViewController.swift in Sources */ = {isa = PBXBuildFile; fileRef = FA17CACAFFF1A1FD5895545607C513B7 /* CameraPreviewViewController.swift */; };
-		C8AF1A30900FDEBF28CE9AC83802C7F6 /* OptionView.swift in Sources */ = {isa = PBXBuildFile; fileRef = 9E8781CB97D74E08E503D56E94CE7463 /* OptionView.swift */; };
+		C3F0C42C50C79CAF0C99F630503C9565 /* ExtendedButton.swift in Sources */ = {isa = PBXBuildFile; fileRef = 051E1C277A7BE5CFAF77E24472376400 /* ExtendedButton.swift */; };
+		C418CEE9897A1983B36401224887C52A /* GroupFilter.swift in Sources */ = {isa = PBXBuildFile; fileRef = F048944700A68857B0C0B22579048DBB /* GroupFilter.swift */; };
+		CA8AA1FF2F35FE0D40BFBAEDF94B5495 /* CameraSegmentHandler.swift in Sources */ = {isa = PBXBuildFile; fileRef = 35F0A9CC1395AE4A5137771A58A4842B /* CameraSegmentHandler.swift */; };
+		CBE57AD455AD94F5D37BF730750E8F53 /* UICollectionView+Cells.swift in Sources */ = {isa = PBXBuildFile; fileRef = C7FF8977C85D71F908BE072751BE3629 /* UICollectionView+Cells.swift */; };
 		CC06C4112E127C5262D5911F76903BC4 /* Pods-KanvasCameraExample-dummy.m in Sources */ = {isa = PBXBuildFile; fileRef = BD0DC36564E70A3883594421DA9FDC77 /* Pods-KanvasCameraExample-dummy.m */; };
-		CCA7F78D6332D7C16A02CF0D7EF199B5 /* MediaClip.swift in Sources */ = {isa = PBXBuildFile; fileRef = 438A79F59350D6607F4AB23BDE75E63F /* MediaClip.swift */; };
-		CF21F7FFFA51EC5C6644E387495DA55F /* GLRenderer.swift in Sources */ = {isa = PBXBuildFile; fileRef = 54F50A71DF7D71015F994A9ACB0F0ED5 /* GLRenderer.swift */; };
+		CC31DFC8C4E0C630C47C7FF8BD972B03 /* FilterType.swift in Sources */ = {isa = PBXBuildFile; fileRef = 9752DBAFD25B757EF94FDF2099AEBF94 /* FilterType.swift */; };
+		CC9A41EC06E55F585DF62B8485C9AD53 /* OpenGLES.framework in Frameworks */ = {isa = PBXBuildFile; fileRef = 5B37C3EE626982E2B8459F8E7BB7C20C /* OpenGLES.framework */; };
+		CCFE7DA09F023E4E8392A128B0C1CDE1 /* ModalController.swift in Sources */ = {isa = PBXBuildFile; fileRef = B0335996C1E13AB39601AB327B3B2DAF /* ModalController.swift */; };
+		CF4BA3D03F2756109A842C207E511B95 /* FilteredInputViewController.swift in Sources */ = {isa = PBXBuildFile; fileRef = 25CB825A1AC150C1658F3F523605E103 /* FilteredInputViewController.swift */; };
 		CFA869102744DB995F3AC930E96E3AFF /* UIApplication+StrictKeyWindow.m in Sources */ = {isa = PBXBuildFile; fileRef = 93221711894899A0B45B4E35F4B54984 /* UIApplication+StrictKeyWindow.m */; };
 		CFAED1BA1A1C93D946E71A40B5C8C710 /* Foundation.framework in Frameworks */ = {isa = PBXBuildFile; fileRef = 5993BD54547A171F82495C36A475B92C /* Foundation.framework */; };
-		D3625447566698698B90F6777063D50A /* UIColor+SharedColors.swift in Sources */ = {isa = PBXBuildFile; fileRef = D05983C2F337170D21FD4C968A75104E /* UIColor+SharedColors.swift */; };
-=======
-		8F815CA916F00C7384A1995DE21A3D56 /* NSURL+Media.swift in Sources */ = {isa = PBXBuildFile; fileRef = 503393A3877DF50181DE861B4DFCDAE7 /* NSURL+Media.swift */; };
-		916BE8965BE468821EC63189061F7D71 /* silence.aac in Resources */ = {isa = PBXBuildFile; fileRef = 3A682C24A1645B00F3632E2253B72CEA /* silence.aac */; };
-		91F4C1422B97A7C09F9A479EDED09B78 /* OptionsStackView.swift in Sources */ = {isa = PBXBuildFile; fileRef = 3F3CC6587FFA8DD2195FA69A9B13F9C5 /* OptionsStackView.swift */; };
-		985970029B215C4FB9C36C96114AA9A9 /* ExtendedStackView.swift in Sources */ = {isa = PBXBuildFile; fileRef = C7EC7EE38105AD2081AB41133230199F /* ExtendedStackView.swift */; };
-		9AD9B1F095E5A595C10B561129F4A0B4 /* VideoOutputHandler.swift in Sources */ = {isa = PBXBuildFile; fileRef = 48AA2D610AAAB6975E93859C7B1DA632 /* VideoOutputHandler.swift */; };
-		9BB4ACEC8913B3111444C6F7713A7289 /* KanvasCameraAnalyticsProvider.swift in Sources */ = {isa = PBXBuildFile; fileRef = D49442F49932CF3E13F3BE485D3245C1 /* KanvasCameraAnalyticsProvider.swift */; };
-		A005CB412D1F63FE32975FDC1B32676A /* UIFont+PostFonts.h in Headers */ = {isa = PBXBuildFile; fileRef = A6E7BC50576490973B9789477FE51224 /* UIFont+PostFonts.h */; settings = {ATTRIBUTES = (Public, ); }; };
-		A10241118316A20B2BD4998E6B21A2BB /* UIFont+PostFonts.m in Sources */ = {isa = PBXBuildFile; fileRef = FE1D7176433888B7448500B7D74CE988 /* UIFont+PostFonts.m */; };
-		A2DD1D8EE5BE962E8309A489CBBE861E /* LightLeaksFilter.swift in Sources */ = {isa = PBXBuildFile; fileRef = 765283ABD2594D38FA775A2FBD2AEC0F /* LightLeaksFilter.swift */; };
-		A3296DF172E1C0A27D93818A67250870 /* FilterProtocol.swift in Sources */ = {isa = PBXBuildFile; fileRef = 390DED87E2A3A2A85241289D732B35E3 /* FilterProtocol.swift */; };
-		A39FD7598BD1E75763E521969104C1C8 /* CameraPreviewView.swift in Sources */ = {isa = PBXBuildFile; fileRef = F49E21F52CA87E0FE0346188DA47AECD /* CameraPreviewView.swift */; };
-		A5EA85597079C08B3C56333F36B8BB90 /* UIUpdate.swift in Sources */ = {isa = PBXBuildFile; fileRef = A3BD92BF8AE0C06890476AAF5936312B /* UIUpdate.swift */; };
-		A701371B4F6C0069C964F19AD0B45783 /* Foundation.framework in Frameworks */ = {isa = PBXBuildFile; fileRef = 5993BD54547A171F82495C36A475B92C /* Foundation.framework */; };
-		A9436BEF85B8A0822EEE9A113C8FDF35 /* OptionsController.swift in Sources */ = {isa = PBXBuildFile; fileRef = 8C15C0DDAD4C5F837FACCB524405A181 /* OptionsController.swift */; };
-		A9FA07E0A1584A9EBBA401150413763B /* UICollectionView+Cells.swift in Sources */ = {isa = PBXBuildFile; fileRef = 682E0054083DC9B0D7EB6C6905EDF374 /* UICollectionView+Cells.swift */; };
-		AA90D38B952D894F9EA242FC97504ED2 /* FBSnapshotTestCase-umbrella.h in Headers */ = {isa = PBXBuildFile; fileRef = CBE4EA1756325767F72616D3CD687833 /* FBSnapshotTestCase-umbrella.h */; settings = {ATTRIBUTES = (Public, ); }; };
-		AAC4D80E2841DE55D2266A4B67863EC8 /* FBSnapshotTestCasePlatform.h in Headers */ = {isa = PBXBuildFile; fileRef = 4FB23A7A321BFD09B0985E94534A5272 /* FBSnapshotTestCasePlatform.h */; settings = {ATTRIBUTES = (Public, ); }; };
-		AAFA29945A0213E693CFFC4B976D8E8B /* CameraController.swift in Sources */ = {isa = PBXBuildFile; fileRef = 60639DEC387E6DA56D26C6540526912E /* CameraController.swift */; };
-		AB45E52B5A80B7ABCF15F67F794A0CA6 /* UIImage+FlipLeftMirrored.swift in Sources */ = {isa = PBXBuildFile; fileRef = 8E66A1DCDCB9A2CAE09E7CE5BBB543D0 /* UIImage+FlipLeftMirrored.swift */; };
-		AE51456C63FCBB70D97BB6778192546B /* FilterFactory.swift in Sources */ = {isa = PBXBuildFile; fileRef = F0671CF2DDB314FD00EC6E92EAF8079B /* FilterFactory.swift */; };
-		AEABC0E6CCE60A4C34C1F5D3163FC647 /* PlasmaFilter.swift in Sources */ = {isa = PBXBuildFile; fileRef = A8A0E60933B2F86A0DE67114BC14FF7B /* PlasmaFilter.swift */; };
-		B0B4EA7E8AC47A0BD8274E60495646A9 /* ClosedRange+Clamp.swift in Sources */ = {isa = PBXBuildFile; fileRef = E964C118992F5A047C4D328C71B9614C /* ClosedRange+Clamp.swift */; };
-		B0BF09E1AA849F9FDE8BC4017C8AB0AD /* UIFont+Orangina.m in Sources */ = {isa = PBXBuildFile; fileRef = A13598994D2940F0D3A677EE7D74312A /* UIFont+Orangina.m */; };
-		B143AF230C474C26300DD887CA461D16 /* Array+Move.swift in Sources */ = {isa = PBXBuildFile; fileRef = 12CC50264B5395019653BA689DD0DCA7 /* Array+Move.swift */; };
-		B33E87E2AA1EA5A610204F82B2B249F3 /* ConicalGradientLayer.swift in Sources */ = {isa = PBXBuildFile; fileRef = 1CCD4F2AD1A11BF24821EE4A7D6D4789 /* ConicalGradientLayer.swift */; };
-		B35DADB866F14C827CDEABA849EA23B7 /* GifVideoOutputHandler.swift in Sources */ = {isa = PBXBuildFile; fileRef = 50071BBBF3259209CC856E17BCDDCD43 /* GifVideoOutputHandler.swift */; };
-		B5101ADB79AF4A090E2292ACFE561524 /* MediaClipsEditorViewController.swift in Sources */ = {isa = PBXBuildFile; fileRef = FBFF6B3AB3BE901FD63FF75D3B852D4A /* MediaClipsEditorViewController.swift */; };
-		B6ACFBB6F1F7D5F2C27E6168E65BBBD3 /* ShaderUtilities.swift in Sources */ = {isa = PBXBuildFile; fileRef = 7514A06D2C9B7636F62A7717E70FD102 /* ShaderUtilities.swift */; };
-		B738CA18744919EEA5619D9F248A1A2A /* ModeSelectorAndShootView.swift in Sources */ = {isa = PBXBuildFile; fileRef = 7F0BF99E00B7D1E000BFE7175191FDFE /* ModeSelectorAndShootView.swift */; };
-		B904DA5FD51B2CBCE33FD9D39433EF38 /* EMInterferenceFilter.swift in Sources */ = {isa = PBXBuildFile; fileRef = 530EACCC3FF56D84F30658E60E42953A /* EMInterferenceFilter.swift */; };
-		B981137D8D153DC5F5DC701CA5BC7EF1 /* UIButton+Shadows.swift in Sources */ = {isa = PBXBuildFile; fileRef = 97EA833F86EE3FA9DC0F9410C69AC07B /* UIButton+Shadows.swift */; };
-		BADA56B4CF40312CB7B44843BFD5D965 /* ModeButtonView.swift in Sources */ = {isa = PBXBuildFile; fileRef = ABA64C9CEC59013EA9AC0DEFD8371890 /* ModeButtonView.swift */; };
-		BC2CEF82FE703E96C3C925A576BF9498 /* CameraSegmentHandler.swift in Sources */ = {isa = PBXBuildFile; fileRef = 88860E789170B629FB87BBD6B05B75C0 /* CameraSegmentHandler.swift */; };
-		BEA9E7E81F227D37D14831DBD966A175 /* CameraView.swift in Sources */ = {isa = PBXBuildFile; fileRef = 86E1541CD8BC27702E1971D5C7D5BB8A /* CameraView.swift */; };
-		C3C013CFF7E96316C79710BD0EBAA2E1 /* Pods-KanvasCameraExampleTests-dummy.m in Sources */ = {isa = PBXBuildFile; fileRef = 6D11A917E16D537C3E7109B520EA4E28 /* Pods-KanvasCameraExampleTests-dummy.m */; };
-		CA16F2F78B2E02455D0E1E364A9B9FE1 /* MediaClip.swift in Sources */ = {isa = PBXBuildFile; fileRef = CEC78EC0B9750AD8744A6B98665974AB /* MediaClip.swift */; };
-		CA1CBF999AB5070602849222DE5D5F4D /* MediaClipsEditorView.swift in Sources */ = {isa = PBXBuildFile; fileRef = BB187B86CF7EBAC33978956BB682F2DE /* MediaClipsEditorView.swift */; };
-		CA3213A4E976DFAFEE2E6D6FD0AAD370 /* KanvasCameraImages.swift in Sources */ = {isa = PBXBuildFile; fileRef = 5B0F3099E9E84CE832D8AAC7484B416E /* KanvasCameraImages.swift */; };
-		CB60FBB77144DBE2EE3D0D7BD9034440 /* WavePoolFilter.swift in Sources */ = {isa = PBXBuildFile; fileRef = BE28464CEF80EE16789CA917A3460013 /* WavePoolFilter.swift */; };
-		CC06C4112E127C5262D5911F76903BC4 /* Pods-KanvasCameraExample-dummy.m in Sources */ = {isa = PBXBuildFile; fileRef = BD0DC36564E70A3883594421DA9FDC77 /* Pods-KanvasCameraExample-dummy.m */; };
-		CFA869102744DB995F3AC930E96E3AFF /* UIApplication+StrictKeyWindow.m in Sources */ = {isa = PBXBuildFile; fileRef = 93221711894899A0B45B4E35F4B54984 /* UIApplication+StrictKeyWindow.m */; };
-		CFAED1BA1A1C93D946E71A40B5C8C710 /* Foundation.framework in Frameworks */ = {isa = PBXBuildFile; fileRef = 5993BD54547A171F82495C36A475B92C /* Foundation.framework */; };
-		CFF346EAA80C072E6EE9FF0E6614489E /* RaveFilter.swift in Sources */ = {isa = PBXBuildFile; fileRef = 24DC2343C7218ADEB58530477BDD1C28 /* RaveFilter.swift */; };
-		D1C97765A7529DB445981C4A7E8B4E79 /* CameraRecordingProtocol.swift in Sources */ = {isa = PBXBuildFile; fileRef = 938AD42BC8AC0B62F6F59DF804BE6CCD /* CameraRecordingProtocol.swift */; };
->>>>>>> 10fe85ab
+		D010EDDFF0FDE0E3FDE633C5314CED94 /* UIColor+Lerp.swift in Sources */ = {isa = PBXBuildFile; fileRef = 055540F16A3A7DD16039DF79B50B3001 /* UIColor+Lerp.swift */; };
+		D34D1B739ABF2051F31261B7C74CB6DB /* FilterCollectionController.swift in Sources */ = {isa = PBXBuildFile; fileRef = 183F170F375303770CD0E87957B3A068 /* FilterCollectionController.swift */; };
 		D428498A1A70F3DB2F9D9C921989E6B8 /* UIImage+Compare.m in Sources */ = {isa = PBXBuildFile; fileRef = 265DC60F5871575FF908A7C1AF91A133 /* UIImage+Compare.m */; };
-		D4BD067AD686AE38C5D32C5893790847 /* UIView+Layout.swift in Sources */ = {isa = PBXBuildFile; fileRef = 9DCEFFBBF0F33B76295744F9ED667CCB /* UIView+Layout.swift */; };
 		D6B1B0AC7F376A0FC6DADEEAA737E508 /* UIImage+Compare.h in Headers */ = {isa = PBXBuildFile; fileRef = C095B69FB8375794D8236558C70DAAE0 /* UIImage+Compare.h */; settings = {ATTRIBUTES = (Private, ); }; };
-<<<<<<< HEAD
-		D80652F8878AA28345ABB5056FB9E64B /* ExtendedStackView.swift in Sources */ = {isa = PBXBuildFile; fileRef = FE43F7C876A9ADDFF5BF02870409A293 /* ExtendedStackView.swift */; };
+		D96FA9DD199FBB6B4FCCFD515A83DFDF /* MangaFilter.swift in Sources */ = {isa = PBXBuildFile; fileRef = 9F6E47AEAC8D5CC56C91EC6407FFE2F7 /* MangaFilter.swift */; };
 		DBADABF56FC0675DEE45B90CE6AFA4E7 /* UIKit.framework in Frameworks */ = {isa = PBXBuildFile; fileRef = 2E7FF5FF1C5A1C45AB8A978EEB128B37 /* UIKit.framework */; };
-		DC65588778D38874720D0D8EB11FBEF4 /* UIColor+Lerp.swift in Sources */ = {isa = PBXBuildFile; fileRef = 887B6A7D1C9BF3492E48DEC1D15868BE /* UIColor+Lerp.swift */; };
-		DD1AD8ED89E0F214003A618BDC8F5D6E /* GifVideoOutputHandler.swift in Sources */ = {isa = PBXBuildFile; fileRef = 97813EF61EEE075F8A05D40F188335BD /* GifVideoOutputHandler.swift */; };
-=======
-		D791239E7006D291223226044A85A9CE /* LegoFilter.swift in Sources */ = {isa = PBXBuildFile; fileRef = D9E2C99CD9966D0099F5FCD9B1D2B3F8 /* LegoFilter.swift */; };
-		D91C53767513D70F62866132E4327DF1 /* UIKit.framework in Frameworks */ = {isa = PBXBuildFile; fileRef = 2E7FF5FF1C5A1C45AB8A978EEB128B37 /* UIKit.framework */; };
-		DA10D67DC7BE00392827589336CE58E3 /* UIColor+SharedColors.swift in Sources */ = {isa = PBXBuildFile; fileRef = C7A921AAD35E835CF871213D63129DBD /* UIColor+SharedColors.swift */; };
-		DB003E9615F235C1AAED817BB228BF1B /* FilmFilter.swift in Sources */ = {isa = PBXBuildFile; fileRef = B372FB0343461B1C0AF4116C10191D6F /* FilmFilter.swift */; };
-		DBADABF56FC0675DEE45B90CE6AFA4E7 /* UIKit.framework in Frameworks */ = {isa = PBXBuildFile; fileRef = 2E7FF5FF1C5A1C45AB8A978EEB128B37 /* UIKit.framework */; };
-		DBB79C9BE3A28639E0334B8A06CC7B07 /* UIFont+TumblrTheme.swift in Sources */ = {isa = PBXBuildFile; fileRef = CD585CE3C1B092D81F2E6AEACE79DC5F /* UIFont+TumblrTheme.swift */; };
-		DF47768EC0D2B90B1BDE819F4261D2C4 /* UIFont+ComposeFonts.h in Headers */ = {isa = PBXBuildFile; fileRef = 4AAF0939B988AE1169F51641E4927EBF /* UIFont+ComposeFonts.h */; settings = {ATTRIBUTES = (Public, ); }; };
->>>>>>> 10fe85ab
+		DC7D8FFD3990A4B43AC5978913985EA3 /* GLRenderer.swift in Sources */ = {isa = PBXBuildFile; fileRef = FB1F106E6E44CF17827D0EDCE3F7A1B5 /* GLRenderer.swift */; };
+		DCA590218DA632D823FCB0152E27FC7B /* Filter.swift in Sources */ = {isa = PBXBuildFile; fileRef = 4C392B54B3B04202B593635B97A99561 /* Filter.swift */; };
+		DF60A3900A36401932CB5FCC0EC9A835 /* WavePoolFilter.swift in Sources */ = {isa = PBXBuildFile; fileRef = 9BA9A32480419A5E73A862C5B7528168 /* WavePoolFilter.swift */; };
+		DFA7E35FF7F652302ECBBEC7012AEFD9 /* UIViewController+Load.swift in Sources */ = {isa = PBXBuildFile; fileRef = 2484BE3E2A3A447B4C5DF3566EEBB49A /* UIViewController+Load.swift */; };
 		E287914A932161FCE4E5A842382E412F /* Foundation.framework in Frameworks */ = {isa = PBXBuildFile; fileRef = 5993BD54547A171F82495C36A475B92C /* Foundation.framework */; };
-		E2A801A4B7B6C08FF0CC068A3FD9D70C /* MediaClipsEditorView.swift in Sources */ = {isa = PBXBuildFile; fileRef = A156185D4E691DB9FD9361E7EACE34D8 /* MediaClipsEditorView.swift */; };
-		E34588C187C85E3F680C9F74C416A4C0 /* UIFont+ComposeFonts.m in Sources */ = {isa = PBXBuildFile; fileRef = EC70EE23638D7BC937E932EB8C4C9F9C /* UIFont+ComposeFonts.m */; };
 		E3B86D234BC43FB8877126BFDD760867 /* FBSnapshotTestCasePlatform.m in Sources */ = {isa = PBXBuildFile; fileRef = 1B89C323C789A72335F3693734707F15 /* FBSnapshotTestCasePlatform.m */; };
-<<<<<<< HEAD
-		E3CDA578223ADD2F23B7622AEBA5D951 /* IgnoreTouchesView.swift in Sources */ = {isa = PBXBuildFile; fileRef = E9ECE6AD5E9442186328E55FE3108ADC /* IgnoreTouchesView.swift */; };
-		E488DC486378679EA4CFE8AE645DCD68 /* CameraRecorder.swift in Sources */ = {isa = PBXBuildFile; fileRef = C0990782AC16FD69FA782C3A5F29A6C5 /* CameraRecorder.swift */; };
-		E5BB7BD93F8784E4CC98B33ED8361450 /* Assets.xcassets in Resources */ = {isa = PBXBuildFile; fileRef = 836FEB1FE523AF421FFBA83B45BC43D7 /* Assets.xcassets */; };
+		E4B0520A99AFF1D8B68C9C85D755EE7D /* Queue.swift in Sources */ = {isa = PBXBuildFile; fileRef = 02D6D52FD7D35EF100CEA7CF08DA25A0 /* Queue.swift */; };
 		E7F0B09F899DBFE173736F8AE258ED48 /* UIImage+Diff.m in Sources */ = {isa = PBXBuildFile; fileRef = 2015821C6F52E13E032E0E4B9D53AFE7 /* UIImage+Diff.m */; };
-		EC84F4D771078445A98E695C165C9B5B /* UIFont+PostFonts.m in Sources */ = {isa = PBXBuildFile; fileRef = F2811E4BE2F7EEE30A21CADE501216E4 /* UIFont+PostFonts.m */; };
-		EEA705CFDE31C58CA2E89D3FFCE5FF90 /* CameraInputControllerDelegate.swift in Sources */ = {isa = PBXBuildFile; fileRef = E34462A1D2DA451277830ED6C7B9E504 /* CameraInputControllerDelegate.swift */; };
-		EECF10ED382524A03F808EA2FEF8A750 /* IgnoreTouchesCollectionView.swift in Sources */ = {isa = PBXBuildFile; fileRef = 99B871E6966DA7FC1C411B24065138AF /* IgnoreTouchesCollectionView.swift */; };
+		E9339CC336597BC3A182695603011407 /* ModalViewModel.swift in Sources */ = {isa = PBXBuildFile; fileRef = 3570CB4F9A77E02D383BF002EFB021DC /* ModalViewModel.swift */; };
+		EB6EF5E13305CFD306D1857985219773 /* TumblrTheme.framework in Frameworks */ = {isa = PBXBuildFile; fileRef = 9354499206410F84A9B8A189D39476E2 /* TumblrTheme.framework */; };
+		EBD25D6868853D329EC269B809395760 /* CameraSettings.swift in Sources */ = {isa = PBXBuildFile; fileRef = 21773E97E2776511D812CB0090BD6454 /* CameraSettings.swift */; };
+		EEE5A36D00A47174621794464118A7E0 /* FilterFactory.swift in Sources */ = {isa = PBXBuildFile; fileRef = 97239B18189E8022934AEB7AA6B139CC /* FilterFactory.swift */; };
+		EF34B3DAFFD675563BB2DB319989B420 /* GLKit.framework in Frameworks */ = {isa = PBXBuildFile; fileRef = 293B9A99BC4353BEFC3D23EEACF2491F /* GLKit.framework */; };
+		F08FD29CFB786D261A13A695BE80EAC7 /* FilterCollectionCell.swift in Sources */ = {isa = PBXBuildFile; fileRef = 449EEEF422879DD61B735B3992823AFB /* FilterCollectionCell.swift */; };
+		F0F7CF6F1846DD6EBAB6F8087F1996CF /* Shaders in Resources */ = {isa = PBXBuildFile; fileRef = 98FBDDA3AD480CD6D3F1ACDB9B8E057F /* Shaders */; };
 		F2945D5A81499C94708C6C32D64F20BF /* Pods-KanvasCameraExample-umbrella.h in Headers */ = {isa = PBXBuildFile; fileRef = 0748BD44EB8A7E1F29B9327BBD4FFCC9 /* Pods-KanvasCameraExample-umbrella.h */; settings = {ATTRIBUTES = (Public, ); }; };
-		F32B68B6506862DB3B4FC7EBA0C8D535 /* ConicalGradientLayer.swift in Sources */ = {isa = PBXBuildFile; fileRef = CD5C5190E8743BB580C2F89D247D4D88 /* ConicalGradientLayer.swift */; };
-		F37615F181F76695B3A19D33900A1E8E /* MediaClipsCollectionController.swift in Sources */ = {isa = PBXBuildFile; fileRef = A4C4775FE25AF6055D2198D98A248AA9 /* MediaClipsCollectionController.swift */; };
-		F3A72B49FC303B947F87A03BBF4FB529 /* UIImage+PixelBuffer.swift in Sources */ = {isa = PBXBuildFile; fileRef = 647636CF6552E2D53D8B4E1BF931E557 /* UIImage+PixelBuffer.swift */; };
-		F66294D06B71A96D02DA731FCB45F755 /* UIImage+FlipLeftMirrored.swift in Sources */ = {isa = PBXBuildFile; fileRef = 36269CDBB6A4BE84D0B5A1F0B6B99E37 /* UIImage+FlipLeftMirrored.swift */; };
+		F50F80BFE1664D125B06AFAD400FE26C /* CameraInputControllerDelegate.swift in Sources */ = {isa = PBXBuildFile; fileRef = 14E304BDC94D4332F1698A86B4A1202D /* CameraInputControllerDelegate.swift */; };
+		F7DD475BCB91EDDF035C97301DBB07AD /* UIFont+Orangina.h in Headers */ = {isa = PBXBuildFile; fileRef = EA7CD9A4EC570EAD015063B2D921FFAA /* UIFont+Orangina.h */; settings = {ATTRIBUTES = (Public, ); }; };
 		F8DF0374879AD9CA64E209F5E1A423B4 /* FBSnapshotTestCase.h in Headers */ = {isa = PBXBuildFile; fileRef = 9A648BA81C182E1424B9B336EA8F50B1 /* FBSnapshotTestCase.h */; settings = {ATTRIBUTES = (Public, ); }; };
-		F8F07A4E48B024996325458B851A4131 /* TumblrTheme.framework in Frameworks */ = {isa = PBXBuildFile; fileRef = 9354499206410F84A9B8A189D39476E2 /* TumblrTheme.framework */; };
-		F95ADE69B782E35DF65B5167EF4E7251 /* Shader.swift in Sources */ = {isa = PBXBuildFile; fileRef = A40EAB63DF3B86B986B04D182C647E6D /* Shader.swift */; };
-		FA23E011E98BD72FEB9DCBE4C862B2D6 /* NSURL+Media.swift in Sources */ = {isa = PBXBuildFile; fileRef = 289E9413F2B68246A3A20EC5F45E77C5 /* NSURL+Media.swift */; };
-		FB029C81FB75178024126B4A606930CB /* KanvasCamera-umbrella.h in Headers */ = {isa = PBXBuildFile; fileRef = F2EE7E52F71AC30FC61CC3B542DC12E0 /* KanvasCamera-umbrella.h */; settings = {ATTRIBUTES = (Public, ); }; };
-		FC8FA3B420A2D409C1B5550CA04B7D47 /* OptionsStackView.swift in Sources */ = {isa = PBXBuildFile; fileRef = 7B5F6107FDCFD2CECAE650B6D6320323 /* OptionsStackView.swift */; };
-=======
-		E4FC7CD6AE81BB0AD98A86666BFFB5C5 /* NumTypes+Conversion.swift in Sources */ = {isa = PBXBuildFile; fileRef = 97C032C0869E8DF23E0D3F705EBCEAFB /* NumTypes+Conversion.swift */; };
-		E7F0B09F899DBFE173736F8AE258ED48 /* UIImage+Diff.m in Sources */ = {isa = PBXBuildFile; fileRef = 2015821C6F52E13E032E0E4B9D53AFE7 /* UIImage+Diff.m */; };
-		EA4E6F165A47921B36FDAADCF65573D9 /* OpenGLES.framework in Frameworks */ = {isa = PBXBuildFile; fileRef = 5B37C3EE626982E2B8459F8E7BB7C20C /* OpenGLES.framework */; };
-		EBB0132AEA23926A7FFBF35645102169 /* UIColor+Util.swift in Sources */ = {isa = PBXBuildFile; fileRef = 60969AEE1CB2D639175BAB2BFE1E1B4E /* UIColor+Util.swift */; };
-		F2945D5A81499C94708C6C32D64F20BF /* Pods-KanvasCameraExample-umbrella.h in Headers */ = {isa = PBXBuildFile; fileRef = 0748BD44EB8A7E1F29B9327BBD4FFCC9 /* Pods-KanvasCameraExample-umbrella.h */; settings = {ATTRIBUTES = (Public, ); }; };
-		F4E5FACA6C039613EFA6FEC3F71565E3 /* CameraPreviewViewController.swift in Sources */ = {isa = PBXBuildFile; fileRef = FD7A45A13081AADE1D08F8EB2CCE013A /* CameraPreviewViewController.swift */; };
-		F632033F161F4781408E5094CA14C3D8 /* CameraRecorder.swift in Sources */ = {isa = PBXBuildFile; fileRef = BC75B17BED3DDB0B29CCA0FE3A74F948 /* CameraRecorder.swift */; };
-		F8DF0374879AD9CA64E209F5E1A423B4 /* FBSnapshotTestCase.h in Headers */ = {isa = PBXBuildFile; fileRef = 9A648BA81C182E1424B9B336EA8F50B1 /* FBSnapshotTestCase.h */; settings = {ATTRIBUTES = (Public, ); }; };
-		FB0B58B33B748A1D4B928415EF698117 /* KanvasCamera-dummy.m in Sources */ = {isa = PBXBuildFile; fileRef = EB8C593B387D8077FD07C965C95A66E3 /* KanvasCamera-dummy.m */; };
-		FC0CD6A27EECB6950471BCD0CE603811 /* FilterType.swift in Sources */ = {isa = PBXBuildFile; fileRef = C41240C366AF68CDC316DF70E7FE1435 /* FilterType.swift */; };
-		FEF931CCB5FA83AF452A4B00CB067C0C /* CameraOption.swift in Sources */ = {isa = PBXBuildFile; fileRef = D31DEFDE39862BB87FACC8271FBDF083 /* CameraOption.swift */; };
-		FFBEF0F1CB8C152CE01708131069C075 /* GroupFilter.swift in Sources */ = {isa = PBXBuildFile; fileRef = A04096BFA11DFFA7FB5A4E8AC910571F /* GroupFilter.swift */; };
->>>>>>> 10fe85ab
+		FA5EF8033651D6851831996EE0F4456C /* ConicalGradientLayer.swift in Sources */ = {isa = PBXBuildFile; fileRef = AE1E2F075627FCB3A3C85D27189AC1DE /* ConicalGradientLayer.swift */; };
+		FEBB447BE55FDC937EC29D42CCACE593 /* ShaderUtilities.swift in Sources */ = {isa = PBXBuildFile; fileRef = CB0EA58E7BECFA64F10F86EA223F9D30 /* ShaderUtilities.swift */; };
+		FEDA2FAF04C19BD3E83F834C0EA21E66 /* RGBFilter.swift in Sources */ = {isa = PBXBuildFile; fileRef = 602C7BE97845863C4746AD95E4EB6C4C /* RGBFilter.swift */; };
 /* End PBXBuildFile section */
 
 /* Begin PBXContainerItemProxy section */
@@ -303,424 +171,230 @@
 			isa = PBXContainerItemProxy;
 			containerPortal = BFDFE7DC352907FC980B868725387E98 /* Project object */;
 			proxyType = 1;
-<<<<<<< HEAD
-			remoteGlobalIDString = D2C23D9609F4271616B81AD97569E69B;
-=======
-			remoteGlobalIDString = 1C16306040FE9DC288DCAC1D30205723;
->>>>>>> 10fe85ab
+			remoteGlobalIDString = 40F7EECF0E66E3A138C207EEE677373A;
 			remoteInfo = KanvasCamera;
 		};
 		5F1DD224199DC1A7A6191AA723291E34 /* PBXContainerItemProxy */ = {
 			isa = PBXContainerItemProxy;
 			containerPortal = BFDFE7DC352907FC980B868725387E98 /* Project object */;
 			proxyType = 1;
-<<<<<<< HEAD
-			remoteGlobalIDString = B09DC2DF9239A709FBACE4869C9A4F6E;
+			remoteGlobalIDString = 25F85AF95B09638E49FB42756C70BCE8;
 			remoteInfo = TumblrTheme;
 		};
-		7BE524921D1142B10AF4A399B987186F /* PBXContainerItemProxy */ = {
+		BD5BE8D4E2BB363359D88E766CC01F45 /* PBXContainerItemProxy */ = {
 			isa = PBXContainerItemProxy;
 			containerPortal = BFDFE7DC352907FC980B868725387E98 /* Project object */;
 			proxyType = 1;
-			remoteGlobalIDString = B09DC2DF9239A709FBACE4869C9A4F6E;
-=======
-			remoteGlobalIDString = B7366FF13F8BF52C16FDA18032827764;
-			remoteInfo = TumblrTheme;
-		};
-		B3E54CC0B626474899DE0EB7B5235437 /* PBXContainerItemProxy */ = {
-			isa = PBXContainerItemProxy;
-			containerPortal = BFDFE7DC352907FC980B868725387E98 /* Project object */;
-			proxyType = 1;
-			remoteGlobalIDString = B7366FF13F8BF52C16FDA18032827764;
->>>>>>> 10fe85ab
+			remoteGlobalIDString = 25F85AF95B09638E49FB42756C70BCE8;
 			remoteInfo = TumblrTheme;
 		};
 		F33EDCC1F8D0B10535F0BB3F7B51EDCF /* PBXContainerItemProxy */ = {
 			isa = PBXContainerItemProxy;
 			containerPortal = BFDFE7DC352907FC980B868725387E98 /* Project object */;
 			proxyType = 1;
-<<<<<<< HEAD
-			remoteGlobalIDString = B09DC2DF9239A709FBACE4869C9A4F6E;
-=======
-			remoteGlobalIDString = B7366FF13F8BF52C16FDA18032827764;
->>>>>>> 10fe85ab
+			remoteGlobalIDString = 25F85AF95B09638E49FB42756C70BCE8;
 			remoteInfo = TumblrTheme;
 		};
 		FE56C1FEF003759A8A01BAD483A21420 /* PBXContainerItemProxy */ = {
 			isa = PBXContainerItemProxy;
 			containerPortal = BFDFE7DC352907FC980B868725387E98 /* Project object */;
 			proxyType = 1;
-<<<<<<< HEAD
-			remoteGlobalIDString = D2C23D9609F4271616B81AD97569E69B;
-=======
-			remoteGlobalIDString = 1C16306040FE9DC288DCAC1D30205723;
->>>>>>> 10fe85ab
+			remoteGlobalIDString = 40F7EECF0E66E3A138C207EEE677373A;
 			remoteInfo = KanvasCamera;
 		};
 /* End PBXContainerItemProxy section */
 
 /* Begin PBXFileReference section */
-<<<<<<< HEAD
-		03AABE2EA69EDC524F67D85AA2EE4BD9 /* ModeSelectorAndShootController.swift */ = {isa = PBXFileReference; includeInIndex = 1; lastKnownFileType = sourcecode.swift; path = ModeSelectorAndShootController.swift; sourceTree = "<group>"; };
+		02D6D52FD7D35EF100CEA7CF08DA25A0 /* Queue.swift */ = {isa = PBXFileReference; includeInIndex = 1; lastKnownFileType = sourcecode.swift; path = Queue.swift; sourceTree = "<group>"; };
+		031B258448E1005579A8433002B31202 /* CameraZoomHandler.swift */ = {isa = PBXFileReference; includeInIndex = 1; lastKnownFileType = sourcecode.swift; path = CameraZoomHandler.swift; sourceTree = "<group>"; };
 		047D226C5E30E9EBE1639234CC502B3E /* TumblrTheme.modulemap */ = {isa = PBXFileReference; includeInIndex = 1; lastKnownFileType = sourcecode.module; path = TumblrTheme.modulemap; sourceTree = "<group>"; };
+		051E1C277A7BE5CFAF77E24472376400 /* ExtendedButton.swift */ = {isa = PBXFileReference; includeInIndex = 1; lastKnownFileType = sourcecode.swift; path = ExtendedButton.swift; sourceTree = "<group>"; };
+		055540F16A3A7DD16039DF79B50B3001 /* UIColor+Lerp.swift */ = {isa = PBXFileReference; includeInIndex = 1; lastKnownFileType = sourcecode.swift; path = "UIColor+Lerp.swift"; sourceTree = "<group>"; };
 		05734EA760D464EE6F6CB085C52CB063 /* FBSnapshotTestCase-Info.plist */ = {isa = PBXFileReference; includeInIndex = 1; lastKnownFileType = text.plist.xml; path = "FBSnapshotTestCase-Info.plist"; sourceTree = "<group>"; };
-		05C29799AC81A764DF3EED194B387E98 /* KanvasCamera.modulemap */ = {isa = PBXFileReference; includeInIndex = 1; lastKnownFileType = sourcecode.module; path = KanvasCamera.modulemap; sourceTree = "<group>"; };
-		06546047E7265B7C6BBC90FD4731B32A /* OptionsController.swift */ = {isa = PBXFileReference; includeInIndex = 1; lastKnownFileType = sourcecode.swift; path = OptionsController.swift; sourceTree = "<group>"; };
 		0748BD44EB8A7E1F29B9327BBD4FFCC9 /* Pods-KanvasCameraExample-umbrella.h */ = {isa = PBXFileReference; includeInIndex = 1; lastKnownFileType = sourcecode.c.h; path = "Pods-KanvasCameraExample-umbrella.h"; sourceTree = "<group>"; };
-		1A31E52EF1FEC5EB090B69C3C5F69F75 /* FilterCollectionView.swift */ = {isa = PBXFileReference; includeInIndex = 1; lastKnownFileType = sourcecode.swift; path = FilterCollectionView.swift; sourceTree = "<group>"; };
+		113ABA42C87D054204083233127D66F2 /* RaveFilter.swift */ = {isa = PBXFileReference; includeInIndex = 1; lastKnownFileType = sourcecode.swift; path = RaveFilter.swift; sourceTree = "<group>"; };
+		12E9AAFA75D8854A528C008C35F4512C /* KanvasCamera-umbrella.h */ = {isa = PBXFileReference; includeInIndex = 1; lastKnownFileType = sourcecode.c.h; path = "KanvasCamera-umbrella.h"; sourceTree = "<group>"; };
+		1482F09F71B556919948885B25D63528 /* UIImage+FlipLeftMirrored.swift */ = {isa = PBXFileReference; includeInIndex = 1; lastKnownFileType = sourcecode.swift; path = "UIImage+FlipLeftMirrored.swift"; sourceTree = "<group>"; };
+		14E304BDC94D4332F1698A86B4A1202D /* CameraInputControllerDelegate.swift */ = {isa = PBXFileReference; includeInIndex = 1; lastKnownFileType = sourcecode.swift; path = CameraInputControllerDelegate.swift; sourceTree = "<group>"; };
+		1505814C35E324FF32C434D0BFE7643C /* KanvasCameraTimes.swift */ = {isa = PBXFileReference; includeInIndex = 1; lastKnownFileType = sourcecode.swift; path = KanvasCameraTimes.swift; sourceTree = "<group>"; };
+		183F170F375303770CD0E87957B3A068 /* FilterCollectionController.swift */ = {isa = PBXFileReference; includeInIndex = 1; lastKnownFileType = sourcecode.swift; path = FilterCollectionController.swift; sourceTree = "<group>"; };
 		1B89C323C789A72335F3693734707F15 /* FBSnapshotTestCasePlatform.m */ = {isa = PBXFileReference; includeInIndex = 1; lastKnownFileType = sourcecode.c.objc; name = FBSnapshotTestCasePlatform.m; path = FBSnapshotTestCase/FBSnapshotTestCasePlatform.m; sourceTree = "<group>"; };
-		1C321EE3E74EC1C540DE3D0A01324E30 /* UIView+Layout.swift */ = {isa = PBXFileReference; includeInIndex = 1; lastKnownFileType = sourcecode.swift; path = "UIView+Layout.swift"; sourceTree = "<group>"; };
 		1E9D514CBBB19FED1529827296B83314 /* Pods-KanvasCameraExample-frameworks.sh */ = {isa = PBXFileReference; includeInIndex = 1; lastKnownFileType = text.script.sh; path = "Pods-KanvasCameraExample-frameworks.sh"; sourceTree = "<group>"; };
 		1F806995FBAB1BD3D7373192284E4919 /* TumblrTheme-Info.plist */ = {isa = PBXFileReference; includeInIndex = 1; lastKnownFileType = text.plist.xml; path = "TumblrTheme-Info.plist"; sourceTree = "<group>"; };
 		2015821C6F52E13E032E0E4B9D53AFE7 /* UIImage+Diff.m */ = {isa = PBXFileReference; includeInIndex = 1; lastKnownFileType = sourcecode.c.objc; name = "UIImage+Diff.m"; path = "FBSnapshotTestCase/Categories/UIImage+Diff.m"; sourceTree = "<group>"; };
-		2321224B622C236EA6A3475D37826569 /* Array+Move.swift */ = {isa = PBXFileReference; includeInIndex = 1; lastKnownFileType = sourcecode.swift; path = "Array+Move.swift"; sourceTree = "<group>"; };
+		21773E97E2776511D812CB0090BD6454 /* CameraSettings.swift */ = {isa = PBXFileReference; includeInIndex = 1; lastKnownFileType = sourcecode.swift; path = CameraSettings.swift; sourceTree = "<group>"; };
+		2280FBE1CAA4613660CD0D0A468B6011 /* KanvasCameraAnalyticsProvider.swift */ = {isa = PBXFileReference; includeInIndex = 1; lastKnownFileType = sourcecode.swift; path = KanvasCameraAnalyticsProvider.swift; sourceTree = "<group>"; };
+		24628CD5F215768052756FD1E90D3897 /* OptionsStackView.swift */ = {isa = PBXFileReference; includeInIndex = 1; lastKnownFileType = sourcecode.swift; path = OptionsStackView.swift; sourceTree = "<group>"; };
+		2484BE3E2A3A447B4C5DF3566EEBB49A /* UIViewController+Load.swift */ = {isa = PBXFileReference; includeInIndex = 1; lastKnownFileType = sourcecode.swift; path = "UIViewController+Load.swift"; sourceTree = "<group>"; };
+		25CB825A1AC150C1658F3F523605E103 /* FilteredInputViewController.swift */ = {isa = PBXFileReference; includeInIndex = 1; lastKnownFileType = sourcecode.swift; path = FilteredInputViewController.swift; sourceTree = "<group>"; };
 		265DC60F5871575FF908A7C1AF91A133 /* UIImage+Compare.m */ = {isa = PBXFileReference; includeInIndex = 1; lastKnownFileType = sourcecode.c.objc; name = "UIImage+Compare.m"; path = "FBSnapshotTestCase/Categories/UIImage+Compare.m"; sourceTree = "<group>"; };
-		273EA8968C24FE2D003E96416322AFBE /* ClosedRange+Clamp.swift */ = {isa = PBXFileReference; includeInIndex = 1; lastKnownFileType = sourcecode.swift; path = "ClosedRange+Clamp.swift"; sourceTree = "<group>"; };
-		2801C16EDAFF0CA490366FB685C1CF73 /* Shaders */ = {isa = PBXFileReference; includeInIndex = 1; name = Shaders; path = Resources/Shaders; sourceTree = "<group>"; };
-		289E9413F2B68246A3A20EC5F45E77C5 /* NSURL+Media.swift */ = {isa = PBXFileReference; includeInIndex = 1; lastKnownFileType = sourcecode.swift; path = "NSURL+Media.swift"; sourceTree = "<group>"; };
+		271CB1B1734ABD88BB08A414BB572E0F /* AVURLAsset+Thumbnail.swift */ = {isa = PBXFileReference; includeInIndex = 1; lastKnownFileType = sourcecode.swift; path = "AVURLAsset+Thumbnail.swift"; sourceTree = "<group>"; };
 		290D40DB23B0E1E833EB7F996C615341 /* FBSnapshotTestCase.m */ = {isa = PBXFileReference; includeInIndex = 1; lastKnownFileType = sourcecode.c.objc; name = FBSnapshotTestCase.m; path = FBSnapshotTestCase/FBSnapshotTestCase.m; sourceTree = "<group>"; };
 		293B9A99BC4353BEFC3D23EEACF2491F /* GLKit.framework */ = {isa = PBXFileReference; lastKnownFileType = wrapper.framework; name = GLKit.framework; path = Platforms/iPhoneOS.platform/Developer/SDKs/iPhoneOS12.0.sdk/System/Library/Frameworks/GLKit.framework; sourceTree = DEVELOPER_DIR; };
-		29FF90DFF19B3F4F994C45596CC72D86 /* CameraInputOutput.swift */ = {isa = PBXFileReference; includeInIndex = 1; lastKnownFileType = sourcecode.swift; path = CameraInputOutput.swift; sourceTree = "<group>"; };
-		2A99F76345A1AA6DDD6BE57D248C5BAB /* CameraPreviewView.swift */ = {isa = PBXFileReference; includeInIndex = 1; lastKnownFileType = sourcecode.swift; path = CameraPreviewView.swift; sourceTree = "<group>"; };
 		2B0390FC11C3671BEC209EA6F6AE8033 /* FBSnapshotTestController.h */ = {isa = PBXFileReference; includeInIndex = 1; lastKnownFileType = sourcecode.c.h; name = FBSnapshotTestController.h; path = FBSnapshotTestCase/FBSnapshotTestController.h; sourceTree = "<group>"; };
+		2BAB8ECD1876E812179DB039652BBA94 /* Device.swift */ = {isa = PBXFileReference; includeInIndex = 1; lastKnownFileType = sourcecode.swift; path = Device.swift; sourceTree = "<group>"; };
 		2E7FF5FF1C5A1C45AB8A978EEB128B37 /* UIKit.framework */ = {isa = PBXFileReference; lastKnownFileType = wrapper.framework; name = UIKit.framework; path = Platforms/iPhoneOS.platform/Developer/SDKs/iPhoneOS12.0.sdk/System/Library/Frameworks/UIKit.framework; sourceTree = DEVELOPER_DIR; };
+		2F2CF07C122D6F7C971294EFC92A2D98 /* MediaClipsCollectionView.swift */ = {isa = PBXFileReference; includeInIndex = 1; lastKnownFileType = sourcecode.swift; path = MediaClipsCollectionView.swift; sourceTree = "<group>"; };
+		306F47DE5BC4F5DFFB0652E08693B463 /* MirrorFourFilter.swift */ = {isa = PBXFileReference; includeInIndex = 1; lastKnownFileType = sourcecode.swift; path = MirrorFourFilter.swift; sourceTree = "<group>"; };
+		33727AA7625258FBA8E2B2D040751B25 /* MediaClipsEditorViewController.swift */ = {isa = PBXFileReference; includeInIndex = 1; lastKnownFileType = sourcecode.swift; path = MediaClipsEditorViewController.swift; sourceTree = "<group>"; };
 		33E15046358ECF1F9C5A7675A82CF2D1 /* QuartzCore.framework */ = {isa = PBXFileReference; lastKnownFileType = wrapper.framework; name = QuartzCore.framework; path = Platforms/iPhoneOS.platform/Developer/SDKs/iPhoneOS12.0.sdk/System/Library/Frameworks/QuartzCore.framework; sourceTree = DEVELOPER_DIR; };
-		3503FEB1B4C229CE401C20AE13B244BF /* FilterProtocol.swift */ = {isa = PBXFileReference; includeInIndex = 1; lastKnownFileType = sourcecode.swift; path = FilterProtocol.swift; sourceTree = "<group>"; };
-		36269CDBB6A4BE84D0B5A1F0B6B99E37 /* UIImage+FlipLeftMirrored.swift */ = {isa = PBXFileReference; includeInIndex = 1; lastKnownFileType = sourcecode.swift; path = "UIImage+FlipLeftMirrored.swift"; sourceTree = "<group>"; };
-		3EAC5D21E6407AB9FF630BD7946DF710 /* NumTypes+Conversion.swift */ = {isa = PBXFileReference; includeInIndex = 1; lastKnownFileType = sourcecode.swift; path = "NumTypes+Conversion.swift"; sourceTree = "<group>"; };
-		3F9647B75FDBF5BEFC0217CBC97220DA /* ModeSelectorAndShootView.swift */ = {isa = PBXFileReference; includeInIndex = 1; lastKnownFileType = sourcecode.swift; path = ModeSelectorAndShootView.swift; sourceTree = "<group>"; };
-		3FFE48D4CA0EFAC74FBF49B94C4D9A34 /* ModalViewModel.swift */ = {isa = PBXFileReference; includeInIndex = 1; lastKnownFileType = sourcecode.swift; path = ModalViewModel.swift; sourceTree = "<group>"; };
+		347BA5B29E27771C4DA97C82841C33D3 /* CGRect+Center.swift */ = {isa = PBXFileReference; includeInIndex = 1; lastKnownFileType = sourcecode.swift; path = "CGRect+Center.swift"; sourceTree = "<group>"; };
+		3570CB4F9A77E02D383BF002EFB021DC /* ModalViewModel.swift */ = {isa = PBXFileReference; includeInIndex = 1; lastKnownFileType = sourcecode.swift; path = ModalViewModel.swift; sourceTree = "<group>"; };
+		35F0A9CC1395AE4A5137771A58A4842B /* CameraSegmentHandler.swift */ = {isa = PBXFileReference; includeInIndex = 1; lastKnownFileType = sourcecode.swift; path = CameraSegmentHandler.swift; sourceTree = "<group>"; };
+		3ED206D43D6DA3933D7DBB932316DD7C /* GrayscaleFilter.swift */ = {isa = PBXFileReference; includeInIndex = 1; lastKnownFileType = sourcecode.swift; path = GrayscaleFilter.swift; sourceTree = "<group>"; };
 		40C111494557E79A2578DE96391B581E /* Pods-KanvasCameraExampleTests-umbrella.h */ = {isa = PBXFileReference; includeInIndex = 1; lastKnownFileType = sourcecode.c.h; path = "Pods-KanvasCameraExampleTests-umbrella.h"; sourceTree = "<group>"; };
-		417A5920F835E1C47F56DF3BDC5E1DAE /* KanvasCameraStrings.swift */ = {isa = PBXFileReference; includeInIndex = 1; lastKnownFileType = sourcecode.swift; path = KanvasCameraStrings.swift; sourceTree = "<group>"; };
-		438A79F59350D6607F4AB23BDE75E63F /* MediaClip.swift */ = {isa = PBXFileReference; includeInIndex = 1; lastKnownFileType = sourcecode.swift; path = MediaClip.swift; sourceTree = "<group>"; };
-		4439B8DA78883077ED87BE6198B0B229 /* UIButton+Shadows.swift */ = {isa = PBXFileReference; includeInIndex = 1; lastKnownFileType = sourcecode.swift; path = "UIButton+Shadows.swift"; sourceTree = "<group>"; };
-		4858D06CB1F3C0C0C46A0CEC19D490BE /* FilterSettingsView.swift */ = {isa = PBXFileReference; includeInIndex = 1; lastKnownFileType = sourcecode.swift; path = FilterSettingsView.swift; sourceTree = "<group>"; };
+		449EEEF422879DD61B735B3992823AFB /* FilterCollectionCell.swift */ = {isa = PBXFileReference; includeInIndex = 1; lastKnownFileType = sourcecode.swift; path = FilterCollectionCell.swift; sourceTree = "<group>"; };
+		4876912BC34E6BF0BB919623C52ABD47 /* silence.aac */ = {isa = PBXFileReference; includeInIndex = 1; name = silence.aac; path = Resources/silence.aac; sourceTree = "<group>"; };
 		499BB97C946EF5DFF46CB40D7D685EE1 /* SwiftSupport.swift */ = {isa = PBXFileReference; includeInIndex = 1; lastKnownFileType = sourcecode.swift; name = SwiftSupport.swift; path = FBSnapshotTestCase/SwiftSupport.swift; sourceTree = "<group>"; };
 		49BCD4B3A02767ECAAE890F5252DE098 /* Pods-KanvasCameraExample.release.xcconfig */ = {isa = PBXFileReference; includeInIndex = 1; lastKnownFileType = text.xcconfig; path = "Pods-KanvasCameraExample.release.xcconfig"; sourceTree = "<group>"; };
-		4F830A56439B821A3E1119D25601D07C /* CameraSettings.swift */ = {isa = PBXFileReference; includeInIndex = 1; lastKnownFileType = sourcecode.swift; path = CameraSettings.swift; sourceTree = "<group>"; };
+		4B9F666F10EE98E883C4D5DCD6226FC0 /* KanvasCameraColors.swift */ = {isa = PBXFileReference; includeInIndex = 1; lastKnownFileType = sourcecode.swift; path = KanvasCameraColors.swift; sourceTree = "<group>"; };
+		4C392B54B3B04202B593635B97A99561 /* Filter.swift */ = {isa = PBXFileReference; includeInIndex = 1; lastKnownFileType = sourcecode.swift; path = Filter.swift; sourceTree = "<group>"; };
+		4F4C0EE38701C1AE5F39095AB1C50BF9 /* ImagePreviewController.swift */ = {isa = PBXFileReference; includeInIndex = 1; lastKnownFileType = sourcecode.swift; path = ImagePreviewController.swift; sourceTree = "<group>"; };
 		4F87850D339D5C513189AA83920DE976 /* Pods_KanvasCameraExampleTests.framework */ = {isa = PBXFileReference; explicitFileType = wrapper.framework; includeInIndex = 0; name = Pods_KanvasCameraExampleTests.framework; path = "Pods-KanvasCameraExampleTests.framework"; sourceTree = BUILT_PRODUCTS_DIR; };
 		4FB23A7A321BFD09B0985E94534A5272 /* FBSnapshotTestCasePlatform.h */ = {isa = PBXFileReference; includeInIndex = 1; lastKnownFileType = sourcecode.c.h; name = FBSnapshotTestCasePlatform.h; path = FBSnapshotTestCase/FBSnapshotTestCasePlatform.h; sourceTree = "<group>"; };
-		54F50A71DF7D71015F994A9ACB0F0ED5 /* GLRenderer.swift */ = {isa = PBXFileReference; includeInIndex = 1; lastKnownFileType = sourcecode.swift; path = GLRenderer.swift; sourceTree = "<group>"; };
-		569528E0BC22BA36FED2893B632BB277 /* MediaClipsEditorViewController.swift */ = {isa = PBXFileReference; includeInIndex = 1; lastKnownFileType = sourcecode.swift; path = MediaClipsEditorViewController.swift; sourceTree = "<group>"; };
-		580EB370880A1C37FF852E3E72124ED6 /* FilterCollectionController.swift */ = {isa = PBXFileReference; includeInIndex = 1; lastKnownFileType = sourcecode.swift; path = FilterCollectionController.swift; sourceTree = "<group>"; };
-=======
-		05734EA760D464EE6F6CB085C52CB063 /* FBSnapshotTestCase-Info.plist */ = {isa = PBXFileReference; includeInIndex = 1; lastKnownFileType = text.plist.xml; path = "FBSnapshotTestCase-Info.plist"; sourceTree = "<group>"; };
-		057A6AA0528F4831F0AD85DC2132B6D5 /* UIFont+Utils.swift */ = {isa = PBXFileReference; includeInIndex = 1; lastKnownFileType = sourcecode.swift; path = "UIFont+Utils.swift"; sourceTree = "<group>"; };
-		06004A30343A36FF4D99CF308ED4A58E /* ImagePoolFilter.swift */ = {isa = PBXFileReference; includeInIndex = 1; lastKnownFileType = sourcecode.swift; path = ImagePoolFilter.swift; sourceTree = "<group>"; };
-		0748BD44EB8A7E1F29B9327BBD4FFCC9 /* Pods-KanvasCameraExample-umbrella.h */ = {isa = PBXFileReference; includeInIndex = 1; lastKnownFileType = sourcecode.c.h; path = "Pods-KanvasCameraExample-umbrella.h"; sourceTree = "<group>"; };
-		085F550592AF65A5C9D55C428FE35002 /* KanvasCamera.podspec.json */ = {isa = PBXFileReference; includeInIndex = 1; path = KanvasCamera.podspec.json; sourceTree = "<group>"; };
-		0AC80DFC94290FEE6046832CB75D8B70 /* MediaClipsCollectionController.swift */ = {isa = PBXFileReference; includeInIndex = 1; lastKnownFileType = sourcecode.swift; path = MediaClipsCollectionController.swift; sourceTree = "<group>"; };
-		0EB4A473DF35853045F06E2653B0E47A /* KanvasCamera-umbrella.h */ = {isa = PBXFileReference; includeInIndex = 1; lastKnownFileType = sourcecode.c.h; path = "KanvasCamera-umbrella.h"; sourceTree = "<group>"; };
-		0EFDC1E77A9B0872C676B4789CEE818C /* CameraInputControllerDelegate.swift */ = {isa = PBXFileReference; includeInIndex = 1; lastKnownFileType = sourcecode.swift; path = CameraInputControllerDelegate.swift; sourceTree = "<group>"; };
-		0FE49BD4E1910A7BD9BB18628616DF8C /* GLPixelBufferView.swift */ = {isa = PBXFileReference; includeInIndex = 1; lastKnownFileType = sourcecode.swift; path = GLPixelBufferView.swift; sourceTree = "<group>"; };
-		129351432D9BC41950F519D35C0E9771 /* WaveFilter.swift */ = {isa = PBXFileReference; includeInIndex = 1; lastKnownFileType = sourcecode.swift; path = WaveFilter.swift; sourceTree = "<group>"; };
-		12CC50264B5395019653BA689DD0DCA7 /* Array+Move.swift */ = {isa = PBXFileReference; includeInIndex = 1; lastKnownFileType = sourcecode.swift; path = "Array+Move.swift"; sourceTree = "<group>"; };
-		144A1A82E438CC3B0D5DAFC8532C6497 /* ModeSelectorAndShootController.swift */ = {isa = PBXFileReference; includeInIndex = 1; lastKnownFileType = sourcecode.swift; path = ModeSelectorAndShootController.swift; sourceTree = "<group>"; };
-		1B89C323C789A72335F3693734707F15 /* FBSnapshotTestCasePlatform.m */ = {isa = PBXFileReference; includeInIndex = 1; lastKnownFileType = sourcecode.c.objc; name = FBSnapshotTestCasePlatform.m; path = FBSnapshotTestCase/FBSnapshotTestCasePlatform.m; sourceTree = "<group>"; };
-		1CCD4F2AD1A11BF24821EE4A7D6D4789 /* ConicalGradientLayer.swift */ = {isa = PBXFileReference; includeInIndex = 1; lastKnownFileType = sourcecode.swift; path = ConicalGradientLayer.swift; sourceTree = "<group>"; };
-		1E8AEA10F32C4EC300DFCC447F625CD0 /* TumblrTheme-prefix.pch */ = {isa = PBXFileReference; includeInIndex = 1; lastKnownFileType = sourcecode.c.h; path = "TumblrTheme-prefix.pch"; sourceTree = "<group>"; };
-		1E9D514CBBB19FED1529827296B83314 /* Pods-KanvasCameraExample-frameworks.sh */ = {isa = PBXFileReference; includeInIndex = 1; lastKnownFileType = text.script.sh; path = "Pods-KanvasCameraExample-frameworks.sh"; sourceTree = "<group>"; };
-		1F210107D4F08F7E9195501B75494FD8 /* UIViewController+Load.swift */ = {isa = PBXFileReference; includeInIndex = 1; lastKnownFileType = sourcecode.swift; path = "UIViewController+Load.swift"; sourceTree = "<group>"; };
-		2015821C6F52E13E032E0E4B9D53AFE7 /* UIImage+Diff.m */ = {isa = PBXFileReference; includeInIndex = 1; lastKnownFileType = sourcecode.c.objc; name = "UIImage+Diff.m"; path = "FBSnapshotTestCase/Categories/UIImage+Diff.m"; sourceTree = "<group>"; };
-		2407F2970C0DE9F6FFB50A466831269A /* ChromaFilter.swift */ = {isa = PBXFileReference; includeInIndex = 1; lastKnownFileType = sourcecode.swift; path = ChromaFilter.swift; sourceTree = "<group>"; };
-		24DC2343C7218ADEB58530477BDD1C28 /* RaveFilter.swift */ = {isa = PBXFileReference; includeInIndex = 1; lastKnownFileType = sourcecode.swift; path = RaveFilter.swift; sourceTree = "<group>"; };
-		265DC60F5871575FF908A7C1AF91A133 /* UIImage+Compare.m */ = {isa = PBXFileReference; includeInIndex = 1; lastKnownFileType = sourcecode.c.objc; name = "UIImage+Compare.m"; path = "FBSnapshotTestCase/Categories/UIImage+Compare.m"; sourceTree = "<group>"; };
-		267D4F66340E1E7AA38D4AF224A464E7 /* IgnoreTouchesView.swift */ = {isa = PBXFileReference; includeInIndex = 1; lastKnownFileType = sourcecode.swift; path = IgnoreTouchesView.swift; sourceTree = "<group>"; };
-		290D40DB23B0E1E833EB7F996C615341 /* FBSnapshotTestCase.m */ = {isa = PBXFileReference; includeInIndex = 1; lastKnownFileType = sourcecode.c.objc; name = FBSnapshotTestCase.m; path = FBSnapshotTestCase/FBSnapshotTestCase.m; sourceTree = "<group>"; };
-		293B9A99BC4353BEFC3D23EEACF2491F /* GLKit.framework */ = {isa = PBXFileReference; lastKnownFileType = wrapper.framework; name = GLKit.framework; path = Platforms/iPhoneOS.platform/Developer/SDKs/iPhoneOS12.0.sdk/System/Library/Frameworks/GLKit.framework; sourceTree = DEVELOPER_DIR; };
-		2A21280FD36B94B20F08290FF1498CA3 /* LoadingIndicatorView.swift */ = {isa = PBXFileReference; includeInIndex = 1; lastKnownFileType = sourcecode.swift; path = LoadingIndicatorView.swift; sourceTree = "<group>"; };
-		2B0390FC11C3671BEC209EA6F6AE8033 /* FBSnapshotTestController.h */ = {isa = PBXFileReference; includeInIndex = 1; lastKnownFileType = sourcecode.c.h; name = FBSnapshotTestController.h; path = FBSnapshotTestCase/FBSnapshotTestController.h; sourceTree = "<group>"; };
-		2E7FF5FF1C5A1C45AB8A978EEB128B37 /* UIKit.framework */ = {isa = PBXFileReference; lastKnownFileType = wrapper.framework; name = UIKit.framework; path = Platforms/iPhoneOS.platform/Developer/SDKs/iPhoneOS12.0.sdk/System/Library/Frameworks/UIKit.framework; sourceTree = DEVELOPER_DIR; };
-		33E15046358ECF1F9C5A7675A82CF2D1 /* QuartzCore.framework */ = {isa = PBXFileReference; lastKnownFileType = wrapper.framework; name = QuartzCore.framework; path = Platforms/iPhoneOS.platform/Developer/SDKs/iPhoneOS12.0.sdk/System/Library/Frameworks/QuartzCore.framework; sourceTree = DEVELOPER_DIR; };
-		376520461700B65120DF8C0A81D3D6F6 /* Assets.xcassets */ = {isa = PBXFileReference; includeInIndex = 1; lastKnownFileType = folder.assetcatalog; name = Assets.xcassets; path = Resources/Assets.xcassets; sourceTree = "<group>"; };
-		37F61DD03BEFC831BDCD062A558B9FFF /* TumblrTheme.podspec */ = {isa = PBXFileReference; explicitFileType = text.script.ruby; includeInIndex = 1; indentWidth = 2; lastKnownFileType = text; path = TumblrTheme.podspec; sourceTree = "<group>"; tabWidth = 2; xcLanguageSpecificationIdentifier = xcode.lang.ruby; };
-		390DED87E2A3A2A85241289D732B35E3 /* FilterProtocol.swift */ = {isa = PBXFileReference; includeInIndex = 1; lastKnownFileType = sourcecode.swift; path = FilterProtocol.swift; sourceTree = "<group>"; };
-		3A682C24A1645B00F3632E2253B72CEA /* silence.aac */ = {isa = PBXFileReference; includeInIndex = 1; name = silence.aac; path = Resources/silence.aac; sourceTree = "<group>"; };
-		3BE718AA86F86E1440CAFDFC3EFEF3DD /* KanvasCamera.modulemap */ = {isa = PBXFileReference; includeInIndex = 1; lastKnownFileType = sourcecode.module; path = KanvasCamera.modulemap; sourceTree = "<group>"; };
-		3C52F4C3E1F61EBA211A98992843C62D /* GLRenderer.swift */ = {isa = PBXFileReference; includeInIndex = 1; lastKnownFileType = sourcecode.swift; path = GLRenderer.swift; sourceTree = "<group>"; };
-		3D1A6956D1844D317EED00458AB286F3 /* KanvasCameraColors.swift */ = {isa = PBXFileReference; includeInIndex = 1; lastKnownFileType = sourcecode.swift; path = KanvasCameraColors.swift; sourceTree = "<group>"; };
-		3F3CC6587FFA8DD2195FA69A9B13F9C5 /* OptionsStackView.swift */ = {isa = PBXFileReference; includeInIndex = 1; lastKnownFileType = sourcecode.swift; path = OptionsStackView.swift; sourceTree = "<group>"; };
-		40C111494557E79A2578DE96391B581E /* Pods-KanvasCameraExampleTests-umbrella.h */ = {isa = PBXFileReference; includeInIndex = 1; lastKnownFileType = sourcecode.c.h; path = "Pods-KanvasCameraExampleTests-umbrella.h"; sourceTree = "<group>"; };
-		421D55BA1A4882D9E657DAD707453550 /* CameraSettings.swift */ = {isa = PBXFileReference; includeInIndex = 1; lastKnownFileType = sourcecode.swift; path = CameraSettings.swift; sourceTree = "<group>"; };
-		47FEDEE56C6521C12B84B66C83464BB1 /* MirrorFourFilter.swift */ = {isa = PBXFileReference; includeInIndex = 1; lastKnownFileType = sourcecode.swift; path = MirrorFourFilter.swift; sourceTree = "<group>"; };
-		48AA2D610AAAB6975E93859C7B1DA632 /* VideoOutputHandler.swift */ = {isa = PBXFileReference; includeInIndex = 1; lastKnownFileType = sourcecode.swift; path = VideoOutputHandler.swift; sourceTree = "<group>"; };
-		499BB97C946EF5DFF46CB40D7D685EE1 /* SwiftSupport.swift */ = {isa = PBXFileReference; includeInIndex = 1; lastKnownFileType = sourcecode.swift; name = SwiftSupport.swift; path = FBSnapshotTestCase/SwiftSupport.swift; sourceTree = "<group>"; };
-		49BCD4B3A02767ECAAE890F5252DE098 /* Pods-KanvasCameraExample.release.xcconfig */ = {isa = PBXFileReference; includeInIndex = 1; lastKnownFileType = text.xcconfig; path = "Pods-KanvasCameraExample.release.xcconfig"; sourceTree = "<group>"; };
-		4A7B3E016EE91AD0F678A0A7E98F8FA3 /* CVPixelBuffer+copy.swift */ = {isa = PBXFileReference; includeInIndex = 1; lastKnownFileType = sourcecode.swift; path = "CVPixelBuffer+copy.swift"; sourceTree = "<group>"; };
-		4AAF0939B988AE1169F51641E4927EBF /* UIFont+ComposeFonts.h */ = {isa = PBXFileReference; includeInIndex = 1; lastKnownFileType = sourcecode.c.h; name = "UIFont+ComposeFonts.h"; path = "Source/UIFont+ComposeFonts.h"; sourceTree = "<group>"; };
-		4F87850D339D5C513189AA83920DE976 /* Pods_KanvasCameraExampleTests.framework */ = {isa = PBXFileReference; explicitFileType = wrapper.framework; includeInIndex = 0; name = Pods_KanvasCameraExampleTests.framework; path = "Pods-KanvasCameraExampleTests.framework"; sourceTree = BUILT_PRODUCTS_DIR; };
-		4FB23A7A321BFD09B0985E94534A5272 /* FBSnapshotTestCasePlatform.h */ = {isa = PBXFileReference; includeInIndex = 1; lastKnownFileType = sourcecode.c.h; name = FBSnapshotTestCasePlatform.h; path = FBSnapshotTestCase/FBSnapshotTestCasePlatform.h; sourceTree = "<group>"; };
-		50071BBBF3259209CC856E17BCDDCD43 /* GifVideoOutputHandler.swift */ = {isa = PBXFileReference; includeInIndex = 1; lastKnownFileType = sourcecode.swift; path = GifVideoOutputHandler.swift; sourceTree = "<group>"; };
-		503393A3877DF50181DE861B4DFCDAE7 /* NSURL+Media.swift */ = {isa = PBXFileReference; includeInIndex = 1; lastKnownFileType = sourcecode.swift; path = "NSURL+Media.swift"; sourceTree = "<group>"; };
-		5069E9007E37792929C46248509EB683 /* ModalPresentationController.swift */ = {isa = PBXFileReference; includeInIndex = 1; lastKnownFileType = sourcecode.swift; path = ModalPresentationController.swift; sourceTree = "<group>"; };
-		530EACCC3FF56D84F30658E60E42953A /* EMInterferenceFilter.swift */ = {isa = PBXFileReference; includeInIndex = 1; lastKnownFileType = sourcecode.swift; path = EMInterferenceFilter.swift; sourceTree = "<group>"; };
->>>>>>> 10fe85ab
+		54DD091BE6EFE7CC14B33DEB7B56D7C5 /* FilterSettingsController.swift */ = {isa = PBXFileReference; includeInIndex = 1; lastKnownFileType = sourcecode.swift; path = FilterSettingsController.swift; sourceTree = "<group>"; };
+		5708449ED0FB196002B491D0F08F236E /* IgnoreTouchesView.swift */ = {isa = PBXFileReference; includeInIndex = 1; lastKnownFileType = sourcecode.swift; path = IgnoreTouchesView.swift; sourceTree = "<group>"; };
+		584ADD3ADE4E61B95798D5FF994F13A8 /* LoadingIndicatorView.swift */ = {isa = PBXFileReference; includeInIndex = 1; lastKnownFileType = sourcecode.swift; path = LoadingIndicatorView.swift; sourceTree = "<group>"; };
 		586DBF1F8BFB989DBBD8A1DEC191B5E7 /* Pods-KanvasCameraExample.debug.xcconfig */ = {isa = PBXFileReference; includeInIndex = 1; lastKnownFileType = text.xcconfig; path = "Pods-KanvasCameraExample.debug.xcconfig"; sourceTree = "<group>"; };
+		591332C71940038424E5088041C6B4A3 /* ModeButtonView.swift */ = {isa = PBXFileReference; includeInIndex = 1; lastKnownFileType = sourcecode.swift; path = ModeButtonView.swift; sourceTree = "<group>"; };
 		5993BD54547A171F82495C36A475B92C /* Foundation.framework */ = {isa = PBXFileReference; lastKnownFileType = wrapper.framework; name = Foundation.framework; path = Platforms/iPhoneOS.platform/Developer/SDKs/iPhoneOS12.0.sdk/System/Library/Frameworks/Foundation.framework; sourceTree = DEVELOPER_DIR; };
-		5B0F3099E9E84CE832D8AAC7484B416E /* KanvasCameraImages.swift */ = {isa = PBXFileReference; includeInIndex = 1; lastKnownFileType = sourcecode.swift; path = KanvasCameraImages.swift; sourceTree = "<group>"; };
-		5B14CF63D4836BABBF5CA53977B29DA7 /* UIColor+Lerp.swift */ = {isa = PBXFileReference; includeInIndex = 1; lastKnownFileType = sourcecode.swift; path = "UIColor+Lerp.swift"; sourceTree = "<group>"; };
+		59CCD51C75B67F158066F736DA2D6BF2 /* ModalView.swift */ = {isa = PBXFileReference; includeInIndex = 1; lastKnownFileType = sourcecode.swift; path = ModalView.swift; sourceTree = "<group>"; };
 		5B37C3EE626982E2B8459F8E7BB7C20C /* OpenGLES.framework */ = {isa = PBXFileReference; lastKnownFileType = wrapper.framework; name = OpenGLES.framework; path = Platforms/iPhoneOS.platform/Developer/SDKs/iPhoneOS12.0.sdk/System/Library/Frameworks/OpenGLES.framework; sourceTree = DEVELOPER_DIR; };
-<<<<<<< HEAD
-		5CD92582A6A4CE52E2F2DFECB218B98F /* CameraZoomHandler.swift */ = {isa = PBXFileReference; includeInIndex = 1; lastKnownFileType = sourcecode.swift; path = CameraZoomHandler.swift; sourceTree = "<group>"; };
-		5EF6D6D81278B7D5F366BC02AA9E68A2 /* silence.aac */ = {isa = PBXFileReference; includeInIndex = 1; name = silence.aac; path = Resources/silence.aac; sourceTree = "<group>"; };
-		62714C3B84732F637C74128827B8AE73 /* MediaClipsCollectionCell.swift */ = {isa = PBXFileReference; includeInIndex = 1; lastKnownFileType = sourcecode.swift; path = MediaClipsCollectionCell.swift; sourceTree = "<group>"; };
+		602C7BE97845863C4746AD95E4EB6C4C /* RGBFilter.swift */ = {isa = PBXFileReference; includeInIndex = 1; lastKnownFileType = sourcecode.swift; path = RGBFilter.swift; sourceTree = "<group>"; };
+		60E3023E101061E356DF496368897C9B /* KanvasCamera-Info.plist */ = {isa = PBXFileReference; includeInIndex = 1; lastKnownFileType = text.plist.xml; path = "KanvasCamera-Info.plist"; sourceTree = "<group>"; };
 		630DD64AF6E511A9DCCA74D5ED44A3D8 /* Pods-KanvasCameraExample-Info.plist */ = {isa = PBXFileReference; includeInIndex = 1; lastKnownFileType = text.plist.xml; path = "Pods-KanvasCameraExample-Info.plist"; sourceTree = "<group>"; };
+		6360FC78062A2AA10DE6182DFB5783E6 /* KanvasCamera.xcconfig */ = {isa = PBXFileReference; includeInIndex = 1; lastKnownFileType = text.xcconfig; path = KanvasCamera.xcconfig; sourceTree = "<group>"; };
 		63EC3731591893A012CEFEA3784F9D00 /* TumblrTheme-dummy.m */ = {isa = PBXFileReference; includeInIndex = 1; lastKnownFileType = sourcecode.c.objc; path = "TumblrTheme-dummy.m"; sourceTree = "<group>"; };
-		647636CF6552E2D53D8B4E1BF931E557 /* UIImage+PixelBuffer.swift */ = {isa = PBXFileReference; includeInIndex = 1; lastKnownFileType = sourcecode.swift; path = "UIImage+PixelBuffer.swift"; sourceTree = "<group>"; };
+		650816C47B0DF9D0C74744D5AA0418C2 /* MediaClipsCollectionController.swift */ = {isa = PBXFileReference; includeInIndex = 1; lastKnownFileType = sourcecode.swift; path = MediaClipsCollectionController.swift; sourceTree = "<group>"; };
+		65AFADD43EF06CE8EBF97B3C39CDC3A8 /* KanvasCameraStrings.swift */ = {isa = PBXFileReference; includeInIndex = 1; lastKnownFileType = sourcecode.swift; path = KanvasCameraStrings.swift; sourceTree = "<group>"; };
+		65C94F6A2A4BE90FBDCC5B21C772B2CE /* Assets.xcassets */ = {isa = PBXFileReference; includeInIndex = 1; lastKnownFileType = folder.assetcatalog; name = Assets.xcassets; path = Resources/Assets.xcassets; sourceTree = "<group>"; };
+		667001C33BA0ABD27F2B07E61F799525 /* NSURL+Media.swift */ = {isa = PBXFileReference; includeInIndex = 1; lastKnownFileType = sourcecode.swift; path = "NSURL+Media.swift"; sourceTree = "<group>"; };
+		67A61EB33875525521462D8B645D6CA5 /* FilterProtocol.swift */ = {isa = PBXFileReference; includeInIndex = 1; lastKnownFileType = sourcecode.swift; path = FilterProtocol.swift; sourceTree = "<group>"; };
+		68E40BAB0A43B5684EF6028A22338A60 /* OptionView.swift */ = {isa = PBXFileReference; includeInIndex = 1; lastKnownFileType = sourcecode.swift; path = OptionView.swift; sourceTree = "<group>"; };
 		6D11A917E16D537C3E7109B520EA4E28 /* Pods-KanvasCameraExampleTests-dummy.m */ = {isa = PBXFileReference; includeInIndex = 1; lastKnownFileType = sourcecode.c.objc; path = "Pods-KanvasCameraExampleTests-dummy.m"; sourceTree = "<group>"; };
-		6D89A6566092A0E01E45014467E9CE66 /* Filter.swift */ = {isa = PBXFileReference; includeInIndex = 1; lastKnownFileType = sourcecode.swift; path = Filter.swift; sourceTree = "<group>"; };
-		71F716E529426D59C606F49F1A4A0B0A /* AVURLAsset+Thumbnail.swift */ = {isa = PBXFileReference; includeInIndex = 1; lastKnownFileType = sourcecode.swift; path = "AVURLAsset+Thumbnail.swift"; sourceTree = "<group>"; };
+		70ACF828B443B9DB155A8164A5A6B4C1 /* ChromaFilter.swift */ = {isa = PBXFileReference; includeInIndex = 1; lastKnownFileType = sourcecode.swift; path = ChromaFilter.swift; sourceTree = "<group>"; };
+		70D54E5A257C1562DA91FCD75E8882A5 /* ModalPresentationAnimationController.swift */ = {isa = PBXFileReference; includeInIndex = 1; lastKnownFileType = sourcecode.swift; path = ModalPresentationAnimationController.swift; sourceTree = "<group>"; };
 		721613CB9729A1D201FFF3FB055D4202 /* Pods-KanvasCameraExampleTests.debug.xcconfig */ = {isa = PBXFileReference; includeInIndex = 1; lastKnownFileType = text.xcconfig; path = "Pods-KanvasCameraExampleTests.debug.xcconfig"; sourceTree = "<group>"; };
 		72C449A409BC30841DD84D8701A3966D /* Pods-KanvasCameraExampleTests-frameworks.sh */ = {isa = PBXFileReference; includeInIndex = 1; lastKnownFileType = text.script.sh; path = "Pods-KanvasCameraExampleTests-frameworks.sh"; sourceTree = "<group>"; };
-		73FCD2E78F9DCBEF104ACA6DD2894425 /* CameraOption.swift */ = {isa = PBXFileReference; includeInIndex = 1; lastKnownFileType = sourcecode.swift; path = CameraOption.swift; sourceTree = "<group>"; };
+		731784D8A57786122C278BED34400FFF /* MirrorTwoFilter.swift */ = {isa = PBXFileReference; includeInIndex = 1; lastKnownFileType = sourcecode.swift; path = MirrorTwoFilter.swift; sourceTree = "<group>"; };
 		76D045A466A845C24D363E74691CB4DC /* FBSnapshotTestCase.framework */ = {isa = PBXFileReference; explicitFileType = wrapper.framework; includeInIndex = 0; name = FBSnapshotTestCase.framework; path = FBSnapshotTestCase.framework; sourceTree = BUILT_PRODUCTS_DIR; };
 		76E63973A7386B51619029224BC76046 /* Pods_KanvasCameraExample.framework */ = {isa = PBXFileReference; explicitFileType = wrapper.framework; includeInIndex = 0; name = Pods_KanvasCameraExample.framework; path = "Pods-KanvasCameraExample.framework"; sourceTree = BUILT_PRODUCTS_DIR; };
-		78CE28FCF0287760C9B9900EDF8CDC7F /* UIFont+Utils.swift */ = {isa = PBXFileReference; includeInIndex = 1; lastKnownFileType = sourcecode.swift; path = "UIFont+Utils.swift"; sourceTree = "<group>"; };
-		792261B6E9CE7BA972BFB23C852F26ED /* CameraController.swift */ = {isa = PBXFileReference; includeInIndex = 1; lastKnownFileType = sourcecode.swift; path = CameraController.swift; sourceTree = "<group>"; };
-		7AB72098CF39FC6C95175F2DF05A7FCE /* ModeButtonView.swift */ = {isa = PBXFileReference; includeInIndex = 1; lastKnownFileType = sourcecode.swift; path = ModeButtonView.swift; sourceTree = "<group>"; };
-		7B5F6107FDCFD2CECAE650B6D6320323 /* OptionsStackView.swift */ = {isa = PBXFileReference; includeInIndex = 1; lastKnownFileType = sourcecode.swift; path = OptionsStackView.swift; sourceTree = "<group>"; };
-		7BE352D68A87CEF428FF5B50266011D2 /* ExtendedButton.swift */ = {isa = PBXFileReference; includeInIndex = 1; lastKnownFileType = sourcecode.swift; path = ExtendedButton.swift; sourceTree = "<group>"; };
-		7ED00C8926D344684662699C8ACF5E59 /* RGBA.swift */ = {isa = PBXFileReference; includeInIndex = 1; lastKnownFileType = sourcecode.swift; path = RGBA.swift; sourceTree = "<group>"; };
-		7F0F6991CE2EEE3058ED67F15AAA0889 /* ModalPresentationAnimationController.swift */ = {isa = PBXFileReference; includeInIndex = 1; lastKnownFileType = sourcecode.swift; path = ModalPresentationAnimationController.swift; sourceTree = "<group>"; };
-		7F6B428451396F3B53510A83E97F55E0 /* ShootButtonView.swift */ = {isa = PBXFileReference; includeInIndex = 1; lastKnownFileType = sourcecode.swift; path = ShootButtonView.swift; sourceTree = "<group>"; };
+		775E41433267877D51510B9F166A8E9C /* CameraPreviewView.swift */ = {isa = PBXFileReference; includeInIndex = 1; lastKnownFileType = sourcecode.swift; path = CameraPreviewView.swift; sourceTree = "<group>"; };
+		7777500E9C81ABB5E98181464238B24C /* ExtendedStackView.swift */ = {isa = PBXFileReference; includeInIndex = 1; lastKnownFileType = sourcecode.swift; path = ExtendedStackView.swift; sourceTree = "<group>"; };
+		77FFE3CF6372F01C27674F3E30570C6D /* CameraRecorder.swift */ = {isa = PBXFileReference; includeInIndex = 1; lastKnownFileType = sourcecode.swift; path = CameraRecorder.swift; sourceTree = "<group>"; };
 		8196886868B5856893FBED069C06B5C4 /* UIFont+ComposeFonts.h */ = {isa = PBXFileReference; includeInIndex = 1; lastKnownFileType = sourcecode.c.h; name = "UIFont+ComposeFonts.h"; path = "Source/UIFont+ComposeFonts.h"; sourceTree = "<group>"; };
-		82B10EDE9915F2AC21B003A6D6BCE6C8 /* CGRect+Center.swift */ = {isa = PBXFileReference; includeInIndex = 1; lastKnownFileType = sourcecode.swift; path = "CGRect+Center.swift"; sourceTree = "<group>"; };
-		836FEB1FE523AF421FFBA83B45BC43D7 /* Assets.xcassets */ = {isa = PBXFileReference; includeInIndex = 1; lastKnownFileType = folder.assetcatalog; name = Assets.xcassets; path = Resources/Assets.xcassets; sourceTree = "<group>"; };
+		81ADE15299E6CC521EF28CB2F84AE796 /* MediaClipsEditorView.swift */ = {isa = PBXFileReference; includeInIndex = 1; lastKnownFileType = sourcecode.swift; path = MediaClipsEditorView.swift; sourceTree = "<group>"; };
+		825753FF5C83301C98D8694BC997EF66 /* ToonFilter.swift */ = {isa = PBXFileReference; includeInIndex = 1; lastKnownFileType = sourcecode.swift; path = ToonFilter.swift; sourceTree = "<group>"; };
 		841F562A950BC3B0D9DB87C857D478D7 /* FBSnapshotTestController.m */ = {isa = PBXFileReference; includeInIndex = 1; lastKnownFileType = sourcecode.c.objc; name = FBSnapshotTestController.m; path = FBSnapshotTestCase/FBSnapshotTestController.m; sourceTree = "<group>"; };
-		85E9B9359BF34C1D758021CFDAD5E1B7 /* Queue.swift */ = {isa = PBXFileReference; includeInIndex = 1; lastKnownFileType = sourcecode.swift; path = Queue.swift; sourceTree = "<group>"; };
-		86BCE06B833BCE76ABED87A5BC46AA13 /* MediaClipsCollectionView.swift */ = {isa = PBXFileReference; includeInIndex = 1; lastKnownFileType = sourcecode.swift; path = MediaClipsCollectionView.swift; sourceTree = "<group>"; };
-		887B6A7D1C9BF3492E48DEC1D15868BE /* UIColor+Lerp.swift */ = {isa = PBXFileReference; includeInIndex = 1; lastKnownFileType = sourcecode.swift; path = "UIColor+Lerp.swift"; sourceTree = "<group>"; };
-		8D2234D479EBF3997802D5FE57D725CE /* VideoOutputHandler.swift */ = {isa = PBXFileReference; includeInIndex = 1; lastKnownFileType = sourcecode.swift; path = VideoOutputHandler.swift; sourceTree = "<group>"; };
-		8D3D10989F29BD25C1796E71E0E44734 /* GLPixelBufferView.swift */ = {isa = PBXFileReference; includeInIndex = 1; lastKnownFileType = sourcecode.swift; path = GLPixelBufferView.swift; sourceTree = "<group>"; };
-=======
-		5B9D185E67A0F16B89D9A20E9A425A4B /* TumblrTheme-umbrella.h */ = {isa = PBXFileReference; includeInIndex = 1; lastKnownFileType = sourcecode.c.h; path = "TumblrTheme-umbrella.h"; sourceTree = "<group>"; };
-		5D92591DFAE0D090597E2B4466EC03A0 /* ModalController.swift */ = {isa = PBXFileReference; includeInIndex = 1; lastKnownFileType = sourcecode.swift; path = ModalController.swift; sourceTree = "<group>"; };
-		60639DEC387E6DA56D26C6540526912E /* CameraController.swift */ = {isa = PBXFileReference; includeInIndex = 1; lastKnownFileType = sourcecode.swift; path = CameraController.swift; sourceTree = "<group>"; };
-		60969AEE1CB2D639175BAB2BFE1E1B4E /* UIColor+Util.swift */ = {isa = PBXFileReference; includeInIndex = 1; lastKnownFileType = sourcecode.swift; name = "UIColor+Util.swift"; path = "Source/UIColor+Util.swift"; sourceTree = "<group>"; };
-		6109497E15121CF9413846E012775A3A /* MediaClipsCollectionCell.swift */ = {isa = PBXFileReference; includeInIndex = 1; lastKnownFileType = sourcecode.swift; path = MediaClipsCollectionCell.swift; sourceTree = "<group>"; };
-		610B56A71629391FD5D809DD1BFD2E9D /* Shaders */ = {isa = PBXFileReference; includeInIndex = 1; name = Shaders; path = Resources/Shaders; sourceTree = "<group>"; };
-		6165FD4881B21B85753CAD5DFE225771 /* ModalPresentationAnimationController.swift */ = {isa = PBXFileReference; includeInIndex = 1; lastKnownFileType = sourcecode.swift; path = ModalPresentationAnimationController.swift; sourceTree = "<group>"; };
-		62022413B4ABC838E475DAAE1E358FF1 /* KanvasCameraTimes.swift */ = {isa = PBXFileReference; includeInIndex = 1; lastKnownFileType = sourcecode.swift; path = KanvasCameraTimes.swift; sourceTree = "<group>"; };
-		630DD64AF6E511A9DCCA74D5ED44A3D8 /* Pods-KanvasCameraExample-Info.plist */ = {isa = PBXFileReference; includeInIndex = 1; lastKnownFileType = text.plist.xml; path = "Pods-KanvasCameraExample-Info.plist"; sourceTree = "<group>"; };
-		682E0054083DC9B0D7EB6C6905EDF374 /* UICollectionView+Cells.swift */ = {isa = PBXFileReference; includeInIndex = 1; lastKnownFileType = sourcecode.swift; path = "UICollectionView+Cells.swift"; sourceTree = "<group>"; };
-		6D11A917E16D537C3E7109B520EA4E28 /* Pods-KanvasCameraExampleTests-dummy.m */ = {isa = PBXFileReference; includeInIndex = 1; lastKnownFileType = sourcecode.c.objc; path = "Pods-KanvasCameraExampleTests-dummy.m"; sourceTree = "<group>"; };
-		6D58922683D9BF80F1C61F3B3BA43832 /* KanvasCamera.xcconfig */ = {isa = PBXFileReference; includeInIndex = 1; lastKnownFileType = text.xcconfig; path = KanvasCamera.xcconfig; sourceTree = "<group>"; };
-		721613CB9729A1D201FFF3FB055D4202 /* Pods-KanvasCameraExampleTests.debug.xcconfig */ = {isa = PBXFileReference; includeInIndex = 1; lastKnownFileType = text.xcconfig; path = "Pods-KanvasCameraExampleTests.debug.xcconfig"; sourceTree = "<group>"; };
-		72C449A409BC30841DD84D8701A3966D /* Pods-KanvasCameraExampleTests-frameworks.sh */ = {isa = PBXFileReference; includeInIndex = 1; lastKnownFileType = text.script.sh; path = "Pods-KanvasCameraExampleTests-frameworks.sh"; sourceTree = "<group>"; };
-		749119EE7413A496C825B8F221380FAC /* GrayscaleFilter.swift */ = {isa = PBXFileReference; includeInIndex = 1; lastKnownFileType = sourcecode.swift; path = GrayscaleFilter.swift; sourceTree = "<group>"; };
-		7514A06D2C9B7636F62A7717E70FD102 /* ShaderUtilities.swift */ = {isa = PBXFileReference; includeInIndex = 1; lastKnownFileType = sourcecode.swift; path = ShaderUtilities.swift; sourceTree = "<group>"; };
-		765283ABD2594D38FA775A2FBD2AEC0F /* LightLeaksFilter.swift */ = {isa = PBXFileReference; includeInIndex = 1; lastKnownFileType = sourcecode.swift; path = LightLeaksFilter.swift; sourceTree = "<group>"; };
-		76D045A466A845C24D363E74691CB4DC /* FBSnapshotTestCase.framework */ = {isa = PBXFileReference; explicitFileType = wrapper.framework; includeInIndex = 0; name = FBSnapshotTestCase.framework; path = FBSnapshotTestCase.framework; sourceTree = BUILT_PRODUCTS_DIR; };
-		76E63973A7386B51619029224BC76046 /* Pods_KanvasCameraExample.framework */ = {isa = PBXFileReference; explicitFileType = wrapper.framework; includeInIndex = 0; name = Pods_KanvasCameraExample.framework; path = "Pods-KanvasCameraExample.framework"; sourceTree = BUILT_PRODUCTS_DIR; };
-		77F41196ECF15B0C15CACFA9B9BD96A1 /* CGRect+Center.swift */ = {isa = PBXFileReference; includeInIndex = 1; lastKnownFileType = sourcecode.swift; path = "CGRect+Center.swift"; sourceTree = "<group>"; };
-		79F4A921BF0A45DFA0D4A3CBEFE91626 /* MediaClipsCollectionView.swift */ = {isa = PBXFileReference; includeInIndex = 1; lastKnownFileType = sourcecode.swift; path = MediaClipsCollectionView.swift; sourceTree = "<group>"; };
-		7A4A4821F00676BF1EA6B4F0EE309083 /* RGBA.swift */ = {isa = PBXFileReference; includeInIndex = 1; lastKnownFileType = sourcecode.swift; path = RGBA.swift; sourceTree = "<group>"; };
-		7C49E753F1AAF713F1F95BB20DC0FEFC /* ToonFilter.swift */ = {isa = PBXFileReference; includeInIndex = 1; lastKnownFileType = sourcecode.swift; path = ToonFilter.swift; sourceTree = "<group>"; };
-		7C78EAF5B2B4593041602B70AE42C81D /* ShootButtonView.swift */ = {isa = PBXFileReference; includeInIndex = 1; lastKnownFileType = sourcecode.swift; path = ShootButtonView.swift; sourceTree = "<group>"; };
-		7F0BF99E00B7D1E000BFE7175191FDFE /* ModeSelectorAndShootView.swift */ = {isa = PBXFileReference; includeInIndex = 1; lastKnownFileType = sourcecode.swift; path = ModeSelectorAndShootView.swift; sourceTree = "<group>"; };
-		841F562A950BC3B0D9DB87C857D478D7 /* FBSnapshotTestController.m */ = {isa = PBXFileReference; includeInIndex = 1; lastKnownFileType = sourcecode.c.objc; name = FBSnapshotTestController.m; path = FBSnapshotTestCase/FBSnapshotTestController.m; sourceTree = "<group>"; };
-		86E1541CD8BC27702E1971D5C7D5BB8A /* CameraView.swift */ = {isa = PBXFileReference; includeInIndex = 1; lastKnownFileType = sourcecode.swift; path = CameraView.swift; sourceTree = "<group>"; };
-		88860E789170B629FB87BBD6B05B75C0 /* CameraSegmentHandler.swift */ = {isa = PBXFileReference; includeInIndex = 1; lastKnownFileType = sourcecode.swift; path = CameraSegmentHandler.swift; sourceTree = "<group>"; };
-		895600B321BE61EA4F6FFAADD558D44B /* Queue.swift */ = {isa = PBXFileReference; includeInIndex = 1; lastKnownFileType = sourcecode.swift; path = Queue.swift; sourceTree = "<group>"; };
-		8C15C0DDAD4C5F837FACCB524405A181 /* OptionsController.swift */ = {isa = PBXFileReference; includeInIndex = 1; lastKnownFileType = sourcecode.swift; path = OptionsController.swift; sourceTree = "<group>"; };
-		8C354BECE98B6A78E43DCF24240B33E2 /* Device.swift */ = {isa = PBXFileReference; includeInIndex = 1; lastKnownFileType = sourcecode.swift; path = Device.swift; sourceTree = "<group>"; };
-		8D96C455397329AFD0BEAB822946AFEB /* ExtendedButton.swift */ = {isa = PBXFileReference; includeInIndex = 1; lastKnownFileType = sourcecode.swift; path = ExtendedButton.swift; sourceTree = "<group>"; };
-		8E66A1DCDCB9A2CAE09E7CE5BBB543D0 /* UIImage+FlipLeftMirrored.swift */ = {isa = PBXFileReference; includeInIndex = 1; lastKnownFileType = sourcecode.swift; path = "UIImage+FlipLeftMirrored.swift"; sourceTree = "<group>"; };
->>>>>>> 10fe85ab
+		863E9A23A301BCCD9EB0FE45334418F8 /* Array+Move.swift */ = {isa = PBXFileReference; includeInIndex = 1; lastKnownFileType = sourcecode.swift; path = "Array+Move.swift"; sourceTree = "<group>"; };
+		89603F263454E3EC966004A1FEA464C9 /* UIView+Layout.swift */ = {isa = PBXFileReference; includeInIndex = 1; lastKnownFileType = sourcecode.swift; path = "UIView+Layout.swift"; sourceTree = "<group>"; };
 		9086746C9C84253F3F2FEAFC20905062 /* TumblrTheme.framework */ = {isa = PBXFileReference; explicitFileType = wrapper.framework; includeInIndex = 0; name = TumblrTheme.framework; path = TumblrTheme.framework; sourceTree = BUILT_PRODUCTS_DIR; };
 		912F5BE09296F333F87046761D662D18 /* UIApplication+StrictKeyWindow.h */ = {isa = PBXFileReference; includeInIndex = 1; lastKnownFileType = sourcecode.c.h; name = "UIApplication+StrictKeyWindow.h"; path = "FBSnapshotTestCase/Categories/UIApplication+StrictKeyWindow.h"; sourceTree = "<group>"; };
 		9130788C1868864EE6812E3BFDE59C73 /* Pods-KanvasCameraExampleTests-Info.plist */ = {isa = PBXFileReference; includeInIndex = 1; lastKnownFileType = text.plist.xml; path = "Pods-KanvasCameraExampleTests-Info.plist"; sourceTree = "<group>"; };
 		93221711894899A0B45B4E35F4B54984 /* UIApplication+StrictKeyWindow.m */ = {isa = PBXFileReference; includeInIndex = 1; lastKnownFileType = sourcecode.c.objc; name = "UIApplication+StrictKeyWindow.m"; path = "FBSnapshotTestCase/Categories/UIApplication+StrictKeyWindow.m"; sourceTree = "<group>"; };
 		9354499206410F84A9B8A189D39476E2 /* TumblrTheme.framework */ = {isa = PBXFileReference; explicitFileType = wrapper.framework; includeInIndex = 0; path = TumblrTheme.framework; sourceTree = BUILT_PRODUCTS_DIR; };
-<<<<<<< HEAD
-		956620FDC8CD13A9F3702E8CBEF9672F /* ModalView.swift */ = {isa = PBXFileReference; includeInIndex = 1; lastKnownFileType = sourcecode.swift; path = ModalView.swift; sourceTree = "<group>"; };
-		97813EF61EEE075F8A05D40F188335BD /* GifVideoOutputHandler.swift */ = {isa = PBXFileReference; includeInIndex = 1; lastKnownFileType = sourcecode.swift; path = GifVideoOutputHandler.swift; sourceTree = "<group>"; };
-		98D4EC6C0B2D66F27ED15D7CD41BB3A9 /* ShaderUtilities.swift */ = {isa = PBXFileReference; includeInIndex = 1; lastKnownFileType = sourcecode.swift; path = ShaderUtilities.swift; sourceTree = "<group>"; };
-		99B871E6966DA7FC1C411B24065138AF /* IgnoreTouchesCollectionView.swift */ = {isa = PBXFileReference; includeInIndex = 1; lastKnownFileType = sourcecode.swift; path = IgnoreTouchesCollectionView.swift; sourceTree = "<group>"; };
-		9A648BA81C182E1424B9B336EA8F50B1 /* FBSnapshotTestCase.h */ = {isa = PBXFileReference; includeInIndex = 1; lastKnownFileType = sourcecode.c.h; name = FBSnapshotTestCase.h; path = FBSnapshotTestCase/FBSnapshotTestCase.h; sourceTree = "<group>"; };
-		9AC98138C3934A3E3EF6B63702ADBFF6 /* EasyTipView.swift */ = {isa = PBXFileReference; includeInIndex = 1; lastKnownFileType = sourcecode.swift; path = EasyTipView.swift; sourceTree = "<group>"; };
-		9B5CCB48F56ED269319730EEE31A4315 /* Pods-KanvasCameraExample-acknowledgements.markdown */ = {isa = PBXFileReference; includeInIndex = 1; lastKnownFileType = text; path = "Pods-KanvasCameraExample-acknowledgements.markdown"; sourceTree = "<group>"; };
-		9BE8FEAF483EBC9D625BF651B4D5DCC6 /* KanvasCamera-Info.plist */ = {isa = PBXFileReference; includeInIndex = 1; lastKnownFileType = text.plist.xml; path = "KanvasCamera-Info.plist"; sourceTree = "<group>"; };
-		9D940727FF8FB9C785EB98E56350EF41 /* Podfile */ = {isa = PBXFileReference; explicitFileType = text.script.ruby; includeInIndex = 1; indentWidth = 2; lastKnownFileType = text; name = Podfile; path = ../Podfile; sourceTree = SOURCE_ROOT; tabWidth = 2; xcLanguageSpecificationIdentifier = xcode.lang.ruby; };
-		9E8781CB97D74E08E503D56E94CE7463 /* OptionView.swift */ = {isa = PBXFileReference; includeInIndex = 1; lastKnownFileType = sourcecode.swift; path = OptionView.swift; sourceTree = "<group>"; };
-=======
-		938AD42BC8AC0B62F6F59DF804BE6CCD /* CameraRecordingProtocol.swift */ = {isa = PBXFileReference; includeInIndex = 1; lastKnownFileType = sourcecode.swift; path = CameraRecordingProtocol.swift; sourceTree = "<group>"; };
-		94DC45AD9810EDFEC31818D0491D1A8B /* KanvasCamera-prefix.pch */ = {isa = PBXFileReference; includeInIndex = 1; lastKnownFileType = sourcecode.c.h; path = "KanvasCamera-prefix.pch"; sourceTree = "<group>"; };
-		97C032C0869E8DF23E0D3F705EBCEAFB /* NumTypes+Conversion.swift */ = {isa = PBXFileReference; includeInIndex = 1; lastKnownFileType = sourcecode.swift; path = "NumTypes+Conversion.swift"; sourceTree = "<group>"; };
-		97EA833F86EE3FA9DC0F9410C69AC07B /* UIButton+Shadows.swift */ = {isa = PBXFileReference; includeInIndex = 1; lastKnownFileType = sourcecode.swift; path = "UIButton+Shadows.swift"; sourceTree = "<group>"; };
+		97239B18189E8022934AEB7AA6B139CC /* FilterFactory.swift */ = {isa = PBXFileReference; includeInIndex = 1; lastKnownFileType = sourcecode.swift; path = FilterFactory.swift; sourceTree = "<group>"; };
+		974FD0A3C17EB103B7A58F313E14CCB6 /* FilterCollectionView.swift */ = {isa = PBXFileReference; includeInIndex = 1; lastKnownFileType = sourcecode.swift; path = FilterCollectionView.swift; sourceTree = "<group>"; };
+		9752DBAFD25B757EF94FDF2099AEBF94 /* FilterType.swift */ = {isa = PBXFileReference; includeInIndex = 1; lastKnownFileType = sourcecode.swift; path = FilterType.swift; sourceTree = "<group>"; };
+		98FBDDA3AD480CD6D3F1ACDB9B8E057F /* Shaders */ = {isa = PBXFileReference; includeInIndex = 1; name = Shaders; path = Resources/Shaders; sourceTree = "<group>"; };
+		992BD8E94DA39A2825C0E9D9ADD88807 /* Shader.swift */ = {isa = PBXFileReference; includeInIndex = 1; lastKnownFileType = sourcecode.swift; path = Shader.swift; sourceTree = "<group>"; };
 		9A648BA81C182E1424B9B336EA8F50B1 /* FBSnapshotTestCase.h */ = {isa = PBXFileReference; includeInIndex = 1; lastKnownFileType = sourcecode.c.h; name = FBSnapshotTestCase.h; path = FBSnapshotTestCase/FBSnapshotTestCase.h; sourceTree = "<group>"; };
 		9B5CCB48F56ED269319730EEE31A4315 /* Pods-KanvasCameraExample-acknowledgements.markdown */ = {isa = PBXFileReference; includeInIndex = 1; lastKnownFileType = text; path = "Pods-KanvasCameraExample-acknowledgements.markdown"; sourceTree = "<group>"; };
-		9CE4F0FB20AB4464EE457426C489F205 /* MirrorTwoFilter.swift */ = {isa = PBXFileReference; includeInIndex = 1; lastKnownFileType = sourcecode.swift; path = MirrorTwoFilter.swift; sourceTree = "<group>"; };
+		9BA9A32480419A5E73A862C5B7528168 /* WavePoolFilter.swift */ = {isa = PBXFileReference; includeInIndex = 1; lastKnownFileType = sourcecode.swift; path = WavePoolFilter.swift; sourceTree = "<group>"; };
 		9D940727FF8FB9C785EB98E56350EF41 /* Podfile */ = {isa = PBXFileReference; explicitFileType = text.script.ruby; includeInIndex = 1; indentWidth = 2; lastKnownFileType = text; name = Podfile; path = ../Podfile; sourceTree = SOURCE_ROOT; tabWidth = 2; xcLanguageSpecificationIdentifier = xcode.lang.ruby; };
-		9DCEFFBBF0F33B76295744F9ED667CCB /* UIView+Layout.swift */ = {isa = PBXFileReference; includeInIndex = 1; lastKnownFileType = sourcecode.swift; path = "UIView+Layout.swift"; sourceTree = "<group>"; };
->>>>>>> 10fe85ab
+		9E17B66EAC596E3FE77301BE1FFEC5D8 /* OptionsController.swift */ = {isa = PBXFileReference; includeInIndex = 1; lastKnownFileType = sourcecode.swift; path = OptionsController.swift; sourceTree = "<group>"; };
+		9F6E47AEAC8D5CC56C91EC6407FFE2F7 /* MangaFilter.swift */ = {isa = PBXFileReference; includeInIndex = 1; lastKnownFileType = sourcecode.swift; path = MangaFilter.swift; sourceTree = "<group>"; };
 		9FD8E1F84A0C9390AD703D2E6A02823A /* XCTest.framework */ = {isa = PBXFileReference; lastKnownFileType = wrapper.framework; name = XCTest.framework; path = Platforms/iPhoneOS.platform/Developer/SDKs/iPhoneOS12.0.sdk/System/Library/Frameworks/XCTest.framework; sourceTree = DEVELOPER_DIR; };
-		A04096BFA11DFFA7FB5A4E8AC910571F /* GroupFilter.swift */ = {isa = PBXFileReference; includeInIndex = 1; lastKnownFileType = sourcecode.swift; path = GroupFilter.swift; sourceTree = "<group>"; };
 		A0C349B55D5DD901862F42E94F25DADB /* Pods-KanvasCameraExampleTests-acknowledgements.plist */ = {isa = PBXFileReference; includeInIndex = 1; lastKnownFileType = text.plist.xml; path = "Pods-KanvasCameraExampleTests-acknowledgements.plist"; sourceTree = "<group>"; };
-<<<<<<< HEAD
-		A156185D4E691DB9FD9361E7EACE34D8 /* MediaClipsEditorView.swift */ = {isa = PBXFileReference; includeInIndex = 1; lastKnownFileType = sourcecode.swift; path = MediaClipsEditorView.swift; sourceTree = "<group>"; };
 		A1DB66BABDE59E5B326284AAD222B6B9 /* FBSnapshotTestCase.xcconfig */ = {isa = PBXFileReference; includeInIndex = 1; lastKnownFileType = text.xcconfig; path = FBSnapshotTestCase.xcconfig; sourceTree = "<group>"; };
-		A40EAB63DF3B86B986B04D182C647E6D /* Shader.swift */ = {isa = PBXFileReference; includeInIndex = 1; lastKnownFileType = sourcecode.swift; path = Shader.swift; sourceTree = "<group>"; };
+		A23EAE79606051933E9A31FCE95E6908 /* CVPixelBuffer+copy.swift */ = {isa = PBXFileReference; includeInIndex = 1; lastKnownFileType = sourcecode.swift; path = "CVPixelBuffer+copy.swift"; sourceTree = "<group>"; };
+		A28D355B7F212071DE76AAEDCCE9C0EF /* CameraPreviewViewController.swift */ = {isa = PBXFileReference; includeInIndex = 1; lastKnownFileType = sourcecode.swift; path = CameraPreviewViewController.swift; sourceTree = "<group>"; };
+		A2B376D291A8CCA461932655341B0913 /* EasyTipView.swift */ = {isa = PBXFileReference; includeInIndex = 1; lastKnownFileType = sourcecode.swift; path = EasyTipView.swift; sourceTree = "<group>"; };
+		A2F16ECB6D12F0539B8F9DD62BD8333C /* FilterSettingsView.swift */ = {isa = PBXFileReference; includeInIndex = 1; lastKnownFileType = sourcecode.swift; path = FilterSettingsView.swift; sourceTree = "<group>"; };
+		A304A0868FE12F919DBA8BD91B25FB09 /* MediaClip.swift */ = {isa = PBXFileReference; includeInIndex = 1; lastKnownFileType = sourcecode.swift; path = MediaClip.swift; sourceTree = "<group>"; };
 		A4209C2D7929DC95F0AD404009CF3FE6 /* UIImage+Diff.h */ = {isa = PBXFileReference; includeInIndex = 1; lastKnownFileType = sourcecode.c.h; name = "UIImage+Diff.h"; path = "FBSnapshotTestCase/Categories/UIImage+Diff.h"; sourceTree = "<group>"; };
-		A4C4775FE25AF6055D2198D98A248AA9 /* MediaClipsCollectionController.swift */ = {isa = PBXFileReference; includeInIndex = 1; lastKnownFileType = sourcecode.swift; path = MediaClipsCollectionController.swift; sourceTree = "<group>"; };
-		A8FDC55484C948833C3132E58528D965 /* CameraSegmentHandler.swift */ = {isa = PBXFileReference; includeInIndex = 1; lastKnownFileType = sourcecode.swift; path = CameraSegmentHandler.swift; sourceTree = "<group>"; };
 		A9345ACD6B6C2B08D6E3B8515648484D /* TumblrTheme.podspec */ = {isa = PBXFileReference; explicitFileType = text.script.ruby; includeInIndex = 1; indentWidth = 2; lastKnownFileType = text; path = TumblrTheme.podspec; sourceTree = "<group>"; tabWidth = 2; xcLanguageSpecificationIdentifier = xcode.lang.ruby; };
-		AB18DBABF389AA115A79A36DCEBB55DD /* UIUpdate.swift */ = {isa = PBXFileReference; includeInIndex = 1; lastKnownFileType = sourcecode.swift; path = UIUpdate.swift; sourceTree = "<group>"; };
-		ABB147D48F66B760A3A52A74DFBCE44C /* GLError.swift */ = {isa = PBXFileReference; includeInIndex = 1; lastKnownFileType = sourcecode.swift; path = GLError.swift; sourceTree = "<group>"; };
-		ABCCE8BE0140AAE3FA673E12C2EC35B3 /* FilterItem.swift */ = {isa = PBXFileReference; includeInIndex = 1; lastKnownFileType = sourcecode.swift; path = FilterItem.swift; sourceTree = "<group>"; };
+		A939958A5C6C9EA19965B67F90812124 /* CameraInputOutput.swift */ = {isa = PBXFileReference; includeInIndex = 1; lastKnownFileType = sourcecode.swift; path = CameraInputOutput.swift; sourceTree = "<group>"; };
+		AA08B3C494564A9947F6F8CADCE1710A /* CameraInputController.swift */ = {isa = PBXFileReference; includeInIndex = 1; lastKnownFileType = sourcecode.swift; path = CameraInputController.swift; sourceTree = "<group>"; };
+		AC2DF83461816BD16B0A9103C074BBFE /* FilmFilter.swift */ = {isa = PBXFileReference; includeInIndex = 1; lastKnownFileType = sourcecode.swift; path = FilmFilter.swift; sourceTree = "<group>"; };
+		AE1E2F075627FCB3A3C85D27189AC1DE /* ConicalGradientLayer.swift */ = {isa = PBXFileReference; includeInIndex = 1; lastKnownFileType = sourcecode.swift; path = ConicalGradientLayer.swift; sourceTree = "<group>"; };
 		AE3DCF249162884598075883138BE477 /* Pods-KanvasCameraExample.modulemap */ = {isa = PBXFileReference; includeInIndex = 1; lastKnownFileType = sourcecode.module; path = "Pods-KanvasCameraExample.modulemap"; sourceTree = "<group>"; };
-		AF070851CDAEB7300953ABF9295EA013 /* Device.swift */ = {isa = PBXFileReference; includeInIndex = 1; lastKnownFileType = sourcecode.swift; path = Device.swift; sourceTree = "<group>"; };
+		B0335996C1E13AB39601AB327B3B2DAF /* ModalController.swift */ = {isa = PBXFileReference; includeInIndex = 1; lastKnownFileType = sourcecode.swift; path = ModalController.swift; sourceTree = "<group>"; };
+		B0A276399A679F3BC96D98865BC1E7C8 /* KanvasCameraImages.swift */ = {isa = PBXFileReference; includeInIndex = 1; lastKnownFileType = sourcecode.swift; path = KanvasCameraImages.swift; sourceTree = "<group>"; };
 		B611EAB7F7AC5135D6E65CAF0C2688BA /* FBSnapshotTestCase-prefix.pch */ = {isa = PBXFileReference; includeInIndex = 1; lastKnownFileType = sourcecode.c.h; path = "FBSnapshotTestCase-prefix.pch"; sourceTree = "<group>"; };
-		B75037C712B648C65D5AC1CD327D8A43 /* ModalPresentationController.swift */ = {isa = PBXFileReference; includeInIndex = 1; lastKnownFileType = sourcecode.swift; path = ModalPresentationController.swift; sourceTree = "<group>"; };
+		B6F1112CC86187AD8878A4F0121413C0 /* NumTypes+Conversion.swift */ = {isa = PBXFileReference; includeInIndex = 1; lastKnownFileType = sourcecode.swift; path = "NumTypes+Conversion.swift"; sourceTree = "<group>"; };
+		B844D383D2F061A19A88D4F96C154CA7 /* VideoOutputHandler.swift */ = {isa = PBXFileReference; includeInIndex = 1; lastKnownFileType = sourcecode.swift; path = VideoOutputHandler.swift; sourceTree = "<group>"; };
 		B868C175FF11CD36E92D462B964257FA /* UIFont+PostFonts.h */ = {isa = PBXFileReference; includeInIndex = 1; lastKnownFileType = sourcecode.c.h; name = "UIFont+PostFonts.h"; path = "Source/UIFont+PostFonts.h"; sourceTree = "<group>"; };
+		B9A5C28B7BFD87EB1701C00FEDD2CAFF /* LegoFilter.swift */ = {isa = PBXFileReference; includeInIndex = 1; lastKnownFileType = sourcecode.swift; path = LegoFilter.swift; sourceTree = "<group>"; };
 		BB454C0BBE33963BE55BA15C80C05730 /* TumblrTheme-prefix.pch */ = {isa = PBXFileReference; includeInIndex = 1; lastKnownFileType = sourcecode.c.h; path = "TumblrTheme-prefix.pch"; sourceTree = "<group>"; };
 		BD0DC36564E70A3883594421DA9FDC77 /* Pods-KanvasCameraExample-dummy.m */ = {isa = PBXFileReference; includeInIndex = 1; lastKnownFileType = sourcecode.c.objc; path = "Pods-KanvasCameraExample-dummy.m"; sourceTree = "<group>"; };
-		BF19C4EB782E332195068BCE0E3A884B /* KanvasCameraImages.swift */ = {isa = PBXFileReference; includeInIndex = 1; lastKnownFileType = sourcecode.swift; path = KanvasCameraImages.swift; sourceTree = "<group>"; };
-		C00C1B96D265B4C71B77257EEFC897A1 /* CameraView.swift */ = {isa = PBXFileReference; includeInIndex = 1; lastKnownFileType = sourcecode.swift; path = CameraView.swift; sourceTree = "<group>"; };
+		BD4A8CE6E1822529B9E556D8C130A30E /* ClosedRange+Clamp.swift */ = {isa = PBXFileReference; includeInIndex = 1; lastKnownFileType = sourcecode.swift; path = "ClosedRange+Clamp.swift"; sourceTree = "<group>"; };
+		BDD59CECE011BB2B5A66D268CF029121 /* CameraController.swift */ = {isa = PBXFileReference; includeInIndex = 1; lastKnownFileType = sourcecode.swift; path = CameraController.swift; sourceTree = "<group>"; };
+		BF3837E2B9DDC227D7EDCF676A77E159 /* UIFont+Utils.swift */ = {isa = PBXFileReference; includeInIndex = 1; lastKnownFileType = sourcecode.swift; path = "UIFont+Utils.swift"; sourceTree = "<group>"; };
+		BF947CA7E3D748CD48B0D85D4BC6E0CF /* ShootButtonView.swift */ = {isa = PBXFileReference; includeInIndex = 1; lastKnownFileType = sourcecode.swift; path = ShootButtonView.swift; sourceTree = "<group>"; };
 		C095B69FB8375794D8236558C70DAAE0 /* UIImage+Compare.h */ = {isa = PBXFileReference; includeInIndex = 1; lastKnownFileType = sourcecode.c.h; name = "UIImage+Compare.h"; path = "FBSnapshotTestCase/Categories/UIImage+Compare.h"; sourceTree = "<group>"; };
-		C0990782AC16FD69FA782C3A5F29A6C5 /* CameraRecorder.swift */ = {isa = PBXFileReference; includeInIndex = 1; lastKnownFileType = sourcecode.swift; path = CameraRecorder.swift; sourceTree = "<group>"; };
+		C0EA99968192BFE89E2A825D3631AC56 /* WaveFilter.swift */ = {isa = PBXFileReference; includeInIndex = 1; lastKnownFileType = sourcecode.swift; path = WaveFilter.swift; sourceTree = "<group>"; };
 		C2A5240A6F0DC6087A8D54988D21C5FE /* UIColor+Util.swift */ = {isa = PBXFileReference; includeInIndex = 1; lastKnownFileType = sourcecode.swift; name = "UIColor+Util.swift"; path = "Source/UIColor+Util.swift"; sourceTree = "<group>"; };
+		C30990DB80ABF64B8BE0E820F0791F9C /* UIImage+PixelBuffer.swift */ = {isa = PBXFileReference; includeInIndex = 1; lastKnownFileType = sourcecode.swift; path = "UIImage+PixelBuffer.swift"; sourceTree = "<group>"; };
 		C3FB5D637CA8F60B2B16F9375DFCA3FE /* FBSnapshotTestCase-dummy.m */ = {isa = PBXFileReference; includeInIndex = 1; lastKnownFileType = sourcecode.c.objc; path = "FBSnapshotTestCase-dummy.m"; sourceTree = "<group>"; };
-		C421597789A354A2D2F89835EA3A78A3 /* UICollectionView+Cells.swift */ = {isa = PBXFileReference; includeInIndex = 1; lastKnownFileType = sourcecode.swift; path = "UICollectionView+Cells.swift"; sourceTree = "<group>"; };
-		C513C7BDBBBD32DB420A398FDD96ED55 /* KanvasCameraColors.swift */ = {isa = PBXFileReference; includeInIndex = 1; lastKnownFileType = sourcecode.swift; path = KanvasCameraColors.swift; sourceTree = "<group>"; };
 		C543672C8C79BE4D90EDF37FEDDEE2D2 /* TumblrTheme-umbrella.h */ = {isa = PBXFileReference; includeInIndex = 1; lastKnownFileType = sourcecode.c.h; path = "TumblrTheme-umbrella.h"; sourceTree = "<group>"; };
 		C6E6C009D0864F5431F3BF23827D9EF2 /* TumblrTheme.xcconfig */ = {isa = PBXFileReference; includeInIndex = 1; lastKnownFileType = text.xcconfig; path = TumblrTheme.xcconfig; sourceTree = "<group>"; };
-		CB2A3BB96242220CE52EC11EAD99E845 /* FilteredInputViewController.swift */ = {isa = PBXFileReference; includeInIndex = 1; lastKnownFileType = sourcecode.swift; path = FilteredInputViewController.swift; sourceTree = "<group>"; };
+		C7339A7CA8AB22DB944F10DEE5D736B8 /* GLPixelBufferView.swift */ = {isa = PBXFileReference; includeInIndex = 1; lastKnownFileType = sourcecode.swift; path = GLPixelBufferView.swift; sourceTree = "<group>"; };
+		C7FF8977C85D71F908BE072751BE3629 /* UICollectionView+Cells.swift */ = {isa = PBXFileReference; includeInIndex = 1; lastKnownFileType = sourcecode.swift; path = "UICollectionView+Cells.swift"; sourceTree = "<group>"; };
+		C989516B467CA76DFFD65915626F6548 /* CameraRecordingProtocol.swift */ = {isa = PBXFileReference; includeInIndex = 1; lastKnownFileType = sourcecode.swift; path = CameraRecordingProtocol.swift; sourceTree = "<group>"; };
+		CB0EA58E7BECFA64F10F86EA223F9D30 /* ShaderUtilities.swift */ = {isa = PBXFileReference; includeInIndex = 1; lastKnownFileType = sourcecode.swift; path = ShaderUtilities.swift; sourceTree = "<group>"; };
 		CBE4EA1756325767F72616D3CD687833 /* FBSnapshotTestCase-umbrella.h */ = {isa = PBXFileReference; includeInIndex = 1; lastKnownFileType = sourcecode.c.h; path = "FBSnapshotTestCase-umbrella.h"; sourceTree = "<group>"; };
-		CD13F2FA00EFC9DA1888CAC3F5AC8139 /* CameraRecordingProtocol.swift */ = {isa = PBXFileReference; includeInIndex = 1; lastKnownFileType = sourcecode.swift; path = CameraRecordingProtocol.swift; sourceTree = "<group>"; };
-		CD5C5190E8743BB580C2F89D247D4D88 /* ConicalGradientLayer.swift */ = {isa = PBXFileReference; includeInIndex = 1; lastKnownFileType = sourcecode.swift; path = ConicalGradientLayer.swift; sourceTree = "<group>"; };
-		CE8E79F9568DAF9682479E97C33C4FA6 /* LoadingIndicatorView.swift */ = {isa = PBXFileReference; includeInIndex = 1; lastKnownFileType = sourcecode.swift; path = LoadingIndicatorView.swift; sourceTree = "<group>"; };
 		D05983C2F337170D21FD4C968A75104E /* UIColor+SharedColors.swift */ = {isa = PBXFileReference; includeInIndex = 1; lastKnownFileType = sourcecode.swift; name = "UIColor+SharedColors.swift"; path = "Source/UIColor+SharedColors.swift"; sourceTree = "<group>"; };
-		D094D74EDF22719C648AAA25EAEA2079 /* KanvasCamera.podspec.json */ = {isa = PBXFileReference; includeInIndex = 1; path = KanvasCamera.podspec.json; sourceTree = "<group>"; };
-		D21197167E087D102AEEC6259DC6DA87 /* UIViewController+Load.swift */ = {isa = PBXFileReference; includeInIndex = 1; lastKnownFileType = sourcecode.swift; path = "UIViewController+Load.swift"; sourceTree = "<group>"; };
 		D27261B8A1194AC1410A2283338BBDD5 /* Pods-KanvasCameraExampleTests.release.xcconfig */ = {isa = PBXFileReference; includeInIndex = 1; lastKnownFileType = text.xcconfig; path = "Pods-KanvasCameraExampleTests.release.xcconfig"; sourceTree = "<group>"; };
-		D6CE205140200F06FCD0415B2DFE2D85 /* CVPixelBuffer+copy.swift */ = {isa = PBXFileReference; includeInIndex = 1; lastKnownFileType = sourcecode.swift; path = "CVPixelBuffer+copy.swift"; sourceTree = "<group>"; };
+		D327BC4DC53CB4399010B1239421B02D /* LightLeaksFilter.swift */ = {isa = PBXFileReference; includeInIndex = 1; lastKnownFileType = sourcecode.swift; path = LightLeaksFilter.swift; sourceTree = "<group>"; };
 		D7B529483604801ABB9AB87D9F1FFAD9 /* UIImage+Snapshot.h */ = {isa = PBXFileReference; includeInIndex = 1; lastKnownFileType = sourcecode.c.h; name = "UIImage+Snapshot.h"; path = "FBSnapshotTestCase/Categories/UIImage+Snapshot.h"; sourceTree = "<group>"; };
-		D9279B494810D3DBCB9E567AF7AB1CE8 /* PhotoOutputHandler.swift */ = {isa = PBXFileReference; includeInIndex = 1; lastKnownFileType = sourcecode.swift; path = PhotoOutputHandler.swift; sourceTree = "<group>"; };
-		D92EEECEBF68D106C42D05575D09CE43 /* KanvasCamera.xcconfig */ = {isa = PBXFileReference; includeInIndex = 1; lastKnownFileType = text.xcconfig; path = KanvasCamera.xcconfig; sourceTree = "<group>"; };
-		D964F0647579C965A01315C15A6BBC35 /* KanvasCamera-dummy.m */ = {isa = PBXFileReference; includeInIndex = 1; lastKnownFileType = sourcecode.c.objc; path = "KanvasCamera-dummy.m"; sourceTree = "<group>"; };
+		D87E1EB062618F23840644B73F5274F4 /* MediaClipsCollectionCell.swift */ = {isa = PBXFileReference; includeInIndex = 1; lastKnownFileType = sourcecode.swift; path = MediaClipsCollectionCell.swift; sourceTree = "<group>"; };
+		D8E1ADFEE736DAEC09944533770E8CE1 /* ModalPresentationController.swift */ = {isa = PBXFileReference; includeInIndex = 1; lastKnownFileType = sourcecode.swift; path = ModalPresentationController.swift; sourceTree = "<group>"; };
+		DA9373E0B4C5150BA1A0444860AB854B /* CameraOption.swift */ = {isa = PBXFileReference; includeInIndex = 1; lastKnownFileType = sourcecode.swift; path = CameraOption.swift; sourceTree = "<group>"; };
 		DB396FC7C64099C9AB7266F516858A9F /* UIFont+TumblrTheme.swift */ = {isa = PBXFileReference; includeInIndex = 1; lastKnownFileType = sourcecode.swift; name = "UIFont+TumblrTheme.swift"; path = "Source/UIFont+TumblrTheme.swift"; sourceTree = "<group>"; };
-		DC9D8E604E79836B41D338A6133BAC9E /* FilterCollectionCell.swift */ = {isa = PBXFileReference; includeInIndex = 1; lastKnownFileType = sourcecode.swift; path = FilterCollectionCell.swift; sourceTree = "<group>"; };
-=======
-		A13598994D2940F0D3A677EE7D74312A /* UIFont+Orangina.m */ = {isa = PBXFileReference; includeInIndex = 1; lastKnownFileType = sourcecode.c.objc; name = "UIFont+Orangina.m"; path = "Source/UIFont+Orangina.m"; sourceTree = "<group>"; };
-		A1DB66BABDE59E5B326284AAD222B6B9 /* FBSnapshotTestCase.xcconfig */ = {isa = PBXFileReference; includeInIndex = 1; lastKnownFileType = text.xcconfig; path = FBSnapshotTestCase.xcconfig; sourceTree = "<group>"; };
-		A3B289D2305E7EAEE4474067CFEDB541 /* CameraInputOutput.swift */ = {isa = PBXFileReference; includeInIndex = 1; lastKnownFileType = sourcecode.swift; path = CameraInputOutput.swift; sourceTree = "<group>"; };
-		A3BD92BF8AE0C06890476AAF5936312B /* UIUpdate.swift */ = {isa = PBXFileReference; includeInIndex = 1; lastKnownFileType = sourcecode.swift; path = UIUpdate.swift; sourceTree = "<group>"; };
-		A4209C2D7929DC95F0AD404009CF3FE6 /* UIImage+Diff.h */ = {isa = PBXFileReference; includeInIndex = 1; lastKnownFileType = sourcecode.c.h; name = "UIImage+Diff.h"; path = "FBSnapshotTestCase/Categories/UIImage+Diff.h"; sourceTree = "<group>"; };
-		A48A0AA90882C880D8BDDF8A6FBB5505 /* ModalView.swift */ = {isa = PBXFileReference; includeInIndex = 1; lastKnownFileType = sourcecode.swift; path = ModalView.swift; sourceTree = "<group>"; };
-		A5FB375FFD0A83A30E646CCDE7A5CEC8 /* Filter.swift */ = {isa = PBXFileReference; includeInIndex = 1; lastKnownFileType = sourcecode.swift; path = Filter.swift; sourceTree = "<group>"; };
-		A6E7BC50576490973B9789477FE51224 /* UIFont+PostFonts.h */ = {isa = PBXFileReference; includeInIndex = 1; lastKnownFileType = sourcecode.c.h; name = "UIFont+PostFonts.h"; path = "Source/UIFont+PostFonts.h"; sourceTree = "<group>"; };
-		A8A0E60933B2F86A0DE67114BC14FF7B /* PlasmaFilter.swift */ = {isa = PBXFileReference; includeInIndex = 1; lastKnownFileType = sourcecode.swift; path = PlasmaFilter.swift; sourceTree = "<group>"; };
-		AA9C5551BCE8AFAA98E142C0EAE0E908 /* UIFont+ComposeFonts.m */ = {isa = PBXFileReference; includeInIndex = 1; lastKnownFileType = sourcecode.c.objc; name = "UIFont+ComposeFonts.m"; path = "Source/UIFont+ComposeFonts.m"; sourceTree = "<group>"; };
-		ABA64C9CEC59013EA9AC0DEFD8371890 /* ModeButtonView.swift */ = {isa = PBXFileReference; includeInIndex = 1; lastKnownFileType = sourcecode.swift; path = ModeButtonView.swift; sourceTree = "<group>"; };
-		AE3DCF249162884598075883138BE477 /* Pods-KanvasCameraExample.modulemap */ = {isa = PBXFileReference; includeInIndex = 1; lastKnownFileType = sourcecode.module; path = "Pods-KanvasCameraExample.modulemap"; sourceTree = "<group>"; };
-		B372FB0343461B1C0AF4116C10191D6F /* FilmFilter.swift */ = {isa = PBXFileReference; includeInIndex = 1; lastKnownFileType = sourcecode.swift; path = FilmFilter.swift; sourceTree = "<group>"; };
-		B611EAB7F7AC5135D6E65CAF0C2688BA /* FBSnapshotTestCase-prefix.pch */ = {isa = PBXFileReference; includeInIndex = 1; lastKnownFileType = sourcecode.c.h; path = "FBSnapshotTestCase-prefix.pch"; sourceTree = "<group>"; };
-		B7F8BE14C30A76094C90C97C23EB57EC /* AVURLAsset+Thumbnail.swift */ = {isa = PBXFileReference; includeInIndex = 1; lastKnownFileType = sourcecode.swift; path = "AVURLAsset+Thumbnail.swift"; sourceTree = "<group>"; };
-		B90227BED414F0C865C18620B3ADBE54 /* Shader.swift */ = {isa = PBXFileReference; includeInIndex = 1; lastKnownFileType = sourcecode.swift; path = Shader.swift; sourceTree = "<group>"; };
-		BB187B86CF7EBAC33978956BB682F2DE /* MediaClipsEditorView.swift */ = {isa = PBXFileReference; includeInIndex = 1; lastKnownFileType = sourcecode.swift; path = MediaClipsEditorView.swift; sourceTree = "<group>"; };
-		BC75B17BED3DDB0B29CCA0FE3A74F948 /* CameraRecorder.swift */ = {isa = PBXFileReference; includeInIndex = 1; lastKnownFileType = sourcecode.swift; path = CameraRecorder.swift; sourceTree = "<group>"; };
-		BD0DC36564E70A3883594421DA9FDC77 /* Pods-KanvasCameraExample-dummy.m */ = {isa = PBXFileReference; includeInIndex = 1; lastKnownFileType = sourcecode.c.objc; path = "Pods-KanvasCameraExample-dummy.m"; sourceTree = "<group>"; };
-		BE28464CEF80EE16789CA917A3460013 /* WavePoolFilter.swift */ = {isa = PBXFileReference; includeInIndex = 1; lastKnownFileType = sourcecode.swift; path = WavePoolFilter.swift; sourceTree = "<group>"; };
-		C095B69FB8375794D8236558C70DAAE0 /* UIImage+Compare.h */ = {isa = PBXFileReference; includeInIndex = 1; lastKnownFileType = sourcecode.c.h; name = "UIImage+Compare.h"; path = "FBSnapshotTestCase/Categories/UIImage+Compare.h"; sourceTree = "<group>"; };
-		C3E15B5DAC6E4655110161E620F1E995 /* KanvasCameraStrings.swift */ = {isa = PBXFileReference; includeInIndex = 1; lastKnownFileType = sourcecode.swift; path = KanvasCameraStrings.swift; sourceTree = "<group>"; };
-		C3FB5D637CA8F60B2B16F9375DFCA3FE /* FBSnapshotTestCase-dummy.m */ = {isa = PBXFileReference; includeInIndex = 1; lastKnownFileType = sourcecode.c.objc; path = "FBSnapshotTestCase-dummy.m"; sourceTree = "<group>"; };
-		C41240C366AF68CDC316DF70E7FE1435 /* FilterType.swift */ = {isa = PBXFileReference; includeInIndex = 1; lastKnownFileType = sourcecode.swift; path = FilterType.swift; sourceTree = "<group>"; };
-		C5C6CF081A78223551FD3943A2FB34D0 /* EasyTipView.swift */ = {isa = PBXFileReference; includeInIndex = 1; lastKnownFileType = sourcecode.swift; path = EasyTipView.swift; sourceTree = "<group>"; };
-		C602654B87C41CFD804FC6AFE3716D12 /* ImagePreviewController.swift */ = {isa = PBXFileReference; includeInIndex = 1; lastKnownFileType = sourcecode.swift; path = ImagePreviewController.swift; sourceTree = "<group>"; };
-		C7A921AAD35E835CF871213D63129DBD /* UIColor+SharedColors.swift */ = {isa = PBXFileReference; includeInIndex = 1; lastKnownFileType = sourcecode.swift; name = "UIColor+SharedColors.swift"; path = "Source/UIColor+SharedColors.swift"; sourceTree = "<group>"; };
-		C7EC7EE38105AD2081AB41133230199F /* ExtendedStackView.swift */ = {isa = PBXFileReference; includeInIndex = 1; lastKnownFileType = sourcecode.swift; path = ExtendedStackView.swift; sourceTree = "<group>"; };
-		CB877EE948B0C6C38ED953A5DA368F58 /* CameraZoomHandler.swift */ = {isa = PBXFileReference; includeInIndex = 1; lastKnownFileType = sourcecode.swift; path = CameraZoomHandler.swift; sourceTree = "<group>"; };
-		CBE4EA1756325767F72616D3CD687833 /* FBSnapshotTestCase-umbrella.h */ = {isa = PBXFileReference; includeInIndex = 1; lastKnownFileType = sourcecode.c.h; path = "FBSnapshotTestCase-umbrella.h"; sourceTree = "<group>"; };
-		CD585CE3C1B092D81F2E6AEACE79DC5F /* UIFont+TumblrTheme.swift */ = {isa = PBXFileReference; includeInIndex = 1; lastKnownFileType = sourcecode.swift; name = "UIFont+TumblrTheme.swift"; path = "Source/UIFont+TumblrTheme.swift"; sourceTree = "<group>"; };
-		CD867134BAFECE0A9FF5BB38DB7AF9D7 /* GLError.swift */ = {isa = PBXFileReference; includeInIndex = 1; lastKnownFileType = sourcecode.swift; path = GLError.swift; sourceTree = "<group>"; };
-		CEC78EC0B9750AD8744A6B98665974AB /* MediaClip.swift */ = {isa = PBXFileReference; includeInIndex = 1; lastKnownFileType = sourcecode.swift; path = MediaClip.swift; sourceTree = "<group>"; };
-		CF4FF94F8176832922E54D9AC03B89CA /* MangaFilter.swift */ = {isa = PBXFileReference; includeInIndex = 1; lastKnownFileType = sourcecode.swift; path = MangaFilter.swift; sourceTree = "<group>"; };
-		D0C56202292F185D3AEC2CB1CBFFBFE4 /* ModalViewModel.swift */ = {isa = PBXFileReference; includeInIndex = 1; lastKnownFileType = sourcecode.swift; path = ModalViewModel.swift; sourceTree = "<group>"; };
-		D27261B8A1194AC1410A2283338BBDD5 /* Pods-KanvasCameraExampleTests.release.xcconfig */ = {isa = PBXFileReference; includeInIndex = 1; lastKnownFileType = text.xcconfig; path = "Pods-KanvasCameraExampleTests.release.xcconfig"; sourceTree = "<group>"; };
-		D31DEFDE39862BB87FACC8271FBDF083 /* CameraOption.swift */ = {isa = PBXFileReference; includeInIndex = 1; lastKnownFileType = sourcecode.swift; path = CameraOption.swift; sourceTree = "<group>"; };
-		D49442F49932CF3E13F3BE485D3245C1 /* KanvasCameraAnalyticsProvider.swift */ = {isa = PBXFileReference; includeInIndex = 1; lastKnownFileType = sourcecode.swift; path = KanvasCameraAnalyticsProvider.swift; sourceTree = "<group>"; };
-		D5DA8476E2A9838BC2FB97EA2E58FB17 /* UIImage+PixelBuffer.swift */ = {isa = PBXFileReference; includeInIndex = 1; lastKnownFileType = sourcecode.swift; path = "UIImage+PixelBuffer.swift"; sourceTree = "<group>"; };
-		D7332E85D9DF211CF3ECD58B7240E2EC /* KanvasCamera-Info.plist */ = {isa = PBXFileReference; includeInIndex = 1; lastKnownFileType = text.plist.xml; path = "KanvasCamera-Info.plist"; sourceTree = "<group>"; };
-		D7B529483604801ABB9AB87D9F1FFAD9 /* UIImage+Snapshot.h */ = {isa = PBXFileReference; includeInIndex = 1; lastKnownFileType = sourcecode.c.h; name = "UIImage+Snapshot.h"; path = "FBSnapshotTestCase/Categories/UIImage+Snapshot.h"; sourceTree = "<group>"; };
-		D951567B5455D229DDF5F7D9603C2EB1 /* FilteredInputViewController.swift */ = {isa = PBXFileReference; includeInIndex = 1; lastKnownFileType = sourcecode.swift; path = FilteredInputViewController.swift; sourceTree = "<group>"; };
-		D9E2C99CD9966D0099F5FCD9B1D2B3F8 /* LegoFilter.swift */ = {isa = PBXFileReference; includeInIndex = 1; lastKnownFileType = sourcecode.swift; path = LegoFilter.swift; sourceTree = "<group>"; };
-		DD5FFCB26241163B07E70E5F30BA3041 /* RGBFilter.swift */ = {isa = PBXFileReference; includeInIndex = 1; lastKnownFileType = sourcecode.swift; path = RGBFilter.swift; sourceTree = "<group>"; };
-		DDB83382C242018B8E391E61608D079A /* OptionView.swift */ = {isa = PBXFileReference; includeInIndex = 1; lastKnownFileType = sourcecode.swift; path = OptionView.swift; sourceTree = "<group>"; };
-		DDF4BABBC9399BB06E129C3605E5436D /* UIImage+Camera.swift */ = {isa = PBXFileReference; includeInIndex = 1; lastKnownFileType = sourcecode.swift; path = "UIImage+Camera.swift"; sourceTree = "<group>"; };
->>>>>>> 10fe85ab
+		DBC08556285A63B55CB57EAA6CC80B7C /* UIImage+Camera.swift */ = {isa = PBXFileReference; includeInIndex = 1; lastKnownFileType = sourcecode.swift; path = "UIImage+Camera.swift"; sourceTree = "<group>"; };
+		DE2496D64B0B6C5499E3E5260DD0E5C9 /* UIUpdate.swift */ = {isa = PBXFileReference; includeInIndex = 1; lastKnownFileType = sourcecode.swift; path = UIUpdate.swift; sourceTree = "<group>"; };
 		DED1F21EB73DE9F743371D70B849C29F /* Pods-KanvasCameraExample-acknowledgements.plist */ = {isa = PBXFileReference; includeInIndex = 1; lastKnownFileType = text.plist.xml; path = "Pods-KanvasCameraExample-acknowledgements.plist"; sourceTree = "<group>"; };
+		DF52F7118DF57453EDA5BD9E5EC91495 /* EMInterferenceFilter.swift */ = {isa = PBXFileReference; includeInIndex = 1; lastKnownFileType = sourcecode.swift; path = EMInterferenceFilter.swift; sourceTree = "<group>"; };
+		E0946C192CB0A418BD4C38782EFD5BD1 /* ImagePoolFilter.swift */ = {isa = PBXFileReference; includeInIndex = 1; lastKnownFileType = sourcecode.swift; path = ImagePoolFilter.swift; sourceTree = "<group>"; };
 		E0E5A2E78850F3BBD84F28BD1601F236 /* Pods-KanvasCameraExampleTests-acknowledgements.markdown */ = {isa = PBXFileReference; includeInIndex = 1; lastKnownFileType = text; path = "Pods-KanvasCameraExampleTests-acknowledgements.markdown"; sourceTree = "<group>"; };
-<<<<<<< HEAD
-		E34462A1D2DA451277830ED6C7B9E504 /* CameraInputControllerDelegate.swift */ = {isa = PBXFileReference; includeInIndex = 1; lastKnownFileType = sourcecode.swift; path = CameraInputControllerDelegate.swift; sourceTree = "<group>"; };
-		E5AE9F8AF6C2C9B19A1CE04648D76657 /* KanvasCameraAnalyticsProvider.swift */ = {isa = PBXFileReference; includeInIndex = 1; lastKnownFileType = sourcecode.swift; path = KanvasCameraAnalyticsProvider.swift; sourceTree = "<group>"; };
-		E6966296E4D5E109D17379BFFE2C52AD /* UIImage+Camera.swift */ = {isa = PBXFileReference; includeInIndex = 1; lastKnownFileType = sourcecode.swift; path = "UIImage+Camera.swift"; sourceTree = "<group>"; };
-		E9ECE6AD5E9442186328E55FE3108ADC /* IgnoreTouchesView.swift */ = {isa = PBXFileReference; includeInIndex = 1; lastKnownFileType = sourcecode.swift; path = IgnoreTouchesView.swift; sourceTree = "<group>"; };
-		EA6E04AB8C02D9D777173B6D6CE32132 /* KanvasCameraTimes.swift */ = {isa = PBXFileReference; includeInIndex = 1; lastKnownFileType = sourcecode.swift; path = KanvasCameraTimes.swift; sourceTree = "<group>"; };
+		E43E643235A783353883B74CAD76F17A /* PhotoOutputHandler.swift */ = {isa = PBXFileReference; includeInIndex = 1; lastKnownFileType = sourcecode.swift; path = PhotoOutputHandler.swift; sourceTree = "<group>"; };
+		E496706928066BA5B0D6BEA0CB8675EE /* UIButton+Shadows.swift */ = {isa = PBXFileReference; includeInIndex = 1; lastKnownFileType = sourcecode.swift; path = "UIButton+Shadows.swift"; sourceTree = "<group>"; };
+		E612CEC1B1CFE0FD94925B9E2EA47FE4 /* KanvasCamera-dummy.m */ = {isa = PBXFileReference; includeInIndex = 1; lastKnownFileType = sourcecode.c.objc; path = "KanvasCamera-dummy.m"; sourceTree = "<group>"; };
+		E61F034126DCED19BBABE27E9CFE3390 /* ModeSelectorAndShootView.swift */ = {isa = PBXFileReference; includeInIndex = 1; lastKnownFileType = sourcecode.swift; path = ModeSelectorAndShootView.swift; sourceTree = "<group>"; };
 		EA7CD9A4EC570EAD015063B2D921FFAA /* UIFont+Orangina.h */ = {isa = PBXFileReference; includeInIndex = 1; lastKnownFileType = sourcecode.c.h; name = "UIFont+Orangina.h"; path = "Source/UIFont+Orangina.h"; sourceTree = "<group>"; };
-		EBE4B4F80F4405A0E82D1E8F0133BDAD /* ImagePreviewController.swift */ = {isa = PBXFileReference; includeInIndex = 1; lastKnownFileType = sourcecode.swift; path = ImagePreviewController.swift; sourceTree = "<group>"; };
+		EB17E63C774BFA4B8A36DC0A41BEB65B /* IgnoreTouchesCollectionView.swift */ = {isa = PBXFileReference; includeInIndex = 1; lastKnownFileType = sourcecode.swift; path = IgnoreTouchesCollectionView.swift; sourceTree = "<group>"; };
+		EC5F7B142AE407583131BECE726ABC21 /* PlasmaFilter.swift */ = {isa = PBXFileReference; includeInIndex = 1; lastKnownFileType = sourcecode.swift; path = PlasmaFilter.swift; sourceTree = "<group>"; };
 		EC70EE23638D7BC937E932EB8C4C9F9C /* UIFont+ComposeFonts.m */ = {isa = PBXFileReference; includeInIndex = 1; lastKnownFileType = sourcecode.c.objc; name = "UIFont+ComposeFonts.m"; path = "Source/UIFont+ComposeFonts.m"; sourceTree = "<group>"; };
-		EEEE6EB1BDE037AE3308F092AF6CE310 /* FilterSettingsController.swift */ = {isa = PBXFileReference; includeInIndex = 1; lastKnownFileType = sourcecode.swift; path = FilterSettingsController.swift; sourceTree = "<group>"; };
-		EF4D917E305C16F26BFA5E1AE8301302 /* CameraInputController.swift */ = {isa = PBXFileReference; includeInIndex = 1; lastKnownFileType = sourcecode.swift; path = CameraInputController.swift; sourceTree = "<group>"; };
+		ECD121BD7DA95A92105B72D37718EE5B /* CameraView.swift */ = {isa = PBXFileReference; includeInIndex = 1; lastKnownFileType = sourcecode.swift; path = CameraView.swift; sourceTree = "<group>"; };
+		EDC59642E8BA9B0E35EF1FC1F61EEE1D /* GifVideoOutputHandler.swift */ = {isa = PBXFileReference; includeInIndex = 1; lastKnownFileType = sourcecode.swift; path = GifVideoOutputHandler.swift; sourceTree = "<group>"; };
 		EF5C7C8B1F553296C78495F0D00AFF06 /* FBSnapshotTestCase.modulemap */ = {isa = PBXFileReference; includeInIndex = 1; lastKnownFileType = sourcecode.module; path = FBSnapshotTestCase.modulemap; sourceTree = "<group>"; };
+		F048944700A68857B0C0B22579048DBB /* GroupFilter.swift */ = {isa = PBXFileReference; includeInIndex = 1; lastKnownFileType = sourcecode.swift; path = GroupFilter.swift; sourceTree = "<group>"; };
+		F27FB72005EDE625BAD2F9B625949E5B /* FilterItem.swift */ = {isa = PBXFileReference; includeInIndex = 1; lastKnownFileType = sourcecode.swift; path = FilterItem.swift; sourceTree = "<group>"; };
 		F2811E4BE2F7EEE30A21CADE501216E4 /* UIFont+PostFonts.m */ = {isa = PBXFileReference; includeInIndex = 1; lastKnownFileType = sourcecode.c.objc; name = "UIFont+PostFonts.m"; path = "Source/UIFont+PostFonts.m"; sourceTree = "<group>"; };
-		F2EE7E52F71AC30FC61CC3B542DC12E0 /* KanvasCamera-umbrella.h */ = {isa = PBXFileReference; includeInIndex = 1; lastKnownFileType = sourcecode.c.h; path = "KanvasCamera-umbrella.h"; sourceTree = "<group>"; };
+		F3DA394D87860C8368D39EA399DAC68F /* KanvasCamera-prefix.pch */ = {isa = PBXFileReference; includeInIndex = 1; lastKnownFileType = sourcecode.c.h; path = "KanvasCamera-prefix.pch"; sourceTree = "<group>"; };
+		F54FA6CFFE8B307EEC710B7E31799E6B /* KanvasCamera.modulemap */ = {isa = PBXFileReference; includeInIndex = 1; lastKnownFileType = sourcecode.module; path = KanvasCamera.modulemap; sourceTree = "<group>"; };
+		F6C68923B5F8D88F2C3942836CCEE71C /* RGBA.swift */ = {isa = PBXFileReference; includeInIndex = 1; lastKnownFileType = sourcecode.swift; path = RGBA.swift; sourceTree = "<group>"; };
 		F75C9CC0F9780E8375AA5A52E5D66761 /* UIFont+Orangina.m */ = {isa = PBXFileReference; includeInIndex = 1; lastKnownFileType = sourcecode.c.objc; name = "UIFont+Orangina.m"; path = "Source/UIFont+Orangina.m"; sourceTree = "<group>"; };
-		F8022703865813FD4E48207DAF496D11 /* KanvasCamera-prefix.pch */ = {isa = PBXFileReference; includeInIndex = 1; lastKnownFileType = sourcecode.c.h; path = "KanvasCamera-prefix.pch"; sourceTree = "<group>"; };
 		F8C6B5B52CC901F5885D18CF24C891AE /* Pods-KanvasCameraExampleTests.modulemap */ = {isa = PBXFileReference; includeInIndex = 1; lastKnownFileType = sourcecode.module; path = "Pods-KanvasCameraExampleTests.modulemap"; sourceTree = "<group>"; };
-		FA17CACAFFF1A1FD5895545607C513B7 /* CameraPreviewViewController.swift */ = {isa = PBXFileReference; includeInIndex = 1; lastKnownFileType = sourcecode.swift; path = CameraPreviewViewController.swift; sourceTree = "<group>"; };
+		FB1F106E6E44CF17827D0EDCE3F7A1B5 /* GLRenderer.swift */ = {isa = PBXFileReference; includeInIndex = 1; lastKnownFileType = sourcecode.swift; path = GLRenderer.swift; sourceTree = "<group>"; };
+		FDF2F891BBFF6121BD0939B3263CFA5E /* ModeSelectorAndShootController.swift */ = {isa = PBXFileReference; includeInIndex = 1; lastKnownFileType = sourcecode.swift; path = ModeSelectorAndShootController.swift; sourceTree = "<group>"; };
 		FE05DAD5186CEC183AAD0BC4D2F6297C /* UIImage+Snapshot.m */ = {isa = PBXFileReference; includeInIndex = 1; lastKnownFileType = sourcecode.c.objc; name = "UIImage+Snapshot.m"; path = "FBSnapshotTestCase/Categories/UIImage+Snapshot.m"; sourceTree = "<group>"; };
-		FE43F7C876A9ADDFF5BF02870409A293 /* ExtendedStackView.swift */ = {isa = PBXFileReference; includeInIndex = 1; lastKnownFileType = sourcecode.swift; path = ExtendedStackView.swift; sourceTree = "<group>"; };
-		FE52643952A3A9E1890770BA1AF239E9 /* ModalController.swift */ = {isa = PBXFileReference; includeInIndex = 1; lastKnownFileType = sourcecode.swift; path = ModalController.swift; sourceTree = "<group>"; };
-=======
-		E7479459EC3982C3B5B7602944756AD7 /* IgnoreTouchesCollectionView.swift */ = {isa = PBXFileReference; includeInIndex = 1; lastKnownFileType = sourcecode.swift; path = IgnoreTouchesCollectionView.swift; sourceTree = "<group>"; };
-		E964C118992F5A047C4D328C71B9614C /* ClosedRange+Clamp.swift */ = {isa = PBXFileReference; includeInIndex = 1; lastKnownFileType = sourcecode.swift; path = "ClosedRange+Clamp.swift"; sourceTree = "<group>"; };
-		EB3344F7547C472B09CA3FBA774F4096 /* UIFont+Orangina.h */ = {isa = PBXFileReference; includeInIndex = 1; lastKnownFileType = sourcecode.c.h; name = "UIFont+Orangina.h"; path = "Source/UIFont+Orangina.h"; sourceTree = "<group>"; };
-		EB8C593B387D8077FD07C965C95A66E3 /* KanvasCamera-dummy.m */ = {isa = PBXFileReference; includeInIndex = 1; lastKnownFileType = sourcecode.c.objc; path = "KanvasCamera-dummy.m"; sourceTree = "<group>"; };
-		ECEFEA41C5F38B7CE2DC8E46C7F2B61F /* PhotoOutputHandler.swift */ = {isa = PBXFileReference; includeInIndex = 1; lastKnownFileType = sourcecode.swift; path = PhotoOutputHandler.swift; sourceTree = "<group>"; };
-		ED7444D5BE48DFA4E5E453EA68CEA03D /* CameraInputController.swift */ = {isa = PBXFileReference; includeInIndex = 1; lastKnownFileType = sourcecode.swift; path = CameraInputController.swift; sourceTree = "<group>"; };
-		EE4E98DA298A6BAFDB35F16F51D380C3 /* TumblrTheme.modulemap */ = {isa = PBXFileReference; includeInIndex = 1; lastKnownFileType = sourcecode.module; path = TumblrTheme.modulemap; sourceTree = "<group>"; };
-		EF5C7C8B1F553296C78495F0D00AFF06 /* FBSnapshotTestCase.modulemap */ = {isa = PBXFileReference; includeInIndex = 1; lastKnownFileType = sourcecode.module; path = FBSnapshotTestCase.modulemap; sourceTree = "<group>"; };
-		F0671CF2DDB314FD00EC6E92EAF8079B /* FilterFactory.swift */ = {isa = PBXFileReference; includeInIndex = 1; lastKnownFileType = sourcecode.swift; path = FilterFactory.swift; sourceTree = "<group>"; };
-		F49E21F52CA87E0FE0346188DA47AECD /* CameraPreviewView.swift */ = {isa = PBXFileReference; includeInIndex = 1; lastKnownFileType = sourcecode.swift; path = CameraPreviewView.swift; sourceTree = "<group>"; };
-		F881DF63974B85BF2E965AE08BBF9248 /* TumblrTheme-dummy.m */ = {isa = PBXFileReference; includeInIndex = 1; lastKnownFileType = sourcecode.c.objc; path = "TumblrTheme-dummy.m"; sourceTree = "<group>"; };
-		F8C6B5B52CC901F5885D18CF24C891AE /* Pods-KanvasCameraExampleTests.modulemap */ = {isa = PBXFileReference; includeInIndex = 1; lastKnownFileType = sourcecode.module; path = "Pods-KanvasCameraExampleTests.modulemap"; sourceTree = "<group>"; };
-		FBFF6B3AB3BE901FD63FF75D3B852D4A /* MediaClipsEditorViewController.swift */ = {isa = PBXFileReference; includeInIndex = 1; lastKnownFileType = sourcecode.swift; path = MediaClipsEditorViewController.swift; sourceTree = "<group>"; };
-		FD7A45A13081AADE1D08F8EB2CCE013A /* CameraPreviewViewController.swift */ = {isa = PBXFileReference; includeInIndex = 1; lastKnownFileType = sourcecode.swift; path = CameraPreviewViewController.swift; sourceTree = "<group>"; };
-		FE05DAD5186CEC183AAD0BC4D2F6297C /* UIImage+Snapshot.m */ = {isa = PBXFileReference; includeInIndex = 1; lastKnownFileType = sourcecode.c.objc; name = "UIImage+Snapshot.m"; path = "FBSnapshotTestCase/Categories/UIImage+Snapshot.m"; sourceTree = "<group>"; };
-		FE1D7176433888B7448500B7D74CE988 /* UIFont+PostFonts.m */ = {isa = PBXFileReference; includeInIndex = 1; lastKnownFileType = sourcecode.c.objc; name = "UIFont+PostFonts.m"; path = "Source/UIFont+PostFonts.m"; sourceTree = "<group>"; };
->>>>>>> 10fe85ab
+		FE7EFCFDB9D2D5775A6EC6D33E92AFE0 /* GLError.swift */ = {isa = PBXFileReference; includeInIndex = 1; lastKnownFileType = sourcecode.swift; path = GLError.swift; sourceTree = "<group>"; };
 		FF7DAC5807A1E0065701E750047CAD57 /* KanvasCamera.framework */ = {isa = PBXFileReference; explicitFileType = wrapper.framework; includeInIndex = 0; name = KanvasCamera.framework; path = KanvasCamera.framework; sourceTree = BUILT_PRODUCTS_DIR; };
+		FFCC40D2B78D57414727CBCD181F713B /* KanvasCamera.podspec.json */ = {isa = PBXFileReference; includeInIndex = 1; path = KanvasCamera.podspec.json; sourceTree = "<group>"; };
 /* End PBXFileReference section */
 
 /* Begin PBXFrameworksBuildPhase section */
-<<<<<<< HEAD
-		3512AE00B66493BBDA88F1CAA00D152D /* Frameworks */ = {
+		8A598326B53EE9827ECF4E01BAFDFF3C /* Frameworks */ = {
 			isa = PBXFrameworksBuildPhase;
 			buildActionMask = 2147483647;
 			files = (
-				816E95CBF5676A33FE09A86C24B044DA /* Foundation.framework in Frameworks */,
-				BCB9F70D2FC71EADC2DE1A4ADFC986DA /* GLKit.framework in Frameworks */,
-				102327F8CF61A34DEF11B9D8D9D1500B /* OpenGLES.framework in Frameworks */,
-				F8F07A4E48B024996325458B851A4131 /* TumblrTheme.framework in Frameworks */,
-				5449B5565FCB5703AD374E0B0DCF4B86 /* UIKit.framework in Frameworks */,
-			);
-			runOnlyForDeploymentPostprocessing = 0;
-		};
-		3656078507D141FAD5BAE6C6705CA38A /* Frameworks */ = {
-			isa = PBXFrameworksBuildPhase;
-			buildActionMask = 2147483647;
-			files = (
-				8B201AECC317C730BF71426DF433B5E0 /* Foundation.framework in Frameworks */,
-				12F8E51C81047C8AA4BDFF68F3C30FC7 /* UIKit.framework in Frameworks */,
-=======
-		4A2D3512A0B828245895913FABCB7315 /* Frameworks */ = {
-			isa = PBXFrameworksBuildPhase;
-			buildActionMask = 2147483647;
-			files = (
-				6B5140DB88600EF5270C563B29456A4F /* Foundation.framework in Frameworks */,
-				28D576375FC6FDE1B4E280B040B3F27E /* UIKit.framework in Frameworks */,
->>>>>>> 10fe85ab
+				3F9CADBA1B16B380FF27F1B070CD1FEE /* Foundation.framework in Frameworks */,
+				EF34B3DAFFD675563BB2DB319989B420 /* GLKit.framework in Frameworks */,
+				CC9A41EC06E55F585DF62B8485C9AD53 /* OpenGLES.framework in Frameworks */,
+				EB6EF5E13305CFD306D1857985219773 /* TumblrTheme.framework in Frameworks */,
+				49A323F980B919D809DC144206926DC8 /* UIKit.framework in Frameworks */,
 			);
 			runOnlyForDeploymentPostprocessing = 0;
 		};
@@ -735,6 +409,15 @@
 			);
 			runOnlyForDeploymentPostprocessing = 0;
 		};
+		A4AB68A1C7B6B032FAF371B7E6B4DA44 /* Frameworks */ = {
+			isa = PBXFrameworksBuildPhase;
+			buildActionMask = 2147483647;
+			files = (
+				5B8BFB6DD1F6554649900057FAA34043 /* Foundation.framework in Frameworks */,
+				C07B33A2C778C5FB2B33EA670EB2E6C3 /* UIKit.framework in Frameworks */,
+			);
+			runOnlyForDeploymentPostprocessing = 0;
+		};
 		D358579B7539DE28B73D13EA83BFFFD3 /* Frameworks */ = {
 			isa = PBXFrameworksBuildPhase;
 			buildActionMask = 2147483647;
@@ -743,18 +426,6 @@
 			);
 			runOnlyForDeploymentPostprocessing = 0;
 		};
-		F2924F5B3A3764DC5A763531B840A115 /* Frameworks */ = {
-			isa = PBXFrameworksBuildPhase;
-			buildActionMask = 2147483647;
-			files = (
-				A701371B4F6C0069C964F19AD0B45783 /* Foundation.framework in Frameworks */,
-				1DD2E918B7EBB9A489CD5202AF09CEBB /* GLKit.framework in Frameworks */,
-				EA4E6F165A47921B36FDAADCF65573D9 /* OpenGLES.framework in Frameworks */,
-				59EFE957D77780A19774EA54A9933CB7 /* TumblrTheme.framework in Frameworks */,
-				D91C53767513D70F62866132E4327DF1 /* UIKit.framework in Frameworks */,
-			);
-			runOnlyForDeploymentPostprocessing = 0;
-		};
 		F7C1F90D237CFD1836498B7ED271AC7B /* Frameworks */ = {
 			isa = PBXFrameworksBuildPhase;
 			buildActionMask = 2147483647;
@@ -766,29 +437,18 @@
 /* End PBXFrameworksBuildPhase section */
 
 /* Begin PBXGroup section */
-		074F888AFC9BDE3EE3BAD195A2100748 /* Filters */ = {
-			isa = PBXGroup;
-			children = (
-				6D89A6566092A0E01E45014467E9CE66 /* Filter.swift */,
-				3503FEB1B4C229CE401C20AE13B244BF /* FilterProtocol.swift */,
-				ABB147D48F66B760A3A52A74DFBCE44C /* GLError.swift */,
-			);
-			name = Filters;
-			path = Filters;
-			sourceTree = "<group>";
-		};
-		075D7B9CB6D99502068D73730472229E /* Filters */ = {
-			isa = PBXGroup;
-			children = (
-				DC9D8E604E79836B41D338A6133BAC9E /* FilterCollectionCell.swift */,
-				580EB370880A1C37FF852E3E72124ED6 /* FilterCollectionController.swift */,
-				1A31E52EF1FEC5EB090B69C3C5F69F75 /* FilterCollectionView.swift */,
-				ABCCE8BE0140AAE3FA673E12C2EC35B3 /* FilterItem.swift */,
-				EEEE6EB1BDE037AE3308F092AF6CE310 /* FilterSettingsController.swift */,
-				4858D06CB1F3C0C0C46A0CEC19D490BE /* FilterSettingsView.swift */,
-			);
-			name = Filters;
-			path = Classes/Filters;
+		01CCB522E6109E0D5ED9EFAAA7E1CEB5 /* MediaClips */ = {
+			isa = PBXGroup;
+			children = (
+				A304A0868FE12F919DBA8BD91B25FB09 /* MediaClip.swift */,
+				D87E1EB062618F23840644B73F5274F4 /* MediaClipsCollectionCell.swift */,
+				650816C47B0DF9D0C74744D5AA0418C2 /* MediaClipsCollectionController.swift */,
+				2F2CF07C122D6F7C971294EFC92A2D98 /* MediaClipsCollectionView.swift */,
+				81ADE15299E6CC521EF28CB2F84AE796 /* MediaClipsEditorView.swift */,
+				33727AA7625258FBA8E2B2D040751B25 /* MediaClipsEditorViewController.swift */,
+			);
+			name = MediaClips;
+			path = Classes/MediaClips;
 			sourceTree = "<group>";
 		};
 		07E1D0F55C8C11335E6C783ED617B567 /* Pods-KanvasCameraExampleTests */ = {
@@ -808,7 +468,15 @@
 			path = "Target Support Files/Pods-KanvasCameraExampleTests";
 			sourceTree = "<group>";
 		};
-<<<<<<< HEAD
+		091D15610CA744FBF1FD8924C0FFF95A /* Analytics */ = {
+			isa = PBXGroup;
+			children = (
+				2280FBE1CAA4613660CD0D0A468B6011 /* KanvasCameraAnalyticsProvider.swift */,
+			);
+			name = Analytics;
+			path = Classes/Analytics;
+			sourceTree = "<group>";
+		};
 		0C86D2A5CB6B73D25796D6EFF3D8FC77 /* Support Files */ = {
 			isa = PBXGroup;
 			children = (
@@ -823,45 +491,16 @@
 			path = "../KanvasCamera/KanvasCameraExample/Pods/Target Support Files/TumblrTheme";
 			sourceTree = "<group>";
 		};
-		0E6DC86AC57C8AE1985607E92B5BB9DB /* Utility */ = {
-			isa = PBXGroup;
-			children = (
-				CD5C5190E8743BB580C2F89D247D4D88 /* ConicalGradientLayer.swift */,
-				AF070851CDAEB7300953ABF9295EA013 /* Device.swift */,
-				9AC98138C3934A3E3EF6B63702ADBFF6 /* EasyTipView.swift */,
-				99B871E6966DA7FC1C411B24065138AF /* IgnoreTouchesCollectionView.swift */,
-				E9ECE6AD5E9442186328E55FE3108ADC /* IgnoreTouchesView.swift */,
-				85E9B9359BF34C1D758021CFDAD5E1B7 /* Queue.swift */,
-				7ED00C8926D344684662699C8ACF5E59 /* RGBA.swift */,
-				AB18DBABF389AA115A79A36DCEBB55DD /* UIUpdate.swift */,
-			);
-			name = Utility;
-			path = Classes/Utility;
-			sourceTree = "<group>";
-		};
-		138858280B740E0FE8631AE7B2021F23 /* Extensions */ = {
-			isa = PBXGroup;
-			children = (
-				2321224B622C236EA6A3475D37826569 /* Array+Move.swift */,
-				71F716E529426D59C606F49F1A4A0B0A /* AVURLAsset+Thumbnail.swift */,
-				82B10EDE9915F2AC21B003A6D6BCE6C8 /* CGRect+Center.swift */,
-				273EA8968C24FE2D003E96416322AFBE /* ClosedRange+Clamp.swift */,
-				289E9413F2B68246A3A20EC5F45E77C5 /* NSURL+Media.swift */,
-				4439B8DA78883077ED87BE6198B0B229 /* UIButton+Shadows.swift */,
-				C421597789A354A2D2F89835EA3A78A3 /* UICollectionView+Cells.swift */,
-				887B6A7D1C9BF3492E48DEC1D15868BE /* UIColor+Lerp.swift */,
-				78CE28FCF0287760C9B9900EDF8CDC7F /* UIFont+Utils.swift */,
-				E6966296E4D5E109D17379BFFE2C52AD /* UIImage+Camera.swift */,
-				36269CDBB6A4BE84D0B5A1F0B6B99E37 /* UIImage+FlipLeftMirrored.swift */,
-				1C321EE3E74EC1C540DE3D0A01324E30 /* UIView+Layout.swift */,
-				D21197167E087D102AEEC6259DC6DA87 /* UIViewController+Load.swift */,
-			);
-			name = Extensions;
-			path = Classes/Extensions;
-			sourceTree = "<group>";
-		};
-=======
->>>>>>> 10fe85ab
+		12B7BB7067AB78B514C9A4146A6BEC54 /* Resources */ = {
+			isa = PBXGroup;
+			children = (
+				65C94F6A2A4BE90FBDCC5B21C772B2CE /* Assets.xcassets */,
+				98FBDDA3AD480CD6D3F1ACDB9B8E057F /* Shaders */,
+				4876912BC34E6BF0BB919623C52ABD47 /* silence.aac */,
+			);
+			name = Resources;
+			sourceTree = "<group>";
+		};
 		16B8D657ED78864429DA904F420CBF27 /* Support Files */ = {
 			isa = PBXGroup;
 			children = (
@@ -876,7 +515,30 @@
 			path = "../Target Support Files/FBSnapshotTestCase";
 			sourceTree = "<group>";
 		};
-<<<<<<< HEAD
+		2150871AD6D4C676478F2460820767DD /* Filter instances */ = {
+			isa = PBXGroup;
+			children = (
+				70ACF828B443B9DB155A8164A5A6B4C1 /* ChromaFilter.swift */,
+				DF52F7118DF57453EDA5BD9E5EC91495 /* EMInterferenceFilter.swift */,
+				AC2DF83461816BD16B0A9103C074BBFE /* FilmFilter.swift */,
+				3ED206D43D6DA3933D7DBB932316DD7C /* GrayscaleFilter.swift */,
+				E0946C192CB0A418BD4C38782EFD5BD1 /* ImagePoolFilter.swift */,
+				B9A5C28B7BFD87EB1701C00FEDD2CAFF /* LegoFilter.swift */,
+				D327BC4DC53CB4399010B1239421B02D /* LightLeaksFilter.swift */,
+				9F6E47AEAC8D5CC56C91EC6407FFE2F7 /* MangaFilter.swift */,
+				306F47DE5BC4F5DFFB0652E08693B463 /* MirrorFourFilter.swift */,
+				731784D8A57786122C278BED34400FFF /* MirrorTwoFilter.swift */,
+				EC5F7B142AE407583131BECE726ABC21 /* PlasmaFilter.swift */,
+				113ABA42C87D054204083233127D66F2 /* RaveFilter.swift */,
+				602C7BE97845863C4746AD95E4EB6C4C /* RGBFilter.swift */,
+				825753FF5C83301C98D8694BC997EF66 /* ToonFilter.swift */,
+				C0EA99968192BFE89E2A825D3631AC56 /* WaveFilter.swift */,
+				9BA9A32480419A5E73A862C5B7528168 /* WavePoolFilter.swift */,
+			);
+			name = "Filter instances";
+			path = "Filter instances";
+			sourceTree = "<group>";
+		};
 		31214CF30AD1249E16ADFD0923DD4FD4 /* SwiftSupport */ = {
 			isa = PBXGroup;
 			children = (
@@ -885,122 +547,75 @@
 			name = SwiftSupport;
 			sourceTree = "<group>";
 		};
-		383F650BDFA2DB999CD4D9A104989DBC /* Pod */ = {
-			isa = PBXGroup;
-			children = (
-				D094D74EDF22719C648AAA25EAEA2079 /* KanvasCamera.podspec.json */,
+		4260A5E93F953B7028B0DE7ACEC42171 /* KanvasCamera */ = {
+			isa = PBXGroup;
+			children = (
+				091D15610CA744FBF1FD8924C0FFF95A /* Analytics */,
+				90A65CD2639B3B69CCF0CD6E08230039 /* Camera */,
+				B863522B6AA411BB2091643A7545433F /* Constants */,
+				6AEED152A5D3802A6279E1BDA173B390 /* Extensions */,
+				B1A19E24355414411A1D1C19411780E6 /* Filters */,
+				01CCB522E6109E0D5ED9EFAAA7E1CEB5 /* MediaClips */,
+				8A5A2A5CE6F945ADCE57CA228CDC0EDE /* Modal */,
+				54CF58CF038DEB493A8841D2926377C3 /* ModeSelector */,
+				6571FB64E986582CF5BEF7E37FECDD4B /* OpenGL */,
+				F52C2413BB7384FEFC9AB815D528A2BC /* Options */,
+				537BBB403A078F7F156564858FE8365B /* Pod */,
+				EB1B39C5BD09EFFA33509C858B9E24DD /* Preview */,
+				F3CAF4F87F5B102421D6AF336639F2BF /* Recording */,
+				12B7BB7067AB78B514C9A4146A6BEC54 /* Resources */,
+				59A1D932A1D45ACFBD3EC2DC90D54CDA /* Settings */,
+				C133718FB9C021E2CE68390638E918C2 /* Support Files */,
+				73710196E15126543CA31890DAAACA23 /* Utility */,
+			);
+			name = KanvasCamera;
+			path = ../..;
+			sourceTree = "<group>";
+		};
+		482B251A49B52AD827A56CE21F600CB4 /* Pod */ = {
+			isa = PBXGroup;
+			children = (
+				A9345ACD6B6C2B08D6E3B8515648484D /* TumblrTheme.podspec */,
 			);
 			name = Pod;
 			sourceTree = "<group>";
 		};
-		42FE474635F8CA1B8892D6FF9A2C1B2E /* Camera */ = {
-			isa = PBXGroup;
-			children = (
-				792261B6E9CE7BA972BFB23C852F26ED /* CameraController.swift */,
-				EF4D917E305C16F26BFA5E1AE8301302 /* CameraInputController.swift */,
-				E34462A1D2DA451277830ED6C7B9E504 /* CameraInputControllerDelegate.swift */,
-				29FF90DFF19B3F4F994C45596CC72D86 /* CameraInputOutput.swift */,
-				C00C1B96D265B4C71B77257EEFC897A1 /* CameraView.swift */,
-				5CD92582A6A4CE52E2F2DFECB218B98F /* CameraZoomHandler.swift */,
-				CB2A3BB96242220CE52EC11EAD99E845 /* FilteredInputViewController.swift */,
-				EBE4B4F80F4405A0E82D1E8F0133BDAD /* ImagePreviewController.swift */,
-			);
-			name = Camera;
-			path = Classes/Camera;
-			sourceTree = "<group>";
-		};
-		482B251A49B52AD827A56CE21F600CB4 /* Pod */ = {
-			isa = PBXGroup;
-			children = (
-				A9345ACD6B6C2B08D6E3B8515648484D /* TumblrTheme.podspec */,
+		4FCC1C9F4E2AF701A2F4465F9955471E /* Development Pods */ = {
+			isa = PBXGroup;
+			children = (
+				4260A5E93F953B7028B0DE7ACEC42171 /* KanvasCamera */,
+				7000BA476BA1F0FC0922A1782B1CFA99 /* TumblrTheme */,
+			);
+			name = "Development Pods";
+			sourceTree = "<group>";
+		};
+		537BBB403A078F7F156564858FE8365B /* Pod */ = {
+			isa = PBXGroup;
+			children = (
+				FFCC40D2B78D57414727CBCD181F713B /* KanvasCamera.podspec.json */,
 			);
 			name = Pod;
 			sourceTree = "<group>";
 		};
-		4A2AE745DF38849B26B93621854D9D7A /* Resources */ = {
-			isa = PBXGroup;
-			children = (
-				836FEB1FE523AF421FFBA83B45BC43D7 /* Assets.xcassets */,
-				2801C16EDAFF0CA490366FB685C1CF73 /* Shaders */,
-				5EF6D6D81278B7D5F366BC02AA9E68A2 /* silence.aac */,
-			);
-			name = Resources;
-			sourceTree = "<group>";
-		};
-		4FCC1C9F4E2AF701A2F4465F9955471E /* Development Pods */ = {
-			isa = PBXGroup;
-			children = (
-				A8F69DA6B81614D39FDD0D7EFA99FF48 /* KanvasCamera */,
-				7000BA476BA1F0FC0922A1782B1CFA99 /* TumblrTheme */,
-			);
-			name = "Development Pods";
-=======
-		17A9B1223EDC77E12A07A9C3D89DA41B /* Analytics */ = {
-			isa = PBXGroup;
-			children = (
-				D49442F49932CF3E13F3BE485D3245C1 /* KanvasCameraAnalyticsProvider.swift */,
-			);
-			name = Analytics;
-			path = Classes/Analytics;
-			sourceTree = "<group>";
-		};
-		31214CF30AD1249E16ADFD0923DD4FD4 /* SwiftSupport */ = {
-			isa = PBXGroup;
-			children = (
-				499BB97C946EF5DFF46CB40D7D685EE1 /* SwiftSupport.swift */,
-			);
-			name = SwiftSupport;
-			sourceTree = "<group>";
-		};
-		3F767FC75297CB7DDA586A955B0A3713 /* Constants */ = {
-			isa = PBXGroup;
-			children = (
-				3D1A6956D1844D317EED00458AB286F3 /* KanvasCameraColors.swift */,
-				5B0F3099E9E84CE832D8AAC7484B416E /* KanvasCameraImages.swift */,
-				C3E15B5DAC6E4655110161E620F1E995 /* KanvasCameraStrings.swift */,
-				62022413B4ABC838E475DAAE1E358FF1 /* KanvasCameraTimes.swift */,
-			);
-			name = Constants;
-			path = Classes/Constants;
-			sourceTree = "<group>";
-		};
-		475678F1A38EAA96ABBCCBE7CD96CE52 /* Support Files */ = {
-			isa = PBXGroup;
-			children = (
-				3BE718AA86F86E1440CAFDFC3EFEF3DD /* KanvasCamera.modulemap */,
-				6D58922683D9BF80F1C61F3B3BA43832 /* KanvasCamera.xcconfig */,
-				EB8C593B387D8077FD07C965C95A66E3 /* KanvasCamera-dummy.m */,
-				D7332E85D9DF211CF3ECD58B7240E2EC /* KanvasCamera-Info.plist */,
-				94DC45AD9810EDFEC31818D0491D1A8B /* KanvasCamera-prefix.pch */,
-				0EB4A473DF35853045F06E2653B0E47A /* KanvasCamera-umbrella.h */,
-			);
-			name = "Support Files";
-			path = "KanvasCameraExample/Pods/Target Support Files/KanvasCamera";
-			sourceTree = "<group>";
-		};
-		4F0A51FB9C24385DED9669AB99F30AC9 /* Recording */ = {
-			isa = PBXGroup;
-			children = (
-				BC75B17BED3DDB0B29CCA0FE3A74F948 /* CameraRecorder.swift */,
-				938AD42BC8AC0B62F6F59DF804BE6CCD /* CameraRecordingProtocol.swift */,
-				88860E789170B629FB87BBD6B05B75C0 /* CameraSegmentHandler.swift */,
-				50071BBBF3259209CC856E17BCDDCD43 /* GifVideoOutputHandler.swift */,
-				ECEFEA41C5F38B7CE2DC8E46C7F2B61F /* PhotoOutputHandler.swift */,
-				48AA2D610AAAB6975E93859C7B1DA632 /* VideoOutputHandler.swift */,
-			);
-			name = Recording;
-			path = Classes/Recording;
-			sourceTree = "<group>";
-		};
-		53416D15A30F6E4E0BA9110D272B2C93 /* Resources */ = {
-			isa = PBXGroup;
-			children = (
-				376520461700B65120DF8C0A81D3D6F6 /* Assets.xcassets */,
-				610B56A71629391FD5D809DD1BFD2E9D /* Shaders */,
-				3A682C24A1645B00F3632E2253B72CEA /* silence.aac */,
-			);
-			name = Resources;
->>>>>>> 10fe85ab
+		54CF58CF038DEB493A8841D2926377C3 /* ModeSelector */ = {
+			isa = PBXGroup;
+			children = (
+				591332C71940038424E5088041C6B4A3 /* ModeButtonView.swift */,
+				FDF2F891BBFF6121BD0939B3263CFA5E /* ModeSelectorAndShootController.swift */,
+				E61F034126DCED19BBABE27E9CFE3390 /* ModeSelectorAndShootView.swift */,
+				BF947CA7E3D748CD48B0D85D4BC6E0CF /* ShootButtonView.swift */,
+			);
+			name = ModeSelector;
+			path = Classes/ModeSelector;
+			sourceTree = "<group>";
+		};
+		59A1D932A1D45ACFBD3EC2DC90D54CDA /* Settings */ = {
+			isa = PBXGroup;
+			children = (
+				21773E97E2776511D812CB0090BD6454 /* CameraSettings.swift */,
+			);
+			name = Settings;
+			path = Classes/Settings;
 			sourceTree = "<group>";
 		};
 		5C3FD0DA2C9872539BB10DC481C87B90 /* iOS */ = {
@@ -1025,27 +640,44 @@
 			name = "Targets Support Files";
 			sourceTree = "<group>";
 		};
-<<<<<<< HEAD
-		6377053A75038E06DCC10C436E94AB8F /* Modal */ = {
-			isa = PBXGroup;
-			children = (
-				FE52643952A3A9E1890770BA1AF239E9 /* ModalController.swift */,
-				7F0F6991CE2EEE3058ED67F15AAA0889 /* ModalPresentationAnimationController.swift */,
-				B75037C712B648C65D5AC1CD327D8A43 /* ModalPresentationController.swift */,
-				956620FDC8CD13A9F3702E8CBEF9672F /* ModalView.swift */,
-				3FFE48D4CA0EFAC74FBF49B94C4D9A34 /* ModalViewModel.swift */,
-			);
-			name = Modal;
-			path = Classes/Modal;
-			sourceTree = "<group>";
-		};
-		6383133B46E1CCE907449887A52E14CF /* Analytics */ = {
-			isa = PBXGroup;
-			children = (
-				E5AE9F8AF6C2C9B19A1CE04648D76657 /* KanvasCameraAnalyticsProvider.swift */,
-			);
-			name = Analytics;
-			path = Classes/Analytics;
+		6571FB64E986582CF5BEF7E37FECDD4B /* OpenGL */ = {
+			isa = PBXGroup;
+			children = (
+				A23EAE79606051933E9A31FCE95E6908 /* CVPixelBuffer+copy.swift */,
+				97239B18189E8022934AEB7AA6B139CC /* FilterFactory.swift */,
+				9752DBAFD25B757EF94FDF2099AEBF94 /* FilterType.swift */,
+				C7339A7CA8AB22DB944F10DEE5D736B8 /* GLPixelBufferView.swift */,
+				FB1F106E6E44CF17827D0EDCE3F7A1B5 /* GLRenderer.swift */,
+				B6F1112CC86187AD8878A4F0121413C0 /* NumTypes+Conversion.swift */,
+				992BD8E94DA39A2825C0E9D9ADD88807 /* Shader.swift */,
+				CB0EA58E7BECFA64F10F86EA223F9D30 /* ShaderUtilities.swift */,
+				C30990DB80ABF64B8BE0E820F0791F9C /* UIImage+PixelBuffer.swift */,
+				2150871AD6D4C676478F2460820767DD /* Filter instances */,
+				98FBE1996CB46ADEF5E17005839B6DA6 /* Filters */,
+			);
+			name = OpenGL;
+			path = Classes/OpenGL;
+			sourceTree = "<group>";
+		};
+		6AEED152A5D3802A6279E1BDA173B390 /* Extensions */ = {
+			isa = PBXGroup;
+			children = (
+				863E9A23A301BCCD9EB0FE45334418F8 /* Array+Move.swift */,
+				271CB1B1734ABD88BB08A414BB572E0F /* AVURLAsset+Thumbnail.swift */,
+				347BA5B29E27771C4DA97C82841C33D3 /* CGRect+Center.swift */,
+				BD4A8CE6E1822529B9E556D8C130A30E /* ClosedRange+Clamp.swift */,
+				667001C33BA0ABD27F2B07E61F799525 /* NSURL+Media.swift */,
+				E496706928066BA5B0D6BEA0CB8675EE /* UIButton+Shadows.swift */,
+				C7FF8977C85D71F908BE072751BE3629 /* UICollectionView+Cells.swift */,
+				055540F16A3A7DD16039DF79B50B3001 /* UIColor+Lerp.swift */,
+				BF3837E2B9DDC227D7EDCF676A77E159 /* UIFont+Utils.swift */,
+				DBC08556285A63B55CB57EAA6CC80B7C /* UIImage+Camera.swift */,
+				1482F09F71B556919948885B25D63528 /* UIImage+FlipLeftMirrored.swift */,
+				89603F263454E3EC966004A1FEA464C9 /* UIView+Layout.swift */,
+				2484BE3E2A3A447B4C5DF3566EEBB49A /* UIViewController+Load.swift */,
+			);
+			name = Extensions;
+			path = Classes/Extensions;
 			sourceTree = "<group>";
 		};
 		7000BA476BA1F0FC0922A1782B1CFA99 /* TumblrTheme */ = {
@@ -1067,73 +699,20 @@
 			path = ../../../TumblrTheme;
 			sourceTree = "<group>";
 		};
-		793C4A01D34AED9FB174358EE15022D6 /* Options */ = {
-			isa = PBXGroup;
-			children = (
-				73FCD2E78F9DCBEF104ACA6DD2894425 /* CameraOption.swift */,
-				7BE352D68A87CEF428FF5B50266011D2 /* ExtendedButton.swift */,
-				FE43F7C876A9ADDFF5BF02870409A293 /* ExtendedStackView.swift */,
-				06546047E7265B7C6BBC90FD4731B32A /* OptionsController.swift */,
-				7B5F6107FDCFD2CECAE650B6D6320323 /* OptionsStackView.swift */,
-				9E8781CB97D74E08E503D56E94CE7463 /* OptionView.swift */,
-			);
-			name = Options;
-			path = Classes/Options;
-			sourceTree = "<group>";
-		};
-		7B676B043BE4660B0BF9611977B0077A /* MediaClips */ = {
-			isa = PBXGroup;
-			children = (
-				438A79F59350D6607F4AB23BDE75E63F /* MediaClip.swift */,
-				62714C3B84732F637C74128827B8AE73 /* MediaClipsCollectionCell.swift */,
-				A4C4775FE25AF6055D2198D98A248AA9 /* MediaClipsCollectionController.swift */,
-				86BCE06B833BCE76ABED87A5BC46AA13 /* MediaClipsCollectionView.swift */,
-				A156185D4E691DB9FD9361E7EACE34D8 /* MediaClipsEditorView.swift */,
-				569528E0BC22BA36FED2893B632BB277 /* MediaClipsEditorViewController.swift */,
-=======
-		69A544280F51DB26D0A72FCB393218BF /* KanvasCamera */ = {
-			isa = PBXGroup;
-			children = (
-				17A9B1223EDC77E12A07A9C3D89DA41B /* Analytics */,
-				AB3410B840E32CDCCD61E3ECC5517F91 /* Camera */,
-				3F767FC75297CB7DDA586A955B0A3713 /* Constants */,
-				F953903D65D5AF4406287BDAEEF1B109 /* Extensions */,
-				CF36A46F22550363628EF1433EE535A4 /* MediaClips */,
-				912B8545DD68C0006BD7F6615FEB0D0E /* Modal */,
-				CB0E73AA0CC4A4D93D2F6E2BD1CFA2C3 /* ModeSelector */,
-				9518199E210868BE4C022C1FD45A9692 /* OpenGL */,
-				B93B3DBAD02C3C5FCA284F7A6A8F986C /* Options */,
-				F15A8DFA77FBBC0E2D65F580EE2EA390 /* Pod */,
-				C03CCB7A43D0344F700C33D2D33C0E97 /* Preview */,
-				4F0A51FB9C24385DED9669AB99F30AC9 /* Recording */,
-				53416D15A30F6E4E0BA9110D272B2C93 /* Resources */,
-				8F8AF24C28CE8EDF72FF2F1AAEC93928 /* Settings */,
-				475678F1A38EAA96ABBCCBE7CD96CE52 /* Support Files */,
-				AC1BF4E65EB1F8F9621FB113946F2AE2 /* Utility */,
-			);
-			name = KanvasCamera;
-			path = ../..;
-			sourceTree = "<group>";
-		};
-		6A19112444B1D2A7AA0F02C9D8AFE240 /* Pod */ = {
-			isa = PBXGroup;
-			children = (
-				37F61DD03BEFC831BDCD062A558B9FFF /* TumblrTheme.podspec */,
-			);
-			name = Pod;
-			sourceTree = "<group>";
-		};
-		7A07C44221A572D43A12AC6FC1DFCA69 /* Filters */ = {
-			isa = PBXGroup;
-			children = (
-				A5FB375FFD0A83A30E646CCDE7A5CEC8 /* Filter.swift */,
-				390DED87E2A3A2A85241289D732B35E3 /* FilterProtocol.swift */,
-				CD867134BAFECE0A9FF5BB38DB7AF9D7 /* GLError.swift */,
-				A04096BFA11DFFA7FB5A4E8AC910571F /* GroupFilter.swift */,
->>>>>>> 10fe85ab
-			);
-			name = Filters;
-			path = Filters;
+		73710196E15126543CA31890DAAACA23 /* Utility */ = {
+			isa = PBXGroup;
+			children = (
+				AE1E2F075627FCB3A3C85D27189AC1DE /* ConicalGradientLayer.swift */,
+				2BAB8ECD1876E812179DB039652BBA94 /* Device.swift */,
+				A2B376D291A8CCA461932655341B0913 /* EasyTipView.swift */,
+				EB17E63C774BFA4B8A36DC0A41BEB65B /* IgnoreTouchesCollectionView.swift */,
+				5708449ED0FB196002B491D0F08F236E /* IgnoreTouchesView.swift */,
+				02D6D52FD7D35EF100CEA7CF08DA25A0 /* Queue.swift */,
+				F6C68923B5F8D88F2C3942836CCEE71C /* RGBA.swift */,
+				DE2496D64B0B6C5499E3E5260DD0E5C9 /* UIUpdate.swift */,
+			);
+			name = Utility;
+			path = Classes/Utility;
 			sourceTree = "<group>";
 		};
 		83ADAD803F6E1772C40974BBFC93D36F /* Products */ = {
@@ -1148,77 +727,45 @@
 			name = Products;
 			sourceTree = "<group>";
 		};
-<<<<<<< HEAD
-		866B507AF5CC8E66DA41831E6F4C70B3 /* Preview */ = {
-			isa = PBXGroup;
-			children = (
-				2A99F76345A1AA6DDD6BE57D248C5BAB /* CameraPreviewView.swift */,
-				FA17CACAFFF1A1FD5895545607C513B7 /* CameraPreviewViewController.swift */,
-				CE8E79F9568DAF9682479E97C33C4FA6 /* LoadingIndicatorView.swift */,
-			);
-			name = Preview;
-			path = Classes/Preview;
-			sourceTree = "<group>";
-		};
-		9006949F0ACCBFFB9D31F4B9C0D4D4DB /* Support Files */ = {
-			isa = PBXGroup;
-			children = (
-				05C29799AC81A764DF3EED194B387E98 /* KanvasCamera.modulemap */,
-				D92EEECEBF68D106C42D05575D09CE43 /* KanvasCamera.xcconfig */,
-				D964F0647579C965A01315C15A6BBC35 /* KanvasCamera-dummy.m */,
-				9BE8FEAF483EBC9D625BF651B4D5DCC6 /* KanvasCamera-Info.plist */,
-				F8022703865813FD4E48207DAF496D11 /* KanvasCamera-prefix.pch */,
-				F2EE7E52F71AC30FC61CC3B542DC12E0 /* KanvasCamera-umbrella.h */,
-=======
-		8F8AF24C28CE8EDF72FF2F1AAEC93928 /* Settings */ = {
-			isa = PBXGroup;
-			children = (
-				421D55BA1A4882D9E657DAD707453550 /* CameraSettings.swift */,
->>>>>>> 10fe85ab
-			);
-			name = Settings;
-			path = Classes/Settings;
-			sourceTree = "<group>";
-		};
-		912B8545DD68C0006BD7F6615FEB0D0E /* Modal */ = {
-			isa = PBXGroup;
-			children = (
-				5D92591DFAE0D090597E2B4466EC03A0 /* ModalController.swift */,
-				6165FD4881B21B85753CAD5DFE225771 /* ModalPresentationAnimationController.swift */,
-				5069E9007E37792929C46248509EB683 /* ModalPresentationController.swift */,
-				A48A0AA90882C880D8BDDF8A6FBB5505 /* ModalView.swift */,
-				D0C56202292F185D3AEC2CB1CBFFBFE4 /* ModalViewModel.swift */,
+		8A5A2A5CE6F945ADCE57CA228CDC0EDE /* Modal */ = {
+			isa = PBXGroup;
+			children = (
+				B0335996C1E13AB39601AB327B3B2DAF /* ModalController.swift */,
+				70D54E5A257C1562DA91FCD75E8882A5 /* ModalPresentationAnimationController.swift */,
+				D8E1ADFEE736DAEC09944533770E8CE1 /* ModalPresentationController.swift */,
+				59CCD51C75B67F158066F736DA2D6BF2 /* ModalView.swift */,
+				3570CB4F9A77E02D383BF002EFB021DC /* ModalViewModel.swift */,
 			);
 			name = Modal;
 			path = Classes/Modal;
 			sourceTree = "<group>";
 		};
-		9518199E210868BE4C022C1FD45A9692 /* OpenGL */ = {
-			isa = PBXGroup;
-			children = (
-				4A7B3E016EE91AD0F678A0A7E98F8FA3 /* CVPixelBuffer+copy.swift */,
-				F0671CF2DDB314FD00EC6E92EAF8079B /* FilterFactory.swift */,
-				C41240C366AF68CDC316DF70E7FE1435 /* FilterType.swift */,
-				0FE49BD4E1910A7BD9BB18628616DF8C /* GLPixelBufferView.swift */,
-				3C52F4C3E1F61EBA211A98992843C62D /* GLRenderer.swift */,
-				97C032C0869E8DF23E0D3F705EBCEAFB /* NumTypes+Conversion.swift */,
-				B90227BED414F0C865C18620B3ADBE54 /* Shader.swift */,
-				7514A06D2C9B7636F62A7717E70FD102 /* ShaderUtilities.swift */,
-				D5DA8476E2A9838BC2FB97EA2E58FB17 /* UIImage+PixelBuffer.swift */,
-				E8B4F8AE53C768E608133F08776DD6B7 /* Filter instances */,
-				7A07C44221A572D43A12AC6FC1DFCA69 /* Filters */,
-			);
-			name = OpenGL;
-			path = Classes/OpenGL;
-			sourceTree = "<group>";
-		};
-		A24A5094B90B14E8506C52A2B33642BA /* Settings */ = {
-			isa = PBXGroup;
-			children = (
-				4F830A56439B821A3E1119D25601D07C /* CameraSettings.swift */,
-			);
-			name = Settings;
-			path = Classes/Settings;
+		90A65CD2639B3B69CCF0CD6E08230039 /* Camera */ = {
+			isa = PBXGroup;
+			children = (
+				BDD59CECE011BB2B5A66D268CF029121 /* CameraController.swift */,
+				AA08B3C494564A9947F6F8CADCE1710A /* CameraInputController.swift */,
+				14E304BDC94D4332F1698A86B4A1202D /* CameraInputControllerDelegate.swift */,
+				A939958A5C6C9EA19965B67F90812124 /* CameraInputOutput.swift */,
+				ECD121BD7DA95A92105B72D37718EE5B /* CameraView.swift */,
+				031B258448E1005579A8433002B31202 /* CameraZoomHandler.swift */,
+				25CB825A1AC150C1658F3F523605E103 /* FilteredInputViewController.swift */,
+				4F4C0EE38701C1AE5F39095AB1C50BF9 /* ImagePreviewController.swift */,
+			);
+			name = Camera;
+			path = Classes/Camera;
+			sourceTree = "<group>";
+		};
+		98FBE1996CB46ADEF5E17005839B6DA6 /* Filters */ = {
+			isa = PBXGroup;
+			children = (
+				4C392B54B3B04202B593635B97A99561 /* Filter.swift */,
+				67A61EB33875525521462D8B645D6CA5 /* FilterProtocol.swift */,
+				FE7EFCFDB9D2D5775A6EC6D33E92AFE0 /* GLError.swift */,
+				F048944700A68857B0C0B22579048DBB /* GroupFilter.swift */,
+			);
+			name = Filters;
+			path = Filters;
 			sourceTree = "<group>";
 		};
 		A46BDCF1D06EEE77E8652BC92613C32E /* Pods-KanvasCameraExample */ = {
@@ -1238,127 +785,46 @@
 			path = "Target Support Files/Pods-KanvasCameraExample";
 			sourceTree = "<group>";
 		};
-<<<<<<< HEAD
-		A55B6CF9097EC4D29BE3AFF06069A23B /* OpenGL */ = {
-=======
-		AB3410B840E32CDCCD61E3ECC5517F91 /* Camera */ = {
-			isa = PBXGroup;
-			children = (
-				60639DEC387E6DA56D26C6540526912E /* CameraController.swift */,
-				ED7444D5BE48DFA4E5E453EA68CEA03D /* CameraInputController.swift */,
-				0EFDC1E77A9B0872C676B4789CEE818C /* CameraInputControllerDelegate.swift */,
-				A3B289D2305E7EAEE4474067CFEDB541 /* CameraInputOutput.swift */,
-				86E1541CD8BC27702E1971D5C7D5BB8A /* CameraView.swift */,
-				CB877EE948B0C6C38ED953A5DA368F58 /* CameraZoomHandler.swift */,
-				D951567B5455D229DDF5F7D9603C2EB1 /* FilteredInputViewController.swift */,
-				C602654B87C41CFD804FC6AFE3716D12 /* ImagePreviewController.swift */,
-			);
-			name = Camera;
-			path = Classes/Camera;
-			sourceTree = "<group>";
-		};
-		AC1BF4E65EB1F8F9621FB113946F2AE2 /* Utility */ = {
-			isa = PBXGroup;
-			children = (
-				1CCD4F2AD1A11BF24821EE4A7D6D4789 /* ConicalGradientLayer.swift */,
-				8C354BECE98B6A78E43DCF24240B33E2 /* Device.swift */,
-				C5C6CF081A78223551FD3943A2FB34D0 /* EasyTipView.swift */,
-				E7479459EC3982C3B5B7602944756AD7 /* IgnoreTouchesCollectionView.swift */,
-				267D4F66340E1E7AA38D4AF224A464E7 /* IgnoreTouchesView.swift */,
-				895600B321BE61EA4F6FFAADD558D44B /* Queue.swift */,
-				7A4A4821F00676BF1EA6B4F0EE309083 /* RGBA.swift */,
-				A3BD92BF8AE0C06890476AAF5936312B /* UIUpdate.swift */,
-			);
-			name = Utility;
-			path = Classes/Utility;
-			sourceTree = "<group>";
-		};
-		B003C71C17C0E2E6086651E9D8067017 /* TumblrTheme */ = {
->>>>>>> 10fe85ab
-			isa = PBXGroup;
-			children = (
-				D6CE205140200F06FCD0415B2DFE2D85 /* CVPixelBuffer+copy.swift */,
-				8D3D10989F29BD25C1796E71E0E44734 /* GLPixelBufferView.swift */,
-				54F50A71DF7D71015F994A9ACB0F0ED5 /* GLRenderer.swift */,
-				3EAC5D21E6407AB9FF630BD7946DF710 /* NumTypes+Conversion.swift */,
-				A40EAB63DF3B86B986B04D182C647E6D /* Shader.swift */,
-				98D4EC6C0B2D66F27ED15D7CD41BB3A9 /* ShaderUtilities.swift */,
-				647636CF6552E2D53D8B4E1BF931E557 /* UIImage+PixelBuffer.swift */,
-				074F888AFC9BDE3EE3BAD195A2100748 /* Filters */,
-			);
-<<<<<<< HEAD
-			name = OpenGL;
-			path = Classes/OpenGL;
-			sourceTree = "<group>";
-		};
-		A8F69DA6B81614D39FDD0D7EFA99FF48 /* KanvasCamera */ = {
-			isa = PBXGroup;
-			children = (
-				6383133B46E1CCE907449887A52E14CF /* Analytics */,
-				42FE474635F8CA1B8892D6FF9A2C1B2E /* Camera */,
-				E3504E4475231E5C59CDB09DFC6BF587 /* Constants */,
-				138858280B740E0FE8631AE7B2021F23 /* Extensions */,
-				075D7B9CB6D99502068D73730472229E /* Filters */,
-				7B676B043BE4660B0BF9611977B0077A /* MediaClips */,
-				6377053A75038E06DCC10C436E94AB8F /* Modal */,
-				CF6BFFF0749E9F3DD6174E7C9AE5499D /* ModeSelector */,
-				A55B6CF9097EC4D29BE3AFF06069A23B /* OpenGL */,
-				793C4A01D34AED9FB174358EE15022D6 /* Options */,
-				383F650BDFA2DB999CD4D9A104989DBC /* Pod */,
-				866B507AF5CC8E66DA41831E6F4C70B3 /* Preview */,
-				EBBF4C1D4EE1FD73B852CB2183510908 /* Recording */,
-				4A2AE745DF38849B26B93621854D9D7A /* Resources */,
-				A24A5094B90B14E8506C52A2B33642BA /* Settings */,
-				9006949F0ACCBFFB9D31F4B9C0D4D4DB /* Support Files */,
-				0E6DC86AC57C8AE1985607E92B5BB9DB /* Utility */,
-			);
-			name = KanvasCamera;
-			path = ../..;
-=======
-			name = TumblrTheme;
-			path = ../../../TumblrTheme;
-			sourceTree = "<group>";
-		};
-		B93B3DBAD02C3C5FCA284F7A6A8F986C /* Options */ = {
-			isa = PBXGroup;
-			children = (
-				D31DEFDE39862BB87FACC8271FBDF083 /* CameraOption.swift */,
-				8D96C455397329AFD0BEAB822946AFEB /* ExtendedButton.swift */,
-				C7EC7EE38105AD2081AB41133230199F /* ExtendedStackView.swift */,
-				8C15C0DDAD4C5F837FACCB524405A181 /* OptionsController.swift */,
-				3F3CC6587FFA8DD2195FA69A9B13F9C5 /* OptionsStackView.swift */,
-				DDB83382C242018B8E391E61608D079A /* OptionView.swift */,
-			);
-			name = Options;
-			path = Classes/Options;
-			sourceTree = "<group>";
-		};
-		C03CCB7A43D0344F700C33D2D33C0E97 /* Preview */ = {
-			isa = PBXGroup;
-			children = (
-				F49E21F52CA87E0FE0346188DA47AECD /* CameraPreviewView.swift */,
-				FD7A45A13081AADE1D08F8EB2CCE013A /* CameraPreviewViewController.swift */,
-				2A21280FD36B94B20F08290FF1498CA3 /* LoadingIndicatorView.swift */,
-			);
-			name = Preview;
-			path = Classes/Preview;
->>>>>>> 10fe85ab
-			sourceTree = "<group>";
-		};
-		CB0E73AA0CC4A4D93D2F6E2BD1CFA2C3 /* ModeSelector */ = {
-			isa = PBXGroup;
-			children = (
-				ABA64C9CEC59013EA9AC0DEFD8371890 /* ModeButtonView.swift */,
-				144A1A82E438CC3B0D5DAFC8532C6497 /* ModeSelectorAndShootController.swift */,
-				7F0BF99E00B7D1E000BFE7175191FDFE /* ModeSelectorAndShootView.swift */,
-				7C78EAF5B2B4593041602B70AE42C81D /* ShootButtonView.swift */,
-			);
-			name = ModeSelector;
-			path = Classes/ModeSelector;
-			sourceTree = "<group>";
-		};
-<<<<<<< HEAD
-=======
+		B1A19E24355414411A1D1C19411780E6 /* Filters */ = {
+			isa = PBXGroup;
+			children = (
+				449EEEF422879DD61B735B3992823AFB /* FilterCollectionCell.swift */,
+				183F170F375303770CD0E87957B3A068 /* FilterCollectionController.swift */,
+				974FD0A3C17EB103B7A58F313E14CCB6 /* FilterCollectionView.swift */,
+				F27FB72005EDE625BAD2F9B625949E5B /* FilterItem.swift */,
+				54DD091BE6EFE7CC14B33DEB7B56D7C5 /* FilterSettingsController.swift */,
+				A2F16ECB6D12F0539B8F9DD62BD8333C /* FilterSettingsView.swift */,
+			);
+			name = Filters;
+			path = Classes/Filters;
+			sourceTree = "<group>";
+		};
+		B863522B6AA411BB2091643A7545433F /* Constants */ = {
+			isa = PBXGroup;
+			children = (
+				4B9F666F10EE98E883C4D5DCD6226FC0 /* KanvasCameraColors.swift */,
+				B0A276399A679F3BC96D98865BC1E7C8 /* KanvasCameraImages.swift */,
+				65AFADD43EF06CE8EBF97B3C39CDC3A8 /* KanvasCameraStrings.swift */,
+				1505814C35E324FF32C434D0BFE7643C /* KanvasCameraTimes.swift */,
+			);
+			name = Constants;
+			path = Classes/Constants;
+			sourceTree = "<group>";
+		};
+		C133718FB9C021E2CE68390638E918C2 /* Support Files */ = {
+			isa = PBXGroup;
+			children = (
+				F54FA6CFFE8B307EEC710B7E31799E6B /* KanvasCamera.modulemap */,
+				6360FC78062A2AA10DE6182DFB5783E6 /* KanvasCamera.xcconfig */,
+				E612CEC1B1CFE0FD94925B9E2EA47FE4 /* KanvasCamera-dummy.m */,
+				60E3023E101061E356DF496368897C9B /* KanvasCamera-Info.plist */,
+				F3DA394D87860C8368D39EA399DAC68F /* KanvasCamera-prefix.pch */,
+				12E9AAFA75D8854A528C008C35F4512C /* KanvasCamera-umbrella.h */,
+			);
+			name = "Support Files";
+			path = "KanvasCameraExample/Pods/Target Support Files/KanvasCamera";
+			sourceTree = "<group>";
+		};
 		CD3E5731EC595FDFE1315BF8A3A9D269 /* Frameworks */ = {
 			isa = PBXGroup;
 			children = (
@@ -1368,7 +834,6 @@
 			name = Frameworks;
 			sourceTree = "<group>";
 		};
->>>>>>> 10fe85ab
 		CF1408CF629C7361332E53B88F7BD30C = {
 			isa = PBXGroup;
 			children = (
@@ -1379,40 +844,6 @@
 				83ADAD803F6E1772C40974BBFC93D36F /* Products */,
 				617DC8B9AD8E91E7AEA66867350F30E1 /* Targets Support Files */,
 			);
-			sourceTree = "<group>";
-		};
-<<<<<<< HEAD
-		CF6BFFF0749E9F3DD6174E7C9AE5499D /* ModeSelector */ = {
-			isa = PBXGroup;
-			children = (
-				7AB72098CF39FC6C95175F2DF05A7FCE /* ModeButtonView.swift */,
-				03AABE2EA69EDC524F67D85AA2EE4BD9 /* ModeSelectorAndShootController.swift */,
-				3F9647B75FDBF5BEFC0217CBC97220DA /* ModeSelectorAndShootView.swift */,
-				7F6B428451396F3B53510A83E97F55E0 /* ShootButtonView.swift */,
-=======
-		CF36A46F22550363628EF1433EE535A4 /* MediaClips */ = {
-			isa = PBXGroup;
-			children = (
-				CEC78EC0B9750AD8744A6B98665974AB /* MediaClip.swift */,
-				6109497E15121CF9413846E012775A3A /* MediaClipsCollectionCell.swift */,
-				0AC80DFC94290FEE6046832CB75D8B70 /* MediaClipsCollectionController.swift */,
-				79F4A921BF0A45DFA0D4A3CBEFE91626 /* MediaClipsCollectionView.swift */,
-				BB187B86CF7EBAC33978956BB682F2DE /* MediaClipsEditorView.swift */,
-				FBFF6B3AB3BE901FD63FF75D3B852D4A /* MediaClipsEditorViewController.swift */,
-			);
-			name = MediaClips;
-			path = Classes/MediaClips;
-			sourceTree = "<group>";
-		};
-		D08FE8F86D380BD5C493B74E65C17B7A /* Development Pods */ = {
-			isa = PBXGroup;
-			children = (
-				69A544280F51DB26D0A72FCB393218BF /* KanvasCamera */,
-				B003C71C17C0E2E6086651E9D8067017 /* TumblrTheme */,
->>>>>>> 10fe85ab
-			);
-			name = ModeSelector;
-			path = Classes/ModeSelector;
 			sourceTree = "<group>";
 		};
 		D2120C1FCA13B157B7B296C8361068FD /* FBSnapshotTestCase */ = {
@@ -1447,122 +878,69 @@
 			name = Core;
 			sourceTree = "<group>";
 		};
-<<<<<<< HEAD
-		E3504E4475231E5C59CDB09DFC6BF587 /* Constants */ = {
-			isa = PBXGroup;
-			children = (
-				C513C7BDBBBD32DB420A398FDD96ED55 /* KanvasCameraColors.swift */,
-				BF19C4EB782E332195068BCE0E3A884B /* KanvasCameraImages.swift */,
-				417A5920F835E1C47F56DF3BDC5E1DAE /* KanvasCameraStrings.swift */,
-				EA6E04AB8C02D9D777173B6D6CE32132 /* KanvasCameraTimes.swift */,
-			);
-			name = Constants;
-			path = Classes/Constants;
-=======
 		E81A37DBDE41E671312C56736544E2FA /* Pods */ = {
 			isa = PBXGroup;
 			children = (
 				D2120C1FCA13B157B7B296C8361068FD /* FBSnapshotTestCase */,
 			);
 			name = Pods;
->>>>>>> 10fe85ab
-			sourceTree = "<group>";
-		};
-		E8B4F8AE53C768E608133F08776DD6B7 /* Filter instances */ = {
-			isa = PBXGroup;
-			children = (
-				2407F2970C0DE9F6FFB50A466831269A /* ChromaFilter.swift */,
-				530EACCC3FF56D84F30658E60E42953A /* EMInterferenceFilter.swift */,
-				B372FB0343461B1C0AF4116C10191D6F /* FilmFilter.swift */,
-				749119EE7413A496C825B8F221380FAC /* GrayscaleFilter.swift */,
-				06004A30343A36FF4D99CF308ED4A58E /* ImagePoolFilter.swift */,
-				D9E2C99CD9966D0099F5FCD9B1D2B3F8 /* LegoFilter.swift */,
-				765283ABD2594D38FA775A2FBD2AEC0F /* LightLeaksFilter.swift */,
-				CF4FF94F8176832922E54D9AC03B89CA /* MangaFilter.swift */,
-				47FEDEE56C6521C12B84B66C83464BB1 /* MirrorFourFilter.swift */,
-				9CE4F0FB20AB4464EE457426C489F205 /* MirrorTwoFilter.swift */,
-				A8A0E60933B2F86A0DE67114BC14FF7B /* PlasmaFilter.swift */,
-				24DC2343C7218ADEB58530477BDD1C28 /* RaveFilter.swift */,
-				DD5FFCB26241163B07E70E5F30BA3041 /* RGBFilter.swift */,
-				7C49E753F1AAF713F1F95BB20DC0FEFC /* ToonFilter.swift */,
-				129351432D9BC41950F519D35C0E9771 /* WaveFilter.swift */,
-				BE28464CEF80EE16789CA917A3460013 /* WavePoolFilter.swift */,
-			);
-			name = "Filter instances";
-			path = "Filter instances";
-			sourceTree = "<group>";
-		};
-<<<<<<< HEAD
-		EBBF4C1D4EE1FD73B852CB2183510908 /* Recording */ = {
-			isa = PBXGroup;
-			children = (
-				C0990782AC16FD69FA782C3A5F29A6C5 /* CameraRecorder.swift */,
-				CD13F2FA00EFC9DA1888CAC3F5AC8139 /* CameraRecordingProtocol.swift */,
-				A8FDC55484C948833C3132E58528D965 /* CameraSegmentHandler.swift */,
-				97813EF61EEE075F8A05D40F188335BD /* GifVideoOutputHandler.swift */,
-				D9279B494810D3DBCB9E567AF7AB1CE8 /* PhotoOutputHandler.swift */,
-				8D2234D479EBF3997802D5FE57D725CE /* VideoOutputHandler.swift */,
+			sourceTree = "<group>";
+		};
+		EB1B39C5BD09EFFA33509C858B9E24DD /* Preview */ = {
+			isa = PBXGroup;
+			children = (
+				775E41433267877D51510B9F166A8E9C /* CameraPreviewView.swift */,
+				A28D355B7F212071DE76AAEDCCE9C0EF /* CameraPreviewViewController.swift */,
+				584ADD3ADE4E61B95798D5FF994F13A8 /* LoadingIndicatorView.swift */,
+			);
+			name = Preview;
+			path = Classes/Preview;
+			sourceTree = "<group>";
+		};
+		F3CAF4F87F5B102421D6AF336639F2BF /* Recording */ = {
+			isa = PBXGroup;
+			children = (
+				77FFE3CF6372F01C27674F3E30570C6D /* CameraRecorder.swift */,
+				C989516B467CA76DFFD65915626F6548 /* CameraRecordingProtocol.swift */,
+				35F0A9CC1395AE4A5137771A58A4842B /* CameraSegmentHandler.swift */,
+				EDC59642E8BA9B0E35EF1FC1F61EEE1D /* GifVideoOutputHandler.swift */,
+				E43E643235A783353883B74CAD76F17A /* PhotoOutputHandler.swift */,
+				B844D383D2F061A19A88D4F96C154CA7 /* VideoOutputHandler.swift */,
 			);
 			name = Recording;
 			path = Classes/Recording;
-=======
-		F15A8DFA77FBBC0E2D65F580EE2EA390 /* Pod */ = {
-			isa = PBXGroup;
-			children = (
-				085F550592AF65A5C9D55C428FE35002 /* KanvasCamera.podspec.json */,
-			);
-			name = Pod;
-			sourceTree = "<group>";
-		};
-		F953903D65D5AF4406287BDAEEF1B109 /* Extensions */ = {
-			isa = PBXGroup;
-			children = (
-				12CC50264B5395019653BA689DD0DCA7 /* Array+Move.swift */,
-				B7F8BE14C30A76094C90C97C23EB57EC /* AVURLAsset+Thumbnail.swift */,
-				77F41196ECF15B0C15CACFA9B9BD96A1 /* CGRect+Center.swift */,
-				E964C118992F5A047C4D328C71B9614C /* ClosedRange+Clamp.swift */,
-				503393A3877DF50181DE861B4DFCDAE7 /* NSURL+Media.swift */,
-				97EA833F86EE3FA9DC0F9410C69AC07B /* UIButton+Shadows.swift */,
-				682E0054083DC9B0D7EB6C6905EDF374 /* UICollectionView+Cells.swift */,
-				5B14CF63D4836BABBF5CA53977B29DA7 /* UIColor+Lerp.swift */,
-				057A6AA0528F4831F0AD85DC2132B6D5 /* UIFont+Utils.swift */,
-				DDF4BABBC9399BB06E129C3605E5436D /* UIImage+Camera.swift */,
-				8E66A1DCDCB9A2CAE09E7CE5BBB543D0 /* UIImage+FlipLeftMirrored.swift */,
-				9DCEFFBBF0F33B76295744F9ED667CCB /* UIView+Layout.swift */,
-				1F210107D4F08F7E9195501B75494FD8 /* UIViewController+Load.swift */,
-			);
-			name = Extensions;
-			path = Classes/Extensions;
->>>>>>> 10fe85ab
+			sourceTree = "<group>";
+		};
+		F52C2413BB7384FEFC9AB815D528A2BC /* Options */ = {
+			isa = PBXGroup;
+			children = (
+				DA9373E0B4C5150BA1A0444860AB854B /* CameraOption.swift */,
+				051E1C277A7BE5CFAF77E24472376400 /* ExtendedButton.swift */,
+				7777500E9C81ABB5E98181464238B24C /* ExtendedStackView.swift */,
+				9E17B66EAC596E3FE77301BE1FFEC5D8 /* OptionsController.swift */,
+				24628CD5F215768052756FD1E90D3897 /* OptionsStackView.swift */,
+				68E40BAB0A43B5684EF6028A22338A60 /* OptionView.swift */,
+			);
+			name = Options;
+			path = Classes/Options;
 			sourceTree = "<group>";
 		};
 /* End PBXGroup section */
 
 /* Begin PBXHeadersBuildPhase section */
-		1D47388545FFF1B9E79DAB51F2179211 /* Headers */ = {
-			isa = PBXHeadersBuildPhase;
-			buildActionMask = 2147483647;
-			files = (
-				2B842B607070638664517C30B971BCF0 /* KanvasCamera-umbrella.h in Headers */,
-			);
-			runOnlyForDeploymentPostprocessing = 0;
-		};
-<<<<<<< HEAD
-		39B32425D31F7986A00F909E1F860437 /* Headers */ = {
-			isa = PBXHeadersBuildPhase;
-			buildActionMask = 2147483647;
-			files = (
-				4DFE0045F477DD52FC36764EDDFCDFB0 /* TumblrTheme-umbrella.h in Headers */,
-				74DA4354A3C4309891916D71662B4B32 /* UIFont+ComposeFonts.h in Headers */,
-				9EB4AAD53986B44D2B5FA0D6E7BD2D26 /* UIFont+Orangina.h in Headers */,
-				157803E49441CAAE9583065B16B4F7FE /* UIFont+PostFonts.h in Headers */,
-=======
 		2689EAB19A43A21656CEB912135DB78A /* Headers */ = {
 			isa = PBXHeadersBuildPhase;
 			buildActionMask = 2147483647;
 			files = (
 				263A0CC69E231F4AC788384FBC792C65 /* Pods-KanvasCameraExampleTests-umbrella.h in Headers */,
->>>>>>> 10fe85ab
+			);
+			runOnlyForDeploymentPostprocessing = 0;
+		};
+		6D7A65738E257B4EA76F55A952132CCA /* Headers */ = {
+			isa = PBXHeadersBuildPhase;
+			buildActionMask = 2147483647;
+			files = (
+				825EE4C6202859B55C17C455F325FDD6 /* KanvasCamera-umbrella.h in Headers */,
 			);
 			runOnlyForDeploymentPostprocessing = 0;
 		};
@@ -1574,17 +952,17 @@
 			);
 			runOnlyForDeploymentPostprocessing = 0;
 		};
-<<<<<<< HEAD
-		8D3A183AABC7058A7EAFF4AEC3840CD8 /* Headers */ = {
+		9E776E369154CE4B6F8D14FA9895E81F /* Headers */ = {
 			isa = PBXHeadersBuildPhase;
 			buildActionMask = 2147483647;
 			files = (
-				FB029C81FB75178024126B4A606930CB /* KanvasCamera-umbrella.h in Headers */,
+				91D24B32B97665B57B3000D773FCB484 /* TumblrTheme-umbrella.h in Headers */,
+				44F789DBEE531246B8476A57853BBA10 /* UIFont+ComposeFonts.h in Headers */,
+				F7DD475BCB91EDDF035C97301DBB07AD /* UIFont+Orangina.h in Headers */,
+				18F5858F2286E0B873537777A3C1CC1E /* UIFont+PostFonts.h in Headers */,
 			);
 			runOnlyForDeploymentPostprocessing = 0;
 		};
-=======
->>>>>>> 10fe85ab
 		DB0E5860EF8BEC402369B4198B36E033 /* Headers */ = {
 			isa = PBXHeadersBuildPhase;
 			buildActionMask = 2147483647;
@@ -1600,33 +978,40 @@
 			);
 			runOnlyForDeploymentPostprocessing = 0;
 		};
-		E351D5E29EC616B3474901B5ACFC77BA /* Headers */ = {
-			isa = PBXHeadersBuildPhase;
-			buildActionMask = 2147483647;
-			files = (
-				748849D1E0DB664D99A3E7FA6F7AB2B6 /* TumblrTheme-umbrella.h in Headers */,
-				DF47768EC0D2B90B1BDE819F4261D2C4 /* UIFont+ComposeFonts.h in Headers */,
-				48FA0947361C0CC082D677C7F187FF3B /* UIFont+Orangina.h in Headers */,
-				A005CB412D1F63FE32975FDC1B32676A /* UIFont+PostFonts.h in Headers */,
-			);
-			runOnlyForDeploymentPostprocessing = 0;
-		};
 /* End PBXHeadersBuildPhase section */
 
 /* Begin PBXNativeTarget section */
-		1C16306040FE9DC288DCAC1D30205723 /* KanvasCamera */ = {
+		25F85AF95B09638E49FB42756C70BCE8 /* TumblrTheme */ = {
 			isa = PBXNativeTarget;
-			buildConfigurationList = C6776A2596767C1FAB92C26F5A7F0068 /* Build configuration list for PBXNativeTarget "KanvasCamera" */;
+			buildConfigurationList = 89AA7B69741BBFB239992D0C43945B4D /* Build configuration list for PBXNativeTarget "TumblrTheme" */;
 			buildPhases = (
-				1D47388545FFF1B9E79DAB51F2179211 /* Headers */,
-				D709EA5EB02A7B5C1CE998DF98FCAFAF /* Sources */,
-				F2924F5B3A3764DC5A763531B840A115 /* Frameworks */,
-				D2FB20C9E67C8768108E0408BA53BCD0 /* Resources */,
+				9E776E369154CE4B6F8D14FA9895E81F /* Headers */,
+				38052284F9B233EADC65082644DB0BF7 /* Sources */,
+				A4AB68A1C7B6B032FAF371B7E6B4DA44 /* Frameworks */,
+				447187D51CD6EC9F3F235A4BA92AE53D /* Resources */,
 			);
 			buildRules = (
 			);
 			dependencies = (
-				A6567329E4B28D9DAEADE1F722A8AF92 /* PBXTargetDependency */,
+			);
+			name = TumblrTheme;
+			productName = TumblrTheme;
+			productReference = 9086746C9C84253F3F2FEAFC20905062 /* TumblrTheme.framework */;
+			productType = "com.apple.product-type.framework";
+		};
+		40F7EECF0E66E3A138C207EEE677373A /* KanvasCamera */ = {
+			isa = PBXNativeTarget;
+			buildConfigurationList = ACC96C991E18FF2AB76B0D3FDFA5FF86 /* Build configuration list for PBXNativeTarget "KanvasCamera" */;
+			buildPhases = (
+				6D7A65738E257B4EA76F55A952132CCA /* Headers */,
+				7A920E4D49E8090FADF544AE54C91E89 /* Sources */,
+				8A598326B53EE9827ECF4E01BAFDFF3C /* Frameworks */,
+				5D15A2F31EEFE87E4C4AD5AC935A5C4A /* Resources */,
+			);
+			buildRules = (
+			);
+			dependencies = (
+				0C34A79B0C3D56D77068B0F9B6E3A24F /* PBXTargetDependency */,
 			);
 			name = KanvasCamera;
 			productName = KanvasCamera;
@@ -1690,57 +1075,6 @@
 			name = "Pods-KanvasCameraExampleTests";
 			productName = "Pods-KanvasCameraExampleTests";
 			productReference = 4F87850D339D5C513189AA83920DE976 /* Pods_KanvasCameraExampleTests.framework */;
-			productType = "com.apple.product-type.framework";
-		};
-<<<<<<< HEAD
-		B09DC2DF9239A709FBACE4869C9A4F6E /* TumblrTheme */ = {
-			isa = PBXNativeTarget;
-			buildConfigurationList = F213F10404E438295D6647F85B78BAAB /* Build configuration list for PBXNativeTarget "TumblrTheme" */;
-			buildPhases = (
-				39B32425D31F7986A00F909E1F860437 /* Headers */,
-				30DACED73404117C4444C54E941C0897 /* Sources */,
-				3656078507D141FAD5BAE6C6705CA38A /* Frameworks */,
-				A6CB7CF770CEDF6678255BB4B11500E1 /* Resources */,
-			);
-			buildRules = (
-			);
-			dependencies = (
-			);
-			name = TumblrTheme;
-			productName = TumblrTheme;
-			productReference = 9086746C9C84253F3F2FEAFC20905062 /* TumblrTheme.framework */;
-			productType = "com.apple.product-type.framework";
-		};
-		D2C23D9609F4271616B81AD97569E69B /* KanvasCamera */ = {
-			isa = PBXNativeTarget;
-			buildConfigurationList = 7B2A2DCDF88369EB310DF27517C62C93 /* Build configuration list for PBXNativeTarget "KanvasCamera" */;
-			buildPhases = (
-				8D3A183AABC7058A7EAFF4AEC3840CD8 /* Headers */,
-				081C388676A860D02F385C51CA9CFCA0 /* Sources */,
-				3512AE00B66493BBDA88F1CAA00D152D /* Frameworks */,
-				CEF6023431E1B3BCD705D63CC5174C4A /* Resources */,
-=======
-		B7366FF13F8BF52C16FDA18032827764 /* TumblrTheme */ = {
-			isa = PBXNativeTarget;
-			buildConfigurationList = F6537F357744401BB6D811C320873D0C /* Build configuration list for PBXNativeTarget "TumblrTheme" */;
-			buildPhases = (
-				E351D5E29EC616B3474901B5ACFC77BA /* Headers */,
-				57D56BD18EBB7D2B21F541FFBDB9BD20 /* Sources */,
-				4A2D3512A0B828245895913FABCB7315 /* Frameworks */,
-				094E9D5D385F69A751A3463EEFCC02E3 /* Resources */,
->>>>>>> 10fe85ab
-			);
-			buildRules = (
-			);
-			dependencies = (
-<<<<<<< HEAD
-				FF5FD69148DE6CFBD63445B0B3B9E318 /* PBXTargetDependency */,
-=======
->>>>>>> 10fe85ab
-			);
-			name = TumblrTheme;
-			productName = TumblrTheme;
-			productReference = 9086746C9C84253F3F2FEAFC20905062 /* TumblrTheme.framework */;
 			productType = "com.apple.product-type.framework";
 		};
 /* End PBXNativeTarget section */
@@ -1765,30 +1099,29 @@
 			projectRoot = "";
 			targets = (
 				6D3ACFDE390FE76465A1132EC9A7DF15 /* FBSnapshotTestCase */,
-<<<<<<< HEAD
-				D2C23D9609F4271616B81AD97569E69B /* KanvasCamera */,
+				40F7EECF0E66E3A138C207EEE677373A /* KanvasCamera */,
 				6F9CF3FDD855BFE38222D0D2684C0CF1 /* Pods-KanvasCameraExample */,
 				98A79B39739AB3278C3621A18061F8C9 /* Pods-KanvasCameraExampleTests */,
-				B09DC2DF9239A709FBACE4869C9A4F6E /* TumblrTheme */,
-=======
-				1C16306040FE9DC288DCAC1D30205723 /* KanvasCamera */,
-				6F9CF3FDD855BFE38222D0D2684C0CF1 /* Pods-KanvasCameraExample */,
-				98A79B39739AB3278C3621A18061F8C9 /* Pods-KanvasCameraExampleTests */,
-				B7366FF13F8BF52C16FDA18032827764 /* TumblrTheme */,
->>>>>>> 10fe85ab
+				25F85AF95B09638E49FB42756C70BCE8 /* TumblrTheme */,
 			);
 		};
 /* End PBXProject section */
 
 /* Begin PBXResourcesBuildPhase section */
-<<<<<<< HEAD
-		A6CB7CF770CEDF6678255BB4B11500E1 /* Resources */ = {
-=======
-		094E9D5D385F69A751A3463EEFCC02E3 /* Resources */ = {
->>>>>>> 10fe85ab
+		447187D51CD6EC9F3F235A4BA92AE53D /* Resources */ = {
 			isa = PBXResourcesBuildPhase;
 			buildActionMask = 2147483647;
 			files = (
+			);
+			runOnlyForDeploymentPostprocessing = 0;
+		};
+		5D15A2F31EEFE87E4C4AD5AC935A5C4A /* Resources */ = {
+			isa = PBXResourcesBuildPhase;
+			buildActionMask = 2147483647;
+			files = (
+				6D7E14C10CDA6C15A582E7AACF583A10 /* Assets.xcassets in Resources */,
+				F0F7CF6F1846DD6EBAB6F8087F1996CF /* Shaders in Resources */,
+				0901F5DE8F2B29197C2F58BDA974E6E9 /* silence.aac in Resources */,
 			);
 			runOnlyForDeploymentPostprocessing = 0;
 		};
@@ -1803,26 +1136,6 @@
 			isa = PBXResourcesBuildPhase;
 			buildActionMask = 2147483647;
 			files = (
-			);
-			runOnlyForDeploymentPostprocessing = 0;
-		};
-<<<<<<< HEAD
-		CEF6023431E1B3BCD705D63CC5174C4A /* Resources */ = {
-			isa = PBXResourcesBuildPhase;
-			buildActionMask = 2147483647;
-			files = (
-				E5BB7BD93F8784E4CC98B33ED8361450 /* Assets.xcassets in Resources */,
-				0AB6BF734659E87B2B396D6C0FA40F9A /* Shaders in Resources */,
-				A1221E24589DC43018D56FB92FF5459F /* silence.aac in Resources */,
-=======
-		D2FB20C9E67C8768108E0408BA53BCD0 /* Resources */ = {
-			isa = PBXResourcesBuildPhase;
-			buildActionMask = 2147483647;
-			files = (
-				6FDAE1DDB4D877F1E09558384BBB4D9A /* Assets.xcassets in Resources */,
-				0EEE6FCE29E1DA3B5DDB7732CDED2E00 /* Shaders in Resources */,
-				916BE8965BE468821EC63189061F7D71 /* silence.aac in Resources */,
->>>>>>> 10fe85ab
 			);
 			runOnlyForDeploymentPostprocessing = 0;
 		};
@@ -1841,95 +1154,6 @@
 			buildActionMask = 2147483647;
 			files = (
 				C3C013CFF7E96316C79710BD0EBAA2E1 /* Pods-KanvasCameraExampleTests-dummy.m in Sources */,
-			);
-			runOnlyForDeploymentPostprocessing = 0;
-		};
-		081C388676A860D02F385C51CA9CFCA0 /* Sources */ = {
-			isa = PBXSourcesBuildPhase;
-			buildActionMask = 2147483647;
-			files = (
-				3ABD6523095A29B522D0285A60C6C2E0 /* Array+Move.swift in Sources */,
-				7B2A770F63A435239D907D8DEB250A5D /* AVURLAsset+Thumbnail.swift in Sources */,
-				3DE578604E2F8BAC328C65BA2C74BC52 /* CameraController.swift in Sources */,
-				0F21221F07A91D2356C3EB40A76ED730 /* CameraInputController.swift in Sources */,
-				EEA705CFDE31C58CA2E89D3FFCE5FF90 /* CameraInputControllerDelegate.swift in Sources */,
-				41EE3B13232A886E96B32EB12998F141 /* CameraInputOutput.swift in Sources */,
-				B51198B693961FBA48AA07CBE1E767D9 /* CameraOption.swift in Sources */,
-				A5DD12700E1FDC5076324D2BCA29781D /* CameraPreviewView.swift in Sources */,
-				C77D7B02FAFB00133349654FA8581882 /* CameraPreviewViewController.swift in Sources */,
-				E488DC486378679EA4CFE8AE645DCD68 /* CameraRecorder.swift in Sources */,
-				3BF18AB631EAEB337D1CF72ED06CAE2A /* CameraRecordingProtocol.swift in Sources */,
-				B243E61A098AAB37782861C25F7544FD /* CameraSegmentHandler.swift in Sources */,
-				13B321C9D5C6960E62AD27417F7D449A /* CameraSettings.swift in Sources */,
-				BEC397435C489F419761D40B4B04DC92 /* CameraView.swift in Sources */,
-				68DDF219CABF0317FB4F12DD03A2B990 /* CameraZoomHandler.swift in Sources */,
-				17BCBFDB6422CE36B90B77C38ADF6D0C /* CGRect+Center.swift in Sources */,
-				7B9031B91DB2BE8B9489B4D0F7C9EEF5 /* ClosedRange+Clamp.swift in Sources */,
-				F32B68B6506862DB3B4FC7EBA0C8D535 /* ConicalGradientLayer.swift in Sources */,
-				B7A392A9EE644518EACD1B7E45E84D96 /* CVPixelBuffer+copy.swift in Sources */,
-				9541D5D38EF239194D0761D7D4083FE3 /* Device.swift in Sources */,
-				ABDE70F93C3971201485F4AA5DC72959 /* EasyTipView.swift in Sources */,
-				2711E54C11B79C1BA2B99CEBB8B95408 /* ExtendedButton.swift in Sources */,
-				D80652F8878AA28345ABB5056FB9E64B /* ExtendedStackView.swift in Sources */,
-				BC6D0E49203B2E09183134E3A647E7DA /* Filter.swift in Sources */,
-				543DB17FA329C802A83C774B4149C5AE /* FilterCollectionCell.swift in Sources */,
-				02C2AB71FE2B6348975098D79DD8A85A /* FilterCollectionController.swift in Sources */,
-				5C0187D307754294C1CE5AC7AF3E749F /* FilterCollectionView.swift in Sources */,
-				9E627AFD6683666BF782F44A2DA8314C /* FilteredInputViewController.swift in Sources */,
-				9757B6B052FF13C909195BA0FAAD151F /* FilterItem.swift in Sources */,
-				038DC1EC080CDE0326CB65F621BD9AF8 /* FilterProtocol.swift in Sources */,
-				81272753F248D7CA7E14D7F5154E19B7 /* FilterSettingsController.swift in Sources */,
-				970343F95E15B668E847F44421C1961F /* FilterSettingsView.swift in Sources */,
-				DD1AD8ED89E0F214003A618BDC8F5D6E /* GifVideoOutputHandler.swift in Sources */,
-				C38615117B8C46744BC2D6F7C46A2E74 /* GLError.swift in Sources */,
-				5FD1167555B2A81A62EDF60337DFF613 /* GLPixelBufferView.swift in Sources */,
-				CF21F7FFFA51EC5C6644E387495DA55F /* GLRenderer.swift in Sources */,
-				EECF10ED382524A03F808EA2FEF8A750 /* IgnoreTouchesCollectionView.swift in Sources */,
-				E3CDA578223ADD2F23B7622AEBA5D951 /* IgnoreTouchesView.swift in Sources */,
-				4CA54BDA3209C745B88A2AF154036AC6 /* ImagePreviewController.swift in Sources */,
-				8B6CB24B8857F2EAC42262A2DAB1C785 /* KanvasCamera-dummy.m in Sources */,
-				7E845C256BE4BEE34AB414988EDD5CDF /* KanvasCameraAnalyticsProvider.swift in Sources */,
-				C38F37CD64F209E99C412B71EC128F63 /* KanvasCameraColors.swift in Sources */,
-				C00912E53BFA0501E754E67EB49E0800 /* KanvasCameraImages.swift in Sources */,
-				0A070C8C4779402C0372842539959C3B /* KanvasCameraStrings.swift in Sources */,
-				749118646E622AB323CC487E4F567147 /* KanvasCameraTimes.swift in Sources */,
-				B291B3560B7630272A4270A6E15BEEE9 /* LoadingIndicatorView.swift in Sources */,
-				CCA7F78D6332D7C16A02CF0D7EF199B5 /* MediaClip.swift in Sources */,
-				84960D3506A0574B85C842DA02B998C3 /* MediaClipsCollectionCell.swift in Sources */,
-				F37615F181F76695B3A19D33900A1E8E /* MediaClipsCollectionController.swift in Sources */,
-				0B151F59C4FB16D84B97E1E5D1BE2AB2 /* MediaClipsCollectionView.swift in Sources */,
-				E2A801A4B7B6C08FF0CC068A3FD9D70C /* MediaClipsEditorView.swift in Sources */,
-				2BF546A1033906CF4F0CC1F993EBE442 /* MediaClipsEditorViewController.swift in Sources */,
-				7AAD8442C14037B30FD6185B166149CF /* ModalController.swift in Sources */,
-				120E71477203BDC672B2192A28B32512 /* ModalPresentationAnimationController.swift in Sources */,
-				1351ED5E4D9709AD7047C9B467999172 /* ModalPresentationController.swift in Sources */,
-				A6C227EAC30DB42F4BBC6E3BFFEE6C13 /* ModalView.swift in Sources */,
-				4E660B6936DC30D73407C917AB314B17 /* ModalViewModel.swift in Sources */,
-				471A400FEAC3A409F6C2057C7BA86F44 /* ModeButtonView.swift in Sources */,
-				6B96318990A7054AE1CC9A1B928287F0 /* ModeSelectorAndShootController.swift in Sources */,
-				335C993AD381A4C9B97C35806072A8DC /* ModeSelectorAndShootView.swift in Sources */,
-				FA23E011E98BD72FEB9DCBE4C862B2D6 /* NSURL+Media.swift in Sources */,
-				802C650D86A8A82CA06694939451F7BC /* NumTypes+Conversion.swift in Sources */,
-				9925E135AEB722461395D28BF535BF28 /* OptionsController.swift in Sources */,
-				FC8FA3B420A2D409C1B5550CA04B7D47 /* OptionsStackView.swift in Sources */,
-				C8AF1A30900FDEBF28CE9AC83802C7F6 /* OptionView.swift in Sources */,
-				00A9CFD2E226C71A4C5663D13F347643 /* PhotoOutputHandler.swift in Sources */,
-				4E83C299E917BD1D8072AD50B2801641 /* Queue.swift in Sources */,
-				26F9947402F81BE7FE22ED5486D02FE6 /* RGBA.swift in Sources */,
-				F95ADE69B782E35DF65B5167EF4E7251 /* Shader.swift in Sources */,
-				6C37D6AB15F666546AFBE7FFE96DC6F6 /* ShaderUtilities.swift in Sources */,
-				6A46F4B07E840CB161DA13A27BCB111D /* ShootButtonView.swift in Sources */,
-				9E26E777D145FA1754978B6AEA7FA1B0 /* UIButton+Shadows.swift in Sources */,
-				9551A98C54D24FE3BB8019D094BDB360 /* UICollectionView+Cells.swift in Sources */,
-				DC65588778D38874720D0D8EB11FBEF4 /* UIColor+Lerp.swift in Sources */,
-				1F5B84FF7B9618F3B1FAF050CAE1D143 /* UIFont+Utils.swift in Sources */,
-				AF6F4DBF6A692550CEEAD573B36FBE48 /* UIImage+Camera.swift in Sources */,
-				F66294D06B71A96D02DA731FCB45F755 /* UIImage+FlipLeftMirrored.swift in Sources */,
-				F3A72B49FC303B947F87A03BBF4FB529 /* UIImage+PixelBuffer.swift in Sources */,
-				5558AE5B4AB4F57E1501173290BBFB89 /* UIUpdate.swift in Sources */,
-				966047C55D95AE24BD1A59499DBEF64F /* UIView+Layout.swift in Sources */,
-				184CF9BC6983FB5251CB45D280A834B0 /* UIViewController+Load.swift in Sources */,
-				6B297C6803A3EA5BBDD1215B7FD5324A /* VideoOutputHandler.swift in Sources */,
 			);
 			runOnlyForDeploymentPostprocessing = 0;
 		};
@@ -1949,18 +1173,17 @@
 			);
 			runOnlyForDeploymentPostprocessing = 0;
 		};
-<<<<<<< HEAD
-		30DACED73404117C4444C54E941C0897 /* Sources */ = {
+		38052284F9B233EADC65082644DB0BF7 /* Sources */ = {
 			isa = PBXSourcesBuildPhase;
 			buildActionMask = 2147483647;
 			files = (
-				287B9747DDAFE6B7C4161E76320A93ED /* TumblrTheme-dummy.m in Sources */,
-				D3625447566698698B90F6777063D50A /* UIColor+SharedColors.swift in Sources */,
-				9BACF6F1D229AD341FDC74F2DE9A700D /* UIColor+Util.swift in Sources */,
-				E34588C187C85E3F680C9F74C416A4C0 /* UIFont+ComposeFonts.m in Sources */,
-				66F965CA688C99089313D1E257B53473 /* UIFont+Orangina.m in Sources */,
-				EC84F4D771078445A98E695C165C9B5B /* UIFont+PostFonts.m in Sources */,
-				75464CA33BDB310ACFD35F4CC4407623 /* UIFont+TumblrTheme.swift in Sources */,
+				069E68BA98EF7B045BB319E27F391FE9 /* TumblrTheme-dummy.m in Sources */,
+				370965177307891C7C46B612A6851D47 /* UIColor+SharedColors.swift in Sources */,
+				4D47A6747D6F6E40CC9F2C890053E2FF /* UIColor+Util.swift in Sources */,
+				9CDE79508DDA19B21C310E1070F08E92 /* UIFont+ComposeFonts.m in Sources */,
+				220E8B1633C0C5FFFCFCDB5DFC03E851 /* UIFont+Orangina.m in Sources */,
+				7D1297E36C9E6351604BE15D60AA7A4C /* UIFont+PostFonts.m in Sources */,
+				48254292CCA70C3B2900DA207546A363 /* UIFont+TumblrTheme.swift in Sources */,
 			);
 			runOnlyForDeploymentPostprocessing = 0;
 		};
@@ -1969,153 +1192,136 @@
 			buildActionMask = 2147483647;
 			files = (
 				CC06C4112E127C5262D5911F76903BC4 /* Pods-KanvasCameraExample-dummy.m in Sources */,
-=======
-		57D56BD18EBB7D2B21F541FFBDB9BD20 /* Sources */ = {
+			);
+			runOnlyForDeploymentPostprocessing = 0;
+		};
+		7A920E4D49E8090FADF544AE54C91E89 /* Sources */ = {
 			isa = PBXSourcesBuildPhase;
 			buildActionMask = 2147483647;
 			files = (
-				32BB037CC0899D03C4080B2CF41A7E02 /* TumblrTheme-dummy.m in Sources */,
-				DA10D67DC7BE00392827589336CE58E3 /* UIColor+SharedColors.swift in Sources */,
-				EBB0132AEA23926A7FFBF35645102169 /* UIColor+Util.swift in Sources */,
-				53A622278728D25173C9FBEA122D98B1 /* UIFont+ComposeFonts.m in Sources */,
-				B0BF09E1AA849F9FDE8BC4017C8AB0AD /* UIFont+Orangina.m in Sources */,
-				A10241118316A20B2BD4998E6B21A2BB /* UIFont+PostFonts.m in Sources */,
-				DBB79C9BE3A28639E0334B8A06CC7B07 /* UIFont+TumblrTheme.swift in Sources */,
-			);
-			runOnlyForDeploymentPostprocessing = 0;
-		};
-		6535DE544C1A5A183D02FFEB5CFFA29B /* Sources */ = {
-			isa = PBXSourcesBuildPhase;
-			buildActionMask = 2147483647;
-			files = (
-				CC06C4112E127C5262D5911F76903BC4 /* Pods-KanvasCameraExample-dummy.m in Sources */,
-			);
-			runOnlyForDeploymentPostprocessing = 0;
-		};
-		D709EA5EB02A7B5C1CE998DF98FCAFAF /* Sources */ = {
-			isa = PBXSourcesBuildPhase;
-			buildActionMask = 2147483647;
-			files = (
-				B143AF230C474C26300DD887CA461D16 /* Array+Move.swift in Sources */,
-				4566130587B9C622C91D91B71CBCF9A6 /* AVURLAsset+Thumbnail.swift in Sources */,
-				AAFA29945A0213E693CFFC4B976D8E8B /* CameraController.swift in Sources */,
-				24659CA9D136D27184A592609E90823E /* CameraInputController.swift in Sources */,
-				44158487800BF7AFCE9255FE898DA82F /* CameraInputControllerDelegate.swift in Sources */,
-				0E262DC49C9D560E90421AF01F0D9017 /* CameraInputOutput.swift in Sources */,
-				FEF931CCB5FA83AF452A4B00CB067C0C /* CameraOption.swift in Sources */,
-				A39FD7598BD1E75763E521969104C1C8 /* CameraPreviewView.swift in Sources */,
-				F4E5FACA6C039613EFA6FEC3F71565E3 /* CameraPreviewViewController.swift in Sources */,
-				F632033F161F4781408E5094CA14C3D8 /* CameraRecorder.swift in Sources */,
-				D1C97765A7529DB445981C4A7E8B4E79 /* CameraRecordingProtocol.swift in Sources */,
-				BC2CEF82FE703E96C3C925A576BF9498 /* CameraSegmentHandler.swift in Sources */,
-				418ECCC630DF815369B442A1E229BF34 /* CameraSettings.swift in Sources */,
-				BEA9E7E81F227D37D14831DBD966A175 /* CameraView.swift in Sources */,
-				037B514179084DAB859028A61463F9B1 /* CameraZoomHandler.swift in Sources */,
-				44A5AE9F4AFA0CBDC4F9384B16B134D1 /* CGRect+Center.swift in Sources */,
-				0964AAE7FA304457A7551DEB953F523B /* ChromaFilter.swift in Sources */,
-				B0B4EA7E8AC47A0BD8274E60495646A9 /* ClosedRange+Clamp.swift in Sources */,
-				B33E87E2AA1EA5A610204F82B2B249F3 /* ConicalGradientLayer.swift in Sources */,
-				7CEC4541B59D2CC5CF24D0C4371E983E /* CVPixelBuffer+copy.swift in Sources */,
-				80A0202719CD6F85E1CE330FB68778C2 /* Device.swift in Sources */,
-				38F16851871D181DB4826973B6FC3087 /* EasyTipView.swift in Sources */,
-				B904DA5FD51B2CBCE33FD9D39433EF38 /* EMInterferenceFilter.swift in Sources */,
-				1BD83ED0396D4FFF3D972D20CCC37ED6 /* ExtendedButton.swift in Sources */,
-				985970029B215C4FB9C36C96114AA9A9 /* ExtendedStackView.swift in Sources */,
-				DB003E9615F235C1AAED817BB228BF1B /* FilmFilter.swift in Sources */,
-				32B708EE18237D2F31CEBD192B7F541D /* Filter.swift in Sources */,
-				208FFF317402A11794BDEE018F6DD926 /* FilteredInputViewController.swift in Sources */,
-				AE51456C63FCBB70D97BB6778192546B /* FilterFactory.swift in Sources */,
-				A3296DF172E1C0A27D93818A67250870 /* FilterProtocol.swift in Sources */,
-				FC0CD6A27EECB6950471BCD0CE603811 /* FilterType.swift in Sources */,
-				B35DADB866F14C827CDEABA849EA23B7 /* GifVideoOutputHandler.swift in Sources */,
-				79E06C2AD8C870E8116A293AF0D7DE95 /* GLError.swift in Sources */,
-				8DDB230B198647FCD8D854CDB7999242 /* GLPixelBufferView.swift in Sources */,
-				8189F1433374E3C7B9EBAF0EC3507BC1 /* GLRenderer.swift in Sources */,
-				27069E7B5F048A92E0E5F7C94ED46FFA /* GrayscaleFilter.swift in Sources */,
-				FFBEF0F1CB8C152CE01708131069C075 /* GroupFilter.swift in Sources */,
-				142D5D44D8EAF1E43752B4498E796584 /* IgnoreTouchesCollectionView.swift in Sources */,
-				4C1CC58C3B653C6B4F65E8820731F4D1 /* IgnoreTouchesView.swift in Sources */,
-				3F41F0F3034F792ECCC2A8AA2D908929 /* ImagePoolFilter.swift in Sources */,
-				0EFAB661EAAF1B45F695B78372C32D21 /* ImagePreviewController.swift in Sources */,
-				FB0B58B33B748A1D4B928415EF698117 /* KanvasCamera-dummy.m in Sources */,
-				9BB4ACEC8913B3111444C6F7713A7289 /* KanvasCameraAnalyticsProvider.swift in Sources */,
-				3E7A19C1D67A729301AF792054E74CD3 /* KanvasCameraColors.swift in Sources */,
-				CA3213A4E976DFAFEE2E6D6FD0AAD370 /* KanvasCameraImages.swift in Sources */,
-				5AA7582EE870AB3031E329A42A36C63B /* KanvasCameraStrings.swift in Sources */,
-				2235558E5550D14BF3AAFE3877F2E278 /* KanvasCameraTimes.swift in Sources */,
-				D791239E7006D291223226044A85A9CE /* LegoFilter.swift in Sources */,
-				A2DD1D8EE5BE962E8309A489CBBE861E /* LightLeaksFilter.swift in Sources */,
-				492DEF2323BC7FCDC32A1CEA55757948 /* LoadingIndicatorView.swift in Sources */,
-				8607760B2A452EF445E46FF85BA1E074 /* MangaFilter.swift in Sources */,
-				CA16F2F78B2E02455D0E1E364A9B9FE1 /* MediaClip.swift in Sources */,
-				3854DA7BA7C6D4EE2F5545DF9AB230D9 /* MediaClipsCollectionCell.swift in Sources */,
-				0E8065790263FF6BA6AC7DFD98FEF2A1 /* MediaClipsCollectionController.swift in Sources */,
-				7D0E217CCFFB764FF114315BFFE41ED4 /* MediaClipsCollectionView.swift in Sources */,
-				CA1CBF999AB5070602849222DE5D5F4D /* MediaClipsEditorView.swift in Sources */,
-				B5101ADB79AF4A090E2292ACFE561524 /* MediaClipsEditorViewController.swift in Sources */,
-				146656C9B56CA5969E1C3C520D3DEC77 /* MirrorFourFilter.swift in Sources */,
-				66C2C89775CF4AAE029BED7D853EF4D7 /* MirrorTwoFilter.swift in Sources */,
-				3F2B6748B00FC1377D225DB45F250FE7 /* ModalController.swift in Sources */,
-				229AB0C204BC8770F94EA3F379EEE70D /* ModalPresentationAnimationController.swift in Sources */,
-				4E2B69ECE9AD5380B36255B3D4572CA4 /* ModalPresentationController.swift in Sources */,
-				38CA0FB945E80F1B405E4716BB61CA77 /* ModalView.swift in Sources */,
-				011719DADB493F9FCC61A42E835DBF31 /* ModalViewModel.swift in Sources */,
-				BADA56B4CF40312CB7B44843BFD5D965 /* ModeButtonView.swift in Sources */,
-				0D96F833523E74E60EFE345808A4B37F /* ModeSelectorAndShootController.swift in Sources */,
-				B738CA18744919EEA5619D9F248A1A2A /* ModeSelectorAndShootView.swift in Sources */,
-				8F815CA916F00C7384A1995DE21A3D56 /* NSURL+Media.swift in Sources */,
-				E4FC7CD6AE81BB0AD98A86666BFFB5C5 /* NumTypes+Conversion.swift in Sources */,
-				A9436BEF85B8A0822EEE9A113C8FDF35 /* OptionsController.swift in Sources */,
-				91F4C1422B97A7C09F9A479EDED09B78 /* OptionsStackView.swift in Sources */,
-				6BF1CFBC85568C2CF150A9BE3B1162CC /* OptionView.swift in Sources */,
-				7936F62F6628C6A91F44AC71999CB6C2 /* PhotoOutputHandler.swift in Sources */,
-				AEABC0E6CCE60A4C34C1F5D3163FC647 /* PlasmaFilter.swift in Sources */,
-				74FBD7688CF119FA12BFAD4B009CED10 /* Queue.swift in Sources */,
-				CFF346EAA80C072E6EE9FF0E6614489E /* RaveFilter.swift in Sources */,
-				005144F97FFDA8429EB19FA543633FA8 /* RGBA.swift in Sources */,
-				4C06987DC0FB55B310A8D1BCB15A58E0 /* RGBFilter.swift in Sources */,
-				330DF6ED5BCED0E36243BF1BD5FCF543 /* Shader.swift in Sources */,
-				B6ACFBB6F1F7D5F2C27E6168E65BBBD3 /* ShaderUtilities.swift in Sources */,
-				34C457854F0B3460ADF2451A90BA9384 /* ShootButtonView.swift in Sources */,
-				56E4D1526B550921B8036913D22753EA /* ToonFilter.swift in Sources */,
-				B981137D8D153DC5F5DC701CA5BC7EF1 /* UIButton+Shadows.swift in Sources */,
-				A9FA07E0A1584A9EBBA401150413763B /* UICollectionView+Cells.swift in Sources */,
-				0E4A3AFB0E322AE4FEC8A319389EDC61 /* UIColor+Lerp.swift in Sources */,
-				704542DF1091BE232243D9AD0349C334 /* UIFont+Utils.swift in Sources */,
-				5778E6E45CA5D61366515AF16E477F0F /* UIImage+Camera.swift in Sources */,
-				AB45E52B5A80B7ABCF15F67F794A0CA6 /* UIImage+FlipLeftMirrored.swift in Sources */,
-				6D427F852BFC983D982B70F2ACC92630 /* UIImage+PixelBuffer.swift in Sources */,
-				A5EA85597079C08B3C56333F36B8BB90 /* UIUpdate.swift in Sources */,
-				D4BD067AD686AE38C5D32C5893790847 /* UIView+Layout.swift in Sources */,
-				30C6EB3F3560CF05DEEEC5293B5E2BD5 /* UIViewController+Load.swift in Sources */,
-				9AD9B1F095E5A595C10B561129F4A0B4 /* VideoOutputHandler.swift in Sources */,
-				1AC25992EB1C370DC83443116BA28CFA /* WaveFilter.swift in Sources */,
-				CB60FBB77144DBE2EE3D0D7BD9034440 /* WavePoolFilter.swift in Sources */,
->>>>>>> 10fe85ab
+				8A103979E3E95ECA3769B36C14C3CDF2 /* Array+Move.swift in Sources */,
+				B9D8B3F7C209B68F54DC076CC37EBEE0 /* AVURLAsset+Thumbnail.swift in Sources */,
+				287DE1B44B3D22F0661FD146B3090ABD /* CameraController.swift in Sources */,
+				0B1C17B3809BB4A0CFAC9865299B7DF8 /* CameraInputController.swift in Sources */,
+				F50F80BFE1664D125B06AFAD400FE26C /* CameraInputControllerDelegate.swift in Sources */,
+				3A4238BA46A011B2077FDD22F0E6E92E /* CameraInputOutput.swift in Sources */,
+				0E9F5555378BF91E521A03CFD20E7A32 /* CameraOption.swift in Sources */,
+				1F514E13AB16632766CF515C97EDBED1 /* CameraPreviewView.swift in Sources */,
+				8427FB9D068C303C67A7BB861085E75B /* CameraPreviewViewController.swift in Sources */,
+				A32B64C8EFE065B4E1F25BD829EA357C /* CameraRecorder.swift in Sources */,
+				06D737ABDE58DD3CB515B385A1CBDF34 /* CameraRecordingProtocol.swift in Sources */,
+				CA8AA1FF2F35FE0D40BFBAEDF94B5495 /* CameraSegmentHandler.swift in Sources */,
+				EBD25D6868853D329EC269B809395760 /* CameraSettings.swift in Sources */,
+				3CDF84CBBEED9A25029B4FC5ADD1C9E4 /* CameraView.swift in Sources */,
+				373AB7F02E57ACD94DC64A440F0B0D80 /* CameraZoomHandler.swift in Sources */,
+				1DB054F31EA9D42B2ECFA5E15467B756 /* CGRect+Center.swift in Sources */,
+				9DA7ADF84C708E030E7763B819B28045 /* ChromaFilter.swift in Sources */,
+				AEAEB73B10DA8699D3BAD3D13B97594D /* ClosedRange+Clamp.swift in Sources */,
+				FA5EF8033651D6851831996EE0F4456C /* ConicalGradientLayer.swift in Sources */,
+				2DB68C159DCEE061743C88032045638E /* CVPixelBuffer+copy.swift in Sources */,
+				AF91992254C623AE37E4E794169D20EA /* Device.swift in Sources */,
+				69559E8F35F4F297BBF235A606E715B5 /* EasyTipView.swift in Sources */,
+				2D2C463113BE18975574EA624C3C1BFD /* EMInterferenceFilter.swift in Sources */,
+				C3F0C42C50C79CAF0C99F630503C9565 /* ExtendedButton.swift in Sources */,
+				84371CFF6A8AFBDB4AA6EFEFD7E78DC2 /* ExtendedStackView.swift in Sources */,
+				7D069F82EF9F7C0C53035BFB6863BD42 /* FilmFilter.swift in Sources */,
+				DCA590218DA632D823FCB0152E27FC7B /* Filter.swift in Sources */,
+				F08FD29CFB786D261A13A695BE80EAC7 /* FilterCollectionCell.swift in Sources */,
+				D34D1B739ABF2051F31261B7C74CB6DB /* FilterCollectionController.swift in Sources */,
+				6EF85D8B84E2BC742BDCD25FE72F0A5A /* FilterCollectionView.swift in Sources */,
+				CF4BA3D03F2756109A842C207E511B95 /* FilteredInputViewController.swift in Sources */,
+				EEE5A36D00A47174621794464118A7E0 /* FilterFactory.swift in Sources */,
+				73535A7F8E52CBF4F1B7B4771163E326 /* FilterItem.swift in Sources */,
+				AB22DA23F3C26BCD4F8F469673FE97CD /* FilterProtocol.swift in Sources */,
+				91EA3B6A69CF12257A8665B52FD4FD46 /* FilterSettingsController.swift in Sources */,
+				878B7479069A15756149C404649AE182 /* FilterSettingsView.swift in Sources */,
+				CC31DFC8C4E0C630C47C7FF8BD972B03 /* FilterType.swift in Sources */,
+				C0B94BEACB2599E9B74FFD0C633D3166 /* GifVideoOutputHandler.swift in Sources */,
+				95C49825C7BA82FCCE23535D6F07DBCA /* GLError.swift in Sources */,
+				04700E74096255E37D91DFAEC02F53B2 /* GLPixelBufferView.swift in Sources */,
+				DC7D8FFD3990A4B43AC5978913985EA3 /* GLRenderer.swift in Sources */,
+				41383BCF858D0F859C15F13773A04A67 /* GrayscaleFilter.swift in Sources */,
+				C418CEE9897A1983B36401224887C52A /* GroupFilter.swift in Sources */,
+				9428B616FE63664E588F8219A9C21B1A /* IgnoreTouchesCollectionView.swift in Sources */,
+				867AF54E7DEC0ADD6D6FBE703D94A88A /* IgnoreTouchesView.swift in Sources */,
+				7B0B4811E4386926B6914BA0FBCB22EB /* ImagePoolFilter.swift in Sources */,
+				1BB57549CDCA9D76D1EEE1AE0809531C /* ImagePreviewController.swift in Sources */,
+				0AE83E87B69A6919AD2336C5DD3CD5AF /* KanvasCamera-dummy.m in Sources */,
+				AA1BA77C8E45CD9AF7A91DE5D254FA56 /* KanvasCameraAnalyticsProvider.swift in Sources */,
+				B0E6A96C369E5E8252E37075532D961F /* KanvasCameraColors.swift in Sources */,
+				AC2460C7C413BEF0275DD5EACADEDAE4 /* KanvasCameraImages.swift in Sources */,
+				4FD991A1A4563D31CC03C4F84A86C978 /* KanvasCameraStrings.swift in Sources */,
+				64BB508BEA9155009281A4D04DF3944A /* KanvasCameraTimes.swift in Sources */,
+				4F085909EE3CB5197E3124EE81F368EE /* LegoFilter.swift in Sources */,
+				5790FD15AF21125A0280BF1AB2F8BDB4 /* LightLeaksFilter.swift in Sources */,
+				BCB58DB9D6CF6FD9687C3CF9C4C00CD6 /* LoadingIndicatorView.swift in Sources */,
+				D96FA9DD199FBB6B4FCCFD515A83DFDF /* MangaFilter.swift in Sources */,
+				739136005DABF1C2CCC76A660A531988 /* MediaClip.swift in Sources */,
+				826F5BAE4B1526D1D9FC392B880F2E39 /* MediaClipsCollectionCell.swift in Sources */,
+				86076AA72FF78A743DBC95332AB0CD1A /* MediaClipsCollectionController.swift in Sources */,
+				BA7A9ED46B735C87946FA15D23E4DA79 /* MediaClipsCollectionView.swift in Sources */,
+				032D903DCBFB02EFAE4EA027A8C9779D /* MediaClipsEditorView.swift in Sources */,
+				9878DAB0F29A62CE54CEA66FADBBCBF9 /* MediaClipsEditorViewController.swift in Sources */,
+				19318D138A75FC63AD407BF42D950DCA /* MirrorFourFilter.swift in Sources */,
+				BB2EB2FFAC7F8BDFC668C311394CC684 /* MirrorTwoFilter.swift in Sources */,
+				CCFE7DA09F023E4E8392A128B0C1CDE1 /* ModalController.swift in Sources */,
+				1C88DAF1652DF335086A5FF703640B8B /* ModalPresentationAnimationController.swift in Sources */,
+				4CE65193AEC4DC0699CA40F346990BF5 /* ModalPresentationController.swift in Sources */,
+				82F5C806C1C218A5C665FF563DFCC2FD /* ModalView.swift in Sources */,
+				E9339CC336597BC3A182695603011407 /* ModalViewModel.swift in Sources */,
+				766AE6EA95B4E70D83313F71F8EB511A /* ModeButtonView.swift in Sources */,
+				2C2D6C88F0EC70D87C549681CD1EFDEA /* ModeSelectorAndShootController.swift in Sources */,
+				7615E2875C61E45FB20413496AF381B1 /* ModeSelectorAndShootView.swift in Sources */,
+				431D757A68CBB9BB46064609E835642E /* NSURL+Media.swift in Sources */,
+				03BE14CCE7AE8F853655BF84E6C93442 /* NumTypes+Conversion.swift in Sources */,
+				9C50DA12D8A7F8DD6375870849CC46E7 /* OptionsController.swift in Sources */,
+				52B24324369BABA9D7EEB7628D0F931F /* OptionsStackView.swift in Sources */,
+				5AB8F295C48F9E9F2824E8FAF8DB07DF /* OptionView.swift in Sources */,
+				04739D4AFF5275E1DB9BFA9D14A6F246 /* PhotoOutputHandler.swift in Sources */,
+				3894B92E1AC33FCF0C1A893E0803DC6E /* PlasmaFilter.swift in Sources */,
+				E4B0520A99AFF1D8B68C9C85D755EE7D /* Queue.swift in Sources */,
+				5D5CD7580BAC9CDA12EDFC2CFFCBA8EE /* RaveFilter.swift in Sources */,
+				7355529401986B970F9A4946FE442B61 /* RGBA.swift in Sources */,
+				FEDA2FAF04C19BD3E83F834C0EA21E66 /* RGBFilter.swift in Sources */,
+				628FCEAE27F1B1350A46EA4B80B279E3 /* Shader.swift in Sources */,
+				FEBB447BE55FDC937EC29D42CCACE593 /* ShaderUtilities.swift in Sources */,
+				42682F0ADA34AD431B6AF126EE57D4F8 /* ShootButtonView.swift in Sources */,
+				73506E84312E4233508FE279E8185BD1 /* ToonFilter.swift in Sources */,
+				90E1AB2326C32389F1AF949BEB4BAE44 /* UIButton+Shadows.swift in Sources */,
+				CBE57AD455AD94F5D37BF730750E8F53 /* UICollectionView+Cells.swift in Sources */,
+				D010EDDFF0FDE0E3FDE633C5314CED94 /* UIColor+Lerp.swift in Sources */,
+				09BE66D881DA28A594C10B0F64A68836 /* UIFont+Utils.swift in Sources */,
+				66D3E27F425A1A3AFA83AB2DE7ECE336 /* UIImage+Camera.swift in Sources */,
+				1CF83106C88B784FBF8333D4394D2C6D /* UIImage+FlipLeftMirrored.swift in Sources */,
+				B6D57106D8A6FD3BECEFD1045D48F222 /* UIImage+PixelBuffer.swift in Sources */,
+				9A7E8E3232B4F0C753AA22B854E353FC /* UIUpdate.swift in Sources */,
+				227CEEF17BC6E4FF540A39B45029C0B8 /* UIView+Layout.swift in Sources */,
+				DFA7E35FF7F652302ECBBEC7012AEFD9 /* UIViewController+Load.swift in Sources */,
+				A1DBB3A983FA42C6DF0639CBC235AA37 /* VideoOutputHandler.swift in Sources */,
+				78969AD103DC9E9687C488FCBFDDBB9E /* WaveFilter.swift in Sources */,
+				DF60A3900A36401932CB5FCC0EC9A835 /* WavePoolFilter.swift in Sources */,
 			);
 			runOnlyForDeploymentPostprocessing = 0;
 		};
 /* End PBXSourcesBuildPhase section */
 
 /* Begin PBXTargetDependency section */
+		0C34A79B0C3D56D77068B0F9B6E3A24F /* PBXTargetDependency */ = {
+			isa = PBXTargetDependency;
+			name = TumblrTheme;
+			target = 25F85AF95B09638E49FB42756C70BCE8 /* TumblrTheme */;
+			targetProxy = BD5BE8D4E2BB363359D88E766CC01F45 /* PBXContainerItemProxy */;
+		};
 		1FD2B968DC0DD574B1A3D4D41D1AF874 /* PBXTargetDependency */ = {
 			isa = PBXTargetDependency;
 			name = KanvasCamera;
-<<<<<<< HEAD
-			target = D2C23D9609F4271616B81AD97569E69B /* KanvasCamera */;
-=======
-			target = 1C16306040FE9DC288DCAC1D30205723 /* KanvasCamera */;
->>>>>>> 10fe85ab
+			target = 40F7EECF0E66E3A138C207EEE677373A /* KanvasCamera */;
 			targetProxy = 4BF99FB77AD2F931D3FADE629B362E34 /* PBXContainerItemProxy */;
 		};
 		364B8F878D7CB3330F745993405D49FC /* PBXTargetDependency */ = {
 			isa = PBXTargetDependency;
 			name = TumblrTheme;
-<<<<<<< HEAD
-			target = B09DC2DF9239A709FBACE4869C9A4F6E /* TumblrTheme */;
-=======
-			target = B7366FF13F8BF52C16FDA18032827764 /* TumblrTheme */;
->>>>>>> 10fe85ab
+			target = 25F85AF95B09638E49FB42756C70BCE8 /* TumblrTheme */;
 			targetProxy = 5F1DD224199DC1A7A6191AA723291E34 /* PBXContainerItemProxy */;
 		};
 		6F80448E773C8E4C6E026D7FF161348D /* PBXTargetDependency */ = {
@@ -2124,121 +1330,22 @@
 			target = 6D3ACFDE390FE76465A1132EC9A7DF15 /* FBSnapshotTestCase */;
 			targetProxy = 215EBA8D406B58C0B52DA5446C57E5BB /* PBXContainerItemProxy */;
 		};
-		A6567329E4B28D9DAEADE1F722A8AF92 /* PBXTargetDependency */ = {
+		B7AF182087F1D9E2FB5158C04D8B63E5 /* PBXTargetDependency */ = {
 			isa = PBXTargetDependency;
 			name = TumblrTheme;
-<<<<<<< HEAD
-			target = B09DC2DF9239A709FBACE4869C9A4F6E /* TumblrTheme */;
+			target = 25F85AF95B09638E49FB42756C70BCE8 /* TumblrTheme */;
 			targetProxy = F33EDCC1F8D0B10535F0BB3F7B51EDCF /* PBXContainerItemProxy */;
 		};
 		ED787FDB81F1CA0BF15BD8D0A1145EFF /* PBXTargetDependency */ = {
 			isa = PBXTargetDependency;
 			name = KanvasCamera;
-			target = D2C23D9609F4271616B81AD97569E69B /* KanvasCamera */;
-=======
-			target = B7366FF13F8BF52C16FDA18032827764 /* TumblrTheme */;
-			targetProxy = B3E54CC0B626474899DE0EB7B5235437 /* PBXContainerItemProxy */;
-		};
-		B7AF182087F1D9E2FB5158C04D8B63E5 /* PBXTargetDependency */ = {
-			isa = PBXTargetDependency;
-			name = TumblrTheme;
-			target = B7366FF13F8BF52C16FDA18032827764 /* TumblrTheme */;
-			targetProxy = F33EDCC1F8D0B10535F0BB3F7B51EDCF /* PBXContainerItemProxy */;
-		};
-		ED787FDB81F1CA0BF15BD8D0A1145EFF /* PBXTargetDependency */ = {
-			isa = PBXTargetDependency;
-			name = KanvasCamera;
-			target = 1C16306040FE9DC288DCAC1D30205723 /* KanvasCamera */;
->>>>>>> 10fe85ab
+			target = 40F7EECF0E66E3A138C207EEE677373A /* KanvasCamera */;
 			targetProxy = FE56C1FEF003759A8A01BAD483A21420 /* PBXContainerItemProxy */;
-		};
-		FF5FD69148DE6CFBD63445B0B3B9E318 /* PBXTargetDependency */ = {
-			isa = PBXTargetDependency;
-			name = TumblrTheme;
-			target = B09DC2DF9239A709FBACE4869C9A4F6E /* TumblrTheme */;
-			targetProxy = 7BE524921D1142B10AF4A399B987186F /* PBXContainerItemProxy */;
 		};
 /* End PBXTargetDependency section */
 
 /* Begin XCBuildConfiguration section */
-<<<<<<< HEAD
-		25A136170D02F8AEEEB05C10AB06831A /* Debug */ = {
-=======
-		0690BD0DD776ABB072A204E6DC5CBAFE /* Release */ = {
-			isa = XCBuildConfiguration;
-			baseConfigurationReference = 6D58922683D9BF80F1C61F3B3BA43832 /* KanvasCamera.xcconfig */;
-			buildSettings = {
-				CLANG_ENABLE_OBJC_WEAK = NO;
-				CODE_SIGN_IDENTITY = "";
-				"CODE_SIGN_IDENTITY[sdk=appletvos*]" = "";
-				"CODE_SIGN_IDENTITY[sdk=iphoneos*]" = "";
-				"CODE_SIGN_IDENTITY[sdk=watchos*]" = "";
-				CURRENT_PROJECT_VERSION = 1;
-				DEFINES_MODULE = YES;
-				DYLIB_COMPATIBILITY_VERSION = 1;
-				DYLIB_CURRENT_VERSION = 1;
-				DYLIB_INSTALL_NAME_BASE = "@rpath";
-				GCC_PREFIX_HEADER = "Target Support Files/KanvasCamera/KanvasCamera-prefix.pch";
-				INFOPLIST_FILE = "Target Support Files/KanvasCamera/KanvasCamera-Info.plist";
-				INSTALL_PATH = "$(LOCAL_LIBRARY_DIR)/Frameworks";
-				IPHONEOS_DEPLOYMENT_TARGET = 11.0;
-				LD_RUNPATH_SEARCH_PATHS = (
-					"$(inherited)",
-					"@executable_path/Frameworks",
-					"@loader_path/Frameworks",
-				);
-				MODULEMAP_FILE = "Target Support Files/KanvasCamera/KanvasCamera.modulemap";
-				PRODUCT_MODULE_NAME = KanvasCamera;
-				PRODUCT_NAME = KanvasCamera;
-				SDKROOT = iphoneos;
-				SKIP_INSTALL = YES;
-				SWIFT_ACTIVE_COMPILATION_CONDITIONS = "$(inherited) ";
-				SWIFT_VERSION = 4.2;
-				TARGETED_DEVICE_FAMILY = "1,2";
-				VALIDATE_PRODUCT = YES;
-				VERSIONING_SYSTEM = "apple-generic";
-				VERSION_INFO_PREFIX = "";
-			};
-			name = Release;
-		};
-		07EB087001D035A0BC80F1813A1A4ADB /* Debug */ = {
-			isa = XCBuildConfiguration;
-			baseConfigurationReference = 6D58922683D9BF80F1C61F3B3BA43832 /* KanvasCamera.xcconfig */;
-			buildSettings = {
-				CLANG_ENABLE_OBJC_WEAK = NO;
-				CODE_SIGN_IDENTITY = "";
-				"CODE_SIGN_IDENTITY[sdk=appletvos*]" = "";
-				"CODE_SIGN_IDENTITY[sdk=iphoneos*]" = "";
-				"CODE_SIGN_IDENTITY[sdk=watchos*]" = "";
-				CURRENT_PROJECT_VERSION = 1;
-				DEFINES_MODULE = YES;
-				DYLIB_COMPATIBILITY_VERSION = 1;
-				DYLIB_CURRENT_VERSION = 1;
-				DYLIB_INSTALL_NAME_BASE = "@rpath";
-				GCC_PREFIX_HEADER = "Target Support Files/KanvasCamera/KanvasCamera-prefix.pch";
-				INFOPLIST_FILE = "Target Support Files/KanvasCamera/KanvasCamera-Info.plist";
-				INSTALL_PATH = "$(LOCAL_LIBRARY_DIR)/Frameworks";
-				IPHONEOS_DEPLOYMENT_TARGET = 11.0;
-				LD_RUNPATH_SEARCH_PATHS = (
-					"$(inherited)",
-					"@executable_path/Frameworks",
-					"@loader_path/Frameworks",
-				);
-				MODULEMAP_FILE = "Target Support Files/KanvasCamera/KanvasCamera.modulemap";
-				PRODUCT_MODULE_NAME = KanvasCamera;
-				PRODUCT_NAME = KanvasCamera;
-				SDKROOT = iphoneos;
-				SKIP_INSTALL = YES;
-				SWIFT_ACTIVE_COMPILATION_CONDITIONS = "$(inherited) ";
-				SWIFT_VERSION = 4.2;
-				TARGETED_DEVICE_FAMILY = "1,2";
-				VERSIONING_SYSTEM = "apple-generic";
-				VERSION_INFO_PREFIX = "";
-			};
-			name = Debug;
-		};
-		3EB53185B1D75F9F1D40C3C2949A32B5 /* Debug */ = {
->>>>>>> 10fe85ab
+		1FB2E8357E8E5773C2E519ACF96A2BD6 /* Debug */ = {
 			isa = XCBuildConfiguration;
 			baseConfigurationReference = C6E6C009D0864F5431F3BF23827D9EF2 /* TumblrTheme.xcconfig */;
 			buildSettings = {
@@ -2334,10 +1441,9 @@
 			};
 			name = Release;
 		};
-<<<<<<< HEAD
-		56374BDE8397234E6FFAB6098BF8CAA0 /* Debug */ = {
+		6DBDFCE98A3E7797708E64DA609AD195 /* Release */ = {
 			isa = XCBuildConfiguration;
-			baseConfigurationReference = D92EEECEBF68D106C42D05575D09CE43 /* KanvasCamera.xcconfig */;
+			baseConfigurationReference = 6360FC78062A2AA10DE6182DFB5783E6 /* KanvasCamera.xcconfig */;
 			buildSettings = {
 				CLANG_ENABLE_OBJC_WEAK = NO;
 				CODE_SIGN_IDENTITY = "";
@@ -2366,13 +1472,12 @@
 				SWIFT_ACTIVE_COMPILATION_CONDITIONS = "$(inherited) ";
 				SWIFT_VERSION = 4.2;
 				TARGETED_DEVICE_FAMILY = "1,2";
+				VALIDATE_PRODUCT = YES;
 				VERSIONING_SYSTEM = "apple-generic";
 				VERSION_INFO_PREFIX = "";
 			};
-			name = Debug;
-		};
-=======
->>>>>>> 10fe85ab
+			name = Release;
+		};
 		6DFA1578582149B7E24AD55CBA30F07A /* Debug */ = {
 			isa = XCBuildConfiguration;
 			buildSettings = {
@@ -2511,15 +1616,9 @@
 			};
 			name = Debug;
 		};
-<<<<<<< HEAD
-		8AC25453CE23809BC8D583BDC25A4859 /* Release */ = {
+		A9B7857AB4B28B266CFEF312CDAD2B65 /* Release */ = {
 			isa = XCBuildConfiguration;
 			baseConfigurationReference = C6E6C009D0864F5431F3BF23827D9EF2 /* TumblrTheme.xcconfig */;
-=======
-		8F71B2526F7C98D1143B5DC7CC972848 /* Release */ = {
-			isa = XCBuildConfiguration;
-			baseConfigurationReference = DFE46B389C7ECF3A4E740002F100CB5F /* TumblrTheme.xcconfig */;
->>>>>>> 10fe85ab
 			buildSettings = {
 				CLANG_ENABLE_OBJC_WEAK = NO;
 				CODE_SIGN_IDENTITY = "";
@@ -2553,6 +1652,42 @@
 				VERSION_INFO_PREFIX = "";
 			};
 			name = Release;
+		};
+		B0A56619A20F53DDF603EF96B9BE2B80 /* Debug */ = {
+			isa = XCBuildConfiguration;
+			baseConfigurationReference = 6360FC78062A2AA10DE6182DFB5783E6 /* KanvasCamera.xcconfig */;
+			buildSettings = {
+				CLANG_ENABLE_OBJC_WEAK = NO;
+				CODE_SIGN_IDENTITY = "";
+				"CODE_SIGN_IDENTITY[sdk=appletvos*]" = "";
+				"CODE_SIGN_IDENTITY[sdk=iphoneos*]" = "";
+				"CODE_SIGN_IDENTITY[sdk=watchos*]" = "";
+				CURRENT_PROJECT_VERSION = 1;
+				DEFINES_MODULE = YES;
+				DYLIB_COMPATIBILITY_VERSION = 1;
+				DYLIB_CURRENT_VERSION = 1;
+				DYLIB_INSTALL_NAME_BASE = "@rpath";
+				GCC_PREFIX_HEADER = "Target Support Files/KanvasCamera/KanvasCamera-prefix.pch";
+				INFOPLIST_FILE = "Target Support Files/KanvasCamera/KanvasCamera-Info.plist";
+				INSTALL_PATH = "$(LOCAL_LIBRARY_DIR)/Frameworks";
+				IPHONEOS_DEPLOYMENT_TARGET = 11.0;
+				LD_RUNPATH_SEARCH_PATHS = (
+					"$(inherited)",
+					"@executable_path/Frameworks",
+					"@loader_path/Frameworks",
+				);
+				MODULEMAP_FILE = "Target Support Files/KanvasCamera/KanvasCamera.modulemap";
+				PRODUCT_MODULE_NAME = KanvasCamera;
+				PRODUCT_NAME = KanvasCamera;
+				SDKROOT = iphoneos;
+				SKIP_INSTALL = YES;
+				SWIFT_ACTIVE_COMPILATION_CONDITIONS = "$(inherited) ";
+				SWIFT_VERSION = 4.2;
+				TARGETED_DEVICE_FAMILY = "1,2";
+				VERSIONING_SYSTEM = "apple-generic";
+				VERSION_INFO_PREFIX = "";
+			};
+			name = Debug;
 		};
 		B8FD726FCF1E75B3AAF4CAF987A09CEF /* Release */ = {
 			isa = XCBuildConfiguration;
@@ -2705,46 +1840,6 @@
 			};
 			name = Debug;
 		};
-<<<<<<< HEAD
-		CC265147B675260124F9B2EB26086565 /* Release */ = {
-			isa = XCBuildConfiguration;
-			baseConfigurationReference = D92EEECEBF68D106C42D05575D09CE43 /* KanvasCamera.xcconfig */;
-			buildSettings = {
-				CLANG_ENABLE_OBJC_WEAK = NO;
-				CODE_SIGN_IDENTITY = "";
-				"CODE_SIGN_IDENTITY[sdk=appletvos*]" = "";
-				"CODE_SIGN_IDENTITY[sdk=iphoneos*]" = "";
-				"CODE_SIGN_IDENTITY[sdk=watchos*]" = "";
-				CURRENT_PROJECT_VERSION = 1;
-				DEFINES_MODULE = YES;
-				DYLIB_COMPATIBILITY_VERSION = 1;
-				DYLIB_CURRENT_VERSION = 1;
-				DYLIB_INSTALL_NAME_BASE = "@rpath";
-				GCC_PREFIX_HEADER = "Target Support Files/KanvasCamera/KanvasCamera-prefix.pch";
-				INFOPLIST_FILE = "Target Support Files/KanvasCamera/KanvasCamera-Info.plist";
-				INSTALL_PATH = "$(LOCAL_LIBRARY_DIR)/Frameworks";
-				IPHONEOS_DEPLOYMENT_TARGET = 11.0;
-				LD_RUNPATH_SEARCH_PATHS = (
-					"$(inherited)",
-					"@executable_path/Frameworks",
-					"@loader_path/Frameworks",
-				);
-				MODULEMAP_FILE = "Target Support Files/KanvasCamera/KanvasCamera.modulemap";
-				PRODUCT_MODULE_NAME = KanvasCamera;
-				PRODUCT_NAME = KanvasCamera;
-				SDKROOT = iphoneos;
-				SKIP_INSTALL = YES;
-				SWIFT_ACTIVE_COMPILATION_CONDITIONS = "$(inherited) ";
-				SWIFT_VERSION = 4.2;
-				TARGETED_DEVICE_FAMILY = "1,2";
-				VALIDATE_PRODUCT = YES;
-				VERSIONING_SYSTEM = "apple-generic";
-				VERSION_INFO_PREFIX = "";
-			};
-			name = Release;
-		};
-=======
->>>>>>> 10fe85ab
 /* End XCBuildConfiguration section */
 
 /* Begin XCConfigurationList section */
@@ -2775,53 +1870,29 @@
 			defaultConfigurationIsVisible = 0;
 			defaultConfigurationName = Release;
 		};
-<<<<<<< HEAD
-		7B2A2DCDF88369EB310DF27517C62C93 /* Build configuration list for PBXNativeTarget "KanvasCamera" */ = {
+		89AA7B69741BBFB239992D0C43945B4D /* Build configuration list for PBXNativeTarget "TumblrTheme" */ = {
 			isa = XCConfigurationList;
 			buildConfigurations = (
-				56374BDE8397234E6FFAB6098BF8CAA0 /* Debug */,
-				CC265147B675260124F9B2EB26086565 /* Release */,
-=======
+				1FB2E8357E8E5773C2E519ACF96A2BD6 /* Debug */,
+				A9B7857AB4B28B266CFEF312CDAD2B65 /* Release */,
+			);
+			defaultConfigurationIsVisible = 0;
+			defaultConfigurationName = Release;
+		};
+		ACC96C991E18FF2AB76B0D3FDFA5FF86 /* Build configuration list for PBXNativeTarget "KanvasCamera" */ = {
+			isa = XCConfigurationList;
+			buildConfigurations = (
+				B0A56619A20F53DDF603EF96B9BE2B80 /* Debug */,
+				6DBDFCE98A3E7797708E64DA609AD195 /* Release */,
+			);
+			defaultConfigurationIsVisible = 0;
+			defaultConfigurationName = Release;
+		};
 		B2DFD4E2B2C681CD6ED42AD4B356A993 /* Build configuration list for PBXNativeTarget "Pods-KanvasCameraExampleTests" */ = {
 			isa = XCConfigurationList;
 			buildConfigurations = (
 				C660D0ACCE76A69FB98DC357334DE199 /* Debug */,
 				8094F0B0475A3BC0CC3A1CC7BF86718C /* Release */,
->>>>>>> 10fe85ab
-			);
-			defaultConfigurationIsVisible = 0;
-			defaultConfigurationName = Release;
-		};
-<<<<<<< HEAD
-		B2DFD4E2B2C681CD6ED42AD4B356A993 /* Build configuration list for PBXNativeTarget "Pods-KanvasCameraExampleTests" */ = {
-			isa = XCConfigurationList;
-			buildConfigurations = (
-				C660D0ACCE76A69FB98DC357334DE199 /* Debug */,
-				8094F0B0475A3BC0CC3A1CC7BF86718C /* Release */,
-=======
-		C6776A2596767C1FAB92C26F5A7F0068 /* Build configuration list for PBXNativeTarget "KanvasCamera" */ = {
-			isa = XCConfigurationList;
-			buildConfigurations = (
-				07EB087001D035A0BC80F1813A1A4ADB /* Debug */,
-				0690BD0DD776ABB072A204E6DC5CBAFE /* Release */,
->>>>>>> 10fe85ab
-			);
-			defaultConfigurationIsVisible = 0;
-			defaultConfigurationName = Release;
-		};
-<<<<<<< HEAD
-		F213F10404E438295D6647F85B78BAAB /* Build configuration list for PBXNativeTarget "TumblrTheme" */ = {
-			isa = XCConfigurationList;
-			buildConfigurations = (
-				25A136170D02F8AEEEB05C10AB06831A /* Debug */,
-				8AC25453CE23809BC8D583BDC25A4859 /* Release */,
-=======
-		F6537F357744401BB6D811C320873D0C /* Build configuration list for PBXNativeTarget "TumblrTheme" */ = {
-			isa = XCConfigurationList;
-			buildConfigurations = (
-				3EB53185B1D75F9F1D40C3C2949A32B5 /* Debug */,
-				8F71B2526F7C98D1143B5DC7CC972848 /* Release */,
->>>>>>> 10fe85ab
 			);
 			defaultConfigurationIsVisible = 0;
 			defaultConfigurationName = Release;
