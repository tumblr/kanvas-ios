--- conflicted
+++ resolved
@@ -7,157 +7,150 @@
 	objects = {
 
 /* Begin PBXBuildFile section */
-		0166C74FD45D312E2E6F8B7634147F31 /* CameraInputControllerDelegate.swift in Sources */ = {isa = PBXBuildFile; fileRef = 4C9A0D3E7AC49FC967A5DCC2FE3A1149 /* CameraInputControllerDelegate.swift */; };
-		0520149ACF0D947BE14AA3F2BA16802D /* ConicalGradientLayer.swift in Sources */ = {isa = PBXBuildFile; fileRef = 8EB6283ACFDC7A48335AA0788A3BE6D2 /* ConicalGradientLayer.swift */; };
-		05A3047E07A5E4D1EC74FCD7F64D7AE0 /* KanvasCameraImages.swift in Sources */ = {isa = PBXBuildFile; fileRef = 72B230062342216198643E61C1559049 /* KanvasCameraImages.swift */; };
-		0867D7175953FA19B5ED53D74DA09F02 /* ModeSelectorAndShootView.swift in Sources */ = {isa = PBXBuildFile; fileRef = B8E7FC2CF27291093577FD5A6E48E20D /* ModeSelectorAndShootView.swift */; };
-		0BA5F2B2FF382F2CFA49C4DF31C5B969 /* UIFont+PostFonts.h in Headers */ = {isa = PBXBuildFile; fileRef = A6E7BC50576490973B9789477FE51224 /* UIFont+PostFonts.h */; settings = {ATTRIBUTES = (Public, ); }; };
-		0BF419623DE61E21975AB604C9145CDE /* UIFont+TumblrTheme.swift in Sources */ = {isa = PBXBuildFile; fileRef = CD585CE3C1B092D81F2E6AEACE79DC5F /* UIFont+TumblrTheme.swift */; };
-		11D946CB8D590DED63B550F032BCF3B4 /* UIImage+PixelBuffer.swift in Sources */ = {isa = PBXBuildFile; fileRef = 24EF7286662E615C7FE4E24C2022F2CC /* UIImage+PixelBuffer.swift */; };
-		1319EE4A0CFDD10221FBF8B9109BF0C2 /* WaveFilter.swift in Sources */ = {isa = PBXBuildFile; fileRef = A62AF6AF49F2D550BE10C9061D2E979F /* WaveFilter.swift */; };
-		13EE7E499F331520C3FC851CD50316B2 /* LegoFilter.swift in Sources */ = {isa = PBXBuildFile; fileRef = 027F72056769B5058490CF9BC7DFC094 /* LegoFilter.swift */; };
+		005144F97FFDA8429EB19FA543633FA8 /* RGBA.swift in Sources */ = {isa = PBXBuildFile; fileRef = 7A4A4821F00676BF1EA6B4F0EE309083 /* RGBA.swift */; };
+		011719DADB493F9FCC61A42E835DBF31 /* ModalViewModel.swift in Sources */ = {isa = PBXBuildFile; fileRef = D0C56202292F185D3AEC2CB1CBFFBFE4 /* ModalViewModel.swift */; };
+		037B514179084DAB859028A61463F9B1 /* CameraZoomHandler.swift in Sources */ = {isa = PBXBuildFile; fileRef = CB877EE948B0C6C38ED953A5DA368F58 /* CameraZoomHandler.swift */; };
+		0964AAE7FA304457A7551DEB953F523B /* ChromaFilter.swift in Sources */ = {isa = PBXBuildFile; fileRef = 2407F2970C0DE9F6FFB50A466831269A /* ChromaFilter.swift */; };
+		0D96F833523E74E60EFE345808A4B37F /* ModeSelectorAndShootController.swift in Sources */ = {isa = PBXBuildFile; fileRef = 144A1A82E438CC3B0D5DAFC8532C6497 /* ModeSelectorAndShootController.swift */; };
+		0E262DC49C9D560E90421AF01F0D9017 /* CameraInputOutput.swift in Sources */ = {isa = PBXBuildFile; fileRef = A3B289D2305E7EAEE4474067CFEDB541 /* CameraInputOutput.swift */; };
+		0E4A3AFB0E322AE4FEC8A319389EDC61 /* UIColor+Lerp.swift in Sources */ = {isa = PBXBuildFile; fileRef = 5B14CF63D4836BABBF5CA53977B29DA7 /* UIColor+Lerp.swift */; };
+		0E8065790263FF6BA6AC7DFD98FEF2A1 /* MediaClipsCollectionController.swift in Sources */ = {isa = PBXBuildFile; fileRef = 0AC80DFC94290FEE6046832CB75D8B70 /* MediaClipsCollectionController.swift */; };
+		0EEE6FCE29E1DA3B5DDB7732CDED2E00 /* Shaders in Resources */ = {isa = PBXBuildFile; fileRef = 610B56A71629391FD5D809DD1BFD2E9D /* Shaders */; };
+		0EFAB661EAAF1B45F695B78372C32D21 /* ImagePreviewController.swift in Sources */ = {isa = PBXBuildFile; fileRef = C602654B87C41CFD804FC6AFE3716D12 /* ImagePreviewController.swift */; };
+		142D5D44D8EAF1E43752B4498E796584 /* IgnoreTouchesCollectionView.swift in Sources */ = {isa = PBXBuildFile; fileRef = E7479459EC3982C3B5B7602944756AD7 /* IgnoreTouchesCollectionView.swift */; };
+		146656C9B56CA5969E1C3C520D3DEC77 /* MirrorFourFilter.swift in Sources */ = {isa = PBXBuildFile; fileRef = 47FEDEE56C6521C12B84B66C83464BB1 /* MirrorFourFilter.swift */; };
 		16B6CB23794D995D807EA10E7CEF065E /* UIImage+Diff.h in Headers */ = {isa = PBXBuildFile; fileRef = A4209C2D7929DC95F0AD404009CF3FE6 /* UIImage+Diff.h */; settings = {ATTRIBUTES = (Private, ); }; };
-		195993CE6F1281F7F4048231E5EFF65D /* MediaClipsCollectionCell.swift in Sources */ = {isa = PBXBuildFile; fileRef = 38659364B58987A534A30CF539F04B7A /* MediaClipsCollectionCell.swift */; };
-		19D28E304885AD73AA7BB73E7B743822 /* Assets.xcassets in Resources */ = {isa = PBXBuildFile; fileRef = D6888DBC6B9C87112ACE572A0DDDAA54 /* Assets.xcassets */; };
-		1A560607394D8279AE1901351454AA97 /* FilterProtocol.swift in Sources */ = {isa = PBXBuildFile; fileRef = 2519772D20A6B22522ACD4C86FBAEC50 /* FilterProtocol.swift */; };
-		1C92442E8731B8FFB05FCDA073C97F40 /* UIColor+SharedColors.swift in Sources */ = {isa = PBXBuildFile; fileRef = C7A921AAD35E835CF871213D63129DBD /* UIColor+SharedColors.swift */; };
-		1FD39861D087788E0E09B01F29DC40AD /* GLRenderer.swift in Sources */ = {isa = PBXBuildFile; fileRef = A2662629B74B52E550F321AF6B2252B9 /* GLRenderer.swift */; };
-		213C7325CA47F0981996173D6DD60476 /* CameraPreviewView.swift in Sources */ = {isa = PBXBuildFile; fileRef = 596A53B1E4215AFDBE80C15405EA050E /* CameraPreviewView.swift */; };
-		216367E735BEB2416B351AE7A9EE09E0 /* VideoOutputHandler.swift in Sources */ = {isa = PBXBuildFile; fileRef = 7ACC62F755A40F6291C1F25A2C7F519D /* VideoOutputHandler.swift */; };
-		22651AA87C06BFA543555769FA40C720 /* MediaClip.swift in Sources */ = {isa = PBXBuildFile; fileRef = FB9764D01AE46C21A07191652D2328E2 /* MediaClip.swift */; };
+		1AC25992EB1C370DC83443116BA28CFA /* WaveFilter.swift in Sources */ = {isa = PBXBuildFile; fileRef = 129351432D9BC41950F519D35C0E9771 /* WaveFilter.swift */; };
+		1BD83ED0396D4FFF3D972D20CCC37ED6 /* ExtendedButton.swift in Sources */ = {isa = PBXBuildFile; fileRef = 8D96C455397329AFD0BEAB822946AFEB /* ExtendedButton.swift */; };
+		1DD2E918B7EBB9A489CD5202AF09CEBB /* GLKit.framework in Frameworks */ = {isa = PBXBuildFile; fileRef = 293B9A99BC4353BEFC3D23EEACF2491F /* GLKit.framework */; };
+		208FFF317402A11794BDEE018F6DD926 /* FilteredInputViewController.swift in Sources */ = {isa = PBXBuildFile; fileRef = D951567B5455D229DDF5F7D9603C2EB1 /* FilteredInputViewController.swift */; };
+		2235558E5550D14BF3AAFE3877F2E278 /* KanvasCameraTimes.swift in Sources */ = {isa = PBXBuildFile; fileRef = 62022413B4ABC838E475DAAE1E358FF1 /* KanvasCameraTimes.swift */; };
+		229AB0C204BC8770F94EA3F379EEE70D /* ModalPresentationAnimationController.swift in Sources */ = {isa = PBXBuildFile; fileRef = 6165FD4881B21B85753CAD5DFE225771 /* ModalPresentationAnimationController.swift */; };
+		24659CA9D136D27184A592609E90823E /* CameraInputController.swift in Sources */ = {isa = PBXBuildFile; fileRef = ED7444D5BE48DFA4E5E453EA68CEA03D /* CameraInputController.swift */; };
 		24DEF3AF3296F229268D80B50E433240 /* UIImage+Snapshot.m in Sources */ = {isa = PBXBuildFile; fileRef = FE05DAD5186CEC183AAD0BC4D2F6297C /* UIImage+Snapshot.m */; };
 		263A0CC69E231F4AC788384FBC792C65 /* Pods-KanvasCameraExampleTests-umbrella.h in Headers */ = {isa = PBXBuildFile; fileRef = 40C111494557E79A2578DE96391B581E /* Pods-KanvasCameraExampleTests-umbrella.h */; settings = {ATTRIBUTES = (Public, ); }; };
 		26D3EEFCFCA6DC9A4EB8EAD9703ECD98 /* FBSnapshotTestCase.m in Sources */ = {isa = PBXBuildFile; fileRef = 290D40DB23B0E1E833EB7F996C615341 /* FBSnapshotTestCase.m */; };
+		27069E7B5F048A92E0E5F7C94ED46FFA /* GrayscaleFilter.swift in Sources */ = {isa = PBXBuildFile; fileRef = 749119EE7413A496C825B8F221380FAC /* GrayscaleFilter.swift */; };
 		27C294AFD2251BF21CAFA97EB53DEDE3 /* FBSnapshotTestController.h in Headers */ = {isa = PBXBuildFile; fileRef = 2B0390FC11C3671BEC209EA6F6AE8033 /* FBSnapshotTestController.h */; settings = {ATTRIBUTES = (Public, ); }; };
-		28CF7D6DD692B9D8C886793E3F5A941B /* ShaderUtilities.swift in Sources */ = {isa = PBXBuildFile; fileRef = 2F8EB99BAB104152424EAD94B6BFF2A3 /* ShaderUtilities.swift */; };
-		29EF6C8B5924C1B846F9BC9E91CC76E7 /* NSURL+Media.swift in Sources */ = {isa = PBXBuildFile; fileRef = D4442B46B08CB9AC4F9E6E02FE641871 /* NSURL+Media.swift */; };
-		2A14C86C1B1EC26F002ABA87C081BDC3 /* MediaClipsCollectionController.swift in Sources */ = {isa = PBXBuildFile; fileRef = E6492ACA5FAB041A18BE47C614339A7E /* MediaClipsCollectionController.swift */; };
-		2B124C627ED3BC29694EAAE6F42164C3 /* KanvasCameraAnalyticsProvider.swift in Sources */ = {isa = PBXBuildFile; fileRef = D45567DF9AB56D330C6D742EFA5D0D7F /* KanvasCameraAnalyticsProvider.swift */; };
+		28D576375FC6FDE1B4E280B040B3F27E /* UIKit.framework in Frameworks */ = {isa = PBXBuildFile; fileRef = 2E7FF5FF1C5A1C45AB8A978EEB128B37 /* UIKit.framework */; };
+		2B842B607070638664517C30B971BCF0 /* KanvasCamera-umbrella.h in Headers */ = {isa = PBXBuildFile; fileRef = 0EB4A473DF35853045F06E2653B0E47A /* KanvasCamera-umbrella.h */; settings = {ATTRIBUTES = (Public, ); }; };
 		2C8E41D43E185E62965404EC1F236FA0 /* FBSnapshotTestCase-dummy.m in Sources */ = {isa = PBXBuildFile; fileRef = C3FB5D637CA8F60B2B16F9375DFCA3FE /* FBSnapshotTestCase-dummy.m */; };
-		305A3C68F23F703FFAA9ACDD77107D9D /* UIFont+PostFonts.m in Sources */ = {isa = PBXBuildFile; fileRef = FE1D7176433888B7448500B7D74CE988 /* UIFont+PostFonts.m */; };
+		30C6EB3F3560CF05DEEEC5293B5E2BD5 /* UIViewController+Load.swift in Sources */ = {isa = PBXBuildFile; fileRef = 1F210107D4F08F7E9195501B75494FD8 /* UIViewController+Load.swift */; };
+		32B708EE18237D2F31CEBD192B7F541D /* Filter.swift in Sources */ = {isa = PBXBuildFile; fileRef = A5FB375FFD0A83A30E646CCDE7A5CEC8 /* Filter.swift */; };
+		32BB037CC0899D03C4080B2CF41A7E02 /* TumblrTheme-dummy.m in Sources */ = {isa = PBXBuildFile; fileRef = F881DF63974B85BF2E965AE08BBF9248 /* TumblrTheme-dummy.m */; };
+		330DF6ED5BCED0E36243BF1BD5FCF543 /* Shader.swift in Sources */ = {isa = PBXBuildFile; fileRef = B90227BED414F0C865C18620B3ADBE54 /* Shader.swift */; };
 		33CD52558D8E2F820100C8753AA2F32F /* SwiftSupport.swift in Sources */ = {isa = PBXBuildFile; fileRef = 499BB97C946EF5DFF46CB40D7D685EE1 /* SwiftSupport.swift */; };
-		35BEB640557E43A2E29164F3D786F1ED /* KanvasCamera-umbrella.h in Headers */ = {isa = PBXBuildFile; fileRef = 74F880C63355C51BEB1A2DCD8D4CD14C /* KanvasCamera-umbrella.h */; settings = {ATTRIBUTES = (Public, ); }; };
-		368AD883643F51B8AFD93E3CF0232A02 /* CameraInputOutput.swift in Sources */ = {isa = PBXBuildFile; fileRef = 859BA6A7495DCB53DA062E15F1C08F5E /* CameraInputOutput.swift */; };
-		39C8552BC972591B963D5B3B4DD60B89 /* MirrorTwoFilter.swift in Sources */ = {isa = PBXBuildFile; fileRef = 0FE00D7A08330315281C8628B67A6A25 /* MirrorTwoFilter.swift */; };
-		3BAEBE43B1ACE4866CC4552E9E50C447 /* Foundation.framework in Frameworks */ = {isa = PBXBuildFile; fileRef = 5993BD54547A171F82495C36A475B92C /* Foundation.framework */; };
-		40413E782705F0AFDB518DEB49BF817F /* MediaClipsCollectionView.swift in Sources */ = {isa = PBXBuildFile; fileRef = 3A4B2433BDCF024A2DC26433F610A3F9 /* MediaClipsCollectionView.swift */; };
-		40AC81D2FAF35C4D9646615B6B777B49 /* OptionView.swift in Sources */ = {isa = PBXBuildFile; fileRef = 6E600D4B0003DE76F2A56977A36AEAD9 /* OptionView.swift */; };
-		40FFDACC909552CA46EA148B9C087A52 /* GrayscaleFilter.swift in Sources */ = {isa = PBXBuildFile; fileRef = F51A2B9983A4BAE94AF6825EFB295FCF /* GrayscaleFilter.swift */; };
-		41320190F423F0E25651A2B0D6E62E2C /* UIKit.framework in Frameworks */ = {isa = PBXBuildFile; fileRef = 2E7FF5FF1C5A1C45AB8A978EEB128B37 /* UIKit.framework */; };
-		4252CC021AFF5628EDB1E8FB39941300 /* ClosedRange+Clamp.swift in Sources */ = {isa = PBXBuildFile; fileRef = C3EE09295438C039501CE47E4ACF0EBE /* ClosedRange+Clamp.swift */; };
-		45A7499A297E4832CF1A2ACF3BDF32EE /* CameraInputController.swift in Sources */ = {isa = PBXBuildFile; fileRef = B307B8662923EAD2B178D5D0B8B7A60D /* CameraInputController.swift */; };
-		45AE16399CBC0437455D255141E78E89 /* EMInterferenceFilter.swift in Sources */ = {isa = PBXBuildFile; fileRef = EA58DAE288B3699AD5E76FE611E639B9 /* EMInterferenceFilter.swift */; };
-		522A3D73EDAAB0A49335D25E32083D4B /* UIView+Layout.swift in Sources */ = {isa = PBXBuildFile; fileRef = 5D127779B79FBBB486A5F36303BC110B /* UIView+Layout.swift */; };
-		560B64C74E2F895690B6DC78247F50B9 /* UIViewController+Load.swift in Sources */ = {isa = PBXBuildFile; fileRef = F81667F2A7E2BC2858AD1C23151E02A5 /* UIViewController+Load.swift */; };
-		57618C39FD1C55ECA0BAF2EC71F06FF8 /* ModalPresentationAnimationController.swift in Sources */ = {isa = PBXBuildFile; fileRef = E0508130B2B828F2C7314469E6CA9F24 /* ModalPresentationAnimationController.swift */; };
-		58D4D5EAA1291185F018722606E81F51 /* KanvasCameraColors.swift in Sources */ = {isa = PBXBuildFile; fileRef = B98D7593CE026877E31DE201E648B9F9 /* KanvasCameraColors.swift */; };
-		5AF64F8F256B4B54CB67EE6309C015D5 /* ModalController.swift in Sources */ = {isa = PBXBuildFile; fileRef = EC85236A1EDA5F57B3D96E7EED498997 /* ModalController.swift */; };
-		6187151B84FA26D506E8DBA4A65533F9 /* ModeButtonView.swift in Sources */ = {isa = PBXBuildFile; fileRef = FFC140D159BF6AD2561112235822ECDD /* ModeButtonView.swift */; };
-		6211927DF8FB32E00F3BED0D19B52577 /* ModeSelectorAndShootController.swift in Sources */ = {isa = PBXBuildFile; fileRef = B64DB1839225B441CC5360B861EC12AF /* ModeSelectorAndShootController.swift */; };
-		62FA02197AA69A9A8D83D6FA445BDE8A /* LoadingIndicatorView.swift in Sources */ = {isa = PBXBuildFile; fileRef = 06F2F46F6827C92DE5BAF7F3BA11C87E /* LoadingIndicatorView.swift */; };
-		6518D7462CF88494C404572CFD2242F3 /* AVURLAsset+Thumbnail.swift in Sources */ = {isa = PBXBuildFile; fileRef = 74684686E679D768220AF5BF2380535C /* AVURLAsset+Thumbnail.swift */; };
-		67AC6658B9E574EBEB852BF9EB8F2BB0 /* RGBA.swift in Sources */ = {isa = PBXBuildFile; fileRef = 32280ABE594A4962C116F0E55AA389B0 /* RGBA.swift */; };
-		6A5CDA919F0A202E474B70D15FE7D1B6 /* UIColor+Util.swift in Sources */ = {isa = PBXBuildFile; fileRef = 60969AEE1CB2D639175BAB2BFE1E1B4E /* UIColor+Util.swift */; };
-		6E0AB9727D14982B96CD4C341856B276 /* MirrorFourFilter.swift in Sources */ = {isa = PBXBuildFile; fileRef = 309BF23D2E952D77640E3B0D6A28A3B3 /* MirrorFourFilter.swift */; };
-		6EDC095244B111F08BE450264AA71026 /* KanvasCameraTimes.swift in Sources */ = {isa = PBXBuildFile; fileRef = F0B7C31D8753D24F497C10D32218BB72 /* KanvasCameraTimes.swift */; };
+		34C457854F0B3460ADF2451A90BA9384 /* ShootButtonView.swift in Sources */ = {isa = PBXBuildFile; fileRef = 7C78EAF5B2B4593041602B70AE42C81D /* ShootButtonView.swift */; };
+		3854DA7BA7C6D4EE2F5545DF9AB230D9 /* MediaClipsCollectionCell.swift in Sources */ = {isa = PBXBuildFile; fileRef = 6109497E15121CF9413846E012775A3A /* MediaClipsCollectionCell.swift */; };
+		38CA0FB945E80F1B405E4716BB61CA77 /* ModalView.swift in Sources */ = {isa = PBXBuildFile; fileRef = A48A0AA90882C880D8BDDF8A6FBB5505 /* ModalView.swift */; };
+		38F16851871D181DB4826973B6FC3087 /* EasyTipView.swift in Sources */ = {isa = PBXBuildFile; fileRef = C5C6CF081A78223551FD3943A2FB34D0 /* EasyTipView.swift */; };
+		3E7A19C1D67A729301AF792054E74CD3 /* KanvasCameraColors.swift in Sources */ = {isa = PBXBuildFile; fileRef = 3D1A6956D1844D317EED00458AB286F3 /* KanvasCameraColors.swift */; };
+		3F2B6748B00FC1377D225DB45F250FE7 /* ModalController.swift in Sources */ = {isa = PBXBuildFile; fileRef = 5D92591DFAE0D090597E2B4466EC03A0 /* ModalController.swift */; };
+		3F41F0F3034F792ECCC2A8AA2D908929 /* ImagePoolFilter.swift in Sources */ = {isa = PBXBuildFile; fileRef = 06004A30343A36FF4D99CF308ED4A58E /* ImagePoolFilter.swift */; };
+		418ECCC630DF815369B442A1E229BF34 /* CameraSettings.swift in Sources */ = {isa = PBXBuildFile; fileRef = 421D55BA1A4882D9E657DAD707453550 /* CameraSettings.swift */; };
+		44158487800BF7AFCE9255FE898DA82F /* CameraInputControllerDelegate.swift in Sources */ = {isa = PBXBuildFile; fileRef = 0EFDC1E77A9B0872C676B4789CEE818C /* CameraInputControllerDelegate.swift */; };
+		44A5AE9F4AFA0CBDC4F9384B16B134D1 /* CGRect+Center.swift in Sources */ = {isa = PBXBuildFile; fileRef = 77F41196ECF15B0C15CACFA9B9BD96A1 /* CGRect+Center.swift */; };
+		4566130587B9C622C91D91B71CBCF9A6 /* AVURLAsset+Thumbnail.swift in Sources */ = {isa = PBXBuildFile; fileRef = B7F8BE14C30A76094C90C97C23EB57EC /* AVURLAsset+Thumbnail.swift */; };
+		48FA0947361C0CC082D677C7F187FF3B /* UIFont+Orangina.h in Headers */ = {isa = PBXBuildFile; fileRef = EB3344F7547C472B09CA3FBA774F4096 /* UIFont+Orangina.h */; settings = {ATTRIBUTES = (Public, ); }; };
+		492DEF2323BC7FCDC32A1CEA55757948 /* LoadingIndicatorView.swift in Sources */ = {isa = PBXBuildFile; fileRef = 2A21280FD36B94B20F08290FF1498CA3 /* LoadingIndicatorView.swift */; };
+		4C06987DC0FB55B310A8D1BCB15A58E0 /* RGBFilter.swift in Sources */ = {isa = PBXBuildFile; fileRef = DD5FFCB26241163B07E70E5F30BA3041 /* RGBFilter.swift */; };
+		4C1CC58C3B653C6B4F65E8820731F4D1 /* IgnoreTouchesView.swift in Sources */ = {isa = PBXBuildFile; fileRef = 267D4F66340E1E7AA38D4AF224A464E7 /* IgnoreTouchesView.swift */; };
+		4E2B69ECE9AD5380B36255B3D4572CA4 /* ModalPresentationController.swift in Sources */ = {isa = PBXBuildFile; fileRef = 5069E9007E37792929C46248509EB683 /* ModalPresentationController.swift */; };
+		53A622278728D25173C9FBEA122D98B1 /* UIFont+ComposeFonts.m in Sources */ = {isa = PBXBuildFile; fileRef = AA9C5551BCE8AFAA98E142C0EAE0E908 /* UIFont+ComposeFonts.m */; };
+		56E4D1526B550921B8036913D22753EA /* ToonFilter.swift in Sources */ = {isa = PBXBuildFile; fileRef = 7C49E753F1AAF713F1F95BB20DC0FEFC /* ToonFilter.swift */; };
+		5778E6E45CA5D61366515AF16E477F0F /* UIImage+Camera.swift in Sources */ = {isa = PBXBuildFile; fileRef = DDF4BABBC9399BB06E129C3605E5436D /* UIImage+Camera.swift */; };
+		59EFE957D77780A19774EA54A9933CB7 /* TumblrTheme.framework in Frameworks */ = {isa = PBXBuildFile; fileRef = 9354499206410F84A9B8A189D39476E2 /* TumblrTheme.framework */; };
+		5AA7582EE870AB3031E329A42A36C63B /* KanvasCameraStrings.swift in Sources */ = {isa = PBXBuildFile; fileRef = C3E15B5DAC6E4655110161E620F1E995 /* KanvasCameraStrings.swift */; };
+		66C2C89775CF4AAE029BED7D853EF4D7 /* MirrorTwoFilter.swift in Sources */ = {isa = PBXBuildFile; fileRef = 9CE4F0FB20AB4464EE457426C489F205 /* MirrorTwoFilter.swift */; };
+		6B5140DB88600EF5270C563B29456A4F /* Foundation.framework in Frameworks */ = {isa = PBXBuildFile; fileRef = 5993BD54547A171F82495C36A475B92C /* Foundation.framework */; };
+		6BF1CFBC85568C2CF150A9BE3B1162CC /* OptionView.swift in Sources */ = {isa = PBXBuildFile; fileRef = DDB83382C242018B8E391E61608D079A /* OptionView.swift */; };
+		6D427F852BFC983D982B70F2ACC92630 /* UIImage+PixelBuffer.swift in Sources */ = {isa = PBXBuildFile; fileRef = D5DA8476E2A9838BC2FB97EA2E58FB17 /* UIImage+PixelBuffer.swift */; };
 		6F01DF0FB5610799A00AC976F981EB18 /* UIApplication+StrictKeyWindow.h in Headers */ = {isa = PBXBuildFile; fileRef = 912F5BE09296F333F87046761D662D18 /* UIApplication+StrictKeyWindow.h */; settings = {ATTRIBUTES = (Project, ); }; };
+		6FDAE1DDB4D877F1E09558384BBB4D9A /* Assets.xcassets in Resources */ = {isa = PBXBuildFile; fileRef = 376520461700B65120DF8C0A81D3D6F6 /* Assets.xcassets */; };
 		700E8CE0FDD79F21D428FC3D54D36C0E /* UIImage+Snapshot.h in Headers */ = {isa = PBXBuildFile; fileRef = D7B529483604801ABB9AB87D9F1FFAD9 /* UIImage+Snapshot.h */; settings = {ATTRIBUTES = (Private, ); }; };
-		74B1BB8C7464E3BE9459400105951400 /* OpenGLES.framework in Frameworks */ = {isa = PBXBuildFile; fileRef = 5B37C3EE626982E2B8459F8E7BB7C20C /* OpenGLES.framework */; };
-		79B25C803AE39490EC7D99F6BDBBAAFD /* KanvasCamera-dummy.m in Sources */ = {isa = PBXBuildFile; fileRef = 8DA9F22FA3063B8366B192C9B8EC4C8C /* KanvasCamera-dummy.m */; };
-		7A395C19B232CAA79EF0E3CAEE8C1ED0 /* CGRect+Center.swift in Sources */ = {isa = PBXBuildFile; fileRef = 0C08270B503E7E7003337C42DDD16F5A /* CGRect+Center.swift */; };
-		7B04649DD228067462E7A8BB9B80B0B4 /* CameraRecordingProtocol.swift in Sources */ = {isa = PBXBuildFile; fileRef = 8A5AF9CDE6D73DCF40838E323F1812FC /* CameraRecordingProtocol.swift */; };
-		7CC9B3D11D8B3FD4360B72848AC69A99 /* ModalViewModel.swift in Sources */ = {isa = PBXBuildFile; fileRef = F8FB2772C987F3E39431BF9E89FC3EE4 /* ModalViewModel.swift */; };
+		704542DF1091BE232243D9AD0349C334 /* UIFont+Utils.swift in Sources */ = {isa = PBXBuildFile; fileRef = 057A6AA0528F4831F0AD85DC2132B6D5 /* UIFont+Utils.swift */; };
+		748849D1E0DB664D99A3E7FA6F7AB2B6 /* TumblrTheme-umbrella.h in Headers */ = {isa = PBXBuildFile; fileRef = 5B9D185E67A0F16B89D9A20E9A425A4B /* TumblrTheme-umbrella.h */; settings = {ATTRIBUTES = (Public, ); }; };
+		74FBD7688CF119FA12BFAD4B009CED10 /* Queue.swift in Sources */ = {isa = PBXBuildFile; fileRef = 895600B321BE61EA4F6FFAADD558D44B /* Queue.swift */; };
+		7936F62F6628C6A91F44AC71999CB6C2 /* PhotoOutputHandler.swift in Sources */ = {isa = PBXBuildFile; fileRef = ECEFEA41C5F38B7CE2DC8E46C7F2B61F /* PhotoOutputHandler.swift */; };
+		79E06C2AD8C870E8116A293AF0D7DE95 /* GLError.swift in Sources */ = {isa = PBXBuildFile; fileRef = CD867134BAFECE0A9FF5BB38DB7AF9D7 /* GLError.swift */; };
+		7CEC4541B59D2CC5CF24D0C4371E983E /* CVPixelBuffer+copy.swift in Sources */ = {isa = PBXBuildFile; fileRef = 4A7B3E016EE91AD0F678A0A7E98F8FA3 /* CVPixelBuffer+copy.swift */; };
+		7D0E217CCFFB764FF114315BFFE41ED4 /* MediaClipsCollectionView.swift in Sources */ = {isa = PBXBuildFile; fileRef = 79F4A921BF0A45DFA0D4A3CBEFE91626 /* MediaClipsCollectionView.swift */; };
 		7E6E7BD910E2FA446CEBB40A9EDC1A9A /* XCTest.framework in Frameworks */ = {isa = PBXBuildFile; fileRef = 9FD8E1F84A0C9390AD703D2E6A02823A /* XCTest.framework */; };
-		7EE524E30427CAF2CDED9600B359EBDB /* Device.swift in Sources */ = {isa = PBXBuildFile; fileRef = 515065C1BB8C9E459B998A080DEC1B19 /* Device.swift */; };
-		805E84B3542A64C05BA9E9B02D794B84 /* UIUpdate.swift in Sources */ = {isa = PBXBuildFile; fileRef = 00198120AFF4487B8C42944085D92790 /* UIUpdate.swift */; };
-		82531E6386E5BD20867F0C80F31AC91E /* TumblrTheme-dummy.m in Sources */ = {isa = PBXBuildFile; fileRef = F881DF63974B85BF2E965AE08BBF9248 /* TumblrTheme-dummy.m */; };
+		80A0202719CD6F85E1CE330FB68778C2 /* Device.swift in Sources */ = {isa = PBXBuildFile; fileRef = 8C354BECE98B6A78E43DCF24240B33E2 /* Device.swift */; };
+		8189F1433374E3C7B9EBAF0EC3507BC1 /* GLRenderer.swift in Sources */ = {isa = PBXBuildFile; fileRef = 3C52F4C3E1F61EBA211A98992843C62D /* GLRenderer.swift */; };
 		832DC61A7CA632444CD6DA46EF6491FC /* FBSnapshotTestController.m in Sources */ = {isa = PBXBuildFile; fileRef = 841F562A950BC3B0D9DB87C857D478D7 /* FBSnapshotTestController.m */; };
-		88A482D895A7C1377EEB62AE13C5031F /* ExtendedStackView.swift in Sources */ = {isa = PBXBuildFile; fileRef = 5ED991712C24FFB3F4FF8621797606E6 /* ExtendedStackView.swift */; };
-		895C2CBF1595B19D1D1DE19E771D8877 /* ImagePoolFilter.swift in Sources */ = {isa = PBXBuildFile; fileRef = 9BBE2ADF652CAC8CC868ACBB1C1A9D6B /* ImagePoolFilter.swift */; };
-		8AF7391F00057E1416974976EA08DAF8 /* UIFont+Orangina.m in Sources */ = {isa = PBXBuildFile; fileRef = A13598994D2940F0D3A677EE7D74312A /* UIFont+Orangina.m */; };
-		8B3BC4DDFDD0C5E98B7C39F8783A41B1 /* UIButton+Shadows.swift in Sources */ = {isa = PBXBuildFile; fileRef = 75CBFA70853E98A0893267FBB7A986C2 /* UIButton+Shadows.swift */; };
-		8BD66009911D71982D4CA37B619531D6 /* GLError.swift in Sources */ = {isa = PBXBuildFile; fileRef = 33D877008F504DEF559C25BDA138EBB7 /* GLError.swift */; };
+		8607760B2A452EF445E46FF85BA1E074 /* MangaFilter.swift in Sources */ = {isa = PBXBuildFile; fileRef = CF4FF94F8176832922E54D9AC03B89CA /* MangaFilter.swift */; };
 		8C8CBE0160D700133D554C5EE0DA00CF /* Foundation.framework in Frameworks */ = {isa = PBXBuildFile; fileRef = 5993BD54547A171F82495C36A475B92C /* Foundation.framework */; };
+		8DDB230B198647FCD8D854CDB7999242 /* GLPixelBufferView.swift in Sources */ = {isa = PBXBuildFile; fileRef = 0FE49BD4E1910A7BD9BB18628616DF8C /* GLPixelBufferView.swift */; };
 		8E08BAF7E7CF8950BF8E17F6620BD6EC /* QuartzCore.framework in Frameworks */ = {isa = PBXBuildFile; fileRef = 33E15046358ECF1F9C5A7675A82CF2D1 /* QuartzCore.framework */; };
-		8EBC454DC25040FD881350019FD922F9 /* WavePoolFilter.swift in Sources */ = {isa = PBXBuildFile; fileRef = AF47A832CA52E0AE6FEE47A492E45D9C /* WavePoolFilter.swift */; };
-		8F6E860983939210F5A86AB61A71BDC8 /* ModalView.swift in Sources */ = {isa = PBXBuildFile; fileRef = 7C21920D3DAB5D9307D5A03ABFBEE128 /* ModalView.swift */; };
-		901389C93411D8C87AEB88266CE308EB /* GroupFilter.swift in Sources */ = {isa = PBXBuildFile; fileRef = DDCD854F0F60F4A6FC5D70CE25FAA5C2 /* GroupFilter.swift */; };
-		93521218E0A1C0FEB519DFE7A04A5351 /* Foundation.framework in Frameworks */ = {isa = PBXBuildFile; fileRef = 5993BD54547A171F82495C36A475B92C /* Foundation.framework */; };
-		9A1797696FA53BDCA138F3361E0BE0CC /* IgnoreTouchesCollectionView.swift in Sources */ = {isa = PBXBuildFile; fileRef = BC33C5E0E945717B1DE0A0D247492BDB /* IgnoreTouchesCollectionView.swift */; };
-		9A6844B5B421226CA91CAA33177AA6C9 /* silence.aac in Resources */ = {isa = PBXBuildFile; fileRef = C768018D9CAC3110A8505E540A028355 /* silence.aac */; };
-		9BE95C159D19E2295C1A486304E046DF /* UIFont+ComposeFonts.m in Sources */ = {isa = PBXBuildFile; fileRef = AA9C5551BCE8AFAA98E142C0EAE0E908 /* UIFont+ComposeFonts.m */; };
-		9CBA95FEC58CE17C13FEE212317580E3 /* GLKit.framework in Frameworks */ = {isa = PBXBuildFile; fileRef = 293B9A99BC4353BEFC3D23EEACF2491F /* GLKit.framework */; };
-		9D067E600CB93348D660B6647D847024 /* ImagePreviewController.swift in Sources */ = {isa = PBXBuildFile; fileRef = 62D8EC7DEB8971D814D064CC5F76D45D /* ImagePreviewController.swift */; };
-		9F16CB7D65C35AD5D9C86B64CC1A116C /* UIFont+Orangina.h in Headers */ = {isa = PBXBuildFile; fileRef = EB3344F7547C472B09CA3FBA774F4096 /* UIFont+Orangina.h */; settings = {ATTRIBUTES = (Public, ); }; };
-		A696CB50C8247BF1664782B9E9D9BF73 /* CameraController.swift in Sources */ = {isa = PBXBuildFile; fileRef = 5E36812448AD857241D13E06115065B3 /* CameraController.swift */; };
-		A8F1C436826DFD30F3E2D14EED81B219 /* FilteredInputViewController.swift in Sources */ = {isa = PBXBuildFile; fileRef = 0FE77CF3EBC8EFC327218FE3A2784FCC /* FilteredInputViewController.swift */; };
+		8F815CA916F00C7384A1995DE21A3D56 /* NSURL+Media.swift in Sources */ = {isa = PBXBuildFile; fileRef = 503393A3877DF50181DE861B4DFCDAE7 /* NSURL+Media.swift */; };
+		916BE8965BE468821EC63189061F7D71 /* silence.aac in Resources */ = {isa = PBXBuildFile; fileRef = 3A682C24A1645B00F3632E2253B72CEA /* silence.aac */; };
+		91F4C1422B97A7C09F9A479EDED09B78 /* OptionsStackView.swift in Sources */ = {isa = PBXBuildFile; fileRef = 3F3CC6587FFA8DD2195FA69A9B13F9C5 /* OptionsStackView.swift */; };
+		985970029B215C4FB9C36C96114AA9A9 /* ExtendedStackView.swift in Sources */ = {isa = PBXBuildFile; fileRef = C7EC7EE38105AD2081AB41133230199F /* ExtendedStackView.swift */; };
+		9AD9B1F095E5A595C10B561129F4A0B4 /* VideoOutputHandler.swift in Sources */ = {isa = PBXBuildFile; fileRef = 48AA2D610AAAB6975E93859C7B1DA632 /* VideoOutputHandler.swift */; };
+		9BB4ACEC8913B3111444C6F7713A7289 /* KanvasCameraAnalyticsProvider.swift in Sources */ = {isa = PBXBuildFile; fileRef = D49442F49932CF3E13F3BE485D3245C1 /* KanvasCameraAnalyticsProvider.swift */; };
+		A005CB412D1F63FE32975FDC1B32676A /* UIFont+PostFonts.h in Headers */ = {isa = PBXBuildFile; fileRef = A6E7BC50576490973B9789477FE51224 /* UIFont+PostFonts.h */; settings = {ATTRIBUTES = (Public, ); }; };
+		A10241118316A20B2BD4998E6B21A2BB /* UIFont+PostFonts.m in Sources */ = {isa = PBXBuildFile; fileRef = FE1D7176433888B7448500B7D74CE988 /* UIFont+PostFonts.m */; };
+		A2DD1D8EE5BE962E8309A489CBBE861E /* LightLeaksFilter.swift in Sources */ = {isa = PBXBuildFile; fileRef = 765283ABD2594D38FA775A2FBD2AEC0F /* LightLeaksFilter.swift */; };
+		A3296DF172E1C0A27D93818A67250870 /* FilterProtocol.swift in Sources */ = {isa = PBXBuildFile; fileRef = 390DED87E2A3A2A85241289D732B35E3 /* FilterProtocol.swift */; };
+		A39FD7598BD1E75763E521969104C1C8 /* CameraPreviewView.swift in Sources */ = {isa = PBXBuildFile; fileRef = F49E21F52CA87E0FE0346188DA47AECD /* CameraPreviewView.swift */; };
+		A5EA85597079C08B3C56333F36B8BB90 /* UIUpdate.swift in Sources */ = {isa = PBXBuildFile; fileRef = A3BD92BF8AE0C06890476AAF5936312B /* UIUpdate.swift */; };
+		A701371B4F6C0069C964F19AD0B45783 /* Foundation.framework in Frameworks */ = {isa = PBXBuildFile; fileRef = 5993BD54547A171F82495C36A475B92C /* Foundation.framework */; };
+		A9436BEF85B8A0822EEE9A113C8FDF35 /* OptionsController.swift in Sources */ = {isa = PBXBuildFile; fileRef = 8C15C0DDAD4C5F837FACCB524405A181 /* OptionsController.swift */; };
+		A9FA07E0A1584A9EBBA401150413763B /* UICollectionView+Cells.swift in Sources */ = {isa = PBXBuildFile; fileRef = 682E0054083DC9B0D7EB6C6905EDF374 /* UICollectionView+Cells.swift */; };
 		AA90D38B952D894F9EA242FC97504ED2 /* FBSnapshotTestCase-umbrella.h in Headers */ = {isa = PBXBuildFile; fileRef = CBE4EA1756325767F72616D3CD687833 /* FBSnapshotTestCase-umbrella.h */; settings = {ATTRIBUTES = (Public, ); }; };
 		AAC4D80E2841DE55D2266A4B67863EC8 /* FBSnapshotTestCasePlatform.h in Headers */ = {isa = PBXBuildFile; fileRef = 4FB23A7A321BFD09B0985E94534A5272 /* FBSnapshotTestCasePlatform.h */; settings = {ATTRIBUTES = (Public, ); }; };
-		ABAEBFCD539C3DB8AF66F37208C36C7A /* TumblrTheme.framework in Frameworks */ = {isa = PBXBuildFile; fileRef = 9354499206410F84A9B8A189D39476E2 /* TumblrTheme.framework */; };
-		AEC907E948D623C707755979AB7500DD /* NumTypes+Conversion.swift in Sources */ = {isa = PBXBuildFile; fileRef = 5F9712BA5A95A77EE009A06C61F56DA3 /* NumTypes+Conversion.swift */; };
-		AFA8B5BB79861F505985360B38D29EFD /* Shaders in Resources */ = {isa = PBXBuildFile; fileRef = 096E858FB1E5686AFD519EC56158D58B /* Shaders */; };
-		B00FBF34279B438586CD13CD9DDDDAB3 /* CameraOption.swift in Sources */ = {isa = PBXBuildFile; fileRef = 4E6412B82EF5982B36B14B36A13E9909 /* CameraOption.swift */; };
-		B07572AEF121C3C8897BAC8DC5DFC249 /* IgnoreTouchesView.swift in Sources */ = {isa = PBXBuildFile; fileRef = 0C7DB94C2FA839829BE79C7508145983 /* IgnoreTouchesView.swift */; };
-		B3A7E3DC1FE8701DA58E91F83FA258C7 /* CVPixelBuffer+copy.swift in Sources */ = {isa = PBXBuildFile; fileRef = 99EC310C546DC4508097D28556168B0F /* CVPixelBuffer+copy.swift */; };
-		B3ADFB18561F97D8455C35C0DFA4D622 /* UIImage+FlipLeftMirrored.swift in Sources */ = {isa = PBXBuildFile; fileRef = 08FDCFAB93A30328526F92488EF74574 /* UIImage+FlipLeftMirrored.swift */; };
-		B7A55C3AB477F5DA074B8F44A87204B0 /* CameraSettings.swift in Sources */ = {isa = PBXBuildFile; fileRef = 3749EC5D989412F2DF326D6D9CB31934 /* CameraSettings.swift */; };
-		B848465B565D5BA22B49F15F38139116 /* GifVideoOutputHandler.swift in Sources */ = {isa = PBXBuildFile; fileRef = C165D518603D14C4237BEE6DE2F5571B /* GifVideoOutputHandler.swift */; };
-		B900BC89DD7692BD8C432BD515E3C765 /* UICollectionView+Cells.swift in Sources */ = {isa = PBXBuildFile; fileRef = D6DF0C035A8680E10BC00ED2E87BCE50 /* UICollectionView+Cells.swift */; };
-		BA8172C383633C582A34015C544FB0B9 /* FilterType.swift in Sources */ = {isa = PBXBuildFile; fileRef = 307551FCF92322072CDE2DF3BD6A8F02 /* FilterType.swift */; };
-		BAE4CF88BF873E104DE6B81D36B2E99C /* MediaClipsEditorViewController.swift in Sources */ = {isa = PBXBuildFile; fileRef = BD3A3134A63D1F13212DE10929A9FA8A /* MediaClipsEditorViewController.swift */; };
-		BFE83F5A4D8021613E18313487FFACDE /* CameraView.swift in Sources */ = {isa = PBXBuildFile; fileRef = 553DD2E8EE8F9040C5460C96C3E91D79 /* CameraView.swift */; };
-		C0EEE8584816B3BF7021CF6B01C886B3 /* Shader.swift in Sources */ = {isa = PBXBuildFile; fileRef = D71C6702E73DD9308175B6AA51EDEFE8 /* Shader.swift */; };
+		AAFA29945A0213E693CFFC4B976D8E8B /* CameraController.swift in Sources */ = {isa = PBXBuildFile; fileRef = 60639DEC387E6DA56D26C6540526912E /* CameraController.swift */; };
+		AB45E52B5A80B7ABCF15F67F794A0CA6 /* UIImage+FlipLeftMirrored.swift in Sources */ = {isa = PBXBuildFile; fileRef = 8E66A1DCDCB9A2CAE09E7CE5BBB543D0 /* UIImage+FlipLeftMirrored.swift */; };
+		AE51456C63FCBB70D97BB6778192546B /* FilterFactory.swift in Sources */ = {isa = PBXBuildFile; fileRef = F0671CF2DDB314FD00EC6E92EAF8079B /* FilterFactory.swift */; };
+		AEABC0E6CCE60A4C34C1F5D3163FC647 /* PlasmaFilter.swift in Sources */ = {isa = PBXBuildFile; fileRef = A8A0E60933B2F86A0DE67114BC14FF7B /* PlasmaFilter.swift */; };
+		B0B4EA7E8AC47A0BD8274E60495646A9 /* ClosedRange+Clamp.swift in Sources */ = {isa = PBXBuildFile; fileRef = E964C118992F5A047C4D328C71B9614C /* ClosedRange+Clamp.swift */; };
+		B0BF09E1AA849F9FDE8BC4017C8AB0AD /* UIFont+Orangina.m in Sources */ = {isa = PBXBuildFile; fileRef = A13598994D2940F0D3A677EE7D74312A /* UIFont+Orangina.m */; };
+		B143AF230C474C26300DD887CA461D16 /* Array+Move.swift in Sources */ = {isa = PBXBuildFile; fileRef = 12CC50264B5395019653BA689DD0DCA7 /* Array+Move.swift */; };
+		B33E87E2AA1EA5A610204F82B2B249F3 /* ConicalGradientLayer.swift in Sources */ = {isa = PBXBuildFile; fileRef = 1CCD4F2AD1A11BF24821EE4A7D6D4789 /* ConicalGradientLayer.swift */; };
+		B35DADB866F14C827CDEABA849EA23B7 /* GifVideoOutputHandler.swift in Sources */ = {isa = PBXBuildFile; fileRef = 50071BBBF3259209CC856E17BCDDCD43 /* GifVideoOutputHandler.swift */; };
+		B5101ADB79AF4A090E2292ACFE561524 /* MediaClipsEditorViewController.swift in Sources */ = {isa = PBXBuildFile; fileRef = FBFF6B3AB3BE901FD63FF75D3B852D4A /* MediaClipsEditorViewController.swift */; };
+		B6ACFBB6F1F7D5F2C27E6168E65BBBD3 /* ShaderUtilities.swift in Sources */ = {isa = PBXBuildFile; fileRef = 7514A06D2C9B7636F62A7717E70FD102 /* ShaderUtilities.swift */; };
+		B738CA18744919EEA5619D9F248A1A2A /* ModeSelectorAndShootView.swift in Sources */ = {isa = PBXBuildFile; fileRef = 7F0BF99E00B7D1E000BFE7175191FDFE /* ModeSelectorAndShootView.swift */; };
+		B904DA5FD51B2CBCE33FD9D39433EF38 /* EMInterferenceFilter.swift in Sources */ = {isa = PBXBuildFile; fileRef = 530EACCC3FF56D84F30658E60E42953A /* EMInterferenceFilter.swift */; };
+		B981137D8D153DC5F5DC701CA5BC7EF1 /* UIButton+Shadows.swift in Sources */ = {isa = PBXBuildFile; fileRef = 97EA833F86EE3FA9DC0F9410C69AC07B /* UIButton+Shadows.swift */; };
+		BADA56B4CF40312CB7B44843BFD5D965 /* ModeButtonView.swift in Sources */ = {isa = PBXBuildFile; fileRef = ABA64C9CEC59013EA9AC0DEFD8371890 /* ModeButtonView.swift */; };
+		BC2CEF82FE703E96C3C925A576BF9498 /* CameraSegmentHandler.swift in Sources */ = {isa = PBXBuildFile; fileRef = 88860E789170B629FB87BBD6B05B75C0 /* CameraSegmentHandler.swift */; };
+		BEA9E7E81F227D37D14831DBD966A175 /* CameraView.swift in Sources */ = {isa = PBXBuildFile; fileRef = 86E1541CD8BC27702E1971D5C7D5BB8A /* CameraView.swift */; };
 		C3C013CFF7E96316C79710BD0EBAA2E1 /* Pods-KanvasCameraExampleTests-dummy.m in Sources */ = {isa = PBXBuildFile; fileRef = 6D11A917E16D537C3E7109B520EA4E28 /* Pods-KanvasCameraExampleTests-dummy.m */; };
-		C57B9F9DBAE92D9EA1CA34E40116B02E /* OptionsController.swift in Sources */ = {isa = PBXBuildFile; fileRef = FF58B4F7DA32749F4F08AF1D0B9A8ADB /* OptionsController.swift */; };
-		C72F3654725A3C6C308D9281CEEEB2F5 /* ToonFilter.swift in Sources */ = {isa = PBXBuildFile; fileRef = FDACAB9F11DF3DB77B636897D661D665 /* ToonFilter.swift */; };
-		C7DB40558C64C9F1B66E4A7E4D288658 /* CameraZoomHandler.swift in Sources */ = {isa = PBXBuildFile; fileRef = 3FA07FE528D9062901AD990AE17B8CB3 /* CameraZoomHandler.swift */; };
-		CA30E51AB0465B32516B532397F6647B /* UIFont+ComposeFonts.h in Headers */ = {isa = PBXBuildFile; fileRef = 4AAF0939B988AE1169F51641E4927EBF /* UIFont+ComposeFonts.h */; settings = {ATTRIBUTES = (Public, ); }; };
+		CA16F2F78B2E02455D0E1E364A9B9FE1 /* MediaClip.swift in Sources */ = {isa = PBXBuildFile; fileRef = CEC78EC0B9750AD8744A6B98665974AB /* MediaClip.swift */; };
+		CA1CBF999AB5070602849222DE5D5F4D /* MediaClipsEditorView.swift in Sources */ = {isa = PBXBuildFile; fileRef = BB187B86CF7EBAC33978956BB682F2DE /* MediaClipsEditorView.swift */; };
+		CA3213A4E976DFAFEE2E6D6FD0AAD370 /* KanvasCameraImages.swift in Sources */ = {isa = PBXBuildFile; fileRef = 5B0F3099E9E84CE832D8AAC7484B416E /* KanvasCameraImages.swift */; };
+		CB60FBB77144DBE2EE3D0D7BD9034440 /* WavePoolFilter.swift in Sources */ = {isa = PBXBuildFile; fileRef = BE28464CEF80EE16789CA917A3460013 /* WavePoolFilter.swift */; };
 		CC06C4112E127C5262D5911F76903BC4 /* Pods-KanvasCameraExample-dummy.m in Sources */ = {isa = PBXBuildFile; fileRef = BD0DC36564E70A3883594421DA9FDC77 /* Pods-KanvasCameraExample-dummy.m */; };
-		CE311771BB035FE9D0E11EBF690F2848 /* UIKit.framework in Frameworks */ = {isa = PBXBuildFile; fileRef = 2E7FF5FF1C5A1C45AB8A978EEB128B37 /* UIKit.framework */; };
 		CFA869102744DB995F3AC930E96E3AFF /* UIApplication+StrictKeyWindow.m in Sources */ = {isa = PBXBuildFile; fileRef = 93221711894899A0B45B4E35F4B54984 /* UIApplication+StrictKeyWindow.m */; };
 		CFAED1BA1A1C93D946E71A40B5C8C710 /* Foundation.framework in Frameworks */ = {isa = PBXBuildFile; fileRef = 5993BD54547A171F82495C36A475B92C /* Foundation.framework */; };
-		D2780268787BCA9C0000B832746AC35E /* RaveFilter.swift in Sources */ = {isa = PBXBuildFile; fileRef = 1424E1C79A153D8DB4F38CD0AEB1E679 /* RaveFilter.swift */; };
+		CFF346EAA80C072E6EE9FF0E6614489E /* RaveFilter.swift in Sources */ = {isa = PBXBuildFile; fileRef = 24DC2343C7218ADEB58530477BDD1C28 /* RaveFilter.swift */; };
+		D1C97765A7529DB445981C4A7E8B4E79 /* CameraRecordingProtocol.swift in Sources */ = {isa = PBXBuildFile; fileRef = 938AD42BC8AC0B62F6F59DF804BE6CCD /* CameraRecordingProtocol.swift */; };
 		D428498A1A70F3DB2F9D9C921989E6B8 /* UIImage+Compare.m in Sources */ = {isa = PBXBuildFile; fileRef = 265DC60F5871575FF908A7C1AF91A133 /* UIImage+Compare.m */; };
-		D43DED79142D3C2C7DCF1DA789BB5850 /* Queue.swift in Sources */ = {isa = PBXBuildFile; fileRef = F21962E9A31EE632F80C34034627F1AC /* Queue.swift */; };
-		D4F837AE4C9781AE1768F487C6AF16D3 /* GLPixelBufferView.swift in Sources */ = {isa = PBXBuildFile; fileRef = CEE6AA41FB8EEFBE8A12AA4FE43AAA26 /* GLPixelBufferView.swift */; };
-		D5A70446F1E063018F2976AC7FCF55FB /* EasyTipView.swift in Sources */ = {isa = PBXBuildFile; fileRef = 3A976360A091B8E1DA8CA0AD963F5040 /* EasyTipView.swift */; };
-		D67A0F335F7CBD94F76BD42F9C33B6C0 /* PlasmaFilter.swift in Sources */ = {isa = PBXBuildFile; fileRef = 3AA9A3077460E1AC3DC6EBFA377A44AF /* PlasmaFilter.swift */; };
+		D4BD067AD686AE38C5D32C5893790847 /* UIView+Layout.swift in Sources */ = {isa = PBXBuildFile; fileRef = 9DCEFFBBF0F33B76295744F9ED667CCB /* UIView+Layout.swift */; };
 		D6B1B0AC7F376A0FC6DADEEAA737E508 /* UIImage+Compare.h in Headers */ = {isa = PBXBuildFile; fileRef = C095B69FB8375794D8236558C70DAAE0 /* UIImage+Compare.h */; settings = {ATTRIBUTES = (Private, ); }; };
-		D78B1EBA6F133B1CA14E8F6153F39C1A /* CameraSegmentHandler.swift in Sources */ = {isa = PBXBuildFile; fileRef = D79B7209DBF953EB99191A723401C2BB /* CameraSegmentHandler.swift */; };
-		D82AB4A0CFFA7EC9DF0ED64340D01600 /* CameraRecorder.swift in Sources */ = {isa = PBXBuildFile; fileRef = B2B76589A3B0967ADDA79E03B32F9F54 /* CameraRecorder.swift */; };
-		D9C1B0EEA3C3CE311728B4357B4264CF /* Filter.swift in Sources */ = {isa = PBXBuildFile; fileRef = 9EF288B92908697E6F2971FF86491E77 /* Filter.swift */; };
-		DA50588EE05029BD6A1DDE4F637BEF85 /* KanvasCameraStrings.swift in Sources */ = {isa = PBXBuildFile; fileRef = D679753520B84A0239B77D0F5FAE3B83 /* KanvasCameraStrings.swift */; };
+		D791239E7006D291223226044A85A9CE /* LegoFilter.swift in Sources */ = {isa = PBXBuildFile; fileRef = D9E2C99CD9966D0099F5FCD9B1D2B3F8 /* LegoFilter.swift */; };
+		D91C53767513D70F62866132E4327DF1 /* UIKit.framework in Frameworks */ = {isa = PBXBuildFile; fileRef = 2E7FF5FF1C5A1C45AB8A978EEB128B37 /* UIKit.framework */; };
+		DA10D67DC7BE00392827589336CE58E3 /* UIColor+SharedColors.swift in Sources */ = {isa = PBXBuildFile; fileRef = C7A921AAD35E835CF871213D63129DBD /* UIColor+SharedColors.swift */; };
+		DB003E9615F235C1AAED817BB228BF1B /* FilmFilter.swift in Sources */ = {isa = PBXBuildFile; fileRef = B372FB0343461B1C0AF4116C10191D6F /* FilmFilter.swift */; };
 		DBADABF56FC0675DEE45B90CE6AFA4E7 /* UIKit.framework in Frameworks */ = {isa = PBXBuildFile; fileRef = 2E7FF5FF1C5A1C45AB8A978EEB128B37 /* UIKit.framework */; };
-<<<<<<< HEAD
-		DEE02F08A127BECB3FA390EC59A87A35 /* ExtendedButton.swift in Sources */ = {isa = PBXBuildFile; fileRef = 2EFFE13D0DD3078A054A7A24A0034066 /* ExtendedButton.swift */; };
-		DEE5B5A3A88A764B77F0576CEC4AD198 /* ActionsView.swift in Sources */ = {isa = PBXBuildFile; fileRef = 54579601C6BB5490557E0EF3E0A47203 /* ActionsView.swift */; };
-		DFB28F2701606E67E70C4745494FE02B /* TumblrTheme-umbrella.h in Headers */ = {isa = PBXBuildFile; fileRef = 5B9D185E67A0F16B89D9A20E9A425A4B /* TumblrTheme-umbrella.h */; settings = {ATTRIBUTES = (Public, ); }; };
-		DFE5F6BB2507B11940A7C05160611472 /* Array+Move.swift in Sources */ = {isa = PBXBuildFile; fileRef = 45E512001DB3342A5A556BA5439EAD56 /* Array+Move.swift */; };
-=======
-		E015D7CB813F593B6501ABCA34A33FBC /* MediaClipsCollectionController.swift in Sources */ = {isa = PBXBuildFile; fileRef = 587C7EE0CE2F5254AC149B154B09E44F /* MediaClipsCollectionController.swift */; };
-		E1C38EA932B7AAC533116B4556DE1748 /* Foundation.framework in Frameworks */ = {isa = PBXBuildFile; fileRef = 5993BD54547A171F82495C36A475B92C /* Foundation.framework */; };
-		E21D5D3BA0D2813E00C1636F188819D2 /* Shader.swift in Sources */ = {isa = PBXBuildFile; fileRef = 047ED92DE7CAF9EB5DC83AA5DD17E0EA /* Shader.swift */; };
->>>>>>> ce637758
+		DBB79C9BE3A28639E0334B8A06CC7B07 /* UIFont+TumblrTheme.swift in Sources */ = {isa = PBXBuildFile; fileRef = CD585CE3C1B092D81F2E6AEACE79DC5F /* UIFont+TumblrTheme.swift */; };
+		DF47768EC0D2B90B1BDE819F4261D2C4 /* UIFont+ComposeFonts.h in Headers */ = {isa = PBXBuildFile; fileRef = 4AAF0939B988AE1169F51641E4927EBF /* UIFont+ComposeFonts.h */; settings = {ATTRIBUTES = (Public, ); }; };
 		E287914A932161FCE4E5A842382E412F /* Foundation.framework in Frameworks */ = {isa = PBXBuildFile; fileRef = 5993BD54547A171F82495C36A475B92C /* Foundation.framework */; };
 		E3B86D234BC43FB8877126BFDD760867 /* FBSnapshotTestCasePlatform.m in Sources */ = {isa = PBXBuildFile; fileRef = 1B89C323C789A72335F3693734707F15 /* FBSnapshotTestCasePlatform.m */; };
-		E3FC2F11CCE1E7F8A1701CDAB41A1F75 /* UIFont+Utils.swift in Sources */ = {isa = PBXBuildFile; fileRef = A15C6862B4AF58D0A1F660C1879404AE /* UIFont+Utils.swift */; };
-		E58B69ED06C68D0E6F6D6A06D20148A4 /* CameraPreviewViewController.swift in Sources */ = {isa = PBXBuildFile; fileRef = FF340A530CABE2C9BEAE871219078E80 /* CameraPreviewViewController.swift */; };
-		E7100B60913BF62F9BF92F8CF2A8BE21 /* ModalPresentationController.swift in Sources */ = {isa = PBXBuildFile; fileRef = DFFB5A5A0AD7A38988E0FAAA789ED6C5 /* ModalPresentationController.swift */; };
+		E4FC7CD6AE81BB0AD98A86666BFFB5C5 /* NumTypes+Conversion.swift in Sources */ = {isa = PBXBuildFile; fileRef = 97C032C0869E8DF23E0D3F705EBCEAFB /* NumTypes+Conversion.swift */; };
 		E7F0B09F899DBFE173736F8AE258ED48 /* UIImage+Diff.m in Sources */ = {isa = PBXBuildFile; fileRef = 2015821C6F52E13E032E0E4B9D53AFE7 /* UIImage+Diff.m */; };
-		E82EABDB426E5EC4686B4E29FA12F108 /* MangaFilter.swift in Sources */ = {isa = PBXBuildFile; fileRef = C9582EC03CFAC257C8B73B0D47F3AA50 /* MangaFilter.swift */; };
-		E9E2BCEA2BB5387A66A6D6A2B4257600 /* ShootButtonView.swift in Sources */ = {isa = PBXBuildFile; fileRef = F8D6D2649C283EA7657ECC0643F8A8E1 /* ShootButtonView.swift */; };
-		EB198AAD6AF088485EA3A6B2D800C2FD /* UIImage+Camera.swift in Sources */ = {isa = PBXBuildFile; fileRef = 1207701EDCB9DF6877AB5DF2F3AEA662 /* UIImage+Camera.swift */; };
-		ECA3D88FE615D5F38611CEF0E017E913 /* RGBFilter.swift in Sources */ = {isa = PBXBuildFile; fileRef = 45DA73DFE21B4F082754212B99E09B50 /* RGBFilter.swift */; };
+		EA4E6F165A47921B36FDAADCF65573D9 /* OpenGLES.framework in Frameworks */ = {isa = PBXBuildFile; fileRef = 5B37C3EE626982E2B8459F8E7BB7C20C /* OpenGLES.framework */; };
+		EBB0132AEA23926A7FFBF35645102169 /* UIColor+Util.swift in Sources */ = {isa = PBXBuildFile; fileRef = 60969AEE1CB2D639175BAB2BFE1E1B4E /* UIColor+Util.swift */; };
 		F2945D5A81499C94708C6C32D64F20BF /* Pods-KanvasCameraExample-umbrella.h in Headers */ = {isa = PBXBuildFile; fileRef = 0748BD44EB8A7E1F29B9327BBD4FFCC9 /* Pods-KanvasCameraExample-umbrella.h */; settings = {ATTRIBUTES = (Public, ); }; };
-		F3D191FF6E06A78AE97D788799A3C230 /* PhotoOutputHandler.swift in Sources */ = {isa = PBXBuildFile; fileRef = CAFE9013E2D898929484390D13D45814 /* PhotoOutputHandler.swift */; };
-		F4902810EFD972561B9EEB5599DBA00B /* LightLeaksFilter.swift in Sources */ = {isa = PBXBuildFile; fileRef = 84A77BD80CF8B459606B8899171ACB86 /* LightLeaksFilter.swift */; };
-		F860ED3FDEE720905CB03D57A1F349A3 /* FilmFilter.swift in Sources */ = {isa = PBXBuildFile; fileRef = 06A6786B01B6C0F94929B4E7C153234E /* FilmFilter.swift */; };
+		F4E5FACA6C039613EFA6FEC3F71565E3 /* CameraPreviewViewController.swift in Sources */ = {isa = PBXBuildFile; fileRef = FD7A45A13081AADE1D08F8EB2CCE013A /* CameraPreviewViewController.swift */; };
+		F632033F161F4781408E5094CA14C3D8 /* CameraRecorder.swift in Sources */ = {isa = PBXBuildFile; fileRef = BC75B17BED3DDB0B29CCA0FE3A74F948 /* CameraRecorder.swift */; };
 		F8DF0374879AD9CA64E209F5E1A423B4 /* FBSnapshotTestCase.h in Headers */ = {isa = PBXBuildFile; fileRef = 9A648BA81C182E1424B9B336EA8F50B1 /* FBSnapshotTestCase.h */; settings = {ATTRIBUTES = (Public, ); }; };
-		F9E383C431BEEC98FB7759FBE70515F6 /* MediaClipsEditorView.swift in Sources */ = {isa = PBXBuildFile; fileRef = F9B877B2FAB1E2B676D867B361B5C90E /* MediaClipsEditorView.swift */; };
-		FC10FF6CED5220DC08A7999E30FCA3F2 /* OptionsStackView.swift in Sources */ = {isa = PBXBuildFile; fileRef = 69A40824743BD1684D01FA38C2C8A8E2 /* OptionsStackView.swift */; };
-		FC67B6D528408A9BA3E9F5C46BA725E1 /* ChromaFilter.swift in Sources */ = {isa = PBXBuildFile; fileRef = 9529EB923327191E6258DFCF21E88DE3 /* ChromaFilter.swift */; };
-		FE860DC4DDEBC91C320D76D29D75FC92 /* UIColor+Lerp.swift in Sources */ = {isa = PBXBuildFile; fileRef = A98D0A1A68EDDF6D68B542784BD554DF /* UIColor+Lerp.swift */; };
-		FEBD5DDACB38D056746B542CE9F6E00F /* FilterFactory.swift in Sources */ = {isa = PBXBuildFile; fileRef = 8D2BDFCA8939905458BF81374FE3B20D /* FilterFactory.swift */; };
+		FB0B58B33B748A1D4B928415EF698117 /* KanvasCamera-dummy.m in Sources */ = {isa = PBXBuildFile; fileRef = EB8C593B387D8077FD07C965C95A66E3 /* KanvasCamera-dummy.m */; };
+		FC0CD6A27EECB6950471BCD0CE603811 /* FilterType.swift in Sources */ = {isa = PBXBuildFile; fileRef = C41240C366AF68CDC316DF70E7FE1435 /* FilterType.swift */; };
+		FEF931CCB5FA83AF452A4B00CB067C0C /* CameraOption.swift in Sources */ = {isa = PBXBuildFile; fileRef = D31DEFDE39862BB87FACC8271FBDF083 /* CameraOption.swift */; };
+		FFBEF0F1CB8C152CE01708131069C075 /* GroupFilter.swift in Sources */ = {isa = PBXBuildFile; fileRef = A04096BFA11DFFA7FB5A4E8AC910571F /* GroupFilter.swift */; };
 /* End PBXBuildFile section */
 
 /* Begin PBXContainerItemProxy section */
@@ -172,233 +165,221 @@
 			isa = PBXContainerItemProxy;
 			containerPortal = BFDFE7DC352907FC980B868725387E98 /* Project object */;
 			proxyType = 1;
-			remoteGlobalIDString = 8C1F19BDD72B85078781B04D06824401;
+			remoteGlobalIDString = 1C16306040FE9DC288DCAC1D30205723;
 			remoteInfo = KanvasCamera;
-		};
-		4CD9CD612733FED5EC9DFEA621297D7C /* PBXContainerItemProxy */ = {
-			isa = PBXContainerItemProxy;
-			containerPortal = BFDFE7DC352907FC980B868725387E98 /* Project object */;
-			proxyType = 1;
-			remoteGlobalIDString = 84434B7C8405A8FFE3555D33CBA5408C;
-			remoteInfo = TumblrTheme;
 		};
 		5F1DD224199DC1A7A6191AA723291E34 /* PBXContainerItemProxy */ = {
 			isa = PBXContainerItemProxy;
 			containerPortal = BFDFE7DC352907FC980B868725387E98 /* Project object */;
 			proxyType = 1;
-			remoteGlobalIDString = 84434B7C8405A8FFE3555D33CBA5408C;
+			remoteGlobalIDString = B7366FF13F8BF52C16FDA18032827764;
+			remoteInfo = TumblrTheme;
+		};
+		B3E54CC0B626474899DE0EB7B5235437 /* PBXContainerItemProxy */ = {
+			isa = PBXContainerItemProxy;
+			containerPortal = BFDFE7DC352907FC980B868725387E98 /* Project object */;
+			proxyType = 1;
+			remoteGlobalIDString = B7366FF13F8BF52C16FDA18032827764;
 			remoteInfo = TumblrTheme;
 		};
 		F33EDCC1F8D0B10535F0BB3F7B51EDCF /* PBXContainerItemProxy */ = {
 			isa = PBXContainerItemProxy;
 			containerPortal = BFDFE7DC352907FC980B868725387E98 /* Project object */;
 			proxyType = 1;
-			remoteGlobalIDString = 84434B7C8405A8FFE3555D33CBA5408C;
+			remoteGlobalIDString = B7366FF13F8BF52C16FDA18032827764;
 			remoteInfo = TumblrTheme;
 		};
 		FE56C1FEF003759A8A01BAD483A21420 /* PBXContainerItemProxy */ = {
 			isa = PBXContainerItemProxy;
 			containerPortal = BFDFE7DC352907FC980B868725387E98 /* Project object */;
 			proxyType = 1;
-			remoteGlobalIDString = 8C1F19BDD72B85078781B04D06824401;
+			remoteGlobalIDString = 1C16306040FE9DC288DCAC1D30205723;
 			remoteInfo = KanvasCamera;
 		};
 /* End PBXContainerItemProxy section */
 
 /* Begin PBXFileReference section */
-		00198120AFF4487B8C42944085D92790 /* UIUpdate.swift */ = {isa = PBXFileReference; includeInIndex = 1; lastKnownFileType = sourcecode.swift; path = UIUpdate.swift; sourceTree = "<group>"; };
-		027F72056769B5058490CF9BC7DFC094 /* LegoFilter.swift */ = {isa = PBXFileReference; includeInIndex = 1; lastKnownFileType = sourcecode.swift; path = LegoFilter.swift; sourceTree = "<group>"; };
 		05734EA760D464EE6F6CB085C52CB063 /* FBSnapshotTestCase-Info.plist */ = {isa = PBXFileReference; includeInIndex = 1; lastKnownFileType = text.plist.xml; path = "FBSnapshotTestCase-Info.plist"; sourceTree = "<group>"; };
-		06A6786B01B6C0F94929B4E7C153234E /* FilmFilter.swift */ = {isa = PBXFileReference; includeInIndex = 1; lastKnownFileType = sourcecode.swift; path = FilmFilter.swift; sourceTree = "<group>"; };
-		06F2F46F6827C92DE5BAF7F3BA11C87E /* LoadingIndicatorView.swift */ = {isa = PBXFileReference; includeInIndex = 1; lastKnownFileType = sourcecode.swift; path = LoadingIndicatorView.swift; sourceTree = "<group>"; };
+		057A6AA0528F4831F0AD85DC2132B6D5 /* UIFont+Utils.swift */ = {isa = PBXFileReference; includeInIndex = 1; lastKnownFileType = sourcecode.swift; path = "UIFont+Utils.swift"; sourceTree = "<group>"; };
+		06004A30343A36FF4D99CF308ED4A58E /* ImagePoolFilter.swift */ = {isa = PBXFileReference; includeInIndex = 1; lastKnownFileType = sourcecode.swift; path = ImagePoolFilter.swift; sourceTree = "<group>"; };
 		0748BD44EB8A7E1F29B9327BBD4FFCC9 /* Pods-KanvasCameraExample-umbrella.h */ = {isa = PBXFileReference; includeInIndex = 1; lastKnownFileType = sourcecode.c.h; path = "Pods-KanvasCameraExample-umbrella.h"; sourceTree = "<group>"; };
-<<<<<<< HEAD
-		08FDCFAB93A30328526F92488EF74574 /* UIImage+FlipLeftMirrored.swift */ = {isa = PBXFileReference; includeInIndex = 1; lastKnownFileType = sourcecode.swift; path = "UIImage+FlipLeftMirrored.swift"; sourceTree = "<group>"; };
-		096E858FB1E5686AFD519EC56158D58B /* Shaders */ = {isa = PBXFileReference; includeInIndex = 1; name = Shaders; path = Resources/Shaders; sourceTree = "<group>"; };
-		0C08270B503E7E7003337C42DDD16F5A /* CGRect+Center.swift */ = {isa = PBXFileReference; includeInIndex = 1; lastKnownFileType = sourcecode.swift; path = "CGRect+Center.swift"; sourceTree = "<group>"; };
-		0C7DB94C2FA839829BE79C7508145983 /* IgnoreTouchesView.swift */ = {isa = PBXFileReference; includeInIndex = 1; lastKnownFileType = sourcecode.swift; path = IgnoreTouchesView.swift; sourceTree = "<group>"; };
-		0FE00D7A08330315281C8628B67A6A25 /* MirrorTwoFilter.swift */ = {isa = PBXFileReference; includeInIndex = 1; lastKnownFileType = sourcecode.swift; path = MirrorTwoFilter.swift; sourceTree = "<group>"; };
-		0FE77CF3EBC8EFC327218FE3A2784FCC /* FilteredInputViewController.swift */ = {isa = PBXFileReference; includeInIndex = 1; lastKnownFileType = sourcecode.swift; path = FilteredInputViewController.swift; sourceTree = "<group>"; };
-		1207701EDCB9DF6877AB5DF2F3AEA662 /* UIImage+Camera.swift */ = {isa = PBXFileReference; includeInIndex = 1; lastKnownFileType = sourcecode.swift; path = "UIImage+Camera.swift"; sourceTree = "<group>"; };
-		1424E1C79A153D8DB4F38CD0AEB1E679 /* RaveFilter.swift */ = {isa = PBXFileReference; includeInIndex = 1; lastKnownFileType = sourcecode.swift; path = RaveFilter.swift; sourceTree = "<group>"; };
-=======
-		076150A715A8D13F4AE62E26539D104D /* CameraController.swift */ = {isa = PBXFileReference; includeInIndex = 1; lastKnownFileType = sourcecode.swift; path = CameraController.swift; sourceTree = "<group>"; };
-		07B8A2A87802B67978474404213BBC46 /* UIButton+Shadows.swift */ = {isa = PBXFileReference; includeInIndex = 1; lastKnownFileType = sourcecode.swift; path = "UIButton+Shadows.swift"; sourceTree = "<group>"; };
-		13944E0C87CB2C001C8BE64508FE745E /* ModalView.swift */ = {isa = PBXFileReference; includeInIndex = 1; lastKnownFileType = sourcecode.swift; path = ModalView.swift; sourceTree = "<group>"; };
-		181A400159056014266AE353D801FAF4 /* UIView+Layout.swift */ = {isa = PBXFileReference; includeInIndex = 1; lastKnownFileType = sourcecode.swift; path = "UIView+Layout.swift"; sourceTree = "<group>"; };
-		18CE79B01280CC200700086F2BD31F01 /* Queue.swift */ = {isa = PBXFileReference; includeInIndex = 1; lastKnownFileType = sourcecode.swift; path = Queue.swift; sourceTree = "<group>"; };
->>>>>>> ce637758
+		085F550592AF65A5C9D55C428FE35002 /* KanvasCamera.podspec.json */ = {isa = PBXFileReference; includeInIndex = 1; path = KanvasCamera.podspec.json; sourceTree = "<group>"; };
+		0AC80DFC94290FEE6046832CB75D8B70 /* MediaClipsCollectionController.swift */ = {isa = PBXFileReference; includeInIndex = 1; lastKnownFileType = sourcecode.swift; path = MediaClipsCollectionController.swift; sourceTree = "<group>"; };
+		0EB4A473DF35853045F06E2653B0E47A /* KanvasCamera-umbrella.h */ = {isa = PBXFileReference; includeInIndex = 1; lastKnownFileType = sourcecode.c.h; path = "KanvasCamera-umbrella.h"; sourceTree = "<group>"; };
+		0EFDC1E77A9B0872C676B4789CEE818C /* CameraInputControllerDelegate.swift */ = {isa = PBXFileReference; includeInIndex = 1; lastKnownFileType = sourcecode.swift; path = CameraInputControllerDelegate.swift; sourceTree = "<group>"; };
+		0FE49BD4E1910A7BD9BB18628616DF8C /* GLPixelBufferView.swift */ = {isa = PBXFileReference; includeInIndex = 1; lastKnownFileType = sourcecode.swift; path = GLPixelBufferView.swift; sourceTree = "<group>"; };
+		129351432D9BC41950F519D35C0E9771 /* WaveFilter.swift */ = {isa = PBXFileReference; includeInIndex = 1; lastKnownFileType = sourcecode.swift; path = WaveFilter.swift; sourceTree = "<group>"; };
+		12CC50264B5395019653BA689DD0DCA7 /* Array+Move.swift */ = {isa = PBXFileReference; includeInIndex = 1; lastKnownFileType = sourcecode.swift; path = "Array+Move.swift"; sourceTree = "<group>"; };
+		144A1A82E438CC3B0D5DAFC8532C6497 /* ModeSelectorAndShootController.swift */ = {isa = PBXFileReference; includeInIndex = 1; lastKnownFileType = sourcecode.swift; path = ModeSelectorAndShootController.swift; sourceTree = "<group>"; };
 		1B89C323C789A72335F3693734707F15 /* FBSnapshotTestCasePlatform.m */ = {isa = PBXFileReference; includeInIndex = 1; lastKnownFileType = sourcecode.c.objc; name = FBSnapshotTestCasePlatform.m; path = FBSnapshotTestCase/FBSnapshotTestCasePlatform.m; sourceTree = "<group>"; };
+		1CCD4F2AD1A11BF24821EE4A7D6D4789 /* ConicalGradientLayer.swift */ = {isa = PBXFileReference; includeInIndex = 1; lastKnownFileType = sourcecode.swift; path = ConicalGradientLayer.swift; sourceTree = "<group>"; };
 		1E8AEA10F32C4EC300DFCC447F625CD0 /* TumblrTheme-prefix.pch */ = {isa = PBXFileReference; includeInIndex = 1; lastKnownFileType = sourcecode.c.h; path = "TumblrTheme-prefix.pch"; sourceTree = "<group>"; };
 		1E9D514CBBB19FED1529827296B83314 /* Pods-KanvasCameraExample-frameworks.sh */ = {isa = PBXFileReference; includeInIndex = 1; lastKnownFileType = text.script.sh; path = "Pods-KanvasCameraExample-frameworks.sh"; sourceTree = "<group>"; };
+		1F210107D4F08F7E9195501B75494FD8 /* UIViewController+Load.swift */ = {isa = PBXFileReference; includeInIndex = 1; lastKnownFileType = sourcecode.swift; path = "UIViewController+Load.swift"; sourceTree = "<group>"; };
 		2015821C6F52E13E032E0E4B9D53AFE7 /* UIImage+Diff.m */ = {isa = PBXFileReference; includeInIndex = 1; lastKnownFileType = sourcecode.c.objc; name = "UIImage+Diff.m"; path = "FBSnapshotTestCase/Categories/UIImage+Diff.m"; sourceTree = "<group>"; };
-		24EF7286662E615C7FE4E24C2022F2CC /* UIImage+PixelBuffer.swift */ = {isa = PBXFileReference; includeInIndex = 1; lastKnownFileType = sourcecode.swift; path = "UIImage+PixelBuffer.swift"; sourceTree = "<group>"; };
-		2519772D20A6B22522ACD4C86FBAEC50 /* FilterProtocol.swift */ = {isa = PBXFileReference; includeInIndex = 1; lastKnownFileType = sourcecode.swift; path = FilterProtocol.swift; sourceTree = "<group>"; };
+		2407F2970C0DE9F6FFB50A466831269A /* ChromaFilter.swift */ = {isa = PBXFileReference; includeInIndex = 1; lastKnownFileType = sourcecode.swift; path = ChromaFilter.swift; sourceTree = "<group>"; };
+		24DC2343C7218ADEB58530477BDD1C28 /* RaveFilter.swift */ = {isa = PBXFileReference; includeInIndex = 1; lastKnownFileType = sourcecode.swift; path = RaveFilter.swift; sourceTree = "<group>"; };
 		265DC60F5871575FF908A7C1AF91A133 /* UIImage+Compare.m */ = {isa = PBXFileReference; includeInIndex = 1; lastKnownFileType = sourcecode.c.objc; name = "UIImage+Compare.m"; path = "FBSnapshotTestCase/Categories/UIImage+Compare.m"; sourceTree = "<group>"; };
+		267D4F66340E1E7AA38D4AF224A464E7 /* IgnoreTouchesView.swift */ = {isa = PBXFileReference; includeInIndex = 1; lastKnownFileType = sourcecode.swift; path = IgnoreTouchesView.swift; sourceTree = "<group>"; };
 		290D40DB23B0E1E833EB7F996C615341 /* FBSnapshotTestCase.m */ = {isa = PBXFileReference; includeInIndex = 1; lastKnownFileType = sourcecode.c.objc; name = FBSnapshotTestCase.m; path = FBSnapshotTestCase/FBSnapshotTestCase.m; sourceTree = "<group>"; };
 		293B9A99BC4353BEFC3D23EEACF2491F /* GLKit.framework */ = {isa = PBXFileReference; lastKnownFileType = wrapper.framework; name = GLKit.framework; path = Platforms/iPhoneOS.platform/Developer/SDKs/iPhoneOS12.0.sdk/System/Library/Frameworks/GLKit.framework; sourceTree = DEVELOPER_DIR; };
+		2A21280FD36B94B20F08290FF1498CA3 /* LoadingIndicatorView.swift */ = {isa = PBXFileReference; includeInIndex = 1; lastKnownFileType = sourcecode.swift; path = LoadingIndicatorView.swift; sourceTree = "<group>"; };
 		2B0390FC11C3671BEC209EA6F6AE8033 /* FBSnapshotTestController.h */ = {isa = PBXFileReference; includeInIndex = 1; lastKnownFileType = sourcecode.c.h; name = FBSnapshotTestController.h; path = FBSnapshotTestCase/FBSnapshotTestController.h; sourceTree = "<group>"; };
 		2E7FF5FF1C5A1C45AB8A978EEB128B37 /* UIKit.framework */ = {isa = PBXFileReference; lastKnownFileType = wrapper.framework; name = UIKit.framework; path = Platforms/iPhoneOS.platform/Developer/SDKs/iPhoneOS12.0.sdk/System/Library/Frameworks/UIKit.framework; sourceTree = DEVELOPER_DIR; };
-		2EFFE13D0DD3078A054A7A24A0034066 /* ExtendedButton.swift */ = {isa = PBXFileReference; includeInIndex = 1; lastKnownFileType = sourcecode.swift; path = ExtendedButton.swift; sourceTree = "<group>"; };
-		2F8EB99BAB104152424EAD94B6BFF2A3 /* ShaderUtilities.swift */ = {isa = PBXFileReference; includeInIndex = 1; lastKnownFileType = sourcecode.swift; path = ShaderUtilities.swift; sourceTree = "<group>"; };
-		307551FCF92322072CDE2DF3BD6A8F02 /* FilterType.swift */ = {isa = PBXFileReference; includeInIndex = 1; lastKnownFileType = sourcecode.swift; path = FilterType.swift; sourceTree = "<group>"; };
-		309BF23D2E952D77640E3B0D6A28A3B3 /* MirrorFourFilter.swift */ = {isa = PBXFileReference; includeInIndex = 1; lastKnownFileType = sourcecode.swift; path = MirrorFourFilter.swift; sourceTree = "<group>"; };
-		32280ABE594A4962C116F0E55AA389B0 /* RGBA.swift */ = {isa = PBXFileReference; includeInIndex = 1; lastKnownFileType = sourcecode.swift; path = RGBA.swift; sourceTree = "<group>"; };
-		33D877008F504DEF559C25BDA138EBB7 /* GLError.swift */ = {isa = PBXFileReference; includeInIndex = 1; lastKnownFileType = sourcecode.swift; path = GLError.swift; sourceTree = "<group>"; };
 		33E15046358ECF1F9C5A7675A82CF2D1 /* QuartzCore.framework */ = {isa = PBXFileReference; lastKnownFileType = wrapper.framework; name = QuartzCore.framework; path = Platforms/iPhoneOS.platform/Developer/SDKs/iPhoneOS12.0.sdk/System/Library/Frameworks/QuartzCore.framework; sourceTree = DEVELOPER_DIR; };
-		3749EC5D989412F2DF326D6D9CB31934 /* CameraSettings.swift */ = {isa = PBXFileReference; includeInIndex = 1; lastKnownFileType = sourcecode.swift; path = CameraSettings.swift; sourceTree = "<group>"; };
+		376520461700B65120DF8C0A81D3D6F6 /* Assets.xcassets */ = {isa = PBXFileReference; includeInIndex = 1; lastKnownFileType = folder.assetcatalog; name = Assets.xcassets; path = Resources/Assets.xcassets; sourceTree = "<group>"; };
 		37F61DD03BEFC831BDCD062A558B9FFF /* TumblrTheme.podspec */ = {isa = PBXFileReference; explicitFileType = text.script.ruby; includeInIndex = 1; indentWidth = 2; lastKnownFileType = text; path = TumblrTheme.podspec; sourceTree = "<group>"; tabWidth = 2; xcLanguageSpecificationIdentifier = xcode.lang.ruby; };
-		38659364B58987A534A30CF539F04B7A /* MediaClipsCollectionCell.swift */ = {isa = PBXFileReference; includeInIndex = 1; lastKnownFileType = sourcecode.swift; path = MediaClipsCollectionCell.swift; sourceTree = "<group>"; };
-		3A4B2433BDCF024A2DC26433F610A3F9 /* MediaClipsCollectionView.swift */ = {isa = PBXFileReference; includeInIndex = 1; lastKnownFileType = sourcecode.swift; path = MediaClipsCollectionView.swift; sourceTree = "<group>"; };
-		3A976360A091B8E1DA8CA0AD963F5040 /* EasyTipView.swift */ = {isa = PBXFileReference; includeInIndex = 1; lastKnownFileType = sourcecode.swift; path = EasyTipView.swift; sourceTree = "<group>"; };
-		3AA9A3077460E1AC3DC6EBFA377A44AF /* PlasmaFilter.swift */ = {isa = PBXFileReference; includeInIndex = 1; lastKnownFileType = sourcecode.swift; path = PlasmaFilter.swift; sourceTree = "<group>"; };
-		3FA07FE528D9062901AD990AE17B8CB3 /* CameraZoomHandler.swift */ = {isa = PBXFileReference; includeInIndex = 1; lastKnownFileType = sourcecode.swift; path = CameraZoomHandler.swift; sourceTree = "<group>"; };
+		390DED87E2A3A2A85241289D732B35E3 /* FilterProtocol.swift */ = {isa = PBXFileReference; includeInIndex = 1; lastKnownFileType = sourcecode.swift; path = FilterProtocol.swift; sourceTree = "<group>"; };
+		3A682C24A1645B00F3632E2253B72CEA /* silence.aac */ = {isa = PBXFileReference; includeInIndex = 1; name = silence.aac; path = Resources/silence.aac; sourceTree = "<group>"; };
+		3BE718AA86F86E1440CAFDFC3EFEF3DD /* KanvasCamera.modulemap */ = {isa = PBXFileReference; includeInIndex = 1; lastKnownFileType = sourcecode.module; path = KanvasCamera.modulemap; sourceTree = "<group>"; };
+		3C52F4C3E1F61EBA211A98992843C62D /* GLRenderer.swift */ = {isa = PBXFileReference; includeInIndex = 1; lastKnownFileType = sourcecode.swift; path = GLRenderer.swift; sourceTree = "<group>"; };
+		3D1A6956D1844D317EED00458AB286F3 /* KanvasCameraColors.swift */ = {isa = PBXFileReference; includeInIndex = 1; lastKnownFileType = sourcecode.swift; path = KanvasCameraColors.swift; sourceTree = "<group>"; };
+		3F3CC6587FFA8DD2195FA69A9B13F9C5 /* OptionsStackView.swift */ = {isa = PBXFileReference; includeInIndex = 1; lastKnownFileType = sourcecode.swift; path = OptionsStackView.swift; sourceTree = "<group>"; };
 		40C111494557E79A2578DE96391B581E /* Pods-KanvasCameraExampleTests-umbrella.h */ = {isa = PBXFileReference; includeInIndex = 1; lastKnownFileType = sourcecode.c.h; path = "Pods-KanvasCameraExampleTests-umbrella.h"; sourceTree = "<group>"; };
-		45DA73DFE21B4F082754212B99E09B50 /* RGBFilter.swift */ = {isa = PBXFileReference; includeInIndex = 1; lastKnownFileType = sourcecode.swift; path = RGBFilter.swift; sourceTree = "<group>"; };
-		45E512001DB3342A5A556BA5439EAD56 /* Array+Move.swift */ = {isa = PBXFileReference; includeInIndex = 1; lastKnownFileType = sourcecode.swift; path = "Array+Move.swift"; sourceTree = "<group>"; };
+		421D55BA1A4882D9E657DAD707453550 /* CameraSettings.swift */ = {isa = PBXFileReference; includeInIndex = 1; lastKnownFileType = sourcecode.swift; path = CameraSettings.swift; sourceTree = "<group>"; };
+		47FEDEE56C6521C12B84B66C83464BB1 /* MirrorFourFilter.swift */ = {isa = PBXFileReference; includeInIndex = 1; lastKnownFileType = sourcecode.swift; path = MirrorFourFilter.swift; sourceTree = "<group>"; };
+		48AA2D610AAAB6975E93859C7B1DA632 /* VideoOutputHandler.swift */ = {isa = PBXFileReference; includeInIndex = 1; lastKnownFileType = sourcecode.swift; path = VideoOutputHandler.swift; sourceTree = "<group>"; };
 		499BB97C946EF5DFF46CB40D7D685EE1 /* SwiftSupport.swift */ = {isa = PBXFileReference; includeInIndex = 1; lastKnownFileType = sourcecode.swift; name = SwiftSupport.swift; path = FBSnapshotTestCase/SwiftSupport.swift; sourceTree = "<group>"; };
 		49BCD4B3A02767ECAAE890F5252DE098 /* Pods-KanvasCameraExample.release.xcconfig */ = {isa = PBXFileReference; includeInIndex = 1; lastKnownFileType = text.xcconfig; path = "Pods-KanvasCameraExample.release.xcconfig"; sourceTree = "<group>"; };
+		4A7B3E016EE91AD0F678A0A7E98F8FA3 /* CVPixelBuffer+copy.swift */ = {isa = PBXFileReference; includeInIndex = 1; lastKnownFileType = sourcecode.swift; path = "CVPixelBuffer+copy.swift"; sourceTree = "<group>"; };
 		4AAF0939B988AE1169F51641E4927EBF /* UIFont+ComposeFonts.h */ = {isa = PBXFileReference; includeInIndex = 1; lastKnownFileType = sourcecode.c.h; name = "UIFont+ComposeFonts.h"; path = "Source/UIFont+ComposeFonts.h"; sourceTree = "<group>"; };
-		4C9A0D3E7AC49FC967A5DCC2FE3A1149 /* CameraInputControllerDelegate.swift */ = {isa = PBXFileReference; includeInIndex = 1; lastKnownFileType = sourcecode.swift; path = CameraInputControllerDelegate.swift; sourceTree = "<group>"; };
-		4E6412B82EF5982B36B14B36A13E9909 /* CameraOption.swift */ = {isa = PBXFileReference; includeInIndex = 1; lastKnownFileType = sourcecode.swift; path = CameraOption.swift; sourceTree = "<group>"; };
 		4F87850D339D5C513189AA83920DE976 /* Pods_KanvasCameraExampleTests.framework */ = {isa = PBXFileReference; explicitFileType = wrapper.framework; includeInIndex = 0; name = Pods_KanvasCameraExampleTests.framework; path = "Pods-KanvasCameraExampleTests.framework"; sourceTree = BUILT_PRODUCTS_DIR; };
 		4FB23A7A321BFD09B0985E94534A5272 /* FBSnapshotTestCasePlatform.h */ = {isa = PBXFileReference; includeInIndex = 1; lastKnownFileType = sourcecode.c.h; name = FBSnapshotTestCasePlatform.h; path = FBSnapshotTestCase/FBSnapshotTestCasePlatform.h; sourceTree = "<group>"; };
-		515065C1BB8C9E459B998A080DEC1B19 /* Device.swift */ = {isa = PBXFileReference; includeInIndex = 1; lastKnownFileType = sourcecode.swift; path = Device.swift; sourceTree = "<group>"; };
-		54579601C6BB5490557E0EF3E0A47203 /* ActionsView.swift */ = {isa = PBXFileReference; includeInIndex = 1; lastKnownFileType = sourcecode.swift; path = ActionsView.swift; sourceTree = "<group>"; };
-		553DD2E8EE8F9040C5460C96C3E91D79 /* CameraView.swift */ = {isa = PBXFileReference; includeInIndex = 1; lastKnownFileType = sourcecode.swift; path = CameraView.swift; sourceTree = "<group>"; };
+		50071BBBF3259209CC856E17BCDDCD43 /* GifVideoOutputHandler.swift */ = {isa = PBXFileReference; includeInIndex = 1; lastKnownFileType = sourcecode.swift; path = GifVideoOutputHandler.swift; sourceTree = "<group>"; };
+		503393A3877DF50181DE861B4DFCDAE7 /* NSURL+Media.swift */ = {isa = PBXFileReference; includeInIndex = 1; lastKnownFileType = sourcecode.swift; path = "NSURL+Media.swift"; sourceTree = "<group>"; };
+		5069E9007E37792929C46248509EB683 /* ModalPresentationController.swift */ = {isa = PBXFileReference; includeInIndex = 1; lastKnownFileType = sourcecode.swift; path = ModalPresentationController.swift; sourceTree = "<group>"; };
+		530EACCC3FF56D84F30658E60E42953A /* EMInterferenceFilter.swift */ = {isa = PBXFileReference; includeInIndex = 1; lastKnownFileType = sourcecode.swift; path = EMInterferenceFilter.swift; sourceTree = "<group>"; };
 		586DBF1F8BFB989DBBD8A1DEC191B5E7 /* Pods-KanvasCameraExample.debug.xcconfig */ = {isa = PBXFileReference; includeInIndex = 1; lastKnownFileType = text.xcconfig; path = "Pods-KanvasCameraExample.debug.xcconfig"; sourceTree = "<group>"; };
-		596A53B1E4215AFDBE80C15405EA050E /* CameraPreviewView.swift */ = {isa = PBXFileReference; includeInIndex = 1; lastKnownFileType = sourcecode.swift; path = CameraPreviewView.swift; sourceTree = "<group>"; };
 		5993BD54547A171F82495C36A475B92C /* Foundation.framework */ = {isa = PBXFileReference; lastKnownFileType = wrapper.framework; name = Foundation.framework; path = Platforms/iPhoneOS.platform/Developer/SDKs/iPhoneOS12.0.sdk/System/Library/Frameworks/Foundation.framework; sourceTree = DEVELOPER_DIR; };
+		5B0F3099E9E84CE832D8AAC7484B416E /* KanvasCameraImages.swift */ = {isa = PBXFileReference; includeInIndex = 1; lastKnownFileType = sourcecode.swift; path = KanvasCameraImages.swift; sourceTree = "<group>"; };
+		5B14CF63D4836BABBF5CA53977B29DA7 /* UIColor+Lerp.swift */ = {isa = PBXFileReference; includeInIndex = 1; lastKnownFileType = sourcecode.swift; path = "UIColor+Lerp.swift"; sourceTree = "<group>"; };
 		5B37C3EE626982E2B8459F8E7BB7C20C /* OpenGLES.framework */ = {isa = PBXFileReference; lastKnownFileType = wrapper.framework; name = OpenGLES.framework; path = Platforms/iPhoneOS.platform/Developer/SDKs/iPhoneOS12.0.sdk/System/Library/Frameworks/OpenGLES.framework; sourceTree = DEVELOPER_DIR; };
 		5B9D185E67A0F16B89D9A20E9A425A4B /* TumblrTheme-umbrella.h */ = {isa = PBXFileReference; includeInIndex = 1; lastKnownFileType = sourcecode.c.h; path = "TumblrTheme-umbrella.h"; sourceTree = "<group>"; };
-		5D127779B79FBBB486A5F36303BC110B /* UIView+Layout.swift */ = {isa = PBXFileReference; includeInIndex = 1; lastKnownFileType = sourcecode.swift; path = "UIView+Layout.swift"; sourceTree = "<group>"; };
-		5E36812448AD857241D13E06115065B3 /* CameraController.swift */ = {isa = PBXFileReference; includeInIndex = 1; lastKnownFileType = sourcecode.swift; path = CameraController.swift; sourceTree = "<group>"; };
-		5ED991712C24FFB3F4FF8621797606E6 /* ExtendedStackView.swift */ = {isa = PBXFileReference; includeInIndex = 1; lastKnownFileType = sourcecode.swift; path = ExtendedStackView.swift; sourceTree = "<group>"; };
-		5F9712BA5A95A77EE009A06C61F56DA3 /* NumTypes+Conversion.swift */ = {isa = PBXFileReference; includeInIndex = 1; lastKnownFileType = sourcecode.swift; path = "NumTypes+Conversion.swift"; sourceTree = "<group>"; };
+		5D92591DFAE0D090597E2B4466EC03A0 /* ModalController.swift */ = {isa = PBXFileReference; includeInIndex = 1; lastKnownFileType = sourcecode.swift; path = ModalController.swift; sourceTree = "<group>"; };
+		60639DEC387E6DA56D26C6540526912E /* CameraController.swift */ = {isa = PBXFileReference; includeInIndex = 1; lastKnownFileType = sourcecode.swift; path = CameraController.swift; sourceTree = "<group>"; };
 		60969AEE1CB2D639175BAB2BFE1E1B4E /* UIColor+Util.swift */ = {isa = PBXFileReference; includeInIndex = 1; lastKnownFileType = sourcecode.swift; name = "UIColor+Util.swift"; path = "Source/UIColor+Util.swift"; sourceTree = "<group>"; };
-		62D8EC7DEB8971D814D064CC5F76D45D /* ImagePreviewController.swift */ = {isa = PBXFileReference; includeInIndex = 1; lastKnownFileType = sourcecode.swift; path = ImagePreviewController.swift; sourceTree = "<group>"; };
+		6109497E15121CF9413846E012775A3A /* MediaClipsCollectionCell.swift */ = {isa = PBXFileReference; includeInIndex = 1; lastKnownFileType = sourcecode.swift; path = MediaClipsCollectionCell.swift; sourceTree = "<group>"; };
+		610B56A71629391FD5D809DD1BFD2E9D /* Shaders */ = {isa = PBXFileReference; includeInIndex = 1; name = Shaders; path = Resources/Shaders; sourceTree = "<group>"; };
+		6165FD4881B21B85753CAD5DFE225771 /* ModalPresentationAnimationController.swift */ = {isa = PBXFileReference; includeInIndex = 1; lastKnownFileType = sourcecode.swift; path = ModalPresentationAnimationController.swift; sourceTree = "<group>"; };
+		62022413B4ABC838E475DAAE1E358FF1 /* KanvasCameraTimes.swift */ = {isa = PBXFileReference; includeInIndex = 1; lastKnownFileType = sourcecode.swift; path = KanvasCameraTimes.swift; sourceTree = "<group>"; };
 		630DD64AF6E511A9DCCA74D5ED44A3D8 /* Pods-KanvasCameraExample-Info.plist */ = {isa = PBXFileReference; includeInIndex = 1; lastKnownFileType = text.plist.xml; path = "Pods-KanvasCameraExample-Info.plist"; sourceTree = "<group>"; };
-		69A40824743BD1684D01FA38C2C8A8E2 /* OptionsStackView.swift */ = {isa = PBXFileReference; includeInIndex = 1; lastKnownFileType = sourcecode.swift; path = OptionsStackView.swift; sourceTree = "<group>"; };
+		682E0054083DC9B0D7EB6C6905EDF374 /* UICollectionView+Cells.swift */ = {isa = PBXFileReference; includeInIndex = 1; lastKnownFileType = sourcecode.swift; path = "UICollectionView+Cells.swift"; sourceTree = "<group>"; };
 		6D11A917E16D537C3E7109B520EA4E28 /* Pods-KanvasCameraExampleTests-dummy.m */ = {isa = PBXFileReference; includeInIndex = 1; lastKnownFileType = sourcecode.c.objc; path = "Pods-KanvasCameraExampleTests-dummy.m"; sourceTree = "<group>"; };
-		6E600D4B0003DE76F2A56977A36AEAD9 /* OptionView.swift */ = {isa = PBXFileReference; includeInIndex = 1; lastKnownFileType = sourcecode.swift; path = OptionView.swift; sourceTree = "<group>"; };
+		6D58922683D9BF80F1C61F3B3BA43832 /* KanvasCamera.xcconfig */ = {isa = PBXFileReference; includeInIndex = 1; lastKnownFileType = text.xcconfig; path = KanvasCamera.xcconfig; sourceTree = "<group>"; };
 		721613CB9729A1D201FFF3FB055D4202 /* Pods-KanvasCameraExampleTests.debug.xcconfig */ = {isa = PBXFileReference; includeInIndex = 1; lastKnownFileType = text.xcconfig; path = "Pods-KanvasCameraExampleTests.debug.xcconfig"; sourceTree = "<group>"; };
-		72B230062342216198643E61C1559049 /* KanvasCameraImages.swift */ = {isa = PBXFileReference; includeInIndex = 1; lastKnownFileType = sourcecode.swift; path = KanvasCameraImages.swift; sourceTree = "<group>"; };
 		72C449A409BC30841DD84D8701A3966D /* Pods-KanvasCameraExampleTests-frameworks.sh */ = {isa = PBXFileReference; includeInIndex = 1; lastKnownFileType = text.script.sh; path = "Pods-KanvasCameraExampleTests-frameworks.sh"; sourceTree = "<group>"; };
-		74684686E679D768220AF5BF2380535C /* AVURLAsset+Thumbnail.swift */ = {isa = PBXFileReference; includeInIndex = 1; lastKnownFileType = sourcecode.swift; path = "AVURLAsset+Thumbnail.swift"; sourceTree = "<group>"; };
-		74F880C63355C51BEB1A2DCD8D4CD14C /* KanvasCamera-umbrella.h */ = {isa = PBXFileReference; includeInIndex = 1; lastKnownFileType = sourcecode.c.h; path = "KanvasCamera-umbrella.h"; sourceTree = "<group>"; };
-		75CBFA70853E98A0893267FBB7A986C2 /* UIButton+Shadows.swift */ = {isa = PBXFileReference; includeInIndex = 1; lastKnownFileType = sourcecode.swift; path = "UIButton+Shadows.swift"; sourceTree = "<group>"; };
+		749119EE7413A496C825B8F221380FAC /* GrayscaleFilter.swift */ = {isa = PBXFileReference; includeInIndex = 1; lastKnownFileType = sourcecode.swift; path = GrayscaleFilter.swift; sourceTree = "<group>"; };
+		7514A06D2C9B7636F62A7717E70FD102 /* ShaderUtilities.swift */ = {isa = PBXFileReference; includeInIndex = 1; lastKnownFileType = sourcecode.swift; path = ShaderUtilities.swift; sourceTree = "<group>"; };
+		765283ABD2594D38FA775A2FBD2AEC0F /* LightLeaksFilter.swift */ = {isa = PBXFileReference; includeInIndex = 1; lastKnownFileType = sourcecode.swift; path = LightLeaksFilter.swift; sourceTree = "<group>"; };
 		76D045A466A845C24D363E74691CB4DC /* FBSnapshotTestCase.framework */ = {isa = PBXFileReference; explicitFileType = wrapper.framework; includeInIndex = 0; name = FBSnapshotTestCase.framework; path = FBSnapshotTestCase.framework; sourceTree = BUILT_PRODUCTS_DIR; };
 		76E63973A7386B51619029224BC76046 /* Pods_KanvasCameraExample.framework */ = {isa = PBXFileReference; explicitFileType = wrapper.framework; includeInIndex = 0; name = Pods_KanvasCameraExample.framework; path = "Pods-KanvasCameraExample.framework"; sourceTree = BUILT_PRODUCTS_DIR; };
-		7ACC62F755A40F6291C1F25A2C7F519D /* VideoOutputHandler.swift */ = {isa = PBXFileReference; includeInIndex = 1; lastKnownFileType = sourcecode.swift; path = VideoOutputHandler.swift; sourceTree = "<group>"; };
-		7C21920D3DAB5D9307D5A03ABFBEE128 /* ModalView.swift */ = {isa = PBXFileReference; includeInIndex = 1; lastKnownFileType = sourcecode.swift; path = ModalView.swift; sourceTree = "<group>"; };
+		77F41196ECF15B0C15CACFA9B9BD96A1 /* CGRect+Center.swift */ = {isa = PBXFileReference; includeInIndex = 1; lastKnownFileType = sourcecode.swift; path = "CGRect+Center.swift"; sourceTree = "<group>"; };
+		79F4A921BF0A45DFA0D4A3CBEFE91626 /* MediaClipsCollectionView.swift */ = {isa = PBXFileReference; includeInIndex = 1; lastKnownFileType = sourcecode.swift; path = MediaClipsCollectionView.swift; sourceTree = "<group>"; };
+		7A4A4821F00676BF1EA6B4F0EE309083 /* RGBA.swift */ = {isa = PBXFileReference; includeInIndex = 1; lastKnownFileType = sourcecode.swift; path = RGBA.swift; sourceTree = "<group>"; };
+		7C49E753F1AAF713F1F95BB20DC0FEFC /* ToonFilter.swift */ = {isa = PBXFileReference; includeInIndex = 1; lastKnownFileType = sourcecode.swift; path = ToonFilter.swift; sourceTree = "<group>"; };
+		7C78EAF5B2B4593041602B70AE42C81D /* ShootButtonView.swift */ = {isa = PBXFileReference; includeInIndex = 1; lastKnownFileType = sourcecode.swift; path = ShootButtonView.swift; sourceTree = "<group>"; };
+		7F0BF99E00B7D1E000BFE7175191FDFE /* ModeSelectorAndShootView.swift */ = {isa = PBXFileReference; includeInIndex = 1; lastKnownFileType = sourcecode.swift; path = ModeSelectorAndShootView.swift; sourceTree = "<group>"; };
 		841F562A950BC3B0D9DB87C857D478D7 /* FBSnapshotTestController.m */ = {isa = PBXFileReference; includeInIndex = 1; lastKnownFileType = sourcecode.c.objc; name = FBSnapshotTestController.m; path = FBSnapshotTestCase/FBSnapshotTestController.m; sourceTree = "<group>"; };
-		84A77BD80CF8B459606B8899171ACB86 /* LightLeaksFilter.swift */ = {isa = PBXFileReference; includeInIndex = 1; lastKnownFileType = sourcecode.swift; path = LightLeaksFilter.swift; sourceTree = "<group>"; };
-		859BA6A7495DCB53DA062E15F1C08F5E /* CameraInputOutput.swift */ = {isa = PBXFileReference; includeInIndex = 1; lastKnownFileType = sourcecode.swift; path = CameraInputOutput.swift; sourceTree = "<group>"; };
-		88B1D9BD8C852972695548267ED45E32 /* KanvasCamera.podspec.json */ = {isa = PBXFileReference; includeInIndex = 1; path = KanvasCamera.podspec.json; sourceTree = "<group>"; };
-		8A5AF9CDE6D73DCF40838E323F1812FC /* CameraRecordingProtocol.swift */ = {isa = PBXFileReference; includeInIndex = 1; lastKnownFileType = sourcecode.swift; path = CameraRecordingProtocol.swift; sourceTree = "<group>"; };
-		8D2BDFCA8939905458BF81374FE3B20D /* FilterFactory.swift */ = {isa = PBXFileReference; includeInIndex = 1; lastKnownFileType = sourcecode.swift; path = FilterFactory.swift; sourceTree = "<group>"; };
-		8DA9F22FA3063B8366B192C9B8EC4C8C /* KanvasCamera-dummy.m */ = {isa = PBXFileReference; includeInIndex = 1; lastKnownFileType = sourcecode.c.objc; path = "KanvasCamera-dummy.m"; sourceTree = "<group>"; };
-		8EB6283ACFDC7A48335AA0788A3BE6D2 /* ConicalGradientLayer.swift */ = {isa = PBXFileReference; includeInIndex = 1; lastKnownFileType = sourcecode.swift; path = ConicalGradientLayer.swift; sourceTree = "<group>"; };
+		86E1541CD8BC27702E1971D5C7D5BB8A /* CameraView.swift */ = {isa = PBXFileReference; includeInIndex = 1; lastKnownFileType = sourcecode.swift; path = CameraView.swift; sourceTree = "<group>"; };
+		88860E789170B629FB87BBD6B05B75C0 /* CameraSegmentHandler.swift */ = {isa = PBXFileReference; includeInIndex = 1; lastKnownFileType = sourcecode.swift; path = CameraSegmentHandler.swift; sourceTree = "<group>"; };
+		895600B321BE61EA4F6FFAADD558D44B /* Queue.swift */ = {isa = PBXFileReference; includeInIndex = 1; lastKnownFileType = sourcecode.swift; path = Queue.swift; sourceTree = "<group>"; };
+		8C15C0DDAD4C5F837FACCB524405A181 /* OptionsController.swift */ = {isa = PBXFileReference; includeInIndex = 1; lastKnownFileType = sourcecode.swift; path = OptionsController.swift; sourceTree = "<group>"; };
+		8C354BECE98B6A78E43DCF24240B33E2 /* Device.swift */ = {isa = PBXFileReference; includeInIndex = 1; lastKnownFileType = sourcecode.swift; path = Device.swift; sourceTree = "<group>"; };
+		8D96C455397329AFD0BEAB822946AFEB /* ExtendedButton.swift */ = {isa = PBXFileReference; includeInIndex = 1; lastKnownFileType = sourcecode.swift; path = ExtendedButton.swift; sourceTree = "<group>"; };
+		8E66A1DCDCB9A2CAE09E7CE5BBB543D0 /* UIImage+FlipLeftMirrored.swift */ = {isa = PBXFileReference; includeInIndex = 1; lastKnownFileType = sourcecode.swift; path = "UIImage+FlipLeftMirrored.swift"; sourceTree = "<group>"; };
 		9086746C9C84253F3F2FEAFC20905062 /* TumblrTheme.framework */ = {isa = PBXFileReference; explicitFileType = wrapper.framework; includeInIndex = 0; name = TumblrTheme.framework; path = TumblrTheme.framework; sourceTree = BUILT_PRODUCTS_DIR; };
 		912F5BE09296F333F87046761D662D18 /* UIApplication+StrictKeyWindow.h */ = {isa = PBXFileReference; includeInIndex = 1; lastKnownFileType = sourcecode.c.h; name = "UIApplication+StrictKeyWindow.h"; path = "FBSnapshotTestCase/Categories/UIApplication+StrictKeyWindow.h"; sourceTree = "<group>"; };
 		9130788C1868864EE6812E3BFDE59C73 /* Pods-KanvasCameraExampleTests-Info.plist */ = {isa = PBXFileReference; includeInIndex = 1; lastKnownFileType = text.plist.xml; path = "Pods-KanvasCameraExampleTests-Info.plist"; sourceTree = "<group>"; };
 		91FEA6C1361091C6A8C899E2D5963F24 /* TumblrTheme-Info.plist */ = {isa = PBXFileReference; includeInIndex = 1; lastKnownFileType = text.plist.xml; path = "TumblrTheme-Info.plist"; sourceTree = "<group>"; };
 		93221711894899A0B45B4E35F4B54984 /* UIApplication+StrictKeyWindow.m */ = {isa = PBXFileReference; includeInIndex = 1; lastKnownFileType = sourcecode.c.objc; name = "UIApplication+StrictKeyWindow.m"; path = "FBSnapshotTestCase/Categories/UIApplication+StrictKeyWindow.m"; sourceTree = "<group>"; };
 		9354499206410F84A9B8A189D39476E2 /* TumblrTheme.framework */ = {isa = PBXFileReference; explicitFileType = wrapper.framework; includeInIndex = 0; path = TumblrTheme.framework; sourceTree = BUILT_PRODUCTS_DIR; };
-		94C61980E7898CCDDF243F84D66EF955 /* KanvasCamera-Info.plist */ = {isa = PBXFileReference; includeInIndex = 1; lastKnownFileType = text.plist.xml; path = "KanvasCamera-Info.plist"; sourceTree = "<group>"; };
-		9529EB923327191E6258DFCF21E88DE3 /* ChromaFilter.swift */ = {isa = PBXFileReference; includeInIndex = 1; lastKnownFileType = sourcecode.swift; path = ChromaFilter.swift; sourceTree = "<group>"; };
-		99EC310C546DC4508097D28556168B0F /* CVPixelBuffer+copy.swift */ = {isa = PBXFileReference; includeInIndex = 1; lastKnownFileType = sourcecode.swift; path = "CVPixelBuffer+copy.swift"; sourceTree = "<group>"; };
+		938AD42BC8AC0B62F6F59DF804BE6CCD /* CameraRecordingProtocol.swift */ = {isa = PBXFileReference; includeInIndex = 1; lastKnownFileType = sourcecode.swift; path = CameraRecordingProtocol.swift; sourceTree = "<group>"; };
+		94DC45AD9810EDFEC31818D0491D1A8B /* KanvasCamera-prefix.pch */ = {isa = PBXFileReference; includeInIndex = 1; lastKnownFileType = sourcecode.c.h; path = "KanvasCamera-prefix.pch"; sourceTree = "<group>"; };
+		97C032C0869E8DF23E0D3F705EBCEAFB /* NumTypes+Conversion.swift */ = {isa = PBXFileReference; includeInIndex = 1; lastKnownFileType = sourcecode.swift; path = "NumTypes+Conversion.swift"; sourceTree = "<group>"; };
+		97EA833F86EE3FA9DC0F9410C69AC07B /* UIButton+Shadows.swift */ = {isa = PBXFileReference; includeInIndex = 1; lastKnownFileType = sourcecode.swift; path = "UIButton+Shadows.swift"; sourceTree = "<group>"; };
 		9A648BA81C182E1424B9B336EA8F50B1 /* FBSnapshotTestCase.h */ = {isa = PBXFileReference; includeInIndex = 1; lastKnownFileType = sourcecode.c.h; name = FBSnapshotTestCase.h; path = FBSnapshotTestCase/FBSnapshotTestCase.h; sourceTree = "<group>"; };
 		9B5CCB48F56ED269319730EEE31A4315 /* Pods-KanvasCameraExample-acknowledgements.markdown */ = {isa = PBXFileReference; includeInIndex = 1; lastKnownFileType = text; path = "Pods-KanvasCameraExample-acknowledgements.markdown"; sourceTree = "<group>"; };
-		9BBE2ADF652CAC8CC868ACBB1C1A9D6B /* ImagePoolFilter.swift */ = {isa = PBXFileReference; includeInIndex = 1; lastKnownFileType = sourcecode.swift; path = ImagePoolFilter.swift; sourceTree = "<group>"; };
+		9CE4F0FB20AB4464EE457426C489F205 /* MirrorTwoFilter.swift */ = {isa = PBXFileReference; includeInIndex = 1; lastKnownFileType = sourcecode.swift; path = MirrorTwoFilter.swift; sourceTree = "<group>"; };
 		9D940727FF8FB9C785EB98E56350EF41 /* Podfile */ = {isa = PBXFileReference; explicitFileType = text.script.ruby; includeInIndex = 1; indentWidth = 2; lastKnownFileType = text; name = Podfile; path = ../Podfile; sourceTree = SOURCE_ROOT; tabWidth = 2; xcLanguageSpecificationIdentifier = xcode.lang.ruby; };
-		9EF288B92908697E6F2971FF86491E77 /* Filter.swift */ = {isa = PBXFileReference; includeInIndex = 1; lastKnownFileType = sourcecode.swift; path = Filter.swift; sourceTree = "<group>"; };
-		9FB80B75B6C9E88C828956678DCA3F0B /* KanvasCamera.modulemap */ = {isa = PBXFileReference; includeInIndex = 1; lastKnownFileType = sourcecode.module; path = KanvasCamera.modulemap; sourceTree = "<group>"; };
+		9DCEFFBBF0F33B76295744F9ED667CCB /* UIView+Layout.swift */ = {isa = PBXFileReference; includeInIndex = 1; lastKnownFileType = sourcecode.swift; path = "UIView+Layout.swift"; sourceTree = "<group>"; };
 		9FD8E1F84A0C9390AD703D2E6A02823A /* XCTest.framework */ = {isa = PBXFileReference; lastKnownFileType = wrapper.framework; name = XCTest.framework; path = Platforms/iPhoneOS.platform/Developer/SDKs/iPhoneOS12.0.sdk/System/Library/Frameworks/XCTest.framework; sourceTree = DEVELOPER_DIR; };
+		A04096BFA11DFFA7FB5A4E8AC910571F /* GroupFilter.swift */ = {isa = PBXFileReference; includeInIndex = 1; lastKnownFileType = sourcecode.swift; path = GroupFilter.swift; sourceTree = "<group>"; };
 		A0C349B55D5DD901862F42E94F25DADB /* Pods-KanvasCameraExampleTests-acknowledgements.plist */ = {isa = PBXFileReference; includeInIndex = 1; lastKnownFileType = text.plist.xml; path = "Pods-KanvasCameraExampleTests-acknowledgements.plist"; sourceTree = "<group>"; };
 		A13598994D2940F0D3A677EE7D74312A /* UIFont+Orangina.m */ = {isa = PBXFileReference; includeInIndex = 1; lastKnownFileType = sourcecode.c.objc; name = "UIFont+Orangina.m"; path = "Source/UIFont+Orangina.m"; sourceTree = "<group>"; };
-		A15C6862B4AF58D0A1F660C1879404AE /* UIFont+Utils.swift */ = {isa = PBXFileReference; includeInIndex = 1; lastKnownFileType = sourcecode.swift; path = "UIFont+Utils.swift"; sourceTree = "<group>"; };
 		A1DB66BABDE59E5B326284AAD222B6B9 /* FBSnapshotTestCase.xcconfig */ = {isa = PBXFileReference; includeInIndex = 1; lastKnownFileType = text.xcconfig; path = FBSnapshotTestCase.xcconfig; sourceTree = "<group>"; };
-		A2662629B74B52E550F321AF6B2252B9 /* GLRenderer.swift */ = {isa = PBXFileReference; includeInIndex = 1; lastKnownFileType = sourcecode.swift; path = GLRenderer.swift; sourceTree = "<group>"; };
+		A3B289D2305E7EAEE4474067CFEDB541 /* CameraInputOutput.swift */ = {isa = PBXFileReference; includeInIndex = 1; lastKnownFileType = sourcecode.swift; path = CameraInputOutput.swift; sourceTree = "<group>"; };
+		A3BD92BF8AE0C06890476AAF5936312B /* UIUpdate.swift */ = {isa = PBXFileReference; includeInIndex = 1; lastKnownFileType = sourcecode.swift; path = UIUpdate.swift; sourceTree = "<group>"; };
 		A4209C2D7929DC95F0AD404009CF3FE6 /* UIImage+Diff.h */ = {isa = PBXFileReference; includeInIndex = 1; lastKnownFileType = sourcecode.c.h; name = "UIImage+Diff.h"; path = "FBSnapshotTestCase/Categories/UIImage+Diff.h"; sourceTree = "<group>"; };
-		A62AF6AF49F2D550BE10C9061D2E979F /* WaveFilter.swift */ = {isa = PBXFileReference; includeInIndex = 1; lastKnownFileType = sourcecode.swift; path = WaveFilter.swift; sourceTree = "<group>"; };
+		A48A0AA90882C880D8BDDF8A6FBB5505 /* ModalView.swift */ = {isa = PBXFileReference; includeInIndex = 1; lastKnownFileType = sourcecode.swift; path = ModalView.swift; sourceTree = "<group>"; };
+		A5FB375FFD0A83A30E646CCDE7A5CEC8 /* Filter.swift */ = {isa = PBXFileReference; includeInIndex = 1; lastKnownFileType = sourcecode.swift; path = Filter.swift; sourceTree = "<group>"; };
 		A6E7BC50576490973B9789477FE51224 /* UIFont+PostFonts.h */ = {isa = PBXFileReference; includeInIndex = 1; lastKnownFileType = sourcecode.c.h; name = "UIFont+PostFonts.h"; path = "Source/UIFont+PostFonts.h"; sourceTree = "<group>"; };
-		A98D0A1A68EDDF6D68B542784BD554DF /* UIColor+Lerp.swift */ = {isa = PBXFileReference; includeInIndex = 1; lastKnownFileType = sourcecode.swift; path = "UIColor+Lerp.swift"; sourceTree = "<group>"; };
+		A8A0E60933B2F86A0DE67114BC14FF7B /* PlasmaFilter.swift */ = {isa = PBXFileReference; includeInIndex = 1; lastKnownFileType = sourcecode.swift; path = PlasmaFilter.swift; sourceTree = "<group>"; };
 		AA9C5551BCE8AFAA98E142C0EAE0E908 /* UIFont+ComposeFonts.m */ = {isa = PBXFileReference; includeInIndex = 1; lastKnownFileType = sourcecode.c.objc; name = "UIFont+ComposeFonts.m"; path = "Source/UIFont+ComposeFonts.m"; sourceTree = "<group>"; };
+		ABA64C9CEC59013EA9AC0DEFD8371890 /* ModeButtonView.swift */ = {isa = PBXFileReference; includeInIndex = 1; lastKnownFileType = sourcecode.swift; path = ModeButtonView.swift; sourceTree = "<group>"; };
 		AE3DCF249162884598075883138BE477 /* Pods-KanvasCameraExample.modulemap */ = {isa = PBXFileReference; includeInIndex = 1; lastKnownFileType = sourcecode.module; path = "Pods-KanvasCameraExample.modulemap"; sourceTree = "<group>"; };
-		AF47A832CA52E0AE6FEE47A492E45D9C /* WavePoolFilter.swift */ = {isa = PBXFileReference; includeInIndex = 1; lastKnownFileType = sourcecode.swift; path = WavePoolFilter.swift; sourceTree = "<group>"; };
-		B0550001545668D54ACE19AA5D88CEDE /* KanvasCamera.xcconfig */ = {isa = PBXFileReference; includeInIndex = 1; lastKnownFileType = text.xcconfig; path = KanvasCamera.xcconfig; sourceTree = "<group>"; };
-		B2B76589A3B0967ADDA79E03B32F9F54 /* CameraRecorder.swift */ = {isa = PBXFileReference; includeInIndex = 1; lastKnownFileType = sourcecode.swift; path = CameraRecorder.swift; sourceTree = "<group>"; };
-		B307B8662923EAD2B178D5D0B8B7A60D /* CameraInputController.swift */ = {isa = PBXFileReference; includeInIndex = 1; lastKnownFileType = sourcecode.swift; path = CameraInputController.swift; sourceTree = "<group>"; };
+		B372FB0343461B1C0AF4116C10191D6F /* FilmFilter.swift */ = {isa = PBXFileReference; includeInIndex = 1; lastKnownFileType = sourcecode.swift; path = FilmFilter.swift; sourceTree = "<group>"; };
 		B611EAB7F7AC5135D6E65CAF0C2688BA /* FBSnapshotTestCase-prefix.pch */ = {isa = PBXFileReference; includeInIndex = 1; lastKnownFileType = sourcecode.c.h; path = "FBSnapshotTestCase-prefix.pch"; sourceTree = "<group>"; };
-		B64DB1839225B441CC5360B861EC12AF /* ModeSelectorAndShootController.swift */ = {isa = PBXFileReference; includeInIndex = 1; lastKnownFileType = sourcecode.swift; path = ModeSelectorAndShootController.swift; sourceTree = "<group>"; };
-		B8E7FC2CF27291093577FD5A6E48E20D /* ModeSelectorAndShootView.swift */ = {isa = PBXFileReference; includeInIndex = 1; lastKnownFileType = sourcecode.swift; path = ModeSelectorAndShootView.swift; sourceTree = "<group>"; };
-		B98D7593CE026877E31DE201E648B9F9 /* KanvasCameraColors.swift */ = {isa = PBXFileReference; includeInIndex = 1; lastKnownFileType = sourcecode.swift; path = KanvasCameraColors.swift; sourceTree = "<group>"; };
-		BC33C5E0E945717B1DE0A0D247492BDB /* IgnoreTouchesCollectionView.swift */ = {isa = PBXFileReference; includeInIndex = 1; lastKnownFileType = sourcecode.swift; path = IgnoreTouchesCollectionView.swift; sourceTree = "<group>"; };
+		B7F8BE14C30A76094C90C97C23EB57EC /* AVURLAsset+Thumbnail.swift */ = {isa = PBXFileReference; includeInIndex = 1; lastKnownFileType = sourcecode.swift; path = "AVURLAsset+Thumbnail.swift"; sourceTree = "<group>"; };
+		B90227BED414F0C865C18620B3ADBE54 /* Shader.swift */ = {isa = PBXFileReference; includeInIndex = 1; lastKnownFileType = sourcecode.swift; path = Shader.swift; sourceTree = "<group>"; };
+		BB187B86CF7EBAC33978956BB682F2DE /* MediaClipsEditorView.swift */ = {isa = PBXFileReference; includeInIndex = 1; lastKnownFileType = sourcecode.swift; path = MediaClipsEditorView.swift; sourceTree = "<group>"; };
+		BC75B17BED3DDB0B29CCA0FE3A74F948 /* CameraRecorder.swift */ = {isa = PBXFileReference; includeInIndex = 1; lastKnownFileType = sourcecode.swift; path = CameraRecorder.swift; sourceTree = "<group>"; };
 		BD0DC36564E70A3883594421DA9FDC77 /* Pods-KanvasCameraExample-dummy.m */ = {isa = PBXFileReference; includeInIndex = 1; lastKnownFileType = sourcecode.c.objc; path = "Pods-KanvasCameraExample-dummy.m"; sourceTree = "<group>"; };
-		BD3A3134A63D1F13212DE10929A9FA8A /* MediaClipsEditorViewController.swift */ = {isa = PBXFileReference; includeInIndex = 1; lastKnownFileType = sourcecode.swift; path = MediaClipsEditorViewController.swift; sourceTree = "<group>"; };
+		BE28464CEF80EE16789CA917A3460013 /* WavePoolFilter.swift */ = {isa = PBXFileReference; includeInIndex = 1; lastKnownFileType = sourcecode.swift; path = WavePoolFilter.swift; sourceTree = "<group>"; };
 		C095B69FB8375794D8236558C70DAAE0 /* UIImage+Compare.h */ = {isa = PBXFileReference; includeInIndex = 1; lastKnownFileType = sourcecode.c.h; name = "UIImage+Compare.h"; path = "FBSnapshotTestCase/Categories/UIImage+Compare.h"; sourceTree = "<group>"; };
-		C165D518603D14C4237BEE6DE2F5571B /* GifVideoOutputHandler.swift */ = {isa = PBXFileReference; includeInIndex = 1; lastKnownFileType = sourcecode.swift; path = GifVideoOutputHandler.swift; sourceTree = "<group>"; };
-		C3EE09295438C039501CE47E4ACF0EBE /* ClosedRange+Clamp.swift */ = {isa = PBXFileReference; includeInIndex = 1; lastKnownFileType = sourcecode.swift; path = "ClosedRange+Clamp.swift"; sourceTree = "<group>"; };
+		C3E15B5DAC6E4655110161E620F1E995 /* KanvasCameraStrings.swift */ = {isa = PBXFileReference; includeInIndex = 1; lastKnownFileType = sourcecode.swift; path = KanvasCameraStrings.swift; sourceTree = "<group>"; };
 		C3FB5D637CA8F60B2B16F9375DFCA3FE /* FBSnapshotTestCase-dummy.m */ = {isa = PBXFileReference; includeInIndex = 1; lastKnownFileType = sourcecode.c.objc; path = "FBSnapshotTestCase-dummy.m"; sourceTree = "<group>"; };
-		C768018D9CAC3110A8505E540A028355 /* silence.aac */ = {isa = PBXFileReference; includeInIndex = 1; name = silence.aac; path = Resources/silence.aac; sourceTree = "<group>"; };
+		C41240C366AF68CDC316DF70E7FE1435 /* FilterType.swift */ = {isa = PBXFileReference; includeInIndex = 1; lastKnownFileType = sourcecode.swift; path = FilterType.swift; sourceTree = "<group>"; };
+		C5C6CF081A78223551FD3943A2FB34D0 /* EasyTipView.swift */ = {isa = PBXFileReference; includeInIndex = 1; lastKnownFileType = sourcecode.swift; path = EasyTipView.swift; sourceTree = "<group>"; };
+		C602654B87C41CFD804FC6AFE3716D12 /* ImagePreviewController.swift */ = {isa = PBXFileReference; includeInIndex = 1; lastKnownFileType = sourcecode.swift; path = ImagePreviewController.swift; sourceTree = "<group>"; };
 		C7A921AAD35E835CF871213D63129DBD /* UIColor+SharedColors.swift */ = {isa = PBXFileReference; includeInIndex = 1; lastKnownFileType = sourcecode.swift; name = "UIColor+SharedColors.swift"; path = "Source/UIColor+SharedColors.swift"; sourceTree = "<group>"; };
-		C9582EC03CFAC257C8B73B0D47F3AA50 /* MangaFilter.swift */ = {isa = PBXFileReference; includeInIndex = 1; lastKnownFileType = sourcecode.swift; path = MangaFilter.swift; sourceTree = "<group>"; };
-		CAFE9013E2D898929484390D13D45814 /* PhotoOutputHandler.swift */ = {isa = PBXFileReference; includeInIndex = 1; lastKnownFileType = sourcecode.swift; path = PhotoOutputHandler.swift; sourceTree = "<group>"; };
+		C7EC7EE38105AD2081AB41133230199F /* ExtendedStackView.swift */ = {isa = PBXFileReference; includeInIndex = 1; lastKnownFileType = sourcecode.swift; path = ExtendedStackView.swift; sourceTree = "<group>"; };
+		CB877EE948B0C6C38ED953A5DA368F58 /* CameraZoomHandler.swift */ = {isa = PBXFileReference; includeInIndex = 1; lastKnownFileType = sourcecode.swift; path = CameraZoomHandler.swift; sourceTree = "<group>"; };
 		CBE4EA1756325767F72616D3CD687833 /* FBSnapshotTestCase-umbrella.h */ = {isa = PBXFileReference; includeInIndex = 1; lastKnownFileType = sourcecode.c.h; path = "FBSnapshotTestCase-umbrella.h"; sourceTree = "<group>"; };
 		CD585CE3C1B092D81F2E6AEACE79DC5F /* UIFont+TumblrTheme.swift */ = {isa = PBXFileReference; includeInIndex = 1; lastKnownFileType = sourcecode.swift; name = "UIFont+TumblrTheme.swift"; path = "Source/UIFont+TumblrTheme.swift"; sourceTree = "<group>"; };
-		CEE6AA41FB8EEFBE8A12AA4FE43AAA26 /* GLPixelBufferView.swift */ = {isa = PBXFileReference; includeInIndex = 1; lastKnownFileType = sourcecode.swift; path = GLPixelBufferView.swift; sourceTree = "<group>"; };
+		CD867134BAFECE0A9FF5BB38DB7AF9D7 /* GLError.swift */ = {isa = PBXFileReference; includeInIndex = 1; lastKnownFileType = sourcecode.swift; path = GLError.swift; sourceTree = "<group>"; };
+		CEC78EC0B9750AD8744A6B98665974AB /* MediaClip.swift */ = {isa = PBXFileReference; includeInIndex = 1; lastKnownFileType = sourcecode.swift; path = MediaClip.swift; sourceTree = "<group>"; };
+		CF4FF94F8176832922E54D9AC03B89CA /* MangaFilter.swift */ = {isa = PBXFileReference; includeInIndex = 1; lastKnownFileType = sourcecode.swift; path = MangaFilter.swift; sourceTree = "<group>"; };
+		D0C56202292F185D3AEC2CB1CBFFBFE4 /* ModalViewModel.swift */ = {isa = PBXFileReference; includeInIndex = 1; lastKnownFileType = sourcecode.swift; path = ModalViewModel.swift; sourceTree = "<group>"; };
 		D27261B8A1194AC1410A2283338BBDD5 /* Pods-KanvasCameraExampleTests.release.xcconfig */ = {isa = PBXFileReference; includeInIndex = 1; lastKnownFileType = text.xcconfig; path = "Pods-KanvasCameraExampleTests.release.xcconfig"; sourceTree = "<group>"; };
-		D4442B46B08CB9AC4F9E6E02FE641871 /* NSURL+Media.swift */ = {isa = PBXFileReference; includeInIndex = 1; lastKnownFileType = sourcecode.swift; path = "NSURL+Media.swift"; sourceTree = "<group>"; };
-		D45567DF9AB56D330C6D742EFA5D0D7F /* KanvasCameraAnalyticsProvider.swift */ = {isa = PBXFileReference; includeInIndex = 1; lastKnownFileType = sourcecode.swift; path = KanvasCameraAnalyticsProvider.swift; sourceTree = "<group>"; };
-		D679753520B84A0239B77D0F5FAE3B83 /* KanvasCameraStrings.swift */ = {isa = PBXFileReference; includeInIndex = 1; lastKnownFileType = sourcecode.swift; path = KanvasCameraStrings.swift; sourceTree = "<group>"; };
-		D6888DBC6B9C87112ACE572A0DDDAA54 /* Assets.xcassets */ = {isa = PBXFileReference; includeInIndex = 1; lastKnownFileType = folder.assetcatalog; name = Assets.xcassets; path = Resources/Assets.xcassets; sourceTree = "<group>"; };
-		D6DF0C035A8680E10BC00ED2E87BCE50 /* UICollectionView+Cells.swift */ = {isa = PBXFileReference; includeInIndex = 1; lastKnownFileType = sourcecode.swift; path = "UICollectionView+Cells.swift"; sourceTree = "<group>"; };
-		D71C6702E73DD9308175B6AA51EDEFE8 /* Shader.swift */ = {isa = PBXFileReference; includeInIndex = 1; lastKnownFileType = sourcecode.swift; path = Shader.swift; sourceTree = "<group>"; };
-		D79B7209DBF953EB99191A723401C2BB /* CameraSegmentHandler.swift */ = {isa = PBXFileReference; includeInIndex = 1; lastKnownFileType = sourcecode.swift; path = CameraSegmentHandler.swift; sourceTree = "<group>"; };
+		D31DEFDE39862BB87FACC8271FBDF083 /* CameraOption.swift */ = {isa = PBXFileReference; includeInIndex = 1; lastKnownFileType = sourcecode.swift; path = CameraOption.swift; sourceTree = "<group>"; };
+		D49442F49932CF3E13F3BE485D3245C1 /* KanvasCameraAnalyticsProvider.swift */ = {isa = PBXFileReference; includeInIndex = 1; lastKnownFileType = sourcecode.swift; path = KanvasCameraAnalyticsProvider.swift; sourceTree = "<group>"; };
+		D5DA8476E2A9838BC2FB97EA2E58FB17 /* UIImage+PixelBuffer.swift */ = {isa = PBXFileReference; includeInIndex = 1; lastKnownFileType = sourcecode.swift; path = "UIImage+PixelBuffer.swift"; sourceTree = "<group>"; };
+		D7332E85D9DF211CF3ECD58B7240E2EC /* KanvasCamera-Info.plist */ = {isa = PBXFileReference; includeInIndex = 1; lastKnownFileType = text.plist.xml; path = "KanvasCamera-Info.plist"; sourceTree = "<group>"; };
 		D7B529483604801ABB9AB87D9F1FFAD9 /* UIImage+Snapshot.h */ = {isa = PBXFileReference; includeInIndex = 1; lastKnownFileType = sourcecode.c.h; name = "UIImage+Snapshot.h"; path = "FBSnapshotTestCase/Categories/UIImage+Snapshot.h"; sourceTree = "<group>"; };
-		DB6285FAAE7931ED3A31DE4AD46B9A83 /* KanvasCamera-prefix.pch */ = {isa = PBXFileReference; includeInIndex = 1; lastKnownFileType = sourcecode.c.h; path = "KanvasCamera-prefix.pch"; sourceTree = "<group>"; };
-		DDCD854F0F60F4A6FC5D70CE25FAA5C2 /* GroupFilter.swift */ = {isa = PBXFileReference; includeInIndex = 1; lastKnownFileType = sourcecode.swift; path = GroupFilter.swift; sourceTree = "<group>"; };
+		D951567B5455D229DDF5F7D9603C2EB1 /* FilteredInputViewController.swift */ = {isa = PBXFileReference; includeInIndex = 1; lastKnownFileType = sourcecode.swift; path = FilteredInputViewController.swift; sourceTree = "<group>"; };
+		D9E2C99CD9966D0099F5FCD9B1D2B3F8 /* LegoFilter.swift */ = {isa = PBXFileReference; includeInIndex = 1; lastKnownFileType = sourcecode.swift; path = LegoFilter.swift; sourceTree = "<group>"; };
+		DD5FFCB26241163B07E70E5F30BA3041 /* RGBFilter.swift */ = {isa = PBXFileReference; includeInIndex = 1; lastKnownFileType = sourcecode.swift; path = RGBFilter.swift; sourceTree = "<group>"; };
+		DDB83382C242018B8E391E61608D079A /* OptionView.swift */ = {isa = PBXFileReference; includeInIndex = 1; lastKnownFileType = sourcecode.swift; path = OptionView.swift; sourceTree = "<group>"; };
+		DDF4BABBC9399BB06E129C3605E5436D /* UIImage+Camera.swift */ = {isa = PBXFileReference; includeInIndex = 1; lastKnownFileType = sourcecode.swift; path = "UIImage+Camera.swift"; sourceTree = "<group>"; };
 		DED1F21EB73DE9F743371D70B849C29F /* Pods-KanvasCameraExample-acknowledgements.plist */ = {isa = PBXFileReference; includeInIndex = 1; lastKnownFileType = text.plist.xml; path = "Pods-KanvasCameraExample-acknowledgements.plist"; sourceTree = "<group>"; };
 		DFE46B389C7ECF3A4E740002F100CB5F /* TumblrTheme.xcconfig */ = {isa = PBXFileReference; includeInIndex = 1; lastKnownFileType = text.xcconfig; path = TumblrTheme.xcconfig; sourceTree = "<group>"; };
-		DFFB5A5A0AD7A38988E0FAAA789ED6C5 /* ModalPresentationController.swift */ = {isa = PBXFileReference; includeInIndex = 1; lastKnownFileType = sourcecode.swift; path = ModalPresentationController.swift; sourceTree = "<group>"; };
-		E0508130B2B828F2C7314469E6CA9F24 /* ModalPresentationAnimationController.swift */ = {isa = PBXFileReference; includeInIndex = 1; lastKnownFileType = sourcecode.swift; path = ModalPresentationAnimationController.swift; sourceTree = "<group>"; };
 		E0E5A2E78850F3BBD84F28BD1601F236 /* Pods-KanvasCameraExampleTests-acknowledgements.markdown */ = {isa = PBXFileReference; includeInIndex = 1; lastKnownFileType = text; path = "Pods-KanvasCameraExampleTests-acknowledgements.markdown"; sourceTree = "<group>"; };
-		E6492ACA5FAB041A18BE47C614339A7E /* MediaClipsCollectionController.swift */ = {isa = PBXFileReference; includeInIndex = 1; lastKnownFileType = sourcecode.swift; path = MediaClipsCollectionController.swift; sourceTree = "<group>"; };
-		EA58DAE288B3699AD5E76FE611E639B9 /* EMInterferenceFilter.swift */ = {isa = PBXFileReference; includeInIndex = 1; lastKnownFileType = sourcecode.swift; path = EMInterferenceFilter.swift; sourceTree = "<group>"; };
+		E7479459EC3982C3B5B7602944756AD7 /* IgnoreTouchesCollectionView.swift */ = {isa = PBXFileReference; includeInIndex = 1; lastKnownFileType = sourcecode.swift; path = IgnoreTouchesCollectionView.swift; sourceTree = "<group>"; };
+		E964C118992F5A047C4D328C71B9614C /* ClosedRange+Clamp.swift */ = {isa = PBXFileReference; includeInIndex = 1; lastKnownFileType = sourcecode.swift; path = "ClosedRange+Clamp.swift"; sourceTree = "<group>"; };
 		EB3344F7547C472B09CA3FBA774F4096 /* UIFont+Orangina.h */ = {isa = PBXFileReference; includeInIndex = 1; lastKnownFileType = sourcecode.c.h; name = "UIFont+Orangina.h"; path = "Source/UIFont+Orangina.h"; sourceTree = "<group>"; };
-		EC85236A1EDA5F57B3D96E7EED498997 /* ModalController.swift */ = {isa = PBXFileReference; includeInIndex = 1; lastKnownFileType = sourcecode.swift; path = ModalController.swift; sourceTree = "<group>"; };
+		EB8C593B387D8077FD07C965C95A66E3 /* KanvasCamera-dummy.m */ = {isa = PBXFileReference; includeInIndex = 1; lastKnownFileType = sourcecode.c.objc; path = "KanvasCamera-dummy.m"; sourceTree = "<group>"; };
+		ECEFEA41C5F38B7CE2DC8E46C7F2B61F /* PhotoOutputHandler.swift */ = {isa = PBXFileReference; includeInIndex = 1; lastKnownFileType = sourcecode.swift; path = PhotoOutputHandler.swift; sourceTree = "<group>"; };
+		ED7444D5BE48DFA4E5E453EA68CEA03D /* CameraInputController.swift */ = {isa = PBXFileReference; includeInIndex = 1; lastKnownFileType = sourcecode.swift; path = CameraInputController.swift; sourceTree = "<group>"; };
 		EE4E98DA298A6BAFDB35F16F51D380C3 /* TumblrTheme.modulemap */ = {isa = PBXFileReference; includeInIndex = 1; lastKnownFileType = sourcecode.module; path = TumblrTheme.modulemap; sourceTree = "<group>"; };
 		EF5C7C8B1F553296C78495F0D00AFF06 /* FBSnapshotTestCase.modulemap */ = {isa = PBXFileReference; includeInIndex = 1; lastKnownFileType = sourcecode.module; path = FBSnapshotTestCase.modulemap; sourceTree = "<group>"; };
-		F0B7C31D8753D24F497C10D32218BB72 /* KanvasCameraTimes.swift */ = {isa = PBXFileReference; includeInIndex = 1; lastKnownFileType = sourcecode.swift; path = KanvasCameraTimes.swift; sourceTree = "<group>"; };
-		F21962E9A31EE632F80C34034627F1AC /* Queue.swift */ = {isa = PBXFileReference; includeInIndex = 1; lastKnownFileType = sourcecode.swift; path = Queue.swift; sourceTree = "<group>"; };
-		F51A2B9983A4BAE94AF6825EFB295FCF /* GrayscaleFilter.swift */ = {isa = PBXFileReference; includeInIndex = 1; lastKnownFileType = sourcecode.swift; path = GrayscaleFilter.swift; sourceTree = "<group>"; };
-		F81667F2A7E2BC2858AD1C23151E02A5 /* UIViewController+Load.swift */ = {isa = PBXFileReference; includeInIndex = 1; lastKnownFileType = sourcecode.swift; path = "UIViewController+Load.swift"; sourceTree = "<group>"; };
+		F0671CF2DDB314FD00EC6E92EAF8079B /* FilterFactory.swift */ = {isa = PBXFileReference; includeInIndex = 1; lastKnownFileType = sourcecode.swift; path = FilterFactory.swift; sourceTree = "<group>"; };
+		F49E21F52CA87E0FE0346188DA47AECD /* CameraPreviewView.swift */ = {isa = PBXFileReference; includeInIndex = 1; lastKnownFileType = sourcecode.swift; path = CameraPreviewView.swift; sourceTree = "<group>"; };
 		F881DF63974B85BF2E965AE08BBF9248 /* TumblrTheme-dummy.m */ = {isa = PBXFileReference; includeInIndex = 1; lastKnownFileType = sourcecode.c.objc; path = "TumblrTheme-dummy.m"; sourceTree = "<group>"; };
 		F8C6B5B52CC901F5885D18CF24C891AE /* Pods-KanvasCameraExampleTests.modulemap */ = {isa = PBXFileReference; includeInIndex = 1; lastKnownFileType = sourcecode.module; path = "Pods-KanvasCameraExampleTests.modulemap"; sourceTree = "<group>"; };
-		F8D6D2649C283EA7657ECC0643F8A8E1 /* ShootButtonView.swift */ = {isa = PBXFileReference; includeInIndex = 1; lastKnownFileType = sourcecode.swift; path = ShootButtonView.swift; sourceTree = "<group>"; };
-		F8FB2772C987F3E39431BF9E89FC3EE4 /* ModalViewModel.swift */ = {isa = PBXFileReference; includeInIndex = 1; lastKnownFileType = sourcecode.swift; path = ModalViewModel.swift; sourceTree = "<group>"; };
-		F9B877B2FAB1E2B676D867B361B5C90E /* MediaClipsEditorView.swift */ = {isa = PBXFileReference; includeInIndex = 1; lastKnownFileType = sourcecode.swift; path = MediaClipsEditorView.swift; sourceTree = "<group>"; };
-		FB9764D01AE46C21A07191652D2328E2 /* MediaClip.swift */ = {isa = PBXFileReference; includeInIndex = 1; lastKnownFileType = sourcecode.swift; path = MediaClip.swift; sourceTree = "<group>"; };
-		FDACAB9F11DF3DB77B636897D661D665 /* ToonFilter.swift */ = {isa = PBXFileReference; includeInIndex = 1; lastKnownFileType = sourcecode.swift; path = ToonFilter.swift; sourceTree = "<group>"; };
+		FBFF6B3AB3BE901FD63FF75D3B852D4A /* MediaClipsEditorViewController.swift */ = {isa = PBXFileReference; includeInIndex = 1; lastKnownFileType = sourcecode.swift; path = MediaClipsEditorViewController.swift; sourceTree = "<group>"; };
+		FD7A45A13081AADE1D08F8EB2CCE013A /* CameraPreviewViewController.swift */ = {isa = PBXFileReference; includeInIndex = 1; lastKnownFileType = sourcecode.swift; path = CameraPreviewViewController.swift; sourceTree = "<group>"; };
 		FE05DAD5186CEC183AAD0BC4D2F6297C /* UIImage+Snapshot.m */ = {isa = PBXFileReference; includeInIndex = 1; lastKnownFileType = sourcecode.c.objc; name = "UIImage+Snapshot.m"; path = "FBSnapshotTestCase/Categories/UIImage+Snapshot.m"; sourceTree = "<group>"; };
 		FE1D7176433888B7448500B7D74CE988 /* UIFont+PostFonts.m */ = {isa = PBXFileReference; includeInIndex = 1; lastKnownFileType = sourcecode.c.objc; name = "UIFont+PostFonts.m"; path = "Source/UIFont+PostFonts.m"; sourceTree = "<group>"; };
-		FF340A530CABE2C9BEAE871219078E80 /* CameraPreviewViewController.swift */ = {isa = PBXFileReference; includeInIndex = 1; lastKnownFileType = sourcecode.swift; path = CameraPreviewViewController.swift; sourceTree = "<group>"; };
-		FF58B4F7DA32749F4F08AF1D0B9A8ADB /* OptionsController.swift */ = {isa = PBXFileReference; includeInIndex = 1; lastKnownFileType = sourcecode.swift; path = OptionsController.swift; sourceTree = "<group>"; };
 		FF7DAC5807A1E0065701E750047CAD57 /* KanvasCamera.framework */ = {isa = PBXFileReference; explicitFileType = wrapper.framework; includeInIndex = 0; name = KanvasCamera.framework; path = KanvasCamera.framework; sourceTree = BUILT_PRODUCTS_DIR; };
-		FFC140D159BF6AD2561112235822ECDD /* ModeButtonView.swift */ = {isa = PBXFileReference; includeInIndex = 1; lastKnownFileType = sourcecode.swift; path = ModeButtonView.swift; sourceTree = "<group>"; };
 /* End PBXFileReference section */
 
 /* Begin PBXFrameworksBuildPhase section */
-		45F4012C12268C03F8DABCC5255DDC24 /* Frameworks */ = {
+		4A2D3512A0B828245895913FABCB7315 /* Frameworks */ = {
 			isa = PBXFrameworksBuildPhase;
 			buildActionMask = 2147483647;
 			files = (
-				3BAEBE43B1ACE4866CC4552E9E50C447 /* Foundation.framework in Frameworks */,
-				9CBA95FEC58CE17C13FEE212317580E3 /* GLKit.framework in Frameworks */,
-				74B1BB8C7464E3BE9459400105951400 /* OpenGLES.framework in Frameworks */,
-				ABAEBFCD539C3DB8AF66F37208C36C7A /* TumblrTheme.framework in Frameworks */,
-				41320190F423F0E25651A2B0D6E62E2C /* UIKit.framework in Frameworks */,
+				6B5140DB88600EF5270C563B29456A4F /* Foundation.framework in Frameworks */,
+				28D576375FC6FDE1B4E280B040B3F27E /* UIKit.framework in Frameworks */,
 			);
 			runOnlyForDeploymentPostprocessing = 0;
 		};
@@ -413,20 +394,23 @@
 			);
 			runOnlyForDeploymentPostprocessing = 0;
 		};
-		B2282E7142C10257E14A32CA6813DEFB /* Frameworks */ = {
-			isa = PBXFrameworksBuildPhase;
-			buildActionMask = 2147483647;
-			files = (
-				93521218E0A1C0FEB519DFE7A04A5351 /* Foundation.framework in Frameworks */,
-				CE311771BB035FE9D0E11EBF690F2848 /* UIKit.framework in Frameworks */,
-			);
-			runOnlyForDeploymentPostprocessing = 0;
-		};
 		D358579B7539DE28B73D13EA83BFFFD3 /* Frameworks */ = {
 			isa = PBXFrameworksBuildPhase;
 			buildActionMask = 2147483647;
 			files = (
 				CFAED1BA1A1C93D946E71A40B5C8C710 /* Foundation.framework in Frameworks */,
+			);
+			runOnlyForDeploymentPostprocessing = 0;
+		};
+		F2924F5B3A3764DC5A763531B840A115 /* Frameworks */ = {
+			isa = PBXFrameworksBuildPhase;
+			buildActionMask = 2147483647;
+			files = (
+				A701371B4F6C0069C964F19AD0B45783 /* Foundation.framework in Frameworks */,
+				1DD2E918B7EBB9A489CD5202AF09CEBB /* GLKit.framework in Frameworks */,
+				EA4E6F165A47921B36FDAADCF65573D9 /* OpenGLES.framework in Frameworks */,
+				59EFE957D77780A19774EA54A9933CB7 /* TumblrTheme.framework in Frameworks */,
+				D91C53767513D70F62866132E4327DF1 /* UIKit.framework in Frameworks */,
 			);
 			runOnlyForDeploymentPostprocessing = 0;
 		};
@@ -441,25 +425,6 @@
 /* End PBXFrameworksBuildPhase section */
 
 /* Begin PBXGroup section */
-		021EE34846414ACC6340316069C7899C /* OpenGL */ = {
-			isa = PBXGroup;
-			children = (
-				99EC310C546DC4508097D28556168B0F /* CVPixelBuffer+copy.swift */,
-				8D2BDFCA8939905458BF81374FE3B20D /* FilterFactory.swift */,
-				307551FCF92322072CDE2DF3BD6A8F02 /* FilterType.swift */,
-				CEE6AA41FB8EEFBE8A12AA4FE43AAA26 /* GLPixelBufferView.swift */,
-				A2662629B74B52E550F321AF6B2252B9 /* GLRenderer.swift */,
-				5F9712BA5A95A77EE009A06C61F56DA3 /* NumTypes+Conversion.swift */,
-				D71C6702E73DD9308175B6AA51EDEFE8 /* Shader.swift */,
-				2F8EB99BAB104152424EAD94B6BFF2A3 /* ShaderUtilities.swift */,
-				24EF7286662E615C7FE4E24C2022F2CC /* UIImage+PixelBuffer.swift */,
-				55816AB071C42C5C2C9136CCFC1BF870 /* Filter instances */,
-				C91C5650A4F7BDB7A7E7FAE2C1464CBB /* Filters */,
-			);
-			name = OpenGL;
-			path = Classes/OpenGL;
-			sourceTree = "<group>";
-		};
 		07E1D0F55C8C11335E6C783ED617B567 /* Pods-KanvasCameraExampleTests */ = {
 			isa = PBXGroup;
 			children = (
@@ -477,31 +442,6 @@
 			path = "Target Support Files/Pods-KanvasCameraExampleTests";
 			sourceTree = "<group>";
 		};
-		08EE00291C029588D332343E5A1786E9 /* Options */ = {
-			isa = PBXGroup;
-			children = (
-				4E6412B82EF5982B36B14B36A13E9909 /* CameraOption.swift */,
-				2EFFE13D0DD3078A054A7A24A0034066 /* ExtendedButton.swift */,
-				5ED991712C24FFB3F4FF8621797606E6 /* ExtendedStackView.swift */,
-				FF58B4F7DA32749F4F08AF1D0B9A8ADB /* OptionsController.swift */,
-				69A40824743BD1684D01FA38C2C8A8E2 /* OptionsStackView.swift */,
-				6E600D4B0003DE76F2A56977A36AEAD9 /* OptionView.swift */,
-			);
-			name = Options;
-			path = Classes/Options;
-			sourceTree = "<group>";
-		};
-		0E1141EE7A6D9683544635E556079643 /* Preview */ = {
-			isa = PBXGroup;
-			children = (
-				596A53B1E4215AFDBE80C15405EA050E /* CameraPreviewView.swift */,
-				FF340A530CABE2C9BEAE871219078E80 /* CameraPreviewViewController.swift */,
-				06F2F46F6827C92DE5BAF7F3BA11C87E /* LoadingIndicatorView.swift */,
-			);
-			name = Preview;
-			path = Classes/Preview;
-			sourceTree = "<group>";
-		};
 		16B8D657ED78864429DA904F420CBF27 /* Support Files */ = {
 			isa = PBXGroup;
 			children = (
@@ -516,6 +456,15 @@
 			path = "../Target Support Files/FBSnapshotTestCase";
 			sourceTree = "<group>";
 		};
+		17A9B1223EDC77E12A07A9C3D89DA41B /* Analytics */ = {
+			isa = PBXGroup;
+			children = (
+				D49442F49932CF3E13F3BE485D3245C1 /* KanvasCameraAnalyticsProvider.swift */,
+			);
+			name = Analytics;
+			path = Classes/Analytics;
+			sourceTree = "<group>";
+		};
 		31214CF30AD1249E16ADFD0923DD4FD4 /* SwiftSupport */ = {
 			isa = PBXGroup;
 			children = (
@@ -524,79 +473,52 @@
 			name = SwiftSupport;
 			sourceTree = "<group>";
 		};
-		39B49D45E5FF98C265D758E1BEAF8ACB /* MediaClips */ = {
-			isa = PBXGroup;
-			children = (
-				FB9764D01AE46C21A07191652D2328E2 /* MediaClip.swift */,
-				38659364B58987A534A30CF539F04B7A /* MediaClipsCollectionCell.swift */,
-				E6492ACA5FAB041A18BE47C614339A7E /* MediaClipsCollectionController.swift */,
-				3A4B2433BDCF024A2DC26433F610A3F9 /* MediaClipsCollectionView.swift */,
-				F9B877B2FAB1E2B676D867B361B5C90E /* MediaClipsEditorView.swift */,
-				BD3A3134A63D1F13212DE10929A9FA8A /* MediaClipsEditorViewController.swift */,
-			);
-			name = MediaClips;
-			path = Classes/MediaClips;
-			sourceTree = "<group>";
-		};
-		4B28964BC23F432849A6F340E8495132 /* Constants */ = {
-			isa = PBXGroup;
-			children = (
-				B98D7593CE026877E31DE201E648B9F9 /* KanvasCameraColors.swift */,
-				72B230062342216198643E61C1559049 /* KanvasCameraImages.swift */,
-				D679753520B84A0239B77D0F5FAE3B83 /* KanvasCameraStrings.swift */,
-				F0B7C31D8753D24F497C10D32218BB72 /* KanvasCameraTimes.swift */,
+		3F767FC75297CB7DDA586A955B0A3713 /* Constants */ = {
+			isa = PBXGroup;
+			children = (
+				3D1A6956D1844D317EED00458AB286F3 /* KanvasCameraColors.swift */,
+				5B0F3099E9E84CE832D8AAC7484B416E /* KanvasCameraImages.swift */,
+				C3E15B5DAC6E4655110161E620F1E995 /* KanvasCameraStrings.swift */,
+				62022413B4ABC838E475DAAE1E358FF1 /* KanvasCameraTimes.swift */,
 			);
 			name = Constants;
 			path = Classes/Constants;
 			sourceTree = "<group>";
 		};
-		50D9A7C3E764975333BD8837E987E87A /* Camera */ = {
-			isa = PBXGroup;
-			children = (
-				54579601C6BB5490557E0EF3E0A47203 /* ActionsView.swift */,
-				5E36812448AD857241D13E06115065B3 /* CameraController.swift */,
-				B307B8662923EAD2B178D5D0B8B7A60D /* CameraInputController.swift */,
-				4C9A0D3E7AC49FC967A5DCC2FE3A1149 /* CameraInputControllerDelegate.swift */,
-				859BA6A7495DCB53DA062E15F1C08F5E /* CameraInputOutput.swift */,
-				553DD2E8EE8F9040C5460C96C3E91D79 /* CameraView.swift */,
-				3FA07FE528D9062901AD990AE17B8CB3 /* CameraZoomHandler.swift */,
-				0FE77CF3EBC8EFC327218FE3A2784FCC /* FilteredInputViewController.swift */,
-				62D8EC7DEB8971D814D064CC5F76D45D /* ImagePreviewController.swift */,
-			);
-			name = Camera;
-			path = Classes/Camera;
-			sourceTree = "<group>";
-		};
-		55816AB071C42C5C2C9136CCFC1BF870 /* Filter instances */ = {
-			isa = PBXGroup;
-			children = (
-				9529EB923327191E6258DFCF21E88DE3 /* ChromaFilter.swift */,
-				EA58DAE288B3699AD5E76FE611E639B9 /* EMInterferenceFilter.swift */,
-				06A6786B01B6C0F94929B4E7C153234E /* FilmFilter.swift */,
-				F51A2B9983A4BAE94AF6825EFB295FCF /* GrayscaleFilter.swift */,
-				9BBE2ADF652CAC8CC868ACBB1C1A9D6B /* ImagePoolFilter.swift */,
-				027F72056769B5058490CF9BC7DFC094 /* LegoFilter.swift */,
-				84A77BD80CF8B459606B8899171ACB86 /* LightLeaksFilter.swift */,
-				C9582EC03CFAC257C8B73B0D47F3AA50 /* MangaFilter.swift */,
-				309BF23D2E952D77640E3B0D6A28A3B3 /* MirrorFourFilter.swift */,
-				0FE00D7A08330315281C8628B67A6A25 /* MirrorTwoFilter.swift */,
-				3AA9A3077460E1AC3DC6EBFA377A44AF /* PlasmaFilter.swift */,
-				1424E1C79A153D8DB4F38CD0AEB1E679 /* RaveFilter.swift */,
-				45DA73DFE21B4F082754212B99E09B50 /* RGBFilter.swift */,
-				FDACAB9F11DF3DB77B636897D661D665 /* ToonFilter.swift */,
-				A62AF6AF49F2D550BE10C9061D2E979F /* WaveFilter.swift */,
-				AF47A832CA52E0AE6FEE47A492E45D9C /* WavePoolFilter.swift */,
-			);
-			name = "Filter instances";
-			path = "Filter instances";
-			sourceTree = "<group>";
-		};
-		595571E607E8D7EAA836654094A9D563 /* Resources */ = {
-			isa = PBXGroup;
-			children = (
-				D6888DBC6B9C87112ACE572A0DDDAA54 /* Assets.xcassets */,
-				096E858FB1E5686AFD519EC56158D58B /* Shaders */,
-				C768018D9CAC3110A8505E540A028355 /* silence.aac */,
+		475678F1A38EAA96ABBCCBE7CD96CE52 /* Support Files */ = {
+			isa = PBXGroup;
+			children = (
+				3BE718AA86F86E1440CAFDFC3EFEF3DD /* KanvasCamera.modulemap */,
+				6D58922683D9BF80F1C61F3B3BA43832 /* KanvasCamera.xcconfig */,
+				EB8C593B387D8077FD07C965C95A66E3 /* KanvasCamera-dummy.m */,
+				D7332E85D9DF211CF3ECD58B7240E2EC /* KanvasCamera-Info.plist */,
+				94DC45AD9810EDFEC31818D0491D1A8B /* KanvasCamera-prefix.pch */,
+				0EB4A473DF35853045F06E2653B0E47A /* KanvasCamera-umbrella.h */,
+			);
+			name = "Support Files";
+			path = "KanvasCameraExample/Pods/Target Support Files/KanvasCamera";
+			sourceTree = "<group>";
+		};
+		4F0A51FB9C24385DED9669AB99F30AC9 /* Recording */ = {
+			isa = PBXGroup;
+			children = (
+				BC75B17BED3DDB0B29CCA0FE3A74F948 /* CameraRecorder.swift */,
+				938AD42BC8AC0B62F6F59DF804BE6CCD /* CameraRecordingProtocol.swift */,
+				88860E789170B629FB87BBD6B05B75C0 /* CameraSegmentHandler.swift */,
+				50071BBBF3259209CC856E17BCDDCD43 /* GifVideoOutputHandler.swift */,
+				ECEFEA41C5F38B7CE2DC8E46C7F2B61F /* PhotoOutputHandler.swift */,
+				48AA2D610AAAB6975E93859C7B1DA632 /* VideoOutputHandler.swift */,
+			);
+			name = Recording;
+			path = Classes/Recording;
+			sourceTree = "<group>";
+		};
+		53416D15A30F6E4E0BA9110D272B2C93 /* Resources */ = {
+			isa = PBXGroup;
+			children = (
+				376520461700B65120DF8C0A81D3D6F6 /* Assets.xcassets */,
+				610B56A71629391FD5D809DD1BFD2E9D /* Shaders */,
+				3A682C24A1645B00F3632E2253B72CEA /* silence.aac */,
 			);
 			name = Resources;
 			sourceTree = "<group>";
@@ -623,6 +545,30 @@
 			name = "Targets Support Files";
 			sourceTree = "<group>";
 		};
+		69A544280F51DB26D0A72FCB393218BF /* KanvasCamera */ = {
+			isa = PBXGroup;
+			children = (
+				17A9B1223EDC77E12A07A9C3D89DA41B /* Analytics */,
+				AB3410B840E32CDCCD61E3ECC5517F91 /* Camera */,
+				3F767FC75297CB7DDA586A955B0A3713 /* Constants */,
+				F953903D65D5AF4406287BDAEEF1B109 /* Extensions */,
+				CF36A46F22550363628EF1433EE535A4 /* MediaClips */,
+				912B8545DD68C0006BD7F6615FEB0D0E /* Modal */,
+				CB0E73AA0CC4A4D93D2F6E2BD1CFA2C3 /* ModeSelector */,
+				9518199E210868BE4C022C1FD45A9692 /* OpenGL */,
+				B93B3DBAD02C3C5FCA284F7A6A8F986C /* Options */,
+				F15A8DFA77FBBC0E2D65F580EE2EA390 /* Pod */,
+				C03CCB7A43D0344F700C33D2D33C0E97 /* Preview */,
+				4F0A51FB9C24385DED9669AB99F30AC9 /* Recording */,
+				53416D15A30F6E4E0BA9110D272B2C93 /* Resources */,
+				8F8AF24C28CE8EDF72FF2F1AAEC93928 /* Settings */,
+				475678F1A38EAA96ABBCCBE7CD96CE52 /* Support Files */,
+				AC1BF4E65EB1F8F9621FB113946F2AE2 /* Utility */,
+			);
+			name = KanvasCamera;
+			path = ../..;
+			sourceTree = "<group>";
+		};
 		6A19112444B1D2A7AA0F02C9D8AFE240 /* Pod */ = {
 			isa = PBXGroup;
 			children = (
@@ -631,46 +577,16 @@
 			name = Pod;
 			sourceTree = "<group>";
 		};
-		7B08F2CD09AB3CAFFC2E851974CDB599 /* Utility */ = {
-			isa = PBXGroup;
-			children = (
-				8EB6283ACFDC7A48335AA0788A3BE6D2 /* ConicalGradientLayer.swift */,
-				515065C1BB8C9E459B998A080DEC1B19 /* Device.swift */,
-				3A976360A091B8E1DA8CA0AD963F5040 /* EasyTipView.swift */,
-				BC33C5E0E945717B1DE0A0D247492BDB /* IgnoreTouchesCollectionView.swift */,
-				0C7DB94C2FA839829BE79C7508145983 /* IgnoreTouchesView.swift */,
-				F21962E9A31EE632F80C34034627F1AC /* Queue.swift */,
-				32280ABE594A4962C116F0E55AA389B0 /* RGBA.swift */,
-				00198120AFF4487B8C42944085D92790 /* UIUpdate.swift */,
-			);
-			name = Utility;
-			path = Classes/Utility;
-			sourceTree = "<group>";
-		};
-		7BDFFC044E686D1DE0ADF1883D630BCB /* Support Files */ = {
-			isa = PBXGroup;
-			children = (
-				9FB80B75B6C9E88C828956678DCA3F0B /* KanvasCamera.modulemap */,
-				B0550001545668D54ACE19AA5D88CEDE /* KanvasCamera.xcconfig */,
-				8DA9F22FA3063B8366B192C9B8EC4C8C /* KanvasCamera-dummy.m */,
-				94C61980E7898CCDDF243F84D66EF955 /* KanvasCamera-Info.plist */,
-				DB6285FAAE7931ED3A31DE4AD46B9A83 /* KanvasCamera-prefix.pch */,
-				74F880C63355C51BEB1A2DCD8D4CD14C /* KanvasCamera-umbrella.h */,
-			);
-			name = "Support Files";
-			path = "KanvasCameraExample/Pods/Target Support Files/KanvasCamera";
-			sourceTree = "<group>";
-		};
-		817B18E1C2BF03A67BA5C4584F89DC6D /* ModeSelector */ = {
-			isa = PBXGroup;
-			children = (
-				FFC140D159BF6AD2561112235822ECDD /* ModeButtonView.swift */,
-				B64DB1839225B441CC5360B861EC12AF /* ModeSelectorAndShootController.swift */,
-				B8E7FC2CF27291093577FD5A6E48E20D /* ModeSelectorAndShootView.swift */,
-				F8D6D2649C283EA7657ECC0643F8A8E1 /* ShootButtonView.swift */,
-			);
-			name = ModeSelector;
-			path = Classes/ModeSelector;
+		7A07C44221A572D43A12AC6FC1DFCA69 /* Filters */ = {
+			isa = PBXGroup;
+			children = (
+				A5FB375FFD0A83A30E646CCDE7A5CEC8 /* Filter.swift */,
+				390DED87E2A3A2A85241289D732B35E3 /* FilterProtocol.swift */,
+				CD867134BAFECE0A9FF5BB38DB7AF9D7 /* GLError.swift */,
+				A04096BFA11DFFA7FB5A4E8AC910571F /* GroupFilter.swift */,
+			);
+			name = Filters;
+			path = Filters;
 			sourceTree = "<group>";
 		};
 		83ADAD803F6E1772C40974BBFC93D36F /* Products */ = {
@@ -685,26 +601,45 @@
 			name = Products;
 			sourceTree = "<group>";
 		};
-		844E379F942EA601025B9F8A419A6C41 /* Modal */ = {
-			isa = PBXGroup;
-			children = (
-				EC85236A1EDA5F57B3D96E7EED498997 /* ModalController.swift */,
-				E0508130B2B828F2C7314469E6CA9F24 /* ModalPresentationAnimationController.swift */,
-				DFFB5A5A0AD7A38988E0FAAA789ED6C5 /* ModalPresentationController.swift */,
-				7C21920D3DAB5D9307D5A03ABFBEE128 /* ModalView.swift */,
-				F8FB2772C987F3E39431BF9E89FC3EE4 /* ModalViewModel.swift */,
+		8F8AF24C28CE8EDF72FF2F1AAEC93928 /* Settings */ = {
+			isa = PBXGroup;
+			children = (
+				421D55BA1A4882D9E657DAD707453550 /* CameraSettings.swift */,
+			);
+			name = Settings;
+			path = Classes/Settings;
+			sourceTree = "<group>";
+		};
+		912B8545DD68C0006BD7F6615FEB0D0E /* Modal */ = {
+			isa = PBXGroup;
+			children = (
+				5D92591DFAE0D090597E2B4466EC03A0 /* ModalController.swift */,
+				6165FD4881B21B85753CAD5DFE225771 /* ModalPresentationAnimationController.swift */,
+				5069E9007E37792929C46248509EB683 /* ModalPresentationController.swift */,
+				A48A0AA90882C880D8BDDF8A6FBB5505 /* ModalView.swift */,
+				D0C56202292F185D3AEC2CB1CBFFBFE4 /* ModalViewModel.swift */,
 			);
 			name = Modal;
 			path = Classes/Modal;
 			sourceTree = "<group>";
 		};
-		86183B814B729FBD25A47FB94E8839B2 /* Settings */ = {
-			isa = PBXGroup;
-			children = (
-				3749EC5D989412F2DF326D6D9CB31934 /* CameraSettings.swift */,
-			);
-			name = Settings;
-			path = Classes/Settings;
+		9518199E210868BE4C022C1FD45A9692 /* OpenGL */ = {
+			isa = PBXGroup;
+			children = (
+				4A7B3E016EE91AD0F678A0A7E98F8FA3 /* CVPixelBuffer+copy.swift */,
+				F0671CF2DDB314FD00EC6E92EAF8079B /* FilterFactory.swift */,
+				C41240C366AF68CDC316DF70E7FE1435 /* FilterType.swift */,
+				0FE49BD4E1910A7BD9BB18628616DF8C /* GLPixelBufferView.swift */,
+				3C52F4C3E1F61EBA211A98992843C62D /* GLRenderer.swift */,
+				97C032C0869E8DF23E0D3F705EBCEAFB /* NumTypes+Conversion.swift */,
+				B90227BED414F0C865C18620B3ADBE54 /* Shader.swift */,
+				7514A06D2C9B7636F62A7717E70FD102 /* ShaderUtilities.swift */,
+				D5DA8476E2A9838BC2FB97EA2E58FB17 /* UIImage+PixelBuffer.swift */,
+				E8B4F8AE53C768E608133F08776DD6B7 /* Filter instances */,
+				7A07C44221A572D43A12AC6FC1DFCA69 /* Filters */,
+			);
+			name = OpenGL;
+			path = Classes/OpenGL;
 			sourceTree = "<group>";
 		};
 		9A7C69A0E01562BB3B80A8241B305128 /* Support Files */ = {
@@ -719,39 +654,6 @@
 			);
 			name = "Support Files";
 			path = "../KanvasCamera/KanvasCameraExample/Pods/Target Support Files/TumblrTheme";
-			sourceTree = "<group>";
-		};
-		A15DBE1FB574900DA1C66C21AAB0C412 /* Analytics */ = {
-			isa = PBXGroup;
-			children = (
-				D45567DF9AB56D330C6D742EFA5D0D7F /* KanvasCameraAnalyticsProvider.swift */,
-			);
-			name = Analytics;
-			path = Classes/Analytics;
-			sourceTree = "<group>";
-		};
-		A2F106863687BBD28CA2B89DC6D60A54 /* KanvasCamera */ = {
-			isa = PBXGroup;
-			children = (
-				A15DBE1FB574900DA1C66C21AAB0C412 /* Analytics */,
-				50D9A7C3E764975333BD8837E987E87A /* Camera */,
-				4B28964BC23F432849A6F340E8495132 /* Constants */,
-				AD632D7DF66D57110D4C768F42B2C61D /* Extensions */,
-				39B49D45E5FF98C265D758E1BEAF8ACB /* MediaClips */,
-				844E379F942EA601025B9F8A419A6C41 /* Modal */,
-				817B18E1C2BF03A67BA5C4584F89DC6D /* ModeSelector */,
-				021EE34846414ACC6340316069C7899C /* OpenGL */,
-				08EE00291C029588D332343E5A1786E9 /* Options */,
-				E3110E567FA601B42FA7A53E7DAED095 /* Pod */,
-				0E1141EE7A6D9683544635E556079643 /* Preview */,
-				DEE28E1564AA0098C12536C215A18576 /* Recording */,
-				595571E607E8D7EAA836654094A9D563 /* Resources */,
-				86183B814B729FBD25A47FB94E8839B2 /* Settings */,
-				7BDFFC044E686D1DE0ADF1883D630BCB /* Support Files */,
-				7B08F2CD09AB3CAFFC2E851974CDB599 /* Utility */,
-			);
-			name = KanvasCamera;
-			path = ../..;
 			sourceTree = "<group>";
 		};
 		A46BDCF1D06EEE77E8652BC92613C32E /* Pods-KanvasCameraExample */ = {
@@ -771,25 +673,36 @@
 			path = "Target Support Files/Pods-KanvasCameraExample";
 			sourceTree = "<group>";
 		};
-		AD632D7DF66D57110D4C768F42B2C61D /* Extensions */ = {
-			isa = PBXGroup;
-			children = (
-				45E512001DB3342A5A556BA5439EAD56 /* Array+Move.swift */,
-				74684686E679D768220AF5BF2380535C /* AVURLAsset+Thumbnail.swift */,
-				0C08270B503E7E7003337C42DDD16F5A /* CGRect+Center.swift */,
-				C3EE09295438C039501CE47E4ACF0EBE /* ClosedRange+Clamp.swift */,
-				D4442B46B08CB9AC4F9E6E02FE641871 /* NSURL+Media.swift */,
-				75CBFA70853E98A0893267FBB7A986C2 /* UIButton+Shadows.swift */,
-				D6DF0C035A8680E10BC00ED2E87BCE50 /* UICollectionView+Cells.swift */,
-				A98D0A1A68EDDF6D68B542784BD554DF /* UIColor+Lerp.swift */,
-				A15C6862B4AF58D0A1F660C1879404AE /* UIFont+Utils.swift */,
-				1207701EDCB9DF6877AB5DF2F3AEA662 /* UIImage+Camera.swift */,
-				08FDCFAB93A30328526F92488EF74574 /* UIImage+FlipLeftMirrored.swift */,
-				5D127779B79FBBB486A5F36303BC110B /* UIView+Layout.swift */,
-				F81667F2A7E2BC2858AD1C23151E02A5 /* UIViewController+Load.swift */,
-			);
-			name = Extensions;
-			path = Classes/Extensions;
+		AB3410B840E32CDCCD61E3ECC5517F91 /* Camera */ = {
+			isa = PBXGroup;
+			children = (
+				60639DEC387E6DA56D26C6540526912E /* CameraController.swift */,
+				ED7444D5BE48DFA4E5E453EA68CEA03D /* CameraInputController.swift */,
+				0EFDC1E77A9B0872C676B4789CEE818C /* CameraInputControllerDelegate.swift */,
+				A3B289D2305E7EAEE4474067CFEDB541 /* CameraInputOutput.swift */,
+				86E1541CD8BC27702E1971D5C7D5BB8A /* CameraView.swift */,
+				CB877EE948B0C6C38ED953A5DA368F58 /* CameraZoomHandler.swift */,
+				D951567B5455D229DDF5F7D9603C2EB1 /* FilteredInputViewController.swift */,
+				C602654B87C41CFD804FC6AFE3716D12 /* ImagePreviewController.swift */,
+			);
+			name = Camera;
+			path = Classes/Camera;
+			sourceTree = "<group>";
+		};
+		AC1BF4E65EB1F8F9621FB113946F2AE2 /* Utility */ = {
+			isa = PBXGroup;
+			children = (
+				1CCD4F2AD1A11BF24821EE4A7D6D4789 /* ConicalGradientLayer.swift */,
+				8C354BECE98B6A78E43DCF24240B33E2 /* Device.swift */,
+				C5C6CF081A78223551FD3943A2FB34D0 /* EasyTipView.swift */,
+				E7479459EC3982C3B5B7602944756AD7 /* IgnoreTouchesCollectionView.swift */,
+				267D4F66340E1E7AA38D4AF224A464E7 /* IgnoreTouchesView.swift */,
+				895600B321BE61EA4F6FFAADD558D44B /* Queue.swift */,
+				7A4A4821F00676BF1EA6B4F0EE309083 /* RGBA.swift */,
+				A3BD92BF8AE0C06890476AAF5936312B /* UIUpdate.swift */,
+			);
+			name = Utility;
+			path = Classes/Utility;
 			sourceTree = "<group>";
 		};
 		B003C71C17C0E2E6086651E9D8067017 /* TumblrTheme */ = {
@@ -811,37 +724,41 @@
 			path = ../../../TumblrTheme;
 			sourceTree = "<group>";
 		};
-		C91C5650A4F7BDB7A7E7FAE2C1464CBB /* Filters */ = {
-			isa = PBXGroup;
-			children = (
-				9EF288B92908697E6F2971FF86491E77 /* Filter.swift */,
-				2519772D20A6B22522ACD4C86FBAEC50 /* FilterProtocol.swift */,
-				33D877008F504DEF559C25BDA138EBB7 /* GLError.swift */,
-				DDCD854F0F60F4A6FC5D70CE25FAA5C2 /* GroupFilter.swift */,
-			);
-<<<<<<< HEAD
-			name = Filters;
-			path = Filters;
-=======
-			name = Constants;
-			path = Classes/Constants;
-			sourceTree = "<group>";
-		};
-		B9AC180435218275B54012FA3CE08C64 /* Camera */ = {
-			isa = PBXGroup;
-			children = (
-				076150A715A8D13F4AE62E26539D104D /* CameraController.swift */,
-				2245CABB08A32D1CC92757E1249EC731 /* CameraInputController.swift */,
-				070B405FEE43E1C5639D40BC44DF2F45 /* CameraInputControllerDelegate.swift */,
-				CE45FC2573FC51036264C69977CEEECB /* CameraInputOutput.swift */,
-				4A203D5A0F407B92829BE2DFDD8B6493 /* CameraView.swift */,
-				1C51E07BFA8A116810B3FB26449B64C4 /* CameraZoomHandler.swift */,
-				E36756DF533EAE75113294670D81FD40 /* FilteredInputViewController.swift */,
-				575CB117DF3D31314970572E952DE74A /* ImagePreviewController.swift */,
-			);
-			name = Camera;
-			path = Classes/Camera;
->>>>>>> ce637758
+		B93B3DBAD02C3C5FCA284F7A6A8F986C /* Options */ = {
+			isa = PBXGroup;
+			children = (
+				D31DEFDE39862BB87FACC8271FBDF083 /* CameraOption.swift */,
+				8D96C455397329AFD0BEAB822946AFEB /* ExtendedButton.swift */,
+				C7EC7EE38105AD2081AB41133230199F /* ExtendedStackView.swift */,
+				8C15C0DDAD4C5F837FACCB524405A181 /* OptionsController.swift */,
+				3F3CC6587FFA8DD2195FA69A9B13F9C5 /* OptionsStackView.swift */,
+				DDB83382C242018B8E391E61608D079A /* OptionView.swift */,
+			);
+			name = Options;
+			path = Classes/Options;
+			sourceTree = "<group>";
+		};
+		C03CCB7A43D0344F700C33D2D33C0E97 /* Preview */ = {
+			isa = PBXGroup;
+			children = (
+				F49E21F52CA87E0FE0346188DA47AECD /* CameraPreviewView.swift */,
+				FD7A45A13081AADE1D08F8EB2CCE013A /* CameraPreviewViewController.swift */,
+				2A21280FD36B94B20F08290FF1498CA3 /* LoadingIndicatorView.swift */,
+			);
+			name = Preview;
+			path = Classes/Preview;
+			sourceTree = "<group>";
+		};
+		CB0E73AA0CC4A4D93D2F6E2BD1CFA2C3 /* ModeSelector */ = {
+			isa = PBXGroup;
+			children = (
+				ABA64C9CEC59013EA9AC0DEFD8371890 /* ModeButtonView.swift */,
+				144A1A82E438CC3B0D5DAFC8532C6497 /* ModeSelectorAndShootController.swift */,
+				7F0BF99E00B7D1E000BFE7175191FDFE /* ModeSelectorAndShootView.swift */,
+				7C78EAF5B2B4593041602B70AE42C81D /* ShootButtonView.swift */,
+			);
+			name = ModeSelector;
+			path = Classes/ModeSelector;
 			sourceTree = "<group>";
 		};
 		CD3E5731EC595FDFE1315BF8A3A9D269 /* Frameworks */ = {
@@ -865,10 +782,24 @@
 			);
 			sourceTree = "<group>";
 		};
+		CF36A46F22550363628EF1433EE535A4 /* MediaClips */ = {
+			isa = PBXGroup;
+			children = (
+				CEC78EC0B9750AD8744A6B98665974AB /* MediaClip.swift */,
+				6109497E15121CF9413846E012775A3A /* MediaClipsCollectionCell.swift */,
+				0AC80DFC94290FEE6046832CB75D8B70 /* MediaClipsCollectionController.swift */,
+				79F4A921BF0A45DFA0D4A3CBEFE91626 /* MediaClipsCollectionView.swift */,
+				BB187B86CF7EBAC33978956BB682F2DE /* MediaClipsEditorView.swift */,
+				FBFF6B3AB3BE901FD63FF75D3B852D4A /* MediaClipsEditorViewController.swift */,
+			);
+			name = MediaClips;
+			path = Classes/MediaClips;
+			sourceTree = "<group>";
+		};
 		D08FE8F86D380BD5C493B74E65C17B7A /* Development Pods */ = {
 			isa = PBXGroup;
 			children = (
-				A2F106863687BBD28CA2B89DC6D60A54 /* KanvasCamera */,
+				69A544280F51DB26D0A72FCB393218BF /* KanvasCamera */,
 				B003C71C17C0E2E6086651E9D8067017 /* TumblrTheme */,
 			);
 			name = "Development Pods";
@@ -906,55 +837,75 @@
 			name = Core;
 			sourceTree = "<group>";
 		};
-		DEE28E1564AA0098C12536C215A18576 /* Recording */ = {
-			isa = PBXGroup;
-			children = (
-				B2B76589A3B0967ADDA79E03B32F9F54 /* CameraRecorder.swift */,
-				8A5AF9CDE6D73DCF40838E323F1812FC /* CameraRecordingProtocol.swift */,
-				D79B7209DBF953EB99191A723401C2BB /* CameraSegmentHandler.swift */,
-				C165D518603D14C4237BEE6DE2F5571B /* GifVideoOutputHandler.swift */,
-				CAFE9013E2D898929484390D13D45814 /* PhotoOutputHandler.swift */,
-				7ACC62F755A40F6291C1F25A2C7F519D /* VideoOutputHandler.swift */,
-			);
-			name = Recording;
-			path = Classes/Recording;
-			sourceTree = "<group>";
-		};
-		E3110E567FA601B42FA7A53E7DAED095 /* Pod */ = {
-			isa = PBXGroup;
-			children = (
-				88B1D9BD8C852972695548267ED45E32 /* KanvasCamera.podspec.json */,
+		E81A37DBDE41E671312C56736544E2FA /* Pods */ = {
+			isa = PBXGroup;
+			children = (
+				D2120C1FCA13B157B7B296C8361068FD /* FBSnapshotTestCase */,
+			);
+			name = Pods;
+			sourceTree = "<group>";
+		};
+		E8B4F8AE53C768E608133F08776DD6B7 /* Filter instances */ = {
+			isa = PBXGroup;
+			children = (
+				2407F2970C0DE9F6FFB50A466831269A /* ChromaFilter.swift */,
+				530EACCC3FF56D84F30658E60E42953A /* EMInterferenceFilter.swift */,
+				B372FB0343461B1C0AF4116C10191D6F /* FilmFilter.swift */,
+				749119EE7413A496C825B8F221380FAC /* GrayscaleFilter.swift */,
+				06004A30343A36FF4D99CF308ED4A58E /* ImagePoolFilter.swift */,
+				D9E2C99CD9966D0099F5FCD9B1D2B3F8 /* LegoFilter.swift */,
+				765283ABD2594D38FA775A2FBD2AEC0F /* LightLeaksFilter.swift */,
+				CF4FF94F8176832922E54D9AC03B89CA /* MangaFilter.swift */,
+				47FEDEE56C6521C12B84B66C83464BB1 /* MirrorFourFilter.swift */,
+				9CE4F0FB20AB4464EE457426C489F205 /* MirrorTwoFilter.swift */,
+				A8A0E60933B2F86A0DE67114BC14FF7B /* PlasmaFilter.swift */,
+				24DC2343C7218ADEB58530477BDD1C28 /* RaveFilter.swift */,
+				DD5FFCB26241163B07E70E5F30BA3041 /* RGBFilter.swift */,
+				7C49E753F1AAF713F1F95BB20DC0FEFC /* ToonFilter.swift */,
+				129351432D9BC41950F519D35C0E9771 /* WaveFilter.swift */,
+				BE28464CEF80EE16789CA917A3460013 /* WavePoolFilter.swift */,
+			);
+			name = "Filter instances";
+			path = "Filter instances";
+			sourceTree = "<group>";
+		};
+		F15A8DFA77FBBC0E2D65F580EE2EA390 /* Pod */ = {
+			isa = PBXGroup;
+			children = (
+				085F550592AF65A5C9D55C428FE35002 /* KanvasCamera.podspec.json */,
 			);
 			name = Pod;
 			sourceTree = "<group>";
 		};
-		E81A37DBDE41E671312C56736544E2FA /* Pods */ = {
-			isa = PBXGroup;
-			children = (
-				D2120C1FCA13B157B7B296C8361068FD /* FBSnapshotTestCase */,
-			);
-			name = Pods;
+		F953903D65D5AF4406287BDAEEF1B109 /* Extensions */ = {
+			isa = PBXGroup;
+			children = (
+				12CC50264B5395019653BA689DD0DCA7 /* Array+Move.swift */,
+				B7F8BE14C30A76094C90C97C23EB57EC /* AVURLAsset+Thumbnail.swift */,
+				77F41196ECF15B0C15CACFA9B9BD96A1 /* CGRect+Center.swift */,
+				E964C118992F5A047C4D328C71B9614C /* ClosedRange+Clamp.swift */,
+				503393A3877DF50181DE861B4DFCDAE7 /* NSURL+Media.swift */,
+				97EA833F86EE3FA9DC0F9410C69AC07B /* UIButton+Shadows.swift */,
+				682E0054083DC9B0D7EB6C6905EDF374 /* UICollectionView+Cells.swift */,
+				5B14CF63D4836BABBF5CA53977B29DA7 /* UIColor+Lerp.swift */,
+				057A6AA0528F4831F0AD85DC2132B6D5 /* UIFont+Utils.swift */,
+				DDF4BABBC9399BB06E129C3605E5436D /* UIImage+Camera.swift */,
+				8E66A1DCDCB9A2CAE09E7CE5BBB543D0 /* UIImage+FlipLeftMirrored.swift */,
+				9DCEFFBBF0F33B76295744F9ED667CCB /* UIView+Layout.swift */,
+				1F210107D4F08F7E9195501B75494FD8 /* UIViewController+Load.swift */,
+			);
+			name = Extensions;
+			path = Classes/Extensions;
 			sourceTree = "<group>";
 		};
 /* End PBXGroup section */
 
 /* Begin PBXHeadersBuildPhase section */
-		0069326C07A48B3D8D2D14AE339EBDDA /* Headers */ = {
+		1D47388545FFF1B9E79DAB51F2179211 /* Headers */ = {
 			isa = PBXHeadersBuildPhase;
 			buildActionMask = 2147483647;
 			files = (
-				35BEB640557E43A2E29164F3D786F1ED /* KanvasCamera-umbrella.h in Headers */,
-			);
-			runOnlyForDeploymentPostprocessing = 0;
-		};
-		1AAA41FB211D377F0DE1C8ABADEC147B /* Headers */ = {
-			isa = PBXHeadersBuildPhase;
-			buildActionMask = 2147483647;
-			files = (
-				DFB28F2701606E67E70C4745494FE02B /* TumblrTheme-umbrella.h in Headers */,
-				CA30E51AB0465B32516B532397F6647B /* UIFont+ComposeFonts.h in Headers */,
-				9F16CB7D65C35AD5D9C86B64CC1A116C /* UIFont+Orangina.h in Headers */,
-				0BA5F2B2FF382F2CFA49C4DF31C5B969 /* UIFont+PostFonts.h in Headers */,
+				2B842B607070638664517C30B971BCF0 /* KanvasCamera-umbrella.h in Headers */,
 			);
 			runOnlyForDeploymentPostprocessing = 0;
 		};
@@ -989,9 +940,39 @@
 			);
 			runOnlyForDeploymentPostprocessing = 0;
 		};
+		E351D5E29EC616B3474901B5ACFC77BA /* Headers */ = {
+			isa = PBXHeadersBuildPhase;
+			buildActionMask = 2147483647;
+			files = (
+				748849D1E0DB664D99A3E7FA6F7AB2B6 /* TumblrTheme-umbrella.h in Headers */,
+				DF47768EC0D2B90B1BDE819F4261D2C4 /* UIFont+ComposeFonts.h in Headers */,
+				48FA0947361C0CC082D677C7F187FF3B /* UIFont+Orangina.h in Headers */,
+				A005CB412D1F63FE32975FDC1B32676A /* UIFont+PostFonts.h in Headers */,
+			);
+			runOnlyForDeploymentPostprocessing = 0;
+		};
 /* End PBXHeadersBuildPhase section */
 
 /* Begin PBXNativeTarget section */
+		1C16306040FE9DC288DCAC1D30205723 /* KanvasCamera */ = {
+			isa = PBXNativeTarget;
+			buildConfigurationList = C6776A2596767C1FAB92C26F5A7F0068 /* Build configuration list for PBXNativeTarget "KanvasCamera" */;
+			buildPhases = (
+				1D47388545FFF1B9E79DAB51F2179211 /* Headers */,
+				D709EA5EB02A7B5C1CE998DF98FCAFAF /* Sources */,
+				F2924F5B3A3764DC5A763531B840A115 /* Frameworks */,
+				D2FB20C9E67C8768108E0408BA53BCD0 /* Resources */,
+			);
+			buildRules = (
+			);
+			dependencies = (
+				A6567329E4B28D9DAEADE1F722A8AF92 /* PBXTargetDependency */,
+			);
+			name = KanvasCamera;
+			productName = KanvasCamera;
+			productReference = FF7DAC5807A1E0065701E750047CAD57 /* KanvasCamera.framework */;
+			productType = "com.apple.product-type.framework";
+		};
 		6D3ACFDE390FE76465A1132EC9A7DF15 /* FBSnapshotTestCase */ = {
 			isa = PBXNativeTarget;
 			buildConfigurationList = 03D68F182B52805E401158BD5F41DB73 /* Build configuration list for PBXNativeTarget "FBSnapshotTestCase" */;
@@ -1030,43 +1011,6 @@
 			productReference = 76E63973A7386B51619029224BC76046 /* Pods_KanvasCameraExample.framework */;
 			productType = "com.apple.product-type.framework";
 		};
-		84434B7C8405A8FFE3555D33CBA5408C /* TumblrTheme */ = {
-			isa = PBXNativeTarget;
-			buildConfigurationList = C9FD5A3ED8E99C9A91C6B833D5886D89 /* Build configuration list for PBXNativeTarget "TumblrTheme" */;
-			buildPhases = (
-				1AAA41FB211D377F0DE1C8ABADEC147B /* Headers */,
-				4149C8E3CA0175F1114B37409C000C3F /* Sources */,
-				B2282E7142C10257E14A32CA6813DEFB /* Frameworks */,
-				AE9BE31448E07C62E749C3679A2154AB /* Resources */,
-			);
-			buildRules = (
-			);
-			dependencies = (
-			);
-			name = TumblrTheme;
-			productName = TumblrTheme;
-			productReference = 9086746C9C84253F3F2FEAFC20905062 /* TumblrTheme.framework */;
-			productType = "com.apple.product-type.framework";
-		};
-		8C1F19BDD72B85078781B04D06824401 /* KanvasCamera */ = {
-			isa = PBXNativeTarget;
-			buildConfigurationList = 417942A23AD09CA06C192F79FDDC126C /* Build configuration list for PBXNativeTarget "KanvasCamera" */;
-			buildPhases = (
-				0069326C07A48B3D8D2D14AE339EBDDA /* Headers */,
-				951A8367C5EE06FA1D247EF5AB8DD800 /* Sources */,
-				45F4012C12268C03F8DABCC5255DDC24 /* Frameworks */,
-				C1D71A639E8337DCCD81BFBE2B1C05CB /* Resources */,
-			);
-			buildRules = (
-			);
-			dependencies = (
-				5C1BC1980A150863F11679776E42AE8D /* PBXTargetDependency */,
-			);
-			name = KanvasCamera;
-			productName = KanvasCamera;
-			productReference = FF7DAC5807A1E0065701E750047CAD57 /* KanvasCamera.framework */;
-			productType = "com.apple.product-type.framework";
-		};
 		98A79B39739AB3278C3621A18061F8C9 /* Pods-KanvasCameraExampleTests */ = {
 			isa = PBXNativeTarget;
 			buildConfigurationList = B2DFD4E2B2C681CD6ED42AD4B356A993 /* Build configuration list for PBXNativeTarget "Pods-KanvasCameraExampleTests" */;
@@ -1086,6 +1030,24 @@
 			name = "Pods-KanvasCameraExampleTests";
 			productName = "Pods-KanvasCameraExampleTests";
 			productReference = 4F87850D339D5C513189AA83920DE976 /* Pods_KanvasCameraExampleTests.framework */;
+			productType = "com.apple.product-type.framework";
+		};
+		B7366FF13F8BF52C16FDA18032827764 /* TumblrTheme */ = {
+			isa = PBXNativeTarget;
+			buildConfigurationList = F6537F357744401BB6D811C320873D0C /* Build configuration list for PBXNativeTarget "TumblrTheme" */;
+			buildPhases = (
+				E351D5E29EC616B3474901B5ACFC77BA /* Headers */,
+				57D56BD18EBB7D2B21F541FFBDB9BD20 /* Sources */,
+				4A2D3512A0B828245895913FABCB7315 /* Frameworks */,
+				094E9D5D385F69A751A3463EEFCC02E3 /* Resources */,
+			);
+			buildRules = (
+			);
+			dependencies = (
+			);
+			name = TumblrTheme;
+			productName = TumblrTheme;
+			productReference = 9086746C9C84253F3F2FEAFC20905062 /* TumblrTheme.framework */;
 			productType = "com.apple.product-type.framework";
 		};
 /* End PBXNativeTarget section */
@@ -1110,29 +1072,19 @@
 			projectRoot = "";
 			targets = (
 				6D3ACFDE390FE76465A1132EC9A7DF15 /* FBSnapshotTestCase */,
-				8C1F19BDD72B85078781B04D06824401 /* KanvasCamera */,
+				1C16306040FE9DC288DCAC1D30205723 /* KanvasCamera */,
 				6F9CF3FDD855BFE38222D0D2684C0CF1 /* Pods-KanvasCameraExample */,
 				98A79B39739AB3278C3621A18061F8C9 /* Pods-KanvasCameraExampleTests */,
-				84434B7C8405A8FFE3555D33CBA5408C /* TumblrTheme */,
+				B7366FF13F8BF52C16FDA18032827764 /* TumblrTheme */,
 			);
 		};
 /* End PBXProject section */
 
 /* Begin PBXResourcesBuildPhase section */
-		AE9BE31448E07C62E749C3679A2154AB /* Resources */ = {
+		094E9D5D385F69A751A3463EEFCC02E3 /* Resources */ = {
 			isa = PBXResourcesBuildPhase;
 			buildActionMask = 2147483647;
 			files = (
-			);
-			runOnlyForDeploymentPostprocessing = 0;
-		};
-		C1D71A639E8337DCCD81BFBE2B1C05CB /* Resources */ = {
-			isa = PBXResourcesBuildPhase;
-			buildActionMask = 2147483647;
-			files = (
-				19D28E304885AD73AA7BB73E7B743822 /* Assets.xcassets in Resources */,
-				AFA8B5BB79861F505985360B38D29EFD /* Shaders in Resources */,
-				9A6844B5B421226CA91CAA33177AA6C9 /* silence.aac in Resources */,
 			);
 			runOnlyForDeploymentPostprocessing = 0;
 		};
@@ -1147,6 +1099,16 @@
 			isa = PBXResourcesBuildPhase;
 			buildActionMask = 2147483647;
 			files = (
+			);
+			runOnlyForDeploymentPostprocessing = 0;
+		};
+		D2FB20C9E67C8768108E0408BA53BCD0 /* Resources */ = {
+			isa = PBXResourcesBuildPhase;
+			buildActionMask = 2147483647;
+			files = (
+				6FDAE1DDB4D877F1E09558384BBB4D9A /* Assets.xcassets in Resources */,
+				0EEE6FCE29E1DA3B5DDB7732CDED2E00 /* Shaders in Resources */,
+				916BE8965BE468821EC63189061F7D71 /* silence.aac in Resources */,
 			);
 			runOnlyForDeploymentPostprocessing = 0;
 		};
@@ -1184,17 +1146,17 @@
 			);
 			runOnlyForDeploymentPostprocessing = 0;
 		};
-		4149C8E3CA0175F1114B37409C000C3F /* Sources */ = {
+		57D56BD18EBB7D2B21F541FFBDB9BD20 /* Sources */ = {
 			isa = PBXSourcesBuildPhase;
 			buildActionMask = 2147483647;
 			files = (
-				82531E6386E5BD20867F0C80F31AC91E /* TumblrTheme-dummy.m in Sources */,
-				1C92442E8731B8FFB05FCDA073C97F40 /* UIColor+SharedColors.swift in Sources */,
-				6A5CDA919F0A202E474B70D15FE7D1B6 /* UIColor+Util.swift in Sources */,
-				9BE95C159D19E2295C1A486304E046DF /* UIFont+ComposeFonts.m in Sources */,
-				8AF7391F00057E1416974976EA08DAF8 /* UIFont+Orangina.m in Sources */,
-				305A3C68F23F703FFAA9ACDD77107D9D /* UIFont+PostFonts.m in Sources */,
-				0BF419623DE61E21975AB604C9145CDE /* UIFont+TumblrTheme.swift in Sources */,
+				32BB037CC0899D03C4080B2CF41A7E02 /* TumblrTheme-dummy.m in Sources */,
+				DA10D67DC7BE00392827589336CE58E3 /* UIColor+SharedColors.swift in Sources */,
+				EBB0132AEA23926A7FFBF35645102169 /* UIColor+Util.swift in Sources */,
+				53A622278728D25173C9FBEA122D98B1 /* UIFont+ComposeFonts.m in Sources */,
+				B0BF09E1AA849F9FDE8BC4017C8AB0AD /* UIFont+Orangina.m in Sources */,
+				A10241118316A20B2BD4998E6B21A2BB /* UIFont+PostFonts.m in Sources */,
+				DBB79C9BE3A28639E0334B8A06CC7B07 /* UIFont+TumblrTheme.swift in Sources */,
 			);
 			runOnlyForDeploymentPostprocessing = 0;
 		};
@@ -1202,189 +1164,109 @@
 			isa = PBXSourcesBuildPhase;
 			buildActionMask = 2147483647;
 			files = (
-<<<<<<< HEAD
 				CC06C4112E127C5262D5911F76903BC4 /* Pods-KanvasCameraExample-dummy.m in Sources */,
-=======
-				AEE52D13BE7FB6EE87A3BF6EFB86E327 /* Array+Move.swift in Sources */,
-				66E56D2784F7E6E3C277F23A6FAF8714 /* AVURLAsset+Thumbnail.swift in Sources */,
-				06D8746535D8F456996B5F0F848C9BE0 /* CameraController.swift in Sources */,
-				CE0C0BAC33EF623CCAF905C9AA58C308 /* CameraInputController.swift in Sources */,
-				625DA48E90CE429A982835664DEB4AE2 /* CameraInputControllerDelegate.swift in Sources */,
-				691113283156DEEC22BEA5A4471BCBB7 /* CameraInputOutput.swift in Sources */,
-				057F2CC534F7BA942E89349800FB91D8 /* CameraOption.swift in Sources */,
-				4DA86534692EB00BAF17F631983E32EF /* CameraPreviewView.swift in Sources */,
-				1CF0EA2D3B4BF308FDA77FD9D5AC2264 /* CameraPreviewViewController.swift in Sources */,
-				9F26F5ED0B6666FC67C418A0513493E9 /* CameraRecorder.swift in Sources */,
-				65F11256222858B400DB8006 /* RGBA.swift in Sources */,
-				334B1D66C0AD25E58CA5FE15B9D78D66 /* CameraRecordingProtocol.swift in Sources */,
-				557E4F35EDDA804526859F9DCDE348FA /* CameraSegmentHandler.swift in Sources */,
-				0A945FE15B17716845A14CE4D36D39F6 /* CameraSettings.swift in Sources */,
-				03C3BBC5D37F96CF7EDB6650717D76F4 /* CameraView.swift in Sources */,
-				65F11255222858B400DB8006 /* ConicalGradientLayer.swift in Sources */,
-				85074B1432F730673D8780B6329028FA /* CameraZoomHandler.swift in Sources */,
-				D7027C607F1046D36165DB5D425AB53E /* CGRect+Center.swift in Sources */,
-				9FE4C2DB0A0B3228C440ADA9DC9C1365 /* ClosedRange+Clamp.swift in Sources */,
-				0C43E29CB035A57278B337D45A8B3D0A /* CVPixelBuffer+copy.swift in Sources */,
-				96398D3EF953560BA215B67E6C028CCB /* Device.swift in Sources */,
-				A454D09A6C72D876DCFB6DA5D9ADEC16 /* ExtendedButton.swift in Sources */,
-				637EF77BBD39C643A5626C7DC6BB0632 /* ExtendedStackView.swift in Sources */,
-				B427495AC3DC55E686036B45620C8721 /* Filter.swift in Sources */,
-				C029C95BE212565791F89E816FE30E6E /* FilteredInputViewController.swift in Sources */,
-				54EEC8AC27514DBD8318ED46C1408202 /* FilterProtocol.swift in Sources */,
-				4EF7F59D6E14D65B6C25DFB95EC275F7 /* GifVideoOutputHandler.swift in Sources */,
-				0A8A37FD478661132D7B0979023539ED /* GLError.swift in Sources */,
-				BCC9ACADE381240FE2D41DD33EF5DBB9 /* GLPixelBufferView.swift in Sources */,
-				C7A7C8C95E33F5F57C4EB41E6D0E1D5F /* GLRenderer.swift in Sources */,
-				B94E3D084245A1078FFE3DDE202B063F /* IgnoreTouchesCollectionView.swift in Sources */,
-				CF4B9AECC564224D026272956E30BF26 /* IgnoreTouchesView.swift in Sources */,
-				6960DB91177453961DED2D5B62D4E535 /* ImagePreviewController.swift in Sources */,
-				6312FC6B60F8F6FAEAC52C6B98C0FF83 /* KanvasCamera-dummy.m in Sources */,
-				B2E31A28C9768163512EFBEA65A1A690 /* KanvasCameraAnalyticsProvider.swift in Sources */,
-				93DA4252C4029BB33F96F80DB7BE66B1 /* KanvasCameraColors.swift in Sources */,
-				651641BF22299A940065463D /* EasyTipView.swift in Sources */,
-				AE200D89CE3EB7E0F8ADA7108E9B469F /* KanvasCameraImages.swift in Sources */,
-				A459355AAE6191315B3B28EB777BFFC8 /* KanvasCameraStrings.swift in Sources */,
-				553E73FECB79D99EAECF621A8B801442 /* KanvasCameraTimes.swift in Sources */,
-				D26E7CE8F2AA17CDE36ED9774CBA09ED /* LoadingIndicatorView.swift in Sources */,
-				93500CBFDC8B5FCB15BEEDEF56006AAD /* MediaClip.swift in Sources */,
-				6BEA44C3D6048F7098F75C336C42B252 /* MediaClipsCollectionCell.swift in Sources */,
-				E015D7CB813F593B6501ABCA34A33FBC /* MediaClipsCollectionController.swift in Sources */,
-				854312D7C6FDC3E33CF2B9A9868584D9 /* MediaClipsCollectionView.swift in Sources */,
-				A44F8D763559FCF103F3B55A2E53FC4D /* MediaClipsEditorView.swift in Sources */,
-				F9E7A2D189394DECC526FFA569720C08 /* MediaClipsEditorViewController.swift in Sources */,
-				5B8C9A5A5B0D7EBAE98CE741B58479D5 /* ModalController.swift in Sources */,
-				82D0BAAF9862F4448A9CE56F33CCCA46 /* ModalPresentationAnimationController.swift in Sources */,
-				346FE4E1B2AF8886BB246DEE13E5360D /* ModalPresentationController.swift in Sources */,
-				05B9414D6B9574ECBEFEE13FAF76E98D /* ModalView.swift in Sources */,
-				B4ED3B8F7A68D4AE9301138787FEB174 /* ModalViewModel.swift in Sources */,
-				8B14834DF5B9A715262A3AD92628C009 /* ModeButtonView.swift in Sources */,
-				5638C70810065B40C5EED9DD28697F89 /* ModeSelectorAndShootController.swift in Sources */,
-				E55D84685ECC0C04B31D19F17F50848A /* ModeSelectorAndShootView.swift in Sources */,
-				803BAD2830110E3DE23B298FDD1789E9 /* NSURL+Media.swift in Sources */,
-				65F11258222858C400DB8006 /* UIColor+Lerp.swift in Sources */,
-				5A091D1FD4A1509B4154669E133FF6EB /* NumTypes+Conversion.swift in Sources */,
-				821E0BADBB4DB35E607A78D6D331C006 /* OptionsController.swift in Sources */,
-				518F0D0F84702879412839A44086EBC8 /* OptionsStackView.swift in Sources */,
-				A216DF7E21069232BD5B885E86483DB0 /* OptionView.swift in Sources */,
-				2DEF655C94767B4527DF8A53BB9D2C6A /* PhotoOutputHandler.swift in Sources */,
-				C24AD016C8437110F9F50602C47F671A /* Queue.swift in Sources */,
-				E21D5D3BA0D2813E00C1636F188819D2 /* Shader.swift in Sources */,
-				A58CA6A35FB64B7A398A4E1260CE7257 /* ShaderUtilities.swift in Sources */,
-				AFA38FCE8EE1C70B11BF32E2BDDD93DB /* ShootButtonView.swift in Sources */,
-				5B327A875BAC927D649187AD783819E0 /* UIButton+Shadows.swift in Sources */,
-				35A873A451071108C0AACC98D5E231E5 /* UICollectionView+Cells.swift in Sources */,
-				3543937C8114AA8FD93CD33523792D08 /* UIFont+Utils.swift in Sources */,
-				7715E4362791EEA6B7F9D12E1B9E834F /* UIImage+Camera.swift in Sources */,
-				44EBF4D4F9F1EBF6D776FB732720E308 /* UIImage+FlipLeftMirrored.swift in Sources */,
-				AE4B965E7F77C71AECAD652CC0987CF7 /* UIImage+PixelBuffer.swift in Sources */,
-				071CF94FD6A0EC69DF0F19A89A795C64 /* UIUpdate.swift in Sources */,
-				999703133DB7050CDE990AF758163952 /* UIView+Layout.swift in Sources */,
-				6BF895E820492DC695742EBDDB2ED6AF /* UIViewController+Load.swift in Sources */,
-				6C834A7F7174DA28FFE0959D7C24EDCA /* VideoOutputHandler.swift in Sources */,
->>>>>>> ce637758
-			);
-			runOnlyForDeploymentPostprocessing = 0;
-		};
-		951A8367C5EE06FA1D247EF5AB8DD800 /* Sources */ = {
+			);
+			runOnlyForDeploymentPostprocessing = 0;
+		};
+		D709EA5EB02A7B5C1CE998DF98FCAFAF /* Sources */ = {
 			isa = PBXSourcesBuildPhase;
 			buildActionMask = 2147483647;
 			files = (
-				DEE5B5A3A88A764B77F0576CEC4AD198 /* ActionsView.swift in Sources */,
-				DFE5F6BB2507B11940A7C05160611472 /* Array+Move.swift in Sources */,
-				6518D7462CF88494C404572CFD2242F3 /* AVURLAsset+Thumbnail.swift in Sources */,
-				A696CB50C8247BF1664782B9E9D9BF73 /* CameraController.swift in Sources */,
-				45A7499A297E4832CF1A2ACF3BDF32EE /* CameraInputController.swift in Sources */,
-				0166C74FD45D312E2E6F8B7634147F31 /* CameraInputControllerDelegate.swift in Sources */,
-				368AD883643F51B8AFD93E3CF0232A02 /* CameraInputOutput.swift in Sources */,
-				B00FBF34279B438586CD13CD9DDDDAB3 /* CameraOption.swift in Sources */,
-				213C7325CA47F0981996173D6DD60476 /* CameraPreviewView.swift in Sources */,
-				E58B69ED06C68D0E6F6D6A06D20148A4 /* CameraPreviewViewController.swift in Sources */,
-				D82AB4A0CFFA7EC9DF0ED64340D01600 /* CameraRecorder.swift in Sources */,
-				7B04649DD228067462E7A8BB9B80B0B4 /* CameraRecordingProtocol.swift in Sources */,
-				D78B1EBA6F133B1CA14E8F6153F39C1A /* CameraSegmentHandler.swift in Sources */,
-				B7A55C3AB477F5DA074B8F44A87204B0 /* CameraSettings.swift in Sources */,
-				BFE83F5A4D8021613E18313487FFACDE /* CameraView.swift in Sources */,
-				C7DB40558C64C9F1B66E4A7E4D288658 /* CameraZoomHandler.swift in Sources */,
-				7A395C19B232CAA79EF0E3CAEE8C1ED0 /* CGRect+Center.swift in Sources */,
-				FC67B6D528408A9BA3E9F5C46BA725E1 /* ChromaFilter.swift in Sources */,
-				4252CC021AFF5628EDB1E8FB39941300 /* ClosedRange+Clamp.swift in Sources */,
-				0520149ACF0D947BE14AA3F2BA16802D /* ConicalGradientLayer.swift in Sources */,
-				B3A7E3DC1FE8701DA58E91F83FA258C7 /* CVPixelBuffer+copy.swift in Sources */,
-				7EE524E30427CAF2CDED9600B359EBDB /* Device.swift in Sources */,
-				D5A70446F1E063018F2976AC7FCF55FB /* EasyTipView.swift in Sources */,
-				45AE16399CBC0437455D255141E78E89 /* EMInterferenceFilter.swift in Sources */,
-				DEE02F08A127BECB3FA390EC59A87A35 /* ExtendedButton.swift in Sources */,
-				88A482D895A7C1377EEB62AE13C5031F /* ExtendedStackView.swift in Sources */,
-				F860ED3FDEE720905CB03D57A1F349A3 /* FilmFilter.swift in Sources */,
-				D9C1B0EEA3C3CE311728B4357B4264CF /* Filter.swift in Sources */,
-				A8F1C436826DFD30F3E2D14EED81B219 /* FilteredInputViewController.swift in Sources */,
-				FEBD5DDACB38D056746B542CE9F6E00F /* FilterFactory.swift in Sources */,
-				1A560607394D8279AE1901351454AA97 /* FilterProtocol.swift in Sources */,
-				BA8172C383633C582A34015C544FB0B9 /* FilterType.swift in Sources */,
-				B848465B565D5BA22B49F15F38139116 /* GifVideoOutputHandler.swift in Sources */,
-				8BD66009911D71982D4CA37B619531D6 /* GLError.swift in Sources */,
-				D4F837AE4C9781AE1768F487C6AF16D3 /* GLPixelBufferView.swift in Sources */,
-				1FD39861D087788E0E09B01F29DC40AD /* GLRenderer.swift in Sources */,
-				40FFDACC909552CA46EA148B9C087A52 /* GrayscaleFilter.swift in Sources */,
-				901389C93411D8C87AEB88266CE308EB /* GroupFilter.swift in Sources */,
-				9A1797696FA53BDCA138F3361E0BE0CC /* IgnoreTouchesCollectionView.swift in Sources */,
-				B07572AEF121C3C8897BAC8DC5DFC249 /* IgnoreTouchesView.swift in Sources */,
-				895C2CBF1595B19D1D1DE19E771D8877 /* ImagePoolFilter.swift in Sources */,
-				9D067E600CB93348D660B6647D847024 /* ImagePreviewController.swift in Sources */,
-				79B25C803AE39490EC7D99F6BDBBAAFD /* KanvasCamera-dummy.m in Sources */,
-				2B124C627ED3BC29694EAAE6F42164C3 /* KanvasCameraAnalyticsProvider.swift in Sources */,
-				58D4D5EAA1291185F018722606E81F51 /* KanvasCameraColors.swift in Sources */,
-				05A3047E07A5E4D1EC74FCD7F64D7AE0 /* KanvasCameraImages.swift in Sources */,
-				DA50588EE05029BD6A1DDE4F637BEF85 /* KanvasCameraStrings.swift in Sources */,
-				6EDC095244B111F08BE450264AA71026 /* KanvasCameraTimes.swift in Sources */,
-				13EE7E499F331520C3FC851CD50316B2 /* LegoFilter.swift in Sources */,
-				F4902810EFD972561B9EEB5599DBA00B /* LightLeaksFilter.swift in Sources */,
-				62FA02197AA69A9A8D83D6FA445BDE8A /* LoadingIndicatorView.swift in Sources */,
-				E82EABDB426E5EC4686B4E29FA12F108 /* MangaFilter.swift in Sources */,
-				22651AA87C06BFA543555769FA40C720 /* MediaClip.swift in Sources */,
-				195993CE6F1281F7F4048231E5EFF65D /* MediaClipsCollectionCell.swift in Sources */,
-				2A14C86C1B1EC26F002ABA87C081BDC3 /* MediaClipsCollectionController.swift in Sources */,
-				40413E782705F0AFDB518DEB49BF817F /* MediaClipsCollectionView.swift in Sources */,
-				F9E383C431BEEC98FB7759FBE70515F6 /* MediaClipsEditorView.swift in Sources */,
-				BAE4CF88BF873E104DE6B81D36B2E99C /* MediaClipsEditorViewController.swift in Sources */,
-				6E0AB9727D14982B96CD4C341856B276 /* MirrorFourFilter.swift in Sources */,
-				39C8552BC972591B963D5B3B4DD60B89 /* MirrorTwoFilter.swift in Sources */,
-				5AF64F8F256B4B54CB67EE6309C015D5 /* ModalController.swift in Sources */,
-				57618C39FD1C55ECA0BAF2EC71F06FF8 /* ModalPresentationAnimationController.swift in Sources */,
-				E7100B60913BF62F9BF92F8CF2A8BE21 /* ModalPresentationController.swift in Sources */,
-				8F6E860983939210F5A86AB61A71BDC8 /* ModalView.swift in Sources */,
-				7CC9B3D11D8B3FD4360B72848AC69A99 /* ModalViewModel.swift in Sources */,
-				6187151B84FA26D506E8DBA4A65533F9 /* ModeButtonView.swift in Sources */,
-				6211927DF8FB32E00F3BED0D19B52577 /* ModeSelectorAndShootController.swift in Sources */,
-				0867D7175953FA19B5ED53D74DA09F02 /* ModeSelectorAndShootView.swift in Sources */,
-				29EF6C8B5924C1B846F9BC9E91CC76E7 /* NSURL+Media.swift in Sources */,
-				AEC907E948D623C707755979AB7500DD /* NumTypes+Conversion.swift in Sources */,
-				C57B9F9DBAE92D9EA1CA34E40116B02E /* OptionsController.swift in Sources */,
-				FC10FF6CED5220DC08A7999E30FCA3F2 /* OptionsStackView.swift in Sources */,
-				40AC81D2FAF35C4D9646615B6B777B49 /* OptionView.swift in Sources */,
-				F3D191FF6E06A78AE97D788799A3C230 /* PhotoOutputHandler.swift in Sources */,
-				D67A0F335F7CBD94F76BD42F9C33B6C0 /* PlasmaFilter.swift in Sources */,
-				D43DED79142D3C2C7DCF1DA789BB5850 /* Queue.swift in Sources */,
-				D2780268787BCA9C0000B832746AC35E /* RaveFilter.swift in Sources */,
-				67AC6658B9E574EBEB852BF9EB8F2BB0 /* RGBA.swift in Sources */,
-				ECA3D88FE615D5F38611CEF0E017E913 /* RGBFilter.swift in Sources */,
-				C0EEE8584816B3BF7021CF6B01C886B3 /* Shader.swift in Sources */,
-				28CF7D6DD692B9D8C886793E3F5A941B /* ShaderUtilities.swift in Sources */,
-				E9E2BCEA2BB5387A66A6D6A2B4257600 /* ShootButtonView.swift in Sources */,
-				C72F3654725A3C6C308D9281CEEEB2F5 /* ToonFilter.swift in Sources */,
-				8B3BC4DDFDD0C5E98B7C39F8783A41B1 /* UIButton+Shadows.swift in Sources */,
-				B900BC89DD7692BD8C432BD515E3C765 /* UICollectionView+Cells.swift in Sources */,
-				FE860DC4DDEBC91C320D76D29D75FC92 /* UIColor+Lerp.swift in Sources */,
-				E3FC2F11CCE1E7F8A1701CDAB41A1F75 /* UIFont+Utils.swift in Sources */,
-				EB198AAD6AF088485EA3A6B2D800C2FD /* UIImage+Camera.swift in Sources */,
-				B3ADFB18561F97D8455C35C0DFA4D622 /* UIImage+FlipLeftMirrored.swift in Sources */,
-				11D946CB8D590DED63B550F032BCF3B4 /* UIImage+PixelBuffer.swift in Sources */,
-				805E84B3542A64C05BA9E9B02D794B84 /* UIUpdate.swift in Sources */,
-				522A3D73EDAAB0A49335D25E32083D4B /* UIView+Layout.swift in Sources */,
-				560B64C74E2F895690B6DC78247F50B9 /* UIViewController+Load.swift in Sources */,
-				216367E735BEB2416B351AE7A9EE09E0 /* VideoOutputHandler.swift in Sources */,
-				1319EE4A0CFDD10221FBF8B9109BF0C2 /* WaveFilter.swift in Sources */,
-				8EBC454DC25040FD881350019FD922F9 /* WavePoolFilter.swift in Sources */,
+				B143AF230C474C26300DD887CA461D16 /* Array+Move.swift in Sources */,
+				4566130587B9C622C91D91B71CBCF9A6 /* AVURLAsset+Thumbnail.swift in Sources */,
+				AAFA29945A0213E693CFFC4B976D8E8B /* CameraController.swift in Sources */,
+				24659CA9D136D27184A592609E90823E /* CameraInputController.swift in Sources */,
+				44158487800BF7AFCE9255FE898DA82F /* CameraInputControllerDelegate.swift in Sources */,
+				0E262DC49C9D560E90421AF01F0D9017 /* CameraInputOutput.swift in Sources */,
+				FEF931CCB5FA83AF452A4B00CB067C0C /* CameraOption.swift in Sources */,
+				A39FD7598BD1E75763E521969104C1C8 /* CameraPreviewView.swift in Sources */,
+				F4E5FACA6C039613EFA6FEC3F71565E3 /* CameraPreviewViewController.swift in Sources */,
+				F632033F161F4781408E5094CA14C3D8 /* CameraRecorder.swift in Sources */,
+				D1C97765A7529DB445981C4A7E8B4E79 /* CameraRecordingProtocol.swift in Sources */,
+				BC2CEF82FE703E96C3C925A576BF9498 /* CameraSegmentHandler.swift in Sources */,
+				418ECCC630DF815369B442A1E229BF34 /* CameraSettings.swift in Sources */,
+				BEA9E7E81F227D37D14831DBD966A175 /* CameraView.swift in Sources */,
+				037B514179084DAB859028A61463F9B1 /* CameraZoomHandler.swift in Sources */,
+				44A5AE9F4AFA0CBDC4F9384B16B134D1 /* CGRect+Center.swift in Sources */,
+				0964AAE7FA304457A7551DEB953F523B /* ChromaFilter.swift in Sources */,
+				B0B4EA7E8AC47A0BD8274E60495646A9 /* ClosedRange+Clamp.swift in Sources */,
+				B33E87E2AA1EA5A610204F82B2B249F3 /* ConicalGradientLayer.swift in Sources */,
+				7CEC4541B59D2CC5CF24D0C4371E983E /* CVPixelBuffer+copy.swift in Sources */,
+				80A0202719CD6F85E1CE330FB68778C2 /* Device.swift in Sources */,
+				38F16851871D181DB4826973B6FC3087 /* EasyTipView.swift in Sources */,
+				B904DA5FD51B2CBCE33FD9D39433EF38 /* EMInterferenceFilter.swift in Sources */,
+				1BD83ED0396D4FFF3D972D20CCC37ED6 /* ExtendedButton.swift in Sources */,
+				985970029B215C4FB9C36C96114AA9A9 /* ExtendedStackView.swift in Sources */,
+				DB003E9615F235C1AAED817BB228BF1B /* FilmFilter.swift in Sources */,
+				32B708EE18237D2F31CEBD192B7F541D /* Filter.swift in Sources */,
+				208FFF317402A11794BDEE018F6DD926 /* FilteredInputViewController.swift in Sources */,
+				AE51456C63FCBB70D97BB6778192546B /* FilterFactory.swift in Sources */,
+				A3296DF172E1C0A27D93818A67250870 /* FilterProtocol.swift in Sources */,
+				FC0CD6A27EECB6950471BCD0CE603811 /* FilterType.swift in Sources */,
+				B35DADB866F14C827CDEABA849EA23B7 /* GifVideoOutputHandler.swift in Sources */,
+				79E06C2AD8C870E8116A293AF0D7DE95 /* GLError.swift in Sources */,
+				8DDB230B198647FCD8D854CDB7999242 /* GLPixelBufferView.swift in Sources */,
+				8189F1433374E3C7B9EBAF0EC3507BC1 /* GLRenderer.swift in Sources */,
+				27069E7B5F048A92E0E5F7C94ED46FFA /* GrayscaleFilter.swift in Sources */,
+				FFBEF0F1CB8C152CE01708131069C075 /* GroupFilter.swift in Sources */,
+				142D5D44D8EAF1E43752B4498E796584 /* IgnoreTouchesCollectionView.swift in Sources */,
+				4C1CC58C3B653C6B4F65E8820731F4D1 /* IgnoreTouchesView.swift in Sources */,
+				3F41F0F3034F792ECCC2A8AA2D908929 /* ImagePoolFilter.swift in Sources */,
+				0EFAB661EAAF1B45F695B78372C32D21 /* ImagePreviewController.swift in Sources */,
+				FB0B58B33B748A1D4B928415EF698117 /* KanvasCamera-dummy.m in Sources */,
+				9BB4ACEC8913B3111444C6F7713A7289 /* KanvasCameraAnalyticsProvider.swift in Sources */,
+				3E7A19C1D67A729301AF792054E74CD3 /* KanvasCameraColors.swift in Sources */,
+				CA3213A4E976DFAFEE2E6D6FD0AAD370 /* KanvasCameraImages.swift in Sources */,
+				5AA7582EE870AB3031E329A42A36C63B /* KanvasCameraStrings.swift in Sources */,
+				2235558E5550D14BF3AAFE3877F2E278 /* KanvasCameraTimes.swift in Sources */,
+				D791239E7006D291223226044A85A9CE /* LegoFilter.swift in Sources */,
+				A2DD1D8EE5BE962E8309A489CBBE861E /* LightLeaksFilter.swift in Sources */,
+				492DEF2323BC7FCDC32A1CEA55757948 /* LoadingIndicatorView.swift in Sources */,
+				8607760B2A452EF445E46FF85BA1E074 /* MangaFilter.swift in Sources */,
+				CA16F2F78B2E02455D0E1E364A9B9FE1 /* MediaClip.swift in Sources */,
+				3854DA7BA7C6D4EE2F5545DF9AB230D9 /* MediaClipsCollectionCell.swift in Sources */,
+				0E8065790263FF6BA6AC7DFD98FEF2A1 /* MediaClipsCollectionController.swift in Sources */,
+				7D0E217CCFFB764FF114315BFFE41ED4 /* MediaClipsCollectionView.swift in Sources */,
+				CA1CBF999AB5070602849222DE5D5F4D /* MediaClipsEditorView.swift in Sources */,
+				B5101ADB79AF4A090E2292ACFE561524 /* MediaClipsEditorViewController.swift in Sources */,
+				146656C9B56CA5969E1C3C520D3DEC77 /* MirrorFourFilter.swift in Sources */,
+				66C2C89775CF4AAE029BED7D853EF4D7 /* MirrorTwoFilter.swift in Sources */,
+				3F2B6748B00FC1377D225DB45F250FE7 /* ModalController.swift in Sources */,
+				229AB0C204BC8770F94EA3F379EEE70D /* ModalPresentationAnimationController.swift in Sources */,
+				4E2B69ECE9AD5380B36255B3D4572CA4 /* ModalPresentationController.swift in Sources */,
+				38CA0FB945E80F1B405E4716BB61CA77 /* ModalView.swift in Sources */,
+				011719DADB493F9FCC61A42E835DBF31 /* ModalViewModel.swift in Sources */,
+				BADA56B4CF40312CB7B44843BFD5D965 /* ModeButtonView.swift in Sources */,
+				0D96F833523E74E60EFE345808A4B37F /* ModeSelectorAndShootController.swift in Sources */,
+				B738CA18744919EEA5619D9F248A1A2A /* ModeSelectorAndShootView.swift in Sources */,
+				8F815CA916F00C7384A1995DE21A3D56 /* NSURL+Media.swift in Sources */,
+				E4FC7CD6AE81BB0AD98A86666BFFB5C5 /* NumTypes+Conversion.swift in Sources */,
+				A9436BEF85B8A0822EEE9A113C8FDF35 /* OptionsController.swift in Sources */,
+				91F4C1422B97A7C09F9A479EDED09B78 /* OptionsStackView.swift in Sources */,
+				6BF1CFBC85568C2CF150A9BE3B1162CC /* OptionView.swift in Sources */,
+				7936F62F6628C6A91F44AC71999CB6C2 /* PhotoOutputHandler.swift in Sources */,
+				AEABC0E6CCE60A4C34C1F5D3163FC647 /* PlasmaFilter.swift in Sources */,
+				74FBD7688CF119FA12BFAD4B009CED10 /* Queue.swift in Sources */,
+				CFF346EAA80C072E6EE9FF0E6614489E /* RaveFilter.swift in Sources */,
+				005144F97FFDA8429EB19FA543633FA8 /* RGBA.swift in Sources */,
+				4C06987DC0FB55B310A8D1BCB15A58E0 /* RGBFilter.swift in Sources */,
+				330DF6ED5BCED0E36243BF1BD5FCF543 /* Shader.swift in Sources */,
+				B6ACFBB6F1F7D5F2C27E6168E65BBBD3 /* ShaderUtilities.swift in Sources */,
+				34C457854F0B3460ADF2451A90BA9384 /* ShootButtonView.swift in Sources */,
+				56E4D1526B550921B8036913D22753EA /* ToonFilter.swift in Sources */,
+				B981137D8D153DC5F5DC701CA5BC7EF1 /* UIButton+Shadows.swift in Sources */,
+				A9FA07E0A1584A9EBBA401150413763B /* UICollectionView+Cells.swift in Sources */,
+				0E4A3AFB0E322AE4FEC8A319389EDC61 /* UIColor+Lerp.swift in Sources */,
+				704542DF1091BE232243D9AD0349C334 /* UIFont+Utils.swift in Sources */,
+				5778E6E45CA5D61366515AF16E477F0F /* UIImage+Camera.swift in Sources */,
+				AB45E52B5A80B7ABCF15F67F794A0CA6 /* UIImage+FlipLeftMirrored.swift in Sources */,
+				6D427F852BFC983D982B70F2ACC92630 /* UIImage+PixelBuffer.swift in Sources */,
+				A5EA85597079C08B3C56333F36B8BB90 /* UIUpdate.swift in Sources */,
+				D4BD067AD686AE38C5D32C5893790847 /* UIView+Layout.swift in Sources */,
+				30C6EB3F3560CF05DEEEC5293B5E2BD5 /* UIViewController+Load.swift in Sources */,
+				9AD9B1F095E5A595C10B561129F4A0B4 /* VideoOutputHandler.swift in Sources */,
+				1AC25992EB1C370DC83443116BA28CFA /* WaveFilter.swift in Sources */,
+				CB60FBB77144DBE2EE3D0D7BD9034440 /* WavePoolFilter.swift in Sources */,
 			);
 			runOnlyForDeploymentPostprocessing = 0;
 		};
@@ -1394,20 +1276,14 @@
 		1FD2B968DC0DD574B1A3D4D41D1AF874 /* PBXTargetDependency */ = {
 			isa = PBXTargetDependency;
 			name = KanvasCamera;
-			target = 8C1F19BDD72B85078781B04D06824401 /* KanvasCamera */;
+			target = 1C16306040FE9DC288DCAC1D30205723 /* KanvasCamera */;
 			targetProxy = 4BF99FB77AD2F931D3FADE629B362E34 /* PBXContainerItemProxy */;
 		};
 		364B8F878D7CB3330F745993405D49FC /* PBXTargetDependency */ = {
 			isa = PBXTargetDependency;
 			name = TumblrTheme;
-			target = 84434B7C8405A8FFE3555D33CBA5408C /* TumblrTheme */;
+			target = B7366FF13F8BF52C16FDA18032827764 /* TumblrTheme */;
 			targetProxy = 5F1DD224199DC1A7A6191AA723291E34 /* PBXContainerItemProxy */;
-		};
-		5C1BC1980A150863F11679776E42AE8D /* PBXTargetDependency */ = {
-			isa = PBXTargetDependency;
-			name = TumblrTheme;
-			target = 84434B7C8405A8FFE3555D33CBA5408C /* TumblrTheme */;
-			targetProxy = 4CD9CD612733FED5EC9DFEA621297D7C /* PBXContainerItemProxy */;
 		};
 		6F80448E773C8E4C6E026D7FF161348D /* PBXTargetDependency */ = {
 			isa = PBXTargetDependency;
@@ -1415,24 +1291,67 @@
 			target = 6D3ACFDE390FE76465A1132EC9A7DF15 /* FBSnapshotTestCase */;
 			targetProxy = 215EBA8D406B58C0B52DA5446C57E5BB /* PBXContainerItemProxy */;
 		};
+		A6567329E4B28D9DAEADE1F722A8AF92 /* PBXTargetDependency */ = {
+			isa = PBXTargetDependency;
+			name = TumblrTheme;
+			target = B7366FF13F8BF52C16FDA18032827764 /* TumblrTheme */;
+			targetProxy = B3E54CC0B626474899DE0EB7B5235437 /* PBXContainerItemProxy */;
+		};
 		B7AF182087F1D9E2FB5158C04D8B63E5 /* PBXTargetDependency */ = {
 			isa = PBXTargetDependency;
 			name = TumblrTheme;
-			target = 84434B7C8405A8FFE3555D33CBA5408C /* TumblrTheme */;
+			target = B7366FF13F8BF52C16FDA18032827764 /* TumblrTheme */;
 			targetProxy = F33EDCC1F8D0B10535F0BB3F7B51EDCF /* PBXContainerItemProxy */;
 		};
 		ED787FDB81F1CA0BF15BD8D0A1145EFF /* PBXTargetDependency */ = {
 			isa = PBXTargetDependency;
 			name = KanvasCamera;
-			target = 8C1F19BDD72B85078781B04D06824401 /* KanvasCamera */;
+			target = 1C16306040FE9DC288DCAC1D30205723 /* KanvasCamera */;
 			targetProxy = FE56C1FEF003759A8A01BAD483A21420 /* PBXContainerItemProxy */;
 		};
 /* End PBXTargetDependency section */
 
 /* Begin XCBuildConfiguration section */
-		1599F6A211021CF76508A6394FE7ED65 /* Debug */ = {
+		0690BD0DD776ABB072A204E6DC5CBAFE /* Release */ = {
 			isa = XCBuildConfiguration;
-			baseConfigurationReference = B0550001545668D54ACE19AA5D88CEDE /* KanvasCamera.xcconfig */;
+			baseConfigurationReference = 6D58922683D9BF80F1C61F3B3BA43832 /* KanvasCamera.xcconfig */;
+			buildSettings = {
+				CLANG_ENABLE_OBJC_WEAK = NO;
+				CODE_SIGN_IDENTITY = "";
+				"CODE_SIGN_IDENTITY[sdk=appletvos*]" = "";
+				"CODE_SIGN_IDENTITY[sdk=iphoneos*]" = "";
+				"CODE_SIGN_IDENTITY[sdk=watchos*]" = "";
+				CURRENT_PROJECT_VERSION = 1;
+				DEFINES_MODULE = YES;
+				DYLIB_COMPATIBILITY_VERSION = 1;
+				DYLIB_CURRENT_VERSION = 1;
+				DYLIB_INSTALL_NAME_BASE = "@rpath";
+				GCC_PREFIX_HEADER = "Target Support Files/KanvasCamera/KanvasCamera-prefix.pch";
+				INFOPLIST_FILE = "Target Support Files/KanvasCamera/KanvasCamera-Info.plist";
+				INSTALL_PATH = "$(LOCAL_LIBRARY_DIR)/Frameworks";
+				IPHONEOS_DEPLOYMENT_TARGET = 11.0;
+				LD_RUNPATH_SEARCH_PATHS = (
+					"$(inherited)",
+					"@executable_path/Frameworks",
+					"@loader_path/Frameworks",
+				);
+				MODULEMAP_FILE = "Target Support Files/KanvasCamera/KanvasCamera.modulemap";
+				PRODUCT_MODULE_NAME = KanvasCamera;
+				PRODUCT_NAME = KanvasCamera;
+				SDKROOT = iphoneos;
+				SKIP_INSTALL = YES;
+				SWIFT_ACTIVE_COMPILATION_CONDITIONS = "$(inherited) ";
+				SWIFT_VERSION = 4.2;
+				TARGETED_DEVICE_FAMILY = "1,2";
+				VALIDATE_PRODUCT = YES;
+				VERSIONING_SYSTEM = "apple-generic";
+				VERSION_INFO_PREFIX = "";
+			};
+			name = Release;
+		};
+		07EB087001D035A0BC80F1813A1A4ADB /* Debug */ = {
+			isa = XCBuildConfiguration;
+			baseConfigurationReference = 6D58922683D9BF80F1C61F3B3BA43832 /* KanvasCamera.xcconfig */;
 			buildSettings = {
 				CLANG_ENABLE_OBJC_WEAK = NO;
 				CODE_SIGN_IDENTITY = "";
@@ -1466,7 +1385,7 @@
 			};
 			name = Debug;
 		};
-		2CBD35A7EC64EF97B6132974918B49AC /* Debug */ = {
+		3EB53185B1D75F9F1D40C3C2949A32B5 /* Debug */ = {
 			isa = XCBuildConfiguration;
 			baseConfigurationReference = DFE46B389C7ECF3A4E740002F100CB5F /* TumblrTheme.xcconfig */;
 			buildSettings = {
@@ -1700,6 +1619,43 @@
 			};
 			name = Debug;
 		};
+		8F71B2526F7C98D1143B5DC7CC972848 /* Release */ = {
+			isa = XCBuildConfiguration;
+			baseConfigurationReference = DFE46B389C7ECF3A4E740002F100CB5F /* TumblrTheme.xcconfig */;
+			buildSettings = {
+				CLANG_ENABLE_OBJC_WEAK = NO;
+				CODE_SIGN_IDENTITY = "";
+				"CODE_SIGN_IDENTITY[sdk=appletvos*]" = "";
+				"CODE_SIGN_IDENTITY[sdk=iphoneos*]" = "";
+				"CODE_SIGN_IDENTITY[sdk=watchos*]" = "";
+				CURRENT_PROJECT_VERSION = 1;
+				DEFINES_MODULE = YES;
+				DYLIB_COMPATIBILITY_VERSION = 1;
+				DYLIB_CURRENT_VERSION = 1;
+				DYLIB_INSTALL_NAME_BASE = "@rpath";
+				GCC_PREFIX_HEADER = "Target Support Files/TumblrTheme/TumblrTheme-prefix.pch";
+				INFOPLIST_FILE = "Target Support Files/TumblrTheme/TumblrTheme-Info.plist";
+				INSTALL_PATH = "$(LOCAL_LIBRARY_DIR)/Frameworks";
+				IPHONEOS_DEPLOYMENT_TARGET = 11.0;
+				LD_RUNPATH_SEARCH_PATHS = (
+					"$(inherited)",
+					"@executable_path/Frameworks",
+					"@loader_path/Frameworks",
+				);
+				MODULEMAP_FILE = "Target Support Files/TumblrTheme/TumblrTheme.modulemap";
+				PRODUCT_MODULE_NAME = TumblrTheme;
+				PRODUCT_NAME = TumblrTheme;
+				SDKROOT = iphoneos;
+				SKIP_INSTALL = YES;
+				SWIFT_ACTIVE_COMPILATION_CONDITIONS = "$(inherited) ";
+				SWIFT_VERSION = 4.2;
+				TARGETED_DEVICE_FAMILY = "1,2";
+				VALIDATE_PRODUCT = YES;
+				VERSIONING_SYSTEM = "apple-generic";
+				VERSION_INFO_PREFIX = "";
+			};
+			name = Release;
+		};
 		B8FD726FCF1E75B3AAF4CAF987A09CEF /* Release */ = {
 			isa = XCBuildConfiguration;
 			baseConfigurationReference = A1DB66BABDE59E5B326284AAD222B6B9 /* FBSnapshotTestCase.xcconfig */;
@@ -1851,80 +1807,6 @@
 			};
 			name = Debug;
 		};
-		DB7058FD083920F1089BDB61EEBFF825 /* Release */ = {
-			isa = XCBuildConfiguration;
-			baseConfigurationReference = B0550001545668D54ACE19AA5D88CEDE /* KanvasCamera.xcconfig */;
-			buildSettings = {
-				CLANG_ENABLE_OBJC_WEAK = NO;
-				CODE_SIGN_IDENTITY = "";
-				"CODE_SIGN_IDENTITY[sdk=appletvos*]" = "";
-				"CODE_SIGN_IDENTITY[sdk=iphoneos*]" = "";
-				"CODE_SIGN_IDENTITY[sdk=watchos*]" = "";
-				CURRENT_PROJECT_VERSION = 1;
-				DEFINES_MODULE = YES;
-				DYLIB_COMPATIBILITY_VERSION = 1;
-				DYLIB_CURRENT_VERSION = 1;
-				DYLIB_INSTALL_NAME_BASE = "@rpath";
-				GCC_PREFIX_HEADER = "Target Support Files/KanvasCamera/KanvasCamera-prefix.pch";
-				INFOPLIST_FILE = "Target Support Files/KanvasCamera/KanvasCamera-Info.plist";
-				INSTALL_PATH = "$(LOCAL_LIBRARY_DIR)/Frameworks";
-				IPHONEOS_DEPLOYMENT_TARGET = 11.0;
-				LD_RUNPATH_SEARCH_PATHS = (
-					"$(inherited)",
-					"@executable_path/Frameworks",
-					"@loader_path/Frameworks",
-				);
-				MODULEMAP_FILE = "Target Support Files/KanvasCamera/KanvasCamera.modulemap";
-				PRODUCT_MODULE_NAME = KanvasCamera;
-				PRODUCT_NAME = KanvasCamera;
-				SDKROOT = iphoneos;
-				SKIP_INSTALL = YES;
-				SWIFT_ACTIVE_COMPILATION_CONDITIONS = "$(inherited) ";
-				SWIFT_VERSION = 4.2;
-				TARGETED_DEVICE_FAMILY = "1,2";
-				VALIDATE_PRODUCT = YES;
-				VERSIONING_SYSTEM = "apple-generic";
-				VERSION_INFO_PREFIX = "";
-			};
-			name = Release;
-		};
-		EC6D228D59E000E8772872F8DE3986F4 /* Release */ = {
-			isa = XCBuildConfiguration;
-			baseConfigurationReference = DFE46B389C7ECF3A4E740002F100CB5F /* TumblrTheme.xcconfig */;
-			buildSettings = {
-				CLANG_ENABLE_OBJC_WEAK = NO;
-				CODE_SIGN_IDENTITY = "";
-				"CODE_SIGN_IDENTITY[sdk=appletvos*]" = "";
-				"CODE_SIGN_IDENTITY[sdk=iphoneos*]" = "";
-				"CODE_SIGN_IDENTITY[sdk=watchos*]" = "";
-				CURRENT_PROJECT_VERSION = 1;
-				DEFINES_MODULE = YES;
-				DYLIB_COMPATIBILITY_VERSION = 1;
-				DYLIB_CURRENT_VERSION = 1;
-				DYLIB_INSTALL_NAME_BASE = "@rpath";
-				GCC_PREFIX_HEADER = "Target Support Files/TumblrTheme/TumblrTheme-prefix.pch";
-				INFOPLIST_FILE = "Target Support Files/TumblrTheme/TumblrTheme-Info.plist";
-				INSTALL_PATH = "$(LOCAL_LIBRARY_DIR)/Frameworks";
-				IPHONEOS_DEPLOYMENT_TARGET = 11.0;
-				LD_RUNPATH_SEARCH_PATHS = (
-					"$(inherited)",
-					"@executable_path/Frameworks",
-					"@loader_path/Frameworks",
-				);
-				MODULEMAP_FILE = "Target Support Files/TumblrTheme/TumblrTheme.modulemap";
-				PRODUCT_MODULE_NAME = TumblrTheme;
-				PRODUCT_NAME = TumblrTheme;
-				SDKROOT = iphoneos;
-				SKIP_INSTALL = YES;
-				SWIFT_ACTIVE_COMPILATION_CONDITIONS = "$(inherited) ";
-				SWIFT_VERSION = 4.2;
-				TARGETED_DEVICE_FAMILY = "1,2";
-				VALIDATE_PRODUCT = YES;
-				VERSIONING_SYSTEM = "apple-generic";
-				VERSION_INFO_PREFIX = "";
-			};
-			name = Release;
-		};
 /* End XCBuildConfiguration section */
 
 /* Begin XCConfigurationList section */
@@ -1937,15 +1819,6 @@
 			defaultConfigurationIsVisible = 0;
 			defaultConfigurationName = Release;
 		};
-		417942A23AD09CA06C192F79FDDC126C /* Build configuration list for PBXNativeTarget "KanvasCamera" */ = {
-			isa = XCConfigurationList;
-			buildConfigurations = (
-				1599F6A211021CF76508A6394FE7ED65 /* Debug */,
-				DB7058FD083920F1089BDB61EEBFF825 /* Release */,
-			);
-			defaultConfigurationIsVisible = 0;
-			defaultConfigurationName = Release;
-		};
 		42FFEA4CCDCA88B6B44DBAB528563BB0 /* Build configuration list for PBXNativeTarget "Pods-KanvasCameraExample" */ = {
 			isa = XCConfigurationList;
 			buildConfigurations = (
@@ -1973,11 +1846,20 @@
 			defaultConfigurationIsVisible = 0;
 			defaultConfigurationName = Release;
 		};
-		C9FD5A3ED8E99C9A91C6B833D5886D89 /* Build configuration list for PBXNativeTarget "TumblrTheme" */ = {
+		C6776A2596767C1FAB92C26F5A7F0068 /* Build configuration list for PBXNativeTarget "KanvasCamera" */ = {
 			isa = XCConfigurationList;
 			buildConfigurations = (
-				2CBD35A7EC64EF97B6132974918B49AC /* Debug */,
-				EC6D228D59E000E8772872F8DE3986F4 /* Release */,
+				07EB087001D035A0BC80F1813A1A4ADB /* Debug */,
+				0690BD0DD776ABB072A204E6DC5CBAFE /* Release */,
+			);
+			defaultConfigurationIsVisible = 0;
+			defaultConfigurationName = Release;
+		};
+		F6537F357744401BB6D811C320873D0C /* Build configuration list for PBXNativeTarget "TumblrTheme" */ = {
+			isa = XCConfigurationList;
+			buildConfigurations = (
+				3EB53185B1D75F9F1D40C3C2949A32B5 /* Debug */,
+				8F71B2526F7C98D1143B5DC7CC972848 /* Release */,
 			);
 			defaultConfigurationIsVisible = 0;
 			defaultConfigurationName = Release;
