--- conflicted
+++ resolved
@@ -7,171 +7,87 @@
 	objects = {
 
 /* Begin PBXBuildFile section */
-<<<<<<< HEAD
-		00569ACCED0D600AA5CD4191B3DC2290 /* CGRect+Center.swift in Sources */ = {isa = PBXBuildFile; fileRef = 89BC2076E4C364A8787551E3209CC98D /* CGRect+Center.swift */; };
-		026EFD7BE892E4F62DF926AE2BB8A2E7 /* CameraSegmentHandler.swift in Sources */ = {isa = PBXBuildFile; fileRef = B60D0C956598A25E50970B2CAFA01D27 /* CameraSegmentHandler.swift */; };
-		0338BE0F9218575CF59B7A546F151D0E /* OptionsController.swift in Sources */ = {isa = PBXBuildFile; fileRef = 90C6B3CDC73906AE6B06F03774286E56 /* OptionsController.swift */; };
-=======
-		022DA64FF6B2EC215F27CC25D8CCDE9B /* OptionsController.swift in Sources */ = {isa = PBXBuildFile; fileRef = EA66558C18C11569350F38F4B5037326 /* OptionsController.swift */; };
-		0305C990810C1D3D5B6BB7CD3BA32D5A /* MediaClipsCollectionCell.swift in Sources */ = {isa = PBXBuildFile; fileRef = 28E9C0D2446F07B5EDC54C7573C03960 /* MediaClipsCollectionCell.swift */; };
->>>>>>> 6b2fed1c
+		03C0573E55F57ECE575052C4B967DBF8 /* VideoOutputHandler.swift in Sources */ = {isa = PBXBuildFile; fileRef = C74195C36519036EBC85E7CAE6D96F32 /* VideoOutputHandler.swift */; };
 		051A816D6DD0CAE13496DDCFE0829167 /* UIImage+Diff.h in Headers */ = {isa = PBXBuildFile; fileRef = 85E250EF19C5B5671AEC10BEB508D087 /* UIImage+Diff.h */; settings = {ATTRIBUTES = (Private, ); }; };
-		07F817218132C015FB30750195B0AC86 /* CameraSettings.swift in Sources */ = {isa = PBXBuildFile; fileRef = 3661A8E7C140CD52E5EB8F3F5C09997F /* CameraSettings.swift */; };
 		094973D2D2F1E3B2E772F93C8147C6B9 /* UIApplication+StrictKeyWindow.m in Sources */ = {isa = PBXBuildFile; fileRef = 2EECE81A9AEC1ED1057A9C3C88DBCEBE /* UIApplication+StrictKeyWindow.m */; };
-<<<<<<< HEAD
-		0A7BDF00009880484CBDDEB27E91AF97 /* MediaClipsEditorView.swift in Sources */ = {isa = PBXBuildFile; fileRef = 4D2EAA5213F51CD4C2973A91ED0E93FD /* MediaClipsEditorView.swift */; };
-		0B33366F519CEF2FB17FBCE311C5581E /* UIFont+Utils.swift in Sources */ = {isa = PBXBuildFile; fileRef = F44A8B128B4200385144D8206088F44F /* UIFont+Utils.swift */; };
+		0C4E1C46720348492324AF1B8F5C579E /* OptionView.swift in Sources */ = {isa = PBXBuildFile; fileRef = 81124BE60B8632F4465F5C75EB83934D /* OptionView.swift */; };
+		0C5A9506A188CD5A62930B67045745D4 /* CameraPreviewView.swift in Sources */ = {isa = PBXBuildFile; fileRef = 2DB50678EB6F93A9423EF1959D3E286B /* CameraPreviewView.swift */; };
+		0C79075ECC32B331F3FE803B032A8AD2 /* OptionsStackView.swift in Sources */ = {isa = PBXBuildFile; fileRef = 9B6F3162B0EEB3D13085E646B5924932 /* OptionsStackView.swift */; };
 		1743AFAB57199BCE161543E10D09262C /* UIKit.framework in Frameworks */ = {isa = PBXBuildFile; fileRef = BBB6A925DF90E5500E7BDCC094FEBEA7 /* UIKit.framework */; };
-=======
-		0B324D6DCB4E188DCCEAF67383656689 /* KanvasCameraImages.swift in Sources */ = {isa = PBXBuildFile; fileRef = F44A3CE52DD3C12DCC56A1A782411CA8 /* KanvasCameraImages.swift */; };
-		0E759D6FF0ABC098729DD6251EF80272 /* GifVideoOutputHandler.swift in Sources */ = {isa = PBXBuildFile; fileRef = B061D2376B7E08897C8EEDEBA2B8C2DB /* GifVideoOutputHandler.swift */; };
-		0ECB6141BDCE6A0B4633489B2FF5A6AD /* ModalView.swift in Sources */ = {isa = PBXBuildFile; fileRef = 22C938BDBBB355F0405AAF9913E5F7A5 /* ModalView.swift */; };
-		0FB489CFEAAB7A2DF08E4BA043AA759F /* ModeSelectorAndShootController.swift in Sources */ = {isa = PBXBuildFile; fileRef = 09A6F7B91A794D5FE643106FD3FA6756 /* ModeSelectorAndShootController.swift */; };
-		18990AC85B67A1F67B0BAA3F63313941 /* MediaClip.swift in Sources */ = {isa = PBXBuildFile; fileRef = E772D2922D60F4E9AFD257A7B3643860 /* MediaClip.swift */; };
->>>>>>> 6b2fed1c
+		18434BA2E9B9329B7042FF9F0FC292E4 /* ModalPresentationController.swift in Sources */ = {isa = PBXBuildFile; fileRef = F1C62A3226F385A971B79EFA43225588 /* ModalPresentationController.swift */; };
 		18EA4E0D8B74F2B2BBF8F39B49F49BF9 /* XCTest.framework in Frameworks */ = {isa = PBXBuildFile; fileRef = E7843C520ED7D11392D872D57034A1BC /* XCTest.framework */; };
-		1A4B568BA9084EC69421372C3164D8E4 /* OptionView.swift in Sources */ = {isa = PBXBuildFile; fileRef = 2B0094D24D164DC6A780CD202C0A04F4 /* OptionView.swift */; };
 		1AB7934C16CE49DE196FFC7BE7278287 /* SwiftSupport.swift in Sources */ = {isa = PBXBuildFile; fileRef = D97545C39C4A5EE2631DD9FFECE76A40 /* SwiftSupport.swift */; };
-<<<<<<< HEAD
-		2D894EB1446C58D041482DA5B7DBD2ED /* ActionsView.swift in Sources */ = {isa = PBXBuildFile; fileRef = A67B179B8AB86AAF6160F00297FE1AA0 /* ActionsView.swift */; };
+		20D4E278EEA394D477E4194C43E2BCDA /* UIUpdate.swift in Sources */ = {isa = PBXBuildFile; fileRef = 03C2D643FDE1E3BFDBAC580A1BA64CD8 /* UIUpdate.swift */; };
+		21EB71FDD31C899666803610A133F43D /* CameraDeviceOption.swift in Sources */ = {isa = PBXBuildFile; fileRef = FE4E4FE6315DB7F254897901D2620B83 /* CameraDeviceOption.swift */; };
+		25D8D189C052906C8B8E394E1053445E /* ModeSelectorAndShootController.swift in Sources */ = {isa = PBXBuildFile; fileRef = D4660C39CD8B2C032FDB495E37DCE693 /* ModeSelectorAndShootController.swift */; };
+		2CAC5D1927BE6457A6049E24B0A31030 /* CameraSettings.swift in Sources */ = {isa = PBXBuildFile; fileRef = 3661A8E7C140CD52E5EB8F3F5C09997F /* CameraSettings.swift */; };
 		2F485B69F51E4F723A38410F31F08550 /* FBSnapshotTestController.h in Headers */ = {isa = PBXBuildFile; fileRef = 1374B79237CAC07693E99442FBED1F15 /* FBSnapshotTestController.h */; settings = {ATTRIBUTES = (Public, ); }; };
-		323E4DB5723B8E12F60A275DDD6A912F /* KanvasCamera-dummy.m in Sources */ = {isa = PBXBuildFile; fileRef = 5689C34557E877570C7F0DA8BC5739AF /* KanvasCamera-dummy.m */; };
+		311913ABF0AC5084A8109844D81B333E /* MediaClipsCollectionController.swift in Sources */ = {isa = PBXBuildFile; fileRef = 6AA15E1EB0985A162084C7E263AEDEE0 /* MediaClipsCollectionController.swift */; };
+		31D13DD6C29C2E9FC4B55B08EE4B1465 /* GifVideoOutputHandler.swift in Sources */ = {isa = PBXBuildFile; fileRef = 9B56E6EF4491BE0DE53C1614D10A5E3B /* GifVideoOutputHandler.swift */; };
 		32A1D985E886ED341F83FFAF8DE0485D /* KanvasCamera-umbrella.h in Headers */ = {isa = PBXBuildFile; fileRef = 1348DCCF0CF3E0617F9EFDBB84738D0A /* KanvasCamera-umbrella.h */; settings = {ATTRIBUTES = (Public, ); }; };
-		34893F7D1B6A4CE41700FCD15C8EC71C /* NSURL+Media.swift in Sources */ = {isa = PBXBuildFile; fileRef = 745CD46D29101B4A2875638CB6EA7DA9 /* NSURL+Media.swift */; };
+		34526367A264878C6AE2E8FD5EF1265D /* OptionsController.swift in Sources */ = {isa = PBXBuildFile; fileRef = D3D3C38781E1359A14F2FC8D5F420F19 /* OptionsController.swift */; };
 		35DD05FD595A6FE7F5A0692D12E319DC /* UIImage+Diff.m in Sources */ = {isa = PBXBuildFile; fileRef = B9CEF7D6C5E08AB80E58DABC75D882BC /* UIImage+Diff.m */; };
-		3A7EB8D4CD113E87230690D7ADE63686 /* CameraPreviewViewController.swift in Sources */ = {isa = PBXBuildFile; fileRef = 96F53303035737F4279568E2F4745339 /* CameraPreviewViewController.swift */; };
-		3A8C71A8CB86C295BE8F6041BAE72A0A /* UIViewController+Load.swift in Sources */ = {isa = PBXBuildFile; fileRef = DE5E41B25CA6259EDDC3378409904112 /* UIViewController+Load.swift */; };
-		3D000FB6084E21B20B539865D714BDE2 /* ModalController.swift in Sources */ = {isa = PBXBuildFile; fileRef = 89A1B4A5ED28E13E73DE21A0A8798717 /* ModalController.swift */; };
-		3DEB01EB4D61E13B721632E826EDBD6B /* CameraRecordingProtocol.swift in Sources */ = {isa = PBXBuildFile; fileRef = 5B50B83CCF3DAFECC1E2F1A2404105B2 /* CameraRecordingProtocol.swift */; };
-		40C71F590F45418686D8411D6EE8528A /* UICollectionView+Cells.swift in Sources */ = {isa = PBXBuildFile; fileRef = 6CBE92235413B0CA8B705702E720568D /* UICollectionView+Cells.swift */; };
+		391931A2404F2A4F8F75E5CC48B59066 /* LoadingIndicatorView.swift in Sources */ = {isa = PBXBuildFile; fileRef = D221C8DD2FE2ACBE47E4DB5B7D91B5A6 /* LoadingIndicatorView.swift */; };
+		3FFE545D966B66CE34EB4EA0FE91E4D5 /* MediaClipsEditorViewController.swift in Sources */ = {isa = PBXBuildFile; fileRef = 32E82D90CCAE93C00FB8B37264AADA4B /* MediaClipsEditorViewController.swift */; };
 		421CDD701AEE0F2458A84200366CDD0F /* UIImage+Snapshot.h in Headers */ = {isa = PBXBuildFile; fileRef = 0B161931541BFE46DFEA2092EDDDA815 /* UIImage+Snapshot.h */; settings = {ATTRIBUTES = (Private, ); }; };
-		429621EFA3CA375F8946AD2846B1E005 /* AVAssetWriterInputPixelBufferAdaptor+Append.swift in Sources */ = {isa = PBXBuildFile; fileRef = 5AD5BA6B5BE2C078F5240D6F24F2588E /* AVAssetWriterInputPixelBufferAdaptor+Append.swift */; };
-		443CEEEAF4DBA4F0C4E445A42951E32F /* CameraRecorder.swift in Sources */ = {isa = PBXBuildFile; fileRef = 9D1CD90A8293DE41712D5FA3CE717A8B /* CameraRecorder.swift */; };
-		4706581BEB78C4C2B290C0AB95DDBD52 /* VideoOutputHandler.swift in Sources */ = {isa = PBXBuildFile; fileRef = C74195C36519036EBC85E7CAE6D96F32 /* VideoOutputHandler.swift */; };
 		47DEE95708BDBD11436162D166CD192E /* UIKit.framework in Frameworks */ = {isa = PBXBuildFile; fileRef = BBB6A925DF90E5500E7BDCC094FEBEA7 /* UIKit.framework */; };
-		4A04DB80534DD3E3CFB8729828F27AC3 /* Queue.swift in Sources */ = {isa = PBXBuildFile; fileRef = 3A8D1D7028AE260760DF4213F0E8B216 /* Queue.swift */; };
-		4D4A7DD1611F313448539CD6898FF06B /* KanvasCameraImages.swift in Sources */ = {isa = PBXBuildFile; fileRef = 11D41F3152195383637A19BF32C69ED0 /* KanvasCameraImages.swift */; };
-		4F7FE5A830F95CBF52BFA97A582D4341 /* CameraView.swift in Sources */ = {isa = PBXBuildFile; fileRef = C317656E41344BA6506910DB32FEB960 /* CameraView.swift */; };
+		49E1BF52A06EE8252C0E2B7BD91019C5 /* ModalController.swift in Sources */ = {isa = PBXBuildFile; fileRef = 89A1B4A5ED28E13E73DE21A0A8798717 /* ModalController.swift */; };
+		4C184070AAC7861BCC694DB7F3A9FF7D /* UIFont+Utils.swift in Sources */ = {isa = PBXBuildFile; fileRef = F44A8B128B4200385144D8206088F44F /* UIFont+Utils.swift */; };
 		506D761F91EC3583789A837C559972FE /* FBSnapshotTestCase-dummy.m in Sources */ = {isa = PBXBuildFile; fileRef = 4792533D7EE0F440EE722DA4999E845C /* FBSnapshotTestCase-dummy.m */; };
-		5137DEDBBB86EA75DE57E88B18D73A35 /* KanvasCameraColors.swift in Sources */ = {isa = PBXBuildFile; fileRef = 869B05F46D156160A2D95E5A21FD140D /* KanvasCameraColors.swift */; };
+		51B14F7F2ADBDAD307186A9FB7E52B7E /* NSURL+Media.swift in Sources */ = {isa = PBXBuildFile; fileRef = 745CD46D29101B4A2875638CB6EA7DA9 /* NSURL+Media.swift */; };
+		5808002A3B8594425C6CFA3F4C4F0706 /* KanvasCameraColors.swift in Sources */ = {isa = PBXBuildFile; fileRef = 869B05F46D156160A2D95E5A21FD140D /* KanvasCameraColors.swift */; };
+		582D8461ED9E8E9BBD7F49C3DFB28689 /* CameraView.swift in Sources */ = {isa = PBXBuildFile; fileRef = C317656E41344BA6506910DB32FEB960 /* CameraView.swift */; };
+		59470EFEF44D79893FF5D540C3188A12 /* CGRect+Center.swift in Sources */ = {isa = PBXBuildFile; fileRef = 89BC2076E4C364A8787551E3209CC98D /* CGRect+Center.swift */; };
+		59F14790A02DD7AF67ACC47AD5D2AF13 /* CameraInputController.swift in Sources */ = {isa = PBXBuildFile; fileRef = 21AE0DD134674939125DF66E6933685B /* CameraInputController.swift */; };
 		5BC12F69E33ABA27B9E0B78128CE336D /* QuartzCore.framework in Frameworks */ = {isa = PBXBuildFile; fileRef = D77B07CA7D221E3EC46B93C00BF37CDE /* QuartzCore.framework */; };
-		6012BD12F320887D574CB49800EDCA18 /* UIButton+Shadows.swift in Sources */ = {isa = PBXBuildFile; fileRef = FCC10B2AAA67EBC503A6B0CF09F740C9 /* UIButton+Shadows.swift */; };
-		61684E478602DD909E6A78881B1B55DB /* KanvasCameraTimes.swift in Sources */ = {isa = PBXBuildFile; fileRef = 6D98CA28831CF68FEB6BFAE25AEE65BD /* KanvasCameraTimes.swift */; };
+		5D6C7785A73B1569441732506207CC1C /* ActionsView.swift in Sources */ = {isa = PBXBuildFile; fileRef = A67B179B8AB86AAF6160F00297FE1AA0 /* ActionsView.swift */; };
+		614BC902921BAA8D1430B51EF0B4C78D /* UIView+Layout.swift in Sources */ = {isa = PBXBuildFile; fileRef = F0BDCA0B4CA7977433AD58DA202468D7 /* UIView+Layout.swift */; };
+		68236148E9EC5551FB54DA0A7B454A16 /* Queue.swift in Sources */ = {isa = PBXBuildFile; fileRef = 3A8D1D7028AE260760DF4213F0E8B216 /* Queue.swift */; };
 		69DA8B003216466C60F029CBD79897F1 /* UIImage+Compare.m in Sources */ = {isa = PBXBuildFile; fileRef = 3B5E22F9517F21D3A0251F88FCAB281E /* UIImage+Compare.m */; };
+		6B10D5D61362694BEE2DAF9CAE16C279 /* ModeButtonView.swift in Sources */ = {isa = PBXBuildFile; fileRef = 57AB309CB98A82C661FE221993335979 /* ModeButtonView.swift */; };
 		6C5E2B577774471490E3508F7649BED7 /* Foundation.framework in Frameworks */ = {isa = PBXBuildFile; fileRef = C1A94602875A48A997AD3F08A33E6EAA /* Foundation.framework */; };
-		6F2B966D1E408BE0096EFFFCF3E53CF9 /* CameraPreviewView.swift in Sources */ = {isa = PBXBuildFile; fileRef = 2DB50678EB6F93A9423EF1959D3E286B /* CameraPreviewView.swift */; };
-		71B2FD6D38226960194931CE2D070044 /* TopOption.swift in Sources */ = {isa = PBXBuildFile; fileRef = 2B7B6EC69E556A5D543C7E9F755CC796 /* TopOption.swift */; };
 		756564ABAF2892FE7140C92A1CDDCF65 /* UIImage+Snapshot.m in Sources */ = {isa = PBXBuildFile; fileRef = 3DBFBDCC891B770A2AC9EF0FB164B751 /* UIImage+Snapshot.m */; };
-		79B483EE2B16FC4625347B0F8891CEED /* GifVideoOutputHandler.swift in Sources */ = {isa = PBXBuildFile; fileRef = 9B56E6EF4491BE0DE53C1614D10A5E3B /* GifVideoOutputHandler.swift */; };
-		7ACF63403624806C7826D5F0EF4F97E0 /* ShootButtonView.swift in Sources */ = {isa = PBXBuildFile; fileRef = 5FBEF05EF1D3796F84DEEDBB66C7F9E3 /* ShootButtonView.swift */; };
+		779FBD0D8FFBC482C83CE3A9A745112B /* CameraRecordingProtocol.swift in Sources */ = {isa = PBXBuildFile; fileRef = 5B50B83CCF3DAFECC1E2F1A2404105B2 /* CameraRecordingProtocol.swift */; };
+		7A7B0C7792BDE67BD8FD641AF4C330F0 /* PhotoOutputHandler.swift in Sources */ = {isa = PBXBuildFile; fileRef = 7DC5589005269B03309431B8405E9F49 /* PhotoOutputHandler.swift */; };
 		7B0E352E589DF8118E2A97A2360B4EAF /* Pods-KanvasCameraExample-dummy.m in Sources */ = {isa = PBXBuildFile; fileRef = 570C8B2CE87E47FBD6EB555D507285D5 /* Pods-KanvasCameraExample-dummy.m */; };
+		7CB63804FC9812087BBEE715CF2E1FD4 /* CameraSegmentHandler.swift in Sources */ = {isa = PBXBuildFile; fileRef = B60D0C956598A25E50970B2CAFA01D27 /* CameraSegmentHandler.swift */; };
 		7DEB3F73A53890B315DA3F9EDCDD3FA7 /* Pods-KanvasCameraExampleTests-dummy.m in Sources */ = {isa = PBXBuildFile; fileRef = 586C927EB62F939BE159B57EA8E65356 /* Pods-KanvasCameraExampleTests-dummy.m */; };
-		801A107BDB0B8474E4AB88B34839A2AB /* ModalPresentationAnimationController.swift in Sources */ = {isa = PBXBuildFile; fileRef = 3BBFECE833DE9BBA7161C3A35CB08969 /* ModalPresentationAnimationController.swift */; };
-		88C239C4D386A190C19CB7F17445F5E7 /* MediaClipsCollectionController.swift in Sources */ = {isa = PBXBuildFile; fileRef = 3D9A7259DC68864C092966C48A993848 /* MediaClipsCollectionController.swift */; };
-		88F773F28666A082D9E7C1BFAE73C4EA /* CameraInputController.swift in Sources */ = {isa = PBXBuildFile; fileRef = 21AE0DD134674939125DF66E6933685B /* CameraInputController.swift */; };
+		7E81F0C05C38E383173E69B503F19701 /* ShootButtonView.swift in Sources */ = {isa = PBXBuildFile; fileRef = 5FBEF05EF1D3796F84DEEDBB66C7F9E3 /* ShootButtonView.swift */; };
 		8947CC990D6150A3025EBFB31F2135A6 /* Assets.xcassets in Resources */ = {isa = PBXBuildFile; fileRef = 6124CC4F6EF0CA5151030CC2B8083C1B /* Assets.xcassets */; };
-		8BBFF12C064877788FEEE07A5C7DE760 /* MediaClipsCollectionCell.swift in Sources */ = {isa = PBXBuildFile; fileRef = 4F9B93823F77E6D367B029F81ED5CDD4 /* MediaClipsCollectionCell.swift */; };
-		8BE42286C3C800DDD44ED63D88F45034 /* MediaClipsCollectionView.swift in Sources */ = {isa = PBXBuildFile; fileRef = 131FE6485D58F5BE4DE4E3A847F4A0A9 /* MediaClipsCollectionView.swift */; };
-		8C3E77DCF639AAB9CB1B3582E5879E0B /* KanvasCameraStrings.swift in Sources */ = {isa = PBXBuildFile; fileRef = A14D498FE357489265B64B3898EEC2C7 /* KanvasCameraStrings.swift */; };
-=======
-		1CEF5EDF5BFAAA92F29E31585E4BDA6F /* ModalController.swift in Sources */ = {isa = PBXBuildFile; fileRef = 614E6D05E9FABEF5F3B2518580777D0A /* ModalController.swift */; };
-		20287001349D8D47EF0065B6B660B397 /* PhotoOutputHandler.swift in Sources */ = {isa = PBXBuildFile; fileRef = 6C0E70761220C397DBA036A3E240E7D9 /* PhotoOutputHandler.swift */; };
-		20992E04B02F834C9C0FB642E88E6649 /* Assets.xcassets in Resources */ = {isa = PBXBuildFile; fileRef = 0B2CF0EE79DB7786229ACE4077A17CBA /* Assets.xcassets */; };
-		271AD98DFABEE7EA418A2C859BE3787C /* ModeSelectorAndShootView.swift in Sources */ = {isa = PBXBuildFile; fileRef = 82FFCD65D7B60E8E97B883FE6AD316A0 /* ModeSelectorAndShootView.swift */; };
-		299742588839FB9262CFE61FA2208222 /* ModeButtonView.swift in Sources */ = {isa = PBXBuildFile; fileRef = DA9C383C2852D8D1929C126058A6C3BE /* ModeButtonView.swift */; };
-		2D91B66A20F9A99341C282B33C909CA1 /* KanvasCamera-dummy.m in Sources */ = {isa = PBXBuildFile; fileRef = F028A8CCDFEF38482EC57B9335723B5B /* KanvasCamera-dummy.m */; };
-		2F485B69F51E4F723A38410F31F08550 /* FBSnapshotTestController.h in Headers */ = {isa = PBXBuildFile; fileRef = 1374B79237CAC07693E99442FBED1F15 /* FBSnapshotTestController.h */; settings = {ATTRIBUTES = (Public, ); }; };
-		35DD05FD595A6FE7F5A0692D12E319DC /* UIImage+Diff.m in Sources */ = {isa = PBXBuildFile; fileRef = B9CEF7D6C5E08AB80E58DABC75D882BC /* UIImage+Diff.m */; };
-		383EF00F909F3D86722D40E05AC9688D /* CGRect+Center.swift in Sources */ = {isa = PBXBuildFile; fileRef = 51BB3AAF3182CBBC0D33398549515A36 /* CGRect+Center.swift */; };
-		3F6516EE7660587B93DFCBA48E266A67 /* KanvasCamera-umbrella.h in Headers */ = {isa = PBXBuildFile; fileRef = EFDFD40DFD70968A0D25C89DF0520591 /* KanvasCamera-umbrella.h */; settings = {ATTRIBUTES = (Public, ); }; };
-		421CDD701AEE0F2458A84200366CDD0F /* UIImage+Snapshot.h in Headers */ = {isa = PBXBuildFile; fileRef = 0B161931541BFE46DFEA2092EDDDA815 /* UIImage+Snapshot.h */; settings = {ATTRIBUTES = (Private, ); }; };
-		4261F24B4BD48099A14B72006F31AC40 /* CameraInputController.swift in Sources */ = {isa = PBXBuildFile; fileRef = 1D88499D29B69E33CA019198950607DD /* CameraInputController.swift */; };
-		4537FB9BC3FF76B4E852FBB94AC23964 /* OptionsStackView.swift in Sources */ = {isa = PBXBuildFile; fileRef = 2B6C27204E5AD0C42C914238F6853F94 /* OptionsStackView.swift */; };
-		47DEE95708BDBD11436162D166CD192E /* UIKit.framework in Frameworks */ = {isa = PBXBuildFile; fileRef = BBB6A925DF90E5500E7BDCC094FEBEA7 /* UIKit.framework */; };
-		4CF15D996E317DD9E6F7155E682275D3 /* ActionsView.swift in Sources */ = {isa = PBXBuildFile; fileRef = 3B80493D6055330BAFC47B96809DBE6C /* ActionsView.swift */; };
-		506D761F91EC3583789A837C559972FE /* FBSnapshotTestCase-dummy.m in Sources */ = {isa = PBXBuildFile; fileRef = 4792533D7EE0F440EE722DA4999E845C /* FBSnapshotTestCase-dummy.m */; };
-		53D0BB8524EBB60740DDA05D00A008A4 /* ModalPresentationController.swift in Sources */ = {isa = PBXBuildFile; fileRef = 1DC3AA1002A1E88F19524FE1EDD1AD3C /* ModalPresentationController.swift */; };
-		5495E02AA70A8D5FDECAB617B74BFEF8 /* MediaClipsCollectionView.swift in Sources */ = {isa = PBXBuildFile; fileRef = F300DF2883DF7AD1BA1657721EB1CDEB /* MediaClipsCollectionView.swift */; };
-		5BC12F69E33ABA27B9E0B78128CE336D /* QuartzCore.framework in Frameworks */ = {isa = PBXBuildFile; fileRef = D77B07CA7D221E3EC46B93C00BF37CDE /* QuartzCore.framework */; };
-		5BCAD30534369A624A2561BC96587ABC /* MediaClipsCollectionController.swift in Sources */ = {isa = PBXBuildFile; fileRef = 9785A0485EF674F4DCAA4BE286BD8773 /* MediaClipsCollectionController.swift */; };
-		693E40C43E14D5EE8788916C40D7F692 /* UIView+Layout.swift in Sources */ = {isa = PBXBuildFile; fileRef = A061188FEF4B1FE075A594EAE1A99FBB /* UIView+Layout.swift */; };
-		69DA8B003216466C60F029CBD79897F1 /* UIImage+Compare.m in Sources */ = {isa = PBXBuildFile; fileRef = 3B5E22F9517F21D3A0251F88FCAB281E /* UIImage+Compare.m */; };
-		716E845D70443ACF9EF91AB4FB7D051B /* ShootButtonView.swift in Sources */ = {isa = PBXBuildFile; fileRef = DCA55D467BE59484C277E2CEBEBD3257 /* ShootButtonView.swift */; };
-		756564ABAF2892FE7140C92A1CDDCF65 /* UIImage+Snapshot.m in Sources */ = {isa = PBXBuildFile; fileRef = 3DBFBDCC891B770A2AC9EF0FB164B751 /* UIImage+Snapshot.m */; };
-		79E3F429A6F708916B1B2C2F68E923DF /* CameraRecordingProtocol.swift in Sources */ = {isa = PBXBuildFile; fileRef = BB680E8E26B68348E0542035EC2A37C3 /* CameraRecordingProtocol.swift */; };
-		7B0E352E589DF8118E2A97A2360B4EAF /* Pods-KanvasCameraExample-dummy.m in Sources */ = {isa = PBXBuildFile; fileRef = 570C8B2CE87E47FBD6EB555D507285D5 /* Pods-KanvasCameraExample-dummy.m */; };
-		7DEB3F73A53890B315DA3F9EDCDD3FA7 /* Pods-KanvasCameraExampleTests-dummy.m in Sources */ = {isa = PBXBuildFile; fileRef = 586C927EB62F939BE159B57EA8E65356 /* Pods-KanvasCameraExampleTests-dummy.m */; };
-		84851D065FB21112F84BDB3953BF2F3E /* KanvasCameraColors.swift in Sources */ = {isa = PBXBuildFile; fileRef = D6B53E43A4DEE3F3BA63BE2A4CB98095 /* KanvasCameraColors.swift */; };
-		8714FAD1F5EC38DC95029A8A34DD58B5 /* MediaClipsEditorViewController.swift in Sources */ = {isa = PBXBuildFile; fileRef = 9D9CC6FF558B44A978D258AA2BB89A72 /* MediaClipsEditorViewController.swift */; };
-		88224B139FF79D6146E6AC2320E2DCC6 /* AVURLAsset+Thumbnail.swift in Sources */ = {isa = PBXBuildFile; fileRef = 5E20DF8C616E5DCA640E407EDC38B83F /* AVURLAsset+Thumbnail.swift */; };
-		8CE1F0CF0A5F5D525ADFA5F5EF46F6FA /* VideoOutputHandler.swift in Sources */ = {isa = PBXBuildFile; fileRef = B638C50C5E253C6F25CD4A560BB3AB30 /* VideoOutputHandler.swift */; };
-		8DF7FC64DCC87079426D85EFCDAA6B41 /* UIUpdate.swift in Sources */ = {isa = PBXBuildFile; fileRef = 2AB299AA91083C3328F5F9E223B9F2EB /* UIUpdate.swift */; };
-		90AD96EB9297D186EA5B4F0571B68F01 /* IgnoreTouchesView.swift in Sources */ = {isa = PBXBuildFile; fileRef = 9C9ED5C5008F5E33D0950C97BAB063AE /* IgnoreTouchesView.swift */; };
-		90F9F1386E7DA2DCEFC358BD5DA3E5C1 /* ModalViewModel.swift in Sources */ = {isa = PBXBuildFile; fileRef = E6D11D978F30B4A15DF4BEE2271674FD /* ModalViewModel.swift */; };
-		921F45B05BA3F7789D472AF040C4CC12 /* KanvasCameraTimes.swift in Sources */ = {isa = PBXBuildFile; fileRef = D2D691DD72AFFEF75F9E45110C452092 /* KanvasCameraTimes.swift */; };
->>>>>>> 6b2fed1c
+		920E9B4533F35074323A1D197FEC67D5 /* KanvasCameraTimes.swift in Sources */ = {isa = PBXBuildFile; fileRef = 6D98CA28831CF68FEB6BFAE25AEE65BD /* KanvasCameraTimes.swift */; };
 		9673CF780F48C8E4EC2A331717B1F67C /* FBSnapshotTestCase.h in Headers */ = {isa = PBXBuildFile; fileRef = E37899BD4B349060AA147E2A3721D3A2 /* FBSnapshotTestCase.h */; settings = {ATTRIBUTES = (Public, ); }; };
-		96E0CC77EA462F4F6A21FE9BE599CD49 /* CameraDeviceOption.swift in Sources */ = {isa = PBXBuildFile; fileRef = 9223F4AE16E6A577993676F1159DF52C /* CameraDeviceOption.swift */; };
 		97014CF014F7F382F0CF2A2B025A057C /* Foundation.framework in Frameworks */ = {isa = PBXBuildFile; fileRef = C1A94602875A48A997AD3F08A33E6EAA /* Foundation.framework */; };
-<<<<<<< HEAD
-		9B50C7F9919D61C233A8410335F7303F /* UIView+Layout.swift in Sources */ = {isa = PBXBuildFile; fileRef = F0BDCA0B4CA7977433AD58DA202468D7 /* UIView+Layout.swift */; };
-		9D4E1E43C85BCA47897875437E119ED5 /* OptionsStackView.swift in Sources */ = {isa = PBXBuildFile; fileRef = 667DC42F316F04612BD883C93DAB36D3 /* OptionsStackView.swift */; };
-		9D83BFDD6715D330E193E97E4E5C20AE /* MediaClip.swift in Sources */ = {isa = PBXBuildFile; fileRef = 6470EFF69106068550F531CE0EAED103 /* MediaClip.swift */; };
-		9D92FBA1915FD4FEEB23A51565DD2316 /* ModalPresentationController.swift in Sources */ = {isa = PBXBuildFile; fileRef = F1C62A3226F385A971B79EFA43225588 /* ModalPresentationController.swift */; };
-		9F4D88A41339729246062AA8362FB4E7 /* OptionView.swift in Sources */ = {isa = PBXBuildFile; fileRef = 8B98CBE0BC1B5E875973CF495B831078 /* OptionView.swift */; };
-		A3EB7E0CEE30DB9133770845946A3813 /* MediaClipsEditorController.swift in Sources */ = {isa = PBXBuildFile; fileRef = 35F36E597BECC387DD922A4A8744DC9D /* MediaClipsEditorController.swift */; };
+		98FE16B7ECF58930F78008086C0B1A99 /* UICollectionView+Cells.swift in Sources */ = {isa = PBXBuildFile; fileRef = 6CBE92235413B0CA8B705702E720568D /* UICollectionView+Cells.swift */; };
+		9B8831FEB9B212C93391B7C963EE02CD /* MediaClipsCollectionView.swift in Sources */ = {isa = PBXBuildFile; fileRef = 78FB5C72C217BC91CCB7B15DE911077F /* MediaClipsCollectionView.swift */; };
+		9CF1C6C1B280C4B1E10508D5023A569D /* MediaClipsEditorView.swift in Sources */ = {isa = PBXBuildFile; fileRef = 3C9D7CA5ECFA820151939CA4185BB5B2 /* MediaClipsEditorView.swift */; };
+		9FC6E5F978E0ED7098042EC88AF2DBA9 /* MediaClipsCollectionCell.swift in Sources */ = {isa = PBXBuildFile; fileRef = 982BC460512FA9262758932B44FB53E8 /* MediaClipsCollectionCell.swift */; };
+		A0EE5C81A04454006C825EE94594D162 /* KanvasCamera-dummy.m in Sources */ = {isa = PBXBuildFile; fileRef = 5689C34557E877570C7F0DA8BC5739AF /* KanvasCamera-dummy.m */; };
 		A4F69F3477A935285620AC3031C5C848 /* FBSnapshotTestController.m in Sources */ = {isa = PBXBuildFile; fileRef = 052258A488A96C35531FAC73C4F42924 /* FBSnapshotTestController.m */; };
 		A9FCEFFF6D37CE68EA8634B71884DEAC /* Foundation.framework in Frameworks */ = {isa = PBXBuildFile; fileRef = C1A94602875A48A997AD3F08A33E6EAA /* Foundation.framework */; };
-		AB99CF6C2A6F57A30CDF45E80760ED92 /* IgnoreTouchesView.swift in Sources */ = {isa = PBXBuildFile; fileRef = 93A28C6B17A87061D162AF3644261123 /* IgnoreTouchesView.swift */; };
+		AF863EFE810F284A036CC3D7578BEFE6 /* KanvasCameraImages.swift in Sources */ = {isa = PBXBuildFile; fileRef = 11D41F3152195383637A19BF32C69ED0 /* KanvasCameraImages.swift */; };
 		B20B51C7CB0497FB5ED3B532F4DF3DC9 /* Pods-KanvasCameraExampleTests-umbrella.h in Headers */ = {isa = PBXBuildFile; fileRef = 8683FD17E5C0DA60CD3DE90D22C1BC17 /* Pods-KanvasCameraExampleTests-umbrella.h */; settings = {ATTRIBUTES = (Public, ); }; };
+		B4692B14D377D81FE2B42A2BA94E6B63 /* IgnoreTouchesView.swift in Sources */ = {isa = PBXBuildFile; fileRef = 93A28C6B17A87061D162AF3644261123 /* IgnoreTouchesView.swift */; };
 		B758FB09FE2C06C1B8E36A71A9D76D41 /* FBSnapshotTestCase-umbrella.h in Headers */ = {isa = PBXBuildFile; fileRef = A11D5B54955E3381F067364E427B571A /* FBSnapshotTestCase-umbrella.h */; settings = {ATTRIBUTES = (Public, ); }; };
-		B91F559BBFFDC8D6F17C04545A2F6794 /* ModalView.swift in Sources */ = {isa = PBXBuildFile; fileRef = B5F0D86AD4D847CD18CDB4BF48D8A393 /* ModalView.swift */; };
 		BC952FC04FC963C1294DCD619C9B6B3B /* UIApplication+StrictKeyWindow.h in Headers */ = {isa = PBXBuildFile; fileRef = B9109B8B333B5A1A3E92EFC09EDC10AC /* UIApplication+StrictKeyWindow.h */; settings = {ATTRIBUTES = (Project, ); }; };
 		BE14F2198CDB0DAD98A567981D21C7A1 /* FBSnapshotTestCase.m in Sources */ = {isa = PBXBuildFile; fileRef = 39577E2B806B8B2D019998DE60728F63 /* FBSnapshotTestCase.m */; };
 		BFCE460CC33E8872B7156D4166340178 /* FBSnapshotTestCasePlatform.h in Headers */ = {isa = PBXBuildFile; fileRef = 7E3DB4D092B985E76E227F7F313C6981 /* FBSnapshotTestCasePlatform.h */; settings = {ATTRIBUTES = (Public, ); }; };
+		C58CF5684F58EDD5266349FB5628AB39 /* MediaClip.swift in Sources */ = {isa = PBXBuildFile; fileRef = F3D261FE9D07F059699B37677CC43938 /* MediaClip.swift */; };
 		CAFA5E486BCE117A7D8C0FBF9DA6666B /* UIImage+Compare.h in Headers */ = {isa = PBXBuildFile; fileRef = 432938111B6FF0189EFFEDF2F845B308 /* UIImage+Compare.h */; settings = {ATTRIBUTES = (Private, ); }; };
+		CC57AA7F973E3AE7CD260CDABB333B0F /* CameraRecorder.swift in Sources */ = {isa = PBXBuildFile; fileRef = 9D1CD90A8293DE41712D5FA3CE717A8B /* CameraRecorder.swift */; };
+		D5F4692B3541F74E95F9DE3865702AE6 /* AVAssetWriterInputPixelBufferAdaptor+Append.swift in Sources */ = {isa = PBXBuildFile; fileRef = 5AD5BA6B5BE2C078F5240D6F24F2588E /* AVAssetWriterInputPixelBufferAdaptor+Append.swift */; };
 		D6714A974991CEA2AD4BD467A50AC690 /* Pods-KanvasCameraExample-umbrella.h in Headers */ = {isa = PBXBuildFile; fileRef = 2431DA944FACCCCEEBC3388A96EE92F1 /* Pods-KanvasCameraExample-umbrella.h */; settings = {ATTRIBUTES = (Public, ); }; };
+		D8477CC2B896BA9897CA7DE472534BD6 /* KanvasCameraStrings.swift in Sources */ = {isa = PBXBuildFile; fileRef = A14D498FE357489265B64B3898EEC2C7 /* KanvasCameraStrings.swift */; };
+		D854D8E866BCE35A505B9F5803D47B43 /* ModalViewModel.swift in Sources */ = {isa = PBXBuildFile; fileRef = 25525A7349089EF836ABFF2660D68D99 /* ModalViewModel.swift */; };
+		D89CF5CDEC6C3D59206EFD925B393EA0 /* ModeSelectorAndShootView.swift in Sources */ = {isa = PBXBuildFile; fileRef = E9B55DE4E6890C2FE7868DB089AF9B5E /* ModeSelectorAndShootView.swift */; };
 		DAD9A0E0F40D3984B78A22F8D3CDAB45 /* Foundation.framework in Frameworks */ = {isa = PBXBuildFile; fileRef = C1A94602875A48A997AD3F08A33E6EAA /* Foundation.framework */; };
 		DB7A106243AC974FC7EBEB00B506C786 /* FBSnapshotTestCasePlatform.m in Sources */ = {isa = PBXBuildFile; fileRef = 58A2557E7CE20AACCD1B28B1CD1F920D /* FBSnapshotTestCasePlatform.m */; };
-		DBC9CCF6AF3B95FA704C04A1B4F7EABF /* UIImage+Camera.swift in Sources */ = {isa = PBXBuildFile; fileRef = 26154F5105BFB2A7290401C412716775 /* UIImage+Camera.swift */; };
-		DEE39A11977D150B247C0BC4EFA0F9F3 /* AVURLAsset+Thumbnail.swift in Sources */ = {isa = PBXBuildFile; fileRef = 0BB286EB7CE23AD7336035E337C09087 /* AVURLAsset+Thumbnail.swift */; };
-		E1093DAFB369CBF00AEBAF29FD79879E /* LoadingIndicatorView.swift in Sources */ = {isa = PBXBuildFile; fileRef = D221C8DD2FE2ACBE47E4DB5B7D91B5A6 /* LoadingIndicatorView.swift */; };
-		ECBE3B078269705D2095422421B3DFDC /* ModeButtonView.swift in Sources */ = {isa = PBXBuildFile; fileRef = 57AB309CB98A82C661FE221993335979 /* ModeButtonView.swift */; };
-		F66D8335132404FC1F90E616307AF0C1 /* ModalViewModel.swift in Sources */ = {isa = PBXBuildFile; fileRef = 25525A7349089EF836ABFF2660D68D99 /* ModalViewModel.swift */; };
-		F813F37A7EA11E3DE42B0592B72E9B82 /* ModeSelectorAndShootView.swift in Sources */ = {isa = PBXBuildFile; fileRef = E9B55DE4E6890C2FE7868DB089AF9B5E /* ModeSelectorAndShootView.swift */; };
-		F8805F058486A01A9F8D0BBCD77DB016 /* ModeSelectorAndShootController.swift in Sources */ = {isa = PBXBuildFile; fileRef = D4660C39CD8B2C032FDB495E37DCE693 /* ModeSelectorAndShootController.swift */; };
-		F8CA0D90846220F2A9BAB153B87B0691 /* PhotoOutputHandler.swift in Sources */ = {isa = PBXBuildFile; fileRef = 7DC5589005269B03309431B8405E9F49 /* PhotoOutputHandler.swift */; };
-		FDDAC95BA0AD89DF26498E8EF5E1B35C /* UIUpdate.swift in Sources */ = {isa = PBXBuildFile; fileRef = 03C2D643FDE1E3BFDBAC580A1BA64CD8 /* UIUpdate.swift */; };
-=======
-		984835F15A0ACFDD6ADDF92E957F9640 /* AVAssetWriterInputPixelBufferAdaptor+Append.swift in Sources */ = {isa = PBXBuildFile; fileRef = 567A1A69EFFB670F417AC73CB46F6E27 /* AVAssetWriterInputPixelBufferAdaptor+Append.swift */; };
-		99BF208C2334423FAF30994A90193C97 /* NSURL+Media.swift in Sources */ = {isa = PBXBuildFile; fileRef = C8F2281C61EE160CC2287178C57F6F6D /* NSURL+Media.swift */; };
-		9A267834F959959EDE09FA34A8B273CB /* UIViewController+Load.swift in Sources */ = {isa = PBXBuildFile; fileRef = F3EF5850FBBBDCC08F19B9D4BCAAD13D /* UIViewController+Load.swift */; };
-		9B98CC2BAAEB24740E2830D6F3BAF16A /* KanvasCameraStrings.swift in Sources */ = {isa = PBXBuildFile; fileRef = FAD7A62EF58FB36885B2045A3F294100 /* KanvasCameraStrings.swift */; };
-		A4F69F3477A935285620AC3031C5C848 /* FBSnapshotTestController.m in Sources */ = {isa = PBXBuildFile; fileRef = 052258A488A96C35531FAC73C4F42924 /* FBSnapshotTestController.m */; };
-		A9FCEFFF6D37CE68EA8634B71884DEAC /* Foundation.framework in Frameworks */ = {isa = PBXBuildFile; fileRef = C1A94602875A48A997AD3F08A33E6EAA /* Foundation.framework */; };
-		AB6BC59E23B5BA174CAD431E0FBC3571 /* ModalPresentationAnimationController.swift in Sources */ = {isa = PBXBuildFile; fileRef = BD01B29ADB88AF948E4C40C6127EC75B /* ModalPresentationAnimationController.swift */; };
-		ACE1ADEB3B82EA5A3EE1E68FE2AF9E7D /* UIKit.framework in Frameworks */ = {isa = PBXBuildFile; fileRef = BBB6A925DF90E5500E7BDCC094FEBEA7 /* UIKit.framework */; };
-		B20B51C7CB0497FB5ED3B532F4DF3DC9 /* Pods-KanvasCameraExampleTests-umbrella.h in Headers */ = {isa = PBXBuildFile; fileRef = 8683FD17E5C0DA60CD3DE90D22C1BC17 /* Pods-KanvasCameraExampleTests-umbrella.h */; settings = {ATTRIBUTES = (Public, ); }; };
-		B758FB09FE2C06C1B8E36A71A9D76D41 /* FBSnapshotTestCase-umbrella.h in Headers */ = {isa = PBXBuildFile; fileRef = A11D5B54955E3381F067364E427B571A /* FBSnapshotTestCase-umbrella.h */; settings = {ATTRIBUTES = (Public, ); }; };
-		BAADB9BDB42583F602C0DBEB11F15AB6 /* UICollectionView+Cells.swift in Sources */ = {isa = PBXBuildFile; fileRef = 671EC5396DF24665C54DDB1212FA2FEC /* UICollectionView+Cells.swift */; };
-		BB70E02D12E578DFD349CCA23D9DA931 /* CameraSettings.swift in Sources */ = {isa = PBXBuildFile; fileRef = 3FE171E08729FCA3A18BFDA29F98421F /* CameraSettings.swift */; };
-		BC952FC04FC963C1294DCD619C9B6B3B /* UIApplication+StrictKeyWindow.h in Headers */ = {isa = PBXBuildFile; fileRef = B9109B8B333B5A1A3E92EFC09EDC10AC /* UIApplication+StrictKeyWindow.h */; settings = {ATTRIBUTES = (Project, ); }; };
-		BE14F2198CDB0DAD98A567981D21C7A1 /* FBSnapshotTestCase.m in Sources */ = {isa = PBXBuildFile; fileRef = 39577E2B806B8B2D019998DE60728F63 /* FBSnapshotTestCase.m */; };
-		BF8FBE0E0C355ED70EBF7D10EC6E9E11 /* CameraSegmentHandler.swift in Sources */ = {isa = PBXBuildFile; fileRef = 9D0A0B05C3C684F17CC705AF5A8A4E23 /* CameraSegmentHandler.swift */; };
-		BFCE460CC33E8872B7156D4166340178 /* FBSnapshotTestCasePlatform.h in Headers */ = {isa = PBXBuildFile; fileRef = 7E3DB4D092B985E76E227F7F313C6981 /* FBSnapshotTestCasePlatform.h */; settings = {ATTRIBUTES = (Public, ); }; };
-		CA524E309989CB004DA46946868B46EE /* Foundation.framework in Frameworks */ = {isa = PBXBuildFile; fileRef = C1A94602875A48A997AD3F08A33E6EAA /* Foundation.framework */; };
-		CAFA5E486BCE117A7D8C0FBF9DA6666B /* UIImage+Compare.h in Headers */ = {isa = PBXBuildFile; fileRef = 432938111B6FF0189EFFEDF2F845B308 /* UIImage+Compare.h */; settings = {ATTRIBUTES = (Private, ); }; };
-		D3BD84A3E9E1DB0514B31B7ED2C5BA2E /* UIImage+Camera.swift in Sources */ = {isa = PBXBuildFile; fileRef = E6FFF8F3B811795015A171148052E55E /* UIImage+Camera.swift */; };
-		D6714A974991CEA2AD4BD467A50AC690 /* Pods-KanvasCameraExample-umbrella.h in Headers */ = {isa = PBXBuildFile; fileRef = 2431DA944FACCCCEEBC3388A96EE92F1 /* Pods-KanvasCameraExample-umbrella.h */; settings = {ATTRIBUTES = (Public, ); }; };
-		D89E84C372979028E905BA0CE14F119D /* UIButton+Shadows.swift in Sources */ = {isa = PBXBuildFile; fileRef = 89EC4BFF62D929030D0B4439C8665823 /* UIButton+Shadows.swift */; };
-		DAD9A0E0F40D3984B78A22F8D3CDAB45 /* Foundation.framework in Frameworks */ = {isa = PBXBuildFile; fileRef = C1A94602875A48A997AD3F08A33E6EAA /* Foundation.framework */; };
-		DB7A106243AC974FC7EBEB00B506C786 /* FBSnapshotTestCasePlatform.m in Sources */ = {isa = PBXBuildFile; fileRef = 58A2557E7CE20AACCD1B28B1CD1F920D /* FBSnapshotTestCasePlatform.m */; };
-		DB848D9D9F43E83E783507F9016A514B /* CameraView.swift in Sources */ = {isa = PBXBuildFile; fileRef = 51CA2A3281F05A6E6D4A38C51129759F /* CameraView.swift */; };
-		E569745F336B6A22289921B017E16EE9 /* CameraRecorder.swift in Sources */ = {isa = PBXBuildFile; fileRef = 164F17340A146B0C49547301E92E62E2 /* CameraRecorder.swift */; };
-		E71968CDDB94A5A1D0CB60F99053167B /* Queue.swift in Sources */ = {isa = PBXBuildFile; fileRef = 77D8E99D9F2855099D3A5FA8AAC3BD7F /* Queue.swift */; };
-		F7753D6826821FC7AE904B63C4F6E369 /* UIFont+Utils.swift in Sources */ = {isa = PBXBuildFile; fileRef = 2C9285D103A998C63F34C997D3E20DC3 /* UIFont+Utils.swift */; };
-		FA9773AEEA82068988DECB30BFEA488A /* MediaClipsEditorView.swift in Sources */ = {isa = PBXBuildFile; fileRef = 5DC60F3B33149534C7B3A32CA98A76D7 /* MediaClipsEditorView.swift */; };
->>>>>>> 6b2fed1c
+		DD89BD50FBD5C25041D56050122241C1 /* CameraPreviewViewController.swift in Sources */ = {isa = PBXBuildFile; fileRef = 96F53303035737F4279568E2F4745339 /* CameraPreviewViewController.swift */; };
+		E1A58DA3E1727D5C2B82254DDD7AB615 /* ModalPresentationAnimationController.swift in Sources */ = {isa = PBXBuildFile; fileRef = 3BBFECE833DE9BBA7161C3A35CB08969 /* ModalPresentationAnimationController.swift */; };
+		EF60371363982B77A3DC09DA539EB46E /* UIViewController+Load.swift in Sources */ = {isa = PBXBuildFile; fileRef = DE5E41B25CA6259EDDC3378409904112 /* UIViewController+Load.swift */; };
+		F0D92E8DE72444D85A59B8BF9F60C02E /* UIButton+Shadows.swift in Sources */ = {isa = PBXBuildFile; fileRef = FCC10B2AAA67EBC503A6B0CF09F740C9 /* UIButton+Shadows.swift */; };
+		F68BF1B7E30BAFE0B934D3D29A9FFA54 /* UIImage+Camera.swift in Sources */ = {isa = PBXBuildFile; fileRef = 26154F5105BFB2A7290401C412716775 /* UIImage+Camera.swift */; };
+		FB90B07C11B05B12074DE9B4B5B7E3A2 /* ModalView.swift in Sources */ = {isa = PBXBuildFile; fileRef = B5F0D86AD4D847CD18CDB4BF48D8A393 /* ModalView.swift */; };
+		FF865B1CFE75D47B824F477EA5116499 /* AVURLAsset+Thumbnail.swift in Sources */ = {isa = PBXBuildFile; fileRef = 0BB286EB7CE23AD7336035E337C09087 /* AVURLAsset+Thumbnail.swift */; };
 /* End PBXBuildFile section */
 
 /* Begin PBXContainerItemProxy section */
@@ -205,112 +121,72 @@
 		0B499D640103037E86832BCA986D7418 /* Pods-KanvasCameraExample-acknowledgements.markdown */ = {isa = PBXFileReference; includeInIndex = 1; lastKnownFileType = text; path = "Pods-KanvasCameraExample-acknowledgements.markdown"; sourceTree = "<group>"; };
 		0BB286EB7CE23AD7336035E337C09087 /* AVURLAsset+Thumbnail.swift */ = {isa = PBXFileReference; includeInIndex = 1; lastKnownFileType = sourcecode.swift; path = "AVURLAsset+Thumbnail.swift"; sourceTree = "<group>"; };
 		11D41F3152195383637A19BF32C69ED0 /* KanvasCameraImages.swift */ = {isa = PBXFileReference; includeInIndex = 1; lastKnownFileType = sourcecode.swift; path = KanvasCameraImages.swift; sourceTree = "<group>"; };
-		131FE6485D58F5BE4DE4E3A847F4A0A9 /* MediaClipsCollectionView.swift */ = {isa = PBXFileReference; includeInIndex = 1; lastKnownFileType = sourcecode.swift; path = MediaClipsCollectionView.swift; sourceTree = "<group>"; };
 		1348DCCF0CF3E0617F9EFDBB84738D0A /* KanvasCamera-umbrella.h */ = {isa = PBXFileReference; includeInIndex = 1; lastKnownFileType = sourcecode.c.h; path = "KanvasCamera-umbrella.h"; sourceTree = "<group>"; };
 		1374B79237CAC07693E99442FBED1F15 /* FBSnapshotTestController.h */ = {isa = PBXFileReference; includeInIndex = 1; lastKnownFileType = sourcecode.c.h; name = FBSnapshotTestController.h; path = FBSnapshotTestCase/FBSnapshotTestController.h; sourceTree = "<group>"; };
-<<<<<<< HEAD
 		1DD2E8F8AD4B34481BB57638267DE5DF /* KanvasCamera.modulemap */ = {isa = PBXFileReference; includeInIndex = 1; lastKnownFileType = sourcecode.module; path = KanvasCamera.modulemap; sourceTree = "<group>"; };
 		21AE0DD134674939125DF66E6933685B /* CameraInputController.swift */ = {isa = PBXFileReference; includeInIndex = 1; lastKnownFileType = sourcecode.swift; path = CameraInputController.swift; sourceTree = "<group>"; };
 		2431DA944FACCCCEEBC3388A96EE92F1 /* Pods-KanvasCameraExample-umbrella.h */ = {isa = PBXFileReference; includeInIndex = 1; lastKnownFileType = sourcecode.c.h; path = "Pods-KanvasCameraExample-umbrella.h"; sourceTree = "<group>"; };
 		25525A7349089EF836ABFF2660D68D99 /* ModalViewModel.swift */ = {isa = PBXFileReference; includeInIndex = 1; lastKnownFileType = sourcecode.swift; path = ModalViewModel.swift; sourceTree = "<group>"; };
 		26154F5105BFB2A7290401C412716775 /* UIImage+Camera.swift */ = {isa = PBXFileReference; includeInIndex = 1; lastKnownFileType = sourcecode.swift; path = "UIImage+Camera.swift"; sourceTree = "<group>"; };
-		2B7B6EC69E556A5D543C7E9F755CC796 /* TopOption.swift */ = {isa = PBXFileReference; includeInIndex = 1; lastKnownFileType = sourcecode.swift; path = TopOption.swift; sourceTree = "<group>"; };
 		2DB50678EB6F93A9423EF1959D3E286B /* CameraPreviewView.swift */ = {isa = PBXFileReference; includeInIndex = 1; lastKnownFileType = sourcecode.swift; path = CameraPreviewView.swift; sourceTree = "<group>"; };
 		2E337FB8D21E6B805862BE61C445670F /* Pods_KanvasCameraExample.framework */ = {isa = PBXFileReference; explicitFileType = wrapper.framework; includeInIndex = 0; name = Pods_KanvasCameraExample.framework; path = "Pods-KanvasCameraExample.framework"; sourceTree = BUILT_PRODUCTS_DIR; };
 		2EECE81A9AEC1ED1057A9C3C88DBCEBE /* UIApplication+StrictKeyWindow.m */ = {isa = PBXFileReference; includeInIndex = 1; lastKnownFileType = sourcecode.c.objc; name = "UIApplication+StrictKeyWindow.m"; path = "FBSnapshotTestCase/Categories/UIApplication+StrictKeyWindow.m"; sourceTree = "<group>"; };
-		35F36E597BECC387DD922A4A8744DC9D /* MediaClipsEditorController.swift */ = {isa = PBXFileReference; includeInIndex = 1; lastKnownFileType = sourcecode.swift; path = MediaClipsEditorController.swift; sourceTree = "<group>"; };
+		32E82D90CCAE93C00FB8B37264AADA4B /* MediaClipsEditorViewController.swift */ = {isa = PBXFileReference; includeInIndex = 1; lastKnownFileType = sourcecode.swift; path = MediaClipsEditorViewController.swift; sourceTree = "<group>"; };
 		3661A8E7C140CD52E5EB8F3F5C09997F /* CameraSettings.swift */ = {isa = PBXFileReference; includeInIndex = 1; lastKnownFileType = sourcecode.swift; path = CameraSettings.swift; sourceTree = "<group>"; };
 		3956A8B499B5D76608941D49D2AE8783 /* KanvasCamera.xcconfig */ = {isa = PBXFileReference; includeInIndex = 1; lastKnownFileType = text.xcconfig; path = KanvasCamera.xcconfig; sourceTree = "<group>"; };
-=======
-		164F17340A146B0C49547301E92E62E2 /* CameraRecorder.swift */ = {isa = PBXFileReference; includeInIndex = 1; lastKnownFileType = sourcecode.swift; path = CameraRecorder.swift; sourceTree = "<group>"; };
-		1D88499D29B69E33CA019198950607DD /* CameraInputController.swift */ = {isa = PBXFileReference; includeInIndex = 1; lastKnownFileType = sourcecode.swift; path = CameraInputController.swift; sourceTree = "<group>"; };
-		1DC3AA1002A1E88F19524FE1EDD1AD3C /* ModalPresentationController.swift */ = {isa = PBXFileReference; includeInIndex = 1; lastKnownFileType = sourcecode.swift; path = ModalPresentationController.swift; sourceTree = "<group>"; };
-		22C938BDBBB355F0405AAF9913E5F7A5 /* ModalView.swift */ = {isa = PBXFileReference; includeInIndex = 1; lastKnownFileType = sourcecode.swift; path = ModalView.swift; sourceTree = "<group>"; };
-		2431DA944FACCCCEEBC3388A96EE92F1 /* Pods-KanvasCameraExample-umbrella.h */ = {isa = PBXFileReference; includeInIndex = 1; lastKnownFileType = sourcecode.c.h; path = "Pods-KanvasCameraExample-umbrella.h"; sourceTree = "<group>"; };
-		28E9C0D2446F07B5EDC54C7573C03960 /* MediaClipsCollectionCell.swift */ = {isa = PBXFileReference; includeInIndex = 1; lastKnownFileType = sourcecode.swift; path = MediaClipsCollectionCell.swift; sourceTree = "<group>"; };
-		2AB299AA91083C3328F5F9E223B9F2EB /* UIUpdate.swift */ = {isa = PBXFileReference; includeInIndex = 1; lastKnownFileType = sourcecode.swift; path = UIUpdate.swift; sourceTree = "<group>"; };
-		2B0094D24D164DC6A780CD202C0A04F4 /* OptionView.swift */ = {isa = PBXFileReference; includeInIndex = 1; lastKnownFileType = sourcecode.swift; path = OptionView.swift; sourceTree = "<group>"; };
-		2B6C27204E5AD0C42C914238F6853F94 /* OptionsStackView.swift */ = {isa = PBXFileReference; includeInIndex = 1; lastKnownFileType = sourcecode.swift; path = OptionsStackView.swift; sourceTree = "<group>"; };
-		2C9285D103A998C63F34C997D3E20DC3 /* UIFont+Utils.swift */ = {isa = PBXFileReference; includeInIndex = 1; lastKnownFileType = sourcecode.swift; path = "UIFont+Utils.swift"; sourceTree = "<group>"; };
-		2E337FB8D21E6B805862BE61C445670F /* Pods_KanvasCameraExample.framework */ = {isa = PBXFileReference; explicitFileType = wrapper.framework; includeInIndex = 0; name = Pods_KanvasCameraExample.framework; path = "Pods-KanvasCameraExample.framework"; sourceTree = BUILT_PRODUCTS_DIR; };
-		2EECE81A9AEC1ED1057A9C3C88DBCEBE /* UIApplication+StrictKeyWindow.m */ = {isa = PBXFileReference; includeInIndex = 1; lastKnownFileType = sourcecode.c.objc; name = "UIApplication+StrictKeyWindow.m"; path = "FBSnapshotTestCase/Categories/UIApplication+StrictKeyWindow.m"; sourceTree = "<group>"; };
->>>>>>> 6b2fed1c
 		39577E2B806B8B2D019998DE60728F63 /* FBSnapshotTestCase.m */ = {isa = PBXFileReference; includeInIndex = 1; lastKnownFileType = sourcecode.c.objc; name = FBSnapshotTestCase.m; path = FBSnapshotTestCase/FBSnapshotTestCase.m; sourceTree = "<group>"; };
 		3A8D1D7028AE260760DF4213F0E8B216 /* Queue.swift */ = {isa = PBXFileReference; includeInIndex = 1; lastKnownFileType = sourcecode.swift; path = Queue.swift; sourceTree = "<group>"; };
 		3B5E22F9517F21D3A0251F88FCAB281E /* UIImage+Compare.m */ = {isa = PBXFileReference; includeInIndex = 1; lastKnownFileType = sourcecode.c.objc; name = "UIImage+Compare.m"; path = "FBSnapshotTestCase/Categories/UIImage+Compare.m"; sourceTree = "<group>"; };
 		3BBFECE833DE9BBA7161C3A35CB08969 /* ModalPresentationAnimationController.swift */ = {isa = PBXFileReference; includeInIndex = 1; lastKnownFileType = sourcecode.swift; path = ModalPresentationAnimationController.swift; sourceTree = "<group>"; };
-		3D9A7259DC68864C092966C48A993848 /* MediaClipsCollectionController.swift */ = {isa = PBXFileReference; includeInIndex = 1; lastKnownFileType = sourcecode.swift; path = MediaClipsCollectionController.swift; sourceTree = "<group>"; };
+		3C9D7CA5ECFA820151939CA4185BB5B2 /* MediaClipsEditorView.swift */ = {isa = PBXFileReference; includeInIndex = 1; lastKnownFileType = sourcecode.swift; path = MediaClipsEditorView.swift; sourceTree = "<group>"; };
 		3DBFBDCC891B770A2AC9EF0FB164B751 /* UIImage+Snapshot.m */ = {isa = PBXFileReference; includeInIndex = 1; lastKnownFileType = sourcecode.c.objc; name = "UIImage+Snapshot.m"; path = "FBSnapshotTestCase/Categories/UIImage+Snapshot.m"; sourceTree = "<group>"; };
 		432938111B6FF0189EFFEDF2F845B308 /* UIImage+Compare.h */ = {isa = PBXFileReference; includeInIndex = 1; lastKnownFileType = sourcecode.c.h; name = "UIImage+Compare.h"; path = "FBSnapshotTestCase/Categories/UIImage+Compare.h"; sourceTree = "<group>"; };
 		44EDA688CBD7DB8E43750CDEA6E1285E /* Pods_KanvasCameraExampleTests.framework */ = {isa = PBXFileReference; explicitFileType = wrapper.framework; includeInIndex = 0; name = Pods_KanvasCameraExampleTests.framework; path = "Pods-KanvasCameraExampleTests.framework"; sourceTree = BUILT_PRODUCTS_DIR; };
 		4792533D7EE0F440EE722DA4999E845C /* FBSnapshotTestCase-dummy.m */ = {isa = PBXFileReference; includeInIndex = 1; lastKnownFileType = sourcecode.c.objc; path = "FBSnapshotTestCase-dummy.m"; sourceTree = "<group>"; };
 		4C17DA8FD76B879002D669BAA48B1E6E /* Pods-KanvasCameraExampleTests-frameworks.sh */ = {isa = PBXFileReference; includeInIndex = 1; lastKnownFileType = text.script.sh; path = "Pods-KanvasCameraExampleTests-frameworks.sh"; sourceTree = "<group>"; };
-		4D2EAA5213F51CD4C2973A91ED0E93FD /* MediaClipsEditorView.swift */ = {isa = PBXFileReference; includeInIndex = 1; lastKnownFileType = sourcecode.swift; path = MediaClipsEditorView.swift; sourceTree = "<group>"; };
-		4F9B93823F77E6D367B029F81ED5CDD4 /* MediaClipsCollectionCell.swift */ = {isa = PBXFileReference; includeInIndex = 1; lastKnownFileType = sourcecode.swift; path = MediaClipsCollectionCell.swift; sourceTree = "<group>"; };
 		5689C34557E877570C7F0DA8BC5739AF /* KanvasCamera-dummy.m */ = {isa = PBXFileReference; includeInIndex = 1; lastKnownFileType = sourcecode.c.objc; path = "KanvasCamera-dummy.m"; sourceTree = "<group>"; };
 		56A143BDB3C4C9494A7EB0A874253C34 /* Pods-KanvasCameraExampleTests.debug.xcconfig */ = {isa = PBXFileReference; includeInIndex = 1; lastKnownFileType = text.xcconfig; path = "Pods-KanvasCameraExampleTests.debug.xcconfig"; sourceTree = "<group>"; };
 		570C8B2CE87E47FBD6EB555D507285D5 /* Pods-KanvasCameraExample-dummy.m */ = {isa = PBXFileReference; includeInIndex = 1; lastKnownFileType = sourcecode.c.objc; path = "Pods-KanvasCameraExample-dummy.m"; sourceTree = "<group>"; };
 		57AB309CB98A82C661FE221993335979 /* ModeButtonView.swift */ = {isa = PBXFileReference; includeInIndex = 1; lastKnownFileType = sourcecode.swift; path = ModeButtonView.swift; sourceTree = "<group>"; };
 		586C927EB62F939BE159B57EA8E65356 /* Pods-KanvasCameraExampleTests-dummy.m */ = {isa = PBXFileReference; includeInIndex = 1; lastKnownFileType = sourcecode.c.objc; path = "Pods-KanvasCameraExampleTests-dummy.m"; sourceTree = "<group>"; };
 		58A2557E7CE20AACCD1B28B1CD1F920D /* FBSnapshotTestCasePlatform.m */ = {isa = PBXFileReference; includeInIndex = 1; lastKnownFileType = sourcecode.c.objc; name = FBSnapshotTestCasePlatform.m; path = FBSnapshotTestCase/FBSnapshotTestCasePlatform.m; sourceTree = "<group>"; };
-<<<<<<< HEAD
 		5AD5BA6B5BE2C078F5240D6F24F2588E /* AVAssetWriterInputPixelBufferAdaptor+Append.swift */ = {isa = PBXFileReference; includeInIndex = 1; lastKnownFileType = sourcecode.swift; path = "AVAssetWriterInputPixelBufferAdaptor+Append.swift"; sourceTree = "<group>"; };
 		5B50B83CCF3DAFECC1E2F1A2404105B2 /* CameraRecordingProtocol.swift */ = {isa = PBXFileReference; includeInIndex = 1; lastKnownFileType = sourcecode.swift; path = CameraRecordingProtocol.swift; sourceTree = "<group>"; };
 		5FBEF05EF1D3796F84DEEDBB66C7F9E3 /* ShootButtonView.swift */ = {isa = PBXFileReference; includeInIndex = 1; lastKnownFileType = sourcecode.swift; path = ShootButtonView.swift; sourceTree = "<group>"; };
 		6124CC4F6EF0CA5151030CC2B8083C1B /* Assets.xcassets */ = {isa = PBXFileReference; includeInIndex = 1; lastKnownFileType = folder.assetcatalog; name = Assets.xcassets; path = Resources/Assets.xcassets; sourceTree = "<group>"; };
-=======
-		5DC60F3B33149534C7B3A32CA98A76D7 /* MediaClipsEditorView.swift */ = {isa = PBXFileReference; includeInIndex = 1; lastKnownFileType = sourcecode.swift; path = MediaClipsEditorView.swift; sourceTree = "<group>"; };
-		5E20DF8C616E5DCA640E407EDC38B83F /* AVURLAsset+Thumbnail.swift */ = {isa = PBXFileReference; includeInIndex = 1; lastKnownFileType = sourcecode.swift; path = "AVURLAsset+Thumbnail.swift"; sourceTree = "<group>"; };
-		614E6D05E9FABEF5F3B2518580777D0A /* ModalController.swift */ = {isa = PBXFileReference; includeInIndex = 1; lastKnownFileType = sourcecode.swift; path = ModalController.swift; sourceTree = "<group>"; };
->>>>>>> 6b2fed1c
 		63377C220E90B4D05971DFC31FFCF899 /* Info.plist */ = {isa = PBXFileReference; includeInIndex = 1; lastKnownFileType = text.plist.xml; path = Info.plist; sourceTree = "<group>"; };
-		6470EFF69106068550F531CE0EAED103 /* MediaClip.swift */ = {isa = PBXFileReference; includeInIndex = 1; lastKnownFileType = sourcecode.swift; path = MediaClip.swift; sourceTree = "<group>"; };
-		667DC42F316F04612BD883C93DAB36D3 /* OptionsStackView.swift */ = {isa = PBXFileReference; includeInIndex = 1; lastKnownFileType = sourcecode.swift; path = OptionsStackView.swift; sourceTree = "<group>"; };
 		67E276593855381568F725E69496F29C /* Info.plist */ = {isa = PBXFileReference; includeInIndex = 1; lastKnownFileType = text.plist.xml; path = Info.plist; sourceTree = "<group>"; };
+		6AA15E1EB0985A162084C7E263AEDEE0 /* MediaClipsCollectionController.swift */ = {isa = PBXFileReference; includeInIndex = 1; lastKnownFileType = sourcecode.swift; path = MediaClipsCollectionController.swift; sourceTree = "<group>"; };
 		6CBE92235413B0CA8B705702E720568D /* UICollectionView+Cells.swift */ = {isa = PBXFileReference; includeInIndex = 1; lastKnownFileType = sourcecode.swift; path = "UICollectionView+Cells.swift"; sourceTree = "<group>"; };
 		6D98CA28831CF68FEB6BFAE25AEE65BD /* KanvasCameraTimes.swift */ = {isa = PBXFileReference; includeInIndex = 1; lastKnownFileType = sourcecode.swift; path = KanvasCameraTimes.swift; sourceTree = "<group>"; };
 		73760231042E4E5235E47CEE8A6E93BE /* Pods-KanvasCameraExample-resources.sh */ = {isa = PBXFileReference; includeInIndex = 1; lastKnownFileType = text.script.sh; path = "Pods-KanvasCameraExample-resources.sh"; sourceTree = "<group>"; };
 		745CD46D29101B4A2875638CB6EA7DA9 /* NSURL+Media.swift */ = {isa = PBXFileReference; includeInIndex = 1; lastKnownFileType = sourcecode.swift; path = "NSURL+Media.swift"; sourceTree = "<group>"; };
+		78FB5C72C217BC91CCB7B15DE911077F /* MediaClipsCollectionView.swift */ = {isa = PBXFileReference; includeInIndex = 1; lastKnownFileType = sourcecode.swift; path = MediaClipsCollectionView.swift; sourceTree = "<group>"; };
 		7B37D7C695D5C6C47A7C093595CD4F06 /* FBSnapshotTestCase.xcconfig */ = {isa = PBXFileReference; includeInIndex = 1; lastKnownFileType = text.xcconfig; path = FBSnapshotTestCase.xcconfig; sourceTree = "<group>"; };
 		7C18FE17562B9ED76087A809727AF6CF /* KanvasCamera-prefix.pch */ = {isa = PBXFileReference; includeInIndex = 1; lastKnownFileType = sourcecode.c.h; path = "KanvasCamera-prefix.pch"; sourceTree = "<group>"; };
 		7DC5589005269B03309431B8405E9F49 /* PhotoOutputHandler.swift */ = {isa = PBXFileReference; includeInIndex = 1; lastKnownFileType = sourcecode.swift; path = PhotoOutputHandler.swift; sourceTree = "<group>"; };
 		7DDF12DFB905E8F4E6C52F9DA9990913 /* Pods-KanvasCameraExampleTests.release.xcconfig */ = {isa = PBXFileReference; includeInIndex = 1; lastKnownFileType = text.xcconfig; path = "Pods-KanvasCameraExampleTests.release.xcconfig"; sourceTree = "<group>"; };
 		7E3DB4D092B985E76E227F7F313C6981 /* FBSnapshotTestCasePlatform.h */ = {isa = PBXFileReference; includeInIndex = 1; lastKnownFileType = sourcecode.c.h; name = FBSnapshotTestCasePlatform.h; path = FBSnapshotTestCase/FBSnapshotTestCasePlatform.h; sourceTree = "<group>"; };
+		81124BE60B8632F4465F5C75EB83934D /* OptionView.swift */ = {isa = PBXFileReference; includeInIndex = 1; lastKnownFileType = sourcecode.swift; path = OptionView.swift; sourceTree = "<group>"; };
 		85E250EF19C5B5671AEC10BEB508D087 /* UIImage+Diff.h */ = {isa = PBXFileReference; includeInIndex = 1; lastKnownFileType = sourcecode.c.h; name = "UIImage+Diff.h"; path = "FBSnapshotTestCase/Categories/UIImage+Diff.h"; sourceTree = "<group>"; };
 		8683FD17E5C0DA60CD3DE90D22C1BC17 /* Pods-KanvasCameraExampleTests-umbrella.h */ = {isa = PBXFileReference; includeInIndex = 1; lastKnownFileType = sourcecode.c.h; path = "Pods-KanvasCameraExampleTests-umbrella.h"; sourceTree = "<group>"; };
-<<<<<<< HEAD
 		869B05F46D156160A2D95E5A21FD140D /* KanvasCameraColors.swift */ = {isa = PBXFileReference; includeInIndex = 1; lastKnownFileType = sourcecode.swift; path = KanvasCameraColors.swift; sourceTree = "<group>"; };
 		89A1B4A5ED28E13E73DE21A0A8798717 /* ModalController.swift */ = {isa = PBXFileReference; includeInIndex = 1; lastKnownFileType = sourcecode.swift; path = ModalController.swift; sourceTree = "<group>"; };
 		89BC2076E4C364A8787551E3209CC98D /* CGRect+Center.swift */ = {isa = PBXFileReference; includeInIndex = 1; lastKnownFileType = sourcecode.swift; path = "CGRect+Center.swift"; sourceTree = "<group>"; };
-		8B98CBE0BC1B5E875973CF495B831078 /* OptionView.swift */ = {isa = PBXFileReference; includeInIndex = 1; lastKnownFileType = sourcecode.swift; path = OptionView.swift; sourceTree = "<group>"; };
-		90C6B3CDC73906AE6B06F03774286E56 /* OptionsController.swift */ = {isa = PBXFileReference; includeInIndex = 1; lastKnownFileType = sourcecode.swift; path = OptionsController.swift; sourceTree = "<group>"; };
 		93A28C6B17A87061D162AF3644261123 /* IgnoreTouchesView.swift */ = {isa = PBXFileReference; includeInIndex = 1; lastKnownFileType = sourcecode.swift; path = IgnoreTouchesView.swift; sourceTree = "<group>"; };
-=======
-		88A9C4C86A7DF28A8CA4F843F4005CCE /* KanvasCamera.podspec.json */ = {isa = PBXFileReference; includeInIndex = 1; path = KanvasCamera.podspec.json; sourceTree = "<group>"; };
-		89EC4BFF62D929030D0B4439C8665823 /* UIButton+Shadows.swift */ = {isa = PBXFileReference; includeInIndex = 1; lastKnownFileType = sourcecode.swift; path = "UIButton+Shadows.swift"; sourceTree = "<group>"; };
-		9223F4AE16E6A577993676F1159DF52C /* CameraDeviceOption.swift */ = {isa = PBXFileReference; includeInIndex = 1; lastKnownFileType = sourcecode.swift; path = CameraDeviceOption.swift; sourceTree = "<group>"; };
->>>>>>> 6b2fed1c
 		93A4A3777CF96A4AAC1D13BA6DCCEA73 /* Podfile */ = {isa = PBXFileReference; explicitFileType = text.script.ruby; includeInIndex = 1; lastKnownFileType = text; name = Podfile; path = ../Podfile; sourceTree = SOURCE_ROOT; xcLanguageSpecificationIdentifier = xcode.lang.ruby; };
 		96F53303035737F4279568E2F4745339 /* CameraPreviewViewController.swift */ = {isa = PBXFileReference; includeInIndex = 1; lastKnownFileType = sourcecode.swift; path = CameraPreviewViewController.swift; sourceTree = "<group>"; };
 		9710A9ABCC87F85543E8DB98EB7905CB /* FBSnapshotTestCase.framework */ = {isa = PBXFileReference; explicitFileType = wrapper.framework; includeInIndex = 0; name = FBSnapshotTestCase.framework; path = FBSnapshotTestCase.framework; sourceTree = BUILT_PRODUCTS_DIR; };
-<<<<<<< HEAD
+		982BC460512FA9262758932B44FB53E8 /* MediaClipsCollectionCell.swift */ = {isa = PBXFileReference; includeInIndex = 1; lastKnownFileType = sourcecode.swift; path = MediaClipsCollectionCell.swift; sourceTree = "<group>"; };
 		9AF63AA32ADD86FE086EC877E49249E2 /* KanvasCamera.podspec.json */ = {isa = PBXFileReference; includeInIndex = 1; path = KanvasCamera.podspec.json; sourceTree = "<group>"; };
 		9B56E6EF4491BE0DE53C1614D10A5E3B /* GifVideoOutputHandler.swift */ = {isa = PBXFileReference; includeInIndex = 1; lastKnownFileType = sourcecode.swift; path = GifVideoOutputHandler.swift; sourceTree = "<group>"; };
+		9B6F3162B0EEB3D13085E646B5924932 /* OptionsStackView.swift */ = {isa = PBXFileReference; includeInIndex = 1; lastKnownFileType = sourcecode.swift; path = OptionsStackView.swift; sourceTree = "<group>"; };
 		9D1CD90A8293DE41712D5FA3CE717A8B /* CameraRecorder.swift */ = {isa = PBXFileReference; includeInIndex = 1; lastKnownFileType = sourcecode.swift; path = CameraRecorder.swift; sourceTree = "<group>"; };
-=======
-		9785A0485EF674F4DCAA4BE286BD8773 /* MediaClipsCollectionController.swift */ = {isa = PBXFileReference; includeInIndex = 1; lastKnownFileType = sourcecode.swift; path = MediaClipsCollectionController.swift; sourceTree = "<group>"; };
-		9C9ED5C5008F5E33D0950C97BAB063AE /* IgnoreTouchesView.swift */ = {isa = PBXFileReference; includeInIndex = 1; lastKnownFileType = sourcecode.swift; path = IgnoreTouchesView.swift; sourceTree = "<group>"; };
-		9D0A0B05C3C684F17CC705AF5A8A4E23 /* CameraSegmentHandler.swift */ = {isa = PBXFileReference; includeInIndex = 1; lastKnownFileType = sourcecode.swift; path = CameraSegmentHandler.swift; sourceTree = "<group>"; };
-		9D9CC6FF558B44A978D258AA2BB89A72 /* MediaClipsEditorViewController.swift */ = {isa = PBXFileReference; includeInIndex = 1; lastKnownFileType = sourcecode.swift; path = MediaClipsEditorViewController.swift; sourceTree = "<group>"; };
->>>>>>> 6b2fed1c
 		A001B444A3514ECF27E76EDDD2DD7388 /* KanvasCamera.framework */ = {isa = PBXFileReference; explicitFileType = wrapper.framework; includeInIndex = 0; name = KanvasCamera.framework; path = KanvasCamera.framework; sourceTree = BUILT_PRODUCTS_DIR; };
 		A11D5B54955E3381F067364E427B571A /* FBSnapshotTestCase-umbrella.h */ = {isa = PBXFileReference; includeInIndex = 1; lastKnownFileType = sourcecode.c.h; path = "FBSnapshotTestCase-umbrella.h"; sourceTree = "<group>"; };
-<<<<<<< HEAD
 		A14D498FE357489265B64B3898EEC2C7 /* KanvasCameraStrings.swift */ = {isa = PBXFileReference; includeInIndex = 1; lastKnownFileType = sourcecode.swift; path = KanvasCameraStrings.swift; sourceTree = "<group>"; };
 		A67B179B8AB86AAF6160F00297FE1AA0 /* ActionsView.swift */ = {isa = PBXFileReference; includeInIndex = 1; lastKnownFileType = sourcecode.swift; path = ActionsView.swift; sourceTree = "<group>"; };
 		ABD2245562082E78DC8BF20B6CA0FA5C /* Info.plist */ = {isa = PBXFileReference; includeInIndex = 1; lastKnownFileType = text.plist.xml; path = Info.plist; sourceTree = "<group>"; };
-=======
->>>>>>> 6b2fed1c
 		AF043B1189EAD36CDC369F81F8880362 /* Pods-KanvasCameraExample-frameworks.sh */ = {isa = PBXFileReference; includeInIndex = 1; lastKnownFileType = text.script.sh; path = "Pods-KanvasCameraExample-frameworks.sh"; sourceTree = "<group>"; };
 		B5F0D86AD4D847CD18CDB4BF48D8A393 /* ModalView.swift */ = {isa = PBXFileReference; includeInIndex = 1; lastKnownFileType = sourcecode.swift; path = ModalView.swift; sourceTree = "<group>"; };
 		B60D0C956598A25E50970B2CAFA01D27 /* CameraSegmentHandler.swift */ = {isa = PBXFileReference; includeInIndex = 1; lastKnownFileType = sourcecode.swift; path = CameraSegmentHandler.swift; sourceTree = "<group>"; };
@@ -321,16 +197,11 @@
 		C1A94602875A48A997AD3F08A33E6EAA /* Foundation.framework */ = {isa = PBXFileReference; lastKnownFileType = wrapper.framework; name = Foundation.framework; path = Platforms/iPhoneOS.platform/Developer/SDKs/iPhoneOS11.3.sdk/System/Library/Frameworks/Foundation.framework; sourceTree = DEVELOPER_DIR; };
 		C317656E41344BA6506910DB32FEB960 /* CameraView.swift */ = {isa = PBXFileReference; includeInIndex = 1; lastKnownFileType = sourcecode.swift; path = CameraView.swift; sourceTree = "<group>"; };
 		C3FB9AECB725014E6B95D42C9B8F4451 /* Pods-KanvasCameraExampleTests.modulemap */ = {isa = PBXFileReference; includeInIndex = 1; lastKnownFileType = sourcecode.module; path = "Pods-KanvasCameraExampleTests.modulemap"; sourceTree = "<group>"; };
-<<<<<<< HEAD
 		C74195C36519036EBC85E7CAE6D96F32 /* VideoOutputHandler.swift */ = {isa = PBXFileReference; includeInIndex = 1; lastKnownFileType = sourcecode.swift; path = VideoOutputHandler.swift; sourceTree = "<group>"; };
 		CD7A7D56274444DC032E52FD1FFDA8C5 /* Pods-KanvasCameraExample-acknowledgements.plist */ = {isa = PBXFileReference; includeInIndex = 1; lastKnownFileType = text.plist.xml; path = "Pods-KanvasCameraExample-acknowledgements.plist"; sourceTree = "<group>"; };
 		D221C8DD2FE2ACBE47E4DB5B7D91B5A6 /* LoadingIndicatorView.swift */ = {isa = PBXFileReference; includeInIndex = 1; lastKnownFileType = sourcecode.swift; path = LoadingIndicatorView.swift; sourceTree = "<group>"; };
-=======
-		C8F2281C61EE160CC2287178C57F6F6D /* NSURL+Media.swift */ = {isa = PBXFileReference; includeInIndex = 1; lastKnownFileType = sourcecode.swift; path = "NSURL+Media.swift"; sourceTree = "<group>"; };
-		CD7A7D56274444DC032E52FD1FFDA8C5 /* Pods-KanvasCameraExample-acknowledgements.plist */ = {isa = PBXFileReference; includeInIndex = 1; lastKnownFileType = text.plist.xml; path = "Pods-KanvasCameraExample-acknowledgements.plist"; sourceTree = "<group>"; };
-		D2D691DD72AFFEF75F9E45110C452092 /* KanvasCameraTimes.swift */ = {isa = PBXFileReference; includeInIndex = 1; lastKnownFileType = sourcecode.swift; path = KanvasCameraTimes.swift; sourceTree = "<group>"; };
->>>>>>> 6b2fed1c
 		D3B6CE6612AF52A4ACEDD89B5022D0C0 /* Pods-KanvasCameraExampleTests-resources.sh */ = {isa = PBXFileReference; includeInIndex = 1; lastKnownFileType = text.script.sh; path = "Pods-KanvasCameraExampleTests-resources.sh"; sourceTree = "<group>"; };
+		D3D3C38781E1359A14F2FC8D5F420F19 /* OptionsController.swift */ = {isa = PBXFileReference; includeInIndex = 1; lastKnownFileType = sourcecode.swift; path = OptionsController.swift; sourceTree = "<group>"; };
 		D4660C39CD8B2C032FDB495E37DCE693 /* ModeSelectorAndShootController.swift */ = {isa = PBXFileReference; includeInIndex = 1; lastKnownFileType = sourcecode.swift; path = ModeSelectorAndShootController.swift; sourceTree = "<group>"; };
 		D77B07CA7D221E3EC46B93C00BF37CDE /* QuartzCore.framework */ = {isa = PBXFileReference; lastKnownFileType = wrapper.framework; name = QuartzCore.framework; path = Platforms/iPhoneOS.platform/Developer/SDKs/iPhoneOS11.3.sdk/System/Library/Frameworks/QuartzCore.framework; sourceTree = DEVELOPER_DIR; };
 		D7F632A97B7692C316CD411ADC1D57D8 /* Pods-KanvasCameraExampleTests-acknowledgements.markdown */ = {isa = PBXFileReference; includeInIndex = 1; lastKnownFileType = text; path = "Pods-KanvasCameraExampleTests-acknowledgements.markdown"; sourceTree = "<group>"; };
@@ -340,30 +211,17 @@
 		E17BE53D4D894B8FF493044F7B81955C /* Pods-KanvasCameraExampleTests-acknowledgements.plist */ = {isa = PBXFileReference; includeInIndex = 1; lastKnownFileType = text.plist.xml; path = "Pods-KanvasCameraExampleTests-acknowledgements.plist"; sourceTree = "<group>"; };
 		E37899BD4B349060AA147E2A3721D3A2 /* FBSnapshotTestCase.h */ = {isa = PBXFileReference; includeInIndex = 1; lastKnownFileType = sourcecode.c.h; name = FBSnapshotTestCase.h; path = FBSnapshotTestCase/FBSnapshotTestCase.h; sourceTree = "<group>"; };
 		E6AE733B07F41B24ADB8D1521DFF6430 /* Pods-KanvasCameraExample.modulemap */ = {isa = PBXFileReference; includeInIndex = 1; lastKnownFileType = sourcecode.module; path = "Pods-KanvasCameraExample.modulemap"; sourceTree = "<group>"; };
-<<<<<<< HEAD
 		E7843C520ED7D11392D872D57034A1BC /* XCTest.framework */ = {isa = PBXFileReference; lastKnownFileType = wrapper.framework; name = XCTest.framework; path = Platforms/iPhoneOS.platform/Developer/SDKs/iPhoneOS11.3.sdk/System/Library/Frameworks/XCTest.framework; sourceTree = DEVELOPER_DIR; };
 		E9B55DE4E6890C2FE7868DB089AF9B5E /* ModeSelectorAndShootView.swift */ = {isa = PBXFileReference; includeInIndex = 1; lastKnownFileType = sourcecode.swift; path = ModeSelectorAndShootView.swift; sourceTree = "<group>"; };
-=======
-		E6D11D978F30B4A15DF4BEE2271674FD /* ModalViewModel.swift */ = {isa = PBXFileReference; includeInIndex = 1; lastKnownFileType = sourcecode.swift; path = ModalViewModel.swift; sourceTree = "<group>"; };
-		E6FFF8F3B811795015A171148052E55E /* UIImage+Camera.swift */ = {isa = PBXFileReference; includeInIndex = 1; lastKnownFileType = sourcecode.swift; path = "UIImage+Camera.swift"; sourceTree = "<group>"; };
-		E772D2922D60F4E9AFD257A7B3643860 /* MediaClip.swift */ = {isa = PBXFileReference; includeInIndex = 1; lastKnownFileType = sourcecode.swift; path = MediaClip.swift; sourceTree = "<group>"; };
-		E7843C520ED7D11392D872D57034A1BC /* XCTest.framework */ = {isa = PBXFileReference; lastKnownFileType = wrapper.framework; name = XCTest.framework; path = Platforms/iPhoneOS.platform/Developer/SDKs/iPhoneOS11.3.sdk/System/Library/Frameworks/XCTest.framework; sourceTree = DEVELOPER_DIR; };
-		EA66558C18C11569350F38F4B5037326 /* OptionsController.swift */ = {isa = PBXFileReference; includeInIndex = 1; lastKnownFileType = sourcecode.swift; path = OptionsController.swift; sourceTree = "<group>"; };
->>>>>>> 6b2fed1c
 		EE01FAD0B1ADB8ECD52E2C89FC0EE97A /* Pods-KanvasCameraExample.debug.xcconfig */ = {isa = PBXFileReference; includeInIndex = 1; lastKnownFileType = text.xcconfig; path = "Pods-KanvasCameraExample.debug.xcconfig"; sourceTree = "<group>"; };
 		EF519A026B10AC73ABBE6E658308B29D /* FBSnapshotTestCase-prefix.pch */ = {isa = PBXFileReference; includeInIndex = 1; lastKnownFileType = sourcecode.c.h; path = "FBSnapshotTestCase-prefix.pch"; sourceTree = "<group>"; };
 		F0BDCA0B4CA7977433AD58DA202468D7 /* UIView+Layout.swift */ = {isa = PBXFileReference; includeInIndex = 1; lastKnownFileType = sourcecode.swift; path = "UIView+Layout.swift"; sourceTree = "<group>"; };
 		F10CBDEE32E5F6BDECFB3D41F7DD0B03 /* FBSnapshotTestCase.modulemap */ = {isa = PBXFileReference; includeInIndex = 1; lastKnownFileType = sourcecode.module; path = FBSnapshotTestCase.modulemap; sourceTree = "<group>"; };
-<<<<<<< HEAD
 		F1C62A3226F385A971B79EFA43225588 /* ModalPresentationController.swift */ = {isa = PBXFileReference; includeInIndex = 1; lastKnownFileType = sourcecode.swift; path = ModalPresentationController.swift; sourceTree = "<group>"; };
+		F3D261FE9D07F059699B37677CC43938 /* MediaClip.swift */ = {isa = PBXFileReference; includeInIndex = 1; lastKnownFileType = sourcecode.swift; path = MediaClip.swift; sourceTree = "<group>"; };
 		F44A8B128B4200385144D8206088F44F /* UIFont+Utils.swift */ = {isa = PBXFileReference; includeInIndex = 1; lastKnownFileType = sourcecode.swift; path = "UIFont+Utils.swift"; sourceTree = "<group>"; };
 		FCC10B2AAA67EBC503A6B0CF09F740C9 /* UIButton+Shadows.swift */ = {isa = PBXFileReference; includeInIndex = 1; lastKnownFileType = sourcecode.swift; path = "UIButton+Shadows.swift"; sourceTree = "<group>"; };
-=======
-		F300DF2883DF7AD1BA1657721EB1CDEB /* MediaClipsCollectionView.swift */ = {isa = PBXFileReference; includeInIndex = 1; lastKnownFileType = sourcecode.swift; path = MediaClipsCollectionView.swift; sourceTree = "<group>"; };
-		F3EF5850FBBBDCC08F19B9D4BCAAD13D /* UIViewController+Load.swift */ = {isa = PBXFileReference; includeInIndex = 1; lastKnownFileType = sourcecode.swift; path = "UIViewController+Load.swift"; sourceTree = "<group>"; };
-		F44A3CE52DD3C12DCC56A1A782411CA8 /* KanvasCameraImages.swift */ = {isa = PBXFileReference; includeInIndex = 1; lastKnownFileType = sourcecode.swift; path = KanvasCameraImages.swift; sourceTree = "<group>"; };
-		FAD7A62EF58FB36885B2045A3F294100 /* KanvasCameraStrings.swift */ = {isa = PBXFileReference; includeInIndex = 1; lastKnownFileType = sourcecode.swift; path = KanvasCameraStrings.swift; sourceTree = "<group>"; };
->>>>>>> 6b2fed1c
+		FE4E4FE6315DB7F254897901D2620B83 /* CameraDeviceOption.swift */ = {isa = PBXFileReference; includeInIndex = 1; lastKnownFileType = sourcecode.swift; path = CameraDeviceOption.swift; sourceTree = "<group>"; };
 /* End PBXFileReference section */
 
 /* Begin PBXFrameworksBuildPhase section */
@@ -412,10 +270,10 @@
 				4AB8CF7B919F5B77F91D82B2016EE1FD /* Camera */,
 				E780DAD5A5D93AC93BD1BBD1D03B7464 /* Constants */,
 				BB8E7DF53F328B25CA1F85C268908D19 /* Extensions */,
-				684792015A16B895E27CFA7EC26C68CD /* MediaClips */,
+				4D1BF8A88A3781729B720C1FB0055417 /* MediaClips */,
 				90089E264886BCFDF87BDED6F4844A17 /* Modal */,
 				914F9389BF648447F7865FE2332EC9F3 /* ModeSelector */,
-				F771DD38F49DD9189CC29E3CB85F6C88 /* Options */,
+				471362CA8E599749A6BB4FD61D1C6DEC /* Options */,
 				DFBB84234E45AD8204AEF91EB438D9B3 /* Pod */,
 				FF3C485BC9148DCFE012EA0B18372935 /* Preview */,
 				348AB68C102124A15815EA8B21603AC3 /* Recording */,
@@ -436,38 +294,6 @@
 			name = Frameworks;
 			sourceTree = "<group>";
 		};
-<<<<<<< HEAD
-=======
-		1D8AB8BDADF4FC47FEC70246141991A3 /* KanvasCamera */ = {
-			isa = PBXGroup;
-			children = (
-				521D6EA73172A2DC3D8D15160F1806A2 /* Camera */,
-				DB580AE458BEDEFDD38AE57C37854001 /* Constants */,
-				0526BB099C10102F52061E36F577F634 /* Extensions */,
-				5D91CD2B03009084CD45F0F13C68000C /* MediaClips */,
-				A8C13BB5368199FEFCAFC48A707D2A1B /* Modal */,
-				5C34FB0F3C01448C4560207218C27844 /* ModeSelector */,
-				D4CEB0151AC0D9284995E46F1E49907D /* Options */,
-				8BB7FFACC401E5BE6AAEE390E402C9DB /* Pod */,
-				A2A038D0EAE49754E607595B7C2CFAD0 /* Recording */,
-				58BC79814CF3A129ACAE0BF6B8716317 /* Resources */,
-				C7A3C340496745D52A76AF54C7397081 /* Settings */,
-				C500DEBB6B1EACFA71FCEC8C0C671A38 /* Support Files */,
-				281400CE9C6DD38BFE9D23ED3B598F2F /* Utility */,
-			);
-			name = KanvasCamera;
-			path = ../..;
-			sourceTree = "<group>";
-		};
-		208DD38D1E50E9A7230CED4A64E57345 /* Development Pods */ = {
-			isa = PBXGroup;
-			children = (
-				1D8AB8BDADF4FC47FEC70246141991A3 /* KanvasCamera */,
-			);
-			name = "Development Pods";
-			sourceTree = "<group>";
-		};
->>>>>>> 6b2fed1c
 		2287B5EBEAA3C332F8DB9A1E61F5B097 /* FBSnapshotTestCase */ = {
 			isa = PBXGroup;
 			children = (
@@ -541,6 +367,18 @@
 			name = iOS;
 			sourceTree = "<group>";
 		};
+		471362CA8E599749A6BB4FD61D1C6DEC /* Options */ = {
+			isa = PBXGroup;
+			children = (
+				FE4E4FE6315DB7F254897901D2620B83 /* CameraDeviceOption.swift */,
+				D3D3C38781E1359A14F2FC8D5F420F19 /* OptionsController.swift */,
+				9B6F3162B0EEB3D13085E646B5924932 /* OptionsStackView.swift */,
+				81124BE60B8632F4465F5C75EB83934D /* OptionView.swift */,
+			);
+			name = Options;
+			path = Classes/Options;
+			sourceTree = "<group>";
+		};
 		4AB8CF7B919F5B77F91D82B2016EE1FD /* Camera */ = {
 			isa = PBXGroup;
 			children = (
@@ -561,6 +399,20 @@
 			path = Classes/Settings;
 			sourceTree = "<group>";
 		};
+		4D1BF8A88A3781729B720C1FB0055417 /* MediaClips */ = {
+			isa = PBXGroup;
+			children = (
+				F3D261FE9D07F059699B37677CC43938 /* MediaClip.swift */,
+				982BC460512FA9262758932B44FB53E8 /* MediaClipsCollectionCell.swift */,
+				6AA15E1EB0985A162084C7E263AEDEE0 /* MediaClipsCollectionController.swift */,
+				78FB5C72C217BC91CCB7B15DE911077F /* MediaClipsCollectionView.swift */,
+				3C9D7CA5ECFA820151939CA4185BB5B2 /* MediaClipsEditorView.swift */,
+				32E82D90CCAE93C00FB8B37264AADA4B /* MediaClipsEditorViewController.swift */,
+			);
+			name = MediaClips;
+			path = Classes/MediaClips;
+			sourceTree = "<group>";
+		};
 		62C49DCE14DB5F70E05989618111C51E /* Utility */ = {
 			isa = PBXGroup;
 			children = (
@@ -570,34 +422,6 @@
 			);
 			name = Utility;
 			path = Classes/Utility;
-			sourceTree = "<group>";
-		};
-		684792015A16B895E27CFA7EC26C68CD /* MediaClips */ = {
-			isa = PBXGroup;
-			children = (
-				6470EFF69106068550F531CE0EAED103 /* MediaClip.swift */,
-				4F9B93823F77E6D367B029F81ED5CDD4 /* MediaClipsCollectionCell.swift */,
-				3D9A7259DC68864C092966C48A993848 /* MediaClipsCollectionController.swift */,
-				131FE6485D58F5BE4DE4E3A847F4A0A9 /* MediaClipsCollectionView.swift */,
-				35F36E597BECC387DD922A4A8744DC9D /* MediaClipsEditorController.swift */,
-				4D2EAA5213F51CD4C2973A91ED0E93FD /* MediaClipsEditorView.swift */,
-			);
-			name = MediaClips;
-			path = Classes/MediaClips;
-			sourceTree = "<group>";
-		};
-		5D91CD2B03009084CD45F0F13C68000C /* MediaClips */ = {
-			isa = PBXGroup;
-			children = (
-				E772D2922D60F4E9AFD257A7B3643860 /* MediaClip.swift */,
-				28E9C0D2446F07B5EDC54C7573C03960 /* MediaClipsCollectionCell.swift */,
-				9785A0485EF674F4DCAA4BE286BD8773 /* MediaClipsCollectionController.swift */,
-				F300DF2883DF7AD1BA1657721EB1CDEB /* MediaClipsCollectionView.swift */,
-				5DC60F3B33149534C7B3A32CA98A76D7 /* MediaClipsEditorView.swift */,
-				9D9CC6FF558B44A978D258AA2BB89A72 /* MediaClipsEditorViewController.swift */,
-			);
-			name = MediaClips;
-			path = Classes/MediaClips;
 			sourceTree = "<group>";
 		};
 		75260D2C5426C4665F833899D66A431C /* Pods-KanvasCameraExampleTests */ = {
@@ -674,7 +498,6 @@
 			name = SwiftSupport;
 			sourceTree = "<group>";
 		};
-<<<<<<< HEAD
 		A6BB60DEE62F3E01092A714C5B3AE00A /* Development Pods */ = {
 			isa = PBXGroup;
 			children = (
@@ -702,9 +525,6 @@
 			sourceTree = "<group>";
 		};
 		CDC020996B4AF490EE05254CE6F7C97C /* Resources */ = {
-=======
-		C500DEBB6B1EACFA71FCEC8C0C671A38 /* Support Files */ = {
->>>>>>> 6b2fed1c
 			isa = PBXGroup;
 			children = (
 				6124CC4F6EF0CA5151030CC2B8083C1B /* Assets.xcassets */,
@@ -720,23 +540,7 @@
 			name = Pod;
 			sourceTree = "<group>";
 		};
-<<<<<<< HEAD
 		E780DAD5A5D93AC93BD1BBD1D03B7464 /* Constants */ = {
-=======
-		D4CEB0151AC0D9284995E46F1E49907D /* Options */ = {
-			isa = PBXGroup;
-			children = (
-				9223F4AE16E6A577993676F1159DF52C /* CameraDeviceOption.swift */,
-				EA66558C18C11569350F38F4B5037326 /* OptionsController.swift */,
-				2B6C27204E5AD0C42C914238F6853F94 /* OptionsStackView.swift */,
-				2B0094D24D164DC6A780CD202C0A04F4 /* OptionView.swift */,
-			);
-			name = Options;
-			path = Classes/Options;
-			sourceTree = "<group>";
-		};
-		DB580AE458BEDEFDD38AE57C37854001 /* Constants */ = {
->>>>>>> 6b2fed1c
 			isa = PBXGroup;
 			children = (
 				869B05F46D156160A2D95E5A21FD140D /* KanvasCameraColors.swift */,
@@ -767,18 +571,6 @@
 				3DBFBDCC891B770A2AC9EF0FB164B751 /* UIImage+Snapshot.m */,
 			);
 			name = Core;
-			sourceTree = "<group>";
-		};
-		F771DD38F49DD9189CC29E3CB85F6C88 /* Options */ = {
-			isa = PBXGroup;
-			children = (
-				90C6B3CDC73906AE6B06F03774286E56 /* OptionsController.swift */,
-				667DC42F316F04612BD883C93DAB36D3 /* OptionsStackView.swift */,
-				8B98CBE0BC1B5E875973CF495B831078 /* OptionView.swift */,
-				2B7B6EC69E556A5D543C7E9F755CC796 /* TopOption.swift */,
-			);
-			name = Options;
-			path = Classes/Options;
 			sourceTree = "<group>";
 		};
 		FAF3FCC35BF5C221DAEB1E75A525AED3 /* Pods-KanvasCameraExample */ = {
@@ -902,7 +694,7 @@
 			isa = PBXNativeTarget;
 			buildConfigurationList = 0A068CAA0270C48D14BF597E760CD05F /* Build configuration list for PBXNativeTarget "KanvasCamera" */;
 			buildPhases = (
-				2B366190574B0A00175B1E6F79FAF0DB /* Sources */,
+				D71531B3FB74CCAE87233BDB9C9C9C80 /* Sources */,
 				401A40A563A6761C12518B25B277EE33 /* Frameworks */,
 				E862206BCE4AF2D7531A998D99B884B4 /* Resources */,
 				E5BA4F79CD7671FA5B89AC54F89A7017 /* Headers */,
@@ -935,27 +727,6 @@
 			productReference = 44EDA688CBD7DB8E43750CDEA6E1285E /* Pods_KanvasCameraExampleTests.framework */;
 			productType = "com.apple.product-type.framework";
 		};
-<<<<<<< HEAD
-=======
-		DAAC314104E84978ECBE2490C4D951CD /* KanvasCamera */ = {
-			isa = PBXNativeTarget;
-			buildConfigurationList = 9F7323497A966D3F7EB151CEA147ABB7 /* Build configuration list for PBXNativeTarget "KanvasCamera" */;
-			buildPhases = (
-				F132C8160E27E3C3473A28EFC21F058A /* Sources */,
-				D02D1A817A0605172E002FB2EE69CA96 /* Frameworks */,
-				D88716BE940F7226CE9E391CA1318199 /* Resources */,
-				A7C8391100C3D68372E9795FBBF2069C /* Headers */,
-			);
-			buildRules = (
-			);
-			dependencies = (
-			);
-			name = KanvasCamera;
-			productName = KanvasCamera;
-			productReference = A001B444A3514ECF27E76EDDD2DD7388 /* KanvasCamera.framework */;
-			productType = "com.apple.product-type.framework";
-		};
->>>>>>> 6b2fed1c
 /* End PBXNativeTarget section */
 
 /* Begin PBXProject section */
@@ -997,66 +768,6 @@
 /* End PBXResourcesBuildPhase section */
 
 /* Begin PBXSourcesBuildPhase section */
-<<<<<<< HEAD
-		2B366190574B0A00175B1E6F79FAF0DB /* Sources */ = {
-			isa = PBXSourcesBuildPhase;
-			buildActionMask = 2147483647;
-			files = (
-				2D894EB1446C58D041482DA5B7DBD2ED /* ActionsView.swift in Sources */,
-				429621EFA3CA375F8946AD2846B1E005 /* AVAssetWriterInputPixelBufferAdaptor+Append.swift in Sources */,
-				DEE39A11977D150B247C0BC4EFA0F9F3 /* AVURLAsset+Thumbnail.swift in Sources */,
-				88F773F28666A082D9E7C1BFAE73C4EA /* CameraInputController.swift in Sources */,
-				6F2B966D1E408BE0096EFFFCF3E53CF9 /* CameraPreviewView.swift in Sources */,
-				3A7EB8D4CD113E87230690D7ADE63686 /* CameraPreviewViewController.swift in Sources */,
-				443CEEEAF4DBA4F0C4E445A42951E32F /* CameraRecorder.swift in Sources */,
-				3DEB01EB4D61E13B721632E826EDBD6B /* CameraRecordingProtocol.swift in Sources */,
-				026EFD7BE892E4F62DF926AE2BB8A2E7 /* CameraSegmentHandler.swift in Sources */,
-				07F817218132C015FB30750195B0AC86 /* CameraSettings.swift in Sources */,
-				4F7FE5A830F95CBF52BFA97A582D4341 /* CameraView.swift in Sources */,
-				00569ACCED0D600AA5CD4191B3DC2290 /* CGRect+Center.swift in Sources */,
-				79B483EE2B16FC4625347B0F8891CEED /* GifVideoOutputHandler.swift in Sources */,
-				AB99CF6C2A6F57A30CDF45E80760ED92 /* IgnoreTouchesView.swift in Sources */,
-				323E4DB5723B8E12F60A275DDD6A912F /* KanvasCamera-dummy.m in Sources */,
-				5137DEDBBB86EA75DE57E88B18D73A35 /* KanvasCameraColors.swift in Sources */,
-				4D4A7DD1611F313448539CD6898FF06B /* KanvasCameraImages.swift in Sources */,
-				8C3E77DCF639AAB9CB1B3582E5879E0B /* KanvasCameraStrings.swift in Sources */,
-				61684E478602DD909E6A78881B1B55DB /* KanvasCameraTimes.swift in Sources */,
-				E1093DAFB369CBF00AEBAF29FD79879E /* LoadingIndicatorView.swift in Sources */,
-				9D83BFDD6715D330E193E97E4E5C20AE /* MediaClip.swift in Sources */,
-				8BBFF12C064877788FEEE07A5C7DE760 /* MediaClipsCollectionCell.swift in Sources */,
-				88C239C4D386A190C19CB7F17445F5E7 /* MediaClipsCollectionController.swift in Sources */,
-				8BE42286C3C800DDD44ED63D88F45034 /* MediaClipsCollectionView.swift in Sources */,
-				A3EB7E0CEE30DB9133770845946A3813 /* MediaClipsEditorController.swift in Sources */,
-				0A7BDF00009880484CBDDEB27E91AF97 /* MediaClipsEditorView.swift in Sources */,
-				3D000FB6084E21B20B539865D714BDE2 /* ModalController.swift in Sources */,
-				801A107BDB0B8474E4AB88B34839A2AB /* ModalPresentationAnimationController.swift in Sources */,
-				9D92FBA1915FD4FEEB23A51565DD2316 /* ModalPresentationController.swift in Sources */,
-				B91F559BBFFDC8D6F17C04545A2F6794 /* ModalView.swift in Sources */,
-				F66D8335132404FC1F90E616307AF0C1 /* ModalViewModel.swift in Sources */,
-				ECBE3B078269705D2095422421B3DFDC /* ModeButtonView.swift in Sources */,
-				F8805F058486A01A9F8D0BBCD77DB016 /* ModeSelectorAndShootController.swift in Sources */,
-				F813F37A7EA11E3DE42B0592B72E9B82 /* ModeSelectorAndShootView.swift in Sources */,
-				34893F7D1B6A4CE41700FCD15C8EC71C /* NSURL+Media.swift in Sources */,
-				0338BE0F9218575CF59B7A546F151D0E /* OptionsController.swift in Sources */,
-				9D4E1E43C85BCA47897875437E119ED5 /* OptionsStackView.swift in Sources */,
-				9F4D88A41339729246062AA8362FB4E7 /* OptionView.swift in Sources */,
-				F8CA0D90846220F2A9BAB153B87B0691 /* PhotoOutputHandler.swift in Sources */,
-				4A04DB80534DD3E3CFB8729828F27AC3 /* Queue.swift in Sources */,
-				7ACF63403624806C7826D5F0EF4F97E0 /* ShootButtonView.swift in Sources */,
-				71B2FD6D38226960194931CE2D070044 /* TopOption.swift in Sources */,
-				6012BD12F320887D574CB49800EDCA18 /* UIButton+Shadows.swift in Sources */,
-				40C71F590F45418686D8411D6EE8528A /* UICollectionView+Cells.swift in Sources */,
-				0B33366F519CEF2FB17FBCE311C5581E /* UIFont+Utils.swift in Sources */,
-				DBC9CCF6AF3B95FA704C04A1B4F7EABF /* UIImage+Camera.swift in Sources */,
-				FDDAC95BA0AD89DF26498E8EF5E1B35C /* UIUpdate.swift in Sources */,
-				9B50C7F9919D61C233A8410335F7303F /* UIView+Layout.swift in Sources */,
-				3A8C71A8CB86C295BE8F6041BAE72A0A /* UIViewController+Load.swift in Sources */,
-				4706581BEB78C4C2B290C0AB95DDBD52 /* VideoOutputHandler.swift in Sources */,
-			);
-			runOnlyForDeploymentPostprocessing = 0;
-		};
-=======
->>>>>>> 6b2fed1c
 		9AE17A55AD1E4E7B937AEC9D1088E639 /* Sources */ = {
 			isa = PBXSourcesBuildPhase;
 			buildActionMask = 2147483647;
@@ -1070,6 +781,63 @@
 			buildActionMask = 2147483647;
 			files = (
 				7B0E352E589DF8118E2A97A2360B4EAF /* Pods-KanvasCameraExample-dummy.m in Sources */,
+			);
+			runOnlyForDeploymentPostprocessing = 0;
+		};
+		D71531B3FB74CCAE87233BDB9C9C9C80 /* Sources */ = {
+			isa = PBXSourcesBuildPhase;
+			buildActionMask = 2147483647;
+			files = (
+				5D6C7785A73B1569441732506207CC1C /* ActionsView.swift in Sources */,
+				D5F4692B3541F74E95F9DE3865702AE6 /* AVAssetWriterInputPixelBufferAdaptor+Append.swift in Sources */,
+				FF865B1CFE75D47B824F477EA5116499 /* AVURLAsset+Thumbnail.swift in Sources */,
+				21EB71FDD31C899666803610A133F43D /* CameraDeviceOption.swift in Sources */,
+				59F14790A02DD7AF67ACC47AD5D2AF13 /* CameraInputController.swift in Sources */,
+				0C5A9506A188CD5A62930B67045745D4 /* CameraPreviewView.swift in Sources */,
+				DD89BD50FBD5C25041D56050122241C1 /* CameraPreviewViewController.swift in Sources */,
+				CC57AA7F973E3AE7CD260CDABB333B0F /* CameraRecorder.swift in Sources */,
+				779FBD0D8FFBC482C83CE3A9A745112B /* CameraRecordingProtocol.swift in Sources */,
+				7CB63804FC9812087BBEE715CF2E1FD4 /* CameraSegmentHandler.swift in Sources */,
+				2CAC5D1927BE6457A6049E24B0A31030 /* CameraSettings.swift in Sources */,
+				582D8461ED9E8E9BBD7F49C3DFB28689 /* CameraView.swift in Sources */,
+				59470EFEF44D79893FF5D540C3188A12 /* CGRect+Center.swift in Sources */,
+				31D13DD6C29C2E9FC4B55B08EE4B1465 /* GifVideoOutputHandler.swift in Sources */,
+				B4692B14D377D81FE2B42A2BA94E6B63 /* IgnoreTouchesView.swift in Sources */,
+				A0EE5C81A04454006C825EE94594D162 /* KanvasCamera-dummy.m in Sources */,
+				5808002A3B8594425C6CFA3F4C4F0706 /* KanvasCameraColors.swift in Sources */,
+				AF863EFE810F284A036CC3D7578BEFE6 /* KanvasCameraImages.swift in Sources */,
+				D8477CC2B896BA9897CA7DE472534BD6 /* KanvasCameraStrings.swift in Sources */,
+				920E9B4533F35074323A1D197FEC67D5 /* KanvasCameraTimes.swift in Sources */,
+				391931A2404F2A4F8F75E5CC48B59066 /* LoadingIndicatorView.swift in Sources */,
+				C58CF5684F58EDD5266349FB5628AB39 /* MediaClip.swift in Sources */,
+				9FC6E5F978E0ED7098042EC88AF2DBA9 /* MediaClipsCollectionCell.swift in Sources */,
+				311913ABF0AC5084A8109844D81B333E /* MediaClipsCollectionController.swift in Sources */,
+				9B8831FEB9B212C93391B7C963EE02CD /* MediaClipsCollectionView.swift in Sources */,
+				9CF1C6C1B280C4B1E10508D5023A569D /* MediaClipsEditorView.swift in Sources */,
+				3FFE545D966B66CE34EB4EA0FE91E4D5 /* MediaClipsEditorViewController.swift in Sources */,
+				49E1BF52A06EE8252C0E2B7BD91019C5 /* ModalController.swift in Sources */,
+				E1A58DA3E1727D5C2B82254DDD7AB615 /* ModalPresentationAnimationController.swift in Sources */,
+				18434BA2E9B9329B7042FF9F0FC292E4 /* ModalPresentationController.swift in Sources */,
+				FB90B07C11B05B12074DE9B4B5B7E3A2 /* ModalView.swift in Sources */,
+				D854D8E866BCE35A505B9F5803D47B43 /* ModalViewModel.swift in Sources */,
+				6B10D5D61362694BEE2DAF9CAE16C279 /* ModeButtonView.swift in Sources */,
+				25D8D189C052906C8B8E394E1053445E /* ModeSelectorAndShootController.swift in Sources */,
+				D89CF5CDEC6C3D59206EFD925B393EA0 /* ModeSelectorAndShootView.swift in Sources */,
+				51B14F7F2ADBDAD307186A9FB7E52B7E /* NSURL+Media.swift in Sources */,
+				34526367A264878C6AE2E8FD5EF1265D /* OptionsController.swift in Sources */,
+				0C79075ECC32B331F3FE803B032A8AD2 /* OptionsStackView.swift in Sources */,
+				0C4E1C46720348492324AF1B8F5C579E /* OptionView.swift in Sources */,
+				7A7B0C7792BDE67BD8FD641AF4C330F0 /* PhotoOutputHandler.swift in Sources */,
+				68236148E9EC5551FB54DA0A7B454A16 /* Queue.swift in Sources */,
+				7E81F0C05C38E383173E69B503F19701 /* ShootButtonView.swift in Sources */,
+				F0D92E8DE72444D85A59B8BF9F60C02E /* UIButton+Shadows.swift in Sources */,
+				98FE16B7ECF58930F78008086C0B1A99 /* UICollectionView+Cells.swift in Sources */,
+				4C184070AAC7861BCC694DB7F3A9FF7D /* UIFont+Utils.swift in Sources */,
+				F68BF1B7E30BAFE0B934D3D29A9FFA54 /* UIImage+Camera.swift in Sources */,
+				20D4E278EEA394D477E4194C43E2BCDA /* UIUpdate.swift in Sources */,
+				614BC902921BAA8D1430B51EF0B4C78D /* UIView+Layout.swift in Sources */,
+				EF60371363982B77A3DC09DA539EB46E /* UIViewController+Load.swift in Sources */,
+				03C0573E55F57ECE575052C4B967DBF8 /* VideoOutputHandler.swift in Sources */,
 			);
 			runOnlyForDeploymentPostprocessing = 0;
 		};
@@ -1086,60 +854,6 @@
 				69DA8B003216466C60F029CBD79897F1 /* UIImage+Compare.m in Sources */,
 				35DD05FD595A6FE7F5A0692D12E319DC /* UIImage+Diff.m in Sources */,
 				756564ABAF2892FE7140C92A1CDDCF65 /* UIImage+Snapshot.m in Sources */,
-			);
-			runOnlyForDeploymentPostprocessing = 0;
-		};
-		F132C8160E27E3C3473A28EFC21F058A /* Sources */ = {
-			isa = PBXSourcesBuildPhase;
-			buildActionMask = 2147483647;
-			files = (
-				4CF15D996E317DD9E6F7155E682275D3 /* ActionsView.swift in Sources */,
-				984835F15A0ACFDD6ADDF92E957F9640 /* AVAssetWriterInputPixelBufferAdaptor+Append.swift in Sources */,
-				88224B139FF79D6146E6AC2320E2DCC6 /* AVURLAsset+Thumbnail.swift in Sources */,
-				96E0CC77EA462F4F6A21FE9BE599CD49 /* CameraDeviceOption.swift in Sources */,
-				4261F24B4BD48099A14B72006F31AC40 /* CameraInputController.swift in Sources */,
-				E569745F336B6A22289921B017E16EE9 /* CameraRecorder.swift in Sources */,
-				79E3F429A6F708916B1B2C2F68E923DF /* CameraRecordingProtocol.swift in Sources */,
-				BF8FBE0E0C355ED70EBF7D10EC6E9E11 /* CameraSegmentHandler.swift in Sources */,
-				BB70E02D12E578DFD349CCA23D9DA931 /* CameraSettings.swift in Sources */,
-				DB848D9D9F43E83E783507F9016A514B /* CameraView.swift in Sources */,
-				383EF00F909F3D86722D40E05AC9688D /* CGRect+Center.swift in Sources */,
-				0E759D6FF0ABC098729DD6251EF80272 /* GifVideoOutputHandler.swift in Sources */,
-				90AD96EB9297D186EA5B4F0571B68F01 /* IgnoreTouchesView.swift in Sources */,
-				2D91B66A20F9A99341C282B33C909CA1 /* KanvasCamera-dummy.m in Sources */,
-				84851D065FB21112F84BDB3953BF2F3E /* KanvasCameraColors.swift in Sources */,
-				0B324D6DCB4E188DCCEAF67383656689 /* KanvasCameraImages.swift in Sources */,
-				9B98CC2BAAEB24740E2830D6F3BAF16A /* KanvasCameraStrings.swift in Sources */,
-				921F45B05BA3F7789D472AF040C4CC12 /* KanvasCameraTimes.swift in Sources */,
-				18990AC85B67A1F67B0BAA3F63313941 /* MediaClip.swift in Sources */,
-				0305C990810C1D3D5B6BB7CD3BA32D5A /* MediaClipsCollectionCell.swift in Sources */,
-				5BCAD30534369A624A2561BC96587ABC /* MediaClipsCollectionController.swift in Sources */,
-				5495E02AA70A8D5FDECAB617B74BFEF8 /* MediaClipsCollectionView.swift in Sources */,
-				FA9773AEEA82068988DECB30BFEA488A /* MediaClipsEditorView.swift in Sources */,
-				8714FAD1F5EC38DC95029A8A34DD58B5 /* MediaClipsEditorViewController.swift in Sources */,
-				1CEF5EDF5BFAAA92F29E31585E4BDA6F /* ModalController.swift in Sources */,
-				AB6BC59E23B5BA174CAD431E0FBC3571 /* ModalPresentationAnimationController.swift in Sources */,
-				53D0BB8524EBB60740DDA05D00A008A4 /* ModalPresentationController.swift in Sources */,
-				0ECB6141BDCE6A0B4633489B2FF5A6AD /* ModalView.swift in Sources */,
-				90F9F1386E7DA2DCEFC358BD5DA3E5C1 /* ModalViewModel.swift in Sources */,
-				299742588839FB9262CFE61FA2208222 /* ModeButtonView.swift in Sources */,
-				0FB489CFEAAB7A2DF08E4BA043AA759F /* ModeSelectorAndShootController.swift in Sources */,
-				271AD98DFABEE7EA418A2C859BE3787C /* ModeSelectorAndShootView.swift in Sources */,
-				99BF208C2334423FAF30994A90193C97 /* NSURL+Media.swift in Sources */,
-				022DA64FF6B2EC215F27CC25D8CCDE9B /* OptionsController.swift in Sources */,
-				4537FB9BC3FF76B4E852FBB94AC23964 /* OptionsStackView.swift in Sources */,
-				1A4B568BA9084EC69421372C3164D8E4 /* OptionView.swift in Sources */,
-				20287001349D8D47EF0065B6B660B397 /* PhotoOutputHandler.swift in Sources */,
-				E71968CDDB94A5A1D0CB60F99053167B /* Queue.swift in Sources */,
-				716E845D70443ACF9EF91AB4FB7D051B /* ShootButtonView.swift in Sources */,
-				D89E84C372979028E905BA0CE14F119D /* UIButton+Shadows.swift in Sources */,
-				BAADB9BDB42583F602C0DBEB11F15AB6 /* UICollectionView+Cells.swift in Sources */,
-				F7753D6826821FC7AE904B63C4F6E369 /* UIFont+Utils.swift in Sources */,
-				D3BD84A3E9E1DB0514B31B7ED2C5BA2E /* UIImage+Camera.swift in Sources */,
-				8DF7FC64DCC87079426D85EFCDAA6B41 /* UIUpdate.swift in Sources */,
-				693E40C43E14D5EE8788916C40D7F692 /* UIView+Layout.swift in Sources */,
-				9A267834F959959EDE09FA34A8B273CB /* UIViewController+Load.swift in Sources */,
-				8CE1F0CF0A5F5D525ADFA5F5EF46F6FA /* VideoOutputHandler.swift in Sources */,
 			);
 			runOnlyForDeploymentPostprocessing = 0;
 		};
