// !$*UTF8*$!
{
	archiveVersion = 1;
	classes = {
	};
	objectVersion = 46;
	objects = {

/* Begin PBXBuildFile section */
		003C0FFA61B2D20F9BDF598FD9B42E95 /* KanvasCamera-dummy.m in Sources */ = {isa = PBXBuildFile; fileRef = 38475AEF0AB08DC0E45FBCD52E92419E /* KanvasCamera-dummy.m */; };
		0B064FD2CCBB496A8E86E13623BC040F /* PhotoOutputHandler.swift in Sources */ = {isa = PBXBuildFile; fileRef = EAA52E7BFA2885B63F3759B31350C513 /* PhotoOutputHandler.swift */; };
		11659DBA28016DF8A5FE86E13FF3A193 /* MediaClipsEditorViewController.swift in Sources */ = {isa = PBXBuildFile; fileRef = 674A8AA9ECAEC82571AECD598BFF12EF /* MediaClipsEditorViewController.swift */; };
		1219DF67DD2AF1849324B010A36125AB /* UIColor+SharedColors.swift in Sources */ = {isa = PBXBuildFile; fileRef = C7A921AAD35E835CF871213D63129DBD /* UIColor+SharedColors.swift */; };
		12DE574262F30CC862A81AF7291AA425 /* MediaClip.swift in Sources */ = {isa = PBXBuildFile; fileRef = 3CB31F0DD1D46A4B91F485F87ACD1BB2 /* MediaClip.swift */; };
		15C9768EAD2F06BED175FBDBABD94325 /* CameraPreviewView.swift in Sources */ = {isa = PBXBuildFile; fileRef = 32F089730EA2C09E4882977742FF1730 /* CameraPreviewView.swift */; };
		16B6CB23794D995D807EA10E7CEF065E /* UIImage+Diff.h in Headers */ = {isa = PBXBuildFile; fileRef = A4209C2D7929DC95F0AD404009CF3FE6 /* UIImage+Diff.h */; settings = {ATTRIBUTES = (Private, ); }; };
		199B859C281A06D7A16F143E2B18BD81 /* UIView+Layout.swift in Sources */ = {isa = PBXBuildFile; fileRef = D3047C5B3572BAB78C0E6DC9740D14BB /* UIView+Layout.swift */; };
		1A7F8826A91C6116B9AD7D08E27C9009 /* Assets.xcassets in Resources */ = {isa = PBXBuildFile; fileRef = EB67FB1177063FF79A0301FFBAE649EF /* Assets.xcassets */; };
		1F0656443CAE82E0DC7CA79EC53B9BC8 /* CameraSettings.swift in Sources */ = {isa = PBXBuildFile; fileRef = F40C5C837F97FBF93DE72DC8374A0328 /* CameraSettings.swift */; };
		1F57F4F8A686F47697ADAD011E26BC5D /* ShootButtonView.swift in Sources */ = {isa = PBXBuildFile; fileRef = DDDD0A35DF8CE8EA175BEE7CC47C95A2 /* ShootButtonView.swift */; };
		222AE7E783AD1B96A9CF2E80C2A6CD9D /* MediaClipsCollectionView.swift in Sources */ = {isa = PBXBuildFile; fileRef = E8F1F29118B9625176FA0494C7DA5E00 /* MediaClipsCollectionView.swift */; };
		23814082AE8344E4A9F076B8877A11C9 /* CameraInputControllerDelegate.swift in Sources */ = {isa = PBXBuildFile; fileRef = 362FF6A8CDB81CDCC742D28866CD7741 /* CameraInputControllerDelegate.swift */; };
		24DEF3AF3296F229268D80B50E433240 /* UIImage+Snapshot.m in Sources */ = {isa = PBXBuildFile; fileRef = FE05DAD5186CEC183AAD0BC4D2F6297C /* UIImage+Snapshot.m */; };
		263A0CC69E231F4AC788384FBC792C65 /* Pods-KanvasCameraExampleTests-umbrella.h in Headers */ = {isa = PBXBuildFile; fileRef = 40C111494557E79A2578DE96391B581E /* Pods-KanvasCameraExampleTests-umbrella.h */; settings = {ATTRIBUTES = (Public, ); }; };
		26D3EEFCFCA6DC9A4EB8EAD9703ECD98 /* FBSnapshotTestCase.m in Sources */ = {isa = PBXBuildFile; fileRef = 290D40DB23B0E1E833EB7F996C615341 /* FBSnapshotTestCase.m */; };
		27C294AFD2251BF21CAFA97EB53DEDE3 /* FBSnapshotTestController.h in Headers */ = {isa = PBXBuildFile; fileRef = 2B0390FC11C3671BEC209EA6F6AE8033 /* FBSnapshotTestController.h */; settings = {ATTRIBUTES = (Public, ); }; };
		288721B6FAC2F2A83C99A790AB9FABC2 /* CameraView.swift in Sources */ = {isa = PBXBuildFile; fileRef = 50E88C003D4AB000CFEC9023DA6B1681 /* CameraView.swift */; };
		290BBEC4F0971A6D5FF2AFFC9FB75B8C /* GLKit.framework in Frameworks */ = {isa = PBXBuildFile; fileRef = 293B9A99BC4353BEFC3D23EEACF2491F /* GLKit.framework */; };
		2A62FF5C2C5C4D8A4D0F56067A7F9AA1 /* TumblrTheme.framework in Frameworks */ = {isa = PBXBuildFile; fileRef = 9354499206410F84A9B8A189D39476E2 /* TumblrTheme.framework */; };
		2C8E41D43E185E62965404EC1F236FA0 /* FBSnapshotTestCase-dummy.m in Sources */ = {isa = PBXBuildFile; fileRef = C3FB5D637CA8F60B2B16F9375DFCA3FE /* FBSnapshotTestCase-dummy.m */; };
		2CB2DA34D46386C7DC44D2E7BC8B2761 /* ExtendedStackView.swift in Sources */ = {isa = PBXBuildFile; fileRef = 1E9A2003E5E146C622508BFC70D61757 /* ExtendedStackView.swift */; };
		2FA2E48336D3E0E422514403D71E0912 /* IgnoreTouchesCollectionView.swift in Sources */ = {isa = PBXBuildFile; fileRef = A9B1BA8F61861292C6DD6746FBC065A8 /* IgnoreTouchesCollectionView.swift */; };
		304E584EE85F88316062E471457B25C6 /* UIColor+Util.swift in Sources */ = {isa = PBXBuildFile; fileRef = 60969AEE1CB2D639175BAB2BFE1E1B4E /* UIColor+Util.swift */; };
		331E2E7248919264A29F1EFF7E4A91F0 /* ModeSelectorAndShootController.swift in Sources */ = {isa = PBXBuildFile; fileRef = ED1EFC6D3E2568D2329C9676FE611955 /* ModeSelectorAndShootController.swift */; };
		33CD52558D8E2F820100C8753AA2F32F /* SwiftSupport.swift in Sources */ = {isa = PBXBuildFile; fileRef = 499BB97C946EF5DFF46CB40D7D685EE1 /* SwiftSupport.swift */; };
<<<<<<< HEAD
		35BFA387F1B1D2A6438B73494A9E41C4 /* ClosedRange+Clamp.swift in Sources */ = {isa = PBXBuildFile; fileRef = 8DC75E42D7D250081F710B30DC80C526 /* ClosedRange+Clamp.swift */; };
		3625470AD9D9EBD33887A805338C1AB4 /* GifVideoOutputHandler.swift in Sources */ = {isa = PBXBuildFile; fileRef = F1F4DBA6C445D178DDD039281C26F64E /* GifVideoOutputHandler.swift */; };
		362EA157803811180D56A656D6BAD90C /* KanvasCameraTimes.swift in Sources */ = {isa = PBXBuildFile; fileRef = 024F6AB59E23ED06F258F4C31359F0AA /* KanvasCameraTimes.swift */; };
		3C27438BEE8060092F6A3537460955AE /* UIFont+Orangina.h in Headers */ = {isa = PBXBuildFile; fileRef = EB3344F7547C472B09CA3FBA774F4096 /* UIFont+Orangina.h */; settings = {ATTRIBUTES = (Public, ); }; };
		3CD4E67CD294452C92E0F537E14BAEE8 /* ExtendedButton.swift in Sources */ = {isa = PBXBuildFile; fileRef = A1CD3D58F15A77C5D401BDD2BE89980D /* ExtendedButton.swift */; };
		3E9082C2522275FE4C691DBEE9A6D285 /* UIViewController+Load.swift in Sources */ = {isa = PBXBuildFile; fileRef = CF3D111BB48AAA0D435FC23477982CFF /* UIViewController+Load.swift */; };
		41A2C39FB238F90C7AD270DA499C210D /* OptionView.swift in Sources */ = {isa = PBXBuildFile; fileRef = 5713020EDA7666F21A270A18988BC0F3 /* OptionView.swift */; };
		41E9F84A8C1FC483023226AA2BDFD01C /* AVURLAsset+Thumbnail.swift in Sources */ = {isa = PBXBuildFile; fileRef = 510A158808E46B2B88C32D1C5D5F93CA /* AVURLAsset+Thumbnail.swift */; };
		43A41A0FE471C6514A6D6E028C61E637 /* VideoOutputHandler.swift in Sources */ = {isa = PBXBuildFile; fileRef = 01B444BCBCBCEF9902E55F0CA39DA940 /* VideoOutputHandler.swift */; };
		4441C5F6CFA14D5DDA36E9728B96ABAA /* IgnoreTouchesView.swift in Sources */ = {isa = PBXBuildFile; fileRef = 639EFDCB401D553410A9695827B8C9DF /* IgnoreTouchesView.swift */; };
		456B6966693074B91C511CFB0979404B /* CameraRecorder.swift in Sources */ = {isa = PBXBuildFile; fileRef = DFEFA1D86D9E0C59288E63284CA163B4 /* CameraRecorder.swift */; };
		46BEE7FA93278CBC80DD38750C6EC771 /* ImagePreviewController.swift in Sources */ = {isa = PBXBuildFile; fileRef = D02F95ABBAC06E5359D57138736E6E80 /* ImagePreviewController.swift */; };
		46EF050CD1DF849A47D9ECFA05DC597C /* ModalPresentationController.swift in Sources */ = {isa = PBXBuildFile; fileRef = 6684248A58F57554F787BC9A96F5471C /* ModalPresentationController.swift */; };
		4C45E6A35FF266565F9128DEF2126D33 /* CameraZoomHandler.swift in Sources */ = {isa = PBXBuildFile; fileRef = E8274D4B530FF50BEDDACB5C23DDA428 /* CameraZoomHandler.swift */; };
		4F39DF4D350E7E5A85DCC53DB5826C26 /* UIImage+FlipLeftMirrored.swift in Sources */ = {isa = PBXBuildFile; fileRef = 97A0F49BDD0729F35BB0D1E65447EC28 /* UIImage+FlipLeftMirrored.swift */; };
		4F3AC1CC3053747422780502FE4DEFC6 /* UIImage+PixelBuffer.swift in Sources */ = {isa = PBXBuildFile; fileRef = 5C1A403FD640A5301440A197D54C6837 /* UIImage+PixelBuffer.swift */; };
		5055971C2020974DA57BC9E5E9B50E1E /* silence.aac in Resources */ = {isa = PBXBuildFile; fileRef = 2BF6D3FDB1453456351C46D193574B8B /* silence.aac */; };
		51DF3D74FA7269A338A7004822A6DFBB /* Filter.swift in Sources */ = {isa = PBXBuildFile; fileRef = 95F24FF4562EA70B33072ED5152DF1DF /* Filter.swift */; };
		55B443BE97946809F255900133443FA4 /* CameraInputController.swift in Sources */ = {isa = PBXBuildFile; fileRef = 9964D4061C1739F2B536670108BDEF8F /* CameraInputController.swift */; };
		59710CDAD3D3933B0275437AF99FBCA1 /* KanvasCameraImages.swift in Sources */ = {isa = PBXBuildFile; fileRef = F2A1EDD37B7C5B1830FA9B7283A4C028 /* KanvasCameraImages.swift */; };
		5B51BDCCF0101D38E4FF4095E2F89891 /* UIUpdate.swift in Sources */ = {isa = PBXBuildFile; fileRef = E8B905B8BADBEAF2E5ECDF98F6203A29 /* UIUpdate.swift */; };
		5DD83CC034407B720DDD5B2B59F79404 /* UIKit.framework in Frameworks */ = {isa = PBXBuildFile; fileRef = 2E7FF5FF1C5A1C45AB8A978EEB128B37 /* UIKit.framework */; };
		60544C6B1F4A3C2B30747E67DAD230D7 /* UIFont+Orangina.m in Sources */ = {isa = PBXBuildFile; fileRef = A13598994D2940F0D3A677EE7D74312A /* UIFont+Orangina.m */; };
		612C16D6027A96658ECF858F9A72EC93 /* UIKit.framework in Frameworks */ = {isa = PBXBuildFile; fileRef = 2E7FF5FF1C5A1C45AB8A978EEB128B37 /* UIKit.framework */; };
		66151660348F31184965BF2026EFEF43 /* KanvasCameraColors.swift in Sources */ = {isa = PBXBuildFile; fileRef = 8A7209BD96A1FFB046EA8D62E111F21C /* KanvasCameraColors.swift */; };
		6756D8E2C29F365B96B8D309007FEFE8 /* MediaClipsCollectionCell.swift in Sources */ = {isa = PBXBuildFile; fileRef = 168FDDA5ADC5111319BD12C11831F0D4 /* MediaClipsCollectionCell.swift */; };
		6C80B1A71B4DDCB21B75FBF021670492 /* UIFont+PostFonts.h in Headers */ = {isa = PBXBuildFile; fileRef = A6E7BC50576490973B9789477FE51224 /* UIFont+PostFonts.h */; settings = {ATTRIBUTES = (Public, ); }; };
		6C9EA5FD859EB34AF39EFB0A224212A2 /* ModalPresentationAnimationController.swift in Sources */ = {isa = PBXBuildFile; fileRef = 29B67DFCF749DD86FBA0F48DBA2F8405 /* ModalPresentationAnimationController.swift */; };
		6D317482E3765452E2695A6A9BB8CD61 /* ModalController.swift in Sources */ = {isa = PBXBuildFile; fileRef = 1E1B9E026E7886E5CDC8F7246A7C32EE /* ModalController.swift */; };
=======
		346FE4E1B2AF8886BB246DEE13E5360D /* ModalPresentationController.swift in Sources */ = {isa = PBXBuildFile; fileRef = 9A6D7F15EA35B281027362D9B920028A /* ModalPresentationController.swift */; };
		3543937C8114AA8FD93CD33523792D08 /* UIFont+Utils.swift in Sources */ = {isa = PBXBuildFile; fileRef = AFA65979E223F9792B63BB1150F73F7F /* UIFont+Utils.swift */; };
		35A873A451071108C0AACC98D5E231E5 /* UICollectionView+Cells.swift in Sources */ = {isa = PBXBuildFile; fileRef = 5863C0330D2FF7BB8969CD13241DD666 /* UICollectionView+Cells.swift */; };
		4179E5FD49DE4F8BD57BC5F8901280AC /* UIColor+SharedColors.swift in Sources */ = {isa = PBXBuildFile; fileRef = C7A921AAD35E835CF871213D63129DBD /* UIColor+SharedColors.swift */; };
		44EBF4D4F9F1EBF6D776FB732720E308 /* UIImage+FlipLeftMirrored.swift in Sources */ = {isa = PBXBuildFile; fileRef = E540CEDB74BFA33746BAD3479844B8F7 /* UIImage+FlipLeftMirrored.swift */; };
		4B9939B1D24DFAE6EE0D7B6910920DED /* Foundation.framework in Frameworks */ = {isa = PBXBuildFile; fileRef = 5993BD54547A171F82495C36A475B92C /* Foundation.framework */; };
		4DA86534692EB00BAF17F631983E32EF /* CameraPreviewView.swift in Sources */ = {isa = PBXBuildFile; fileRef = FBAF001525074B781928FC47B380CBAE /* CameraPreviewView.swift */; };
		4EF7F59D6E14D65B6C25DFB95EC275F7 /* GifVideoOutputHandler.swift in Sources */ = {isa = PBXBuildFile; fileRef = 507FB3691FCA012F843513ED3D4D5132 /* GifVideoOutputHandler.swift */; };
		518F0D0F84702879412839A44086EBC8 /* OptionsStackView.swift in Sources */ = {isa = PBXBuildFile; fileRef = 219E467418B6D8161FD4E41A062E96F5 /* OptionsStackView.swift */; };
		54EEC8AC27514DBD8318ED46C1408202 /* FilterProtocol.swift in Sources */ = {isa = PBXBuildFile; fileRef = 509E5D09DEC060A99519F34F1A729163 /* FilterProtocol.swift */; };
		553E73FECB79D99EAECF621A8B801442 /* KanvasCameraTimes.swift in Sources */ = {isa = PBXBuildFile; fileRef = 79E6F38171689C2FE65CFE00761315FE /* KanvasCameraTimes.swift */; };
		557E4F35EDDA804526859F9DCDE348FA /* CameraSegmentHandler.swift in Sources */ = {isa = PBXBuildFile; fileRef = 4983B968BA455BBD7E0265D0F4D4D27C /* CameraSegmentHandler.swift */; };
		5638C70810065B40C5EED9DD28697F89 /* ModeSelectorAndShootController.swift in Sources */ = {isa = PBXBuildFile; fileRef = 69E8AECDC1046BF1138EE46BDB723FFE /* ModeSelectorAndShootController.swift */; };
		57D4B7A4AB864C7C74E2939FC4C266F1 /* UIKit.framework in Frameworks */ = {isa = PBXBuildFile; fileRef = 2E7FF5FF1C5A1C45AB8A978EEB128B37 /* UIKit.framework */; };
		5A091D1FD4A1509B4154669E133FF6EB /* NumTypes+Conversion.swift in Sources */ = {isa = PBXBuildFile; fileRef = A62DF50B554BBDFE6ABD238CA1509C8C /* NumTypes+Conversion.swift */; };
		5B327A875BAC927D649187AD783819E0 /* UIButton+Shadows.swift in Sources */ = {isa = PBXBuildFile; fileRef = 07B8A2A87802B67978474404213BBC46 /* UIButton+Shadows.swift */; };
		5B8C9A5A5B0D7EBAE98CE741B58479D5 /* ModalController.swift in Sources */ = {isa = PBXBuildFile; fileRef = B128EAFBF79C62F5AAEA207CBE0F2CF7 /* ModalController.swift */; };
		60793AAE0DEAF5B719EEA343C3FBDDEF /* Assets.xcassets in Resources */ = {isa = PBXBuildFile; fileRef = 647CEFF87E0240485EF58FF35EF571AA /* Assets.xcassets */; };
		625DA48E90CE429A982835664DEB4AE2 /* CameraInputControllerDelegate.swift in Sources */ = {isa = PBXBuildFile; fileRef = 070B405FEE43E1C5639D40BC44DF2F45 /* CameraInputControllerDelegate.swift */; };
		6312FC6B60F8F6FAEAC52C6B98C0FF83 /* KanvasCamera-dummy.m in Sources */ = {isa = PBXBuildFile; fileRef = BB81F1AC9F694D122E3633E7FA5EC7F9 /* KanvasCamera-dummy.m */; };
		637EF77BBD39C643A5626C7DC6BB0632 /* ExtendedStackView.swift in Sources */ = {isa = PBXBuildFile; fileRef = CC09D736E959FBEC5750A43B28108E98 /* ExtendedStackView.swift */; };
		64135540460B2B28CE7EDBA329FF598A /* UIFont+ComposeFonts.h in Headers */ = {isa = PBXBuildFile; fileRef = 4AAF0939B988AE1169F51641E4927EBF /* UIFont+ComposeFonts.h */; settings = {ATTRIBUTES = (Public, ); }; };
		65F11255222858B400DB8006 /* ConicalGradientLayer.swift in Sources */ = {isa = PBXBuildFile; fileRef = 65F11253222858B400DB8006 /* ConicalGradientLayer.swift */; };
		65F11256222858B400DB8006 /* RGBA.swift in Sources */ = {isa = PBXBuildFile; fileRef = 65F11254222858B400DB8006 /* RGBA.swift */; };
		65F11258222858C400DB8006 /* UIColor+Lerp.swift in Sources */ = {isa = PBXBuildFile; fileRef = 65F11257222858C400DB8006 /* UIColor+Lerp.swift */; };
		66E56D2784F7E6E3C277F23A6FAF8714 /* AVURLAsset+Thumbnail.swift in Sources */ = {isa = PBXBuildFile; fileRef = ED179854F639D6773CDDDBAB520407F8 /* AVURLAsset+Thumbnail.swift */; };
		691113283156DEEC22BEA5A4471BCBB7 /* CameraInputOutput.swift in Sources */ = {isa = PBXBuildFile; fileRef = CE45FC2573FC51036264C69977CEEECB /* CameraInputOutput.swift */; };
		6960DB91177453961DED2D5B62D4E535 /* ImagePreviewController.swift in Sources */ = {isa = PBXBuildFile; fileRef = 575CB117DF3D31314970572E952DE74A /* ImagePreviewController.swift */; };
		6BEA44C3D6048F7098F75C336C42B252 /* MediaClipsCollectionCell.swift in Sources */ = {isa = PBXBuildFile; fileRef = E19AC04E88221F04F1F3E7E7CE33BB16 /* MediaClipsCollectionCell.swift */; };
		6BF895E820492DC695742EBDDB2ED6AF /* UIViewController+Load.swift in Sources */ = {isa = PBXBuildFile; fileRef = E89ED7889E285A853D9683C29A7BC52D /* UIViewController+Load.swift */; };
		6C834A7F7174DA28FFE0959D7C24EDCA /* VideoOutputHandler.swift in Sources */ = {isa = PBXBuildFile; fileRef = 8249146BD2ECAC4FAE9F2A09A8500294 /* VideoOutputHandler.swift */; };
>>>>>>> 32cbaaf4
		6F01DF0FB5610799A00AC976F981EB18 /* UIApplication+StrictKeyWindow.h in Headers */ = {isa = PBXBuildFile; fileRef = 912F5BE09296F333F87046761D662D18 /* UIApplication+StrictKeyWindow.h */; settings = {ATTRIBUTES = (Project, ); }; };
		700E8CE0FDD79F21D428FC3D54D36C0E /* UIImage+Snapshot.h in Headers */ = {isa = PBXBuildFile; fileRef = D7B529483604801ABB9AB87D9F1FFAD9 /* UIImage+Snapshot.h */; settings = {ATTRIBUTES = (Private, ); }; };
		71204C577664829004462DFE864B9FA4 /* TumblrTheme-umbrella.h in Headers */ = {isa = PBXBuildFile; fileRef = 5B9D185E67A0F16B89D9A20E9A425A4B /* TumblrTheme-umbrella.h */; settings = {ATTRIBUTES = (Public, ); }; };
		734176AE0D268EAC9D46E6D89756E424 /* UIFont+PostFonts.m in Sources */ = {isa = PBXBuildFile; fileRef = FE1D7176433888B7448500B7D74CE988 /* UIFont+PostFonts.m */; };
		76EE372647F7D88C33FA047ABDC2E78C /* MediaClipsCollectionController.swift in Sources */ = {isa = PBXBuildFile; fileRef = 90587333D266276E775718BC21FECFAE /* MediaClipsCollectionController.swift */; };
		7984C490F4584B7F5CB9F3F1858D1304 /* CameraSegmentHandler.swift in Sources */ = {isa = PBXBuildFile; fileRef = D3A64AE4C7F0717913139F999309160C /* CameraSegmentHandler.swift */; };
		79DE9DB644ABF055CC8916749077EB44 /* CameraPreviewViewController.swift in Sources */ = {isa = PBXBuildFile; fileRef = 8DA514BAEA25FE4CCE04BF5FDEABF2BC /* CameraPreviewViewController.swift */; };
		7E6E7BD910E2FA446CEBB40A9EDC1A9A /* XCTest.framework in Frameworks */ = {isa = PBXBuildFile; fileRef = 9FD8E1F84A0C9390AD703D2E6A02823A /* XCTest.framework */; };
		7FA53F204884E13D1D26FCEE4C84C0F1 /* Device.swift in Sources */ = {isa = PBXBuildFile; fileRef = 383F81BA948F5BD5423D2D7C88EC28CD /* Device.swift */; };
		8182C15B7A74821A24909323D05C6418 /* KanvasCameraStrings.swift in Sources */ = {isa = PBXBuildFile; fileRef = AF5E9D336DEE4FAC97510DFC42AC28F7 /* KanvasCameraStrings.swift */; };
		832DC61A7CA632444CD6DA46EF6491FC /* FBSnapshotTestController.m in Sources */ = {isa = PBXBuildFile; fileRef = 841F562A950BC3B0D9DB87C857D478D7 /* FBSnapshotTestController.m */; };
		8C8CBE0160D700133D554C5EE0DA00CF /* Foundation.framework in Frameworks */ = {isa = PBXBuildFile; fileRef = 5993BD54547A171F82495C36A475B92C /* Foundation.framework */; };
		8E08BAF7E7CF8950BF8E17F6620BD6EC /* QuartzCore.framework in Frameworks */ = {isa = PBXBuildFile; fileRef = 33E15046358ECF1F9C5A7675A82CF2D1 /* QuartzCore.framework */; };
		94775BA339B9BE23066BDB8B37130BCB /* LoadingIndicatorView.swift in Sources */ = {isa = PBXBuildFile; fileRef = E2C0F667E5CBF4E2F28540944B3BC111 /* LoadingIndicatorView.swift */; };
		9783DA3FE4E56879DAF721307D3C277F /* CameraController.swift in Sources */ = {isa = PBXBuildFile; fileRef = BD75DE7091ED8E2BBAFF0C5D452EEF39 /* CameraController.swift */; };
		984B0ED93A27C315D28EE33CF221F831 /* KanvasCamera-umbrella.h in Headers */ = {isa = PBXBuildFile; fileRef = F6DF65A1FBE3BF4F84A21D4D20788623 /* KanvasCamera-umbrella.h */; settings = {ATTRIBUTES = (Public, ); }; };
		A0741516905652F112E7E5AA57DD5A0E /* ShaderUtilities.swift in Sources */ = {isa = PBXBuildFile; fileRef = 353131DD05A535648CFB047F60DDC0C5 /* ShaderUtilities.swift */; };
		A3596C9B50E8E97B1EF23BB37AFE8D59 /* GLPixelBufferView.swift in Sources */ = {isa = PBXBuildFile; fileRef = F6AE14869CA35FD07C89DD477EEE8D06 /* GLPixelBufferView.swift */; };
		A3ECB5D44F4889FADA9F9DC46CDD1897 /* CameraRecordingProtocol.swift in Sources */ = {isa = PBXBuildFile; fileRef = C25BA4E154C36E10E64D4751A8613139 /* CameraRecordingProtocol.swift */; };
		AA90D38B952D894F9EA242FC97504ED2 /* FBSnapshotTestCase-umbrella.h in Headers */ = {isa = PBXBuildFile; fileRef = CBE4EA1756325767F72616D3CD687833 /* FBSnapshotTestCase-umbrella.h */; settings = {ATTRIBUTES = (Public, ); }; };
		AAC4D80E2841DE55D2266A4B67863EC8 /* FBSnapshotTestCasePlatform.h in Headers */ = {isa = PBXBuildFile; fileRef = 4FB23A7A321BFD09B0985E94534A5272 /* FBSnapshotTestCasePlatform.h */; settings = {ATTRIBUTES = (Public, ); }; };
		AEF35231DAD8A44BED3E22742F4C5FCF /* UIFont+Utils.swift in Sources */ = {isa = PBXBuildFile; fileRef = 93C6CE0F39EA723CED05FB90CF0B8519 /* UIFont+Utils.swift */; };
		B2C51BDDA0AA7ECD1B5519440A650ACC /* FilterProtocol.swift in Sources */ = {isa = PBXBuildFile; fileRef = 2E8C1CA7AE73695304A375F6E1D6DAD7 /* FilterProtocol.swift */; };
		B6160A8C867C3D8F2AEF10354FE54048 /* OpenGLES.framework in Frameworks */ = {isa = PBXBuildFile; fileRef = 5B37C3EE626982E2B8459F8E7BB7C20C /* OpenGLES.framework */; };
		B7A99848C9D0EF4FFEE5116894FD9F60 /* UIButton+Shadows.swift in Sources */ = {isa = PBXBuildFile; fileRef = 4F24527128EE720870BD5E2D4452740B /* UIButton+Shadows.swift */; };
		B9E41AF22F05215EDFCFDAFD788209D8 /* UIFont+TumblrTheme.swift in Sources */ = {isa = PBXBuildFile; fileRef = CD585CE3C1B092D81F2E6AEACE79DC5F /* UIFont+TumblrTheme.swift */; };
		BABDEFDF5536F9A2DE14AF2DA39E0647 /* ModeButtonView.swift in Sources */ = {isa = PBXBuildFile; fileRef = FFA967A7624598C27EA8BA058CE927F4 /* ModeButtonView.swift */; };
		BB5A8E06830E267D57A10AA4B3F9732F /* UICollectionView+Cells.swift in Sources */ = {isa = PBXBuildFile; fileRef = DF60959A487E74889C91248DAA03D793 /* UICollectionView+Cells.swift */; };
		BE4C686EAE21DE51245E1B8EA4B46519 /* Foundation.framework in Frameworks */ = {isa = PBXBuildFile; fileRef = 5993BD54547A171F82495C36A475B92C /* Foundation.framework */; };
		C28F4B42FE3A7DFC393DD491EF9A5A72 /* NumTypes+Conversion.swift in Sources */ = {isa = PBXBuildFile; fileRef = B3DE27AC2FD3552ED129733ACEBF9FC1 /* NumTypes+Conversion.swift */; };
		C3C013CFF7E96316C79710BD0EBAA2E1 /* Pods-KanvasCameraExampleTests-dummy.m in Sources */ = {isa = PBXBuildFile; fileRef = 6D11A917E16D537C3E7109B520EA4E28 /* Pods-KanvasCameraExampleTests-dummy.m */; };
		C460C9BE2DD8CFB5D1B04F206D809671 /* NSURL+Media.swift in Sources */ = {isa = PBXBuildFile; fileRef = 9F649163788709BD0E03D1A38A6B70E7 /* NSURL+Media.swift */; };
		C5BF46E8F485A7343093FEB5909691EA /* FilteredInputViewController.swift in Sources */ = {isa = PBXBuildFile; fileRef = 0D474C180B961C5589ABEDE8A833885F /* FilteredInputViewController.swift */; };
		C9A7523B0C8B0C7A8CA828F2F332B8F6 /* ModalViewModel.swift in Sources */ = {isa = PBXBuildFile; fileRef = 535D2E7820765B9629BBCF0558D41C52 /* ModalViewModel.swift */; };
		CBCD9A9FF9D2D0EBB1E709BA971BA059 /* Shaders in Resources */ = {isa = PBXBuildFile; fileRef = BAEFADD6EE9E36B27B865470C1526F65 /* Shaders */; };
		CC06C4112E127C5262D5911F76903BC4 /* Pods-KanvasCameraExample-dummy.m in Sources */ = {isa = PBXBuildFile; fileRef = BD0DC36564E70A3883594421DA9FDC77 /* Pods-KanvasCameraExample-dummy.m */; };
		CE9B1AA02055A98755A840308249D07D /* Queue.swift in Sources */ = {isa = PBXBuildFile; fileRef = 0CA780FF99C879F394D1A574918FB5AF /* Queue.swift */; };
		CF7785B1A8F33B9B7E5CCEB10D16880B /* OptionsController.swift in Sources */ = {isa = PBXBuildFile; fileRef = 71CDDAD06AEA9CAD1B4E73D1D38DCD1A /* OptionsController.swift */; };
		CFA869102744DB995F3AC930E96E3AFF /* UIApplication+StrictKeyWindow.m in Sources */ = {isa = PBXBuildFile; fileRef = 93221711894899A0B45B4E35F4B54984 /* UIApplication+StrictKeyWindow.m */; };
		CFAED1BA1A1C93D946E71A40B5C8C710 /* Foundation.framework in Frameworks */ = {isa = PBXBuildFile; fileRef = 5993BD54547A171F82495C36A475B92C /* Foundation.framework */; };
		CFDAB398C45FF9DA1B55EE80FE1C6638 /* CVPixelBuffer+copy.swift in Sources */ = {isa = PBXBuildFile; fileRef = 7DE6802FC8FFDE9EA9DE9DD591CD38BB /* CVPixelBuffer+copy.swift */; };
		D428498A1A70F3DB2F9D9C921989E6B8 /* UIImage+Compare.m in Sources */ = {isa = PBXBuildFile; fileRef = 265DC60F5871575FF908A7C1AF91A133 /* UIImage+Compare.m */; };
		D6B1B0AC7F376A0FC6DADEEAA737E508 /* UIImage+Compare.h in Headers */ = {isa = PBXBuildFile; fileRef = C095B69FB8375794D8236558C70DAAE0 /* UIImage+Compare.h */; settings = {ATTRIBUTES = (Private, ); }; };
		D9356B2C84EC1F2C7603BB22625BF1A0 /* CameraOption.swift in Sources */ = {isa = PBXBuildFile; fileRef = E704C21FD545DDDEC6424C6D8038E849 /* CameraOption.swift */; };
		DBADABF56FC0675DEE45B90CE6AFA4E7 /* UIKit.framework in Frameworks */ = {isa = PBXBuildFile; fileRef = 2E7FF5FF1C5A1C45AB8A978EEB128B37 /* UIKit.framework */; };
		E258C68BA7469A5D77AC6D5AB86AA567 /* CGRect+Center.swift in Sources */ = {isa = PBXBuildFile; fileRef = 9C86C801BE99A89DB6C7E3A945F1C90B /* CGRect+Center.swift */; };
		E287914A932161FCE4E5A842382E412F /* Foundation.framework in Frameworks */ = {isa = PBXBuildFile; fileRef = 5993BD54547A171F82495C36A475B92C /* Foundation.framework */; };
		E3B86D234BC43FB8877126BFDD760867 /* FBSnapshotTestCasePlatform.m in Sources */ = {isa = PBXBuildFile; fileRef = 1B89C323C789A72335F3693734707F15 /* FBSnapshotTestCasePlatform.m */; };
		E3BE3396A1A6301B636C285A526FD95C /* Array+Move.swift in Sources */ = {isa = PBXBuildFile; fileRef = 1AF9835EA0E278F936DE3CF45D14EA17 /* Array+Move.swift */; };
		E598C7FF28FF2DB892630803D0563DD9 /* GLRenderer.swift in Sources */ = {isa = PBXBuildFile; fileRef = 545268547365A2EBD244CF664543C318 /* GLRenderer.swift */; };
		E7F0B09F899DBFE173736F8AE258ED48 /* UIImage+Diff.m in Sources */ = {isa = PBXBuildFile; fileRef = 2015821C6F52E13E032E0E4B9D53AFE7 /* UIImage+Diff.m */; };
		EB7BC091F3C672516A71018845F025FF /* UIFont+ComposeFonts.m in Sources */ = {isa = PBXBuildFile; fileRef = AA9C5551BCE8AFAA98E142C0EAE0E908 /* UIFont+ComposeFonts.m */; };
		EC249B801CAC678B982B8F97792690B6 /* Shader.swift in Sources */ = {isa = PBXBuildFile; fileRef = C76EE8FA7AC0FE56AB6752F03B1659BB /* Shader.swift */; };
		EF2BDAA177A5F788CE68D7472F9D48E9 /* TumblrTheme-dummy.m in Sources */ = {isa = PBXBuildFile; fileRef = F881DF63974B85BF2E965AE08BBF9248 /* TumblrTheme-dummy.m */; };
		F215F327D2BD93394E887B70712E77B6 /* KanvasCameraAnalyticsProvider.swift in Sources */ = {isa = PBXBuildFile; fileRef = 23F660DB44384953D939B57C4E96673B /* KanvasCameraAnalyticsProvider.swift */; };
		F2945D5A81499C94708C6C32D64F20BF /* Pods-KanvasCameraExample-umbrella.h in Headers */ = {isa = PBXBuildFile; fileRef = 0748BD44EB8A7E1F29B9327BBD4FFCC9 /* Pods-KanvasCameraExample-umbrella.h */; settings = {ATTRIBUTES = (Public, ); }; };
		F2AA8FDBBA5FC61947F82B5C2899CDD8 /* Foundation.framework in Frameworks */ = {isa = PBXBuildFile; fileRef = 5993BD54547A171F82495C36A475B92C /* Foundation.framework */; };
		F2BC349F8656D06468208BA22DBBFA44 /* ModeSelectorAndShootView.swift in Sources */ = {isa = PBXBuildFile; fileRef = E43C4241CC691984614D2465A8DBD75B /* ModeSelectorAndShootView.swift */; };
		F44DCF68918446786658AF41AEA4CEBD /* GLError.swift in Sources */ = {isa = PBXBuildFile; fileRef = DDB9A725A4B129137EF5DBB7092F17B0 /* GLError.swift */; };
		F6B819CD39B3E207D51D6A7DEEF79A8F /* ModalView.swift in Sources */ = {isa = PBXBuildFile; fileRef = 5648A1D548AC53E2E6DBF8F21C93E36B /* ModalView.swift */; };
		F890BF84C55D1BBCB73705B8576AEBF4 /* CameraInputOutput.swift in Sources */ = {isa = PBXBuildFile; fileRef = 9D4283A25B794FB95823D6EFAFB41E3F /* CameraInputOutput.swift */; };
		F8DF0374879AD9CA64E209F5E1A423B4 /* FBSnapshotTestCase.h in Headers */ = {isa = PBXBuildFile; fileRef = 9A648BA81C182E1424B9B336EA8F50B1 /* FBSnapshotTestCase.h */; settings = {ATTRIBUTES = (Public, ); }; };
		FB80948A2A195BAAC9D2B399F32E140E /* UIFont+ComposeFonts.h in Headers */ = {isa = PBXBuildFile; fileRef = 4AAF0939B988AE1169F51641E4927EBF /* UIFont+ComposeFonts.h */; settings = {ATTRIBUTES = (Public, ); }; };
		FB91769191D2389E95E17261BAC273BB /* OptionsStackView.swift in Sources */ = {isa = PBXBuildFile; fileRef = 745F12C3A63E7D4E9F169ACFEC5523FD /* OptionsStackView.swift */; };
		FE2849010E742AC970E5AF3F1359D55E /* MediaClipsEditorView.swift in Sources */ = {isa = PBXBuildFile; fileRef = B30751E5893BBBE10EA40BA1C08840B5 /* MediaClipsEditorView.swift */; };
		FE887512A70E32B30357554451DC08CB /* UIImage+Camera.swift in Sources */ = {isa = PBXBuildFile; fileRef = 8CB5753A08AE3512E16604627DD28229 /* UIImage+Camera.swift */; };
/* End PBXBuildFile section */

/* Begin PBXContainerItemProxy section */
		215EBA8D406B58C0B52DA5446C57E5BB /* PBXContainerItemProxy */ = {
			isa = PBXContainerItemProxy;
			containerPortal = BFDFE7DC352907FC980B868725387E98 /* Project object */;
			proxyType = 1;
			remoteGlobalIDString = 6D3ACFDE390FE76465A1132EC9A7DF15;
			remoteInfo = FBSnapshotTestCase;
		};
		4BF99FB77AD2F931D3FADE629B362E34 /* PBXContainerItemProxy */ = {
			isa = PBXContainerItemProxy;
			containerPortal = BFDFE7DC352907FC980B868725387E98 /* Project object */;
			proxyType = 1;
			remoteGlobalIDString = 8772ADA37C0851E9AD3E77F8F44B1901;
			remoteInfo = KanvasCamera;
		};
		5F1DD224199DC1A7A6191AA723291E34 /* PBXContainerItemProxy */ = {
			isa = PBXContainerItemProxy;
			containerPortal = BFDFE7DC352907FC980B868725387E98 /* Project object */;
			proxyType = 1;
			remoteGlobalIDString = DF2C9F9F19D6DD945A3309A0B48FF213;
			remoteInfo = TumblrTheme;
		};
		E5C706EE7FD76F36675FC95037E4EB5C /* PBXContainerItemProxy */ = {
			isa = PBXContainerItemProxy;
			containerPortal = BFDFE7DC352907FC980B868725387E98 /* Project object */;
			proxyType = 1;
			remoteGlobalIDString = DF2C9F9F19D6DD945A3309A0B48FF213;
			remoteInfo = TumblrTheme;
		};
		F33EDCC1F8D0B10535F0BB3F7B51EDCF /* PBXContainerItemProxy */ = {
			isa = PBXContainerItemProxy;
			containerPortal = BFDFE7DC352907FC980B868725387E98 /* Project object */;
			proxyType = 1;
			remoteGlobalIDString = DF2C9F9F19D6DD945A3309A0B48FF213;
			remoteInfo = TumblrTheme;
		};
		FE56C1FEF003759A8A01BAD483A21420 /* PBXContainerItemProxy */ = {
			isa = PBXContainerItemProxy;
			containerPortal = BFDFE7DC352907FC980B868725387E98 /* Project object */;
			proxyType = 1;
			remoteGlobalIDString = 8772ADA37C0851E9AD3E77F8F44B1901;
			remoteInfo = KanvasCamera;
		};
/* End PBXContainerItemProxy section */

/* Begin PBXFileReference section */
		01B444BCBCBCEF9902E55F0CA39DA940 /* VideoOutputHandler.swift */ = {isa = PBXFileReference; includeInIndex = 1; lastKnownFileType = sourcecode.swift; path = VideoOutputHandler.swift; sourceTree = "<group>"; };
		024F6AB59E23ED06F258F4C31359F0AA /* KanvasCameraTimes.swift */ = {isa = PBXFileReference; includeInIndex = 1; lastKnownFileType = sourcecode.swift; path = KanvasCameraTimes.swift; sourceTree = "<group>"; };
		05734EA760D464EE6F6CB085C52CB063 /* FBSnapshotTestCase-Info.plist */ = {isa = PBXFileReference; includeInIndex = 1; lastKnownFileType = text.plist.xml; path = "FBSnapshotTestCase-Info.plist"; sourceTree = "<group>"; };
		0748BD44EB8A7E1F29B9327BBD4FFCC9 /* Pods-KanvasCameraExample-umbrella.h */ = {isa = PBXFileReference; includeInIndex = 1; lastKnownFileType = sourcecode.c.h; path = "Pods-KanvasCameraExample-umbrella.h"; sourceTree = "<group>"; };
		0CA780FF99C879F394D1A574918FB5AF /* Queue.swift */ = {isa = PBXFileReference; includeInIndex = 1; lastKnownFileType = sourcecode.swift; path = Queue.swift; sourceTree = "<group>"; };
		0D474C180B961C5589ABEDE8A833885F /* FilteredInputViewController.swift */ = {isa = PBXFileReference; includeInIndex = 1; lastKnownFileType = sourcecode.swift; path = FilteredInputViewController.swift; sourceTree = "<group>"; };
		168FDDA5ADC5111319BD12C11831F0D4 /* MediaClipsCollectionCell.swift */ = {isa = PBXFileReference; includeInIndex = 1; lastKnownFileType = sourcecode.swift; path = MediaClipsCollectionCell.swift; sourceTree = "<group>"; };
		1AF9835EA0E278F936DE3CF45D14EA17 /* Array+Move.swift */ = {isa = PBXFileReference; includeInIndex = 1; lastKnownFileType = sourcecode.swift; path = "Array+Move.swift"; sourceTree = "<group>"; };
		1B89C323C789A72335F3693734707F15 /* FBSnapshotTestCasePlatform.m */ = {isa = PBXFileReference; includeInIndex = 1; lastKnownFileType = sourcecode.c.objc; name = FBSnapshotTestCasePlatform.m; path = FBSnapshotTestCase/FBSnapshotTestCasePlatform.m; sourceTree = "<group>"; };
		1E1B9E026E7886E5CDC8F7246A7C32EE /* ModalController.swift */ = {isa = PBXFileReference; includeInIndex = 1; lastKnownFileType = sourcecode.swift; path = ModalController.swift; sourceTree = "<group>"; };
		1E8AEA10F32C4EC300DFCC447F625CD0 /* TumblrTheme-prefix.pch */ = {isa = PBXFileReference; includeInIndex = 1; lastKnownFileType = sourcecode.c.h; path = "TumblrTheme-prefix.pch"; sourceTree = "<group>"; };
		1E9A2003E5E146C622508BFC70D61757 /* ExtendedStackView.swift */ = {isa = PBXFileReference; includeInIndex = 1; lastKnownFileType = sourcecode.swift; path = ExtendedStackView.swift; sourceTree = "<group>"; };
		1E9D514CBBB19FED1529827296B83314 /* Pods-KanvasCameraExample-frameworks.sh */ = {isa = PBXFileReference; includeInIndex = 1; lastKnownFileType = text.script.sh; path = "Pods-KanvasCameraExample-frameworks.sh"; sourceTree = "<group>"; };
		2015821C6F52E13E032E0E4B9D53AFE7 /* UIImage+Diff.m */ = {isa = PBXFileReference; includeInIndex = 1; lastKnownFileType = sourcecode.c.objc; name = "UIImage+Diff.m"; path = "FBSnapshotTestCase/Categories/UIImage+Diff.m"; sourceTree = "<group>"; };
		23F660DB44384953D939B57C4E96673B /* KanvasCameraAnalyticsProvider.swift */ = {isa = PBXFileReference; includeInIndex = 1; lastKnownFileType = sourcecode.swift; path = KanvasCameraAnalyticsProvider.swift; sourceTree = "<group>"; };
		265DC60F5871575FF908A7C1AF91A133 /* UIImage+Compare.m */ = {isa = PBXFileReference; includeInIndex = 1; lastKnownFileType = sourcecode.c.objc; name = "UIImage+Compare.m"; path = "FBSnapshotTestCase/Categories/UIImage+Compare.m"; sourceTree = "<group>"; };
		290D40DB23B0E1E833EB7F996C615341 /* FBSnapshotTestCase.m */ = {isa = PBXFileReference; includeInIndex = 1; lastKnownFileType = sourcecode.c.objc; name = FBSnapshotTestCase.m; path = FBSnapshotTestCase/FBSnapshotTestCase.m; sourceTree = "<group>"; };
		293B9A99BC4353BEFC3D23EEACF2491F /* GLKit.framework */ = {isa = PBXFileReference; lastKnownFileType = wrapper.framework; name = GLKit.framework; path = Platforms/iPhoneOS.platform/Developer/SDKs/iPhoneOS12.0.sdk/System/Library/Frameworks/GLKit.framework; sourceTree = DEVELOPER_DIR; };
		29B67DFCF749DD86FBA0F48DBA2F8405 /* ModalPresentationAnimationController.swift */ = {isa = PBXFileReference; includeInIndex = 1; lastKnownFileType = sourcecode.swift; path = ModalPresentationAnimationController.swift; sourceTree = "<group>"; };
		2B0390FC11C3671BEC209EA6F6AE8033 /* FBSnapshotTestController.h */ = {isa = PBXFileReference; includeInIndex = 1; lastKnownFileType = sourcecode.c.h; name = FBSnapshotTestController.h; path = FBSnapshotTestCase/FBSnapshotTestController.h; sourceTree = "<group>"; };
		2BF6D3FDB1453456351C46D193574B8B /* silence.aac */ = {isa = PBXFileReference; includeInIndex = 1; name = silence.aac; path = Resources/silence.aac; sourceTree = "<group>"; };
		2E7FF5FF1C5A1C45AB8A978EEB128B37 /* UIKit.framework */ = {isa = PBXFileReference; lastKnownFileType = wrapper.framework; name = UIKit.framework; path = Platforms/iPhoneOS.platform/Developer/SDKs/iPhoneOS12.0.sdk/System/Library/Frameworks/UIKit.framework; sourceTree = DEVELOPER_DIR; };
		2E8C1CA7AE73695304A375F6E1D6DAD7 /* FilterProtocol.swift */ = {isa = PBXFileReference; includeInIndex = 1; lastKnownFileType = sourcecode.swift; path = FilterProtocol.swift; sourceTree = "<group>"; };
		32F089730EA2C09E4882977742FF1730 /* CameraPreviewView.swift */ = {isa = PBXFileReference; includeInIndex = 1; lastKnownFileType = sourcecode.swift; path = CameraPreviewView.swift; sourceTree = "<group>"; };
		33E15046358ECF1F9C5A7675A82CF2D1 /* QuartzCore.framework */ = {isa = PBXFileReference; lastKnownFileType = wrapper.framework; name = QuartzCore.framework; path = Platforms/iPhoneOS.platform/Developer/SDKs/iPhoneOS12.0.sdk/System/Library/Frameworks/QuartzCore.framework; sourceTree = DEVELOPER_DIR; };
<<<<<<< HEAD
		353131DD05A535648CFB047F60DDC0C5 /* ShaderUtilities.swift */ = {isa = PBXFileReference; includeInIndex = 1; lastKnownFileType = sourcecode.swift; path = ShaderUtilities.swift; sourceTree = "<group>"; };
		362FF6A8CDB81CDCC742D28866CD7741 /* CameraInputControllerDelegate.swift */ = {isa = PBXFileReference; includeInIndex = 1; lastKnownFileType = sourcecode.swift; path = CameraInputControllerDelegate.swift; sourceTree = "<group>"; };
		37F61DD03BEFC831BDCD062A558B9FFF /* TumblrTheme.podspec */ = {isa = PBXFileReference; explicitFileType = text.script.ruby; includeInIndex = 1; indentWidth = 2; lastKnownFileType = text; path = TumblrTheme.podspec; sourceTree = "<group>"; tabWidth = 2; xcLanguageSpecificationIdentifier = xcode.lang.ruby; };
		383F81BA948F5BD5423D2D7C88EC28CD /* Device.swift */ = {isa = PBXFileReference; includeInIndex = 1; lastKnownFileType = sourcecode.swift; path = Device.swift; sourceTree = "<group>"; };
		38475AEF0AB08DC0E45FBCD52E92419E /* KanvasCamera-dummy.m */ = {isa = PBXFileReference; includeInIndex = 1; lastKnownFileType = sourcecode.c.objc; path = "KanvasCamera-dummy.m"; sourceTree = "<group>"; };
		3CB31F0DD1D46A4B91F485F87ACD1BB2 /* MediaClip.swift */ = {isa = PBXFileReference; includeInIndex = 1; lastKnownFileType = sourcecode.swift; path = MediaClip.swift; sourceTree = "<group>"; };
=======
		33EF6C4A41A570F3BDE71F3456DAD574 /* NSURL+Media.swift */ = {isa = PBXFileReference; includeInIndex = 1; lastKnownFileType = sourcecode.swift; path = "NSURL+Media.swift"; sourceTree = "<group>"; };
		37F61DD03BEFC831BDCD062A558B9FFF /* TumblrTheme.podspec */ = {isa = PBXFileReference; explicitFileType = text.script.ruby; includeInIndex = 1; indentWidth = 2; path = TumblrTheme.podspec; sourceTree = "<group>"; tabWidth = 2; xcLanguageSpecificationIdentifier = xcode.lang.ruby; };
>>>>>>> 32cbaaf4
		40C111494557E79A2578DE96391B581E /* Pods-KanvasCameraExampleTests-umbrella.h */ = {isa = PBXFileReference; includeInIndex = 1; lastKnownFileType = sourcecode.c.h; path = "Pods-KanvasCameraExampleTests-umbrella.h"; sourceTree = "<group>"; };
		499BB97C946EF5DFF46CB40D7D685EE1 /* SwiftSupport.swift */ = {isa = PBXFileReference; includeInIndex = 1; lastKnownFileType = sourcecode.swift; name = SwiftSupport.swift; path = FBSnapshotTestCase/SwiftSupport.swift; sourceTree = "<group>"; };
		49BCD4B3A02767ECAAE890F5252DE098 /* Pods-KanvasCameraExample.release.xcconfig */ = {isa = PBXFileReference; includeInIndex = 1; lastKnownFileType = text.xcconfig; path = "Pods-KanvasCameraExample.release.xcconfig"; sourceTree = "<group>"; };
		4AAF0939B988AE1169F51641E4927EBF /* UIFont+ComposeFonts.h */ = {isa = PBXFileReference; includeInIndex = 1; lastKnownFileType = sourcecode.c.h; name = "UIFont+ComposeFonts.h"; path = "Source/UIFont+ComposeFonts.h"; sourceTree = "<group>"; };
<<<<<<< HEAD
		4C81F9634AF62C0869DF70D71AB6CC70 /* KanvasCamera-Info.plist */ = {isa = PBXFileReference; includeInIndex = 1; lastKnownFileType = text.plist.xml; path = "KanvasCamera-Info.plist"; sourceTree = "<group>"; };
		4F24527128EE720870BD5E2D4452740B /* UIButton+Shadows.swift */ = {isa = PBXFileReference; includeInIndex = 1; lastKnownFileType = sourcecode.swift; path = "UIButton+Shadows.swift"; sourceTree = "<group>"; };
		4F87850D339D5C513189AA83920DE976 /* Pods_KanvasCameraExampleTests.framework */ = {isa = PBXFileReference; explicitFileType = wrapper.framework; includeInIndex = 0; name = Pods_KanvasCameraExampleTests.framework; path = "Pods-KanvasCameraExampleTests.framework"; sourceTree = BUILT_PRODUCTS_DIR; };
=======
		4F87850D339D5C513189AA83920DE976 /* Pods_KanvasCameraExampleTests.framework */ = {isa = PBXFileReference; explicitFileType = wrapper.framework; includeInIndex = 0; path = Pods_KanvasCameraExampleTests.framework; sourceTree = BUILT_PRODUCTS_DIR; };
>>>>>>> 32cbaaf4
		4FB23A7A321BFD09B0985E94534A5272 /* FBSnapshotTestCasePlatform.h */ = {isa = PBXFileReference; includeInIndex = 1; lastKnownFileType = sourcecode.c.h; name = FBSnapshotTestCasePlatform.h; path = FBSnapshotTestCase/FBSnapshotTestCasePlatform.h; sourceTree = "<group>"; };
		50E88C003D4AB000CFEC9023DA6B1681 /* CameraView.swift */ = {isa = PBXFileReference; includeInIndex = 1; lastKnownFileType = sourcecode.swift; path = CameraView.swift; sourceTree = "<group>"; };
		510A158808E46B2B88C32D1C5D5F93CA /* AVURLAsset+Thumbnail.swift */ = {isa = PBXFileReference; includeInIndex = 1; lastKnownFileType = sourcecode.swift; path = "AVURLAsset+Thumbnail.swift"; sourceTree = "<group>"; };
		535D2E7820765B9629BBCF0558D41C52 /* ModalViewModel.swift */ = {isa = PBXFileReference; includeInIndex = 1; lastKnownFileType = sourcecode.swift; path = ModalViewModel.swift; sourceTree = "<group>"; };
		545268547365A2EBD244CF664543C318 /* GLRenderer.swift */ = {isa = PBXFileReference; includeInIndex = 1; lastKnownFileType = sourcecode.swift; path = GLRenderer.swift; sourceTree = "<group>"; };
		5648A1D548AC53E2E6DBF8F21C93E36B /* ModalView.swift */ = {isa = PBXFileReference; includeInIndex = 1; lastKnownFileType = sourcecode.swift; path = ModalView.swift; sourceTree = "<group>"; };
		5713020EDA7666F21A270A18988BC0F3 /* OptionView.swift */ = {isa = PBXFileReference; includeInIndex = 1; lastKnownFileType = sourcecode.swift; path = OptionView.swift; sourceTree = "<group>"; };
		586DBF1F8BFB989DBBD8A1DEC191B5E7 /* Pods-KanvasCameraExample.debug.xcconfig */ = {isa = PBXFileReference; includeInIndex = 1; lastKnownFileType = text.xcconfig; path = "Pods-KanvasCameraExample.debug.xcconfig"; sourceTree = "<group>"; };
		5993BD54547A171F82495C36A475B92C /* Foundation.framework */ = {isa = PBXFileReference; lastKnownFileType = wrapper.framework; name = Foundation.framework; path = Platforms/iPhoneOS.platform/Developer/SDKs/iPhoneOS12.0.sdk/System/Library/Frameworks/Foundation.framework; sourceTree = DEVELOPER_DIR; };
		5B37C3EE626982E2B8459F8E7BB7C20C /* OpenGLES.framework */ = {isa = PBXFileReference; lastKnownFileType = wrapper.framework; name = OpenGLES.framework; path = Platforms/iPhoneOS.platform/Developer/SDKs/iPhoneOS12.0.sdk/System/Library/Frameworks/OpenGLES.framework; sourceTree = DEVELOPER_DIR; };
		5B9D185E67A0F16B89D9A20E9A425A4B /* TumblrTheme-umbrella.h */ = {isa = PBXFileReference; includeInIndex = 1; lastKnownFileType = sourcecode.c.h; path = "TumblrTheme-umbrella.h"; sourceTree = "<group>"; };
		5C1A403FD640A5301440A197D54C6837 /* UIImage+PixelBuffer.swift */ = {isa = PBXFileReference; includeInIndex = 1; lastKnownFileType = sourcecode.swift; path = "UIImage+PixelBuffer.swift"; sourceTree = "<group>"; };
		60969AEE1CB2D639175BAB2BFE1E1B4E /* UIColor+Util.swift */ = {isa = PBXFileReference; includeInIndex = 1; lastKnownFileType = sourcecode.swift; name = "UIColor+Util.swift"; path = "Source/UIColor+Util.swift"; sourceTree = "<group>"; };
<<<<<<< HEAD
		630DD64AF6E511A9DCCA74D5ED44A3D8 /* Pods-KanvasCameraExample-Info.plist */ = {isa = PBXFileReference; includeInIndex = 1; lastKnownFileType = text.plist.xml; path = "Pods-KanvasCameraExample-Info.plist"; sourceTree = "<group>"; };
		639EFDCB401D553410A9695827B8C9DF /* IgnoreTouchesView.swift */ = {isa = PBXFileReference; includeInIndex = 1; lastKnownFileType = sourcecode.swift; path = IgnoreTouchesView.swift; sourceTree = "<group>"; };
		6684248A58F57554F787BC9A96F5471C /* ModalPresentationController.swift */ = {isa = PBXFileReference; includeInIndex = 1; lastKnownFileType = sourcecode.swift; path = ModalPresentationController.swift; sourceTree = "<group>"; };
		674A8AA9ECAEC82571AECD598BFF12EF /* MediaClipsEditorViewController.swift */ = {isa = PBXFileReference; includeInIndex = 1; lastKnownFileType = sourcecode.swift; path = MediaClipsEditorViewController.swift; sourceTree = "<group>"; };
=======
		60ACBCCC3653961EC3A2406D1125AC82 /* KanvasCamera.podspec.json */ = {isa = PBXFileReference; includeInIndex = 1; lastKnownFileType = text.json; path = KanvasCamera.podspec.json; sourceTree = "<group>"; };
		630DD64AF6E511A9DCCA74D5ED44A3D8 /* Pods-KanvasCameraExample-Info.plist */ = {isa = PBXFileReference; includeInIndex = 1; lastKnownFileType = text.plist.xml; path = "Pods-KanvasCameraExample-Info.plist"; sourceTree = "<group>"; };
		647CEFF87E0240485EF58FF35EF571AA /* Assets.xcassets */ = {isa = PBXFileReference; includeInIndex = 1; lastKnownFileType = folder.assetcatalog; name = Assets.xcassets; path = Resources/Assets.xcassets; sourceTree = "<group>"; };
		65F11253222858B400DB8006 /* ConicalGradientLayer.swift */ = {isa = PBXFileReference; fileEncoding = 4; lastKnownFileType = sourcecode.swift; path = ConicalGradientLayer.swift; sourceTree = "<group>"; };
		65F11254222858B400DB8006 /* RGBA.swift */ = {isa = PBXFileReference; fileEncoding = 4; lastKnownFileType = sourcecode.swift; path = RGBA.swift; sourceTree = "<group>"; };
		65F11257222858C400DB8006 /* UIColor+Lerp.swift */ = {isa = PBXFileReference; fileEncoding = 4; lastKnownFileType = sourcecode.swift; path = "UIColor+Lerp.swift"; sourceTree = "<group>"; };
		69E8AECDC1046BF1138EE46BDB723FFE /* ModeSelectorAndShootController.swift */ = {isa = PBXFileReference; includeInIndex = 1; lastKnownFileType = sourcecode.swift; path = ModeSelectorAndShootController.swift; sourceTree = "<group>"; };
>>>>>>> 32cbaaf4
		6D11A917E16D537C3E7109B520EA4E28 /* Pods-KanvasCameraExampleTests-dummy.m */ = {isa = PBXFileReference; includeInIndex = 1; lastKnownFileType = sourcecode.c.objc; path = "Pods-KanvasCameraExampleTests-dummy.m"; sourceTree = "<group>"; };
		71CDDAD06AEA9CAD1B4E73D1D38DCD1A /* OptionsController.swift */ = {isa = PBXFileReference; includeInIndex = 1; lastKnownFileType = sourcecode.swift; path = OptionsController.swift; sourceTree = "<group>"; };
		721613CB9729A1D201FFF3FB055D4202 /* Pods-KanvasCameraExampleTests.debug.xcconfig */ = {isa = PBXFileReference; includeInIndex = 1; lastKnownFileType = text.xcconfig; path = "Pods-KanvasCameraExampleTests.debug.xcconfig"; sourceTree = "<group>"; };
		72C449A409BC30841DD84D8701A3966D /* Pods-KanvasCameraExampleTests-frameworks.sh */ = {isa = PBXFileReference; includeInIndex = 1; lastKnownFileType = text.script.sh; path = "Pods-KanvasCameraExampleTests-frameworks.sh"; sourceTree = "<group>"; };
<<<<<<< HEAD
		745F12C3A63E7D4E9F169ACFEC5523FD /* OptionsStackView.swift */ = {isa = PBXFileReference; includeInIndex = 1; lastKnownFileType = sourcecode.swift; path = OptionsStackView.swift; sourceTree = "<group>"; };
		76D045A466A845C24D363E74691CB4DC /* FBSnapshotTestCase.framework */ = {isa = PBXFileReference; explicitFileType = wrapper.framework; includeInIndex = 0; name = FBSnapshotTestCase.framework; path = FBSnapshotTestCase.framework; sourceTree = BUILT_PRODUCTS_DIR; };
		76E63973A7386B51619029224BC76046 /* Pods_KanvasCameraExample.framework */ = {isa = PBXFileReference; explicitFileType = wrapper.framework; includeInIndex = 0; name = Pods_KanvasCameraExample.framework; path = "Pods-KanvasCameraExample.framework"; sourceTree = BUILT_PRODUCTS_DIR; };
		79ADBAB05FACF50198DB3F5801538619 /* KanvasCamera.podspec.json */ = {isa = PBXFileReference; includeInIndex = 1; path = KanvasCamera.podspec.json; sourceTree = "<group>"; };
		7DE6802FC8FFDE9EA9DE9DD591CD38BB /* CVPixelBuffer+copy.swift */ = {isa = PBXFileReference; includeInIndex = 1; lastKnownFileType = sourcecode.swift; path = "CVPixelBuffer+copy.swift"; sourceTree = "<group>"; };
		841F562A950BC3B0D9DB87C857D478D7 /* FBSnapshotTestController.m */ = {isa = PBXFileReference; includeInIndex = 1; lastKnownFileType = sourcecode.c.objc; name = FBSnapshotTestController.m; path = FBSnapshotTestCase/FBSnapshotTestController.m; sourceTree = "<group>"; };
		8A7209BD96A1FFB046EA8D62E111F21C /* KanvasCameraColors.swift */ = {isa = PBXFileReference; includeInIndex = 1; lastKnownFileType = sourcecode.swift; path = KanvasCameraColors.swift; sourceTree = "<group>"; };
		8CB5753A08AE3512E16604627DD28229 /* UIImage+Camera.swift */ = {isa = PBXFileReference; includeInIndex = 1; lastKnownFileType = sourcecode.swift; path = "UIImage+Camera.swift"; sourceTree = "<group>"; };
		8DA514BAEA25FE4CCE04BF5FDEABF2BC /* CameraPreviewViewController.swift */ = {isa = PBXFileReference; includeInIndex = 1; lastKnownFileType = sourcecode.swift; path = CameraPreviewViewController.swift; sourceTree = "<group>"; };
		8DC75E42D7D250081F710B30DC80C526 /* ClosedRange+Clamp.swift */ = {isa = PBXFileReference; includeInIndex = 1; lastKnownFileType = sourcecode.swift; path = "ClosedRange+Clamp.swift"; sourceTree = "<group>"; };
		90398F377D482C78D50FC1D46E613A1F /* KanvasCamera-prefix.pch */ = {isa = PBXFileReference; includeInIndex = 1; lastKnownFileType = sourcecode.c.h; path = "KanvasCamera-prefix.pch"; sourceTree = "<group>"; };
		90587333D266276E775718BC21FECFAE /* MediaClipsCollectionController.swift */ = {isa = PBXFileReference; includeInIndex = 1; lastKnownFileType = sourcecode.swift; path = MediaClipsCollectionController.swift; sourceTree = "<group>"; };
		9086746C9C84253F3F2FEAFC20905062 /* TumblrTheme.framework */ = {isa = PBXFileReference; explicitFileType = wrapper.framework; includeInIndex = 0; name = TumblrTheme.framework; path = TumblrTheme.framework; sourceTree = BUILT_PRODUCTS_DIR; };
=======
		76D045A466A845C24D363E74691CB4DC /* FBSnapshotTestCase.framework */ = {isa = PBXFileReference; explicitFileType = wrapper.framework; includeInIndex = 0; path = FBSnapshotTestCase.framework; sourceTree = BUILT_PRODUCTS_DIR; };
		76E63973A7386B51619029224BC76046 /* Pods_KanvasCameraExample.framework */ = {isa = PBXFileReference; explicitFileType = wrapper.framework; includeInIndex = 0; path = Pods_KanvasCameraExample.framework; sourceTree = BUILT_PRODUCTS_DIR; };
		79E6F38171689C2FE65CFE00761315FE /* KanvasCameraTimes.swift */ = {isa = PBXFileReference; includeInIndex = 1; lastKnownFileType = sourcecode.swift; path = KanvasCameraTimes.swift; sourceTree = "<group>"; };
		7BF8B9B7D3741388CB02BF9C39F20A21 /* MediaClip.swift */ = {isa = PBXFileReference; includeInIndex = 1; lastKnownFileType = sourcecode.swift; path = MediaClip.swift; sourceTree = "<group>"; };
		7E8184252DDC4695D0207690975A1CA6 /* Device.swift */ = {isa = PBXFileReference; includeInIndex = 1; lastKnownFileType = sourcecode.swift; path = Device.swift; sourceTree = "<group>"; };
		7E9ECA7A567E57938C1949015F3DE5A1 /* CVPixelBuffer+copy.swift */ = {isa = PBXFileReference; includeInIndex = 1; lastKnownFileType = sourcecode.swift; path = "CVPixelBuffer+copy.swift"; sourceTree = "<group>"; };
		8249146BD2ECAC4FAE9F2A09A8500294 /* VideoOutputHandler.swift */ = {isa = PBXFileReference; includeInIndex = 1; lastKnownFileType = sourcecode.swift; path = VideoOutputHandler.swift; sourceTree = "<group>"; };
		841F562A950BC3B0D9DB87C857D478D7 /* FBSnapshotTestController.m */ = {isa = PBXFileReference; includeInIndex = 1; lastKnownFileType = sourcecode.c.objc; name = FBSnapshotTestController.m; path = FBSnapshotTestCase/FBSnapshotTestController.m; sourceTree = "<group>"; };
		843C58592E19CE01303C3AC63EF05635 /* MediaClipsCollectionView.swift */ = {isa = PBXFileReference; includeInIndex = 1; lastKnownFileType = sourcecode.swift; path = MediaClipsCollectionView.swift; sourceTree = "<group>"; };
		8C4883D0D05848F3B539373025D81AC0 /* ModeButtonView.swift */ = {isa = PBXFileReference; includeInIndex = 1; lastKnownFileType = sourcecode.swift; path = ModeButtonView.swift; sourceTree = "<group>"; };
		8CA4735B5ECB8C700C83EB1F4DE0078D /* KanvasCameraStrings.swift */ = {isa = PBXFileReference; includeInIndex = 1; lastKnownFileType = sourcecode.swift; path = KanvasCameraStrings.swift; sourceTree = "<group>"; };
		9028367C73792597357CBB6E6A90CA69 /* KanvasCameraAnalyticsProvider.swift */ = {isa = PBXFileReference; includeInIndex = 1; lastKnownFileType = sourcecode.swift; path = KanvasCameraAnalyticsProvider.swift; sourceTree = "<group>"; };
		9086746C9C84253F3F2FEAFC20905062 /* TumblrTheme.framework */ = {isa = PBXFileReference; explicitFileType = wrapper.framework; includeInIndex = 0; path = TumblrTheme.framework; sourceTree = BUILT_PRODUCTS_DIR; };
>>>>>>> 32cbaaf4
		912F5BE09296F333F87046761D662D18 /* UIApplication+StrictKeyWindow.h */ = {isa = PBXFileReference; includeInIndex = 1; lastKnownFileType = sourcecode.c.h; name = "UIApplication+StrictKeyWindow.h"; path = "FBSnapshotTestCase/Categories/UIApplication+StrictKeyWindow.h"; sourceTree = "<group>"; };
		9130788C1868864EE6812E3BFDE59C73 /* Pods-KanvasCameraExampleTests-Info.plist */ = {isa = PBXFileReference; includeInIndex = 1; lastKnownFileType = text.plist.xml; path = "Pods-KanvasCameraExampleTests-Info.plist"; sourceTree = "<group>"; };
		91FEA6C1361091C6A8C899E2D5963F24 /* TumblrTheme-Info.plist */ = {isa = PBXFileReference; includeInIndex = 1; lastKnownFileType = text.plist.xml; path = "TumblrTheme-Info.plist"; sourceTree = "<group>"; };
		93221711894899A0B45B4E35F4B54984 /* UIApplication+StrictKeyWindow.m */ = {isa = PBXFileReference; includeInIndex = 1; lastKnownFileType = sourcecode.c.objc; name = "UIApplication+StrictKeyWindow.m"; path = "FBSnapshotTestCase/Categories/UIApplication+StrictKeyWindow.m"; sourceTree = "<group>"; };
		9354499206410F84A9B8A189D39476E2 /* TumblrTheme.framework */ = {isa = PBXFileReference; explicitFileType = wrapper.framework; includeInIndex = 0; path = TumblrTheme.framework; sourceTree = BUILT_PRODUCTS_DIR; };
		93C6CE0F39EA723CED05FB90CF0B8519 /* UIFont+Utils.swift */ = {isa = PBXFileReference; includeInIndex = 1; lastKnownFileType = sourcecode.swift; path = "UIFont+Utils.swift"; sourceTree = "<group>"; };
		95F24FF4562EA70B33072ED5152DF1DF /* Filter.swift */ = {isa = PBXFileReference; includeInIndex = 1; lastKnownFileType = sourcecode.swift; path = Filter.swift; sourceTree = "<group>"; };
		97A0F49BDD0729F35BB0D1E65447EC28 /* UIImage+FlipLeftMirrored.swift */ = {isa = PBXFileReference; includeInIndex = 1; lastKnownFileType = sourcecode.swift; path = "UIImage+FlipLeftMirrored.swift"; sourceTree = "<group>"; };
		9964D4061C1739F2B536670108BDEF8F /* CameraInputController.swift */ = {isa = PBXFileReference; includeInIndex = 1; lastKnownFileType = sourcecode.swift; path = CameraInputController.swift; sourceTree = "<group>"; };
		9999B2BE05404F7E34A41EB278B8B6D2 /* KanvasCamera.xcconfig */ = {isa = PBXFileReference; includeInIndex = 1; lastKnownFileType = text.xcconfig; path = KanvasCamera.xcconfig; sourceTree = "<group>"; };
		9A648BA81C182E1424B9B336EA8F50B1 /* FBSnapshotTestCase.h */ = {isa = PBXFileReference; includeInIndex = 1; lastKnownFileType = sourcecode.c.h; name = FBSnapshotTestCase.h; path = FBSnapshotTestCase/FBSnapshotTestCase.h; sourceTree = "<group>"; };
		9B5CCB48F56ED269319730EEE31A4315 /* Pods-KanvasCameraExample-acknowledgements.markdown */ = {isa = PBXFileReference; includeInIndex = 1; lastKnownFileType = text; path = "Pods-KanvasCameraExample-acknowledgements.markdown"; sourceTree = "<group>"; };
<<<<<<< HEAD
		9C86C801BE99A89DB6C7E3A945F1C90B /* CGRect+Center.swift */ = {isa = PBXFileReference; includeInIndex = 1; lastKnownFileType = sourcecode.swift; path = "CGRect+Center.swift"; sourceTree = "<group>"; };
		9D4283A25B794FB95823D6EFAFB41E3F /* CameraInputOutput.swift */ = {isa = PBXFileReference; includeInIndex = 1; lastKnownFileType = sourcecode.swift; path = CameraInputOutput.swift; sourceTree = "<group>"; };
		9D940727FF8FB9C785EB98E56350EF41 /* Podfile */ = {isa = PBXFileReference; explicitFileType = text.script.ruby; includeInIndex = 1; indentWidth = 2; lastKnownFileType = text; name = Podfile; path = ../Podfile; sourceTree = SOURCE_ROOT; tabWidth = 2; xcLanguageSpecificationIdentifier = xcode.lang.ruby; };
		9F649163788709BD0E03D1A38A6B70E7 /* NSURL+Media.swift */ = {isa = PBXFileReference; includeInIndex = 1; lastKnownFileType = sourcecode.swift; path = "NSURL+Media.swift"; sourceTree = "<group>"; };
		9FD8E1F84A0C9390AD703D2E6A02823A /* XCTest.framework */ = {isa = PBXFileReference; lastKnownFileType = wrapper.framework; name = XCTest.framework; path = Platforms/iPhoneOS.platform/Developer/SDKs/iPhoneOS12.0.sdk/System/Library/Frameworks/XCTest.framework; sourceTree = DEVELOPER_DIR; };
		A0C349B55D5DD901862F42E94F25DADB /* Pods-KanvasCameraExampleTests-acknowledgements.plist */ = {isa = PBXFileReference; includeInIndex = 1; lastKnownFileType = text.plist.xml; path = "Pods-KanvasCameraExampleTests-acknowledgements.plist"; sourceTree = "<group>"; };
=======
		9C21EF789A3FCFE6A1C04BE6BD1E198D /* KanvasCamera-umbrella.h */ = {isa = PBXFileReference; includeInIndex = 1; lastKnownFileType = sourcecode.c.h; path = "KanvasCamera-umbrella.h"; sourceTree = "<group>"; };
		9D0678692B234EF094EF6C7CCED2A8C8 /* KanvasCamera.modulemap */ = {isa = PBXFileReference; includeInIndex = 1; lastKnownFileType = sourcecode.module; path = KanvasCamera.modulemap; sourceTree = "<group>"; };
		9D940727FF8FB9C785EB98E56350EF41 /* Podfile */ = {isa = PBXFileReference; explicitFileType = text.script.ruby; includeInIndex = 1; indentWidth = 2; name = Podfile; path = ../Podfile; sourceTree = SOURCE_ROOT; tabWidth = 2; xcLanguageSpecificationIdentifier = xcode.lang.ruby; };
		9FB8971EFF011E3DE54BA141D1F236A6 /* ModalPresentationAnimationController.swift */ = {isa = PBXFileReference; includeInIndex = 1; lastKnownFileType = sourcecode.swift; path = ModalPresentationAnimationController.swift; sourceTree = "<group>"; };
		9FD8E1F84A0C9390AD703D2E6A02823A /* XCTest.framework */ = {isa = PBXFileReference; lastKnownFileType = wrapper.framework; name = XCTest.framework; path = Platforms/iPhoneOS.platform/Developer/SDKs/iPhoneOS12.0.sdk/System/Library/Frameworks/XCTest.framework; sourceTree = DEVELOPER_DIR; };
		A0C349B55D5DD901862F42E94F25DADB /* Pods-KanvasCameraExampleTests-acknowledgements.plist */ = {isa = PBXFileReference; includeInIndex = 1; lastKnownFileType = text.plist.xml; path = "Pods-KanvasCameraExampleTests-acknowledgements.plist"; sourceTree = "<group>"; };
		A0E2D9C614EC4971D25F994A299C311E /* Shaders */ = {isa = PBXFileReference; includeInIndex = 1; lastKnownFileType = folder; name = Shaders; path = Resources/Shaders; sourceTree = "<group>"; };
>>>>>>> 32cbaaf4
		A13598994D2940F0D3A677EE7D74312A /* UIFont+Orangina.m */ = {isa = PBXFileReference; includeInIndex = 1; lastKnownFileType = sourcecode.c.objc; name = "UIFont+Orangina.m"; path = "Source/UIFont+Orangina.m"; sourceTree = "<group>"; };
		A1CD3D58F15A77C5D401BDD2BE89980D /* ExtendedButton.swift */ = {isa = PBXFileReference; includeInIndex = 1; lastKnownFileType = sourcecode.swift; path = ExtendedButton.swift; sourceTree = "<group>"; };
		A1DB66BABDE59E5B326284AAD222B6B9 /* FBSnapshotTestCase.xcconfig */ = {isa = PBXFileReference; includeInIndex = 1; lastKnownFileType = text.xcconfig; path = FBSnapshotTestCase.xcconfig; sourceTree = "<group>"; };
		A4209C2D7929DC95F0AD404009CF3FE6 /* UIImage+Diff.h */ = {isa = PBXFileReference; includeInIndex = 1; lastKnownFileType = sourcecode.c.h; name = "UIImage+Diff.h"; path = "FBSnapshotTestCase/Categories/UIImage+Diff.h"; sourceTree = "<group>"; };
		A6E7BC50576490973B9789477FE51224 /* UIFont+PostFonts.h */ = {isa = PBXFileReference; includeInIndex = 1; lastKnownFileType = sourcecode.c.h; name = "UIFont+PostFonts.h"; path = "Source/UIFont+PostFonts.h"; sourceTree = "<group>"; };
		A9B1BA8F61861292C6DD6746FBC065A8 /* IgnoreTouchesCollectionView.swift */ = {isa = PBXFileReference; includeInIndex = 1; lastKnownFileType = sourcecode.swift; path = IgnoreTouchesCollectionView.swift; sourceTree = "<group>"; };
		AA9C5551BCE8AFAA98E142C0EAE0E908 /* UIFont+ComposeFonts.m */ = {isa = PBXFileReference; includeInIndex = 1; lastKnownFileType = sourcecode.c.objc; name = "UIFont+ComposeFonts.m"; path = "Source/UIFont+ComposeFonts.m"; sourceTree = "<group>"; };
		AE3DCF249162884598075883138BE477 /* Pods-KanvasCameraExample.modulemap */ = {isa = PBXFileReference; includeInIndex = 1; lastKnownFileType = sourcecode.module; path = "Pods-KanvasCameraExample.modulemap"; sourceTree = "<group>"; };
		AF5E9D336DEE4FAC97510DFC42AC28F7 /* KanvasCameraStrings.swift */ = {isa = PBXFileReference; includeInIndex = 1; lastKnownFileType = sourcecode.swift; path = KanvasCameraStrings.swift; sourceTree = "<group>"; };
		B30751E5893BBBE10EA40BA1C08840B5 /* MediaClipsEditorView.swift */ = {isa = PBXFileReference; includeInIndex = 1; lastKnownFileType = sourcecode.swift; path = MediaClipsEditorView.swift; sourceTree = "<group>"; };
		B3DE27AC2FD3552ED129733ACEBF9FC1 /* NumTypes+Conversion.swift */ = {isa = PBXFileReference; includeInIndex = 1; lastKnownFileType = sourcecode.swift; path = "NumTypes+Conversion.swift"; sourceTree = "<group>"; };
		B611EAB7F7AC5135D6E65CAF0C2688BA /* FBSnapshotTestCase-prefix.pch */ = {isa = PBXFileReference; includeInIndex = 1; lastKnownFileType = sourcecode.c.h; path = "FBSnapshotTestCase-prefix.pch"; sourceTree = "<group>"; };
		BAEFADD6EE9E36B27B865470C1526F65 /* Shaders */ = {isa = PBXFileReference; includeInIndex = 1; name = Shaders; path = Resources/Shaders; sourceTree = "<group>"; };
		BD0DC36564E70A3883594421DA9FDC77 /* Pods-KanvasCameraExample-dummy.m */ = {isa = PBXFileReference; includeInIndex = 1; lastKnownFileType = sourcecode.c.objc; path = "Pods-KanvasCameraExample-dummy.m"; sourceTree = "<group>"; };
		BD75DE7091ED8E2BBAFF0C5D452EEF39 /* CameraController.swift */ = {isa = PBXFileReference; includeInIndex = 1; lastKnownFileType = sourcecode.swift; path = CameraController.swift; sourceTree = "<group>"; };
		C095B69FB8375794D8236558C70DAAE0 /* UIImage+Compare.h */ = {isa = PBXFileReference; includeInIndex = 1; lastKnownFileType = sourcecode.c.h; name = "UIImage+Compare.h"; path = "FBSnapshotTestCase/Categories/UIImage+Compare.h"; sourceTree = "<group>"; };
		C25BA4E154C36E10E64D4751A8613139 /* CameraRecordingProtocol.swift */ = {isa = PBXFileReference; includeInIndex = 1; lastKnownFileType = sourcecode.swift; path = CameraRecordingProtocol.swift; sourceTree = "<group>"; };
		C3FB5D637CA8F60B2B16F9375DFCA3FE /* FBSnapshotTestCase-dummy.m */ = {isa = PBXFileReference; includeInIndex = 1; lastKnownFileType = sourcecode.c.objc; path = "FBSnapshotTestCase-dummy.m"; sourceTree = "<group>"; };
<<<<<<< HEAD
		C57FF2D2634C16FE9C33E6A2CEE51699 /* KanvasCamera.modulemap */ = {isa = PBXFileReference; includeInIndex = 1; lastKnownFileType = sourcecode.module; path = KanvasCamera.modulemap; sourceTree = "<group>"; };
		C76EE8FA7AC0FE56AB6752F03B1659BB /* Shader.swift */ = {isa = PBXFileReference; includeInIndex = 1; lastKnownFileType = sourcecode.swift; path = Shader.swift; sourceTree = "<group>"; };
=======
		C5055E140B1BBB19DAD46F8E0E400182 /* CameraOption.swift */ = {isa = PBXFileReference; includeInIndex = 1; lastKnownFileType = sourcecode.swift; path = CameraOption.swift; sourceTree = "<group>"; };
		C6C927BC8056057696287D4F5420B59E /* ModeSelectorAndShootView.swift */ = {isa = PBXFileReference; includeInIndex = 1; lastKnownFileType = sourcecode.swift; path = ModeSelectorAndShootView.swift; sourceTree = "<group>"; };
		C72757EFC98ED27E136181B54FE36AE1 /* silence.aac */ = {isa = PBXFileReference; includeInIndex = 1; lastKnownFileType = file; name = silence.aac; path = Resources/silence.aac; sourceTree = "<group>"; };
>>>>>>> 32cbaaf4
		C7A921AAD35E835CF871213D63129DBD /* UIColor+SharedColors.swift */ = {isa = PBXFileReference; includeInIndex = 1; lastKnownFileType = sourcecode.swift; name = "UIColor+SharedColors.swift"; path = "Source/UIColor+SharedColors.swift"; sourceTree = "<group>"; };
		CBE4EA1756325767F72616D3CD687833 /* FBSnapshotTestCase-umbrella.h */ = {isa = PBXFileReference; includeInIndex = 1; lastKnownFileType = sourcecode.c.h; path = "FBSnapshotTestCase-umbrella.h"; sourceTree = "<group>"; };
		CD585CE3C1B092D81F2E6AEACE79DC5F /* UIFont+TumblrTheme.swift */ = {isa = PBXFileReference; includeInIndex = 1; lastKnownFileType = sourcecode.swift; name = "UIFont+TumblrTheme.swift"; path = "Source/UIFont+TumblrTheme.swift"; sourceTree = "<group>"; };
		CF3D111BB48AAA0D435FC23477982CFF /* UIViewController+Load.swift */ = {isa = PBXFileReference; includeInIndex = 1; lastKnownFileType = sourcecode.swift; path = "UIViewController+Load.swift"; sourceTree = "<group>"; };
		D02F95ABBAC06E5359D57138736E6E80 /* ImagePreviewController.swift */ = {isa = PBXFileReference; includeInIndex = 1; lastKnownFileType = sourcecode.swift; path = ImagePreviewController.swift; sourceTree = "<group>"; };
		D27261B8A1194AC1410A2283338BBDD5 /* Pods-KanvasCameraExampleTests.release.xcconfig */ = {isa = PBXFileReference; includeInIndex = 1; lastKnownFileType = text.xcconfig; path = "Pods-KanvasCameraExampleTests.release.xcconfig"; sourceTree = "<group>"; };
		D3047C5B3572BAB78C0E6DC9740D14BB /* UIView+Layout.swift */ = {isa = PBXFileReference; includeInIndex = 1; lastKnownFileType = sourcecode.swift; path = "UIView+Layout.swift"; sourceTree = "<group>"; };
		D3A64AE4C7F0717913139F999309160C /* CameraSegmentHandler.swift */ = {isa = PBXFileReference; includeInIndex = 1; lastKnownFileType = sourcecode.swift; path = CameraSegmentHandler.swift; sourceTree = "<group>"; };
		D7B529483604801ABB9AB87D9F1FFAD9 /* UIImage+Snapshot.h */ = {isa = PBXFileReference; includeInIndex = 1; lastKnownFileType = sourcecode.c.h; name = "UIImage+Snapshot.h"; path = "FBSnapshotTestCase/Categories/UIImage+Snapshot.h"; sourceTree = "<group>"; };
		DDB9A725A4B129137EF5DBB7092F17B0 /* GLError.swift */ = {isa = PBXFileReference; includeInIndex = 1; lastKnownFileType = sourcecode.swift; path = GLError.swift; sourceTree = "<group>"; };
		DDDD0A35DF8CE8EA175BEE7CC47C95A2 /* ShootButtonView.swift */ = {isa = PBXFileReference; includeInIndex = 1; lastKnownFileType = sourcecode.swift; path = ShootButtonView.swift; sourceTree = "<group>"; };
		DED1F21EB73DE9F743371D70B849C29F /* Pods-KanvasCameraExample-acknowledgements.plist */ = {isa = PBXFileReference; includeInIndex = 1; lastKnownFileType = text.plist.xml; path = "Pods-KanvasCameraExample-acknowledgements.plist"; sourceTree = "<group>"; };
		DF60959A487E74889C91248DAA03D793 /* UICollectionView+Cells.swift */ = {isa = PBXFileReference; includeInIndex = 1; lastKnownFileType = sourcecode.swift; path = "UICollectionView+Cells.swift"; sourceTree = "<group>"; };
		DFE46B389C7ECF3A4E740002F100CB5F /* TumblrTheme.xcconfig */ = {isa = PBXFileReference; includeInIndex = 1; lastKnownFileType = text.xcconfig; path = TumblrTheme.xcconfig; sourceTree = "<group>"; };
		DFEFA1D86D9E0C59288E63284CA163B4 /* CameraRecorder.swift */ = {isa = PBXFileReference; includeInIndex = 1; lastKnownFileType = sourcecode.swift; path = CameraRecorder.swift; sourceTree = "<group>"; };
		E0E5A2E78850F3BBD84F28BD1601F236 /* Pods-KanvasCameraExampleTests-acknowledgements.markdown */ = {isa = PBXFileReference; includeInIndex = 1; lastKnownFileType = text; path = "Pods-KanvasCameraExampleTests-acknowledgements.markdown"; sourceTree = "<group>"; };
		E2C0F667E5CBF4E2F28540944B3BC111 /* LoadingIndicatorView.swift */ = {isa = PBXFileReference; includeInIndex = 1; lastKnownFileType = sourcecode.swift; path = LoadingIndicatorView.swift; sourceTree = "<group>"; };
		E43C4241CC691984614D2465A8DBD75B /* ModeSelectorAndShootView.swift */ = {isa = PBXFileReference; includeInIndex = 1; lastKnownFileType = sourcecode.swift; path = ModeSelectorAndShootView.swift; sourceTree = "<group>"; };
		E704C21FD545DDDEC6424C6D8038E849 /* CameraOption.swift */ = {isa = PBXFileReference; includeInIndex = 1; lastKnownFileType = sourcecode.swift; path = CameraOption.swift; sourceTree = "<group>"; };
		E8274D4B530FF50BEDDACB5C23DDA428 /* CameraZoomHandler.swift */ = {isa = PBXFileReference; includeInIndex = 1; lastKnownFileType = sourcecode.swift; path = CameraZoomHandler.swift; sourceTree = "<group>"; };
		E8B905B8BADBEAF2E5ECDF98F6203A29 /* UIUpdate.swift */ = {isa = PBXFileReference; includeInIndex = 1; lastKnownFileType = sourcecode.swift; path = UIUpdate.swift; sourceTree = "<group>"; };
		E8F1F29118B9625176FA0494C7DA5E00 /* MediaClipsCollectionView.swift */ = {isa = PBXFileReference; includeInIndex = 1; lastKnownFileType = sourcecode.swift; path = MediaClipsCollectionView.swift; sourceTree = "<group>"; };
		EAA52E7BFA2885B63F3759B31350C513 /* PhotoOutputHandler.swift */ = {isa = PBXFileReference; includeInIndex = 1; lastKnownFileType = sourcecode.swift; path = PhotoOutputHandler.swift; sourceTree = "<group>"; };
		EB3344F7547C472B09CA3FBA774F4096 /* UIFont+Orangina.h */ = {isa = PBXFileReference; includeInIndex = 1; lastKnownFileType = sourcecode.c.h; name = "UIFont+Orangina.h"; path = "Source/UIFont+Orangina.h"; sourceTree = "<group>"; };
		EB67FB1177063FF79A0301FFBAE649EF /* Assets.xcassets */ = {isa = PBXFileReference; includeInIndex = 1; lastKnownFileType = folder.assetcatalog; name = Assets.xcassets; path = Resources/Assets.xcassets; sourceTree = "<group>"; };
		ED1EFC6D3E2568D2329C9676FE611955 /* ModeSelectorAndShootController.swift */ = {isa = PBXFileReference; includeInIndex = 1; lastKnownFileType = sourcecode.swift; path = ModeSelectorAndShootController.swift; sourceTree = "<group>"; };
		EE4E98DA298A6BAFDB35F16F51D380C3 /* TumblrTheme.modulemap */ = {isa = PBXFileReference; includeInIndex = 1; lastKnownFileType = sourcecode.module; path = TumblrTheme.modulemap; sourceTree = "<group>"; };
		EF5C7C8B1F553296C78495F0D00AFF06 /* FBSnapshotTestCase.modulemap */ = {isa = PBXFileReference; includeInIndex = 1; lastKnownFileType = sourcecode.module; path = FBSnapshotTestCase.modulemap; sourceTree = "<group>"; };
		F1F4DBA6C445D178DDD039281C26F64E /* GifVideoOutputHandler.swift */ = {isa = PBXFileReference; includeInIndex = 1; lastKnownFileType = sourcecode.swift; path = GifVideoOutputHandler.swift; sourceTree = "<group>"; };
		F2A1EDD37B7C5B1830FA9B7283A4C028 /* KanvasCameraImages.swift */ = {isa = PBXFileReference; includeInIndex = 1; lastKnownFileType = sourcecode.swift; path = KanvasCameraImages.swift; sourceTree = "<group>"; };
		F40C5C837F97FBF93DE72DC8374A0328 /* CameraSettings.swift */ = {isa = PBXFileReference; includeInIndex = 1; lastKnownFileType = sourcecode.swift; path = CameraSettings.swift; sourceTree = "<group>"; };
		F6AE14869CA35FD07C89DD477EEE8D06 /* GLPixelBufferView.swift */ = {isa = PBXFileReference; includeInIndex = 1; lastKnownFileType = sourcecode.swift; path = GLPixelBufferView.swift; sourceTree = "<group>"; };
		F6DF65A1FBE3BF4F84A21D4D20788623 /* KanvasCamera-umbrella.h */ = {isa = PBXFileReference; includeInIndex = 1; lastKnownFileType = sourcecode.c.h; path = "KanvasCamera-umbrella.h"; sourceTree = "<group>"; };
		F881DF63974B85BF2E965AE08BBF9248 /* TumblrTheme-dummy.m */ = {isa = PBXFileReference; includeInIndex = 1; lastKnownFileType = sourcecode.c.objc; path = "TumblrTheme-dummy.m"; sourceTree = "<group>"; };
		F8C6B5B52CC901F5885D18CF24C891AE /* Pods-KanvasCameraExampleTests.modulemap */ = {isa = PBXFileReference; includeInIndex = 1; lastKnownFileType = sourcecode.module; path = "Pods-KanvasCameraExampleTests.modulemap"; sourceTree = "<group>"; };
		FE05DAD5186CEC183AAD0BC4D2F6297C /* UIImage+Snapshot.m */ = {isa = PBXFileReference; includeInIndex = 1; lastKnownFileType = sourcecode.c.objc; name = "UIImage+Snapshot.m"; path = "FBSnapshotTestCase/Categories/UIImage+Snapshot.m"; sourceTree = "<group>"; };
		FE1D7176433888B7448500B7D74CE988 /* UIFont+PostFonts.m */ = {isa = PBXFileReference; includeInIndex = 1; lastKnownFileType = sourcecode.c.objc; name = "UIFont+PostFonts.m"; path = "Source/UIFont+PostFonts.m"; sourceTree = "<group>"; };
<<<<<<< HEAD
		FF7DAC5807A1E0065701E750047CAD57 /* KanvasCamera.framework */ = {isa = PBXFileReference; explicitFileType = wrapper.framework; includeInIndex = 0; name = KanvasCamera.framework; path = KanvasCamera.framework; sourceTree = BUILT_PRODUCTS_DIR; };
		FFA967A7624598C27EA8BA058CE927F4 /* ModeButtonView.swift */ = {isa = PBXFileReference; includeInIndex = 1; lastKnownFileType = sourcecode.swift; path = ModeButtonView.swift; sourceTree = "<group>"; };
=======
		FF7DAC5807A1E0065701E750047CAD57 /* KanvasCamera.framework */ = {isa = PBXFileReference; explicitFileType = wrapper.framework; includeInIndex = 0; path = KanvasCamera.framework; sourceTree = BUILT_PRODUCTS_DIR; };
>>>>>>> 32cbaaf4
/* End PBXFileReference section */

/* Begin PBXFrameworksBuildPhase section */
		41A6E432C999EAF9973131F1FAFF8F90 /* Frameworks */ = {
			isa = PBXFrameworksBuildPhase;
			buildActionMask = 2147483647;
			files = (
				BE4C686EAE21DE51245E1B8EA4B46519 /* Foundation.framework in Frameworks */,
				290BBEC4F0971A6D5FF2AFFC9FB75B8C /* GLKit.framework in Frameworks */,
				B6160A8C867C3D8F2AEF10354FE54048 /* OpenGLES.framework in Frameworks */,
				2A62FF5C2C5C4D8A4D0F56067A7F9AA1 /* TumblrTheme.framework in Frameworks */,
				612C16D6027A96658ECF858F9A72EC93 /* UIKit.framework in Frameworks */,
			);
			runOnlyForDeploymentPostprocessing = 0;
		};
		927FE7C162AC0C9B92452EC961D030A9 /* Frameworks */ = {
			isa = PBXFrameworksBuildPhase;
			buildActionMask = 2147483647;
			files = (
				8C8CBE0160D700133D554C5EE0DA00CF /* Foundation.framework in Frameworks */,
				8E08BAF7E7CF8950BF8E17F6620BD6EC /* QuartzCore.framework in Frameworks */,
				DBADABF56FC0675DEE45B90CE6AFA4E7 /* UIKit.framework in Frameworks */,
				7E6E7BD910E2FA446CEBB40A9EDC1A9A /* XCTest.framework in Frameworks */,
			);
			runOnlyForDeploymentPostprocessing = 0;
		};
		B525881DF4A74C97FF66F1AEEC5E7BB4 /* Frameworks */ = {
			isa = PBXFrameworksBuildPhase;
			buildActionMask = 2147483647;
			files = (
				F2AA8FDBBA5FC61947F82B5C2899CDD8 /* Foundation.framework in Frameworks */,
				5DD83CC034407B720DDD5B2B59F79404 /* UIKit.framework in Frameworks */,
			);
			runOnlyForDeploymentPostprocessing = 0;
		};
		D358579B7539DE28B73D13EA83BFFFD3 /* Frameworks */ = {
			isa = PBXFrameworksBuildPhase;
			buildActionMask = 2147483647;
			files = (
				CFAED1BA1A1C93D946E71A40B5C8C710 /* Foundation.framework in Frameworks */,
			);
			runOnlyForDeploymentPostprocessing = 0;
		};
		F7C1F90D237CFD1836498B7ED271AC7B /* Frameworks */ = {
			isa = PBXFrameworksBuildPhase;
			buildActionMask = 2147483647;
			files = (
				E287914A932161FCE4E5A842382E412F /* Foundation.framework in Frameworks */,
			);
			runOnlyForDeploymentPostprocessing = 0;
		};
/* End PBXFrameworksBuildPhase section */

/* Begin PBXGroup section */
		07E1D0F55C8C11335E6C783ED617B567 /* Pods-KanvasCameraExampleTests */ = {
			isa = PBXGroup;
			children = (
				F8C6B5B52CC901F5885D18CF24C891AE /* Pods-KanvasCameraExampleTests.modulemap */,
				E0E5A2E78850F3BBD84F28BD1601F236 /* Pods-KanvasCameraExampleTests-acknowledgements.markdown */,
				A0C349B55D5DD901862F42E94F25DADB /* Pods-KanvasCameraExampleTests-acknowledgements.plist */,
				6D11A917E16D537C3E7109B520EA4E28 /* Pods-KanvasCameraExampleTests-dummy.m */,
				72C449A409BC30841DD84D8701A3966D /* Pods-KanvasCameraExampleTests-frameworks.sh */,
				9130788C1868864EE6812E3BFDE59C73 /* Pods-KanvasCameraExampleTests-Info.plist */,
				40C111494557E79A2578DE96391B581E /* Pods-KanvasCameraExampleTests-umbrella.h */,
				721613CB9729A1D201FFF3FB055D4202 /* Pods-KanvasCameraExampleTests.debug.xcconfig */,
				D27261B8A1194AC1410A2283338BBDD5 /* Pods-KanvasCameraExampleTests.release.xcconfig */,
			);
			name = "Pods-KanvasCameraExampleTests";
			path = "Target Support Files/Pods-KanvasCameraExampleTests";
			sourceTree = "<group>";
		};
		16B8D657ED78864429DA904F420CBF27 /* Support Files */ = {
			isa = PBXGroup;
			children = (
				EF5C7C8B1F553296C78495F0D00AFF06 /* FBSnapshotTestCase.modulemap */,
				A1DB66BABDE59E5B326284AAD222B6B9 /* FBSnapshotTestCase.xcconfig */,
				C3FB5D637CA8F60B2B16F9375DFCA3FE /* FBSnapshotTestCase-dummy.m */,
				05734EA760D464EE6F6CB085C52CB063 /* FBSnapshotTestCase-Info.plist */,
				B611EAB7F7AC5135D6E65CAF0C2688BA /* FBSnapshotTestCase-prefix.pch */,
				CBE4EA1756325767F72616D3CD687833 /* FBSnapshotTestCase-umbrella.h */,
			);
			name = "Support Files";
			path = "../Target Support Files/FBSnapshotTestCase";
			sourceTree = "<group>";
		};
		1F1471D0331392D0F22F122A23599811 /* Support Files */ = {
			isa = PBXGroup;
			children = (
				C57FF2D2634C16FE9C33E6A2CEE51699 /* KanvasCamera.modulemap */,
				9999B2BE05404F7E34A41EB278B8B6D2 /* KanvasCamera.xcconfig */,
				38475AEF0AB08DC0E45FBCD52E92419E /* KanvasCamera-dummy.m */,
				4C81F9634AF62C0869DF70D71AB6CC70 /* KanvasCamera-Info.plist */,
				90398F377D482C78D50FC1D46E613A1F /* KanvasCamera-prefix.pch */,
				F6DF65A1FBE3BF4F84A21D4D20788623 /* KanvasCamera-umbrella.h */,
			);
			name = "Support Files";
			path = "KanvasCameraExample/Pods/Target Support Files/KanvasCamera";
			sourceTree = "<group>";
		};
		2923ABBAE57556071627420DA542CAB0 /* Preview */ = {
			isa = PBXGroup;
			children = (
				32F089730EA2C09E4882977742FF1730 /* CameraPreviewView.swift */,
				8DA514BAEA25FE4CCE04BF5FDEABF2BC /* CameraPreviewViewController.swift */,
				E2C0F667E5CBF4E2F28540944B3BC111 /* LoadingIndicatorView.swift */,
			);
			name = Preview;
			path = Classes/Preview;
			sourceTree = "<group>";
		};
		2C8194798B05A1982118FAF59AB08044 /* Constants */ = {
			isa = PBXGroup;
			children = (
<<<<<<< HEAD
				8A7209BD96A1FFB046EA8D62E111F21C /* KanvasCameraColors.swift */,
				F2A1EDD37B7C5B1830FA9B7283A4C028 /* KanvasCameraImages.swift */,
				AF5E9D336DEE4FAC97510DFC42AC28F7 /* KanvasCameraStrings.swift */,
				024F6AB59E23ED06F258F4C31359F0AA /* KanvasCameraTimes.swift */,
=======
				65F11253222858B400DB8006 /* ConicalGradientLayer.swift */,
				65F11254222858B400DB8006 /* RGBA.swift */,
				7E8184252DDC4695D0207690975A1CA6 /* Device.swift */,
				300E9DF7E6C75F620EF7242238EA79C1 /* IgnoreTouchesCollectionView.swift */,
				B14ED1D1C8F510A024B7DA8CD6AA4E06 /* IgnoreTouchesView.swift */,
				18CE79B01280CC200700086F2BD31F01 /* Queue.swift */,
				CC0E9220166421C56EDAD570D82BA9FF /* UIUpdate.swift */,
>>>>>>> 32cbaaf4
			);
			name = Constants;
			path = Classes/Constants;
			sourceTree = "<group>";
		};
		2FF1CD6A702F58E6372EBF52A046A654 /* Camera */ = {
			isa = PBXGroup;
			children = (
				BD75DE7091ED8E2BBAFF0C5D452EEF39 /* CameraController.swift */,
				9964D4061C1739F2B536670108BDEF8F /* CameraInputController.swift */,
				362FF6A8CDB81CDCC742D28866CD7741 /* CameraInputControllerDelegate.swift */,
				9D4283A25B794FB95823D6EFAFB41E3F /* CameraInputOutput.swift */,
				50E88C003D4AB000CFEC9023DA6B1681 /* CameraView.swift */,
				E8274D4B530FF50BEDDACB5C23DDA428 /* CameraZoomHandler.swift */,
				0D474C180B961C5589ABEDE8A833885F /* FilteredInputViewController.swift */,
				D02F95ABBAC06E5359D57138736E6E80 /* ImagePreviewController.swift */,
			);
			name = Camera;
			path = Classes/Camera;
			sourceTree = "<group>";
		};
		31214CF30AD1249E16ADFD0923DD4FD4 /* SwiftSupport */ = {
			isa = PBXGroup;
			children = (
				499BB97C946EF5DFF46CB40D7D685EE1 /* SwiftSupport.swift */,
			);
			name = SwiftSupport;
			sourceTree = "<group>";
		};
		420C2FBC073DC0521F273F9C5E3A72B6 /* Filters */ = {
			isa = PBXGroup;
			children = (
				95F24FF4562EA70B33072ED5152DF1DF /* Filter.swift */,
				2E8C1CA7AE73695304A375F6E1D6DAD7 /* FilterProtocol.swift */,
				DDB9A725A4B129137EF5DBB7092F17B0 /* GLError.swift */,
			);
			name = Filters;
			path = Filters;
			sourceTree = "<group>";
		};
		4EF3EF3BF7D536E1B5B6D301A6CE284B /* KanvasCamera */ = {
			isa = PBXGroup;
			children = (
				627C54AD7808160CC21C4100BC7F97DE /* Analytics */,
				2FF1CD6A702F58E6372EBF52A046A654 /* Camera */,
				2C8194798B05A1982118FAF59AB08044 /* Constants */,
				B9EEE27A812D118AE16309F9AC4FD7E4 /* Extensions */,
				BFE01C35B22F34B6B3C20E4FE5DBB348 /* MediaClips */,
				8B4364FD0495C9946F4EFB2862D3B311 /* Modal */,
				FD962632920068EC3396194AB21FA2F6 /* ModeSelector */,
				B4701BF19E46C041A4ACE91AA83534C7 /* OpenGL */,
				D00712A34DCA1254C8E766B55ACD8A2C /* Options */,
				F0D2B0D098D167AAB8279F337842D8B8 /* Pod */,
				2923ABBAE57556071627420DA542CAB0 /* Preview */,
				5F2604A58844FC7F75BE28399A6EF137 /* Recording */,
				EA7FF9957336A86911E340087017D421 /* Resources */,
				A931E063B040D9731EF55CFD59BD835F /* Settings */,
				1F1471D0331392D0F22F122A23599811 /* Support Files */,
				E33867C8E1DE0F1362079D47F0ECF325 /* Utility */,
			);
			name = KanvasCamera;
			path = ../..;
			sourceTree = "<group>";
		};
		5C3FD0DA2C9872539BB10DC481C87B90 /* iOS */ = {
			isa = PBXGroup;
			children = (
				5993BD54547A171F82495C36A475B92C /* Foundation.framework */,
				293B9A99BC4353BEFC3D23EEACF2491F /* GLKit.framework */,
				5B37C3EE626982E2B8459F8E7BB7C20C /* OpenGLES.framework */,
				33E15046358ECF1F9C5A7675A82CF2D1 /* QuartzCore.framework */,
				2E7FF5FF1C5A1C45AB8A978EEB128B37 /* UIKit.framework */,
				9FD8E1F84A0C9390AD703D2E6A02823A /* XCTest.framework */,
			);
			name = iOS;
			sourceTree = "<group>";
		};
		5F2604A58844FC7F75BE28399A6EF137 /* Recording */ = {
			isa = PBXGroup;
			children = (
				DFEFA1D86D9E0C59288E63284CA163B4 /* CameraRecorder.swift */,
				C25BA4E154C36E10E64D4751A8613139 /* CameraRecordingProtocol.swift */,
				D3A64AE4C7F0717913139F999309160C /* CameraSegmentHandler.swift */,
				F1F4DBA6C445D178DDD039281C26F64E /* GifVideoOutputHandler.swift */,
				EAA52E7BFA2885B63F3759B31350C513 /* PhotoOutputHandler.swift */,
				01B444BCBCBCEF9902E55F0CA39DA940 /* VideoOutputHandler.swift */,
			);
			name = Recording;
			path = Classes/Recording;
			sourceTree = "<group>";
		};
		617DC8B9AD8E91E7AEA66867350F30E1 /* Targets Support Files */ = {
			isa = PBXGroup;
			children = (
				A46BDCF1D06EEE77E8652BC92613C32E /* Pods-KanvasCameraExample */,
				07E1D0F55C8C11335E6C783ED617B567 /* Pods-KanvasCameraExampleTests */,
			);
			name = "Targets Support Files";
			sourceTree = "<group>";
		};
		627C54AD7808160CC21C4100BC7F97DE /* Analytics */ = {
			isa = PBXGroup;
			children = (
				23F660DB44384953D939B57C4E96673B /* KanvasCameraAnalyticsProvider.swift */,
			);
<<<<<<< HEAD
			name = Analytics;
			path = Classes/Analytics;
=======
			path = Filters;
>>>>>>> 32cbaaf4
			sourceTree = "<group>";
		};
		6A19112444B1D2A7AA0F02C9D8AFE240 /* Pod */ = {
			isa = PBXGroup;
			children = (
				37F61DD03BEFC831BDCD062A558B9FFF /* TumblrTheme.podspec */,
			);
			name = Pod;
			sourceTree = "<group>";
		};
		83ADAD803F6E1772C40974BBFC93D36F /* Products */ = {
			isa = PBXGroup;
			children = (
				76D045A466A845C24D363E74691CB4DC /* FBSnapshotTestCase.framework */,
				FF7DAC5807A1E0065701E750047CAD57 /* KanvasCamera.framework */,
				76E63973A7386B51619029224BC76046 /* Pods_KanvasCameraExample.framework */,
				4F87850D339D5C513189AA83920DE976 /* Pods_KanvasCameraExampleTests.framework */,
				9086746C9C84253F3F2FEAFC20905062 /* TumblrTheme.framework */,
			);
			name = Products;
			sourceTree = "<group>";
		};
		8B4364FD0495C9946F4EFB2862D3B311 /* Modal */ = {
			isa = PBXGroup;
			children = (
				1E1B9E026E7886E5CDC8F7246A7C32EE /* ModalController.swift */,
				29B67DFCF749DD86FBA0F48DBA2F8405 /* ModalPresentationAnimationController.swift */,
				6684248A58F57554F787BC9A96F5471C /* ModalPresentationController.swift */,
				5648A1D548AC53E2E6DBF8F21C93E36B /* ModalView.swift */,
				535D2E7820765B9629BBCF0558D41C52 /* ModalViewModel.swift */,
			);
			name = Modal;
			path = Classes/Modal;
			sourceTree = "<group>";
		};
		9A7C69A0E01562BB3B80A8241B305128 /* Support Files */ = {
			isa = PBXGroup;
			children = (
				EE4E98DA298A6BAFDB35F16F51D380C3 /* TumblrTheme.modulemap */,
				DFE46B389C7ECF3A4E740002F100CB5F /* TumblrTheme.xcconfig */,
				F881DF63974B85BF2E965AE08BBF9248 /* TumblrTheme-dummy.m */,
				91FEA6C1361091C6A8C899E2D5963F24 /* TumblrTheme-Info.plist */,
				1E8AEA10F32C4EC300DFCC447F625CD0 /* TumblrTheme-prefix.pch */,
				5B9D185E67A0F16B89D9A20E9A425A4B /* TumblrTheme-umbrella.h */,
			);
			name = "Support Files";
			path = "../KanvasCamera/KanvasCameraExample/Pods/Target Support Files/TumblrTheme";
			sourceTree = "<group>";
		};
		A46BDCF1D06EEE77E8652BC92613C32E /* Pods-KanvasCameraExample */ = {
			isa = PBXGroup;
			children = (
				AE3DCF249162884598075883138BE477 /* Pods-KanvasCameraExample.modulemap */,
				9B5CCB48F56ED269319730EEE31A4315 /* Pods-KanvasCameraExample-acknowledgements.markdown */,
				DED1F21EB73DE9F743371D70B849C29F /* Pods-KanvasCameraExample-acknowledgements.plist */,
				BD0DC36564E70A3883594421DA9FDC77 /* Pods-KanvasCameraExample-dummy.m */,
				1E9D514CBBB19FED1529827296B83314 /* Pods-KanvasCameraExample-frameworks.sh */,
				630DD64AF6E511A9DCCA74D5ED44A3D8 /* Pods-KanvasCameraExample-Info.plist */,
				0748BD44EB8A7E1F29B9327BBD4FFCC9 /* Pods-KanvasCameraExample-umbrella.h */,
				586DBF1F8BFB989DBBD8A1DEC191B5E7 /* Pods-KanvasCameraExample.debug.xcconfig */,
				49BCD4B3A02767ECAAE890F5252DE098 /* Pods-KanvasCameraExample.release.xcconfig */,
			);
			name = "Pods-KanvasCameraExample";
			path = "Target Support Files/Pods-KanvasCameraExample";
			sourceTree = "<group>";
		};
		A931E063B040D9731EF55CFD59BD835F /* Settings */ = {
			isa = PBXGroup;
			children = (
				F40C5C837F97FBF93DE72DC8374A0328 /* CameraSettings.swift */,
			);
			name = Settings;
			path = Classes/Settings;
			sourceTree = "<group>";
		};
		B003C71C17C0E2E6086651E9D8067017 /* TumblrTheme */ = {
			isa = PBXGroup;
			children = (
				C7A921AAD35E835CF871213D63129DBD /* UIColor+SharedColors.swift */,
				60969AEE1CB2D639175BAB2BFE1E1B4E /* UIColor+Util.swift */,
				4AAF0939B988AE1169F51641E4927EBF /* UIFont+ComposeFonts.h */,
				AA9C5551BCE8AFAA98E142C0EAE0E908 /* UIFont+ComposeFonts.m */,
				EB3344F7547C472B09CA3FBA774F4096 /* UIFont+Orangina.h */,
				A13598994D2940F0D3A677EE7D74312A /* UIFont+Orangina.m */,
				A6E7BC50576490973B9789477FE51224 /* UIFont+PostFonts.h */,
				FE1D7176433888B7448500B7D74CE988 /* UIFont+PostFonts.m */,
				CD585CE3C1B092D81F2E6AEACE79DC5F /* UIFont+TumblrTheme.swift */,
				6A19112444B1D2A7AA0F02C9D8AFE240 /* Pod */,
				9A7C69A0E01562BB3B80A8241B305128 /* Support Files */,
			);
			name = TumblrTheme;
			path = ../../../TumblrTheme;
			sourceTree = "<group>";
		};
		B4701BF19E46C041A4ACE91AA83534C7 /* OpenGL */ = {
			isa = PBXGroup;
			children = (
				7DE6802FC8FFDE9EA9DE9DD591CD38BB /* CVPixelBuffer+copy.swift */,
				F6AE14869CA35FD07C89DD477EEE8D06 /* GLPixelBufferView.swift */,
				545268547365A2EBD244CF664543C318 /* GLRenderer.swift */,
				B3DE27AC2FD3552ED129733ACEBF9FC1 /* NumTypes+Conversion.swift */,
				C76EE8FA7AC0FE56AB6752F03B1659BB /* Shader.swift */,
				353131DD05A535648CFB047F60DDC0C5 /* ShaderUtilities.swift */,
				5C1A403FD640A5301440A197D54C6837 /* UIImage+PixelBuffer.swift */,
				420C2FBC073DC0521F273F9C5E3A72B6 /* Filters */,
			);
			name = OpenGL;
			path = Classes/OpenGL;
			sourceTree = "<group>";
		};
		B9EEE27A812D118AE16309F9AC4FD7E4 /* Extensions */ = {
			isa = PBXGroup;
			children = (
				1AF9835EA0E278F936DE3CF45D14EA17 /* Array+Move.swift */,
				510A158808E46B2B88C32D1C5D5F93CA /* AVURLAsset+Thumbnail.swift */,
				9C86C801BE99A89DB6C7E3A945F1C90B /* CGRect+Center.swift */,
				8DC75E42D7D250081F710B30DC80C526 /* ClosedRange+Clamp.swift */,
				9F649163788709BD0E03D1A38A6B70E7 /* NSURL+Media.swift */,
				4F24527128EE720870BD5E2D4452740B /* UIButton+Shadows.swift */,
				DF60959A487E74889C91248DAA03D793 /* UICollectionView+Cells.swift */,
				93C6CE0F39EA723CED05FB90CF0B8519 /* UIFont+Utils.swift */,
				8CB5753A08AE3512E16604627DD28229 /* UIImage+Camera.swift */,
				97A0F49BDD0729F35BB0D1E65447EC28 /* UIImage+FlipLeftMirrored.swift */,
				D3047C5B3572BAB78C0E6DC9740D14BB /* UIView+Layout.swift */,
				CF3D111BB48AAA0D435FC23477982CFF /* UIViewController+Load.swift */,
			);
			name = Extensions;
			path = Classes/Extensions;
			sourceTree = "<group>";
		};
		BFE01C35B22F34B6B3C20E4FE5DBB348 /* MediaClips */ = {
			isa = PBXGroup;
			children = (
				3CB31F0DD1D46A4B91F485F87ACD1BB2 /* MediaClip.swift */,
				168FDDA5ADC5111319BD12C11831F0D4 /* MediaClipsCollectionCell.swift */,
				90587333D266276E775718BC21FECFAE /* MediaClipsCollectionController.swift */,
				E8F1F29118B9625176FA0494C7DA5E00 /* MediaClipsCollectionView.swift */,
				B30751E5893BBBE10EA40BA1C08840B5 /* MediaClipsEditorView.swift */,
				674A8AA9ECAEC82571AECD598BFF12EF /* MediaClipsEditorViewController.swift */,
			);
			name = MediaClips;
			path = Classes/MediaClips;
			sourceTree = "<group>";
		};
		CD3E5731EC595FDFE1315BF8A3A9D269 /* Frameworks */ = {
			isa = PBXGroup;
			children = (
				9354499206410F84A9B8A189D39476E2 /* TumblrTheme.framework */,
				5C3FD0DA2C9872539BB10DC481C87B90 /* iOS */,
			);
			name = Frameworks;
			sourceTree = "<group>";
		};
		CF1408CF629C7361332E53B88F7BD30C = {
			isa = PBXGroup;
			children = (
				9D940727FF8FB9C785EB98E56350EF41 /* Podfile */,
				D08FE8F86D380BD5C493B74E65C17B7A /* Development Pods */,
				CD3E5731EC595FDFE1315BF8A3A9D269 /* Frameworks */,
				E81A37DBDE41E671312C56736544E2FA /* Pods */,
				83ADAD803F6E1772C40974BBFC93D36F /* Products */,
				617DC8B9AD8E91E7AEA66867350F30E1 /* Targets Support Files */,
			);
			sourceTree = "<group>";
		};
		D00712A34DCA1254C8E766B55ACD8A2C /* Options */ = {
			isa = PBXGroup;
			children = (
				E704C21FD545DDDEC6424C6D8038E849 /* CameraOption.swift */,
				A1CD3D58F15A77C5D401BDD2BE89980D /* ExtendedButton.swift */,
				1E9A2003E5E146C622508BFC70D61757 /* ExtendedStackView.swift */,
				71CDDAD06AEA9CAD1B4E73D1D38DCD1A /* OptionsController.swift */,
				745F12C3A63E7D4E9F169ACFEC5523FD /* OptionsStackView.swift */,
				5713020EDA7666F21A270A18988BC0F3 /* OptionView.swift */,
			);
			name = Options;
			path = Classes/Options;
			sourceTree = "<group>";
		};
		D08FE8F86D380BD5C493B74E65C17B7A /* Development Pods */ = {
			isa = PBXGroup;
			children = (
				4EF3EF3BF7D536E1B5B6D301A6CE284B /* KanvasCamera */,
				B003C71C17C0E2E6086651E9D8067017 /* TumblrTheme */,
			);
			name = "Development Pods";
			sourceTree = "<group>";
		};
		D2120C1FCA13B157B7B296C8361068FD /* FBSnapshotTestCase */ = {
			isa = PBXGroup;
			children = (
				DE396F8CBAADE75BB26EFDB38317C298 /* Core */,
				16B8D657ED78864429DA904F420CBF27 /* Support Files */,
				31214CF30AD1249E16ADFD0923DD4FD4 /* SwiftSupport */,
			);
			path = FBSnapshotTestCase;
			sourceTree = "<group>";
		};
		DE396F8CBAADE75BB26EFDB38317C298 /* Core */ = {
			isa = PBXGroup;
			children = (
				9A648BA81C182E1424B9B336EA8F50B1 /* FBSnapshotTestCase.h */,
				290D40DB23B0E1E833EB7F996C615341 /* FBSnapshotTestCase.m */,
				4FB23A7A321BFD09B0985E94534A5272 /* FBSnapshotTestCasePlatform.h */,
				1B89C323C789A72335F3693734707F15 /* FBSnapshotTestCasePlatform.m */,
				2B0390FC11C3671BEC209EA6F6AE8033 /* FBSnapshotTestController.h */,
				841F562A950BC3B0D9DB87C857D478D7 /* FBSnapshotTestController.m */,
				912F5BE09296F333F87046761D662D18 /* UIApplication+StrictKeyWindow.h */,
				93221711894899A0B45B4E35F4B54984 /* UIApplication+StrictKeyWindow.m */,
				C095B69FB8375794D8236558C70DAAE0 /* UIImage+Compare.h */,
				265DC60F5871575FF908A7C1AF91A133 /* UIImage+Compare.m */,
				A4209C2D7929DC95F0AD404009CF3FE6 /* UIImage+Diff.h */,
				2015821C6F52E13E032E0E4B9D53AFE7 /* UIImage+Diff.m */,
				D7B529483604801ABB9AB87D9F1FFAD9 /* UIImage+Snapshot.h */,
				FE05DAD5186CEC183AAD0BC4D2F6297C /* UIImage+Snapshot.m */,
			);
			name = Core;
			sourceTree = "<group>";
		};
		E33867C8E1DE0F1362079D47F0ECF325 /* Utility */ = {
			isa = PBXGroup;
			children = (
				383F81BA948F5BD5423D2D7C88EC28CD /* Device.swift */,
				A9B1BA8F61861292C6DD6746FBC065A8 /* IgnoreTouchesCollectionView.swift */,
				639EFDCB401D553410A9695827B8C9DF /* IgnoreTouchesView.swift */,
				0CA780FF99C879F394D1A574918FB5AF /* Queue.swift */,
				E8B905B8BADBEAF2E5ECDF98F6203A29 /* UIUpdate.swift */,
			);
			name = Utility;
			path = Classes/Utility;
			sourceTree = "<group>";
		};
		E81A37DBDE41E671312C56736544E2FA /* Pods */ = {
			isa = PBXGroup;
			children = (
				D2120C1FCA13B157B7B296C8361068FD /* FBSnapshotTestCase */,
			);
			name = Pods;
			sourceTree = "<group>";
		};
		EA7FF9957336A86911E340087017D421 /* Resources */ = {
			isa = PBXGroup;
			children = (
				EB67FB1177063FF79A0301FFBAE649EF /* Assets.xcassets */,
				BAEFADD6EE9E36B27B865470C1526F65 /* Shaders */,
				2BF6D3FDB1453456351C46D193574B8B /* silence.aac */,
			);
			name = Resources;
			sourceTree = "<group>";
		};
		F0D2B0D098D167AAB8279F337842D8B8 /* Pod */ = {
			isa = PBXGroup;
			children = (
				79ADBAB05FACF50198DB3F5801538619 /* KanvasCamera.podspec.json */,
			);
			name = Pod;
			sourceTree = "<group>";
		};
		FD962632920068EC3396194AB21FA2F6 /* ModeSelector */ = {
			isa = PBXGroup;
			children = (
<<<<<<< HEAD
				FFA967A7624598C27EA8BA058CE927F4 /* ModeButtonView.swift */,
				ED1EFC6D3E2568D2329C9676FE611955 /* ModeSelectorAndShootController.swift */,
				E43C4241CC691984614D2465A8DBD75B /* ModeSelectorAndShootView.swift */,
				DDDD0A35DF8CE8EA175BEE7CC47C95A2 /* ShootButtonView.swift */,
=======
				65F11257222858C400DB8006 /* UIColor+Lerp.swift */,
				1F00A401EEAC600AF736D5FF3C6AEC7C /* Array+Move.swift */,
				ED179854F639D6773CDDDBAB520407F8 /* AVURLAsset+Thumbnail.swift */,
				A7349C4C60AC3035C931CF3994C250E3 /* CGRect+Center.swift */,
				287E6C7A5DAA9901D102268D937D021A /* ClosedRange+Clamp.swift */,
				33EF6C4A41A570F3BDE71F3456DAD574 /* NSURL+Media.swift */,
				07B8A2A87802B67978474404213BBC46 /* UIButton+Shadows.swift */,
				5863C0330D2FF7BB8969CD13241DD666 /* UICollectionView+Cells.swift */,
				AFA65979E223F9792B63BB1150F73F7F /* UIFont+Utils.swift */,
				DA8ABFB7EBD2AAF0B6703AC400E709ED /* UIImage+Camera.swift */,
				E540CEDB74BFA33746BAD3479844B8F7 /* UIImage+FlipLeftMirrored.swift */,
				181A400159056014266AE353D801FAF4 /* UIView+Layout.swift */,
				E89ED7889E285A853D9683C29A7BC52D /* UIViewController+Load.swift */,
>>>>>>> 32cbaaf4
			);
			name = ModeSelector;
			path = Classes/ModeSelector;
			sourceTree = "<group>";
		};
/* End PBXGroup section */

/* Begin PBXHeadersBuildPhase section */
		2689EAB19A43A21656CEB912135DB78A /* Headers */ = {
			isa = PBXHeadersBuildPhase;
			buildActionMask = 2147483647;
			files = (
				263A0CC69E231F4AC788384FBC792C65 /* Pods-KanvasCameraExampleTests-umbrella.h in Headers */,
			);
			runOnlyForDeploymentPostprocessing = 0;
		};
		4BF0F980339D60F9E4BC5F7284C40CAF /* Headers */ = {
			isa = PBXHeadersBuildPhase;
			buildActionMask = 2147483647;
			files = (
				71204C577664829004462DFE864B9FA4 /* TumblrTheme-umbrella.h in Headers */,
				FB80948A2A195BAAC9D2B399F32E140E /* UIFont+ComposeFonts.h in Headers */,
				3C27438BEE8060092F6A3537460955AE /* UIFont+Orangina.h in Headers */,
				6C80B1A71B4DDCB21B75FBF021670492 /* UIFont+PostFonts.h in Headers */,
			);
			runOnlyForDeploymentPostprocessing = 0;
		};
		81EB145A9991CA6798E9765E7A8866BB /* Headers */ = {
			isa = PBXHeadersBuildPhase;
			buildActionMask = 2147483647;
			files = (
				F2945D5A81499C94708C6C32D64F20BF /* Pods-KanvasCameraExample-umbrella.h in Headers */,
			);
			runOnlyForDeploymentPostprocessing = 0;
		};
		88732BF94501F2C78BB59B9426D79D58 /* Headers */ = {
			isa = PBXHeadersBuildPhase;
			buildActionMask = 2147483647;
			files = (
				984B0ED93A27C315D28EE33CF221F831 /* KanvasCamera-umbrella.h in Headers */,
			);
			runOnlyForDeploymentPostprocessing = 0;
		};
		DB0E5860EF8BEC402369B4198B36E033 /* Headers */ = {
			isa = PBXHeadersBuildPhase;
			buildActionMask = 2147483647;
			files = (
				AA90D38B952D894F9EA242FC97504ED2 /* FBSnapshotTestCase-umbrella.h in Headers */,
				F8DF0374879AD9CA64E209F5E1A423B4 /* FBSnapshotTestCase.h in Headers */,
				AAC4D80E2841DE55D2266A4B67863EC8 /* FBSnapshotTestCasePlatform.h in Headers */,
				27C294AFD2251BF21CAFA97EB53DEDE3 /* FBSnapshotTestController.h in Headers */,
				6F01DF0FB5610799A00AC976F981EB18 /* UIApplication+StrictKeyWindow.h in Headers */,
				D6B1B0AC7F376A0FC6DADEEAA737E508 /* UIImage+Compare.h in Headers */,
				16B6CB23794D995D807EA10E7CEF065E /* UIImage+Diff.h in Headers */,
				700E8CE0FDD79F21D428FC3D54D36C0E /* UIImage+Snapshot.h in Headers */,
			);
			runOnlyForDeploymentPostprocessing = 0;
		};
/* End PBXHeadersBuildPhase section */

/* Begin PBXNativeTarget section */
		6D3ACFDE390FE76465A1132EC9A7DF15 /* FBSnapshotTestCase */ = {
			isa = PBXNativeTarget;
			buildConfigurationList = 03D68F182B52805E401158BD5F41DB73 /* Build configuration list for PBXNativeTarget "FBSnapshotTestCase" */;
			buildPhases = (
				DB0E5860EF8BEC402369B4198B36E033 /* Headers */,
				2CD5F61591AA8042F095AF1CA65FB559 /* Sources */,
				927FE7C162AC0C9B92452EC961D030A9 /* Frameworks */,
				F60B73BD76BA6D49ADA1A7618A78389F /* Resources */,
			);
			buildRules = (
			);
			dependencies = (
			);
			name = FBSnapshotTestCase;
			productName = FBSnapshotTestCase;
			productReference = 76D045A466A845C24D363E74691CB4DC /* FBSnapshotTestCase.framework */;
			productType = "com.apple.product-type.framework";
		};
		6F9CF3FDD855BFE38222D0D2684C0CF1 /* Pods-KanvasCameraExample */ = {
			isa = PBXNativeTarget;
			buildConfigurationList = 42FFEA4CCDCA88B6B44DBAB528563BB0 /* Build configuration list for PBXNativeTarget "Pods-KanvasCameraExample" */;
			buildPhases = (
				81EB145A9991CA6798E9765E7A8866BB /* Headers */,
				6535DE544C1A5A183D02FFEB5CFFA29B /* Sources */,
				F7C1F90D237CFD1836498B7ED271AC7B /* Frameworks */,
				C43D50E36635C8CD569F7590BB7B6F1E /* Resources */,
			);
			buildRules = (
			);
			dependencies = (
				ED787FDB81F1CA0BF15BD8D0A1145EFF /* PBXTargetDependency */,
				B7AF182087F1D9E2FB5158C04D8B63E5 /* PBXTargetDependency */,
			);
			name = "Pods-KanvasCameraExample";
			productName = "Pods-KanvasCameraExample";
			productReference = 76E63973A7386B51619029224BC76046 /* Pods_KanvasCameraExample.framework */;
			productType = "com.apple.product-type.framework";
		};
		8772ADA37C0851E9AD3E77F8F44B1901 /* KanvasCamera */ = {
			isa = PBXNativeTarget;
			buildConfigurationList = 042EFA339F31FBC242322228B32F5370 /* Build configuration list for PBXNativeTarget "KanvasCamera" */;
			buildPhases = (
				88732BF94501F2C78BB59B9426D79D58 /* Headers */,
				66DF38B6CFE0923A1D0F6845061D2C14 /* Sources */,
				41A6E432C999EAF9973131F1FAFF8F90 /* Frameworks */,
				8E62BF806C25D06DB5B5A2ECDE09825A /* Resources */,
			);
			buildRules = (
			);
			dependencies = (
				8E321D74F109CFB649D05C8E9DC015CD /* PBXTargetDependency */,
			);
			name = KanvasCamera;
			productName = KanvasCamera;
			productReference = FF7DAC5807A1E0065701E750047CAD57 /* KanvasCamera.framework */;
			productType = "com.apple.product-type.framework";
		};
		98A79B39739AB3278C3621A18061F8C9 /* Pods-KanvasCameraExampleTests */ = {
			isa = PBXNativeTarget;
			buildConfigurationList = B2DFD4E2B2C681CD6ED42AD4B356A993 /* Build configuration list for PBXNativeTarget "Pods-KanvasCameraExampleTests" */;
			buildPhases = (
				2689EAB19A43A21656CEB912135DB78A /* Headers */,
				03FB7AD6A98DF435626E38D9EE1CFD85 /* Sources */,
				D358579B7539DE28B73D13EA83BFFFD3 /* Frameworks */,
				C20BC1D935444D17A5853789DD25EC37 /* Resources */,
			);
			buildRules = (
			);
			dependencies = (
				6F80448E773C8E4C6E026D7FF161348D /* PBXTargetDependency */,
				1FD2B968DC0DD574B1A3D4D41D1AF874 /* PBXTargetDependency */,
				364B8F878D7CB3330F745993405D49FC /* PBXTargetDependency */,
			);
			name = "Pods-KanvasCameraExampleTests";
			productName = "Pods-KanvasCameraExampleTests";
			productReference = 4F87850D339D5C513189AA83920DE976 /* Pods_KanvasCameraExampleTests.framework */;
			productType = "com.apple.product-type.framework";
		};
		DF2C9F9F19D6DD945A3309A0B48FF213 /* TumblrTheme */ = {
			isa = PBXNativeTarget;
			buildConfigurationList = 0AA4EEC3ED66220C18808CD85D87321B /* Build configuration list for PBXNativeTarget "TumblrTheme" */;
			buildPhases = (
				4BF0F980339D60F9E4BC5F7284C40CAF /* Headers */,
				0EEB99EE05EAEF5C18D70B32C182AC92 /* Sources */,
				B525881DF4A74C97FF66F1AEEC5E7BB4 /* Frameworks */,
				7DB917661411C0A5DBF36C1476C4E27B /* Resources */,
			);
			buildRules = (
			);
			dependencies = (
			);
			name = TumblrTheme;
			productName = TumblrTheme;
			productReference = 9086746C9C84253F3F2FEAFC20905062 /* TumblrTheme.framework */;
			productType = "com.apple.product-type.framework";
		};
/* End PBXNativeTarget section */

/* Begin PBXProject section */
		BFDFE7DC352907FC980B868725387E98 /* Project object */ = {
			isa = PBXProject;
			attributes = {
				LastSwiftUpdateCheck = 0930;
				LastUpgradeCheck = 0930;
			};
			buildConfigurationList = 4821239608C13582E20E6DA73FD5F1F9 /* Build configuration list for PBXProject "Pods" */;
			compatibilityVersion = "Xcode 3.2";
			developmentRegion = English;
			hasScannedForEncodings = 0;
			knownRegions = (
				en,
			);
			mainGroup = CF1408CF629C7361332E53B88F7BD30C;
			productRefGroup = 83ADAD803F6E1772C40974BBFC93D36F /* Products */;
			projectDirPath = "";
			projectRoot = "";
			targets = (
				6D3ACFDE390FE76465A1132EC9A7DF15 /* FBSnapshotTestCase */,
				8772ADA37C0851E9AD3E77F8F44B1901 /* KanvasCamera */,
				6F9CF3FDD855BFE38222D0D2684C0CF1 /* Pods-KanvasCameraExample */,
				98A79B39739AB3278C3621A18061F8C9 /* Pods-KanvasCameraExampleTests */,
				DF2C9F9F19D6DD945A3309A0B48FF213 /* TumblrTheme */,
			);
		};
/* End PBXProject section */

/* Begin PBXResourcesBuildPhase section */
		7DB917661411C0A5DBF36C1476C4E27B /* Resources */ = {
			isa = PBXResourcesBuildPhase;
			buildActionMask = 2147483647;
			files = (
			);
			runOnlyForDeploymentPostprocessing = 0;
		};
		8E62BF806C25D06DB5B5A2ECDE09825A /* Resources */ = {
			isa = PBXResourcesBuildPhase;
			buildActionMask = 2147483647;
			files = (
				1A7F8826A91C6116B9AD7D08E27C9009 /* Assets.xcassets in Resources */,
				CBCD9A9FF9D2D0EBB1E709BA971BA059 /* Shaders in Resources */,
				5055971C2020974DA57BC9E5E9B50E1E /* silence.aac in Resources */,
			);
			runOnlyForDeploymentPostprocessing = 0;
		};
		C20BC1D935444D17A5853789DD25EC37 /* Resources */ = {
			isa = PBXResourcesBuildPhase;
			buildActionMask = 2147483647;
			files = (
			);
			runOnlyForDeploymentPostprocessing = 0;
		};
		C43D50E36635C8CD569F7590BB7B6F1E /* Resources */ = {
			isa = PBXResourcesBuildPhase;
			buildActionMask = 2147483647;
			files = (
			);
			runOnlyForDeploymentPostprocessing = 0;
		};
		F60B73BD76BA6D49ADA1A7618A78389F /* Resources */ = {
			isa = PBXResourcesBuildPhase;
			buildActionMask = 2147483647;
			files = (
			);
			runOnlyForDeploymentPostprocessing = 0;
		};
/* End PBXResourcesBuildPhase section */

/* Begin PBXSourcesBuildPhase section */
		03FB7AD6A98DF435626E38D9EE1CFD85 /* Sources */ = {
			isa = PBXSourcesBuildPhase;
			buildActionMask = 2147483647;
			files = (
				C3C013CFF7E96316C79710BD0EBAA2E1 /* Pods-KanvasCameraExampleTests-dummy.m in Sources */,
			);
			runOnlyForDeploymentPostprocessing = 0;
		};
		0EEB99EE05EAEF5C18D70B32C182AC92 /* Sources */ = {
			isa = PBXSourcesBuildPhase;
			buildActionMask = 2147483647;
			files = (
				EF2BDAA177A5F788CE68D7472F9D48E9 /* TumblrTheme-dummy.m in Sources */,
				1219DF67DD2AF1849324B010A36125AB /* UIColor+SharedColors.swift in Sources */,
				304E584EE85F88316062E471457B25C6 /* UIColor+Util.swift in Sources */,
				EB7BC091F3C672516A71018845F025FF /* UIFont+ComposeFonts.m in Sources */,
				60544C6B1F4A3C2B30747E67DAD230D7 /* UIFont+Orangina.m in Sources */,
				734176AE0D268EAC9D46E6D89756E424 /* UIFont+PostFonts.m in Sources */,
				B9E41AF22F05215EDFCFDAFD788209D8 /* UIFont+TumblrTheme.swift in Sources */,
			);
			runOnlyForDeploymentPostprocessing = 0;
		};
		2CD5F61591AA8042F095AF1CA65FB559 /* Sources */ = {
			isa = PBXSourcesBuildPhase;
			buildActionMask = 2147483647;
			files = (
				2C8E41D43E185E62965404EC1F236FA0 /* FBSnapshotTestCase-dummy.m in Sources */,
				26D3EEFCFCA6DC9A4EB8EAD9703ECD98 /* FBSnapshotTestCase.m in Sources */,
				E3B86D234BC43FB8877126BFDD760867 /* FBSnapshotTestCasePlatform.m in Sources */,
				832DC61A7CA632444CD6DA46EF6491FC /* FBSnapshotTestController.m in Sources */,
				33CD52558D8E2F820100C8753AA2F32F /* SwiftSupport.swift in Sources */,
				CFA869102744DB995F3AC930E96E3AFF /* UIApplication+StrictKeyWindow.m in Sources */,
				D428498A1A70F3DB2F9D9C921989E6B8 /* UIImage+Compare.m in Sources */,
				E7F0B09F899DBFE173736F8AE258ED48 /* UIImage+Diff.m in Sources */,
				24DEF3AF3296F229268D80B50E433240 /* UIImage+Snapshot.m in Sources */,
			);
			runOnlyForDeploymentPostprocessing = 0;
		};
		6535DE544C1A5A183D02FFEB5CFFA29B /* Sources */ = {
			isa = PBXSourcesBuildPhase;
			buildActionMask = 2147483647;
			files = (
				CC06C4112E127C5262D5911F76903BC4 /* Pods-KanvasCameraExample-dummy.m in Sources */,
			);
			runOnlyForDeploymentPostprocessing = 0;
		};
<<<<<<< HEAD
		66DF38B6CFE0923A1D0F6845061D2C14 /* Sources */ = {
=======
		97AD4315E1737442E72921010A148C63 /* Sources */ = {
			isa = PBXSourcesBuildPhase;
			buildActionMask = 2147483647;
			files = (
				E125886B919F89D0315D9182557989C7 /* ActionsView.swift in Sources */,
				AEE52D13BE7FB6EE87A3BF6EFB86E327 /* Array+Move.swift in Sources */,
				66E56D2784F7E6E3C277F23A6FAF8714 /* AVURLAsset+Thumbnail.swift in Sources */,
				06D8746535D8F456996B5F0F848C9BE0 /* CameraController.swift in Sources */,
				CE0C0BAC33EF623CCAF905C9AA58C308 /* CameraInputController.swift in Sources */,
				625DA48E90CE429A982835664DEB4AE2 /* CameraInputControllerDelegate.swift in Sources */,
				691113283156DEEC22BEA5A4471BCBB7 /* CameraInputOutput.swift in Sources */,
				057F2CC534F7BA942E89349800FB91D8 /* CameraOption.swift in Sources */,
				4DA86534692EB00BAF17F631983E32EF /* CameraPreviewView.swift in Sources */,
				1CF0EA2D3B4BF308FDA77FD9D5AC2264 /* CameraPreviewViewController.swift in Sources */,
				9F26F5ED0B6666FC67C418A0513493E9 /* CameraRecorder.swift in Sources */,
				65F11256222858B400DB8006 /* RGBA.swift in Sources */,
				334B1D66C0AD25E58CA5FE15B9D78D66 /* CameraRecordingProtocol.swift in Sources */,
				557E4F35EDDA804526859F9DCDE348FA /* CameraSegmentHandler.swift in Sources */,
				0A945FE15B17716845A14CE4D36D39F6 /* CameraSettings.swift in Sources */,
				03C3BBC5D37F96CF7EDB6650717D76F4 /* CameraView.swift in Sources */,
				65F11255222858B400DB8006 /* ConicalGradientLayer.swift in Sources */,
				85074B1432F730673D8780B6329028FA /* CameraZoomHandler.swift in Sources */,
				D7027C607F1046D36165DB5D425AB53E /* CGRect+Center.swift in Sources */,
				9FE4C2DB0A0B3228C440ADA9DC9C1365 /* ClosedRange+Clamp.swift in Sources */,
				0C43E29CB035A57278B337D45A8B3D0A /* CVPixelBuffer+copy.swift in Sources */,
				96398D3EF953560BA215B67E6C028CCB /* Device.swift in Sources */,
				A454D09A6C72D876DCFB6DA5D9ADEC16 /* ExtendedButton.swift in Sources */,
				637EF77BBD39C643A5626C7DC6BB0632 /* ExtendedStackView.swift in Sources */,
				B427495AC3DC55E686036B45620C8721 /* Filter.swift in Sources */,
				C029C95BE212565791F89E816FE30E6E /* FilteredInputViewController.swift in Sources */,
				54EEC8AC27514DBD8318ED46C1408202 /* FilterProtocol.swift in Sources */,
				4EF7F59D6E14D65B6C25DFB95EC275F7 /* GifVideoOutputHandler.swift in Sources */,
				0A8A37FD478661132D7B0979023539ED /* GLError.swift in Sources */,
				BCC9ACADE381240FE2D41DD33EF5DBB9 /* GLPixelBufferView.swift in Sources */,
				C7A7C8C95E33F5F57C4EB41E6D0E1D5F /* GLRenderer.swift in Sources */,
				B94E3D084245A1078FFE3DDE202B063F /* IgnoreTouchesCollectionView.swift in Sources */,
				CF4B9AECC564224D026272956E30BF26 /* IgnoreTouchesView.swift in Sources */,
				6960DB91177453961DED2D5B62D4E535 /* ImagePreviewController.swift in Sources */,
				6312FC6B60F8F6FAEAC52C6B98C0FF83 /* KanvasCamera-dummy.m in Sources */,
				B2E31A28C9768163512EFBEA65A1A690 /* KanvasCameraAnalyticsProvider.swift in Sources */,
				93DA4252C4029BB33F96F80DB7BE66B1 /* KanvasCameraColors.swift in Sources */,
				AE200D89CE3EB7E0F8ADA7108E9B469F /* KanvasCameraImages.swift in Sources */,
				A459355AAE6191315B3B28EB777BFFC8 /* KanvasCameraStrings.swift in Sources */,
				553E73FECB79D99EAECF621A8B801442 /* KanvasCameraTimes.swift in Sources */,
				D26E7CE8F2AA17CDE36ED9774CBA09ED /* LoadingIndicatorView.swift in Sources */,
				93500CBFDC8B5FCB15BEEDEF56006AAD /* MediaClip.swift in Sources */,
				6BEA44C3D6048F7098F75C336C42B252 /* MediaClipsCollectionCell.swift in Sources */,
				E015D7CB813F593B6501ABCA34A33FBC /* MediaClipsCollectionController.swift in Sources */,
				854312D7C6FDC3E33CF2B9A9868584D9 /* MediaClipsCollectionView.swift in Sources */,
				A44F8D763559FCF103F3B55A2E53FC4D /* MediaClipsEditorView.swift in Sources */,
				F9E7A2D189394DECC526FFA569720C08 /* MediaClipsEditorViewController.swift in Sources */,
				5B8C9A5A5B0D7EBAE98CE741B58479D5 /* ModalController.swift in Sources */,
				82D0BAAF9862F4448A9CE56F33CCCA46 /* ModalPresentationAnimationController.swift in Sources */,
				346FE4E1B2AF8886BB246DEE13E5360D /* ModalPresentationController.swift in Sources */,
				05B9414D6B9574ECBEFEE13FAF76E98D /* ModalView.swift in Sources */,
				B4ED3B8F7A68D4AE9301138787FEB174 /* ModalViewModel.swift in Sources */,
				8B14834DF5B9A715262A3AD92628C009 /* ModeButtonView.swift in Sources */,
				5638C70810065B40C5EED9DD28697F89 /* ModeSelectorAndShootController.swift in Sources */,
				E55D84685ECC0C04B31D19F17F50848A /* ModeSelectorAndShootView.swift in Sources */,
				803BAD2830110E3DE23B298FDD1789E9 /* NSURL+Media.swift in Sources */,
				65F11258222858C400DB8006 /* UIColor+Lerp.swift in Sources */,
				5A091D1FD4A1509B4154669E133FF6EB /* NumTypes+Conversion.swift in Sources */,
				821E0BADBB4DB35E607A78D6D331C006 /* OptionsController.swift in Sources */,
				518F0D0F84702879412839A44086EBC8 /* OptionsStackView.swift in Sources */,
				A216DF7E21069232BD5B885E86483DB0 /* OptionView.swift in Sources */,
				2DEF655C94767B4527DF8A53BB9D2C6A /* PhotoOutputHandler.swift in Sources */,
				C24AD016C8437110F9F50602C47F671A /* Queue.swift in Sources */,
				E21D5D3BA0D2813E00C1636F188819D2 /* Shader.swift in Sources */,
				A58CA6A35FB64B7A398A4E1260CE7257 /* ShaderUtilities.swift in Sources */,
				AFA38FCE8EE1C70B11BF32E2BDDD93DB /* ShootButtonView.swift in Sources */,
				5B327A875BAC927D649187AD783819E0 /* UIButton+Shadows.swift in Sources */,
				35A873A451071108C0AACC98D5E231E5 /* UICollectionView+Cells.swift in Sources */,
				3543937C8114AA8FD93CD33523792D08 /* UIFont+Utils.swift in Sources */,
				7715E4362791EEA6B7F9D12E1B9E834F /* UIImage+Camera.swift in Sources */,
				44EBF4D4F9F1EBF6D776FB732720E308 /* UIImage+FlipLeftMirrored.swift in Sources */,
				AE4B965E7F77C71AECAD652CC0987CF7 /* UIImage+PixelBuffer.swift in Sources */,
				071CF94FD6A0EC69DF0F19A89A795C64 /* UIUpdate.swift in Sources */,
				999703133DB7050CDE990AF758163952 /* UIView+Layout.swift in Sources */,
				6BF895E820492DC695742EBDDB2ED6AF /* UIViewController+Load.swift in Sources */,
				6C834A7F7174DA28FFE0959D7C24EDCA /* VideoOutputHandler.swift in Sources */,
			);
			runOnlyForDeploymentPostprocessing = 0;
		};
		B2FB39603CD656831971627968314924 /* Sources */ = {
>>>>>>> 32cbaaf4
			isa = PBXSourcesBuildPhase;
			buildActionMask = 2147483647;
			files = (
				E3BE3396A1A6301B636C285A526FD95C /* Array+Move.swift in Sources */,
				41E9F84A8C1FC483023226AA2BDFD01C /* AVURLAsset+Thumbnail.swift in Sources */,
				9783DA3FE4E56879DAF721307D3C277F /* CameraController.swift in Sources */,
				55B443BE97946809F255900133443FA4 /* CameraInputController.swift in Sources */,
				23814082AE8344E4A9F076B8877A11C9 /* CameraInputControllerDelegate.swift in Sources */,
				F890BF84C55D1BBCB73705B8576AEBF4 /* CameraInputOutput.swift in Sources */,
				D9356B2C84EC1F2C7603BB22625BF1A0 /* CameraOption.swift in Sources */,
				15C9768EAD2F06BED175FBDBABD94325 /* CameraPreviewView.swift in Sources */,
				79DE9DB644ABF055CC8916749077EB44 /* CameraPreviewViewController.swift in Sources */,
				456B6966693074B91C511CFB0979404B /* CameraRecorder.swift in Sources */,
				A3ECB5D44F4889FADA9F9DC46CDD1897 /* CameraRecordingProtocol.swift in Sources */,
				7984C490F4584B7F5CB9F3F1858D1304 /* CameraSegmentHandler.swift in Sources */,
				1F0656443CAE82E0DC7CA79EC53B9BC8 /* CameraSettings.swift in Sources */,
				288721B6FAC2F2A83C99A790AB9FABC2 /* CameraView.swift in Sources */,
				4C45E6A35FF266565F9128DEF2126D33 /* CameraZoomHandler.swift in Sources */,
				E258C68BA7469A5D77AC6D5AB86AA567 /* CGRect+Center.swift in Sources */,
				35BFA387F1B1D2A6438B73494A9E41C4 /* ClosedRange+Clamp.swift in Sources */,
				CFDAB398C45FF9DA1B55EE80FE1C6638 /* CVPixelBuffer+copy.swift in Sources */,
				7FA53F204884E13D1D26FCEE4C84C0F1 /* Device.swift in Sources */,
				3CD4E67CD294452C92E0F537E14BAEE8 /* ExtendedButton.swift in Sources */,
				2CB2DA34D46386C7DC44D2E7BC8B2761 /* ExtendedStackView.swift in Sources */,
				51DF3D74FA7269A338A7004822A6DFBB /* Filter.swift in Sources */,
				C5BF46E8F485A7343093FEB5909691EA /* FilteredInputViewController.swift in Sources */,
				B2C51BDDA0AA7ECD1B5519440A650ACC /* FilterProtocol.swift in Sources */,
				3625470AD9D9EBD33887A805338C1AB4 /* GifVideoOutputHandler.swift in Sources */,
				F44DCF68918446786658AF41AEA4CEBD /* GLError.swift in Sources */,
				A3596C9B50E8E97B1EF23BB37AFE8D59 /* GLPixelBufferView.swift in Sources */,
				E598C7FF28FF2DB892630803D0563DD9 /* GLRenderer.swift in Sources */,
				2FA2E48336D3E0E422514403D71E0912 /* IgnoreTouchesCollectionView.swift in Sources */,
				4441C5F6CFA14D5DDA36E9728B96ABAA /* IgnoreTouchesView.swift in Sources */,
				46BEE7FA93278CBC80DD38750C6EC771 /* ImagePreviewController.swift in Sources */,
				003C0FFA61B2D20F9BDF598FD9B42E95 /* KanvasCamera-dummy.m in Sources */,
				F215F327D2BD93394E887B70712E77B6 /* KanvasCameraAnalyticsProvider.swift in Sources */,
				66151660348F31184965BF2026EFEF43 /* KanvasCameraColors.swift in Sources */,
				59710CDAD3D3933B0275437AF99FBCA1 /* KanvasCameraImages.swift in Sources */,
				8182C15B7A74821A24909323D05C6418 /* KanvasCameraStrings.swift in Sources */,
				362EA157803811180D56A656D6BAD90C /* KanvasCameraTimes.swift in Sources */,
				94775BA339B9BE23066BDB8B37130BCB /* LoadingIndicatorView.swift in Sources */,
				12DE574262F30CC862A81AF7291AA425 /* MediaClip.swift in Sources */,
				6756D8E2C29F365B96B8D309007FEFE8 /* MediaClipsCollectionCell.swift in Sources */,
				76EE372647F7D88C33FA047ABDC2E78C /* MediaClipsCollectionController.swift in Sources */,
				222AE7E783AD1B96A9CF2E80C2A6CD9D /* MediaClipsCollectionView.swift in Sources */,
				FE2849010E742AC970E5AF3F1359D55E /* MediaClipsEditorView.swift in Sources */,
				11659DBA28016DF8A5FE86E13FF3A193 /* MediaClipsEditorViewController.swift in Sources */,
				6D317482E3765452E2695A6A9BB8CD61 /* ModalController.swift in Sources */,
				6C9EA5FD859EB34AF39EFB0A224212A2 /* ModalPresentationAnimationController.swift in Sources */,
				46EF050CD1DF849A47D9ECFA05DC597C /* ModalPresentationController.swift in Sources */,
				F6B819CD39B3E207D51D6A7DEEF79A8F /* ModalView.swift in Sources */,
				C9A7523B0C8B0C7A8CA828F2F332B8F6 /* ModalViewModel.swift in Sources */,
				BABDEFDF5536F9A2DE14AF2DA39E0647 /* ModeButtonView.swift in Sources */,
				331E2E7248919264A29F1EFF7E4A91F0 /* ModeSelectorAndShootController.swift in Sources */,
				F2BC349F8656D06468208BA22DBBFA44 /* ModeSelectorAndShootView.swift in Sources */,
				C460C9BE2DD8CFB5D1B04F206D809671 /* NSURL+Media.swift in Sources */,
				C28F4B42FE3A7DFC393DD491EF9A5A72 /* NumTypes+Conversion.swift in Sources */,
				CF7785B1A8F33B9B7E5CCEB10D16880B /* OptionsController.swift in Sources */,
				FB91769191D2389E95E17261BAC273BB /* OptionsStackView.swift in Sources */,
				41A2C39FB238F90C7AD270DA499C210D /* OptionView.swift in Sources */,
				0B064FD2CCBB496A8E86E13623BC040F /* PhotoOutputHandler.swift in Sources */,
				CE9B1AA02055A98755A840308249D07D /* Queue.swift in Sources */,
				EC249B801CAC678B982B8F97792690B6 /* Shader.swift in Sources */,
				A0741516905652F112E7E5AA57DD5A0E /* ShaderUtilities.swift in Sources */,
				1F57F4F8A686F47697ADAD011E26BC5D /* ShootButtonView.swift in Sources */,
				B7A99848C9D0EF4FFEE5116894FD9F60 /* UIButton+Shadows.swift in Sources */,
				BB5A8E06830E267D57A10AA4B3F9732F /* UICollectionView+Cells.swift in Sources */,
				AEF35231DAD8A44BED3E22742F4C5FCF /* UIFont+Utils.swift in Sources */,
				FE887512A70E32B30357554451DC08CB /* UIImage+Camera.swift in Sources */,
				4F39DF4D350E7E5A85DCC53DB5826C26 /* UIImage+FlipLeftMirrored.swift in Sources */,
				4F3AC1CC3053747422780502FE4DEFC6 /* UIImage+PixelBuffer.swift in Sources */,
				5B51BDCCF0101D38E4FF4095E2F89891 /* UIUpdate.swift in Sources */,
				199B859C281A06D7A16F143E2B18BD81 /* UIView+Layout.swift in Sources */,
				3E9082C2522275FE4C691DBEE9A6D285 /* UIViewController+Load.swift in Sources */,
				43A41A0FE471C6514A6D6E028C61E637 /* VideoOutputHandler.swift in Sources */,
			);
			runOnlyForDeploymentPostprocessing = 0;
		};
/* End PBXSourcesBuildPhase section */

/* Begin PBXTargetDependency section */
		1FD2B968DC0DD574B1A3D4D41D1AF874 /* PBXTargetDependency */ = {
			isa = PBXTargetDependency;
			name = KanvasCamera;
			target = 8772ADA37C0851E9AD3E77F8F44B1901 /* KanvasCamera */;
			targetProxy = 4BF99FB77AD2F931D3FADE629B362E34 /* PBXContainerItemProxy */;
		};
		364B8F878D7CB3330F745993405D49FC /* PBXTargetDependency */ = {
			isa = PBXTargetDependency;
			name = TumblrTheme;
			target = DF2C9F9F19D6DD945A3309A0B48FF213 /* TumblrTheme */;
			targetProxy = 5F1DD224199DC1A7A6191AA723291E34 /* PBXContainerItemProxy */;
		};
		6F80448E773C8E4C6E026D7FF161348D /* PBXTargetDependency */ = {
			isa = PBXTargetDependency;
			name = FBSnapshotTestCase;
			target = 6D3ACFDE390FE76465A1132EC9A7DF15 /* FBSnapshotTestCase */;
			targetProxy = 215EBA8D406B58C0B52DA5446C57E5BB /* PBXContainerItemProxy */;
		};
		8E321D74F109CFB649D05C8E9DC015CD /* PBXTargetDependency */ = {
			isa = PBXTargetDependency;
			name = TumblrTheme;
			target = DF2C9F9F19D6DD945A3309A0B48FF213 /* TumblrTheme */;
			targetProxy = E5C706EE7FD76F36675FC95037E4EB5C /* PBXContainerItemProxy */;
		};
		B7AF182087F1D9E2FB5158C04D8B63E5 /* PBXTargetDependency */ = {
			isa = PBXTargetDependency;
			name = TumblrTheme;
			target = DF2C9F9F19D6DD945A3309A0B48FF213 /* TumblrTheme */;
			targetProxy = F33EDCC1F8D0B10535F0BB3F7B51EDCF /* PBXContainerItemProxy */;
		};
		ED787FDB81F1CA0BF15BD8D0A1145EFF /* PBXTargetDependency */ = {
			isa = PBXTargetDependency;
			name = KanvasCamera;
			target = 8772ADA37C0851E9AD3E77F8F44B1901 /* KanvasCamera */;
			targetProxy = FE56C1FEF003759A8A01BAD483A21420 /* PBXContainerItemProxy */;
		};
/* End PBXTargetDependency section */

/* Begin XCBuildConfiguration section */
		1A9CF3E20A6D5438837D5A9F8D642803 /* Release */ = {
			isa = XCBuildConfiguration;
			baseConfigurationReference = 9999B2BE05404F7E34A41EB278B8B6D2 /* KanvasCamera.xcconfig */;
			buildSettings = {
				CLANG_ENABLE_OBJC_WEAK = NO;
				CODE_SIGN_IDENTITY = "";
				"CODE_SIGN_IDENTITY[sdk=appletvos*]" = "";
				"CODE_SIGN_IDENTITY[sdk=iphoneos*]" = "";
				"CODE_SIGN_IDENTITY[sdk=watchos*]" = "";
				CURRENT_PROJECT_VERSION = 1;
				DEFINES_MODULE = YES;
				DYLIB_COMPATIBILITY_VERSION = 1;
				DYLIB_CURRENT_VERSION = 1;
				DYLIB_INSTALL_NAME_BASE = "@rpath";
				GCC_PREFIX_HEADER = "Target Support Files/KanvasCamera/KanvasCamera-prefix.pch";
				INFOPLIST_FILE = "Target Support Files/KanvasCamera/KanvasCamera-Info.plist";
				INSTALL_PATH = "$(LOCAL_LIBRARY_DIR)/Frameworks";
				IPHONEOS_DEPLOYMENT_TARGET = 11.0;
				LD_RUNPATH_SEARCH_PATHS = "$(inherited) @executable_path/Frameworks @loader_path/Frameworks";
				MODULEMAP_FILE = "Target Support Files/KanvasCamera/KanvasCamera.modulemap";
				PRODUCT_MODULE_NAME = KanvasCamera;
				PRODUCT_NAME = KanvasCamera;
				SDKROOT = iphoneos;
				SKIP_INSTALL = YES;
				SWIFT_ACTIVE_COMPILATION_CONDITIONS = "$(inherited) ";
				SWIFT_VERSION = 4.2;
				TARGETED_DEVICE_FAMILY = "1,2";
				VALIDATE_PRODUCT = YES;
				VERSIONING_SYSTEM = "apple-generic";
				VERSION_INFO_PREFIX = "";
			};
			name = Release;
		};
		1C67BD20B2B3C49CFD5B25BD98DB4377 /* Release */ = {
			isa = XCBuildConfiguration;
			baseConfigurationReference = DFE46B389C7ECF3A4E740002F100CB5F /* TumblrTheme.xcconfig */;
			buildSettings = {
				CLANG_ENABLE_OBJC_WEAK = NO;
				CODE_SIGN_IDENTITY = "";
				"CODE_SIGN_IDENTITY[sdk=appletvos*]" = "";
				"CODE_SIGN_IDENTITY[sdk=iphoneos*]" = "";
				"CODE_SIGN_IDENTITY[sdk=watchos*]" = "";
				CURRENT_PROJECT_VERSION = 1;
				DEFINES_MODULE = YES;
				DYLIB_COMPATIBILITY_VERSION = 1;
				DYLIB_CURRENT_VERSION = 1;
				DYLIB_INSTALL_NAME_BASE = "@rpath";
				GCC_PREFIX_HEADER = "Target Support Files/TumblrTheme/TumblrTheme-prefix.pch";
				INFOPLIST_FILE = "Target Support Files/TumblrTheme/TumblrTheme-Info.plist";
				INSTALL_PATH = "$(LOCAL_LIBRARY_DIR)/Frameworks";
				IPHONEOS_DEPLOYMENT_TARGET = 11.0;
				LD_RUNPATH_SEARCH_PATHS = (
					"$(inherited)",
					"@executable_path/Frameworks",
					"@loader_path/Frameworks",
				);
				MODULEMAP_FILE = "Target Support Files/TumblrTheme/TumblrTheme.modulemap";
				PRODUCT_MODULE_NAME = TumblrTheme;
				PRODUCT_NAME = TumblrTheme;
				SDKROOT = iphoneos;
				SKIP_INSTALL = YES;
				SWIFT_ACTIVE_COMPILATION_CONDITIONS = "$(inherited) ";
				SWIFT_VERSION = 4.2;
				TARGETED_DEVICE_FAMILY = "1,2";
				VALIDATE_PRODUCT = YES;
				VERSIONING_SYSTEM = "apple-generic";
				VERSION_INFO_PREFIX = "";
			};
			name = Release;
		};
		2CD6C529B7C12FF0B592D83325B92EDD /* Debug */ = {
			isa = XCBuildConfiguration;
			baseConfigurationReference = DFE46B389C7ECF3A4E740002F100CB5F /* TumblrTheme.xcconfig */;
			buildSettings = {
				CLANG_ENABLE_OBJC_WEAK = NO;
				CODE_SIGN_IDENTITY = "";
				"CODE_SIGN_IDENTITY[sdk=appletvos*]" = "";
				"CODE_SIGN_IDENTITY[sdk=iphoneos*]" = "";
				"CODE_SIGN_IDENTITY[sdk=watchos*]" = "";
				CURRENT_PROJECT_VERSION = 1;
				DEFINES_MODULE = YES;
				DYLIB_COMPATIBILITY_VERSION = 1;
				DYLIB_CURRENT_VERSION = 1;
				DYLIB_INSTALL_NAME_BASE = "@rpath";
				GCC_PREFIX_HEADER = "Target Support Files/TumblrTheme/TumblrTheme-prefix.pch";
				INFOPLIST_FILE = "Target Support Files/TumblrTheme/TumblrTheme-Info.plist";
				INSTALL_PATH = "$(LOCAL_LIBRARY_DIR)/Frameworks";
				IPHONEOS_DEPLOYMENT_TARGET = 11.0;
				LD_RUNPATH_SEARCH_PATHS = "$(inherited) @executable_path/Frameworks @loader_path/Frameworks";
				MODULEMAP_FILE = "Target Support Files/TumblrTheme/TumblrTheme.modulemap";
				PRODUCT_MODULE_NAME = TumblrTheme;
				PRODUCT_NAME = TumblrTheme;
				SDKROOT = iphoneos;
				SKIP_INSTALL = YES;
				SWIFT_ACTIVE_COMPILATION_CONDITIONS = "$(inherited) ";
				SWIFT_VERSION = 4.2;
				TARGETED_DEVICE_FAMILY = "1,2";
				VERSIONING_SYSTEM = "apple-generic";
				VERSION_INFO_PREFIX = "";
			};
			name = Debug;
		};
		4CE281642D6EE9FAB113046B4B6328A0 /* Release */ = {
			isa = XCBuildConfiguration;
			buildSettings = {
				ALWAYS_SEARCH_USER_PATHS = NO;
				CLANG_ANALYZER_NONNULL = YES;
				CLANG_ANALYZER_NUMBER_OBJECT_CONVERSION = YES_AGGRESSIVE;
				CLANG_CXX_LANGUAGE_STANDARD = "gnu++14";
				CLANG_CXX_LIBRARY = "libc++";
				CLANG_ENABLE_MODULES = YES;
				CLANG_ENABLE_OBJC_ARC = YES;
				CLANG_ENABLE_OBJC_WEAK = YES;
				CLANG_WARN_BLOCK_CAPTURE_AUTORELEASING = YES;
				CLANG_WARN_BOOL_CONVERSION = YES;
				CLANG_WARN_COMMA = YES;
				CLANG_WARN_CONSTANT_CONVERSION = YES;
				CLANG_WARN_DEPRECATED_OBJC_IMPLEMENTATIONS = YES;
				CLANG_WARN_DIRECT_OBJC_ISA_USAGE = YES_ERROR;
				CLANG_WARN_DOCUMENTATION_COMMENTS = YES;
				CLANG_WARN_EMPTY_BODY = YES;
				CLANG_WARN_ENUM_CONVERSION = YES;
				CLANG_WARN_INFINITE_RECURSION = YES;
				CLANG_WARN_INT_CONVERSION = YES;
				CLANG_WARN_NON_LITERAL_NULL_CONVERSION = YES;
				CLANG_WARN_OBJC_IMPLICIT_RETAIN_SELF = YES;
				CLANG_WARN_OBJC_LITERAL_CONVERSION = YES;
				CLANG_WARN_OBJC_ROOT_CLASS = YES_ERROR;
				CLANG_WARN_RANGE_LOOP_ANALYSIS = YES;
				CLANG_WARN_STRICT_PROTOTYPES = YES;
				CLANG_WARN_SUSPICIOUS_MOVE = YES;
				CLANG_WARN_UNGUARDED_AVAILABILITY = YES_AGGRESSIVE;
				CLANG_WARN_UNREACHABLE_CODE = YES;
				CLANG_WARN__DUPLICATE_METHOD_MATCH = YES;
				COPY_PHASE_STRIP = NO;
				DEBUG_INFORMATION_FORMAT = "dwarf-with-dsym";
				ENABLE_NS_ASSERTIONS = NO;
				ENABLE_STRICT_OBJC_MSGSEND = YES;
				GCC_C_LANGUAGE_STANDARD = gnu11;
				GCC_NO_COMMON_BLOCKS = YES;
				GCC_PREPROCESSOR_DEFINITIONS = (
					"POD_CONFIGURATION_RELEASE=1",
					"$(inherited)",
				);
				GCC_WARN_64_TO_32_BIT_CONVERSION = YES;
				GCC_WARN_ABOUT_RETURN_TYPE = YES_ERROR;
				GCC_WARN_UNDECLARED_SELECTOR = YES;
				GCC_WARN_UNINITIALIZED_AUTOS = YES_AGGRESSIVE;
				GCC_WARN_UNUSED_FUNCTION = YES;
				GCC_WARN_UNUSED_VARIABLE = YES;
				IPHONEOS_DEPLOYMENT_TARGET = 11.0;
				MTL_ENABLE_DEBUG_INFO = NO;
				MTL_FAST_MATH = YES;
				PRODUCT_NAME = "$(TARGET_NAME)";
				STRIP_INSTALLED_PRODUCT = NO;
				SWIFT_OPTIMIZATION_LEVEL = "-Owholemodule";
				SWIFT_VERSION = 4.2;
				SYMROOT = "${SRCROOT}/../build";
			};
			name = Release;
		};
<<<<<<< HEAD
=======
		63269E8F616C1EE3C7224E1849786BE2 /* Release */ = {
			isa = XCBuildConfiguration;
			baseConfigurationReference = 025C37986048731112839081208CD91B /* KanvasCamera.xcconfig */;
			buildSettings = {
				CLANG_ENABLE_OBJC_WEAK = NO;
				CODE_SIGN_IDENTITY = "";
				"CODE_SIGN_IDENTITY[sdk=appletvos*]" = "";
				"CODE_SIGN_IDENTITY[sdk=iphoneos*]" = "";
				"CODE_SIGN_IDENTITY[sdk=watchos*]" = "";
				CURRENT_PROJECT_VERSION = 1;
				DEFINES_MODULE = YES;
				DYLIB_COMPATIBILITY_VERSION = 1;
				DYLIB_CURRENT_VERSION = 1;
				DYLIB_INSTALL_NAME_BASE = "@rpath";
				GCC_PREFIX_HEADER = "Target Support Files/KanvasCamera/KanvasCamera-prefix.pch";
				INFOPLIST_FILE = "Target Support Files/KanvasCamera/KanvasCamera-Info.plist";
				INSTALL_PATH = "$(LOCAL_LIBRARY_DIR)/Frameworks";
				IPHONEOS_DEPLOYMENT_TARGET = 11.0;
				LD_RUNPATH_SEARCH_PATHS = "$(inherited) @executable_path/Frameworks @loader_path/Frameworks";
				MODULEMAP_FILE = "Target Support Files/KanvasCamera/KanvasCamera.modulemap";
				PRODUCT_MODULE_NAME = KanvasCamera;
				PRODUCT_NAME = KanvasCamera;
				SDKROOT = iphoneos;
				SKIP_INSTALL = YES;
				SWIFT_ACTIVE_COMPILATION_CONDITIONS = "$(inherited) ";
				SWIFT_VERSION = 4.2;
				TARGETED_DEVICE_FAMILY = "1,2";
				VALIDATE_PRODUCT = YES;
				VERSIONING_SYSTEM = "apple-generic";
				VERSION_INFO_PREFIX = "";
			};
			name = Release;
		};
>>>>>>> 32cbaaf4
		6DFA1578582149B7E24AD55CBA30F07A /* Debug */ = {
			isa = XCBuildConfiguration;
			buildSettings = {
				ALWAYS_SEARCH_USER_PATHS = NO;
				CLANG_ANALYZER_NONNULL = YES;
				CLANG_ANALYZER_NUMBER_OBJECT_CONVERSION = YES_AGGRESSIVE;
				CLANG_CXX_LANGUAGE_STANDARD = "gnu++14";
				CLANG_CXX_LIBRARY = "libc++";
				CLANG_ENABLE_MODULES = YES;
				CLANG_ENABLE_OBJC_ARC = YES;
				CLANG_ENABLE_OBJC_WEAK = YES;
				CLANG_WARN_BLOCK_CAPTURE_AUTORELEASING = YES;
				CLANG_WARN_BOOL_CONVERSION = YES;
				CLANG_WARN_COMMA = YES;
				CLANG_WARN_CONSTANT_CONVERSION = YES;
				CLANG_WARN_DEPRECATED_OBJC_IMPLEMENTATIONS = YES;
				CLANG_WARN_DIRECT_OBJC_ISA_USAGE = YES_ERROR;
				CLANG_WARN_DOCUMENTATION_COMMENTS = YES;
				CLANG_WARN_EMPTY_BODY = YES;
				CLANG_WARN_ENUM_CONVERSION = YES;
				CLANG_WARN_INFINITE_RECURSION = YES;
				CLANG_WARN_INT_CONVERSION = YES;
				CLANG_WARN_NON_LITERAL_NULL_CONVERSION = YES;
				CLANG_WARN_OBJC_IMPLICIT_RETAIN_SELF = YES;
				CLANG_WARN_OBJC_LITERAL_CONVERSION = YES;
				CLANG_WARN_OBJC_ROOT_CLASS = YES_ERROR;
				CLANG_WARN_RANGE_LOOP_ANALYSIS = YES;
				CLANG_WARN_STRICT_PROTOTYPES = YES;
				CLANG_WARN_SUSPICIOUS_MOVE = YES;
				CLANG_WARN_UNGUARDED_AVAILABILITY = YES_AGGRESSIVE;
				CLANG_WARN_UNREACHABLE_CODE = YES;
				CLANG_WARN__DUPLICATE_METHOD_MATCH = YES;
				COPY_PHASE_STRIP = NO;
				DEBUG_INFORMATION_FORMAT = dwarf;
				ENABLE_STRICT_OBJC_MSGSEND = YES;
				ENABLE_TESTABILITY = YES;
				GCC_C_LANGUAGE_STANDARD = gnu11;
				GCC_DYNAMIC_NO_PIC = NO;
				GCC_NO_COMMON_BLOCKS = YES;
				GCC_OPTIMIZATION_LEVEL = 0;
				GCC_PREPROCESSOR_DEFINITIONS = (
					"POD_CONFIGURATION_DEBUG=1",
					"DEBUG=1",
					"$(inherited)",
				);
				GCC_WARN_64_TO_32_BIT_CONVERSION = YES;
				GCC_WARN_ABOUT_RETURN_TYPE = YES_ERROR;
				GCC_WARN_UNDECLARED_SELECTOR = YES;
				GCC_WARN_UNINITIALIZED_AUTOS = YES_AGGRESSIVE;
				GCC_WARN_UNUSED_FUNCTION = YES;
				GCC_WARN_UNUSED_VARIABLE = YES;
				IPHONEOS_DEPLOYMENT_TARGET = 11.0;
				MTL_ENABLE_DEBUG_INFO = INCLUDE_SOURCE;
				MTL_FAST_MATH = YES;
				ONLY_ACTIVE_ARCH = YES;
				PRODUCT_NAME = "$(TARGET_NAME)";
				STRIP_INSTALLED_PRODUCT = NO;
				SWIFT_ACTIVE_COMPILATION_CONDITIONS = DEBUG;
				SWIFT_OPTIMIZATION_LEVEL = "-Onone";
				SWIFT_VERSION = 4.2;
				SYMROOT = "${SRCROOT}/../build";
			};
			name = Debug;
		};
		8094F0B0475A3BC0CC3A1CC7BF86718C /* Release */ = {
			isa = XCBuildConfiguration;
			baseConfigurationReference = D27261B8A1194AC1410A2283338BBDD5 /* Pods-KanvasCameraExampleTests.release.xcconfig */;
			buildSettings = {
				ALWAYS_EMBED_SWIFT_STANDARD_LIBRARIES = NO;
				CLANG_ENABLE_OBJC_WEAK = NO;
				CODE_SIGN_IDENTITY = "";
				"CODE_SIGN_IDENTITY[sdk=appletvos*]" = "";
				"CODE_SIGN_IDENTITY[sdk=iphoneos*]" = "";
				"CODE_SIGN_IDENTITY[sdk=watchos*]" = "";
				CURRENT_PROJECT_VERSION = 1;
				DEFINES_MODULE = YES;
				DYLIB_COMPATIBILITY_VERSION = 1;
				DYLIB_CURRENT_VERSION = 1;
				DYLIB_INSTALL_NAME_BASE = "@rpath";
				INFOPLIST_FILE = "Target Support Files/Pods-KanvasCameraExampleTests/Pods-KanvasCameraExampleTests-Info.plist";
				INSTALL_PATH = "$(LOCAL_LIBRARY_DIR)/Frameworks";
				IPHONEOS_DEPLOYMENT_TARGET = 11.0;
				LD_RUNPATH_SEARCH_PATHS = "$(inherited) @executable_path/Frameworks @loader_path/Frameworks";
				MACH_O_TYPE = staticlib;
				MODULEMAP_FILE = "Target Support Files/Pods-KanvasCameraExampleTests/Pods-KanvasCameraExampleTests.modulemap";
				OTHER_LDFLAGS = "";
				OTHER_LIBTOOLFLAGS = "";
				PODS_ROOT = "$(SRCROOT)";
				PRODUCT_BUNDLE_IDENTIFIER = "org.cocoapods.${PRODUCT_NAME:rfc1034identifier}";
				PRODUCT_NAME = "$(TARGET_NAME:c99extidentifier)";
				SDKROOT = iphoneos;
				SKIP_INSTALL = YES;
				TARGETED_DEVICE_FAMILY = "1,2";
				VALIDATE_PRODUCT = YES;
				VERSIONING_SYSTEM = "apple-generic";
				VERSION_INFO_PREFIX = "";
			};
			name = Release;
		};
		88327BE137AB9A8F40DF32785829046C /* Debug */ = {
			isa = XCBuildConfiguration;
			baseConfigurationReference = A1DB66BABDE59E5B326284AAD222B6B9 /* FBSnapshotTestCase.xcconfig */;
			buildSettings = {
				CODE_SIGN_IDENTITY = "";
				"CODE_SIGN_IDENTITY[sdk=appletvos*]" = "";
				"CODE_SIGN_IDENTITY[sdk=iphoneos*]" = "";
				"CODE_SIGN_IDENTITY[sdk=watchos*]" = "";
				CURRENT_PROJECT_VERSION = 1;
				DEFINES_MODULE = YES;
				DYLIB_COMPATIBILITY_VERSION = 1;
				DYLIB_CURRENT_VERSION = 1;
				DYLIB_INSTALL_NAME_BASE = "@rpath";
				GCC_PREFIX_HEADER = "Target Support Files/FBSnapshotTestCase/FBSnapshotTestCase-prefix.pch";
				INFOPLIST_FILE = "Target Support Files/FBSnapshotTestCase/FBSnapshotTestCase-Info.plist";
				INSTALL_PATH = "$(LOCAL_LIBRARY_DIR)/Frameworks";
				IPHONEOS_DEPLOYMENT_TARGET = 8.0;
				LD_RUNPATH_SEARCH_PATHS = "$(inherited) @executable_path/Frameworks @loader_path/Frameworks";
				MODULEMAP_FILE = "Target Support Files/FBSnapshotTestCase/FBSnapshotTestCase.modulemap";
				PRODUCT_MODULE_NAME = FBSnapshotTestCase;
				PRODUCT_NAME = FBSnapshotTestCase;
				SDKROOT = iphoneos;
				SKIP_INSTALL = YES;
				SWIFT_ACTIVE_COMPILATION_CONDITIONS = "$(inherited) ";
				SWIFT_VERSION = 4.2;
				TARGETED_DEVICE_FAMILY = "1,2";
				VERSIONING_SYSTEM = "apple-generic";
				VERSION_INFO_PREFIX = "";
			};
			name = Debug;
		};
		B242A3458664EAEB7E5B1A2778FDD53F /* Debug */ = {
			isa = XCBuildConfiguration;
			baseConfigurationReference = 9999B2BE05404F7E34A41EB278B8B6D2 /* KanvasCamera.xcconfig */;
			buildSettings = {
				CLANG_ENABLE_OBJC_WEAK = NO;
				CODE_SIGN_IDENTITY = "";
				"CODE_SIGN_IDENTITY[sdk=appletvos*]" = "";
				"CODE_SIGN_IDENTITY[sdk=iphoneos*]" = "";
				"CODE_SIGN_IDENTITY[sdk=watchos*]" = "";
				CURRENT_PROJECT_VERSION = 1;
				DEFINES_MODULE = YES;
				DYLIB_COMPATIBILITY_VERSION = 1;
				DYLIB_CURRENT_VERSION = 1;
				DYLIB_INSTALL_NAME_BASE = "@rpath";
				GCC_PREFIX_HEADER = "Target Support Files/KanvasCamera/KanvasCamera-prefix.pch";
				INFOPLIST_FILE = "Target Support Files/KanvasCamera/KanvasCamera-Info.plist";
				INSTALL_PATH = "$(LOCAL_LIBRARY_DIR)/Frameworks";
				IPHONEOS_DEPLOYMENT_TARGET = 11.0;
				LD_RUNPATH_SEARCH_PATHS = (
					"$(inherited)",
					"@executable_path/Frameworks",
					"@loader_path/Frameworks",
				);
				MODULEMAP_FILE = "Target Support Files/KanvasCamera/KanvasCamera.modulemap";
				PRODUCT_MODULE_NAME = KanvasCamera;
				PRODUCT_NAME = KanvasCamera;
				SDKROOT = iphoneos;
				SKIP_INSTALL = YES;
				SWIFT_ACTIVE_COMPILATION_CONDITIONS = "$(inherited) ";
				SWIFT_VERSION = 4.2;
				TARGETED_DEVICE_FAMILY = "1,2";
				VERSIONING_SYSTEM = "apple-generic";
				VERSION_INFO_PREFIX = "";
			};
			name = Debug;
		};
		B8FD726FCF1E75B3AAF4CAF987A09CEF /* Release */ = {
			isa = XCBuildConfiguration;
			baseConfigurationReference = A1DB66BABDE59E5B326284AAD222B6B9 /* FBSnapshotTestCase.xcconfig */;
			buildSettings = {
				CODE_SIGN_IDENTITY = "";
				"CODE_SIGN_IDENTITY[sdk=appletvos*]" = "";
				"CODE_SIGN_IDENTITY[sdk=iphoneos*]" = "";
				"CODE_SIGN_IDENTITY[sdk=watchos*]" = "";
				CURRENT_PROJECT_VERSION = 1;
				DEFINES_MODULE = YES;
				DYLIB_COMPATIBILITY_VERSION = 1;
				DYLIB_CURRENT_VERSION = 1;
				DYLIB_INSTALL_NAME_BASE = "@rpath";
				GCC_PREFIX_HEADER = "Target Support Files/FBSnapshotTestCase/FBSnapshotTestCase-prefix.pch";
				INFOPLIST_FILE = "Target Support Files/FBSnapshotTestCase/FBSnapshotTestCase-Info.plist";
				INSTALL_PATH = "$(LOCAL_LIBRARY_DIR)/Frameworks";
				IPHONEOS_DEPLOYMENT_TARGET = 8.0;
				LD_RUNPATH_SEARCH_PATHS = "$(inherited) @executable_path/Frameworks @loader_path/Frameworks";
				MODULEMAP_FILE = "Target Support Files/FBSnapshotTestCase/FBSnapshotTestCase.modulemap";
				PRODUCT_MODULE_NAME = FBSnapshotTestCase;
				PRODUCT_NAME = FBSnapshotTestCase;
				SDKROOT = iphoneos;
				SKIP_INSTALL = YES;
				SWIFT_ACTIVE_COMPILATION_CONDITIONS = "$(inherited) ";
				SWIFT_VERSION = 4.2;
				TARGETED_DEVICE_FAMILY = "1,2";
				VALIDATE_PRODUCT = YES;
				VERSIONING_SYSTEM = "apple-generic";
				VERSION_INFO_PREFIX = "";
			};
			name = Release;
		};
		BF8FCB1E74C29326D51FF22A2408E468 /* Release */ = {
			isa = XCBuildConfiguration;
			baseConfigurationReference = 49BCD4B3A02767ECAAE890F5252DE098 /* Pods-KanvasCameraExample.release.xcconfig */;
			buildSettings = {
				ALWAYS_EMBED_SWIFT_STANDARD_LIBRARIES = NO;
				CLANG_ENABLE_OBJC_WEAK = NO;
				CODE_SIGN_IDENTITY = "";
				"CODE_SIGN_IDENTITY[sdk=appletvos*]" = "";
				"CODE_SIGN_IDENTITY[sdk=iphoneos*]" = "";
				"CODE_SIGN_IDENTITY[sdk=watchos*]" = "";
				CURRENT_PROJECT_VERSION = 1;
				DEFINES_MODULE = YES;
				DYLIB_COMPATIBILITY_VERSION = 1;
				DYLIB_CURRENT_VERSION = 1;
				DYLIB_INSTALL_NAME_BASE = "@rpath";
				INFOPLIST_FILE = "Target Support Files/Pods-KanvasCameraExample/Pods-KanvasCameraExample-Info.plist";
				INSTALL_PATH = "$(LOCAL_LIBRARY_DIR)/Frameworks";
				IPHONEOS_DEPLOYMENT_TARGET = 11.0;
				LD_RUNPATH_SEARCH_PATHS = "$(inherited) @executable_path/Frameworks @loader_path/Frameworks";
				MACH_O_TYPE = staticlib;
				MODULEMAP_FILE = "Target Support Files/Pods-KanvasCameraExample/Pods-KanvasCameraExample.modulemap";
				OTHER_LDFLAGS = "";
				OTHER_LIBTOOLFLAGS = "";
				PODS_ROOT = "$(SRCROOT)";
				PRODUCT_BUNDLE_IDENTIFIER = "org.cocoapods.${PRODUCT_NAME:rfc1034identifier}";
				PRODUCT_NAME = "$(TARGET_NAME:c99extidentifier)";
				SDKROOT = iphoneos;
				SKIP_INSTALL = YES;
				TARGETED_DEVICE_FAMILY = "1,2";
				VALIDATE_PRODUCT = YES;
				VERSIONING_SYSTEM = "apple-generic";
				VERSION_INFO_PREFIX = "";
			};
			name = Release;
		};
		C14E22C81DFA7471631EE645BDCAF012 /* Debug */ = {
			isa = XCBuildConfiguration;
			baseConfigurationReference = 586DBF1F8BFB989DBBD8A1DEC191B5E7 /* Pods-KanvasCameraExample.debug.xcconfig */;
			buildSettings = {
				ALWAYS_EMBED_SWIFT_STANDARD_LIBRARIES = NO;
				CLANG_ENABLE_OBJC_WEAK = NO;
				CODE_SIGN_IDENTITY = "";
				"CODE_SIGN_IDENTITY[sdk=appletvos*]" = "";
				"CODE_SIGN_IDENTITY[sdk=iphoneos*]" = "";
				"CODE_SIGN_IDENTITY[sdk=watchos*]" = "";
				CURRENT_PROJECT_VERSION = 1;
				DEFINES_MODULE = YES;
				DYLIB_COMPATIBILITY_VERSION = 1;
				DYLIB_CURRENT_VERSION = 1;
				DYLIB_INSTALL_NAME_BASE = "@rpath";
				INFOPLIST_FILE = "Target Support Files/Pods-KanvasCameraExample/Pods-KanvasCameraExample-Info.plist";
				INSTALL_PATH = "$(LOCAL_LIBRARY_DIR)/Frameworks";
				IPHONEOS_DEPLOYMENT_TARGET = 11.0;
				LD_RUNPATH_SEARCH_PATHS = "$(inherited) @executable_path/Frameworks @loader_path/Frameworks";
				MACH_O_TYPE = staticlib;
				MODULEMAP_FILE = "Target Support Files/Pods-KanvasCameraExample/Pods-KanvasCameraExample.modulemap";
				OTHER_LDFLAGS = "";
				OTHER_LIBTOOLFLAGS = "";
				PODS_ROOT = "$(SRCROOT)";
				PRODUCT_BUNDLE_IDENTIFIER = "org.cocoapods.${PRODUCT_NAME:rfc1034identifier}";
				PRODUCT_NAME = "$(TARGET_NAME:c99extidentifier)";
				SDKROOT = iphoneos;
				SKIP_INSTALL = YES;
				TARGETED_DEVICE_FAMILY = "1,2";
				VERSIONING_SYSTEM = "apple-generic";
				VERSION_INFO_PREFIX = "";
			};
			name = Debug;
		};
		C660D0ACCE76A69FB98DC357334DE199 /* Debug */ = {
			isa = XCBuildConfiguration;
			baseConfigurationReference = 721613CB9729A1D201FFF3FB055D4202 /* Pods-KanvasCameraExampleTests.debug.xcconfig */;
			buildSettings = {
				ALWAYS_EMBED_SWIFT_STANDARD_LIBRARIES = NO;
				CLANG_ENABLE_OBJC_WEAK = NO;
				CODE_SIGN_IDENTITY = "";
				"CODE_SIGN_IDENTITY[sdk=appletvos*]" = "";
				"CODE_SIGN_IDENTITY[sdk=iphoneos*]" = "";
				"CODE_SIGN_IDENTITY[sdk=watchos*]" = "";
				CURRENT_PROJECT_VERSION = 1;
				DEFINES_MODULE = YES;
				DYLIB_COMPATIBILITY_VERSION = 1;
				DYLIB_CURRENT_VERSION = 1;
				DYLIB_INSTALL_NAME_BASE = "@rpath";
				INFOPLIST_FILE = "Target Support Files/Pods-KanvasCameraExampleTests/Pods-KanvasCameraExampleTests-Info.plist";
				INSTALL_PATH = "$(LOCAL_LIBRARY_DIR)/Frameworks";
				IPHONEOS_DEPLOYMENT_TARGET = 11.0;
				LD_RUNPATH_SEARCH_PATHS = "$(inherited) @executable_path/Frameworks @loader_path/Frameworks";
				MACH_O_TYPE = staticlib;
				MODULEMAP_FILE = "Target Support Files/Pods-KanvasCameraExampleTests/Pods-KanvasCameraExampleTests.modulemap";
				OTHER_LDFLAGS = "";
				OTHER_LIBTOOLFLAGS = "";
				PODS_ROOT = "$(SRCROOT)";
				PRODUCT_BUNDLE_IDENTIFIER = "org.cocoapods.${PRODUCT_NAME:rfc1034identifier}";
				PRODUCT_NAME = "$(TARGET_NAME:c99extidentifier)";
				SDKROOT = iphoneos;
				SKIP_INSTALL = YES;
				TARGETED_DEVICE_FAMILY = "1,2";
				VERSIONING_SYSTEM = "apple-generic";
				VERSION_INFO_PREFIX = "";
			};
			name = Debug;
		};
<<<<<<< HEAD
=======
		FAF6BD606F15613036E42632216E687A /* Release */ = {
			isa = XCBuildConfiguration;
			baseConfigurationReference = DFE46B389C7ECF3A4E740002F100CB5F /* TumblrTheme.xcconfig */;
			buildSettings = {
				CLANG_ENABLE_OBJC_WEAK = NO;
				CODE_SIGN_IDENTITY = "";
				"CODE_SIGN_IDENTITY[sdk=appletvos*]" = "";
				"CODE_SIGN_IDENTITY[sdk=iphoneos*]" = "";
				"CODE_SIGN_IDENTITY[sdk=watchos*]" = "";
				CURRENT_PROJECT_VERSION = 1;
				DEFINES_MODULE = YES;
				DYLIB_COMPATIBILITY_VERSION = 1;
				DYLIB_CURRENT_VERSION = 1;
				DYLIB_INSTALL_NAME_BASE = "@rpath";
				GCC_PREFIX_HEADER = "Target Support Files/TumblrTheme/TumblrTheme-prefix.pch";
				INFOPLIST_FILE = "Target Support Files/TumblrTheme/TumblrTheme-Info.plist";
				INSTALL_PATH = "$(LOCAL_LIBRARY_DIR)/Frameworks";
				IPHONEOS_DEPLOYMENT_TARGET = 11.0;
				LD_RUNPATH_SEARCH_PATHS = "$(inherited) @executable_path/Frameworks @loader_path/Frameworks";
				MODULEMAP_FILE = "Target Support Files/TumblrTheme/TumblrTheme.modulemap";
				PRODUCT_MODULE_NAME = TumblrTheme;
				PRODUCT_NAME = TumblrTheme;
				SDKROOT = iphoneos;
				SKIP_INSTALL = YES;
				SWIFT_ACTIVE_COMPILATION_CONDITIONS = "$(inherited) ";
				SWIFT_VERSION = 4.2;
				TARGETED_DEVICE_FAMILY = "1,2";
				VALIDATE_PRODUCT = YES;
				VERSIONING_SYSTEM = "apple-generic";
				VERSION_INFO_PREFIX = "";
			};
			name = Release;
		};
>>>>>>> 32cbaaf4
/* End XCBuildConfiguration section */

/* Begin XCConfigurationList section */
		03D68F182B52805E401158BD5F41DB73 /* Build configuration list for PBXNativeTarget "FBSnapshotTestCase" */ = {
			isa = XCConfigurationList;
			buildConfigurations = (
				88327BE137AB9A8F40DF32785829046C /* Debug */,
				B8FD726FCF1E75B3AAF4CAF987A09CEF /* Release */,
			);
			defaultConfigurationIsVisible = 0;
			defaultConfigurationName = Release;
		};
		042EFA339F31FBC242322228B32F5370 /* Build configuration list for PBXNativeTarget "KanvasCamera" */ = {
			isa = XCConfigurationList;
			buildConfigurations = (
				B242A3458664EAEB7E5B1A2778FDD53F /* Debug */,
				1A9CF3E20A6D5438837D5A9F8D642803 /* Release */,
			);
			defaultConfigurationIsVisible = 0;
			defaultConfigurationName = Release;
		};
		0AA4EEC3ED66220C18808CD85D87321B /* Build configuration list for PBXNativeTarget "TumblrTheme" */ = {
			isa = XCConfigurationList;
			buildConfigurations = (
				2CD6C529B7C12FF0B592D83325B92EDD /* Debug */,
				1C67BD20B2B3C49CFD5B25BD98DB4377 /* Release */,
			);
			defaultConfigurationIsVisible = 0;
			defaultConfigurationName = Release;
		};
		42FFEA4CCDCA88B6B44DBAB528563BB0 /* Build configuration list for PBXNativeTarget "Pods-KanvasCameraExample" */ = {
			isa = XCConfigurationList;
			buildConfigurations = (
				C14E22C81DFA7471631EE645BDCAF012 /* Debug */,
				BF8FCB1E74C29326D51FF22A2408E468 /* Release */,
			);
			defaultConfigurationIsVisible = 0;
			defaultConfigurationName = Release;
		};
		4821239608C13582E20E6DA73FD5F1F9 /* Build configuration list for PBXProject "Pods" */ = {
			isa = XCConfigurationList;
			buildConfigurations = (
				6DFA1578582149B7E24AD55CBA30F07A /* Debug */,
				4CE281642D6EE9FAB113046B4B6328A0 /* Release */,
			);
			defaultConfigurationIsVisible = 0;
			defaultConfigurationName = Release;
		};
		B2DFD4E2B2C681CD6ED42AD4B356A993 /* Build configuration list for PBXNativeTarget "Pods-KanvasCameraExampleTests" */ = {
			isa = XCConfigurationList;
			buildConfigurations = (
				C660D0ACCE76A69FB98DC357334DE199 /* Debug */,
				8094F0B0475A3BC0CC3A1CC7BF86718C /* Release */,
			);
			defaultConfigurationIsVisible = 0;
			defaultConfigurationName = Release;
		};
/* End XCConfigurationList section */
	};
	rootObject = BFDFE7DC352907FC980B868725387E98 /* Project object */;
}<|MERGE_RESOLUTION|>--- conflicted
+++ resolved
@@ -7,63 +7,31 @@
 	objects = {
 
 /* Begin PBXBuildFile section */
-		003C0FFA61B2D20F9BDF598FD9B42E95 /* KanvasCamera-dummy.m in Sources */ = {isa = PBXBuildFile; fileRef = 38475AEF0AB08DC0E45FBCD52E92419E /* KanvasCamera-dummy.m */; };
-		0B064FD2CCBB496A8E86E13623BC040F /* PhotoOutputHandler.swift in Sources */ = {isa = PBXBuildFile; fileRef = EAA52E7BFA2885B63F3759B31350C513 /* PhotoOutputHandler.swift */; };
-		11659DBA28016DF8A5FE86E13FF3A193 /* MediaClipsEditorViewController.swift in Sources */ = {isa = PBXBuildFile; fileRef = 674A8AA9ECAEC82571AECD598BFF12EF /* MediaClipsEditorViewController.swift */; };
-		1219DF67DD2AF1849324B010A36125AB /* UIColor+SharedColors.swift in Sources */ = {isa = PBXBuildFile; fileRef = C7A921AAD35E835CF871213D63129DBD /* UIColor+SharedColors.swift */; };
-		12DE574262F30CC862A81AF7291AA425 /* MediaClip.swift in Sources */ = {isa = PBXBuildFile; fileRef = 3CB31F0DD1D46A4B91F485F87ACD1BB2 /* MediaClip.swift */; };
-		15C9768EAD2F06BED175FBDBABD94325 /* CameraPreviewView.swift in Sources */ = {isa = PBXBuildFile; fileRef = 32F089730EA2C09E4882977742FF1730 /* CameraPreviewView.swift */; };
+		03C3BBC5D37F96CF7EDB6650717D76F4 /* CameraView.swift in Sources */ = {isa = PBXBuildFile; fileRef = 4A203D5A0F407B92829BE2DFDD8B6493 /* CameraView.swift */; };
+		057F2CC534F7BA942E89349800FB91D8 /* CameraOption.swift in Sources */ = {isa = PBXBuildFile; fileRef = C5055E140B1BBB19DAD46F8E0E400182 /* CameraOption.swift */; };
+		05B9414D6B9574ECBEFEE13FAF76E98D /* ModalView.swift in Sources */ = {isa = PBXBuildFile; fileRef = 13944E0C87CB2C001C8BE64508FE745E /* ModalView.swift */; };
+		06D8746535D8F456996B5F0F848C9BE0 /* CameraController.swift in Sources */ = {isa = PBXBuildFile; fileRef = 076150A715A8D13F4AE62E26539D104D /* CameraController.swift */; };
+		071CF94FD6A0EC69DF0F19A89A795C64 /* UIUpdate.swift in Sources */ = {isa = PBXBuildFile; fileRef = CC0E9220166421C56EDAD570D82BA9FF /* UIUpdate.swift */; };
+		09D17797AE066D652B42105D09E13EE5 /* UIKit.framework in Frameworks */ = {isa = PBXBuildFile; fileRef = 2E7FF5FF1C5A1C45AB8A978EEB128B37 /* UIKit.framework */; };
+		0A8A37FD478661132D7B0979023539ED /* GLError.swift in Sources */ = {isa = PBXBuildFile; fileRef = BA5CE7313DFE79841C515B14B54D8111 /* GLError.swift */; };
+		0A945FE15B17716845A14CE4D36D39F6 /* CameraSettings.swift in Sources */ = {isa = PBXBuildFile; fileRef = 4614391F70BD1DDF7C39C80AAC750AA0 /* CameraSettings.swift */; };
+		0C43E29CB035A57278B337D45A8B3D0A /* CVPixelBuffer+copy.swift in Sources */ = {isa = PBXBuildFile; fileRef = 7E9ECA7A567E57938C1949015F3DE5A1 /* CVPixelBuffer+copy.swift */; };
+		0C9064382BF5A44A85C70BE8667E7FAB /* UIFont+Orangina.m in Sources */ = {isa = PBXBuildFile; fileRef = A13598994D2940F0D3A677EE7D74312A /* UIFont+Orangina.m */; };
 		16B6CB23794D995D807EA10E7CEF065E /* UIImage+Diff.h in Headers */ = {isa = PBXBuildFile; fileRef = A4209C2D7929DC95F0AD404009CF3FE6 /* UIImage+Diff.h */; settings = {ATTRIBUTES = (Private, ); }; };
-		199B859C281A06D7A16F143E2B18BD81 /* UIView+Layout.swift in Sources */ = {isa = PBXBuildFile; fileRef = D3047C5B3572BAB78C0E6DC9740D14BB /* UIView+Layout.swift */; };
-		1A7F8826A91C6116B9AD7D08E27C9009 /* Assets.xcassets in Resources */ = {isa = PBXBuildFile; fileRef = EB67FB1177063FF79A0301FFBAE649EF /* Assets.xcassets */; };
-		1F0656443CAE82E0DC7CA79EC53B9BC8 /* CameraSettings.swift in Sources */ = {isa = PBXBuildFile; fileRef = F40C5C837F97FBF93DE72DC8374A0328 /* CameraSettings.swift */; };
-		1F57F4F8A686F47697ADAD011E26BC5D /* ShootButtonView.swift in Sources */ = {isa = PBXBuildFile; fileRef = DDDD0A35DF8CE8EA175BEE7CC47C95A2 /* ShootButtonView.swift */; };
-		222AE7E783AD1B96A9CF2E80C2A6CD9D /* MediaClipsCollectionView.swift in Sources */ = {isa = PBXBuildFile; fileRef = E8F1F29118B9625176FA0494C7DA5E00 /* MediaClipsCollectionView.swift */; };
-		23814082AE8344E4A9F076B8877A11C9 /* CameraInputControllerDelegate.swift in Sources */ = {isa = PBXBuildFile; fileRef = 362FF6A8CDB81CDCC742D28866CD7741 /* CameraInputControllerDelegate.swift */; };
+		16C57857BB3803DF244379F0846CC78B /* GLKit.framework in Frameworks */ = {isa = PBXBuildFile; fileRef = 293B9A99BC4353BEFC3D23EEACF2491F /* GLKit.framework */; };
+		1994F475C6F92F192468A80282924C95 /* TumblrTheme-dummy.m in Sources */ = {isa = PBXBuildFile; fileRef = F881DF63974B85BF2E965AE08BBF9248 /* TumblrTheme-dummy.m */; };
+		1CF0EA2D3B4BF308FDA77FD9D5AC2264 /* CameraPreviewViewController.swift in Sources */ = {isa = PBXBuildFile; fileRef = 0322288C44EC30CA7A90D0D0D09A1E6D /* CameraPreviewViewController.swift */; };
 		24DEF3AF3296F229268D80B50E433240 /* UIImage+Snapshot.m in Sources */ = {isa = PBXBuildFile; fileRef = FE05DAD5186CEC183AAD0BC4D2F6297C /* UIImage+Snapshot.m */; };
 		263A0CC69E231F4AC788384FBC792C65 /* Pods-KanvasCameraExampleTests-umbrella.h in Headers */ = {isa = PBXBuildFile; fileRef = 40C111494557E79A2578DE96391B581E /* Pods-KanvasCameraExampleTests-umbrella.h */; settings = {ATTRIBUTES = (Public, ); }; };
 		26D3EEFCFCA6DC9A4EB8EAD9703ECD98 /* FBSnapshotTestCase.m in Sources */ = {isa = PBXBuildFile; fileRef = 290D40DB23B0E1E833EB7F996C615341 /* FBSnapshotTestCase.m */; };
 		27C294AFD2251BF21CAFA97EB53DEDE3 /* FBSnapshotTestController.h in Headers */ = {isa = PBXBuildFile; fileRef = 2B0390FC11C3671BEC209EA6F6AE8033 /* FBSnapshotTestController.h */; settings = {ATTRIBUTES = (Public, ); }; };
-		288721B6FAC2F2A83C99A790AB9FABC2 /* CameraView.swift in Sources */ = {isa = PBXBuildFile; fileRef = 50E88C003D4AB000CFEC9023DA6B1681 /* CameraView.swift */; };
-		290BBEC4F0971A6D5FF2AFFC9FB75B8C /* GLKit.framework in Frameworks */ = {isa = PBXBuildFile; fileRef = 293B9A99BC4353BEFC3D23EEACF2491F /* GLKit.framework */; };
-		2A62FF5C2C5C4D8A4D0F56067A7F9AA1 /* TumblrTheme.framework in Frameworks */ = {isa = PBXBuildFile; fileRef = 9354499206410F84A9B8A189D39476E2 /* TumblrTheme.framework */; };
 		2C8E41D43E185E62965404EC1F236FA0 /* FBSnapshotTestCase-dummy.m in Sources */ = {isa = PBXBuildFile; fileRef = C3FB5D637CA8F60B2B16F9375DFCA3FE /* FBSnapshotTestCase-dummy.m */; };
-		2CB2DA34D46386C7DC44D2E7BC8B2761 /* ExtendedStackView.swift in Sources */ = {isa = PBXBuildFile; fileRef = 1E9A2003E5E146C622508BFC70D61757 /* ExtendedStackView.swift */; };
-		2FA2E48336D3E0E422514403D71E0912 /* IgnoreTouchesCollectionView.swift in Sources */ = {isa = PBXBuildFile; fileRef = A9B1BA8F61861292C6DD6746FBC065A8 /* IgnoreTouchesCollectionView.swift */; };
-		304E584EE85F88316062E471457B25C6 /* UIColor+Util.swift in Sources */ = {isa = PBXBuildFile; fileRef = 60969AEE1CB2D639175BAB2BFE1E1B4E /* UIColor+Util.swift */; };
-		331E2E7248919264A29F1EFF7E4A91F0 /* ModeSelectorAndShootController.swift in Sources */ = {isa = PBXBuildFile; fileRef = ED1EFC6D3E2568D2329C9676FE611955 /* ModeSelectorAndShootController.swift */; };
+		2CB907B3BC0A5184FD70413E307E3B59 /* UIFont+PostFonts.h in Headers */ = {isa = PBXBuildFile; fileRef = A6E7BC50576490973B9789477FE51224 /* UIFont+PostFonts.h */; settings = {ATTRIBUTES = (Public, ); }; };
+		2DEF655C94767B4527DF8A53BB9D2C6A /* PhotoOutputHandler.swift in Sources */ = {isa = PBXBuildFile; fileRef = 32D3F1FEACC59D5231854253812C4E33 /* PhotoOutputHandler.swift */; };
+		2FBB9EEF790D2D35530585A80C8F9E2A /* KanvasCamera-umbrella.h in Headers */ = {isa = PBXBuildFile; fileRef = 9C21EF789A3FCFE6A1C04BE6BD1E198D /* KanvasCamera-umbrella.h */; settings = {ATTRIBUTES = (Public, ); }; };
+		3077D9E304494E2609F8A4217A36E93D /* Shaders in Resources */ = {isa = PBXBuildFile; fileRef = A0E2D9C614EC4971D25F994A299C311E /* Shaders */; };
+		334B1D66C0AD25E58CA5FE15B9D78D66 /* CameraRecordingProtocol.swift in Sources */ = {isa = PBXBuildFile; fileRef = CB62152D3EAB7E8EF655BEC790DCF889 /* CameraRecordingProtocol.swift */; };
 		33CD52558D8E2F820100C8753AA2F32F /* SwiftSupport.swift in Sources */ = {isa = PBXBuildFile; fileRef = 499BB97C946EF5DFF46CB40D7D685EE1 /* SwiftSupport.swift */; };
-<<<<<<< HEAD
-		35BFA387F1B1D2A6438B73494A9E41C4 /* ClosedRange+Clamp.swift in Sources */ = {isa = PBXBuildFile; fileRef = 8DC75E42D7D250081F710B30DC80C526 /* ClosedRange+Clamp.swift */; };
-		3625470AD9D9EBD33887A805338C1AB4 /* GifVideoOutputHandler.swift in Sources */ = {isa = PBXBuildFile; fileRef = F1F4DBA6C445D178DDD039281C26F64E /* GifVideoOutputHandler.swift */; };
-		362EA157803811180D56A656D6BAD90C /* KanvasCameraTimes.swift in Sources */ = {isa = PBXBuildFile; fileRef = 024F6AB59E23ED06F258F4C31359F0AA /* KanvasCameraTimes.swift */; };
-		3C27438BEE8060092F6A3537460955AE /* UIFont+Orangina.h in Headers */ = {isa = PBXBuildFile; fileRef = EB3344F7547C472B09CA3FBA774F4096 /* UIFont+Orangina.h */; settings = {ATTRIBUTES = (Public, ); }; };
-		3CD4E67CD294452C92E0F537E14BAEE8 /* ExtendedButton.swift in Sources */ = {isa = PBXBuildFile; fileRef = A1CD3D58F15A77C5D401BDD2BE89980D /* ExtendedButton.swift */; };
-		3E9082C2522275FE4C691DBEE9A6D285 /* UIViewController+Load.swift in Sources */ = {isa = PBXBuildFile; fileRef = CF3D111BB48AAA0D435FC23477982CFF /* UIViewController+Load.swift */; };
-		41A2C39FB238F90C7AD270DA499C210D /* OptionView.swift in Sources */ = {isa = PBXBuildFile; fileRef = 5713020EDA7666F21A270A18988BC0F3 /* OptionView.swift */; };
-		41E9F84A8C1FC483023226AA2BDFD01C /* AVURLAsset+Thumbnail.swift in Sources */ = {isa = PBXBuildFile; fileRef = 510A158808E46B2B88C32D1C5D5F93CA /* AVURLAsset+Thumbnail.swift */; };
-		43A41A0FE471C6514A6D6E028C61E637 /* VideoOutputHandler.swift in Sources */ = {isa = PBXBuildFile; fileRef = 01B444BCBCBCEF9902E55F0CA39DA940 /* VideoOutputHandler.swift */; };
-		4441C5F6CFA14D5DDA36E9728B96ABAA /* IgnoreTouchesView.swift in Sources */ = {isa = PBXBuildFile; fileRef = 639EFDCB401D553410A9695827B8C9DF /* IgnoreTouchesView.swift */; };
-		456B6966693074B91C511CFB0979404B /* CameraRecorder.swift in Sources */ = {isa = PBXBuildFile; fileRef = DFEFA1D86D9E0C59288E63284CA163B4 /* CameraRecorder.swift */; };
-		46BEE7FA93278CBC80DD38750C6EC771 /* ImagePreviewController.swift in Sources */ = {isa = PBXBuildFile; fileRef = D02F95ABBAC06E5359D57138736E6E80 /* ImagePreviewController.swift */; };
-		46EF050CD1DF849A47D9ECFA05DC597C /* ModalPresentationController.swift in Sources */ = {isa = PBXBuildFile; fileRef = 6684248A58F57554F787BC9A96F5471C /* ModalPresentationController.swift */; };
-		4C45E6A35FF266565F9128DEF2126D33 /* CameraZoomHandler.swift in Sources */ = {isa = PBXBuildFile; fileRef = E8274D4B530FF50BEDDACB5C23DDA428 /* CameraZoomHandler.swift */; };
-		4F39DF4D350E7E5A85DCC53DB5826C26 /* UIImage+FlipLeftMirrored.swift in Sources */ = {isa = PBXBuildFile; fileRef = 97A0F49BDD0729F35BB0D1E65447EC28 /* UIImage+FlipLeftMirrored.swift */; };
-		4F3AC1CC3053747422780502FE4DEFC6 /* UIImage+PixelBuffer.swift in Sources */ = {isa = PBXBuildFile; fileRef = 5C1A403FD640A5301440A197D54C6837 /* UIImage+PixelBuffer.swift */; };
-		5055971C2020974DA57BC9E5E9B50E1E /* silence.aac in Resources */ = {isa = PBXBuildFile; fileRef = 2BF6D3FDB1453456351C46D193574B8B /* silence.aac */; };
-		51DF3D74FA7269A338A7004822A6DFBB /* Filter.swift in Sources */ = {isa = PBXBuildFile; fileRef = 95F24FF4562EA70B33072ED5152DF1DF /* Filter.swift */; };
-		55B443BE97946809F255900133443FA4 /* CameraInputController.swift in Sources */ = {isa = PBXBuildFile; fileRef = 9964D4061C1739F2B536670108BDEF8F /* CameraInputController.swift */; };
-		59710CDAD3D3933B0275437AF99FBCA1 /* KanvasCameraImages.swift in Sources */ = {isa = PBXBuildFile; fileRef = F2A1EDD37B7C5B1830FA9B7283A4C028 /* KanvasCameraImages.swift */; };
-		5B51BDCCF0101D38E4FF4095E2F89891 /* UIUpdate.swift in Sources */ = {isa = PBXBuildFile; fileRef = E8B905B8BADBEAF2E5ECDF98F6203A29 /* UIUpdate.swift */; };
-		5DD83CC034407B720DDD5B2B59F79404 /* UIKit.framework in Frameworks */ = {isa = PBXBuildFile; fileRef = 2E7FF5FF1C5A1C45AB8A978EEB128B37 /* UIKit.framework */; };
-		60544C6B1F4A3C2B30747E67DAD230D7 /* UIFont+Orangina.m in Sources */ = {isa = PBXBuildFile; fileRef = A13598994D2940F0D3A677EE7D74312A /* UIFont+Orangina.m */; };
-		612C16D6027A96658ECF858F9A72EC93 /* UIKit.framework in Frameworks */ = {isa = PBXBuildFile; fileRef = 2E7FF5FF1C5A1C45AB8A978EEB128B37 /* UIKit.framework */; };
-		66151660348F31184965BF2026EFEF43 /* KanvasCameraColors.swift in Sources */ = {isa = PBXBuildFile; fileRef = 8A7209BD96A1FFB046EA8D62E111F21C /* KanvasCameraColors.swift */; };
-		6756D8E2C29F365B96B8D309007FEFE8 /* MediaClipsCollectionCell.swift in Sources */ = {isa = PBXBuildFile; fileRef = 168FDDA5ADC5111319BD12C11831F0D4 /* MediaClipsCollectionCell.swift */; };
-		6C80B1A71B4DDCB21B75FBF021670492 /* UIFont+PostFonts.h in Headers */ = {isa = PBXBuildFile; fileRef = A6E7BC50576490973B9789477FE51224 /* UIFont+PostFonts.h */; settings = {ATTRIBUTES = (Public, ); }; };
-		6C9EA5FD859EB34AF39EFB0A224212A2 /* ModalPresentationAnimationController.swift in Sources */ = {isa = PBXBuildFile; fileRef = 29B67DFCF749DD86FBA0F48DBA2F8405 /* ModalPresentationAnimationController.swift */; };
-		6D317482E3765452E2695A6A9BB8CD61 /* ModalController.swift in Sources */ = {isa = PBXBuildFile; fileRef = 1E1B9E026E7886E5CDC8F7246A7C32EE /* ModalController.swift */; };
-=======
 		346FE4E1B2AF8886BB246DEE13E5360D /* ModalPresentationController.swift in Sources */ = {isa = PBXBuildFile; fileRef = 9A6D7F15EA35B281027362D9B920028A /* ModalPresentationController.swift */; };
 		3543937C8114AA8FD93CD33523792D08 /* UIFont+Utils.swift in Sources */ = {isa = PBXBuildFile; fileRef = AFA65979E223F9792B63BB1150F73F7F /* UIFont+Utils.swift */; };
 		35A873A451071108C0AACC98D5E231E5 /* UICollectionView+Cells.swift in Sources */ = {isa = PBXBuildFile; fileRef = 5863C0330D2FF7BB8969CD13241DD666 /* UICollectionView+Cells.swift */; };
@@ -95,73 +63,74 @@
 		6BEA44C3D6048F7098F75C336C42B252 /* MediaClipsCollectionCell.swift in Sources */ = {isa = PBXBuildFile; fileRef = E19AC04E88221F04F1F3E7E7CE33BB16 /* MediaClipsCollectionCell.swift */; };
 		6BF895E820492DC695742EBDDB2ED6AF /* UIViewController+Load.swift in Sources */ = {isa = PBXBuildFile; fileRef = E89ED7889E285A853D9683C29A7BC52D /* UIViewController+Load.swift */; };
 		6C834A7F7174DA28FFE0959D7C24EDCA /* VideoOutputHandler.swift in Sources */ = {isa = PBXBuildFile; fileRef = 8249146BD2ECAC4FAE9F2A09A8500294 /* VideoOutputHandler.swift */; };
->>>>>>> 32cbaaf4
 		6F01DF0FB5610799A00AC976F981EB18 /* UIApplication+StrictKeyWindow.h in Headers */ = {isa = PBXBuildFile; fileRef = 912F5BE09296F333F87046761D662D18 /* UIApplication+StrictKeyWindow.h */; settings = {ATTRIBUTES = (Project, ); }; };
 		700E8CE0FDD79F21D428FC3D54D36C0E /* UIImage+Snapshot.h in Headers */ = {isa = PBXBuildFile; fileRef = D7B529483604801ABB9AB87D9F1FFAD9 /* UIImage+Snapshot.h */; settings = {ATTRIBUTES = (Private, ); }; };
-		71204C577664829004462DFE864B9FA4 /* TumblrTheme-umbrella.h in Headers */ = {isa = PBXBuildFile; fileRef = 5B9D185E67A0F16B89D9A20E9A425A4B /* TumblrTheme-umbrella.h */; settings = {ATTRIBUTES = (Public, ); }; };
-		734176AE0D268EAC9D46E6D89756E424 /* UIFont+PostFonts.m in Sources */ = {isa = PBXBuildFile; fileRef = FE1D7176433888B7448500B7D74CE988 /* UIFont+PostFonts.m */; };
-		76EE372647F7D88C33FA047ABDC2E78C /* MediaClipsCollectionController.swift in Sources */ = {isa = PBXBuildFile; fileRef = 90587333D266276E775718BC21FECFAE /* MediaClipsCollectionController.swift */; };
-		7984C490F4584B7F5CB9F3F1858D1304 /* CameraSegmentHandler.swift in Sources */ = {isa = PBXBuildFile; fileRef = D3A64AE4C7F0717913139F999309160C /* CameraSegmentHandler.swift */; };
-		79DE9DB644ABF055CC8916749077EB44 /* CameraPreviewViewController.swift in Sources */ = {isa = PBXBuildFile; fileRef = 8DA514BAEA25FE4CCE04BF5FDEABF2BC /* CameraPreviewViewController.swift */; };
+		7715E4362791EEA6B7F9D12E1B9E834F /* UIImage+Camera.swift in Sources */ = {isa = PBXBuildFile; fileRef = DA8ABFB7EBD2AAF0B6703AC400E709ED /* UIImage+Camera.swift */; };
 		7E6E7BD910E2FA446CEBB40A9EDC1A9A /* XCTest.framework in Frameworks */ = {isa = PBXBuildFile; fileRef = 9FD8E1F84A0C9390AD703D2E6A02823A /* XCTest.framework */; };
-		7FA53F204884E13D1D26FCEE4C84C0F1 /* Device.swift in Sources */ = {isa = PBXBuildFile; fileRef = 383F81BA948F5BD5423D2D7C88EC28CD /* Device.swift */; };
-		8182C15B7A74821A24909323D05C6418 /* KanvasCameraStrings.swift in Sources */ = {isa = PBXBuildFile; fileRef = AF5E9D336DEE4FAC97510DFC42AC28F7 /* KanvasCameraStrings.swift */; };
+		803BAD2830110E3DE23B298FDD1789E9 /* NSURL+Media.swift in Sources */ = {isa = PBXBuildFile; fileRef = 33EF6C4A41A570F3BDE71F3456DAD574 /* NSURL+Media.swift */; };
+		821E0BADBB4DB35E607A78D6D331C006 /* OptionsController.swift in Sources */ = {isa = PBXBuildFile; fileRef = 1D9277EB26AF63834F9BA94427E8E76B /* OptionsController.swift */; };
+		82D0BAAF9862F4448A9CE56F33CCCA46 /* ModalPresentationAnimationController.swift in Sources */ = {isa = PBXBuildFile; fileRef = 9FB8971EFF011E3DE54BA141D1F236A6 /* ModalPresentationAnimationController.swift */; };
 		832DC61A7CA632444CD6DA46EF6491FC /* FBSnapshotTestController.m in Sources */ = {isa = PBXBuildFile; fileRef = 841F562A950BC3B0D9DB87C857D478D7 /* FBSnapshotTestController.m */; };
+		85074B1432F730673D8780B6329028FA /* CameraZoomHandler.swift in Sources */ = {isa = PBXBuildFile; fileRef = 1C51E07BFA8A116810B3FB26449B64C4 /* CameraZoomHandler.swift */; };
+		854312D7C6FDC3E33CF2B9A9868584D9 /* MediaClipsCollectionView.swift in Sources */ = {isa = PBXBuildFile; fileRef = 843C58592E19CE01303C3AC63EF05635 /* MediaClipsCollectionView.swift */; };
+		8B14834DF5B9A715262A3AD92628C009 /* ModeButtonView.swift in Sources */ = {isa = PBXBuildFile; fileRef = 8C4883D0D05848F3B539373025D81AC0 /* ModeButtonView.swift */; };
 		8C8CBE0160D700133D554C5EE0DA00CF /* Foundation.framework in Frameworks */ = {isa = PBXBuildFile; fileRef = 5993BD54547A171F82495C36A475B92C /* Foundation.framework */; };
 		8E08BAF7E7CF8950BF8E17F6620BD6EC /* QuartzCore.framework in Frameworks */ = {isa = PBXBuildFile; fileRef = 33E15046358ECF1F9C5A7675A82CF2D1 /* QuartzCore.framework */; };
-		94775BA339B9BE23066BDB8B37130BCB /* LoadingIndicatorView.swift in Sources */ = {isa = PBXBuildFile; fileRef = E2C0F667E5CBF4E2F28540944B3BC111 /* LoadingIndicatorView.swift */; };
-		9783DA3FE4E56879DAF721307D3C277F /* CameraController.swift in Sources */ = {isa = PBXBuildFile; fileRef = BD75DE7091ED8E2BBAFF0C5D452EEF39 /* CameraController.swift */; };
-		984B0ED93A27C315D28EE33CF221F831 /* KanvasCamera-umbrella.h in Headers */ = {isa = PBXBuildFile; fileRef = F6DF65A1FBE3BF4F84A21D4D20788623 /* KanvasCamera-umbrella.h */; settings = {ATTRIBUTES = (Public, ); }; };
-		A0741516905652F112E7E5AA57DD5A0E /* ShaderUtilities.swift in Sources */ = {isa = PBXBuildFile; fileRef = 353131DD05A535648CFB047F60DDC0C5 /* ShaderUtilities.swift */; };
-		A3596C9B50E8E97B1EF23BB37AFE8D59 /* GLPixelBufferView.swift in Sources */ = {isa = PBXBuildFile; fileRef = F6AE14869CA35FD07C89DD477EEE8D06 /* GLPixelBufferView.swift */; };
-		A3ECB5D44F4889FADA9F9DC46CDD1897 /* CameraRecordingProtocol.swift in Sources */ = {isa = PBXBuildFile; fileRef = C25BA4E154C36E10E64D4751A8613139 /* CameraRecordingProtocol.swift */; };
+		909EE3F2DBB754DACA5DDBB2C9619EE1 /* UIFont+TumblrTheme.swift in Sources */ = {isa = PBXBuildFile; fileRef = CD585CE3C1B092D81F2E6AEACE79DC5F /* UIFont+TumblrTheme.swift */; };
+		93500CBFDC8B5FCB15BEEDEF56006AAD /* MediaClip.swift in Sources */ = {isa = PBXBuildFile; fileRef = 7BF8B9B7D3741388CB02BF9C39F20A21 /* MediaClip.swift */; };
+		93BFD2EA460CB830105432DA2AA9D0C2 /* TumblrTheme-umbrella.h in Headers */ = {isa = PBXBuildFile; fileRef = 5B9D185E67A0F16B89D9A20E9A425A4B /* TumblrTheme-umbrella.h */; settings = {ATTRIBUTES = (Public, ); }; };
+		93DA4252C4029BB33F96F80DB7BE66B1 /* KanvasCameraColors.swift in Sources */ = {isa = PBXBuildFile; fileRef = FA2B4C84C8581D9D4DE3DC0423FB4688 /* KanvasCameraColors.swift */; };
+		96398D3EF953560BA215B67E6C028CCB /* Device.swift in Sources */ = {isa = PBXBuildFile; fileRef = 7E8184252DDC4695D0207690975A1CA6 /* Device.swift */; };
+		999703133DB7050CDE990AF758163952 /* UIView+Layout.swift in Sources */ = {isa = PBXBuildFile; fileRef = 181A400159056014266AE353D801FAF4 /* UIView+Layout.swift */; };
+		9F26F5ED0B6666FC67C418A0513493E9 /* CameraRecorder.swift in Sources */ = {isa = PBXBuildFile; fileRef = D4412E5BC704BFD7291702FCDB5E6A2A /* CameraRecorder.swift */; };
+		9FE4C2DB0A0B3228C440ADA9DC9C1365 /* ClosedRange+Clamp.swift in Sources */ = {isa = PBXBuildFile; fileRef = 287E6C7A5DAA9901D102268D937D021A /* ClosedRange+Clamp.swift */; };
+		A216DF7E21069232BD5B885E86483DB0 /* OptionView.swift in Sources */ = {isa = PBXBuildFile; fileRef = 066FEB0C4CD5FE17943A31BEF9C1E8F3 /* OptionView.swift */; };
+		A44F8D763559FCF103F3B55A2E53FC4D /* MediaClipsEditorView.swift in Sources */ = {isa = PBXBuildFile; fileRef = 55F967A985B8DC6EA12C7C9422194C2D /* MediaClipsEditorView.swift */; };
+		A454D09A6C72D876DCFB6DA5D9ADEC16 /* ExtendedButton.swift in Sources */ = {isa = PBXBuildFile; fileRef = CFE83DBAC2130375C1A59A3226BAA5FD /* ExtendedButton.swift */; };
+		A459355AAE6191315B3B28EB777BFFC8 /* KanvasCameraStrings.swift in Sources */ = {isa = PBXBuildFile; fileRef = 8CA4735B5ECB8C700C83EB1F4DE0078D /* KanvasCameraStrings.swift */; };
+		A58CA6A35FB64B7A398A4E1260CE7257 /* ShaderUtilities.swift in Sources */ = {isa = PBXBuildFile; fileRef = B9AD4428317A6718BB8134EDBE6ACDAA /* ShaderUtilities.swift */; };
 		AA90D38B952D894F9EA242FC97504ED2 /* FBSnapshotTestCase-umbrella.h in Headers */ = {isa = PBXBuildFile; fileRef = CBE4EA1756325767F72616D3CD687833 /* FBSnapshotTestCase-umbrella.h */; settings = {ATTRIBUTES = (Public, ); }; };
 		AAC4D80E2841DE55D2266A4B67863EC8 /* FBSnapshotTestCasePlatform.h in Headers */ = {isa = PBXBuildFile; fileRef = 4FB23A7A321BFD09B0985E94534A5272 /* FBSnapshotTestCasePlatform.h */; settings = {ATTRIBUTES = (Public, ); }; };
-		AEF35231DAD8A44BED3E22742F4C5FCF /* UIFont+Utils.swift in Sources */ = {isa = PBXBuildFile; fileRef = 93C6CE0F39EA723CED05FB90CF0B8519 /* UIFont+Utils.swift */; };
-		B2C51BDDA0AA7ECD1B5519440A650ACC /* FilterProtocol.swift in Sources */ = {isa = PBXBuildFile; fileRef = 2E8C1CA7AE73695304A375F6E1D6DAD7 /* FilterProtocol.swift */; };
-		B6160A8C867C3D8F2AEF10354FE54048 /* OpenGLES.framework in Frameworks */ = {isa = PBXBuildFile; fileRef = 5B37C3EE626982E2B8459F8E7BB7C20C /* OpenGLES.framework */; };
-		B7A99848C9D0EF4FFEE5116894FD9F60 /* UIButton+Shadows.swift in Sources */ = {isa = PBXBuildFile; fileRef = 4F24527128EE720870BD5E2D4452740B /* UIButton+Shadows.swift */; };
-		B9E41AF22F05215EDFCFDAFD788209D8 /* UIFont+TumblrTheme.swift in Sources */ = {isa = PBXBuildFile; fileRef = CD585CE3C1B092D81F2E6AEACE79DC5F /* UIFont+TumblrTheme.swift */; };
-		BABDEFDF5536F9A2DE14AF2DA39E0647 /* ModeButtonView.swift in Sources */ = {isa = PBXBuildFile; fileRef = FFA967A7624598C27EA8BA058CE927F4 /* ModeButtonView.swift */; };
-		BB5A8E06830E267D57A10AA4B3F9732F /* UICollectionView+Cells.swift in Sources */ = {isa = PBXBuildFile; fileRef = DF60959A487E74889C91248DAA03D793 /* UICollectionView+Cells.swift */; };
-		BE4C686EAE21DE51245E1B8EA4B46519 /* Foundation.framework in Frameworks */ = {isa = PBXBuildFile; fileRef = 5993BD54547A171F82495C36A475B92C /* Foundation.framework */; };
-		C28F4B42FE3A7DFC393DD491EF9A5A72 /* NumTypes+Conversion.swift in Sources */ = {isa = PBXBuildFile; fileRef = B3DE27AC2FD3552ED129733ACEBF9FC1 /* NumTypes+Conversion.swift */; };
+		AE200D89CE3EB7E0F8ADA7108E9B469F /* KanvasCameraImages.swift in Sources */ = {isa = PBXBuildFile; fileRef = 329D3A41B750A503E8284CC1FAE163D3 /* KanvasCameraImages.swift */; };
+		AE4B965E7F77C71AECAD652CC0987CF7 /* UIImage+PixelBuffer.swift in Sources */ = {isa = PBXBuildFile; fileRef = 1F62293F4B1CCE30E628050917A2EC03 /* UIImage+PixelBuffer.swift */; };
+		AEE52D13BE7FB6EE87A3BF6EFB86E327 /* Array+Move.swift in Sources */ = {isa = PBXBuildFile; fileRef = 1F00A401EEAC600AF736D5FF3C6AEC7C /* Array+Move.swift */; };
+		AFA38FCE8EE1C70B11BF32E2BDDD93DB /* ShootButtonView.swift in Sources */ = {isa = PBXBuildFile; fileRef = A4506045041D296BDC1974B3BBF20AF1 /* ShootButtonView.swift */; };
+		B2E31A28C9768163512EFBEA65A1A690 /* KanvasCameraAnalyticsProvider.swift in Sources */ = {isa = PBXBuildFile; fileRef = 9028367C73792597357CBB6E6A90CA69 /* KanvasCameraAnalyticsProvider.swift */; };
+		B427495AC3DC55E686036B45620C8721 /* Filter.swift in Sources */ = {isa = PBXBuildFile; fileRef = B5F5D8CBB0A00F8378BF3A0567D409BF /* Filter.swift */; };
+		B4ED3B8F7A68D4AE9301138787FEB174 /* ModalViewModel.swift in Sources */ = {isa = PBXBuildFile; fileRef = ECFC7EB33FC35612625DA043F52457BB /* ModalViewModel.swift */; };
+		B94E3D084245A1078FFE3DDE202B063F /* IgnoreTouchesCollectionView.swift in Sources */ = {isa = PBXBuildFile; fileRef = 300E9DF7E6C75F620EF7242238EA79C1 /* IgnoreTouchesCollectionView.swift */; };
+		BAB133D2BBDA52455F38B134D4E2167F /* UIColor+Util.swift in Sources */ = {isa = PBXBuildFile; fileRef = 60969AEE1CB2D639175BAB2BFE1E1B4E /* UIColor+Util.swift */; };
+		BCC9ACADE381240FE2D41DD33EF5DBB9 /* GLPixelBufferView.swift in Sources */ = {isa = PBXBuildFile; fileRef = A9E3A66D0537AF1F2B14917E7B8205BD /* GLPixelBufferView.swift */; };
+		BFBC85A51CFEF72CF1678EA71A0B667B /* OpenGLES.framework in Frameworks */ = {isa = PBXBuildFile; fileRef = 5B37C3EE626982E2B8459F8E7BB7C20C /* OpenGLES.framework */; };
+		C029C95BE212565791F89E816FE30E6E /* FilteredInputViewController.swift in Sources */ = {isa = PBXBuildFile; fileRef = E36756DF533EAE75113294670D81FD40 /* FilteredInputViewController.swift */; };
+		C24AD016C8437110F9F50602C47F671A /* Queue.swift in Sources */ = {isa = PBXBuildFile; fileRef = 18CE79B01280CC200700086F2BD31F01 /* Queue.swift */; };
+		C33D47E9D7FA8AA9397CD2F48E363A88 /* UIFont+PostFonts.m in Sources */ = {isa = PBXBuildFile; fileRef = FE1D7176433888B7448500B7D74CE988 /* UIFont+PostFonts.m */; };
 		C3C013CFF7E96316C79710BD0EBAA2E1 /* Pods-KanvasCameraExampleTests-dummy.m in Sources */ = {isa = PBXBuildFile; fileRef = 6D11A917E16D537C3E7109B520EA4E28 /* Pods-KanvasCameraExampleTests-dummy.m */; };
-		C460C9BE2DD8CFB5D1B04F206D809671 /* NSURL+Media.swift in Sources */ = {isa = PBXBuildFile; fileRef = 9F649163788709BD0E03D1A38A6B70E7 /* NSURL+Media.swift */; };
-		C5BF46E8F485A7343093FEB5909691EA /* FilteredInputViewController.swift in Sources */ = {isa = PBXBuildFile; fileRef = 0D474C180B961C5589ABEDE8A833885F /* FilteredInputViewController.swift */; };
-		C9A7523B0C8B0C7A8CA828F2F332B8F6 /* ModalViewModel.swift in Sources */ = {isa = PBXBuildFile; fileRef = 535D2E7820765B9629BBCF0558D41C52 /* ModalViewModel.swift */; };
-		CBCD9A9FF9D2D0EBB1E709BA971BA059 /* Shaders in Resources */ = {isa = PBXBuildFile; fileRef = BAEFADD6EE9E36B27B865470C1526F65 /* Shaders */; };
+		C7A7C8C95E33F5F57C4EB41E6D0E1D5F /* GLRenderer.swift in Sources */ = {isa = PBXBuildFile; fileRef = F0D68A3FF9E7F35646F652B8EFC8A62E /* GLRenderer.swift */; };
 		CC06C4112E127C5262D5911F76903BC4 /* Pods-KanvasCameraExample-dummy.m in Sources */ = {isa = PBXBuildFile; fileRef = BD0DC36564E70A3883594421DA9FDC77 /* Pods-KanvasCameraExample-dummy.m */; };
-		CE9B1AA02055A98755A840308249D07D /* Queue.swift in Sources */ = {isa = PBXBuildFile; fileRef = 0CA780FF99C879F394D1A574918FB5AF /* Queue.swift */; };
-		CF7785B1A8F33B9B7E5CCEB10D16880B /* OptionsController.swift in Sources */ = {isa = PBXBuildFile; fileRef = 71CDDAD06AEA9CAD1B4E73D1D38DCD1A /* OptionsController.swift */; };
+		CDB9BB072144396492A9B20B6775F998 /* TumblrTheme.framework in Frameworks */ = {isa = PBXBuildFile; fileRef = 9354499206410F84A9B8A189D39476E2 /* TumblrTheme.framework */; };
+		CE0C0BAC33EF623CCAF905C9AA58C308 /* CameraInputController.swift in Sources */ = {isa = PBXBuildFile; fileRef = 2245CABB08A32D1CC92757E1249EC731 /* CameraInputController.swift */; };
+		CF4B9AECC564224D026272956E30BF26 /* IgnoreTouchesView.swift in Sources */ = {isa = PBXBuildFile; fileRef = B14ED1D1C8F510A024B7DA8CD6AA4E06 /* IgnoreTouchesView.swift */; };
 		CFA869102744DB995F3AC930E96E3AFF /* UIApplication+StrictKeyWindow.m in Sources */ = {isa = PBXBuildFile; fileRef = 93221711894899A0B45B4E35F4B54984 /* UIApplication+StrictKeyWindow.m */; };
 		CFAED1BA1A1C93D946E71A40B5C8C710 /* Foundation.framework in Frameworks */ = {isa = PBXBuildFile; fileRef = 5993BD54547A171F82495C36A475B92C /* Foundation.framework */; };
-		CFDAB398C45FF9DA1B55EE80FE1C6638 /* CVPixelBuffer+copy.swift in Sources */ = {isa = PBXBuildFile; fileRef = 7DE6802FC8FFDE9EA9DE9DD591CD38BB /* CVPixelBuffer+copy.swift */; };
+		D26E7CE8F2AA17CDE36ED9774CBA09ED /* LoadingIndicatorView.swift in Sources */ = {isa = PBXBuildFile; fileRef = A78EB58EB24E2CCAAB63BB493E39423C /* LoadingIndicatorView.swift */; };
 		D428498A1A70F3DB2F9D9C921989E6B8 /* UIImage+Compare.m in Sources */ = {isa = PBXBuildFile; fileRef = 265DC60F5871575FF908A7C1AF91A133 /* UIImage+Compare.m */; };
 		D6B1B0AC7F376A0FC6DADEEAA737E508 /* UIImage+Compare.h in Headers */ = {isa = PBXBuildFile; fileRef = C095B69FB8375794D8236558C70DAAE0 /* UIImage+Compare.h */; settings = {ATTRIBUTES = (Private, ); }; };
-		D9356B2C84EC1F2C7603BB22625BF1A0 /* CameraOption.swift in Sources */ = {isa = PBXBuildFile; fileRef = E704C21FD545DDDEC6424C6D8038E849 /* CameraOption.swift */; };
+		D7027C607F1046D36165DB5D425AB53E /* CGRect+Center.swift in Sources */ = {isa = PBXBuildFile; fileRef = A7349C4C60AC3035C931CF3994C250E3 /* CGRect+Center.swift */; };
 		DBADABF56FC0675DEE45B90CE6AFA4E7 /* UIKit.framework in Frameworks */ = {isa = PBXBuildFile; fileRef = 2E7FF5FF1C5A1C45AB8A978EEB128B37 /* UIKit.framework */; };
-		E258C68BA7469A5D77AC6D5AB86AA567 /* CGRect+Center.swift in Sources */ = {isa = PBXBuildFile; fileRef = 9C86C801BE99A89DB6C7E3A945F1C90B /* CGRect+Center.swift */; };
+		E015D7CB813F593B6501ABCA34A33FBC /* MediaClipsCollectionController.swift in Sources */ = {isa = PBXBuildFile; fileRef = 587C7EE0CE2F5254AC149B154B09E44F /* MediaClipsCollectionController.swift */; };
+		E1C38EA932B7AAC533116B4556DE1748 /* Foundation.framework in Frameworks */ = {isa = PBXBuildFile; fileRef = 5993BD54547A171F82495C36A475B92C /* Foundation.framework */; };
+		E21D5D3BA0D2813E00C1636F188819D2 /* Shader.swift in Sources */ = {isa = PBXBuildFile; fileRef = 047ED92DE7CAF9EB5DC83AA5DD17E0EA /* Shader.swift */; };
 		E287914A932161FCE4E5A842382E412F /* Foundation.framework in Frameworks */ = {isa = PBXBuildFile; fileRef = 5993BD54547A171F82495C36A475B92C /* Foundation.framework */; };
 		E3B86D234BC43FB8877126BFDD760867 /* FBSnapshotTestCasePlatform.m in Sources */ = {isa = PBXBuildFile; fileRef = 1B89C323C789A72335F3693734707F15 /* FBSnapshotTestCasePlatform.m */; };
-		E3BE3396A1A6301B636C285A526FD95C /* Array+Move.swift in Sources */ = {isa = PBXBuildFile; fileRef = 1AF9835EA0E278F936DE3CF45D14EA17 /* Array+Move.swift */; };
-		E598C7FF28FF2DB892630803D0563DD9 /* GLRenderer.swift in Sources */ = {isa = PBXBuildFile; fileRef = 545268547365A2EBD244CF664543C318 /* GLRenderer.swift */; };
+		E55D84685ECC0C04B31D19F17F50848A /* ModeSelectorAndShootView.swift in Sources */ = {isa = PBXBuildFile; fileRef = C6C927BC8056057696287D4F5420B59E /* ModeSelectorAndShootView.swift */; };
 		E7F0B09F899DBFE173736F8AE258ED48 /* UIImage+Diff.m in Sources */ = {isa = PBXBuildFile; fileRef = 2015821C6F52E13E032E0E4B9D53AFE7 /* UIImage+Diff.m */; };
-		EB7BC091F3C672516A71018845F025FF /* UIFont+ComposeFonts.m in Sources */ = {isa = PBXBuildFile; fileRef = AA9C5551BCE8AFAA98E142C0EAE0E908 /* UIFont+ComposeFonts.m */; };
-		EC249B801CAC678B982B8F97792690B6 /* Shader.swift in Sources */ = {isa = PBXBuildFile; fileRef = C76EE8FA7AC0FE56AB6752F03B1659BB /* Shader.swift */; };
-		EF2BDAA177A5F788CE68D7472F9D48E9 /* TumblrTheme-dummy.m in Sources */ = {isa = PBXBuildFile; fileRef = F881DF63974B85BF2E965AE08BBF9248 /* TumblrTheme-dummy.m */; };
-		F215F327D2BD93394E887B70712E77B6 /* KanvasCameraAnalyticsProvider.swift in Sources */ = {isa = PBXBuildFile; fileRef = 23F660DB44384953D939B57C4E96673B /* KanvasCameraAnalyticsProvider.swift */; };
 		F2945D5A81499C94708C6C32D64F20BF /* Pods-KanvasCameraExample-umbrella.h in Headers */ = {isa = PBXBuildFile; fileRef = 0748BD44EB8A7E1F29B9327BBD4FFCC9 /* Pods-KanvasCameraExample-umbrella.h */; settings = {ATTRIBUTES = (Public, ); }; };
-		F2AA8FDBBA5FC61947F82B5C2899CDD8 /* Foundation.framework in Frameworks */ = {isa = PBXBuildFile; fileRef = 5993BD54547A171F82495C36A475B92C /* Foundation.framework */; };
-		F2BC349F8656D06468208BA22DBBFA44 /* ModeSelectorAndShootView.swift in Sources */ = {isa = PBXBuildFile; fileRef = E43C4241CC691984614D2465A8DBD75B /* ModeSelectorAndShootView.swift */; };
-		F44DCF68918446786658AF41AEA4CEBD /* GLError.swift in Sources */ = {isa = PBXBuildFile; fileRef = DDB9A725A4B129137EF5DBB7092F17B0 /* GLError.swift */; };
-		F6B819CD39B3E207D51D6A7DEEF79A8F /* ModalView.swift in Sources */ = {isa = PBXBuildFile; fileRef = 5648A1D548AC53E2E6DBF8F21C93E36B /* ModalView.swift */; };
-		F890BF84C55D1BBCB73705B8576AEBF4 /* CameraInputOutput.swift in Sources */ = {isa = PBXBuildFile; fileRef = 9D4283A25B794FB95823D6EFAFB41E3F /* CameraInputOutput.swift */; };
+		F59B8CBC0042B40809979B30844D2F32 /* silence.aac in Resources */ = {isa = PBXBuildFile; fileRef = C72757EFC98ED27E136181B54FE36AE1 /* silence.aac */; };
+		F7ABC6387425720CD02AB1B9C15E8DD4 /* UIFont+Orangina.h in Headers */ = {isa = PBXBuildFile; fileRef = EB3344F7547C472B09CA3FBA774F4096 /* UIFont+Orangina.h */; settings = {ATTRIBUTES = (Public, ); }; };
 		F8DF0374879AD9CA64E209F5E1A423B4 /* FBSnapshotTestCase.h in Headers */ = {isa = PBXBuildFile; fileRef = 9A648BA81C182E1424B9B336EA8F50B1 /* FBSnapshotTestCase.h */; settings = {ATTRIBUTES = (Public, ); }; };
-		FB80948A2A195BAAC9D2B399F32E140E /* UIFont+ComposeFonts.h in Headers */ = {isa = PBXBuildFile; fileRef = 4AAF0939B988AE1169F51641E4927EBF /* UIFont+ComposeFonts.h */; settings = {ATTRIBUTES = (Public, ); }; };
-		FB91769191D2389E95E17261BAC273BB /* OptionsStackView.swift in Sources */ = {isa = PBXBuildFile; fileRef = 745F12C3A63E7D4E9F169ACFEC5523FD /* OptionsStackView.swift */; };
-		FE2849010E742AC970E5AF3F1359D55E /* MediaClipsEditorView.swift in Sources */ = {isa = PBXBuildFile; fileRef = B30751E5893BBBE10EA40BA1C08840B5 /* MediaClipsEditorView.swift */; };
-		FE887512A70E32B30357554451DC08CB /* UIImage+Camera.swift in Sources */ = {isa = PBXBuildFile; fileRef = 8CB5753A08AE3512E16604627DD28229 /* UIImage+Camera.swift */; };
+		F9DE07AD5573152D75D1018B24F41373 /* UIFont+ComposeFonts.m in Sources */ = {isa = PBXBuildFile; fileRef = AA9C5551BCE8AFAA98E142C0EAE0E908 /* UIFont+ComposeFonts.m */; };
+		F9E7A2D189394DECC526FFA569720C08 /* MediaClipsEditorViewController.swift in Sources */ = {isa = PBXBuildFile; fileRef = 052ADDF836AD409B44F7BF2010227D8E /* MediaClipsEditorViewController.swift */; };
 /* End PBXBuildFile section */
 
 /* Begin PBXContainerItemProxy section */
@@ -176,106 +145,95 @@
 			isa = PBXContainerItemProxy;
 			containerPortal = BFDFE7DC352907FC980B868725387E98 /* Project object */;
 			proxyType = 1;
-			remoteGlobalIDString = 8772ADA37C0851E9AD3E77F8F44B1901;
+			remoteGlobalIDString = EBF96CCDC7BBCCA0F606EBC65ED43B54;
 			remoteInfo = KanvasCamera;
+		};
+		4D07544308FFF28F50887CF24AB848F6 /* PBXContainerItemProxy */ = {
+			isa = PBXContainerItemProxy;
+			containerPortal = BFDFE7DC352907FC980B868725387E98 /* Project object */;
+			proxyType = 1;
+			remoteGlobalIDString = 7944C273B5EEEB51C8222DAAB45B10F0;
+			remoteInfo = TumblrTheme;
 		};
 		5F1DD224199DC1A7A6191AA723291E34 /* PBXContainerItemProxy */ = {
 			isa = PBXContainerItemProxy;
 			containerPortal = BFDFE7DC352907FC980B868725387E98 /* Project object */;
 			proxyType = 1;
-			remoteGlobalIDString = DF2C9F9F19D6DD945A3309A0B48FF213;
-			remoteInfo = TumblrTheme;
-		};
-		E5C706EE7FD76F36675FC95037E4EB5C /* PBXContainerItemProxy */ = {
-			isa = PBXContainerItemProxy;
-			containerPortal = BFDFE7DC352907FC980B868725387E98 /* Project object */;
-			proxyType = 1;
-			remoteGlobalIDString = DF2C9F9F19D6DD945A3309A0B48FF213;
+			remoteGlobalIDString = 7944C273B5EEEB51C8222DAAB45B10F0;
 			remoteInfo = TumblrTheme;
 		};
 		F33EDCC1F8D0B10535F0BB3F7B51EDCF /* PBXContainerItemProxy */ = {
 			isa = PBXContainerItemProxy;
 			containerPortal = BFDFE7DC352907FC980B868725387E98 /* Project object */;
 			proxyType = 1;
-			remoteGlobalIDString = DF2C9F9F19D6DD945A3309A0B48FF213;
+			remoteGlobalIDString = 7944C273B5EEEB51C8222DAAB45B10F0;
 			remoteInfo = TumblrTheme;
 		};
 		FE56C1FEF003759A8A01BAD483A21420 /* PBXContainerItemProxy */ = {
 			isa = PBXContainerItemProxy;
 			containerPortal = BFDFE7DC352907FC980B868725387E98 /* Project object */;
 			proxyType = 1;
-			remoteGlobalIDString = 8772ADA37C0851E9AD3E77F8F44B1901;
+			remoteGlobalIDString = EBF96CCDC7BBCCA0F606EBC65ED43B54;
 			remoteInfo = KanvasCamera;
 		};
 /* End PBXContainerItemProxy section */
 
 /* Begin PBXFileReference section */
-		01B444BCBCBCEF9902E55F0CA39DA940 /* VideoOutputHandler.swift */ = {isa = PBXFileReference; includeInIndex = 1; lastKnownFileType = sourcecode.swift; path = VideoOutputHandler.swift; sourceTree = "<group>"; };
-		024F6AB59E23ED06F258F4C31359F0AA /* KanvasCameraTimes.swift */ = {isa = PBXFileReference; includeInIndex = 1; lastKnownFileType = sourcecode.swift; path = KanvasCameraTimes.swift; sourceTree = "<group>"; };
+		025C37986048731112839081208CD91B /* KanvasCamera.xcconfig */ = {isa = PBXFileReference; includeInIndex = 1; lastKnownFileType = text.xcconfig; path = KanvasCamera.xcconfig; sourceTree = "<group>"; };
+		0322288C44EC30CA7A90D0D0D09A1E6D /* CameraPreviewViewController.swift */ = {isa = PBXFileReference; includeInIndex = 1; lastKnownFileType = sourcecode.swift; path = CameraPreviewViewController.swift; sourceTree = "<group>"; };
+		047ED92DE7CAF9EB5DC83AA5DD17E0EA /* Shader.swift */ = {isa = PBXFileReference; includeInIndex = 1; lastKnownFileType = sourcecode.swift; path = Shader.swift; sourceTree = "<group>"; };
+		052ADDF836AD409B44F7BF2010227D8E /* MediaClipsEditorViewController.swift */ = {isa = PBXFileReference; includeInIndex = 1; lastKnownFileType = sourcecode.swift; path = MediaClipsEditorViewController.swift; sourceTree = "<group>"; };
 		05734EA760D464EE6F6CB085C52CB063 /* FBSnapshotTestCase-Info.plist */ = {isa = PBXFileReference; includeInIndex = 1; lastKnownFileType = text.plist.xml; path = "FBSnapshotTestCase-Info.plist"; sourceTree = "<group>"; };
+		066FEB0C4CD5FE17943A31BEF9C1E8F3 /* OptionView.swift */ = {isa = PBXFileReference; includeInIndex = 1; lastKnownFileType = sourcecode.swift; path = OptionView.swift; sourceTree = "<group>"; };
+		070B405FEE43E1C5639D40BC44DF2F45 /* CameraInputControllerDelegate.swift */ = {isa = PBXFileReference; includeInIndex = 1; lastKnownFileType = sourcecode.swift; path = CameraInputControllerDelegate.swift; sourceTree = "<group>"; };
 		0748BD44EB8A7E1F29B9327BBD4FFCC9 /* Pods-KanvasCameraExample-umbrella.h */ = {isa = PBXFileReference; includeInIndex = 1; lastKnownFileType = sourcecode.c.h; path = "Pods-KanvasCameraExample-umbrella.h"; sourceTree = "<group>"; };
-		0CA780FF99C879F394D1A574918FB5AF /* Queue.swift */ = {isa = PBXFileReference; includeInIndex = 1; lastKnownFileType = sourcecode.swift; path = Queue.swift; sourceTree = "<group>"; };
-		0D474C180B961C5589ABEDE8A833885F /* FilteredInputViewController.swift */ = {isa = PBXFileReference; includeInIndex = 1; lastKnownFileType = sourcecode.swift; path = FilteredInputViewController.swift; sourceTree = "<group>"; };
-		168FDDA5ADC5111319BD12C11831F0D4 /* MediaClipsCollectionCell.swift */ = {isa = PBXFileReference; includeInIndex = 1; lastKnownFileType = sourcecode.swift; path = MediaClipsCollectionCell.swift; sourceTree = "<group>"; };
-		1AF9835EA0E278F936DE3CF45D14EA17 /* Array+Move.swift */ = {isa = PBXFileReference; includeInIndex = 1; lastKnownFileType = sourcecode.swift; path = "Array+Move.swift"; sourceTree = "<group>"; };
+		076150A715A8D13F4AE62E26539D104D /* CameraController.swift */ = {isa = PBXFileReference; includeInIndex = 1; lastKnownFileType = sourcecode.swift; path = CameraController.swift; sourceTree = "<group>"; };
+		07B8A2A87802B67978474404213BBC46 /* UIButton+Shadows.swift */ = {isa = PBXFileReference; includeInIndex = 1; lastKnownFileType = sourcecode.swift; path = "UIButton+Shadows.swift"; sourceTree = "<group>"; };
+		13944E0C87CB2C001C8BE64508FE745E /* ModalView.swift */ = {isa = PBXFileReference; includeInIndex = 1; lastKnownFileType = sourcecode.swift; path = ModalView.swift; sourceTree = "<group>"; };
+		181A400159056014266AE353D801FAF4 /* UIView+Layout.swift */ = {isa = PBXFileReference; includeInIndex = 1; lastKnownFileType = sourcecode.swift; path = "UIView+Layout.swift"; sourceTree = "<group>"; };
+		18CE79B01280CC200700086F2BD31F01 /* Queue.swift */ = {isa = PBXFileReference; includeInIndex = 1; lastKnownFileType = sourcecode.swift; path = Queue.swift; sourceTree = "<group>"; };
 		1B89C323C789A72335F3693734707F15 /* FBSnapshotTestCasePlatform.m */ = {isa = PBXFileReference; includeInIndex = 1; lastKnownFileType = sourcecode.c.objc; name = FBSnapshotTestCasePlatform.m; path = FBSnapshotTestCase/FBSnapshotTestCasePlatform.m; sourceTree = "<group>"; };
-		1E1B9E026E7886E5CDC8F7246A7C32EE /* ModalController.swift */ = {isa = PBXFileReference; includeInIndex = 1; lastKnownFileType = sourcecode.swift; path = ModalController.swift; sourceTree = "<group>"; };
+		1C51E07BFA8A116810B3FB26449B64C4 /* CameraZoomHandler.swift */ = {isa = PBXFileReference; includeInIndex = 1; lastKnownFileType = sourcecode.swift; path = CameraZoomHandler.swift; sourceTree = "<group>"; };
+		1D9277EB26AF63834F9BA94427E8E76B /* OptionsController.swift */ = {isa = PBXFileReference; includeInIndex = 1; lastKnownFileType = sourcecode.swift; path = OptionsController.swift; sourceTree = "<group>"; };
 		1E8AEA10F32C4EC300DFCC447F625CD0 /* TumblrTheme-prefix.pch */ = {isa = PBXFileReference; includeInIndex = 1; lastKnownFileType = sourcecode.c.h; path = "TumblrTheme-prefix.pch"; sourceTree = "<group>"; };
-		1E9A2003E5E146C622508BFC70D61757 /* ExtendedStackView.swift */ = {isa = PBXFileReference; includeInIndex = 1; lastKnownFileType = sourcecode.swift; path = ExtendedStackView.swift; sourceTree = "<group>"; };
 		1E9D514CBBB19FED1529827296B83314 /* Pods-KanvasCameraExample-frameworks.sh */ = {isa = PBXFileReference; includeInIndex = 1; lastKnownFileType = text.script.sh; path = "Pods-KanvasCameraExample-frameworks.sh"; sourceTree = "<group>"; };
+		1F00A401EEAC600AF736D5FF3C6AEC7C /* Array+Move.swift */ = {isa = PBXFileReference; includeInIndex = 1; lastKnownFileType = sourcecode.swift; path = "Array+Move.swift"; sourceTree = "<group>"; };
+		1F62293F4B1CCE30E628050917A2EC03 /* UIImage+PixelBuffer.swift */ = {isa = PBXFileReference; includeInIndex = 1; lastKnownFileType = sourcecode.swift; path = "UIImage+PixelBuffer.swift"; sourceTree = "<group>"; };
 		2015821C6F52E13E032E0E4B9D53AFE7 /* UIImage+Diff.m */ = {isa = PBXFileReference; includeInIndex = 1; lastKnownFileType = sourcecode.c.objc; name = "UIImage+Diff.m"; path = "FBSnapshotTestCase/Categories/UIImage+Diff.m"; sourceTree = "<group>"; };
-		23F660DB44384953D939B57C4E96673B /* KanvasCameraAnalyticsProvider.swift */ = {isa = PBXFileReference; includeInIndex = 1; lastKnownFileType = sourcecode.swift; path = KanvasCameraAnalyticsProvider.swift; sourceTree = "<group>"; };
+		219E467418B6D8161FD4E41A062E96F5 /* OptionsStackView.swift */ = {isa = PBXFileReference; includeInIndex = 1; lastKnownFileType = sourcecode.swift; path = OptionsStackView.swift; sourceTree = "<group>"; };
+		2245CABB08A32D1CC92757E1249EC731 /* CameraInputController.swift */ = {isa = PBXFileReference; includeInIndex = 1; lastKnownFileType = sourcecode.swift; path = CameraInputController.swift; sourceTree = "<group>"; };
 		265DC60F5871575FF908A7C1AF91A133 /* UIImage+Compare.m */ = {isa = PBXFileReference; includeInIndex = 1; lastKnownFileType = sourcecode.c.objc; name = "UIImage+Compare.m"; path = "FBSnapshotTestCase/Categories/UIImage+Compare.m"; sourceTree = "<group>"; };
+		287E6C7A5DAA9901D102268D937D021A /* ClosedRange+Clamp.swift */ = {isa = PBXFileReference; includeInIndex = 1; lastKnownFileType = sourcecode.swift; path = "ClosedRange+Clamp.swift"; sourceTree = "<group>"; };
 		290D40DB23B0E1E833EB7F996C615341 /* FBSnapshotTestCase.m */ = {isa = PBXFileReference; includeInIndex = 1; lastKnownFileType = sourcecode.c.objc; name = FBSnapshotTestCase.m; path = FBSnapshotTestCase/FBSnapshotTestCase.m; sourceTree = "<group>"; };
 		293B9A99BC4353BEFC3D23EEACF2491F /* GLKit.framework */ = {isa = PBXFileReference; lastKnownFileType = wrapper.framework; name = GLKit.framework; path = Platforms/iPhoneOS.platform/Developer/SDKs/iPhoneOS12.0.sdk/System/Library/Frameworks/GLKit.framework; sourceTree = DEVELOPER_DIR; };
-		29B67DFCF749DD86FBA0F48DBA2F8405 /* ModalPresentationAnimationController.swift */ = {isa = PBXFileReference; includeInIndex = 1; lastKnownFileType = sourcecode.swift; path = ModalPresentationAnimationController.swift; sourceTree = "<group>"; };
 		2B0390FC11C3671BEC209EA6F6AE8033 /* FBSnapshotTestController.h */ = {isa = PBXFileReference; includeInIndex = 1; lastKnownFileType = sourcecode.c.h; name = FBSnapshotTestController.h; path = FBSnapshotTestCase/FBSnapshotTestController.h; sourceTree = "<group>"; };
-		2BF6D3FDB1453456351C46D193574B8B /* silence.aac */ = {isa = PBXFileReference; includeInIndex = 1; name = silence.aac; path = Resources/silence.aac; sourceTree = "<group>"; };
 		2E7FF5FF1C5A1C45AB8A978EEB128B37 /* UIKit.framework */ = {isa = PBXFileReference; lastKnownFileType = wrapper.framework; name = UIKit.framework; path = Platforms/iPhoneOS.platform/Developer/SDKs/iPhoneOS12.0.sdk/System/Library/Frameworks/UIKit.framework; sourceTree = DEVELOPER_DIR; };
-		2E8C1CA7AE73695304A375F6E1D6DAD7 /* FilterProtocol.swift */ = {isa = PBXFileReference; includeInIndex = 1; lastKnownFileType = sourcecode.swift; path = FilterProtocol.swift; sourceTree = "<group>"; };
-		32F089730EA2C09E4882977742FF1730 /* CameraPreviewView.swift */ = {isa = PBXFileReference; includeInIndex = 1; lastKnownFileType = sourcecode.swift; path = CameraPreviewView.swift; sourceTree = "<group>"; };
+		300E9DF7E6C75F620EF7242238EA79C1 /* IgnoreTouchesCollectionView.swift */ = {isa = PBXFileReference; includeInIndex = 1; lastKnownFileType = sourcecode.swift; path = IgnoreTouchesCollectionView.swift; sourceTree = "<group>"; };
+		329D3A41B750A503E8284CC1FAE163D3 /* KanvasCameraImages.swift */ = {isa = PBXFileReference; includeInIndex = 1; lastKnownFileType = sourcecode.swift; path = KanvasCameraImages.swift; sourceTree = "<group>"; };
+		32D3F1FEACC59D5231854253812C4E33 /* PhotoOutputHandler.swift */ = {isa = PBXFileReference; includeInIndex = 1; lastKnownFileType = sourcecode.swift; path = PhotoOutputHandler.swift; sourceTree = "<group>"; };
 		33E15046358ECF1F9C5A7675A82CF2D1 /* QuartzCore.framework */ = {isa = PBXFileReference; lastKnownFileType = wrapper.framework; name = QuartzCore.framework; path = Platforms/iPhoneOS.platform/Developer/SDKs/iPhoneOS12.0.sdk/System/Library/Frameworks/QuartzCore.framework; sourceTree = DEVELOPER_DIR; };
-<<<<<<< HEAD
-		353131DD05A535648CFB047F60DDC0C5 /* ShaderUtilities.swift */ = {isa = PBXFileReference; includeInIndex = 1; lastKnownFileType = sourcecode.swift; path = ShaderUtilities.swift; sourceTree = "<group>"; };
-		362FF6A8CDB81CDCC742D28866CD7741 /* CameraInputControllerDelegate.swift */ = {isa = PBXFileReference; includeInIndex = 1; lastKnownFileType = sourcecode.swift; path = CameraInputControllerDelegate.swift; sourceTree = "<group>"; };
-		37F61DD03BEFC831BDCD062A558B9FFF /* TumblrTheme.podspec */ = {isa = PBXFileReference; explicitFileType = text.script.ruby; includeInIndex = 1; indentWidth = 2; lastKnownFileType = text; path = TumblrTheme.podspec; sourceTree = "<group>"; tabWidth = 2; xcLanguageSpecificationIdentifier = xcode.lang.ruby; };
-		383F81BA948F5BD5423D2D7C88EC28CD /* Device.swift */ = {isa = PBXFileReference; includeInIndex = 1; lastKnownFileType = sourcecode.swift; path = Device.swift; sourceTree = "<group>"; };
-		38475AEF0AB08DC0E45FBCD52E92419E /* KanvasCamera-dummy.m */ = {isa = PBXFileReference; includeInIndex = 1; lastKnownFileType = sourcecode.c.objc; path = "KanvasCamera-dummy.m"; sourceTree = "<group>"; };
-		3CB31F0DD1D46A4B91F485F87ACD1BB2 /* MediaClip.swift */ = {isa = PBXFileReference; includeInIndex = 1; lastKnownFileType = sourcecode.swift; path = MediaClip.swift; sourceTree = "<group>"; };
-=======
 		33EF6C4A41A570F3BDE71F3456DAD574 /* NSURL+Media.swift */ = {isa = PBXFileReference; includeInIndex = 1; lastKnownFileType = sourcecode.swift; path = "NSURL+Media.swift"; sourceTree = "<group>"; };
 		37F61DD03BEFC831BDCD062A558B9FFF /* TumblrTheme.podspec */ = {isa = PBXFileReference; explicitFileType = text.script.ruby; includeInIndex = 1; indentWidth = 2; path = TumblrTheme.podspec; sourceTree = "<group>"; tabWidth = 2; xcLanguageSpecificationIdentifier = xcode.lang.ruby; };
->>>>>>> 32cbaaf4
 		40C111494557E79A2578DE96391B581E /* Pods-KanvasCameraExampleTests-umbrella.h */ = {isa = PBXFileReference; includeInIndex = 1; lastKnownFileType = sourcecode.c.h; path = "Pods-KanvasCameraExampleTests-umbrella.h"; sourceTree = "<group>"; };
+		4614391F70BD1DDF7C39C80AAC750AA0 /* CameraSettings.swift */ = {isa = PBXFileReference; includeInIndex = 1; lastKnownFileType = sourcecode.swift; path = CameraSettings.swift; sourceTree = "<group>"; };
+		4983B968BA455BBD7E0265D0F4D4D27C /* CameraSegmentHandler.swift */ = {isa = PBXFileReference; includeInIndex = 1; lastKnownFileType = sourcecode.swift; path = CameraSegmentHandler.swift; sourceTree = "<group>"; };
 		499BB97C946EF5DFF46CB40D7D685EE1 /* SwiftSupport.swift */ = {isa = PBXFileReference; includeInIndex = 1; lastKnownFileType = sourcecode.swift; name = SwiftSupport.swift; path = FBSnapshotTestCase/SwiftSupport.swift; sourceTree = "<group>"; };
 		49BCD4B3A02767ECAAE890F5252DE098 /* Pods-KanvasCameraExample.release.xcconfig */ = {isa = PBXFileReference; includeInIndex = 1; lastKnownFileType = text.xcconfig; path = "Pods-KanvasCameraExample.release.xcconfig"; sourceTree = "<group>"; };
+		4A203D5A0F407B92829BE2DFDD8B6493 /* CameraView.swift */ = {isa = PBXFileReference; includeInIndex = 1; lastKnownFileType = sourcecode.swift; path = CameraView.swift; sourceTree = "<group>"; };
 		4AAF0939B988AE1169F51641E4927EBF /* UIFont+ComposeFonts.h */ = {isa = PBXFileReference; includeInIndex = 1; lastKnownFileType = sourcecode.c.h; name = "UIFont+ComposeFonts.h"; path = "Source/UIFont+ComposeFonts.h"; sourceTree = "<group>"; };
-<<<<<<< HEAD
-		4C81F9634AF62C0869DF70D71AB6CC70 /* KanvasCamera-Info.plist */ = {isa = PBXFileReference; includeInIndex = 1; lastKnownFileType = text.plist.xml; path = "KanvasCamera-Info.plist"; sourceTree = "<group>"; };
-		4F24527128EE720870BD5E2D4452740B /* UIButton+Shadows.swift */ = {isa = PBXFileReference; includeInIndex = 1; lastKnownFileType = sourcecode.swift; path = "UIButton+Shadows.swift"; sourceTree = "<group>"; };
-		4F87850D339D5C513189AA83920DE976 /* Pods_KanvasCameraExampleTests.framework */ = {isa = PBXFileReference; explicitFileType = wrapper.framework; includeInIndex = 0; name = Pods_KanvasCameraExampleTests.framework; path = "Pods-KanvasCameraExampleTests.framework"; sourceTree = BUILT_PRODUCTS_DIR; };
-=======
 		4F87850D339D5C513189AA83920DE976 /* Pods_KanvasCameraExampleTests.framework */ = {isa = PBXFileReference; explicitFileType = wrapper.framework; includeInIndex = 0; path = Pods_KanvasCameraExampleTests.framework; sourceTree = BUILT_PRODUCTS_DIR; };
->>>>>>> 32cbaaf4
 		4FB23A7A321BFD09B0985E94534A5272 /* FBSnapshotTestCasePlatform.h */ = {isa = PBXFileReference; includeInIndex = 1; lastKnownFileType = sourcecode.c.h; name = FBSnapshotTestCasePlatform.h; path = FBSnapshotTestCase/FBSnapshotTestCasePlatform.h; sourceTree = "<group>"; };
-		50E88C003D4AB000CFEC9023DA6B1681 /* CameraView.swift */ = {isa = PBXFileReference; includeInIndex = 1; lastKnownFileType = sourcecode.swift; path = CameraView.swift; sourceTree = "<group>"; };
-		510A158808E46B2B88C32D1C5D5F93CA /* AVURLAsset+Thumbnail.swift */ = {isa = PBXFileReference; includeInIndex = 1; lastKnownFileType = sourcecode.swift; path = "AVURLAsset+Thumbnail.swift"; sourceTree = "<group>"; };
-		535D2E7820765B9629BBCF0558D41C52 /* ModalViewModel.swift */ = {isa = PBXFileReference; includeInIndex = 1; lastKnownFileType = sourcecode.swift; path = ModalViewModel.swift; sourceTree = "<group>"; };
-		545268547365A2EBD244CF664543C318 /* GLRenderer.swift */ = {isa = PBXFileReference; includeInIndex = 1; lastKnownFileType = sourcecode.swift; path = GLRenderer.swift; sourceTree = "<group>"; };
-		5648A1D548AC53E2E6DBF8F21C93E36B /* ModalView.swift */ = {isa = PBXFileReference; includeInIndex = 1; lastKnownFileType = sourcecode.swift; path = ModalView.swift; sourceTree = "<group>"; };
-		5713020EDA7666F21A270A18988BC0F3 /* OptionView.swift */ = {isa = PBXFileReference; includeInIndex = 1; lastKnownFileType = sourcecode.swift; path = OptionView.swift; sourceTree = "<group>"; };
+		507FB3691FCA012F843513ED3D4D5132 /* GifVideoOutputHandler.swift */ = {isa = PBXFileReference; includeInIndex = 1; lastKnownFileType = sourcecode.swift; path = GifVideoOutputHandler.swift; sourceTree = "<group>"; };
+		509E5D09DEC060A99519F34F1A729163 /* FilterProtocol.swift */ = {isa = PBXFileReference; includeInIndex = 1; lastKnownFileType = sourcecode.swift; path = FilterProtocol.swift; sourceTree = "<group>"; };
+		55F967A985B8DC6EA12C7C9422194C2D /* MediaClipsEditorView.swift */ = {isa = PBXFileReference; includeInIndex = 1; lastKnownFileType = sourcecode.swift; path = MediaClipsEditorView.swift; sourceTree = "<group>"; };
+		575CB117DF3D31314970572E952DE74A /* ImagePreviewController.swift */ = {isa = PBXFileReference; includeInIndex = 1; lastKnownFileType = sourcecode.swift; path = ImagePreviewController.swift; sourceTree = "<group>"; };
+		5863C0330D2FF7BB8969CD13241DD666 /* UICollectionView+Cells.swift */ = {isa = PBXFileReference; includeInIndex = 1; lastKnownFileType = sourcecode.swift; path = "UICollectionView+Cells.swift"; sourceTree = "<group>"; };
 		586DBF1F8BFB989DBBD8A1DEC191B5E7 /* Pods-KanvasCameraExample.debug.xcconfig */ = {isa = PBXFileReference; includeInIndex = 1; lastKnownFileType = text.xcconfig; path = "Pods-KanvasCameraExample.debug.xcconfig"; sourceTree = "<group>"; };
+		587C7EE0CE2F5254AC149B154B09E44F /* MediaClipsCollectionController.swift */ = {isa = PBXFileReference; includeInIndex = 1; lastKnownFileType = sourcecode.swift; path = MediaClipsCollectionController.swift; sourceTree = "<group>"; };
 		5993BD54547A171F82495C36A475B92C /* Foundation.framework */ = {isa = PBXFileReference; lastKnownFileType = wrapper.framework; name = Foundation.framework; path = Platforms/iPhoneOS.platform/Developer/SDKs/iPhoneOS12.0.sdk/System/Library/Frameworks/Foundation.framework; sourceTree = DEVELOPER_DIR; };
 		5B37C3EE626982E2B8459F8E7BB7C20C /* OpenGLES.framework */ = {isa = PBXFileReference; lastKnownFileType = wrapper.framework; name = OpenGLES.framework; path = Platforms/iPhoneOS.platform/Developer/SDKs/iPhoneOS12.0.sdk/System/Library/Frameworks/OpenGLES.framework; sourceTree = DEVELOPER_DIR; };
 		5B9D185E67A0F16B89D9A20E9A425A4B /* TumblrTheme-umbrella.h */ = {isa = PBXFileReference; includeInIndex = 1; lastKnownFileType = sourcecode.c.h; path = "TumblrTheme-umbrella.h"; sourceTree = "<group>"; };
-		5C1A403FD640A5301440A197D54C6837 /* UIImage+PixelBuffer.swift */ = {isa = PBXFileReference; includeInIndex = 1; lastKnownFileType = sourcecode.swift; path = "UIImage+PixelBuffer.swift"; sourceTree = "<group>"; };
 		60969AEE1CB2D639175BAB2BFE1E1B4E /* UIColor+Util.swift */ = {isa = PBXFileReference; includeInIndex = 1; lastKnownFileType = sourcecode.swift; name = "UIColor+Util.swift"; path = "Source/UIColor+Util.swift"; sourceTree = "<group>"; };
-<<<<<<< HEAD
-		630DD64AF6E511A9DCCA74D5ED44A3D8 /* Pods-KanvasCameraExample-Info.plist */ = {isa = PBXFileReference; includeInIndex = 1; lastKnownFileType = text.plist.xml; path = "Pods-KanvasCameraExample-Info.plist"; sourceTree = "<group>"; };
-		639EFDCB401D553410A9695827B8C9DF /* IgnoreTouchesView.swift */ = {isa = PBXFileReference; includeInIndex = 1; lastKnownFileType = sourcecode.swift; path = IgnoreTouchesView.swift; sourceTree = "<group>"; };
-		6684248A58F57554F787BC9A96F5471C /* ModalPresentationController.swift */ = {isa = PBXFileReference; includeInIndex = 1; lastKnownFileType = sourcecode.swift; path = ModalPresentationController.swift; sourceTree = "<group>"; };
-		674A8AA9ECAEC82571AECD598BFF12EF /* MediaClipsEditorViewController.swift */ = {isa = PBXFileReference; includeInIndex = 1; lastKnownFileType = sourcecode.swift; path = MediaClipsEditorViewController.swift; sourceTree = "<group>"; };
-=======
 		60ACBCCC3653961EC3A2406D1125AC82 /* KanvasCamera.podspec.json */ = {isa = PBXFileReference; includeInIndex = 1; lastKnownFileType = text.json; path = KanvasCamera.podspec.json; sourceTree = "<group>"; };
 		630DD64AF6E511A9DCCA74D5ED44A3D8 /* Pods-KanvasCameraExample-Info.plist */ = {isa = PBXFileReference; includeInIndex = 1; lastKnownFileType = text.plist.xml; path = "Pods-KanvasCameraExample-Info.plist"; sourceTree = "<group>"; };
 		647CEFF87E0240485EF58FF35EF571AA /* Assets.xcassets */ = {isa = PBXFileReference; includeInIndex = 1; lastKnownFileType = folder.assetcatalog; name = Assets.xcassets; path = Resources/Assets.xcassets; sourceTree = "<group>"; };
@@ -283,26 +241,10 @@
 		65F11254222858B400DB8006 /* RGBA.swift */ = {isa = PBXFileReference; fileEncoding = 4; lastKnownFileType = sourcecode.swift; path = RGBA.swift; sourceTree = "<group>"; };
 		65F11257222858C400DB8006 /* UIColor+Lerp.swift */ = {isa = PBXFileReference; fileEncoding = 4; lastKnownFileType = sourcecode.swift; path = "UIColor+Lerp.swift"; sourceTree = "<group>"; };
 		69E8AECDC1046BF1138EE46BDB723FFE /* ModeSelectorAndShootController.swift */ = {isa = PBXFileReference; includeInIndex = 1; lastKnownFileType = sourcecode.swift; path = ModeSelectorAndShootController.swift; sourceTree = "<group>"; };
->>>>>>> 32cbaaf4
 		6D11A917E16D537C3E7109B520EA4E28 /* Pods-KanvasCameraExampleTests-dummy.m */ = {isa = PBXFileReference; includeInIndex = 1; lastKnownFileType = sourcecode.c.objc; path = "Pods-KanvasCameraExampleTests-dummy.m"; sourceTree = "<group>"; };
-		71CDDAD06AEA9CAD1B4E73D1D38DCD1A /* OptionsController.swift */ = {isa = PBXFileReference; includeInIndex = 1; lastKnownFileType = sourcecode.swift; path = OptionsController.swift; sourceTree = "<group>"; };
+		6F8C44B40B1A73B473753528065634AC /* KanvasCamera-Info.plist */ = {isa = PBXFileReference; includeInIndex = 1; lastKnownFileType = text.plist.xml; path = "KanvasCamera-Info.plist"; sourceTree = "<group>"; };
 		721613CB9729A1D201FFF3FB055D4202 /* Pods-KanvasCameraExampleTests.debug.xcconfig */ = {isa = PBXFileReference; includeInIndex = 1; lastKnownFileType = text.xcconfig; path = "Pods-KanvasCameraExampleTests.debug.xcconfig"; sourceTree = "<group>"; };
 		72C449A409BC30841DD84D8701A3966D /* Pods-KanvasCameraExampleTests-frameworks.sh */ = {isa = PBXFileReference; includeInIndex = 1; lastKnownFileType = text.script.sh; path = "Pods-KanvasCameraExampleTests-frameworks.sh"; sourceTree = "<group>"; };
-<<<<<<< HEAD
-		745F12C3A63E7D4E9F169ACFEC5523FD /* OptionsStackView.swift */ = {isa = PBXFileReference; includeInIndex = 1; lastKnownFileType = sourcecode.swift; path = OptionsStackView.swift; sourceTree = "<group>"; };
-		76D045A466A845C24D363E74691CB4DC /* FBSnapshotTestCase.framework */ = {isa = PBXFileReference; explicitFileType = wrapper.framework; includeInIndex = 0; name = FBSnapshotTestCase.framework; path = FBSnapshotTestCase.framework; sourceTree = BUILT_PRODUCTS_DIR; };
-		76E63973A7386B51619029224BC76046 /* Pods_KanvasCameraExample.framework */ = {isa = PBXFileReference; explicitFileType = wrapper.framework; includeInIndex = 0; name = Pods_KanvasCameraExample.framework; path = "Pods-KanvasCameraExample.framework"; sourceTree = BUILT_PRODUCTS_DIR; };
-		79ADBAB05FACF50198DB3F5801538619 /* KanvasCamera.podspec.json */ = {isa = PBXFileReference; includeInIndex = 1; path = KanvasCamera.podspec.json; sourceTree = "<group>"; };
-		7DE6802FC8FFDE9EA9DE9DD591CD38BB /* CVPixelBuffer+copy.swift */ = {isa = PBXFileReference; includeInIndex = 1; lastKnownFileType = sourcecode.swift; path = "CVPixelBuffer+copy.swift"; sourceTree = "<group>"; };
-		841F562A950BC3B0D9DB87C857D478D7 /* FBSnapshotTestController.m */ = {isa = PBXFileReference; includeInIndex = 1; lastKnownFileType = sourcecode.c.objc; name = FBSnapshotTestController.m; path = FBSnapshotTestCase/FBSnapshotTestController.m; sourceTree = "<group>"; };
-		8A7209BD96A1FFB046EA8D62E111F21C /* KanvasCameraColors.swift */ = {isa = PBXFileReference; includeInIndex = 1; lastKnownFileType = sourcecode.swift; path = KanvasCameraColors.swift; sourceTree = "<group>"; };
-		8CB5753A08AE3512E16604627DD28229 /* UIImage+Camera.swift */ = {isa = PBXFileReference; includeInIndex = 1; lastKnownFileType = sourcecode.swift; path = "UIImage+Camera.swift"; sourceTree = "<group>"; };
-		8DA514BAEA25FE4CCE04BF5FDEABF2BC /* CameraPreviewViewController.swift */ = {isa = PBXFileReference; includeInIndex = 1; lastKnownFileType = sourcecode.swift; path = CameraPreviewViewController.swift; sourceTree = "<group>"; };
-		8DC75E42D7D250081F710B30DC80C526 /* ClosedRange+Clamp.swift */ = {isa = PBXFileReference; includeInIndex = 1; lastKnownFileType = sourcecode.swift; path = "ClosedRange+Clamp.swift"; sourceTree = "<group>"; };
-		90398F377D482C78D50FC1D46E613A1F /* KanvasCamera-prefix.pch */ = {isa = PBXFileReference; includeInIndex = 1; lastKnownFileType = sourcecode.c.h; path = "KanvasCamera-prefix.pch"; sourceTree = "<group>"; };
-		90587333D266276E775718BC21FECFAE /* MediaClipsCollectionController.swift */ = {isa = PBXFileReference; includeInIndex = 1; lastKnownFileType = sourcecode.swift; path = MediaClipsCollectionController.swift; sourceTree = "<group>"; };
-		9086746C9C84253F3F2FEAFC20905062 /* TumblrTheme.framework */ = {isa = PBXFileReference; explicitFileType = wrapper.framework; includeInIndex = 0; name = TumblrTheme.framework; path = TumblrTheme.framework; sourceTree = BUILT_PRODUCTS_DIR; };
-=======
 		76D045A466A845C24D363E74691CB4DC /* FBSnapshotTestCase.framework */ = {isa = PBXFileReference; explicitFileType = wrapper.framework; includeInIndex = 0; path = FBSnapshotTestCase.framework; sourceTree = BUILT_PRODUCTS_DIR; };
 		76E63973A7386B51619029224BC76046 /* Pods_KanvasCameraExample.framework */ = {isa = PBXFileReference; explicitFileType = wrapper.framework; includeInIndex = 0; path = Pods_KanvasCameraExample.framework; sourceTree = BUILT_PRODUCTS_DIR; };
 		79E6F38171689C2FE65CFE00761315FE /* KanvasCameraTimes.swift */ = {isa = PBXFileReference; includeInIndex = 1; lastKnownFileType = sourcecode.swift; path = KanvasCameraTimes.swift; sourceTree = "<group>"; };
@@ -316,27 +258,14 @@
 		8CA4735B5ECB8C700C83EB1F4DE0078D /* KanvasCameraStrings.swift */ = {isa = PBXFileReference; includeInIndex = 1; lastKnownFileType = sourcecode.swift; path = KanvasCameraStrings.swift; sourceTree = "<group>"; };
 		9028367C73792597357CBB6E6A90CA69 /* KanvasCameraAnalyticsProvider.swift */ = {isa = PBXFileReference; includeInIndex = 1; lastKnownFileType = sourcecode.swift; path = KanvasCameraAnalyticsProvider.swift; sourceTree = "<group>"; };
 		9086746C9C84253F3F2FEAFC20905062 /* TumblrTheme.framework */ = {isa = PBXFileReference; explicitFileType = wrapper.framework; includeInIndex = 0; path = TumblrTheme.framework; sourceTree = BUILT_PRODUCTS_DIR; };
->>>>>>> 32cbaaf4
 		912F5BE09296F333F87046761D662D18 /* UIApplication+StrictKeyWindow.h */ = {isa = PBXFileReference; includeInIndex = 1; lastKnownFileType = sourcecode.c.h; name = "UIApplication+StrictKeyWindow.h"; path = "FBSnapshotTestCase/Categories/UIApplication+StrictKeyWindow.h"; sourceTree = "<group>"; };
 		9130788C1868864EE6812E3BFDE59C73 /* Pods-KanvasCameraExampleTests-Info.plist */ = {isa = PBXFileReference; includeInIndex = 1; lastKnownFileType = text.plist.xml; path = "Pods-KanvasCameraExampleTests-Info.plist"; sourceTree = "<group>"; };
 		91FEA6C1361091C6A8C899E2D5963F24 /* TumblrTheme-Info.plist */ = {isa = PBXFileReference; includeInIndex = 1; lastKnownFileType = text.plist.xml; path = "TumblrTheme-Info.plist"; sourceTree = "<group>"; };
 		93221711894899A0B45B4E35F4B54984 /* UIApplication+StrictKeyWindow.m */ = {isa = PBXFileReference; includeInIndex = 1; lastKnownFileType = sourcecode.c.objc; name = "UIApplication+StrictKeyWindow.m"; path = "FBSnapshotTestCase/Categories/UIApplication+StrictKeyWindow.m"; sourceTree = "<group>"; };
 		9354499206410F84A9B8A189D39476E2 /* TumblrTheme.framework */ = {isa = PBXFileReference; explicitFileType = wrapper.framework; includeInIndex = 0; path = TumblrTheme.framework; sourceTree = BUILT_PRODUCTS_DIR; };
-		93C6CE0F39EA723CED05FB90CF0B8519 /* UIFont+Utils.swift */ = {isa = PBXFileReference; includeInIndex = 1; lastKnownFileType = sourcecode.swift; path = "UIFont+Utils.swift"; sourceTree = "<group>"; };
-		95F24FF4562EA70B33072ED5152DF1DF /* Filter.swift */ = {isa = PBXFileReference; includeInIndex = 1; lastKnownFileType = sourcecode.swift; path = Filter.swift; sourceTree = "<group>"; };
-		97A0F49BDD0729F35BB0D1E65447EC28 /* UIImage+FlipLeftMirrored.swift */ = {isa = PBXFileReference; includeInIndex = 1; lastKnownFileType = sourcecode.swift; path = "UIImage+FlipLeftMirrored.swift"; sourceTree = "<group>"; };
-		9964D4061C1739F2B536670108BDEF8F /* CameraInputController.swift */ = {isa = PBXFileReference; includeInIndex = 1; lastKnownFileType = sourcecode.swift; path = CameraInputController.swift; sourceTree = "<group>"; };
-		9999B2BE05404F7E34A41EB278B8B6D2 /* KanvasCamera.xcconfig */ = {isa = PBXFileReference; includeInIndex = 1; lastKnownFileType = text.xcconfig; path = KanvasCamera.xcconfig; sourceTree = "<group>"; };
 		9A648BA81C182E1424B9B336EA8F50B1 /* FBSnapshotTestCase.h */ = {isa = PBXFileReference; includeInIndex = 1; lastKnownFileType = sourcecode.c.h; name = FBSnapshotTestCase.h; path = FBSnapshotTestCase/FBSnapshotTestCase.h; sourceTree = "<group>"; };
+		9A6D7F15EA35B281027362D9B920028A /* ModalPresentationController.swift */ = {isa = PBXFileReference; includeInIndex = 1; lastKnownFileType = sourcecode.swift; path = ModalPresentationController.swift; sourceTree = "<group>"; };
 		9B5CCB48F56ED269319730EEE31A4315 /* Pods-KanvasCameraExample-acknowledgements.markdown */ = {isa = PBXFileReference; includeInIndex = 1; lastKnownFileType = text; path = "Pods-KanvasCameraExample-acknowledgements.markdown"; sourceTree = "<group>"; };
-<<<<<<< HEAD
-		9C86C801BE99A89DB6C7E3A945F1C90B /* CGRect+Center.swift */ = {isa = PBXFileReference; includeInIndex = 1; lastKnownFileType = sourcecode.swift; path = "CGRect+Center.swift"; sourceTree = "<group>"; };
-		9D4283A25B794FB95823D6EFAFB41E3F /* CameraInputOutput.swift */ = {isa = PBXFileReference; includeInIndex = 1; lastKnownFileType = sourcecode.swift; path = CameraInputOutput.swift; sourceTree = "<group>"; };
-		9D940727FF8FB9C785EB98E56350EF41 /* Podfile */ = {isa = PBXFileReference; explicitFileType = text.script.ruby; includeInIndex = 1; indentWidth = 2; lastKnownFileType = text; name = Podfile; path = ../Podfile; sourceTree = SOURCE_ROOT; tabWidth = 2; xcLanguageSpecificationIdentifier = xcode.lang.ruby; };
-		9F649163788709BD0E03D1A38A6B70E7 /* NSURL+Media.swift */ = {isa = PBXFileReference; includeInIndex = 1; lastKnownFileType = sourcecode.swift; path = "NSURL+Media.swift"; sourceTree = "<group>"; };
-		9FD8E1F84A0C9390AD703D2E6A02823A /* XCTest.framework */ = {isa = PBXFileReference; lastKnownFileType = wrapper.framework; name = XCTest.framework; path = Platforms/iPhoneOS.platform/Developer/SDKs/iPhoneOS12.0.sdk/System/Library/Frameworks/XCTest.framework; sourceTree = DEVELOPER_DIR; };
-		A0C349B55D5DD901862F42E94F25DADB /* Pods-KanvasCameraExampleTests-acknowledgements.plist */ = {isa = PBXFileReference; includeInIndex = 1; lastKnownFileType = text.plist.xml; path = "Pods-KanvasCameraExampleTests-acknowledgements.plist"; sourceTree = "<group>"; };
-=======
 		9C21EF789A3FCFE6A1C04BE6BD1E198D /* KanvasCamera-umbrella.h */ = {isa = PBXFileReference; includeInIndex = 1; lastKnownFileType = sourcecode.c.h; path = "KanvasCamera-umbrella.h"; sourceTree = "<group>"; };
 		9D0678692B234EF094EF6C7CCED2A8C8 /* KanvasCamera.modulemap */ = {isa = PBXFileReference; includeInIndex = 1; lastKnownFileType = sourcecode.module; path = KanvasCamera.modulemap; sourceTree = "<group>"; };
 		9D940727FF8FB9C785EB98E56350EF41 /* Podfile */ = {isa = PBXFileReference; explicitFileType = text.script.ruby; includeInIndex = 1; indentWidth = 2; name = Podfile; path = ../Podfile; sourceTree = SOURCE_ROOT; tabWidth = 2; xcLanguageSpecificationIdentifier = xcode.lang.ruby; };
@@ -344,88 +273,85 @@
 		9FD8E1F84A0C9390AD703D2E6A02823A /* XCTest.framework */ = {isa = PBXFileReference; lastKnownFileType = wrapper.framework; name = XCTest.framework; path = Platforms/iPhoneOS.platform/Developer/SDKs/iPhoneOS12.0.sdk/System/Library/Frameworks/XCTest.framework; sourceTree = DEVELOPER_DIR; };
 		A0C349B55D5DD901862F42E94F25DADB /* Pods-KanvasCameraExampleTests-acknowledgements.plist */ = {isa = PBXFileReference; includeInIndex = 1; lastKnownFileType = text.plist.xml; path = "Pods-KanvasCameraExampleTests-acknowledgements.plist"; sourceTree = "<group>"; };
 		A0E2D9C614EC4971D25F994A299C311E /* Shaders */ = {isa = PBXFileReference; includeInIndex = 1; lastKnownFileType = folder; name = Shaders; path = Resources/Shaders; sourceTree = "<group>"; };
->>>>>>> 32cbaaf4
 		A13598994D2940F0D3A677EE7D74312A /* UIFont+Orangina.m */ = {isa = PBXFileReference; includeInIndex = 1; lastKnownFileType = sourcecode.c.objc; name = "UIFont+Orangina.m"; path = "Source/UIFont+Orangina.m"; sourceTree = "<group>"; };
-		A1CD3D58F15A77C5D401BDD2BE89980D /* ExtendedButton.swift */ = {isa = PBXFileReference; includeInIndex = 1; lastKnownFileType = sourcecode.swift; path = ExtendedButton.swift; sourceTree = "<group>"; };
 		A1DB66BABDE59E5B326284AAD222B6B9 /* FBSnapshotTestCase.xcconfig */ = {isa = PBXFileReference; includeInIndex = 1; lastKnownFileType = text.xcconfig; path = FBSnapshotTestCase.xcconfig; sourceTree = "<group>"; };
 		A4209C2D7929DC95F0AD404009CF3FE6 /* UIImage+Diff.h */ = {isa = PBXFileReference; includeInIndex = 1; lastKnownFileType = sourcecode.c.h; name = "UIImage+Diff.h"; path = "FBSnapshotTestCase/Categories/UIImage+Diff.h"; sourceTree = "<group>"; };
+		A4506045041D296BDC1974B3BBF20AF1 /* ShootButtonView.swift */ = {isa = PBXFileReference; includeInIndex = 1; lastKnownFileType = sourcecode.swift; path = ShootButtonView.swift; sourceTree = "<group>"; };
+		A62DF50B554BBDFE6ABD238CA1509C8C /* NumTypes+Conversion.swift */ = {isa = PBXFileReference; includeInIndex = 1; lastKnownFileType = sourcecode.swift; path = "NumTypes+Conversion.swift"; sourceTree = "<group>"; };
 		A6E7BC50576490973B9789477FE51224 /* UIFont+PostFonts.h */ = {isa = PBXFileReference; includeInIndex = 1; lastKnownFileType = sourcecode.c.h; name = "UIFont+PostFonts.h"; path = "Source/UIFont+PostFonts.h"; sourceTree = "<group>"; };
-		A9B1BA8F61861292C6DD6746FBC065A8 /* IgnoreTouchesCollectionView.swift */ = {isa = PBXFileReference; includeInIndex = 1; lastKnownFileType = sourcecode.swift; path = IgnoreTouchesCollectionView.swift; sourceTree = "<group>"; };
+		A7349C4C60AC3035C931CF3994C250E3 /* CGRect+Center.swift */ = {isa = PBXFileReference; includeInIndex = 1; lastKnownFileType = sourcecode.swift; path = "CGRect+Center.swift"; sourceTree = "<group>"; };
+		A78EB58EB24E2CCAAB63BB493E39423C /* LoadingIndicatorView.swift */ = {isa = PBXFileReference; includeInIndex = 1; lastKnownFileType = sourcecode.swift; path = LoadingIndicatorView.swift; sourceTree = "<group>"; };
+		A9E3A66D0537AF1F2B14917E7B8205BD /* GLPixelBufferView.swift */ = {isa = PBXFileReference; includeInIndex = 1; lastKnownFileType = sourcecode.swift; path = GLPixelBufferView.swift; sourceTree = "<group>"; };
 		AA9C5551BCE8AFAA98E142C0EAE0E908 /* UIFont+ComposeFonts.m */ = {isa = PBXFileReference; includeInIndex = 1; lastKnownFileType = sourcecode.c.objc; name = "UIFont+ComposeFonts.m"; path = "Source/UIFont+ComposeFonts.m"; sourceTree = "<group>"; };
 		AE3DCF249162884598075883138BE477 /* Pods-KanvasCameraExample.modulemap */ = {isa = PBXFileReference; includeInIndex = 1; lastKnownFileType = sourcecode.module; path = "Pods-KanvasCameraExample.modulemap"; sourceTree = "<group>"; };
-		AF5E9D336DEE4FAC97510DFC42AC28F7 /* KanvasCameraStrings.swift */ = {isa = PBXFileReference; includeInIndex = 1; lastKnownFileType = sourcecode.swift; path = KanvasCameraStrings.swift; sourceTree = "<group>"; };
-		B30751E5893BBBE10EA40BA1C08840B5 /* MediaClipsEditorView.swift */ = {isa = PBXFileReference; includeInIndex = 1; lastKnownFileType = sourcecode.swift; path = MediaClipsEditorView.swift; sourceTree = "<group>"; };
-		B3DE27AC2FD3552ED129733ACEBF9FC1 /* NumTypes+Conversion.swift */ = {isa = PBXFileReference; includeInIndex = 1; lastKnownFileType = sourcecode.swift; path = "NumTypes+Conversion.swift"; sourceTree = "<group>"; };
+		AFA65979E223F9792B63BB1150F73F7F /* UIFont+Utils.swift */ = {isa = PBXFileReference; includeInIndex = 1; lastKnownFileType = sourcecode.swift; path = "UIFont+Utils.swift"; sourceTree = "<group>"; };
+		B128EAFBF79C62F5AAEA207CBE0F2CF7 /* ModalController.swift */ = {isa = PBXFileReference; includeInIndex = 1; lastKnownFileType = sourcecode.swift; path = ModalController.swift; sourceTree = "<group>"; };
+		B14ED1D1C8F510A024B7DA8CD6AA4E06 /* IgnoreTouchesView.swift */ = {isa = PBXFileReference; includeInIndex = 1; lastKnownFileType = sourcecode.swift; path = IgnoreTouchesView.swift; sourceTree = "<group>"; };
+		B5F5D8CBB0A00F8378BF3A0567D409BF /* Filter.swift */ = {isa = PBXFileReference; includeInIndex = 1; lastKnownFileType = sourcecode.swift; path = Filter.swift; sourceTree = "<group>"; };
 		B611EAB7F7AC5135D6E65CAF0C2688BA /* FBSnapshotTestCase-prefix.pch */ = {isa = PBXFileReference; includeInIndex = 1; lastKnownFileType = sourcecode.c.h; path = "FBSnapshotTestCase-prefix.pch"; sourceTree = "<group>"; };
-		BAEFADD6EE9E36B27B865470C1526F65 /* Shaders */ = {isa = PBXFileReference; includeInIndex = 1; name = Shaders; path = Resources/Shaders; sourceTree = "<group>"; };
+		B9AD4428317A6718BB8134EDBE6ACDAA /* ShaderUtilities.swift */ = {isa = PBXFileReference; includeInIndex = 1; lastKnownFileType = sourcecode.swift; path = ShaderUtilities.swift; sourceTree = "<group>"; };
+		BA5CE7313DFE79841C515B14B54D8111 /* GLError.swift */ = {isa = PBXFileReference; includeInIndex = 1; lastKnownFileType = sourcecode.swift; path = GLError.swift; sourceTree = "<group>"; };
+		BB81F1AC9F694D122E3633E7FA5EC7F9 /* KanvasCamera-dummy.m */ = {isa = PBXFileReference; includeInIndex = 1; lastKnownFileType = sourcecode.c.objc; path = "KanvasCamera-dummy.m"; sourceTree = "<group>"; };
 		BD0DC36564E70A3883594421DA9FDC77 /* Pods-KanvasCameraExample-dummy.m */ = {isa = PBXFileReference; includeInIndex = 1; lastKnownFileType = sourcecode.c.objc; path = "Pods-KanvasCameraExample-dummy.m"; sourceTree = "<group>"; };
-		BD75DE7091ED8E2BBAFF0C5D452EEF39 /* CameraController.swift */ = {isa = PBXFileReference; includeInIndex = 1; lastKnownFileType = sourcecode.swift; path = CameraController.swift; sourceTree = "<group>"; };
 		C095B69FB8375794D8236558C70DAAE0 /* UIImage+Compare.h */ = {isa = PBXFileReference; includeInIndex = 1; lastKnownFileType = sourcecode.c.h; name = "UIImage+Compare.h"; path = "FBSnapshotTestCase/Categories/UIImage+Compare.h"; sourceTree = "<group>"; };
-		C25BA4E154C36E10E64D4751A8613139 /* CameraRecordingProtocol.swift */ = {isa = PBXFileReference; includeInIndex = 1; lastKnownFileType = sourcecode.swift; path = CameraRecordingProtocol.swift; sourceTree = "<group>"; };
 		C3FB5D637CA8F60B2B16F9375DFCA3FE /* FBSnapshotTestCase-dummy.m */ = {isa = PBXFileReference; includeInIndex = 1; lastKnownFileType = sourcecode.c.objc; path = "FBSnapshotTestCase-dummy.m"; sourceTree = "<group>"; };
-<<<<<<< HEAD
-		C57FF2D2634C16FE9C33E6A2CEE51699 /* KanvasCamera.modulemap */ = {isa = PBXFileReference; includeInIndex = 1; lastKnownFileType = sourcecode.module; path = KanvasCamera.modulemap; sourceTree = "<group>"; };
-		C76EE8FA7AC0FE56AB6752F03B1659BB /* Shader.swift */ = {isa = PBXFileReference; includeInIndex = 1; lastKnownFileType = sourcecode.swift; path = Shader.swift; sourceTree = "<group>"; };
-=======
 		C5055E140B1BBB19DAD46F8E0E400182 /* CameraOption.swift */ = {isa = PBXFileReference; includeInIndex = 1; lastKnownFileType = sourcecode.swift; path = CameraOption.swift; sourceTree = "<group>"; };
 		C6C927BC8056057696287D4F5420B59E /* ModeSelectorAndShootView.swift */ = {isa = PBXFileReference; includeInIndex = 1; lastKnownFileType = sourcecode.swift; path = ModeSelectorAndShootView.swift; sourceTree = "<group>"; };
 		C72757EFC98ED27E136181B54FE36AE1 /* silence.aac */ = {isa = PBXFileReference; includeInIndex = 1; lastKnownFileType = file; name = silence.aac; path = Resources/silence.aac; sourceTree = "<group>"; };
->>>>>>> 32cbaaf4
 		C7A921AAD35E835CF871213D63129DBD /* UIColor+SharedColors.swift */ = {isa = PBXFileReference; includeInIndex = 1; lastKnownFileType = sourcecode.swift; name = "UIColor+SharedColors.swift"; path = "Source/UIColor+SharedColors.swift"; sourceTree = "<group>"; };
+		CB62152D3EAB7E8EF655BEC790DCF889 /* CameraRecordingProtocol.swift */ = {isa = PBXFileReference; includeInIndex = 1; lastKnownFileType = sourcecode.swift; path = CameraRecordingProtocol.swift; sourceTree = "<group>"; };
 		CBE4EA1756325767F72616D3CD687833 /* FBSnapshotTestCase-umbrella.h */ = {isa = PBXFileReference; includeInIndex = 1; lastKnownFileType = sourcecode.c.h; path = "FBSnapshotTestCase-umbrella.h"; sourceTree = "<group>"; };
+		CC09D736E959FBEC5750A43B28108E98 /* ExtendedStackView.swift */ = {isa = PBXFileReference; includeInIndex = 1; lastKnownFileType = sourcecode.swift; path = ExtendedStackView.swift; sourceTree = "<group>"; };
+		CC0E9220166421C56EDAD570D82BA9FF /* UIUpdate.swift */ = {isa = PBXFileReference; includeInIndex = 1; lastKnownFileType = sourcecode.swift; path = UIUpdate.swift; sourceTree = "<group>"; };
 		CD585CE3C1B092D81F2E6AEACE79DC5F /* UIFont+TumblrTheme.swift */ = {isa = PBXFileReference; includeInIndex = 1; lastKnownFileType = sourcecode.swift; name = "UIFont+TumblrTheme.swift"; path = "Source/UIFont+TumblrTheme.swift"; sourceTree = "<group>"; };
-		CF3D111BB48AAA0D435FC23477982CFF /* UIViewController+Load.swift */ = {isa = PBXFileReference; includeInIndex = 1; lastKnownFileType = sourcecode.swift; path = "UIViewController+Load.swift"; sourceTree = "<group>"; };
-		D02F95ABBAC06E5359D57138736E6E80 /* ImagePreviewController.swift */ = {isa = PBXFileReference; includeInIndex = 1; lastKnownFileType = sourcecode.swift; path = ImagePreviewController.swift; sourceTree = "<group>"; };
+		CE45FC2573FC51036264C69977CEEECB /* CameraInputOutput.swift */ = {isa = PBXFileReference; includeInIndex = 1; lastKnownFileType = sourcecode.swift; path = CameraInputOutput.swift; sourceTree = "<group>"; };
+		CEBE06FCA52D803BF26CE4093F3FD1FB /* KanvasCamera-prefix.pch */ = {isa = PBXFileReference; includeInIndex = 1; lastKnownFileType = sourcecode.c.h; path = "KanvasCamera-prefix.pch"; sourceTree = "<group>"; };
+		CFE83DBAC2130375C1A59A3226BAA5FD /* ExtendedButton.swift */ = {isa = PBXFileReference; includeInIndex = 1; lastKnownFileType = sourcecode.swift; path = ExtendedButton.swift; sourceTree = "<group>"; };
 		D27261B8A1194AC1410A2283338BBDD5 /* Pods-KanvasCameraExampleTests.release.xcconfig */ = {isa = PBXFileReference; includeInIndex = 1; lastKnownFileType = text.xcconfig; path = "Pods-KanvasCameraExampleTests.release.xcconfig"; sourceTree = "<group>"; };
-		D3047C5B3572BAB78C0E6DC9740D14BB /* UIView+Layout.swift */ = {isa = PBXFileReference; includeInIndex = 1; lastKnownFileType = sourcecode.swift; path = "UIView+Layout.swift"; sourceTree = "<group>"; };
-		D3A64AE4C7F0717913139F999309160C /* CameraSegmentHandler.swift */ = {isa = PBXFileReference; includeInIndex = 1; lastKnownFileType = sourcecode.swift; path = CameraSegmentHandler.swift; sourceTree = "<group>"; };
+		D4412E5BC704BFD7291702FCDB5E6A2A /* CameraRecorder.swift */ = {isa = PBXFileReference; includeInIndex = 1; lastKnownFileType = sourcecode.swift; path = CameraRecorder.swift; sourceTree = "<group>"; };
 		D7B529483604801ABB9AB87D9F1FFAD9 /* UIImage+Snapshot.h */ = {isa = PBXFileReference; includeInIndex = 1; lastKnownFileType = sourcecode.c.h; name = "UIImage+Snapshot.h"; path = "FBSnapshotTestCase/Categories/UIImage+Snapshot.h"; sourceTree = "<group>"; };
-		DDB9A725A4B129137EF5DBB7092F17B0 /* GLError.swift */ = {isa = PBXFileReference; includeInIndex = 1; lastKnownFileType = sourcecode.swift; path = GLError.swift; sourceTree = "<group>"; };
-		DDDD0A35DF8CE8EA175BEE7CC47C95A2 /* ShootButtonView.swift */ = {isa = PBXFileReference; includeInIndex = 1; lastKnownFileType = sourcecode.swift; path = ShootButtonView.swift; sourceTree = "<group>"; };
+		DA8ABFB7EBD2AAF0B6703AC400E709ED /* UIImage+Camera.swift */ = {isa = PBXFileReference; includeInIndex = 1; lastKnownFileType = sourcecode.swift; path = "UIImage+Camera.swift"; sourceTree = "<group>"; };
 		DED1F21EB73DE9F743371D70B849C29F /* Pods-KanvasCameraExample-acknowledgements.plist */ = {isa = PBXFileReference; includeInIndex = 1; lastKnownFileType = text.plist.xml; path = "Pods-KanvasCameraExample-acknowledgements.plist"; sourceTree = "<group>"; };
-		DF60959A487E74889C91248DAA03D793 /* UICollectionView+Cells.swift */ = {isa = PBXFileReference; includeInIndex = 1; lastKnownFileType = sourcecode.swift; path = "UICollectionView+Cells.swift"; sourceTree = "<group>"; };
 		DFE46B389C7ECF3A4E740002F100CB5F /* TumblrTheme.xcconfig */ = {isa = PBXFileReference; includeInIndex = 1; lastKnownFileType = text.xcconfig; path = TumblrTheme.xcconfig; sourceTree = "<group>"; };
-		DFEFA1D86D9E0C59288E63284CA163B4 /* CameraRecorder.swift */ = {isa = PBXFileReference; includeInIndex = 1; lastKnownFileType = sourcecode.swift; path = CameraRecorder.swift; sourceTree = "<group>"; };
 		E0E5A2E78850F3BBD84F28BD1601F236 /* Pods-KanvasCameraExampleTests-acknowledgements.markdown */ = {isa = PBXFileReference; includeInIndex = 1; lastKnownFileType = text; path = "Pods-KanvasCameraExampleTests-acknowledgements.markdown"; sourceTree = "<group>"; };
-		E2C0F667E5CBF4E2F28540944B3BC111 /* LoadingIndicatorView.swift */ = {isa = PBXFileReference; includeInIndex = 1; lastKnownFileType = sourcecode.swift; path = LoadingIndicatorView.swift; sourceTree = "<group>"; };
-		E43C4241CC691984614D2465A8DBD75B /* ModeSelectorAndShootView.swift */ = {isa = PBXFileReference; includeInIndex = 1; lastKnownFileType = sourcecode.swift; path = ModeSelectorAndShootView.swift; sourceTree = "<group>"; };
-		E704C21FD545DDDEC6424C6D8038E849 /* CameraOption.swift */ = {isa = PBXFileReference; includeInIndex = 1; lastKnownFileType = sourcecode.swift; path = CameraOption.swift; sourceTree = "<group>"; };
-		E8274D4B530FF50BEDDACB5C23DDA428 /* CameraZoomHandler.swift */ = {isa = PBXFileReference; includeInIndex = 1; lastKnownFileType = sourcecode.swift; path = CameraZoomHandler.swift; sourceTree = "<group>"; };
-		E8B905B8BADBEAF2E5ECDF98F6203A29 /* UIUpdate.swift */ = {isa = PBXFileReference; includeInIndex = 1; lastKnownFileType = sourcecode.swift; path = UIUpdate.swift; sourceTree = "<group>"; };
-		E8F1F29118B9625176FA0494C7DA5E00 /* MediaClipsCollectionView.swift */ = {isa = PBXFileReference; includeInIndex = 1; lastKnownFileType = sourcecode.swift; path = MediaClipsCollectionView.swift; sourceTree = "<group>"; };
-		EAA52E7BFA2885B63F3759B31350C513 /* PhotoOutputHandler.swift */ = {isa = PBXFileReference; includeInIndex = 1; lastKnownFileType = sourcecode.swift; path = PhotoOutputHandler.swift; sourceTree = "<group>"; };
+		E19AC04E88221F04F1F3E7E7CE33BB16 /* MediaClipsCollectionCell.swift */ = {isa = PBXFileReference; includeInIndex = 1; lastKnownFileType = sourcecode.swift; path = MediaClipsCollectionCell.swift; sourceTree = "<group>"; };
+		E36756DF533EAE75113294670D81FD40 /* FilteredInputViewController.swift */ = {isa = PBXFileReference; includeInIndex = 1; lastKnownFileType = sourcecode.swift; path = FilteredInputViewController.swift; sourceTree = "<group>"; };
+		E540CEDB74BFA33746BAD3479844B8F7 /* UIImage+FlipLeftMirrored.swift */ = {isa = PBXFileReference; includeInIndex = 1; lastKnownFileType = sourcecode.swift; path = "UIImage+FlipLeftMirrored.swift"; sourceTree = "<group>"; };
+		E89ED7889E285A853D9683C29A7BC52D /* UIViewController+Load.swift */ = {isa = PBXFileReference; includeInIndex = 1; lastKnownFileType = sourcecode.swift; path = "UIViewController+Load.swift"; sourceTree = "<group>"; };
 		EB3344F7547C472B09CA3FBA774F4096 /* UIFont+Orangina.h */ = {isa = PBXFileReference; includeInIndex = 1; lastKnownFileType = sourcecode.c.h; name = "UIFont+Orangina.h"; path = "Source/UIFont+Orangina.h"; sourceTree = "<group>"; };
-		EB67FB1177063FF79A0301FFBAE649EF /* Assets.xcassets */ = {isa = PBXFileReference; includeInIndex = 1; lastKnownFileType = folder.assetcatalog; name = Assets.xcassets; path = Resources/Assets.xcassets; sourceTree = "<group>"; };
-		ED1EFC6D3E2568D2329C9676FE611955 /* ModeSelectorAndShootController.swift */ = {isa = PBXFileReference; includeInIndex = 1; lastKnownFileType = sourcecode.swift; path = ModeSelectorAndShootController.swift; sourceTree = "<group>"; };
+		ECFC7EB33FC35612625DA043F52457BB /* ModalViewModel.swift */ = {isa = PBXFileReference; includeInIndex = 1; lastKnownFileType = sourcecode.swift; path = ModalViewModel.swift; sourceTree = "<group>"; };
+		ED179854F639D6773CDDDBAB520407F8 /* AVURLAsset+Thumbnail.swift */ = {isa = PBXFileReference; includeInIndex = 1; lastKnownFileType = sourcecode.swift; path = "AVURLAsset+Thumbnail.swift"; sourceTree = "<group>"; };
 		EE4E98DA298A6BAFDB35F16F51D380C3 /* TumblrTheme.modulemap */ = {isa = PBXFileReference; includeInIndex = 1; lastKnownFileType = sourcecode.module; path = TumblrTheme.modulemap; sourceTree = "<group>"; };
 		EF5C7C8B1F553296C78495F0D00AFF06 /* FBSnapshotTestCase.modulemap */ = {isa = PBXFileReference; includeInIndex = 1; lastKnownFileType = sourcecode.module; path = FBSnapshotTestCase.modulemap; sourceTree = "<group>"; };
-		F1F4DBA6C445D178DDD039281C26F64E /* GifVideoOutputHandler.swift */ = {isa = PBXFileReference; includeInIndex = 1; lastKnownFileType = sourcecode.swift; path = GifVideoOutputHandler.swift; sourceTree = "<group>"; };
-		F2A1EDD37B7C5B1830FA9B7283A4C028 /* KanvasCameraImages.swift */ = {isa = PBXFileReference; includeInIndex = 1; lastKnownFileType = sourcecode.swift; path = KanvasCameraImages.swift; sourceTree = "<group>"; };
-		F40C5C837F97FBF93DE72DC8374A0328 /* CameraSettings.swift */ = {isa = PBXFileReference; includeInIndex = 1; lastKnownFileType = sourcecode.swift; path = CameraSettings.swift; sourceTree = "<group>"; };
-		F6AE14869CA35FD07C89DD477EEE8D06 /* GLPixelBufferView.swift */ = {isa = PBXFileReference; includeInIndex = 1; lastKnownFileType = sourcecode.swift; path = GLPixelBufferView.swift; sourceTree = "<group>"; };
-		F6DF65A1FBE3BF4F84A21D4D20788623 /* KanvasCamera-umbrella.h */ = {isa = PBXFileReference; includeInIndex = 1; lastKnownFileType = sourcecode.c.h; path = "KanvasCamera-umbrella.h"; sourceTree = "<group>"; };
+		F0D68A3FF9E7F35646F652B8EFC8A62E /* GLRenderer.swift */ = {isa = PBXFileReference; includeInIndex = 1; lastKnownFileType = sourcecode.swift; path = GLRenderer.swift; sourceTree = "<group>"; };
 		F881DF63974B85BF2E965AE08BBF9248 /* TumblrTheme-dummy.m */ = {isa = PBXFileReference; includeInIndex = 1; lastKnownFileType = sourcecode.c.objc; path = "TumblrTheme-dummy.m"; sourceTree = "<group>"; };
 		F8C6B5B52CC901F5885D18CF24C891AE /* Pods-KanvasCameraExampleTests.modulemap */ = {isa = PBXFileReference; includeInIndex = 1; lastKnownFileType = sourcecode.module; path = "Pods-KanvasCameraExampleTests.modulemap"; sourceTree = "<group>"; };
+		FA2B4C84C8581D9D4DE3DC0423FB4688 /* KanvasCameraColors.swift */ = {isa = PBXFileReference; includeInIndex = 1; lastKnownFileType = sourcecode.swift; path = KanvasCameraColors.swift; sourceTree = "<group>"; };
+		FBAF001525074B781928FC47B380CBAE /* CameraPreviewView.swift */ = {isa = PBXFileReference; includeInIndex = 1; lastKnownFileType = sourcecode.swift; path = CameraPreviewView.swift; sourceTree = "<group>"; };
 		FE05DAD5186CEC183AAD0BC4D2F6297C /* UIImage+Snapshot.m */ = {isa = PBXFileReference; includeInIndex = 1; lastKnownFileType = sourcecode.c.objc; name = "UIImage+Snapshot.m"; path = "FBSnapshotTestCase/Categories/UIImage+Snapshot.m"; sourceTree = "<group>"; };
 		FE1D7176433888B7448500B7D74CE988 /* UIFont+PostFonts.m */ = {isa = PBXFileReference; includeInIndex = 1; lastKnownFileType = sourcecode.c.objc; name = "UIFont+PostFonts.m"; path = "Source/UIFont+PostFonts.m"; sourceTree = "<group>"; };
-<<<<<<< HEAD
-		FF7DAC5807A1E0065701E750047CAD57 /* KanvasCamera.framework */ = {isa = PBXFileReference; explicitFileType = wrapper.framework; includeInIndex = 0; name = KanvasCamera.framework; path = KanvasCamera.framework; sourceTree = BUILT_PRODUCTS_DIR; };
-		FFA967A7624598C27EA8BA058CE927F4 /* ModeButtonView.swift */ = {isa = PBXFileReference; includeInIndex = 1; lastKnownFileType = sourcecode.swift; path = ModeButtonView.swift; sourceTree = "<group>"; };
-=======
 		FF7DAC5807A1E0065701E750047CAD57 /* KanvasCamera.framework */ = {isa = PBXFileReference; explicitFileType = wrapper.framework; includeInIndex = 0; path = KanvasCamera.framework; sourceTree = BUILT_PRODUCTS_DIR; };
->>>>>>> 32cbaaf4
 /* End PBXFileReference section */
 
 /* Begin PBXFrameworksBuildPhase section */
-		41A6E432C999EAF9973131F1FAFF8F90 /* Frameworks */ = {
+		0ABC384D1DC79F67D4C635AB3D0F9D76 /* Frameworks */ = {
 			isa = PBXFrameworksBuildPhase;
 			buildActionMask = 2147483647;
 			files = (
-				BE4C686EAE21DE51245E1B8EA4B46519 /* Foundation.framework in Frameworks */,
-				290BBEC4F0971A6D5FF2AFFC9FB75B8C /* GLKit.framework in Frameworks */,
-				B6160A8C867C3D8F2AEF10354FE54048 /* OpenGLES.framework in Frameworks */,
-				2A62FF5C2C5C4D8A4D0F56067A7F9AA1 /* TumblrTheme.framework in Frameworks */,
-				612C16D6027A96658ECF858F9A72EC93 /* UIKit.framework in Frameworks */,
+				4B9939B1D24DFAE6EE0D7B6910920DED /* Foundation.framework in Frameworks */,
+				57D4B7A4AB864C7C74E2939FC4C266F1 /* UIKit.framework in Frameworks */,
+			);
+			runOnlyForDeploymentPostprocessing = 0;
+		};
+		7858AA52753C22A96BCD942F481849CF /* Frameworks */ = {
+			isa = PBXFrameworksBuildPhase;
+			buildActionMask = 2147483647;
+			files = (
+				E1C38EA932B7AAC533116B4556DE1748 /* Foundation.framework in Frameworks */,
+				16C57857BB3803DF244379F0846CC78B /* GLKit.framework in Frameworks */,
+				BFBC85A51CFEF72CF1678EA71A0B667B /* OpenGLES.framework in Frameworks */,
+				CDB9BB072144396492A9B20B6775F998 /* TumblrTheme.framework in Frameworks */,
+				09D17797AE066D652B42105D09E13EE5 /* UIKit.framework in Frameworks */,
 			);
 			runOnlyForDeploymentPostprocessing = 0;
 		};
@@ -437,15 +363,6 @@
 				8E08BAF7E7CF8950BF8E17F6620BD6EC /* QuartzCore.framework in Frameworks */,
 				DBADABF56FC0675DEE45B90CE6AFA4E7 /* UIKit.framework in Frameworks */,
 				7E6E7BD910E2FA446CEBB40A9EDC1A9A /* XCTest.framework in Frameworks */,
-			);
-			runOnlyForDeploymentPostprocessing = 0;
-		};
-		B525881DF4A74C97FF66F1AEEC5E7BB4 /* Frameworks */ = {
-			isa = PBXFrameworksBuildPhase;
-			buildActionMask = 2147483647;
-			files = (
-				F2AA8FDBBA5FC61947F82B5C2899CDD8 /* Foundation.framework in Frameworks */,
-				5DD83CC034407B720DDD5B2B59F79404 /* UIKit.framework in Frameworks */,
 			);
 			runOnlyForDeploymentPostprocessing = 0;
 		};
@@ -485,6 +402,58 @@
 			path = "Target Support Files/Pods-KanvasCameraExampleTests";
 			sourceTree = "<group>";
 		};
+		0A59ABFA4DEF8F878D5716F67C3C61A6 /* OpenGL */ = {
+			isa = PBXGroup;
+			children = (
+				7E9ECA7A567E57938C1949015F3DE5A1 /* CVPixelBuffer+copy.swift */,
+				A9E3A66D0537AF1F2B14917E7B8205BD /* GLPixelBufferView.swift */,
+				F0D68A3FF9E7F35646F652B8EFC8A62E /* GLRenderer.swift */,
+				A62DF50B554BBDFE6ABD238CA1509C8C /* NumTypes+Conversion.swift */,
+				047ED92DE7CAF9EB5DC83AA5DD17E0EA /* Shader.swift */,
+				B9AD4428317A6718BB8134EDBE6ACDAA /* ShaderUtilities.swift */,
+				1F62293F4B1CCE30E628050917A2EC03 /* UIImage+PixelBuffer.swift */,
+				6DC85123197260E1B5F18394202CA625 /* Filters */,
+			);
+			name = OpenGL;
+			path = Classes/OpenGL;
+			sourceTree = "<group>";
+		};
+		0B0964176220DA7132E84C882E837756 /* KanvasCamera */ = {
+			isa = PBXGroup;
+			children = (
+				3FDB3A9D7D89FB59629092EFB3F04FF1 /* Analytics */,
+				B9AC180435218275B54012FA3CE08C64 /* Camera */,
+				B8DD95DFB29A901A79F136567FD28173 /* Constants */,
+				FCA4C68A7C12DAA8F95A7555D386C65A /* Extensions */,
+				7A9940E8CCB8F260257E1BFACC3C3617 /* MediaClips */,
+				DF924716699FC3B737D29C263179B00A /* Modal */,
+				0CCAA89220EAE606C09B43E3C46F62DB /* ModeSelector */,
+				0A59ABFA4DEF8F878D5716F67C3C61A6 /* OpenGL */,
+				E2E782113AAB7294D46BFC9DDA65C453 /* Options */,
+				4993E4E27815E361224C9527BAEDA888 /* Pod */,
+				AC8D427E2558D00CF20C4E9E4400F175 /* Preview */,
+				CEB31D4F55BC8F504102FD1DEFF59620 /* Recording */,
+				FAF45F0F522DE53F136D5F6A51B733DD /* Resources */,
+				294C068D9B7CDA7B73EFF4F4FAFBEA54 /* Settings */,
+				9348042E0C2E2009885E41ED24D13ED9 /* Support Files */,
+				24F8006D02E8E153BFD0B244DE55D332 /* Utility */,
+			);
+			name = KanvasCamera;
+			path = ../..;
+			sourceTree = "<group>";
+		};
+		0CCAA89220EAE606C09B43E3C46F62DB /* ModeSelector */ = {
+			isa = PBXGroup;
+			children = (
+				8C4883D0D05848F3B539373025D81AC0 /* ModeButtonView.swift */,
+				69E8AECDC1046BF1138EE46BDB723FFE /* ModeSelectorAndShootController.swift */,
+				C6C927BC8056057696287D4F5420B59E /* ModeSelectorAndShootView.swift */,
+				A4506045041D296BDC1974B3BBF20AF1 /* ShootButtonView.swift */,
+			);
+			name = ModeSelector;
+			path = Classes/ModeSelector;
+			sourceTree = "<group>";
+		};
 		16B8D657ED78864429DA904F420CBF27 /* Support Files */ = {
 			isa = PBXGroup;
 			children = (
@@ -499,40 +468,9 @@
 			path = "../Target Support Files/FBSnapshotTestCase";
 			sourceTree = "<group>";
 		};
-		1F1471D0331392D0F22F122A23599811 /* Support Files */ = {
-			isa = PBXGroup;
-			children = (
-				C57FF2D2634C16FE9C33E6A2CEE51699 /* KanvasCamera.modulemap */,
-				9999B2BE05404F7E34A41EB278B8B6D2 /* KanvasCamera.xcconfig */,
-				38475AEF0AB08DC0E45FBCD52E92419E /* KanvasCamera-dummy.m */,
-				4C81F9634AF62C0869DF70D71AB6CC70 /* KanvasCamera-Info.plist */,
-				90398F377D482C78D50FC1D46E613A1F /* KanvasCamera-prefix.pch */,
-				F6DF65A1FBE3BF4F84A21D4D20788623 /* KanvasCamera-umbrella.h */,
-			);
-			name = "Support Files";
-			path = "KanvasCameraExample/Pods/Target Support Files/KanvasCamera";
-			sourceTree = "<group>";
-		};
-		2923ABBAE57556071627420DA542CAB0 /* Preview */ = {
-			isa = PBXGroup;
-			children = (
-				32F089730EA2C09E4882977742FF1730 /* CameraPreviewView.swift */,
-				8DA514BAEA25FE4CCE04BF5FDEABF2BC /* CameraPreviewViewController.swift */,
-				E2C0F667E5CBF4E2F28540944B3BC111 /* LoadingIndicatorView.swift */,
-			);
-			name = Preview;
-			path = Classes/Preview;
-			sourceTree = "<group>";
-		};
-		2C8194798B05A1982118FAF59AB08044 /* Constants */ = {
-			isa = PBXGroup;
-			children = (
-<<<<<<< HEAD
-				8A7209BD96A1FFB046EA8D62E111F21C /* KanvasCameraColors.swift */,
-				F2A1EDD37B7C5B1830FA9B7283A4C028 /* KanvasCameraImages.swift */,
-				AF5E9D336DEE4FAC97510DFC42AC28F7 /* KanvasCameraStrings.swift */,
-				024F6AB59E23ED06F258F4C31359F0AA /* KanvasCameraTimes.swift */,
-=======
+		24F8006D02E8E153BFD0B244DE55D332 /* Utility */ = {
+			isa = PBXGroup;
+			children = (
 				65F11253222858B400DB8006 /* ConicalGradientLayer.swift */,
 				65F11254222858B400DB8006 /* RGBA.swift */,
 				7E8184252DDC4695D0207690975A1CA6 /* Device.swift */,
@@ -540,26 +478,18 @@
 				B14ED1D1C8F510A024B7DA8CD6AA4E06 /* IgnoreTouchesView.swift */,
 				18CE79B01280CC200700086F2BD31F01 /* Queue.swift */,
 				CC0E9220166421C56EDAD570D82BA9FF /* UIUpdate.swift */,
->>>>>>> 32cbaaf4
-			);
-			name = Constants;
-			path = Classes/Constants;
-			sourceTree = "<group>";
-		};
-		2FF1CD6A702F58E6372EBF52A046A654 /* Camera */ = {
-			isa = PBXGroup;
-			children = (
-				BD75DE7091ED8E2BBAFF0C5D452EEF39 /* CameraController.swift */,
-				9964D4061C1739F2B536670108BDEF8F /* CameraInputController.swift */,
-				362FF6A8CDB81CDCC742D28866CD7741 /* CameraInputControllerDelegate.swift */,
-				9D4283A25B794FB95823D6EFAFB41E3F /* CameraInputOutput.swift */,
-				50E88C003D4AB000CFEC9023DA6B1681 /* CameraView.swift */,
-				E8274D4B530FF50BEDDACB5C23DDA428 /* CameraZoomHandler.swift */,
-				0D474C180B961C5589ABEDE8A833885F /* FilteredInputViewController.swift */,
-				D02F95ABBAC06E5359D57138736E6E80 /* ImagePreviewController.swift */,
-			);
-			name = Camera;
-			path = Classes/Camera;
+			);
+			name = Utility;
+			path = Classes/Utility;
+			sourceTree = "<group>";
+		};
+		294C068D9B7CDA7B73EFF4F4FAFBEA54 /* Settings */ = {
+			isa = PBXGroup;
+			children = (
+				4614391F70BD1DDF7C39C80AAC750AA0 /* CameraSettings.swift */,
+			);
+			name = Settings;
+			path = Classes/Settings;
 			sourceTree = "<group>";
 		};
 		31214CF30AD1249E16ADFD0923DD4FD4 /* SwiftSupport */ = {
@@ -570,39 +500,21 @@
 			name = SwiftSupport;
 			sourceTree = "<group>";
 		};
-		420C2FBC073DC0521F273F9C5E3A72B6 /* Filters */ = {
-			isa = PBXGroup;
-			children = (
-				95F24FF4562EA70B33072ED5152DF1DF /* Filter.swift */,
-				2E8C1CA7AE73695304A375F6E1D6DAD7 /* FilterProtocol.swift */,
-				DDB9A725A4B129137EF5DBB7092F17B0 /* GLError.swift */,
-			);
-			name = Filters;
-			path = Filters;
-			sourceTree = "<group>";
-		};
-		4EF3EF3BF7D536E1B5B6D301A6CE284B /* KanvasCamera */ = {
-			isa = PBXGroup;
-			children = (
-				627C54AD7808160CC21C4100BC7F97DE /* Analytics */,
-				2FF1CD6A702F58E6372EBF52A046A654 /* Camera */,
-				2C8194798B05A1982118FAF59AB08044 /* Constants */,
-				B9EEE27A812D118AE16309F9AC4FD7E4 /* Extensions */,
-				BFE01C35B22F34B6B3C20E4FE5DBB348 /* MediaClips */,
-				8B4364FD0495C9946F4EFB2862D3B311 /* Modal */,
-				FD962632920068EC3396194AB21FA2F6 /* ModeSelector */,
-				B4701BF19E46C041A4ACE91AA83534C7 /* OpenGL */,
-				D00712A34DCA1254C8E766B55ACD8A2C /* Options */,
-				F0D2B0D098D167AAB8279F337842D8B8 /* Pod */,
-				2923ABBAE57556071627420DA542CAB0 /* Preview */,
-				5F2604A58844FC7F75BE28399A6EF137 /* Recording */,
-				EA7FF9957336A86911E340087017D421 /* Resources */,
-				A931E063B040D9731EF55CFD59BD835F /* Settings */,
-				1F1471D0331392D0F22F122A23599811 /* Support Files */,
-				E33867C8E1DE0F1362079D47F0ECF325 /* Utility */,
-			);
-			name = KanvasCamera;
-			path = ../..;
+		3FDB3A9D7D89FB59629092EFB3F04FF1 /* Analytics */ = {
+			isa = PBXGroup;
+			children = (
+				9028367C73792597357CBB6E6A90CA69 /* KanvasCameraAnalyticsProvider.swift */,
+			);
+			name = Analytics;
+			path = Classes/Analytics;
+			sourceTree = "<group>";
+		};
+		4993E4E27815E361224C9527BAEDA888 /* Pod */ = {
+			isa = PBXGroup;
+			children = (
+				60ACBCCC3653961EC3A2406D1125AC82 /* KanvasCamera.podspec.json */,
+			);
+			name = Pod;
 			sourceTree = "<group>";
 		};
 		5C3FD0DA2C9872539BB10DC481C87B90 /* iOS */ = {
@@ -618,20 +530,6 @@
 			name = iOS;
 			sourceTree = "<group>";
 		};
-		5F2604A58844FC7F75BE28399A6EF137 /* Recording */ = {
-			isa = PBXGroup;
-			children = (
-				DFEFA1D86D9E0C59288E63284CA163B4 /* CameraRecorder.swift */,
-				C25BA4E154C36E10E64D4751A8613139 /* CameraRecordingProtocol.swift */,
-				D3A64AE4C7F0717913139F999309160C /* CameraSegmentHandler.swift */,
-				F1F4DBA6C445D178DDD039281C26F64E /* GifVideoOutputHandler.swift */,
-				EAA52E7BFA2885B63F3759B31350C513 /* PhotoOutputHandler.swift */,
-				01B444BCBCBCEF9902E55F0CA39DA940 /* VideoOutputHandler.swift */,
-			);
-			name = Recording;
-			path = Classes/Recording;
-			sourceTree = "<group>";
-		};
 		617DC8B9AD8E91E7AEA66867350F30E1 /* Targets Support Files */ = {
 			isa = PBXGroup;
 			children = (
@@ -641,25 +539,36 @@
 			name = "Targets Support Files";
 			sourceTree = "<group>";
 		};
-		627C54AD7808160CC21C4100BC7F97DE /* Analytics */ = {
-			isa = PBXGroup;
-			children = (
-				23F660DB44384953D939B57C4E96673B /* KanvasCameraAnalyticsProvider.swift */,
-			);
-<<<<<<< HEAD
-			name = Analytics;
-			path = Classes/Analytics;
-=======
+		6A19112444B1D2A7AA0F02C9D8AFE240 /* Pod */ = {
+			isa = PBXGroup;
+			children = (
+				37F61DD03BEFC831BDCD062A558B9FFF /* TumblrTheme.podspec */,
+			);
+			name = Pod;
+			sourceTree = "<group>";
+		};
+		6DC85123197260E1B5F18394202CA625 /* Filters */ = {
+			isa = PBXGroup;
+			children = (
+				B5F5D8CBB0A00F8378BF3A0567D409BF /* Filter.swift */,
+				509E5D09DEC060A99519F34F1A729163 /* FilterProtocol.swift */,
+				BA5CE7313DFE79841C515B14B54D8111 /* GLError.swift */,
+			);
 			path = Filters;
->>>>>>> 32cbaaf4
-			sourceTree = "<group>";
-		};
-		6A19112444B1D2A7AA0F02C9D8AFE240 /* Pod */ = {
-			isa = PBXGroup;
-			children = (
-				37F61DD03BEFC831BDCD062A558B9FFF /* TumblrTheme.podspec */,
-			);
-			name = Pod;
+			sourceTree = "<group>";
+		};
+		7A9940E8CCB8F260257E1BFACC3C3617 /* MediaClips */ = {
+			isa = PBXGroup;
+			children = (
+				7BF8B9B7D3741388CB02BF9C39F20A21 /* MediaClip.swift */,
+				E19AC04E88221F04F1F3E7E7CE33BB16 /* MediaClipsCollectionCell.swift */,
+				587C7EE0CE2F5254AC149B154B09E44F /* MediaClipsCollectionController.swift */,
+				843C58592E19CE01303C3AC63EF05635 /* MediaClipsCollectionView.swift */,
+				55F967A985B8DC6EA12C7C9422194C2D /* MediaClipsEditorView.swift */,
+				052ADDF836AD409B44F7BF2010227D8E /* MediaClipsEditorViewController.swift */,
+			);
+			name = MediaClips;
+			path = Classes/MediaClips;
 			sourceTree = "<group>";
 		};
 		83ADAD803F6E1772C40974BBFC93D36F /* Products */ = {
@@ -674,17 +583,18 @@
 			name = Products;
 			sourceTree = "<group>";
 		};
-		8B4364FD0495C9946F4EFB2862D3B311 /* Modal */ = {
-			isa = PBXGroup;
-			children = (
-				1E1B9E026E7886E5CDC8F7246A7C32EE /* ModalController.swift */,
-				29B67DFCF749DD86FBA0F48DBA2F8405 /* ModalPresentationAnimationController.swift */,
-				6684248A58F57554F787BC9A96F5471C /* ModalPresentationController.swift */,
-				5648A1D548AC53E2E6DBF8F21C93E36B /* ModalView.swift */,
-				535D2E7820765B9629BBCF0558D41C52 /* ModalViewModel.swift */,
-			);
-			name = Modal;
-			path = Classes/Modal;
+		9348042E0C2E2009885E41ED24D13ED9 /* Support Files */ = {
+			isa = PBXGroup;
+			children = (
+				9D0678692B234EF094EF6C7CCED2A8C8 /* KanvasCamera.modulemap */,
+				025C37986048731112839081208CD91B /* KanvasCamera.xcconfig */,
+				BB81F1AC9F694D122E3633E7FA5EC7F9 /* KanvasCamera-dummy.m */,
+				6F8C44B40B1A73B473753528065634AC /* KanvasCamera-Info.plist */,
+				CEBE06FCA52D803BF26CE4093F3FD1FB /* KanvasCamera-prefix.pch */,
+				9C21EF789A3FCFE6A1C04BE6BD1E198D /* KanvasCamera-umbrella.h */,
+			);
+			name = "Support Files";
+			path = "KanvasCameraExample/Pods/Target Support Files/KanvasCamera";
 			sourceTree = "<group>";
 		};
 		9A7C69A0E01562BB3B80A8241B305128 /* Support Files */ = {
@@ -718,13 +628,15 @@
 			path = "Target Support Files/Pods-KanvasCameraExample";
 			sourceTree = "<group>";
 		};
-		A931E063B040D9731EF55CFD59BD835F /* Settings */ = {
-			isa = PBXGroup;
-			children = (
-				F40C5C837F97FBF93DE72DC8374A0328 /* CameraSettings.swift */,
-			);
-			name = Settings;
-			path = Classes/Settings;
+		AC8D427E2558D00CF20C4E9E4400F175 /* Preview */ = {
+			isa = PBXGroup;
+			children = (
+				FBAF001525074B781928FC47B380CBAE /* CameraPreviewView.swift */,
+				0322288C44EC30CA7A90D0D0D09A1E6D /* CameraPreviewViewController.swift */,
+				A78EB58EB24E2CCAAB63BB493E39423C /* LoadingIndicatorView.swift */,
+			);
+			name = Preview;
+			path = Classes/Preview;
 			sourceTree = "<group>";
 		};
 		B003C71C17C0E2E6086651E9D8067017 /* TumblrTheme */ = {
@@ -746,54 +658,32 @@
 			path = ../../../TumblrTheme;
 			sourceTree = "<group>";
 		};
-		B4701BF19E46C041A4ACE91AA83534C7 /* OpenGL */ = {
-			isa = PBXGroup;
-			children = (
-				7DE6802FC8FFDE9EA9DE9DD591CD38BB /* CVPixelBuffer+copy.swift */,
-				F6AE14869CA35FD07C89DD477EEE8D06 /* GLPixelBufferView.swift */,
-				545268547365A2EBD244CF664543C318 /* GLRenderer.swift */,
-				B3DE27AC2FD3552ED129733ACEBF9FC1 /* NumTypes+Conversion.swift */,
-				C76EE8FA7AC0FE56AB6752F03B1659BB /* Shader.swift */,
-				353131DD05A535648CFB047F60DDC0C5 /* ShaderUtilities.swift */,
-				5C1A403FD640A5301440A197D54C6837 /* UIImage+PixelBuffer.swift */,
-				420C2FBC073DC0521F273F9C5E3A72B6 /* Filters */,
-			);
-			name = OpenGL;
-			path = Classes/OpenGL;
-			sourceTree = "<group>";
-		};
-		B9EEE27A812D118AE16309F9AC4FD7E4 /* Extensions */ = {
-			isa = PBXGroup;
-			children = (
-				1AF9835EA0E278F936DE3CF45D14EA17 /* Array+Move.swift */,
-				510A158808E46B2B88C32D1C5D5F93CA /* AVURLAsset+Thumbnail.swift */,
-				9C86C801BE99A89DB6C7E3A945F1C90B /* CGRect+Center.swift */,
-				8DC75E42D7D250081F710B30DC80C526 /* ClosedRange+Clamp.swift */,
-				9F649163788709BD0E03D1A38A6B70E7 /* NSURL+Media.swift */,
-				4F24527128EE720870BD5E2D4452740B /* UIButton+Shadows.swift */,
-				DF60959A487E74889C91248DAA03D793 /* UICollectionView+Cells.swift */,
-				93C6CE0F39EA723CED05FB90CF0B8519 /* UIFont+Utils.swift */,
-				8CB5753A08AE3512E16604627DD28229 /* UIImage+Camera.swift */,
-				97A0F49BDD0729F35BB0D1E65447EC28 /* UIImage+FlipLeftMirrored.swift */,
-				D3047C5B3572BAB78C0E6DC9740D14BB /* UIView+Layout.swift */,
-				CF3D111BB48AAA0D435FC23477982CFF /* UIViewController+Load.swift */,
-			);
-			name = Extensions;
-			path = Classes/Extensions;
-			sourceTree = "<group>";
-		};
-		BFE01C35B22F34B6B3C20E4FE5DBB348 /* MediaClips */ = {
-			isa = PBXGroup;
-			children = (
-				3CB31F0DD1D46A4B91F485F87ACD1BB2 /* MediaClip.swift */,
-				168FDDA5ADC5111319BD12C11831F0D4 /* MediaClipsCollectionCell.swift */,
-				90587333D266276E775718BC21FECFAE /* MediaClipsCollectionController.swift */,
-				E8F1F29118B9625176FA0494C7DA5E00 /* MediaClipsCollectionView.swift */,
-				B30751E5893BBBE10EA40BA1C08840B5 /* MediaClipsEditorView.swift */,
-				674A8AA9ECAEC82571AECD598BFF12EF /* MediaClipsEditorViewController.swift */,
-			);
-			name = MediaClips;
-			path = Classes/MediaClips;
+		B8DD95DFB29A901A79F136567FD28173 /* Constants */ = {
+			isa = PBXGroup;
+			children = (
+				FA2B4C84C8581D9D4DE3DC0423FB4688 /* KanvasCameraColors.swift */,
+				329D3A41B750A503E8284CC1FAE163D3 /* KanvasCameraImages.swift */,
+				8CA4735B5ECB8C700C83EB1F4DE0078D /* KanvasCameraStrings.swift */,
+				79E6F38171689C2FE65CFE00761315FE /* KanvasCameraTimes.swift */,
+			);
+			name = Constants;
+			path = Classes/Constants;
+			sourceTree = "<group>";
+		};
+		B9AC180435218275B54012FA3CE08C64 /* Camera */ = {
+			isa = PBXGroup;
+			children = (
+				076150A715A8D13F4AE62E26539D104D /* CameraController.swift */,
+				2245CABB08A32D1CC92757E1249EC731 /* CameraInputController.swift */,
+				070B405FEE43E1C5639D40BC44DF2F45 /* CameraInputControllerDelegate.swift */,
+				CE45FC2573FC51036264C69977CEEECB /* CameraInputOutput.swift */,
+				4A203D5A0F407B92829BE2DFDD8B6493 /* CameraView.swift */,
+				1C51E07BFA8A116810B3FB26449B64C4 /* CameraZoomHandler.swift */,
+				E36756DF533EAE75113294670D81FD40 /* FilteredInputViewController.swift */,
+				575CB117DF3D31314970572E952DE74A /* ImagePreviewController.swift */,
+			);
+			name = Camera;
+			path = Classes/Camera;
 			sourceTree = "<group>";
 		};
 		CD3E5731EC595FDFE1315BF8A3A9D269 /* Frameworks */ = {
@@ -803,6 +693,20 @@
 				5C3FD0DA2C9872539BB10DC481C87B90 /* iOS */,
 			);
 			name = Frameworks;
+			sourceTree = "<group>";
+		};
+		CEB31D4F55BC8F504102FD1DEFF59620 /* Recording */ = {
+			isa = PBXGroup;
+			children = (
+				D4412E5BC704BFD7291702FCDB5E6A2A /* CameraRecorder.swift */,
+				CB62152D3EAB7E8EF655BEC790DCF889 /* CameraRecordingProtocol.swift */,
+				4983B968BA455BBD7E0265D0F4D4D27C /* CameraSegmentHandler.swift */,
+				507FB3691FCA012F843513ED3D4D5132 /* GifVideoOutputHandler.swift */,
+				32D3F1FEACC59D5231854253812C4E33 /* PhotoOutputHandler.swift */,
+				8249146BD2ECAC4FAE9F2A09A8500294 /* VideoOutputHandler.swift */,
+			);
+			name = Recording;
+			path = Classes/Recording;
 			sourceTree = "<group>";
 		};
 		CF1408CF629C7361332E53B88F7BD30C = {
@@ -817,24 +721,10 @@
 			);
 			sourceTree = "<group>";
 		};
-		D00712A34DCA1254C8E766B55ACD8A2C /* Options */ = {
-			isa = PBXGroup;
-			children = (
-				E704C21FD545DDDEC6424C6D8038E849 /* CameraOption.swift */,
-				A1CD3D58F15A77C5D401BDD2BE89980D /* ExtendedButton.swift */,
-				1E9A2003E5E146C622508BFC70D61757 /* ExtendedStackView.swift */,
-				71CDDAD06AEA9CAD1B4E73D1D38DCD1A /* OptionsController.swift */,
-				745F12C3A63E7D4E9F169ACFEC5523FD /* OptionsStackView.swift */,
-				5713020EDA7666F21A270A18988BC0F3 /* OptionView.swift */,
-			);
-			name = Options;
-			path = Classes/Options;
-			sourceTree = "<group>";
-		};
 		D08FE8F86D380BD5C493B74E65C17B7A /* Development Pods */ = {
 			isa = PBXGroup;
 			children = (
-				4EF3EF3BF7D536E1B5B6D301A6CE284B /* KanvasCamera */,
+				0B0964176220DA7132E84C882E837756 /* KanvasCamera */,
 				B003C71C17C0E2E6086651E9D8067017 /* TumblrTheme */,
 			);
 			name = "Development Pods";
@@ -871,17 +761,31 @@
 			name = Core;
 			sourceTree = "<group>";
 		};
-		E33867C8E1DE0F1362079D47F0ECF325 /* Utility */ = {
-			isa = PBXGroup;
-			children = (
-				383F81BA948F5BD5423D2D7C88EC28CD /* Device.swift */,
-				A9B1BA8F61861292C6DD6746FBC065A8 /* IgnoreTouchesCollectionView.swift */,
-				639EFDCB401D553410A9695827B8C9DF /* IgnoreTouchesView.swift */,
-				0CA780FF99C879F394D1A574918FB5AF /* Queue.swift */,
-				E8B905B8BADBEAF2E5ECDF98F6203A29 /* UIUpdate.swift */,
-			);
-			name = Utility;
-			path = Classes/Utility;
+		DF924716699FC3B737D29C263179B00A /* Modal */ = {
+			isa = PBXGroup;
+			children = (
+				B128EAFBF79C62F5AAEA207CBE0F2CF7 /* ModalController.swift */,
+				9FB8971EFF011E3DE54BA141D1F236A6 /* ModalPresentationAnimationController.swift */,
+				9A6D7F15EA35B281027362D9B920028A /* ModalPresentationController.swift */,
+				13944E0C87CB2C001C8BE64508FE745E /* ModalView.swift */,
+				ECFC7EB33FC35612625DA043F52457BB /* ModalViewModel.swift */,
+			);
+			name = Modal;
+			path = Classes/Modal;
+			sourceTree = "<group>";
+		};
+		E2E782113AAB7294D46BFC9DDA65C453 /* Options */ = {
+			isa = PBXGroup;
+			children = (
+				C5055E140B1BBB19DAD46F8E0E400182 /* CameraOption.swift */,
+				CFE83DBAC2130375C1A59A3226BAA5FD /* ExtendedButton.swift */,
+				CC09D736E959FBEC5750A43B28108E98 /* ExtendedStackView.swift */,
+				1D9277EB26AF63834F9BA94427E8E76B /* OptionsController.swift */,
+				219E467418B6D8161FD4E41A062E96F5 /* OptionsStackView.swift */,
+				066FEB0C4CD5FE17943A31BEF9C1E8F3 /* OptionView.swift */,
+			);
+			name = Options;
+			path = Classes/Options;
 			sourceTree = "<group>";
 		};
 		E81A37DBDE41E671312C56736544E2FA /* Pods */ = {
@@ -892,33 +796,19 @@
 			name = Pods;
 			sourceTree = "<group>";
 		};
-		EA7FF9957336A86911E340087017D421 /* Resources */ = {
-			isa = PBXGroup;
-			children = (
-				EB67FB1177063FF79A0301FFBAE649EF /* Assets.xcassets */,
-				BAEFADD6EE9E36B27B865470C1526F65 /* Shaders */,
-				2BF6D3FDB1453456351C46D193574B8B /* silence.aac */,
+		FAF45F0F522DE53F136D5F6A51B733DD /* Resources */ = {
+			isa = PBXGroup;
+			children = (
+				647CEFF87E0240485EF58FF35EF571AA /* Assets.xcassets */,
+				A0E2D9C614EC4971D25F994A299C311E /* Shaders */,
+				C72757EFC98ED27E136181B54FE36AE1 /* silence.aac */,
 			);
 			name = Resources;
 			sourceTree = "<group>";
 		};
-		F0D2B0D098D167AAB8279F337842D8B8 /* Pod */ = {
-			isa = PBXGroup;
-			children = (
-				79ADBAB05FACF50198DB3F5801538619 /* KanvasCamera.podspec.json */,
-			);
-			name = Pod;
-			sourceTree = "<group>";
-		};
-		FD962632920068EC3396194AB21FA2F6 /* ModeSelector */ = {
-			isa = PBXGroup;
-			children = (
-<<<<<<< HEAD
-				FFA967A7624598C27EA8BA058CE927F4 /* ModeButtonView.swift */,
-				ED1EFC6D3E2568D2329C9676FE611955 /* ModeSelectorAndShootController.swift */,
-				E43C4241CC691984614D2465A8DBD75B /* ModeSelectorAndShootView.swift */,
-				DDDD0A35DF8CE8EA175BEE7CC47C95A2 /* ShootButtonView.swift */,
-=======
+		FCA4C68A7C12DAA8F95A7555D386C65A /* Extensions */ = {
+			isa = PBXGroup;
+			children = (
 				65F11257222858C400DB8006 /* UIColor+Lerp.swift */,
 				1F00A401EEAC600AF736D5FF3C6AEC7C /* Array+Move.swift */,
 				ED179854F639D6773CDDDBAB520407F8 /* AVURLAsset+Thumbnail.swift */,
@@ -932,10 +822,9 @@
 				E540CEDB74BFA33746BAD3479844B8F7 /* UIImage+FlipLeftMirrored.swift */,
 				181A400159056014266AE353D801FAF4 /* UIView+Layout.swift */,
 				E89ED7889E285A853D9683C29A7BC52D /* UIViewController+Load.swift */,
->>>>>>> 32cbaaf4
-			);
-			name = ModeSelector;
-			path = Classes/ModeSelector;
+			);
+			name = Extensions;
+			path = Classes/Extensions;
 			sourceTree = "<group>";
 		};
 /* End PBXGroup section */
@@ -949,14 +838,14 @@
 			);
 			runOnlyForDeploymentPostprocessing = 0;
 		};
-		4BF0F980339D60F9E4BC5F7284C40CAF /* Headers */ = {
+		634BE2662C57698CF9B2441AA7C30CBD /* Headers */ = {
 			isa = PBXHeadersBuildPhase;
 			buildActionMask = 2147483647;
 			files = (
-				71204C577664829004462DFE864B9FA4 /* TumblrTheme-umbrella.h in Headers */,
-				FB80948A2A195BAAC9D2B399F32E140E /* UIFont+ComposeFonts.h in Headers */,
-				3C27438BEE8060092F6A3537460955AE /* UIFont+Orangina.h in Headers */,
-				6C80B1A71B4DDCB21B75FBF021670492 /* UIFont+PostFonts.h in Headers */,
+				93BFD2EA460CB830105432DA2AA9D0C2 /* TumblrTheme-umbrella.h in Headers */,
+				64135540460B2B28CE7EDBA329FF598A /* UIFont+ComposeFonts.h in Headers */,
+				F7ABC6387425720CD02AB1B9C15E8DD4 /* UIFont+Orangina.h in Headers */,
+				2CB907B3BC0A5184FD70413E307E3B59 /* UIFont+PostFonts.h in Headers */,
 			);
 			runOnlyForDeploymentPostprocessing = 0;
 		};
@@ -968,11 +857,11 @@
 			);
 			runOnlyForDeploymentPostprocessing = 0;
 		};
-		88732BF94501F2C78BB59B9426D79D58 /* Headers */ = {
+		C80D11869975D112709BEF9157559B82 /* Headers */ = {
 			isa = PBXHeadersBuildPhase;
 			buildActionMask = 2147483647;
 			files = (
-				984B0ED93A27C315D28EE33CF221F831 /* KanvasCamera-umbrella.h in Headers */,
+				2FBB9EEF790D2D35530585A80C8F9E2A /* KanvasCamera-umbrella.h in Headers */,
 			);
 			runOnlyForDeploymentPostprocessing = 0;
 		};
@@ -1032,23 +921,22 @@
 			productReference = 76E63973A7386B51619029224BC76046 /* Pods_KanvasCameraExample.framework */;
 			productType = "com.apple.product-type.framework";
 		};
-		8772ADA37C0851E9AD3E77F8F44B1901 /* KanvasCamera */ = {
+		7944C273B5EEEB51C8222DAAB45B10F0 /* TumblrTheme */ = {
 			isa = PBXNativeTarget;
-			buildConfigurationList = 042EFA339F31FBC242322228B32F5370 /* Build configuration list for PBXNativeTarget "KanvasCamera" */;
+			buildConfigurationList = 9155BD2CB4F0AA01AC490A43BE52AF24 /* Build configuration list for PBXNativeTarget "TumblrTheme" */;
 			buildPhases = (
-				88732BF94501F2C78BB59B9426D79D58 /* Headers */,
-				66DF38B6CFE0923A1D0F6845061D2C14 /* Sources */,
-				41A6E432C999EAF9973131F1FAFF8F90 /* Frameworks */,
-				8E62BF806C25D06DB5B5A2ECDE09825A /* Resources */,
+				634BE2662C57698CF9B2441AA7C30CBD /* Headers */,
+				B2FB39603CD656831971627968314924 /* Sources */,
+				0ABC384D1DC79F67D4C635AB3D0F9D76 /* Frameworks */,
+				61980B9B9470462A6119CC8B999A51A8 /* Resources */,
 			);
 			buildRules = (
 			);
 			dependencies = (
-				8E321D74F109CFB649D05C8E9DC015CD /* PBXTargetDependency */,
-			);
-			name = KanvasCamera;
-			productName = KanvasCamera;
-			productReference = FF7DAC5807A1E0065701E750047CAD57 /* KanvasCamera.framework */;
+			);
+			name = TumblrTheme;
+			productName = TumblrTheme;
+			productReference = 9086746C9C84253F3F2FEAFC20905062 /* TumblrTheme.framework */;
 			productType = "com.apple.product-type.framework";
 		};
 		98A79B39739AB3278C3621A18061F8C9 /* Pods-KanvasCameraExampleTests */ = {
@@ -1072,22 +960,23 @@
 			productReference = 4F87850D339D5C513189AA83920DE976 /* Pods_KanvasCameraExampleTests.framework */;
 			productType = "com.apple.product-type.framework";
 		};
-		DF2C9F9F19D6DD945A3309A0B48FF213 /* TumblrTheme */ = {
+		EBF96CCDC7BBCCA0F606EBC65ED43B54 /* KanvasCamera */ = {
 			isa = PBXNativeTarget;
-			buildConfigurationList = 0AA4EEC3ED66220C18808CD85D87321B /* Build configuration list for PBXNativeTarget "TumblrTheme" */;
+			buildConfigurationList = 59907A66865C24DD3A0AE8943133E8EB /* Build configuration list for PBXNativeTarget "KanvasCamera" */;
 			buildPhases = (
-				4BF0F980339D60F9E4BC5F7284C40CAF /* Headers */,
-				0EEB99EE05EAEF5C18D70B32C182AC92 /* Sources */,
-				B525881DF4A74C97FF66F1AEEC5E7BB4 /* Frameworks */,
-				7DB917661411C0A5DBF36C1476C4E27B /* Resources */,
+				C80D11869975D112709BEF9157559B82 /* Headers */,
+				97AD4315E1737442E72921010A148C63 /* Sources */,
+				7858AA52753C22A96BCD942F481849CF /* Frameworks */,
+				7E0788D96A9F40DC3D518149B63F12FB /* Resources */,
 			);
 			buildRules = (
 			);
 			dependencies = (
-			);
-			name = TumblrTheme;
-			productName = TumblrTheme;
-			productReference = 9086746C9C84253F3F2FEAFC20905062 /* TumblrTheme.framework */;
+				D6FB59BCE7BD43E00014678E5975E0B3 /* PBXTargetDependency */,
+			);
+			name = KanvasCamera;
+			productName = KanvasCamera;
+			productReference = FF7DAC5807A1E0065701E750047CAD57 /* KanvasCamera.framework */;
 			productType = "com.apple.product-type.framework";
 		};
 /* End PBXNativeTarget section */
@@ -1112,29 +1001,29 @@
 			projectRoot = "";
 			targets = (
 				6D3ACFDE390FE76465A1132EC9A7DF15 /* FBSnapshotTestCase */,
-				8772ADA37C0851E9AD3E77F8F44B1901 /* KanvasCamera */,
+				EBF96CCDC7BBCCA0F606EBC65ED43B54 /* KanvasCamera */,
 				6F9CF3FDD855BFE38222D0D2684C0CF1 /* Pods-KanvasCameraExample */,
 				98A79B39739AB3278C3621A18061F8C9 /* Pods-KanvasCameraExampleTests */,
-				DF2C9F9F19D6DD945A3309A0B48FF213 /* TumblrTheme */,
+				7944C273B5EEEB51C8222DAAB45B10F0 /* TumblrTheme */,
 			);
 		};
 /* End PBXProject section */
 
 /* Begin PBXResourcesBuildPhase section */
-		7DB917661411C0A5DBF36C1476C4E27B /* Resources */ = {
+		61980B9B9470462A6119CC8B999A51A8 /* Resources */ = {
 			isa = PBXResourcesBuildPhase;
 			buildActionMask = 2147483647;
 			files = (
 			);
 			runOnlyForDeploymentPostprocessing = 0;
 		};
-		8E62BF806C25D06DB5B5A2ECDE09825A /* Resources */ = {
+		7E0788D96A9F40DC3D518149B63F12FB /* Resources */ = {
 			isa = PBXResourcesBuildPhase;
 			buildActionMask = 2147483647;
 			files = (
-				1A7F8826A91C6116B9AD7D08E27C9009 /* Assets.xcassets in Resources */,
-				CBCD9A9FF9D2D0EBB1E709BA971BA059 /* Shaders in Resources */,
-				5055971C2020974DA57BC9E5E9B50E1E /* silence.aac in Resources */,
+				60793AAE0DEAF5B719EEA343C3FBDDEF /* Assets.xcassets in Resources */,
+				3077D9E304494E2609F8A4217A36E93D /* Shaders in Resources */,
+				F59B8CBC0042B40809979B30844D2F32 /* silence.aac in Resources */,
 			);
 			runOnlyForDeploymentPostprocessing = 0;
 		};
@@ -1167,20 +1056,6 @@
 			buildActionMask = 2147483647;
 			files = (
 				C3C013CFF7E96316C79710BD0EBAA2E1 /* Pods-KanvasCameraExampleTests-dummy.m in Sources */,
-			);
-			runOnlyForDeploymentPostprocessing = 0;
-		};
-		0EEB99EE05EAEF5C18D70B32C182AC92 /* Sources */ = {
-			isa = PBXSourcesBuildPhase;
-			buildActionMask = 2147483647;
-			files = (
-				EF2BDAA177A5F788CE68D7472F9D48E9 /* TumblrTheme-dummy.m in Sources */,
-				1219DF67DD2AF1849324B010A36125AB /* UIColor+SharedColors.swift in Sources */,
-				304E584EE85F88316062E471457B25C6 /* UIColor+Util.swift in Sources */,
-				EB7BC091F3C672516A71018845F025FF /* UIFont+ComposeFonts.m in Sources */,
-				60544C6B1F4A3C2B30747E67DAD230D7 /* UIFont+Orangina.m in Sources */,
-				734176AE0D268EAC9D46E6D89756E424 /* UIFont+PostFonts.m in Sources */,
-				B9E41AF22F05215EDFCFDAFD788209D8 /* UIFont+TumblrTheme.swift in Sources */,
 			);
 			runOnlyForDeploymentPostprocessing = 0;
 		};
@@ -1208,14 +1083,10 @@
 			);
 			runOnlyForDeploymentPostprocessing = 0;
 		};
-<<<<<<< HEAD
-		66DF38B6CFE0923A1D0F6845061D2C14 /* Sources */ = {
-=======
 		97AD4315E1737442E72921010A148C63 /* Sources */ = {
 			isa = PBXSourcesBuildPhase;
 			buildActionMask = 2147483647;
 			files = (
-				E125886B919F89D0315D9182557989C7 /* ActionsView.swift in Sources */,
 				AEE52D13BE7FB6EE87A3BF6EFB86E327 /* Array+Move.swift in Sources */,
 				66E56D2784F7E6E3C277F23A6FAF8714 /* AVURLAsset+Thumbnail.swift in Sources */,
 				06D8746535D8F456996B5F0F848C9BE0 /* CameraController.swift in Sources */,
@@ -1295,82 +1166,16 @@
 			runOnlyForDeploymentPostprocessing = 0;
 		};
 		B2FB39603CD656831971627968314924 /* Sources */ = {
->>>>>>> 32cbaaf4
 			isa = PBXSourcesBuildPhase;
 			buildActionMask = 2147483647;
 			files = (
-				E3BE3396A1A6301B636C285A526FD95C /* Array+Move.swift in Sources */,
-				41E9F84A8C1FC483023226AA2BDFD01C /* AVURLAsset+Thumbnail.swift in Sources */,
-				9783DA3FE4E56879DAF721307D3C277F /* CameraController.swift in Sources */,
-				55B443BE97946809F255900133443FA4 /* CameraInputController.swift in Sources */,
-				23814082AE8344E4A9F076B8877A11C9 /* CameraInputControllerDelegate.swift in Sources */,
-				F890BF84C55D1BBCB73705B8576AEBF4 /* CameraInputOutput.swift in Sources */,
-				D9356B2C84EC1F2C7603BB22625BF1A0 /* CameraOption.swift in Sources */,
-				15C9768EAD2F06BED175FBDBABD94325 /* CameraPreviewView.swift in Sources */,
-				79DE9DB644ABF055CC8916749077EB44 /* CameraPreviewViewController.swift in Sources */,
-				456B6966693074B91C511CFB0979404B /* CameraRecorder.swift in Sources */,
-				A3ECB5D44F4889FADA9F9DC46CDD1897 /* CameraRecordingProtocol.swift in Sources */,
-				7984C490F4584B7F5CB9F3F1858D1304 /* CameraSegmentHandler.swift in Sources */,
-				1F0656443CAE82E0DC7CA79EC53B9BC8 /* CameraSettings.swift in Sources */,
-				288721B6FAC2F2A83C99A790AB9FABC2 /* CameraView.swift in Sources */,
-				4C45E6A35FF266565F9128DEF2126D33 /* CameraZoomHandler.swift in Sources */,
-				E258C68BA7469A5D77AC6D5AB86AA567 /* CGRect+Center.swift in Sources */,
-				35BFA387F1B1D2A6438B73494A9E41C4 /* ClosedRange+Clamp.swift in Sources */,
-				CFDAB398C45FF9DA1B55EE80FE1C6638 /* CVPixelBuffer+copy.swift in Sources */,
-				7FA53F204884E13D1D26FCEE4C84C0F1 /* Device.swift in Sources */,
-				3CD4E67CD294452C92E0F537E14BAEE8 /* ExtendedButton.swift in Sources */,
-				2CB2DA34D46386C7DC44D2E7BC8B2761 /* ExtendedStackView.swift in Sources */,
-				51DF3D74FA7269A338A7004822A6DFBB /* Filter.swift in Sources */,
-				C5BF46E8F485A7343093FEB5909691EA /* FilteredInputViewController.swift in Sources */,
-				B2C51BDDA0AA7ECD1B5519440A650ACC /* FilterProtocol.swift in Sources */,
-				3625470AD9D9EBD33887A805338C1AB4 /* GifVideoOutputHandler.swift in Sources */,
-				F44DCF68918446786658AF41AEA4CEBD /* GLError.swift in Sources */,
-				A3596C9B50E8E97B1EF23BB37AFE8D59 /* GLPixelBufferView.swift in Sources */,
-				E598C7FF28FF2DB892630803D0563DD9 /* GLRenderer.swift in Sources */,
-				2FA2E48336D3E0E422514403D71E0912 /* IgnoreTouchesCollectionView.swift in Sources */,
-				4441C5F6CFA14D5DDA36E9728B96ABAA /* IgnoreTouchesView.swift in Sources */,
-				46BEE7FA93278CBC80DD38750C6EC771 /* ImagePreviewController.swift in Sources */,
-				003C0FFA61B2D20F9BDF598FD9B42E95 /* KanvasCamera-dummy.m in Sources */,
-				F215F327D2BD93394E887B70712E77B6 /* KanvasCameraAnalyticsProvider.swift in Sources */,
-				66151660348F31184965BF2026EFEF43 /* KanvasCameraColors.swift in Sources */,
-				59710CDAD3D3933B0275437AF99FBCA1 /* KanvasCameraImages.swift in Sources */,
-				8182C15B7A74821A24909323D05C6418 /* KanvasCameraStrings.swift in Sources */,
-				362EA157803811180D56A656D6BAD90C /* KanvasCameraTimes.swift in Sources */,
-				94775BA339B9BE23066BDB8B37130BCB /* LoadingIndicatorView.swift in Sources */,
-				12DE574262F30CC862A81AF7291AA425 /* MediaClip.swift in Sources */,
-				6756D8E2C29F365B96B8D309007FEFE8 /* MediaClipsCollectionCell.swift in Sources */,
-				76EE372647F7D88C33FA047ABDC2E78C /* MediaClipsCollectionController.swift in Sources */,
-				222AE7E783AD1B96A9CF2E80C2A6CD9D /* MediaClipsCollectionView.swift in Sources */,
-				FE2849010E742AC970E5AF3F1359D55E /* MediaClipsEditorView.swift in Sources */,
-				11659DBA28016DF8A5FE86E13FF3A193 /* MediaClipsEditorViewController.swift in Sources */,
-				6D317482E3765452E2695A6A9BB8CD61 /* ModalController.swift in Sources */,
-				6C9EA5FD859EB34AF39EFB0A224212A2 /* ModalPresentationAnimationController.swift in Sources */,
-				46EF050CD1DF849A47D9ECFA05DC597C /* ModalPresentationController.swift in Sources */,
-				F6B819CD39B3E207D51D6A7DEEF79A8F /* ModalView.swift in Sources */,
-				C9A7523B0C8B0C7A8CA828F2F332B8F6 /* ModalViewModel.swift in Sources */,
-				BABDEFDF5536F9A2DE14AF2DA39E0647 /* ModeButtonView.swift in Sources */,
-				331E2E7248919264A29F1EFF7E4A91F0 /* ModeSelectorAndShootController.swift in Sources */,
-				F2BC349F8656D06468208BA22DBBFA44 /* ModeSelectorAndShootView.swift in Sources */,
-				C460C9BE2DD8CFB5D1B04F206D809671 /* NSURL+Media.swift in Sources */,
-				C28F4B42FE3A7DFC393DD491EF9A5A72 /* NumTypes+Conversion.swift in Sources */,
-				CF7785B1A8F33B9B7E5CCEB10D16880B /* OptionsController.swift in Sources */,
-				FB91769191D2389E95E17261BAC273BB /* OptionsStackView.swift in Sources */,
-				41A2C39FB238F90C7AD270DA499C210D /* OptionView.swift in Sources */,
-				0B064FD2CCBB496A8E86E13623BC040F /* PhotoOutputHandler.swift in Sources */,
-				CE9B1AA02055A98755A840308249D07D /* Queue.swift in Sources */,
-				EC249B801CAC678B982B8F97792690B6 /* Shader.swift in Sources */,
-				A0741516905652F112E7E5AA57DD5A0E /* ShaderUtilities.swift in Sources */,
-				1F57F4F8A686F47697ADAD011E26BC5D /* ShootButtonView.swift in Sources */,
-				B7A99848C9D0EF4FFEE5116894FD9F60 /* UIButton+Shadows.swift in Sources */,
-				BB5A8E06830E267D57A10AA4B3F9732F /* UICollectionView+Cells.swift in Sources */,
-				AEF35231DAD8A44BED3E22742F4C5FCF /* UIFont+Utils.swift in Sources */,
-				FE887512A70E32B30357554451DC08CB /* UIImage+Camera.swift in Sources */,
-				4F39DF4D350E7E5A85DCC53DB5826C26 /* UIImage+FlipLeftMirrored.swift in Sources */,
-				4F3AC1CC3053747422780502FE4DEFC6 /* UIImage+PixelBuffer.swift in Sources */,
-				5B51BDCCF0101D38E4FF4095E2F89891 /* UIUpdate.swift in Sources */,
-				199B859C281A06D7A16F143E2B18BD81 /* UIView+Layout.swift in Sources */,
-				3E9082C2522275FE4C691DBEE9A6D285 /* UIViewController+Load.swift in Sources */,
-				43A41A0FE471C6514A6D6E028C61E637 /* VideoOutputHandler.swift in Sources */,
+				1994F475C6F92F192468A80282924C95 /* TumblrTheme-dummy.m in Sources */,
+				4179E5FD49DE4F8BD57BC5F8901280AC /* UIColor+SharedColors.swift in Sources */,
+				BAB133D2BBDA52455F38B134D4E2167F /* UIColor+Util.swift in Sources */,
+				F9DE07AD5573152D75D1018B24F41373 /* UIFont+ComposeFonts.m in Sources */,
+				0C9064382BF5A44A85C70BE8667E7FAB /* UIFont+Orangina.m in Sources */,
+				C33D47E9D7FA8AA9397CD2F48E363A88 /* UIFont+PostFonts.m in Sources */,
+				909EE3F2DBB754DACA5DDBB2C9619EE1 /* UIFont+TumblrTheme.swift in Sources */,
 			);
 			runOnlyForDeploymentPostprocessing = 0;
 		};
@@ -1380,13 +1185,13 @@
 		1FD2B968DC0DD574B1A3D4D41D1AF874 /* PBXTargetDependency */ = {
 			isa = PBXTargetDependency;
 			name = KanvasCamera;
-			target = 8772ADA37C0851E9AD3E77F8F44B1901 /* KanvasCamera */;
+			target = EBF96CCDC7BBCCA0F606EBC65ED43B54 /* KanvasCamera */;
 			targetProxy = 4BF99FB77AD2F931D3FADE629B362E34 /* PBXContainerItemProxy */;
 		};
 		364B8F878D7CB3330F745993405D49FC /* PBXTargetDependency */ = {
 			isa = PBXTargetDependency;
 			name = TumblrTheme;
-			target = DF2C9F9F19D6DD945A3309A0B48FF213 /* TumblrTheme */;
+			target = 7944C273B5EEEB51C8222DAAB45B10F0 /* TumblrTheme */;
 			targetProxy = 5F1DD224199DC1A7A6191AA723291E34 /* PBXContainerItemProxy */;
 		};
 		6F80448E773C8E4C6E026D7FF161348D /* PBXTargetDependency */ = {
@@ -1395,30 +1200,30 @@
 			target = 6D3ACFDE390FE76465A1132EC9A7DF15 /* FBSnapshotTestCase */;
 			targetProxy = 215EBA8D406B58C0B52DA5446C57E5BB /* PBXContainerItemProxy */;
 		};
-		8E321D74F109CFB649D05C8E9DC015CD /* PBXTargetDependency */ = {
-			isa = PBXTargetDependency;
-			name = TumblrTheme;
-			target = DF2C9F9F19D6DD945A3309A0B48FF213 /* TumblrTheme */;
-			targetProxy = E5C706EE7FD76F36675FC95037E4EB5C /* PBXContainerItemProxy */;
-		};
 		B7AF182087F1D9E2FB5158C04D8B63E5 /* PBXTargetDependency */ = {
 			isa = PBXTargetDependency;
 			name = TumblrTheme;
-			target = DF2C9F9F19D6DD945A3309A0B48FF213 /* TumblrTheme */;
+			target = 7944C273B5EEEB51C8222DAAB45B10F0 /* TumblrTheme */;
 			targetProxy = F33EDCC1F8D0B10535F0BB3F7B51EDCF /* PBXContainerItemProxy */;
+		};
+		D6FB59BCE7BD43E00014678E5975E0B3 /* PBXTargetDependency */ = {
+			isa = PBXTargetDependency;
+			name = TumblrTheme;
+			target = 7944C273B5EEEB51C8222DAAB45B10F0 /* TumblrTheme */;
+			targetProxy = 4D07544308FFF28F50887CF24AB848F6 /* PBXContainerItemProxy */;
 		};
 		ED787FDB81F1CA0BF15BD8D0A1145EFF /* PBXTargetDependency */ = {
 			isa = PBXTargetDependency;
 			name = KanvasCamera;
-			target = 8772ADA37C0851E9AD3E77F8F44B1901 /* KanvasCamera */;
+			target = EBF96CCDC7BBCCA0F606EBC65ED43B54 /* KanvasCamera */;
 			targetProxy = FE56C1FEF003759A8A01BAD483A21420 /* PBXContainerItemProxy */;
 		};
 /* End PBXTargetDependency section */
 
 /* Begin XCBuildConfiguration section */
-		1A9CF3E20A6D5438837D5A9F8D642803 /* Release */ = {
+		284B6D1E69CA9FB7073DD9F9327E09EA /* Debug */ = {
 			isa = XCBuildConfiguration;
-			baseConfigurationReference = 9999B2BE05404F7E34A41EB278B8B6D2 /* KanvasCamera.xcconfig */;
+			baseConfigurationReference = 025C37986048731112839081208CD91B /* KanvasCamera.xcconfig */;
 			buildSettings = {
 				CLANG_ENABLE_OBJC_WEAK = NO;
 				CODE_SIGN_IDENTITY = "";
@@ -1443,50 +1248,12 @@
 				SWIFT_ACTIVE_COMPILATION_CONDITIONS = "$(inherited) ";
 				SWIFT_VERSION = 4.2;
 				TARGETED_DEVICE_FAMILY = "1,2";
-				VALIDATE_PRODUCT = YES;
 				VERSIONING_SYSTEM = "apple-generic";
 				VERSION_INFO_PREFIX = "";
 			};
-			name = Release;
-		};
-		1C67BD20B2B3C49CFD5B25BD98DB4377 /* Release */ = {
-			isa = XCBuildConfiguration;
-			baseConfigurationReference = DFE46B389C7ECF3A4E740002F100CB5F /* TumblrTheme.xcconfig */;
-			buildSettings = {
-				CLANG_ENABLE_OBJC_WEAK = NO;
-				CODE_SIGN_IDENTITY = "";
-				"CODE_SIGN_IDENTITY[sdk=appletvos*]" = "";
-				"CODE_SIGN_IDENTITY[sdk=iphoneos*]" = "";
-				"CODE_SIGN_IDENTITY[sdk=watchos*]" = "";
-				CURRENT_PROJECT_VERSION = 1;
-				DEFINES_MODULE = YES;
-				DYLIB_COMPATIBILITY_VERSION = 1;
-				DYLIB_CURRENT_VERSION = 1;
-				DYLIB_INSTALL_NAME_BASE = "@rpath";
-				GCC_PREFIX_HEADER = "Target Support Files/TumblrTheme/TumblrTheme-prefix.pch";
-				INFOPLIST_FILE = "Target Support Files/TumblrTheme/TumblrTheme-Info.plist";
-				INSTALL_PATH = "$(LOCAL_LIBRARY_DIR)/Frameworks";
-				IPHONEOS_DEPLOYMENT_TARGET = 11.0;
-				LD_RUNPATH_SEARCH_PATHS = (
-					"$(inherited)",
-					"@executable_path/Frameworks",
-					"@loader_path/Frameworks",
-				);
-				MODULEMAP_FILE = "Target Support Files/TumblrTheme/TumblrTheme.modulemap";
-				PRODUCT_MODULE_NAME = TumblrTheme;
-				PRODUCT_NAME = TumblrTheme;
-				SDKROOT = iphoneos;
-				SKIP_INSTALL = YES;
-				SWIFT_ACTIVE_COMPILATION_CONDITIONS = "$(inherited) ";
-				SWIFT_VERSION = 4.2;
-				TARGETED_DEVICE_FAMILY = "1,2";
-				VALIDATE_PRODUCT = YES;
-				VERSIONING_SYSTEM = "apple-generic";
-				VERSION_INFO_PREFIX = "";
-			};
-			name = Release;
-		};
-		2CD6C529B7C12FF0B592D83325B92EDD /* Debug */ = {
+			name = Debug;
+		};
+		3E7CE0534CCC191FD08D8C496CAF5981 /* Debug */ = {
 			isa = XCBuildConfiguration;
 			baseConfigurationReference = DFE46B389C7ECF3A4E740002F100CB5F /* TumblrTheme.xcconfig */;
 			buildSettings = {
@@ -1577,8 +1344,6 @@
 			};
 			name = Release;
 		};
-<<<<<<< HEAD
-=======
 		63269E8F616C1EE3C7224E1849786BE2 /* Release */ = {
 			isa = XCBuildConfiguration;
 			baseConfigurationReference = 025C37986048731112839081208CD91B /* KanvasCamera.xcconfig */;
@@ -1612,7 +1377,6 @@
 			};
 			name = Release;
 		};
->>>>>>> 32cbaaf4
 		6DFA1578582149B7E24AD55CBA30F07A /* Debug */ = {
 			isa = XCBuildConfiguration;
 			buildSettings = {
@@ -1743,42 +1507,6 @@
 			};
 			name = Debug;
 		};
-		B242A3458664EAEB7E5B1A2778FDD53F /* Debug */ = {
-			isa = XCBuildConfiguration;
-			baseConfigurationReference = 9999B2BE05404F7E34A41EB278B8B6D2 /* KanvasCamera.xcconfig */;
-			buildSettings = {
-				CLANG_ENABLE_OBJC_WEAK = NO;
-				CODE_SIGN_IDENTITY = "";
-				"CODE_SIGN_IDENTITY[sdk=appletvos*]" = "";
-				"CODE_SIGN_IDENTITY[sdk=iphoneos*]" = "";
-				"CODE_SIGN_IDENTITY[sdk=watchos*]" = "";
-				CURRENT_PROJECT_VERSION = 1;
-				DEFINES_MODULE = YES;
-				DYLIB_COMPATIBILITY_VERSION = 1;
-				DYLIB_CURRENT_VERSION = 1;
-				DYLIB_INSTALL_NAME_BASE = "@rpath";
-				GCC_PREFIX_HEADER = "Target Support Files/KanvasCamera/KanvasCamera-prefix.pch";
-				INFOPLIST_FILE = "Target Support Files/KanvasCamera/KanvasCamera-Info.plist";
-				INSTALL_PATH = "$(LOCAL_LIBRARY_DIR)/Frameworks";
-				IPHONEOS_DEPLOYMENT_TARGET = 11.0;
-				LD_RUNPATH_SEARCH_PATHS = (
-					"$(inherited)",
-					"@executable_path/Frameworks",
-					"@loader_path/Frameworks",
-				);
-				MODULEMAP_FILE = "Target Support Files/KanvasCamera/KanvasCamera.modulemap";
-				PRODUCT_MODULE_NAME = KanvasCamera;
-				PRODUCT_NAME = KanvasCamera;
-				SDKROOT = iphoneos;
-				SKIP_INSTALL = YES;
-				SWIFT_ACTIVE_COMPILATION_CONDITIONS = "$(inherited) ";
-				SWIFT_VERSION = 4.2;
-				TARGETED_DEVICE_FAMILY = "1,2";
-				VERSIONING_SYSTEM = "apple-generic";
-				VERSION_INFO_PREFIX = "";
-			};
-			name = Debug;
-		};
 		B8FD726FCF1E75B3AAF4CAF987A09CEF /* Release */ = {
 			isa = XCBuildConfiguration;
 			baseConfigurationReference = A1DB66BABDE59E5B326284AAD222B6B9 /* FBSnapshotTestCase.xcconfig */;
@@ -1914,8 +1642,6 @@
 			};
 			name = Debug;
 		};
-<<<<<<< HEAD
-=======
 		FAF6BD606F15613036E42632216E687A /* Release */ = {
 			isa = XCBuildConfiguration;
 			baseConfigurationReference = DFE46B389C7ECF3A4E740002F100CB5F /* TumblrTheme.xcconfig */;
@@ -1949,7 +1675,6 @@
 			};
 			name = Release;
 		};
->>>>>>> 32cbaaf4
 /* End XCBuildConfiguration section */
 
 /* Begin XCConfigurationList section */
@@ -1962,24 +1687,6 @@
 			defaultConfigurationIsVisible = 0;
 			defaultConfigurationName = Release;
 		};
-		042EFA339F31FBC242322228B32F5370 /* Build configuration list for PBXNativeTarget "KanvasCamera" */ = {
-			isa = XCConfigurationList;
-			buildConfigurations = (
-				B242A3458664EAEB7E5B1A2778FDD53F /* Debug */,
-				1A9CF3E20A6D5438837D5A9F8D642803 /* Release */,
-			);
-			defaultConfigurationIsVisible = 0;
-			defaultConfigurationName = Release;
-		};
-		0AA4EEC3ED66220C18808CD85D87321B /* Build configuration list for PBXNativeTarget "TumblrTheme" */ = {
-			isa = XCConfigurationList;
-			buildConfigurations = (
-				2CD6C529B7C12FF0B592D83325B92EDD /* Debug */,
-				1C67BD20B2B3C49CFD5B25BD98DB4377 /* Release */,
-			);
-			defaultConfigurationIsVisible = 0;
-			defaultConfigurationName = Release;
-		};
 		42FFEA4CCDCA88B6B44DBAB528563BB0 /* Build configuration list for PBXNativeTarget "Pods-KanvasCameraExample" */ = {
 			isa = XCConfigurationList;
 			buildConfigurations = (
@@ -1998,6 +1705,24 @@
 			defaultConfigurationIsVisible = 0;
 			defaultConfigurationName = Release;
 		};
+		59907A66865C24DD3A0AE8943133E8EB /* Build configuration list for PBXNativeTarget "KanvasCamera" */ = {
+			isa = XCConfigurationList;
+			buildConfigurations = (
+				284B6D1E69CA9FB7073DD9F9327E09EA /* Debug */,
+				63269E8F616C1EE3C7224E1849786BE2 /* Release */,
+			);
+			defaultConfigurationIsVisible = 0;
+			defaultConfigurationName = Release;
+		};
+		9155BD2CB4F0AA01AC490A43BE52AF24 /* Build configuration list for PBXNativeTarget "TumblrTheme" */ = {
+			isa = XCConfigurationList;
+			buildConfigurations = (
+				3E7CE0534CCC191FD08D8C496CAF5981 /* Debug */,
+				FAF6BD606F15613036E42632216E687A /* Release */,
+			);
+			defaultConfigurationIsVisible = 0;
+			defaultConfigurationName = Release;
+		};
 		B2DFD4E2B2C681CD6ED42AD4B356A993 /* Build configuration list for PBXNativeTarget "Pods-KanvasCameraExampleTests" */ = {
 			isa = XCConfigurationList;
 			buildConfigurations = (
