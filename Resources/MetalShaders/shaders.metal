#include <metal_stdlib>
using namespace metal;

struct ShaderContext {
    float time;
};

typedef struct {
    float4 renderedCoordinate [[position]];
    float2 textureCoordinate;
} TextureMappingVertex;

//
// Shaders for render pipeline
//

vertex TextureMappingVertex vertexIdentity(unsigned int vertex_id [[ vertex_id ]])
{
    float4x4 renderedCoordinates = float4x4(float4( -1.0, -1.0, 0.0, 1.0 ),
                                            float4(  1.0, -1.0, 0.0, 1.0 ),
                                            float4( -1.0,  1.0, 0.0, 1.0 ),
                                            float4(  1.0,  1.0, 0.0, 1.0 ));

    float4x2 textureCoordinates = float4x2(float2( 0.0, 1.0 ),
                                           float2( 1.0, 1.0 ),
                                           float2( 0.0, 0.0 ),
                                           float2( 1.0, 0.0 ));
    TextureMappingVertex outVertex;
    outVertex.renderedCoordinate = renderedCoordinates[vertex_id];
    outVertex.textureCoordinate = textureCoordinates[vertex_id];
    
    return outVertex;
}

fragment half4 fragmentIdentity(TextureMappingVertex mappingVertex [[ stage_in ]],
                              texture2d<float, access::sample> texture [[ texture(0) ]])
{
    constexpr sampler s(address::clamp_to_edge, filter::linear);

    float4 color = texture.sample(s, mappingVertex.textureCoordinate);
    return half4(color);
}

//
// Shaders for compute pipeline
//

kernel void kernelIdentity(texture2d<float, access::read> inTexture [[ texture(0) ]],
                           texture2d<float, access::write> outTexture [[ texture(1) ]],
                           uint2 gid [[ thread_position_in_grid ]])
{
    float4 outColor = inTexture.read(gid);
    outTexture.write(outColor, gid);
}

kernel void mirror(texture2d<float, access::read> inTexture [[ texture(0) ]],
                   texture2d<float, access::write> outTexture [[ texture(1) ]],
                   uint2 gid [[ thread_position_in_grid ]])
{
    float4 outColor;
    uint width = inTexture.get_width();
    if (gid.x >= width / 2) {
        outColor = inTexture.read(gid);
    }
    else {
        outColor = inTexture.read(uint2(width - gid.x, gid.y));
    }
    outTexture.write(outColor, gid);
}

#define TAU 6.28318530718
#define MAX_ITER 5
kernel void wavepool(texture2d<float, access::read> inTexture [[ texture(0) ]],
                     texture2d<float, access::write> outTexture [[ texture(1) ]],
                     constant ShaderContext &shaderContext [[ buffer(0) ]],
                     uint2 gid [[ thread_position_in_grid ]])
{
    float time = shaderContext.time;
    float width = inTexture.get_width();
    float height = inTexture.get_height();
    float2 uv = float2(gid.x / width, gid.y / height);
    
    float2 p =  fmod(uv * TAU * 2, TAU) - 250.0;
    float2 i = float2(p);
    float c = 1.0;
    float inten = 0.005;
    
    for (int n = 0; n < MAX_ITER; n++) {
        float t = time * (1.0 - (3.5 / float(n + 1)));
        i = p + float2(cos(t - i.x) + sin(t + i.y), sin(t - i.y) + cos(t + i.x));
        c += 1.0 / length(float2(p.x / (sin(i.x + t) / inten), p.y / (cos(i.y + t) / inten)));
    }
    c /= float(MAX_ITER);
    c = 1.17 - pow(c, 1.4);
    float3 color = float3(pow(abs(c), 8.0));
    color = clamp(color + float3(0.0, 0.35, 0.5), 0.0, 1.0);
    
    float4 outColor = float4(color, 1.0);
    float stongth = 0.3;
    float waveu = sin((uv.y + time) * 20.0) * 0.5 * 0.05 * stongth;
    float4 textureColor = inTexture.read(gid + uint2(waveu * width, 0));
    
    outColor.r = (outColor.r + (textureColor.r * 1.3)) / 2.0;
    outColor.g = (outColor.g + (textureColor.g * 1.3)) / 2.0;
    outColor.b = (outColor.b + (textureColor.b * 1.3)) / 2.0;
    outColor.a = 1.0;
    
    outTexture.write(outColor, gid);
}

<<<<<<< HEAD
#define W float3(0.2125, 0.7154, 0.0721)
kernel void grayscale(texture2d<float, access::read> inTexture [[ texture(0) ]],
                      texture2d<float, access::write> outTexture [[ texture(1) ]],
                      uint2 gid [[ thread_position_in_grid ]])
{
    float4 inColor = inTexture.read(gid);
    float gray = dot(inColor.rgb, W);
    float4 outColor(gray, gray, gray, 1.0);
=======
kernel void lightLeaks(texture2d<float, access::read> inTexture [[ texture(0) ]],
                       texture2d<float, access::write> outTexture [[ texture(1) ]],
                       constant ShaderContext &shaderContext [[ buffer(0) ]],
                       uint2 gid [[ thread_position_in_grid ]])
{
    float time = shaderContext.time;
    float width = inTexture.get_width();
    float height = inTexture.get_height();
    float2 p = float2(gid.x / width, gid.y / height);
    float4 cam = inTexture.read(gid);
    
    for (int i = 1; i < 6; i++) {
        float2 newp = p;
        newp.x += 0.6 / float(i) * cos(float(i) * p.y + (time * 7.0) / 10.0 + 0.3 * float(i)) + 400. / 20.0;
        newp.y += 0.6 / float(i) * cos(float(i) * p.x + (time * 5.0) / 10.0 + 0.3 * float(i + 10)) - 400. / 20.0 + 15.0;
        p = newp;
    }
    float4 col = float4(2.0 * sin(3.0 * p.x) + 0.7, 1.2 * sin(3.0 * p.y) + 0.7, 3.0 * sin(p.x + p.y)+0.4, sin(1.0));
    float alphaDivisor = cam.a + step(cam.a, 0.2);
    float4 outColor = cam * (col.a * (cam / alphaDivisor)
                            + (1.5 * col * (1.0 - (cam / alphaDivisor))))
                            + col * (1.0 - cam.a) + cam * (1.0 - col.a);
>>>>>>> 3e021ef7
    outTexture.write(outColor, gid);
}<|MERGE_RESOLUTION|>--- conflicted
+++ resolved
@@ -108,7 +108,6 @@
     outTexture.write(outColor, gid);
 }
 
-<<<<<<< HEAD
 #define W float3(0.2125, 0.7154, 0.0721)
 kernel void grayscale(texture2d<float, access::read> inTexture [[ texture(0) ]],
                       texture2d<float, access::write> outTexture [[ texture(1) ]],
@@ -117,7 +116,9 @@
     float4 inColor = inTexture.read(gid);
     float gray = dot(inColor.rgb, W);
     float4 outColor(gray, gray, gray, 1.0);
-=======
+    outTexture.write(outColor, gid);
+}
+
 kernel void lightLeaks(texture2d<float, access::read> inTexture [[ texture(0) ]],
                        texture2d<float, access::write> outTexture [[ texture(1) ]],
                        constant ShaderContext &shaderContext [[ buffer(0) ]],
@@ -140,6 +141,5 @@
     float4 outColor = cam * (col.a * (cam / alphaDivisor)
                             + (1.5 * col * (1.0 - (cam / alphaDivisor))))
                             + col * (1.0 - cam.a) + cam * (1.0 - col.a);
->>>>>>> 3e021ef7
     outTexture.write(outColor, gid);
 }