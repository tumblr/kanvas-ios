//
// This Source Code Form is subject to the terms of the Mozilla Public
// License, v. 2.0. If a copy of the MPL was not distributed with this
// file, You can obtain one at https://mozilla.org/MPL/2.0/.
//

import AVFoundation
import Foundation
import UIKit

/// Protocol for camera preview controller methods

protocol CameraPreviewControllerDelegate: class {
    /// callback when finished exporting video clips.
    func didFinishExportingVideo(url: URL?)

    /// callback when finished exporting image
    func didFinishExportingImage(image: UIImage?)

    /// callback when finished exporting frames
    func didFinishExportingFrames(url: URL?)

    /// callback when dismissing controller without exporting
    func dismissButtonPressed()
}

/// A view controller to preview the segments sequentially
/// There are two AVPlayers to reduce loading times and the black screen when replacing player items

final class CameraPreviewViewController: UIViewController, MediaPlayerController {

    private lazy var cameraPreviewView: CameraPreviewView = {
        let previewView = CameraPreviewView()
        previewView.delegate = self
        return previewView
    }()
    private lazy var loadingView: LoadingIndicatorView = LoadingIndicatorView()

    private let settings: CameraSettings
    private let segments: [CameraSegment]
    private let assetsHandler: AssetsHandlerType
    private let cameraMode: CameraMode?

    private var currentSegmentIndex: Int = 0
    private var timer: Timer = Timer()

    private var firstPlayer: AVPlayer = AVPlayer()
    private var secondPlayer: AVPlayer = AVPlayer()
    private var currentPlayer: AVPlayer

    weak var delegate: CameraPreviewControllerDelegate?

    @available(*, unavailable, message: "use init(settings:, segments:) instead")
    required public init?(coder aDecoder: NSCoder) {
        fatalError("init(coder:) has not been implemented")
    }

    @available(*, unavailable, message: "use init(settings:, segments:) instead")
    public override init(nibName nibNameOrNil: String?, bundle nibBundleOrNil: Bundle?) {
        fatalError("init(nibName:bundle:) has not been implemented")
    }

    /// The designated initializer for the preview controller
    ///
    /// - Parameters:
    ///   - settings: The CameraSettings instance for export optioins
    ///   - segments: The segments to playback
    ///   - assetsHandler: The assets handler type, for testing.
    ///   - cameraMode: The camera mode that the preview was coming from, if any
    init(settings: CameraSettings, segments: [CameraSegment], assetsHandler: AssetsHandlerType, cameraMode: CameraMode?) {
        self.settings = settings
        self.segments = segments
        self.assetsHandler = assetsHandler
        self.cameraMode = cameraMode
        self.currentPlayer = firstPlayer

        super.init(nibName: .none, bundle: .none)
        setupNotifications()
    }

    deinit {
        NotificationCenter.default.removeObserver(self)
    }
 
    private func setupNotifications() {
        NotificationCenter.default.addObserver(self, selector: #selector(appDidBecomeActive), name: UIApplication.didBecomeActiveNotification, object: nil)
        NotificationCenter.default.addObserver(self, selector: #selector(appWillResignActive), name: UIApplication.willResignActiveNotification, object: nil)
    }
    
    @objc private func appDidBecomeActive() {
        resumePlayback()
    }

    @objc private func appWillResignActive() {
        timer.invalidate()
        currentPlayer.pause()
    }
    
    override func viewWillAppear(_ animated: Bool) {
        super.viewWillAppear(animated)

        restartPlayback()
    }

    override public func viewDidLoad() {
        super.viewDidLoad()

        view.backgroundColor = .black
        cameraPreviewView.add(into: view)
        cameraPreviewView.setFirstPlayer(player: firstPlayer)
        cameraPreviewView.setSecondPlayer(player: secondPlayer)
    }

    override public var preferredStatusBarStyle: UIStatusBarStyle {
        return .lightContent
    }

    override var supportedInterfaceOrientations: UIInterfaceOrientationMask {
        return .portrait
    }

    // MARK: - playback methods

    private func restartPlayback() {
        currentPlayer.pause()
        timer.invalidate()
        currentSegmentIndex = 0
        if let firstSegment = segments.first {
            playSegment(segment: firstSegment)
        }
    }
    
    private func resumePlayback() {
        guard segments.count > currentSegmentIndex else {
            return
        }
        let segment = segments[currentSegmentIndex]
        if let image = segment.image {
            playImage(image: image, duration: segment.timeInterval)
        }
        else if segment.videoURL != nil {
            currentPlayer.play()
        }
    }

    private func playSegment(segment: CameraSegment) {
        if let image = segment.image {
            playImage(image: image, duration: segment.timeInterval)
        }
        else if let url = segment.videoURL {
            playVideo(url: url)
        }
        queueNextSegment()
    }

    private func playImage(image: UIImage, duration: TimeInterval?) {
        cameraPreviewView.setImage(image: image)
        let displayTime = duration ?? CameraPreviewViewController.defaultTimeIntervalForImageSegments(segments)
        timer = Timer.scheduledTimer(withTimeInterval: displayTime, repeats: false, block: { [weak self] _ in
            self?.playNextSegment()
        })
    }
    
    private static func defaultTimeIntervalForImageSegments(_ segments: [CameraSegment]) -> TimeInterval {
        CameraSegment.defaultTimeInterval(segments: segments)
    }

    private func playVideo(url: URL) {
        NotificationCenter.default.removeObserver(self, name: .AVPlayerItemDidPlayToEndTime, object: nil)
        if currentPlayer == firstPlayer {
            currentPlayer = secondPlayer
            cameraPreviewView.showSecondPlayer()
        }
        else {
            currentPlayer = firstPlayer
            cameraPreviewView.showFirstPlayer()
        }

        if currentPlayer.currentItem == nil {
            currentPlayer.replaceCurrentItem(with: AVPlayerItem(url: url))
        }
        currentPlayer.play()

        NotificationCenter.default.addObserver(self, selector: #selector(playNextSegment), name: .AVPlayerItemDidPlayToEndTime, object: nil)
    }

    @objc private func queueNextSegment() {
        let nextSegmentIndex = (currentSegmentIndex + 1) % segments.count
        guard nextSegmentIndex < segments.count else { return }
        let nextSegment = segments[nextSegmentIndex]
        var playerItem: AVPlayerItem? = nil
        if let url = nextSegment.videoURL, nextSegment.image == nil {
            playerItem = AVPlayerItem(url: url)
        }
        if currentPlayer == firstPlayer {
            secondPlayer.replaceCurrentItem(with: playerItem)
        }
        else if currentPlayer == secondPlayer {
            firstPlayer.replaceCurrentItem(with: playerItem)
        }
    }

    @objc private func playNextSegment() {
        currentPlayer.pause()
        currentPlayer.seek(to: CMTime.zero)
        currentSegmentIndex = (currentSegmentIndex + 1) % segments.count
        guard currentSegmentIndex < segments.count else { return }
        playSegment(segment: segments[currentSegmentIndex])
    }

    private func stopPlayback() {
        timer.invalidate()
        currentPlayer.pause()
    }
    
    // MARK: - Loading Indicator
    /// Shows the loading indicator on this view
    func showLoading() {
        loadingView.add(into: view)
        loadingView.startLoading()
    }
    
    /// Removes the loading indicator on this view
    func hideLoading() {
        loadingView.removeFromSuperview()
        loadingView.stopLoading()
    }
    
    // MARK: - MediaPlayerController
    
    func onPostingOptionsDismissed() {
        // Does nothing
    }
    
    func onQuickPostButtonSubmitted() {
        // Does nothing
    }
    
    func onQuickPostOptionsShown(visible: Bool, hintText: String?, view: UIView) {
        // Does nothing
    }
    
    func onQuickPostOptionsSelected(selected: Bool, hintText: String?, view: UIView) {
        // Does nothing
    }
}

// MARK: - CameraPreviewView

extension CameraPreviewViewController: CameraPreviewViewDelegate {
    func confirmButtonPressed() {
        stopPlayback()
        showLoading()
<<<<<<< HEAD
        if segments.count == 1, let firstSegment = segments.first {
            switch firstSegment {
            case .image(let image, let videoURL, _, _):
                if let cameraMode = cameraMode, cameraMode.group == .video && settings.exportStopMotionPhotoAsVideo, let videoURL = videoURL {
                    performUIUpdate {
                        self.delegate?.didFinishExportingVideo(url: videoURL)
                        self.hideLoading()
                    }
                } else {
                    performUIUpdate {
                        self.delegate?.didFinishExportingImage(image: image)
                        self.hideLoading()
                    }
=======
        if segments.count == 1, let firstSegment = segments.first, let image = firstSegment.image {
            // If the camera mode is .stopMotion, .normal or .stitch (.video) and the `exportStopMotionPhotoAsVideo` is true,
            // then single photos from that mode should still export as video.
            if let cameraMode = cameraMode, cameraMode.group == .video || settings.exportStopMotionPhotoAsVideo, let videoURL = firstSegment.videoURL {
                performUIUpdate {
                    self.delegate?.didFinishExportingVideo(url: videoURL)
                    self.hideLoading()
                }
            }
            else {
                performUIUpdate {
                    self.delegate?.didFinishExportingImage(image: image)
                    self.hideLoading()
>>>>>>> 5241fdc9
                }
            case .video(let videoURL, _):
                // If the camera mode is .stopMotion, .normal or .stitch (.video) and the `exportStopMotionPhotoAsVideo` is true,
                // then single photos from that mode should still export as video.
                if settings.features.gifs,
                   let group = cameraMode?.group, group == .gif, let url = firstSegment.videoURL {
                    performUIUpdate {
                        self.delegate?.didFinishExportingVideo(url: videoURL)
                        self.hideLoading()
                    }
                }
            }
        }
        else {
            createFinalContent()
        }
    }

    private func createFinalContent() {
        assetsHandler.mergeAssets(segments: segments, completion: { url, _  in
            performUIUpdate {
                if let url = url {
                    self.delegate?.didFinishExportingVideo(url: url)
                    self.hideLoading()
                }
                else {
                    self.hideLoading()
                    let alertController = UIAlertController(title: nil, message: NSLocalizedString("SomethingGoofedTitle", comment: "Alert controller message"), preferredStyle: .alert)
                    
                    let cancelButton = UIAlertAction(title: NSLocalizedString("Cancel", comment: "Cancel alert controller"), style: .cancel) { [weak self] _ in
                        self?.delegate?.didFinishExportingVideo(url: url)
                    }
                    
                    let tryAgainButton = UIAlertAction(title: NSLocalizedString("Try again", comment: "Try creating final content again"), style: .default) { [weak self] _ in
                        self?.showLoading()
                        self?.createFinalContent()
                    }
                    
                    alertController.addAction(tryAgainButton)
                    alertController.addAction(cancelButton)
                    
                    self.present(alertController, animated: true, completion: .none)
                }
            }
        })
    }

    func closeButtonPressed() {
        stopPlayback()
        delegate?.dismissButtonPressed()
    }
}<|MERGE_RESOLUTION|>--- conflicted
+++ resolved
@@ -251,46 +251,32 @@
     func confirmButtonPressed() {
         stopPlayback()
         showLoading()
-<<<<<<< HEAD
         if segments.count == 1, let firstSegment = segments.first {
             switch firstSegment {
-            case .image(let image, let videoURL, _, _):
-                if let cameraMode = cameraMode, cameraMode.group == .video && settings.exportStopMotionPhotoAsVideo, let videoURL = videoURL {
-                    performUIUpdate {
-                        self.delegate?.didFinishExportingVideo(url: videoURL)
-                        self.hideLoading()
+                case .image(let image, let videoURL, _, _):
+                    // If the camera mode is .stopMotion, .normal or .stitch (.video) and the `exportStopMotionPhotoAsVideo` is true,
+                    // then single photos from that mode should still export as video.
+                    if let cameraMode = cameraMode, cameraMode.group == .video || settings.exportStopMotionPhotoAsVideo {
+                        performUIUpdate {
+                            self.delegate?.didFinishExportingVideo(url: videoURL)
+                            self.hideLoading()
+                        }
+                    } else {
+                        performUIUpdate {
+                            self.delegate?.didFinishExportingImage(image: image)
+                            self.hideLoading()
+                        }
                     }
-                } else {
-                    performUIUpdate {
-                        self.delegate?.didFinishExportingImage(image: image)
-                        self.hideLoading()
+                case .video(let videoURL, _):
+                    // If the camera mode is .stopMotion, .normal or .stitch (.video) and the `exportStopMotionPhotoAsVideo` is true,
+                    // then single photos from that mode should still export as video.
+                    if settings.features.gifs,
+                       let group = cameraMode?.group, group == .gif {
+                        performUIUpdate {
+                            self.delegate?.didFinishExportingVideo(url: videoURL)
+                            self.hideLoading()
+                        }
                     }
-=======
-        if segments.count == 1, let firstSegment = segments.first, let image = firstSegment.image {
-            // If the camera mode is .stopMotion, .normal or .stitch (.video) and the `exportStopMotionPhotoAsVideo` is true,
-            // then single photos from that mode should still export as video.
-            if let cameraMode = cameraMode, cameraMode.group == .video || settings.exportStopMotionPhotoAsVideo, let videoURL = firstSegment.videoURL {
-                performUIUpdate {
-                    self.delegate?.didFinishExportingVideo(url: videoURL)
-                    self.hideLoading()
-                }
-            }
-            else {
-                performUIUpdate {
-                    self.delegate?.didFinishExportingImage(image: image)
-                    self.hideLoading()
->>>>>>> 5241fdc9
-                }
-            case .video(let videoURL, _):
-                // If the camera mode is .stopMotion, .normal or .stitch (.video) and the `exportStopMotionPhotoAsVideo` is true,
-                // then single photos from that mode should still export as video.
-                if settings.features.gifs,
-                   let group = cameraMode?.group, group == .gif, let url = firstSegment.videoURL {
-                    performUIUpdate {
-                        self.delegate?.didFinishExportingVideo(url: videoURL)
-                        self.hideLoading()
-                    }
-                }
             }
         }
         else {
