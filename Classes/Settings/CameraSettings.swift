//
// This Source Code Form is subject to the terms of the Mozilla Public
// License, v. 2.0. If a copy of the MPL was not distributed with this
// file, You can obtain one at https://mozilla.org/MPL/2.0/.
//

import AVFoundation
import Foundation

/// Camera Modes available
///
/// - photo: Capturing photos
/// - stopMotion: Capturing stop motions, a sequence of images and/or videos
/// - loop: Capturing gifs, a sequence of photos
/// - normal: Capturing single photo or single video
/// - stitch: Capturing stop motions, a sequence of images and/or videos
/// - gif: Capturing gifs, a sequence of photos

@objc public enum CameraMode: Int, OptionSelectorItem {
    case stopMotion = 0
    case photo
    case loop
    case normal
    case stitch
    case gif
    
    /// Group
    ///
    /// - video: The mode creates a video from a sequence
    /// - photo: The mode creates a photo
    /// - gif: The mode creates a gif animation
    @objc public enum Group: Int {
        case video = 0
        case photo
        case gif
    }
    
    /// Quantity
    ///
    /// - single: The mode allows just one photo, video or gif
    /// - multiple: The mode creates a sequence of photos and/or videos
    @objc public enum Quantity: Int {
        case single = 0
        case multiple
    }
    
    public var group: Group {
        switch self {
        case .stitch, .normal, .stopMotion:
            return .video
        case .photo:
            return .photo
        case .loop, .gif:
            return .gif
        }
    }
    
    public var quantity: Quantity {
        switch self {
        case .photo, .normal, .gif, .loop:
            return .single
        case .stitch, .stopMotion:
            return .multiple
        }
    }
    
    private var order: Int {
        return self.rawValue
    }
    
    var description: String {
        return KanvasCameraStrings.name(for: self)
    }
}

/// Camera Features
///
/// Struct which represents all camera features which are the same value for the duration of a camera session.
public struct CameraFeatures {

    /// The Ghost Frame feature
    public var ghostFrame: Bool = false

    /// The OpenGL Camera Preview feature
    public var openGLPreview: Bool = false

    /// The OpenGL Camera Capture feature
    public var openGLCapture: Bool = false

    /// The metal camera preview feature. When openGLPreview is true, this will be ignored.
    public var metalPreview: Bool = false
    
    /// The Camera Filters feature
    /// This enables the UI to select filters in the camera.
    public var cameraFilters: Bool = false
    
    /// This enables metal backed filteres
    public var metalFilters: Bool = false

    /// The Experimental Camera Filters feature
    /// This adds experimental filters to the end of the filters picker.
    public var experimentalCameraFilters: Bool = false
    
    /// The Editor feature
    /// This replaces the Preview screen with the Editor.
    public var editor: Bool = false
    
    /// The Editor GIF maker menu
    /// This makes the GIF button open the GIF tools.
    public var editorGIFMaker: Bool = false
    
    /// The Editor Filters feature
    /// This enables the UI to select filters in the editor.
    public var editorFilters: Bool = false
    
    /// The Editor Text feature
    /// This enables the UI to write text in the editor.
    public var editorText: Bool = false
    
    /// The Editor Media feature
    /// This enables the UI to select media in the editor.
    public var editorMedia: Bool = false
    
    /// The Editor Drawing feature
    /// This enables the UI to draw in the editor.
    public var editorDrawing: Bool = false
    
    /// The Media Picker feature
    /// This enables the UI to pick media instead of using the camera.
    public var mediaPicking: Bool = false

    /// The Editor Posting feature
    /// This enables the UI to post media from the editor.
    public var editorPosting: Bool = false

    public var editorPublishing: Bool = false

    public var editorPostOptions: Bool = false

    /// The Editor Saving feature
    /// This enables the UI to save media from the editor.
    public var editorSaving: Bool = false
    
    /// The New Camera Modes
    /// This replaces Capture, Photo and Loop modes with Normal, Stitch and GIF modes
    public var newCameraModes = false

    /// GIF support
    /// This enables GIFs to be picked from the media picker, and exported from the Editor.
    public var gifs = false
<<<<<<< HEAD

    /// Multi-Export support
    /// This enables multiple images/videos to be taken, edited, and then exported
    public var multipleExports = false

    /// Button to Mute Sound
    /// This adds an option to mute sounds from videos during editing and in export.
    public var muteButton = false
=======
    
    /// Mode selector tooltip
    /// This enables a tooltip to appear below the mode selector when the camera launches for the first time.
    public var modeSelectorTooltip: Bool = false
    
    /// Shutter button tooltip
    /// This enables a tooltip to appear above the shutter button when the camera launches for the first time.
    public var shutterButtonTooltip: Bool = false
>>>>>>> 6ebd350a
}

// A class that defines the settings for the Kanvas Camera
@objc public final class CameraSettings: NSObject {

    // MARK: - Modes
    /**
     Enables/disables modes.
     - note: Defaults to stop motion and gif.
     - note: The set can't be empty.
     */
    public var enabledModes: Set<CameraMode> {
        set {
            guard !newValue.isEmpty else {
                assertionFailure("New value for camera modes is empty")
                return
            }
            _enabledModes = newValue
        }
        get {
            return _enabledModes
        }
    }

    private var _enabledModes: Set<CameraMode> = DefaultCameraSettings.enabledModes

    /**
     Camera mode which starts active.
     - note: Defaults to .none, which will activate the first active
     mode in the list.
     - note: You can't set as default mode one which is not enabled, it will be ignored.
     */
    public var defaultMode: CameraMode? {
        set {
            if let mode = newValue, enabledModes.contains(mode) {
                _defaultMode = mode
            }
            if newValue == nil {
                _defaultMode = newValue
            }
        }
        get {
            return _defaultMode
        }
    }

    private var _defaultMode: CameraMode?

    // MARK: - Camera Position settings

    /// Camera position option which starts active.
    /// - note: Defaults to back.
    /// - note: Can't be unspecified.
    public var defaultCameraPositionOption: AVCaptureDevice.Position {
        set {
            if newValue != .unspecified {
                _defaultCameraPositionOption = newValue
            }
        }
        get {
            return _defaultCameraPositionOption
        }
    }

    private var _defaultCameraPositionOption: AVCaptureDevice.Position = DefaultCameraSettings.defaultCameraPositionOption

    // MARK: - Flash settings

    /// Flash option which starts active.
    /// - note: Defaults to flash off.
    public var preferredFlashOption: AVCaptureDevice.FlashMode = DefaultCameraSettings.defaultFlashOption

    /// Fullscreen image preview which starts disabled.
    /// - note: Defaults to image preview off.
    public var imagePreviewOption: ImagePreviewMode = DefaultCameraSettings.defaultImagePreviewOption

    // MARK: - Landscape support
    public var cameraSupportsLandscape: Bool = DefaultCameraSettings.landscapeIsSupported

    // MARK: - Stop motion/stitch mode export settings
    public var exportStopMotionPhotoAsVideo: Bool = DefaultCameraSettings.exportStopMotionPhotoAsVideo

    /// MARK: - Camera features
    public var features = DefaultCameraSettings.features

    public var mediaImportSizeLimit: Double? = DefaultCameraSettings.mediaImportSizeLimit

    /// Buttons Swapped on the Camera View
    /// This changes the position between the close icon and the rotate, flash, and ghost icons
    public var topButtonsSwapped = DefaultCameraSettings.topButtonsSwapped
    
    /// Cross Icon In Editor
    /// This changes back carat in the editor to a cross icon
    public var crossIconInEditor = DefaultCameraSettings.crossIconInEditor

    /// Cog icon in Editor
    /// This sets a cog icon for the posting options button in the editor
    public var showCogIconInEditor = DefaultCameraSettings.showCogIconInEditor
    
    /// Tag button in Editor
    /// This shows a # button in the editor to enable adding tags
    public var showTagButtonInEditor = DefaultCameraSettings.showTagButtonInEditor
    
    /// Tag collection in Editor
    /// This shows a collection of tags in the editor
    public var showTagCollectionInEditor = DefaultCameraSettings.showTagCollectionInEditor
    
    /// Quick post button in Editor
    /// This shows a post button that makes quick options appear when long pressed
    public var showQuickPostButtonInEditor = DefaultCameraSettings.showQuickPostButtonInEditor
    
    /// Blog Switcher in Editor
    /// This shows a blog switcher that makes quick options appear when long pressed
    public var showBlogSwitcherInEditor = DefaultCameraSettings.showBlogSwitcherInEditor
    
    /// Auto-open GIF Maker in Editor
    public func editorShouldStartGIFMaker(mode: CameraMode?) -> Bool {
        if mode?.group == .gif {
            return gifCameraShouldStartGIFMaker
        }
        return _editorShouldStartGIFMaker
    }

    public func setEditorShouldStartGIFMaker(_ newValue: Bool) {
        _editorShouldStartGIFMaker = newValue
    }

    private var _editorShouldStartGIFMaker: Bool = DefaultCameraSettings.editorShouldStartGIFMaker

    /// Auto-open GIF Maker after GIF Camera
    public var gifCameraShouldStartGIFMaker: Bool = DefaultCameraSettings.editorShouldStartGIFMaker

    /// Animate the movement of control in the editor
    public var animateEditorControls: Bool = DefaultCameraSettings.animateEditorControls

    /// The Font Selector button uses the currently selected font for its label
    public var fontSelectorUsesFont: Bool = DefaultCameraSettings.fontFamilyUsesFont

    override public init() { }

}

// MARK: - Internal utilities
extension CameraSettings {

    var orderedEnabledModes: [CameraMode] {
        return Array(enabledModes).sorted { $0.rawValue < $1.rawValue }
    }

    var initialMode: CameraMode {
        // enabledModes will always have at least one value as its precondition.
        guard let firstMode = orderedEnabledModes.first else {
            assertionFailure("should have at least one enabled mode")
            return features.newCameraModes ? .normal : .stopMotion
        }
        return defaultMode ?? firstMode
    }

    var notDefaultFlashOption: AVCaptureDevice.FlashMode {
        if preferredFlashOption == .on {
            return .off
        }
        else {
            return .on
        }
    }

    /// Returns the opposite of the value that has been set for the fullscreen image preview
    var notDefaultImagePreviewOption: ImagePreviewMode {
        if imagePreviewOption == .on {
            return .off
        }
        else {
            return .on
        }
    }

}

// MARK: - Default settings
private struct DefaultCameraSettings {

    static let enabledModes: Set<CameraMode> = [.photo, .loop, .stopMotion]
    static let defaultFlashOption: AVCaptureDevice.FlashMode = .off
    static let defaultCameraPositionOption: AVCaptureDevice.Position = .back
    static let defaultImagePreviewOption: ImagePreviewMode = .off
    static let landscapeIsSupported: Bool = false
    static let exportStopMotionPhotoAsVideo: Bool = false
    static let mediaImportSizeLimit: Double? = 100000000 // 100MB
    static let features = CameraFeatures()
    static let topButtonsSwapped: Bool = false
    static let crossIconInEditor: Bool = false
    static let showCogIconInEditor: Bool = false
    static let showTagButtonInEditor: Bool = false
    static let showTagCollectionInEditor: Bool = false
    static let showQuickPostButtonInEditor: Bool = false
    static let showBlogSwitcherInEditor: Bool = false
    static let editorShouldStartGIFMaker: Bool = false
    static let gifCameraShouldStartGIFMaker: Bool = false
<<<<<<< HEAD
    static let editToolsRedesign: Bool = false
    static let shutterButtonTooltip: Bool = false
    static let horizontalModeSelector: Bool = false
    static let fontFamilyUsesFont: Bool = false
    static let animateEditorControls: Bool = true
=======
>>>>>>> 6ebd350a
}<|MERGE_RESOLUTION|>--- conflicted
+++ resolved
@@ -148,25 +148,23 @@
     /// GIF support
     /// This enables GIFs to be picked from the media picker, and exported from the Editor.
     public var gifs = false
-<<<<<<< HEAD
+    
+    /// Mode selector tooltip
+    /// This enables a tooltip to appear below the mode selector when the camera launches for the first time.
+    public var modeSelectorTooltip: Bool = false
+    
+    /// Shutter button tooltip
+    /// This enables a tooltip to appear above the shutter button when the camera launches for the first time.
+    public var shutterButtonTooltip: Bool = false
+
+    /// Button to Mute Sound
+    /// This adds an option to mute sounds from videos during editing and in export.
+    public var muteButton = false
+
 
     /// Multi-Export support
     /// This enables multiple images/videos to be taken, edited, and then exported
     public var multipleExports = false
-
-    /// Button to Mute Sound
-    /// This adds an option to mute sounds from videos during editing and in export.
-    public var muteButton = false
-=======
-    
-    /// Mode selector tooltip
-    /// This enables a tooltip to appear below the mode selector when the camera launches for the first time.
-    public var modeSelectorTooltip: Bool = false
-    
-    /// Shutter button tooltip
-    /// This enables a tooltip to appear above the shutter button when the camera launches for the first time.
-    public var shutterButtonTooltip: Bool = false
->>>>>>> 6ebd350a
 }
 
 // A class that defines the settings for the Kanvas Camera
@@ -366,12 +364,9 @@
     static let showBlogSwitcherInEditor: Bool = false
     static let editorShouldStartGIFMaker: Bool = false
     static let gifCameraShouldStartGIFMaker: Bool = false
-<<<<<<< HEAD
     static let editToolsRedesign: Bool = false
     static let shutterButtonTooltip: Bool = false
     static let horizontalModeSelector: Bool = false
     static let fontFamilyUsesFont: Bool = false
     static let animateEditorControls: Bool = true
-=======
->>>>>>> 6ebd350a
 }