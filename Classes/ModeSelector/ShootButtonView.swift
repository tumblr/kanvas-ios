--- conflicted
+++ resolved
@@ -419,7 +419,6 @@
         })
     }
     
-<<<<<<< HEAD
     // MARK: - Public interface
     
     /// enables or disables the user interation on the shutter button
@@ -427,7 +426,8 @@
     /// - Parameter enabled: true to enable, false to disable
     func enableUserInteraction(_ enabled: Bool) {
         containerView.isUserInteractionEnabled = enabled
-=======
+    }
+
     /// shows or hides the press effect on the shutter button
     ///
     /// - Parameter show: true to show, false to hide
@@ -487,6 +487,5 @@
     
     func dropInteraction(_ interaction: UIDropInteraction, performDrop session: UIDropSession) {
         delegate?.shootButtonDidReceiveDropInteraction()
->>>>>>> ce637758
     }
 }