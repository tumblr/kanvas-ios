//
// This Source Code Form is subject to the terms of the Mozilla Public
// License, v. 2.0. If a copy of the MPL was not distributed with this
// file, You can obtain one at https://mozilla.org/MPL/2.0/.
//

import UIKit
import CoreMedia
import AVFoundation
import VideoToolbox

/// Callbacks for opengl player
protocol GLPlayerDelegate: class {
    /// Called then the first pixel buffer is shown
    /// - Parameter image: the first frame shown
    func didDisplayFirstFrame(_ image: UIImage)
}

/// Types of media the player can play.
enum GLPlayerMedia {
    case image(UIImage)
    case video(URL)
}

/// View for rendering the player.
final class GLPlayerView: UIView {

    weak var pixelBufferView: GLPixelBufferView?

    override init(frame: CGRect) {
        super.init(frame: frame)

        let pixelBufferView = GLPixelBufferView(frame: frame)
        pixelBufferView.add(into: self)
        self.pixelBufferView = pixelBufferView
    }

    required init?(coder aDecoder: NSCoder) {
        fatalError("init(coder:) has not been implemented")
    }

}

/// Controls the playback of many GLPlayerMedia
final class GLPlayer {

    private struct Constants {
        static let onlyImagesFrameDuration: CMTimeValue = 120
        static let frameDuration: CMTimeValue = 300
        static let timescale: CMTimeScale = 600
    }

    private enum GLPlayerMediaInternal {
        case image(UIImage, CMSampleBuffer)
        case video(URL, AVAssetReader, AVAssetReaderTrackOutput)

        func sampleBuffer() -> CMSampleBuffer? {
            switch self {
            case .image(_, let sampleBuffer):
                return sampleBuffer
            default:
                return nil
            }
        }

        func assetReaderOutput() -> (AVAssetReader?, AVAssetReaderTrackOutput?) {
            switch self {
            case .video(_, let reader, let output):
                return (reader, output)
            default:
                return (nil, nil)
            }
        }
    }

    weak var delegate: GLPlayerDelegate?
    
    private var playableMedia: [GLPlayerMediaInternal] = []
    private var currentlyPlayingMediaIndex: Int = -1
    private var currentlyPlayingMedia: GLPlayerMediaInternal? {
        guard currentlyPlayingMediaIndex >= 0 && currentlyPlayingMediaIndex < playableMedia.count else {
            return nil
        }
        return playableMedia[currentlyPlayingMediaIndex]
    }
    private var timer: Timer?
    private var displayLink: CADisplayLink?
<<<<<<< HEAD
    private var currentPixelBuffer: CVPixelBuffer?
=======
    private var firstFrameSent = false
>>>>>>> b5b96c6d

    /// The GLRendering instance for the player.
    let renderer: GLRendering

    /// The GLPlayerView that this controls.
    weak var playerView: GLPlayerView?

    /// Default initializer
    /// - Parameter renderer: GLRendering instance for this player to use.
    init(renderer: GLRendering?) {
        self.renderer = renderer ?? GLRenderer()
        self.renderer.delegate = self
    }

    deinit {
        stop()
    }

    // MARK: - Public API

    /// The FilterYype for the GLPlayer to use to process frames with
    var filterType: FilterType? {
        get {
            return renderer.filterType
        }
        set {
            renderer.changeFilter(newValue ?? .off)
            refreshMediaAfterFilterChange()
        }
    }

    /// Plays a list of media repeatidly.
    /// - Parameter media: the list of GLPlayerMedia to play
    func play(media: [GLPlayerMedia]) {
        guard media.count > 0 else {
            return
        }
        currentlyPlayingMediaIndex = 0
        loadAll(media: media)
        playCurrentMedia()
    }

    /// Stops the playback of media
    func stop() {
        currentlyPlayingMediaIndex = -1
        displayLink?.invalidate()
        displayLink = nil
        timer?.invalidate()
        timer = nil
        for item in playableMedia {
            switch item {
            case .image(_, _):
                break
            case .video(_, let reader, _):
                reader.cancelReading()
            }
        }
        playableMedia.removeAll()
        renderer.reset()
    }

    /// Pauses the playback of media.
    func pause() {
        displayLink?.invalidate()
        displayLink = nil
        timer?.invalidate()
        timer = nil
        renderer.reset()
    }

    /// Resumes the playback of media.
    /// Can be used to resume playback after a call to `pause`.
    /// Unspecified behavior if used after `stop` ¯\_(ツ)_/¯
    func resume() {
        // A AVAssetReader and AVAssetReaderTrackOutput combo needs to be re-created when the app comes back
        // from the background. Without this, the AVAssetReaderTrackOutput thinks it is ready for reading, but
        // copyNextSampleBuffer returns nil, thought reset(forReadingTimeRanges:) doesn't think it should be.
        reloadAllMedia()

        renderer.reset()
        playCurrentMedia()
    }
<<<<<<< HEAD
    
    /// Obtains color from a pixel
    /// - Parameter point: the point to take the color from
    func getColor(from point: CGPoint) -> UIColor {
        guard let pixelBuffer: CVPixelBuffer = currentPixelBuffer,
        let playerView = playerView,
        playerView.frame.contains(point) else { return .black }
        
        CVPixelBufferLockBaseAddress(pixelBuffer, CVPixelBufferLockFlags(rawValue: 0))
        let int32Buffer = unsafeBitCast(CVPixelBufferGetBaseAddress(pixelBuffer), to: UnsafeMutablePointer<UInt32>.self)
        let int32PerRow = CVPixelBufferGetBytesPerRow(pixelBuffer)
        let bufferWidth = CGFloat(CVPixelBufferGetWidth(pixelBuffer))
        let bufferHeight = CGFloat(CVPixelBufferGetHeight(pixelBuffer))
        let heightFactor = 4
        
        let bufferAspectRatio = bufferWidth.f / bufferHeight.f
        let screenAspectRatio = Device.screenWidth.f / Device.screenHeight.f
        
        let x,y: CGFloat
        
        if bufferAspectRatio > screenAspectRatio {
            let croppedSpace = bufferWidth - (CGFloat(Device.screenWidth) * bufferHeight / CGFloat(Device.screenHeight))
            let visibleBufferWidth = bufferWidth - croppedSpace
            x = croppedSpace / 2 + point.x * visibleBufferWidth / CGFloat(Device.screenWidth)
            y = point.y * bufferHeight / (CGFloat(Device.screenHeight))
        }
        else {
            let croppedSpace = bufferHeight - (CGFloat(Device.screenHeight) * bufferWidth / CGFloat(Device.screenWidth))
            let visibleBufferHeight = bufferHeight - croppedSpace
            y = croppedSpace / 2 + point.y * visibleBufferHeight / CGFloat(Device.screenHeight)
            x = point.x * bufferWidth / CGFloat(Device.screenWidth)
        }
        
        
        let luma = int32Buffer[Int(y) * int32PerRow / heightFactor + Int(x)]
        let color = UIColor(hex: luma)
        CVPixelBufferUnlockBaseAddress(pixelBuffer, CVPixelBufferLockFlags(rawValue: 0))
        
        return color
    }
    
    /// Obtains the first frame from playable media
    ///
    /// - Returns: first frame
    func getFirstFrame() -> UIImage {
        guard let media = playableMedia.first else { return UIImage() }
        switch media {
        case .image(let image, _):
            return image
        case .video(let url, _, _):
            return getFirstFrame(from: url)
        }
    }
    
    /// Checks if media is only one photo
    /// - Returns: whether media is one photo or not
    func isMediaOnePhoto() -> Bool {
        guard playableMedia.count == 1, let onlyMedia = playableMedia.first else { return false }
        
        switch onlyMedia {
        case .image(_, _):
            return true
        case .video(_, _, _):
            return false
        }
    }
    
=======

>>>>>>> b5b96c6d
    // MARK: - Media loading

    private func loadAll(media: [GLPlayerMedia]) {
        playableMedia.removeAll()
        for item in media {
            guard let internalMedia = GLPlayer.loadMedia(media: item) else { continue }
            playableMedia.append(internalMedia)
        }
    }

    private static func loadMedia(media: GLPlayerMedia) -> GLPlayerMediaInternal? {
        switch media {
        case .image(let image):
            return loadImageMedia(image: image)
        case .video(let url):
            return loadVideoMedia(url: url)
        }
    }

    private func reloadAllMedia() {
        let newPlayableMedia = playableMedia.compactMap { GLPlayer.reloadMedia(media: $0) }
        playableMedia.removeAll()
        playableMedia.append(contentsOf: newPlayableMedia)
    }

    private static func reloadMedia(media: GLPlayerMediaInternal) -> GLPlayerMediaInternal? {
        switch media {
        case .image(let image, _):
            return loadImageMedia(image: image)
        case .video(let url, let oldReader, _):
            oldReader.cancelReading()
            return loadVideoMedia(url: url)
        }
    }

    private static func loadVideoMedia(url: URL) -> GLPlayerMediaInternal? {
        let (readerMaybe, outputMaybe) = GLPlayer.getReaderAndOutput(url: url)
        guard let reader = readerMaybe, let output = outputMaybe else {
            return nil
        }
        // Yes, we start reading immediately! This is a slight optimization, as this results in all the video media
        // being ready for reading, meaning less delay in-between loading videos.
        reader.startReading()
        return GLPlayerMediaInternal.video(url, reader, output)
    }

    private static func loadImageMedia(image: UIImage) -> GLPlayerMediaInternal? {
        guard let sampleBuffer = image.pixelBuffer()?.sampleBuffer() else {
            return nil
        }
        return GLPlayerMediaInternal.image(image, sampleBuffer)
    }

    // MARK: - Playback

    private func playCurrentMedia() {
        guard let currentlyPlayingMedia = currentlyPlayingMedia else {
            return
        }
        switch currentlyPlayingMedia {
        case .image(_, _):
            playStill()
        case .video(_, _, _):
            playVideo()
        }
    }

    private func playNextMedia() {
        if currentlyPlayingMediaIndex + 1 < playableMedia.count {
            currentlyPlayingMediaIndex += 1
        }
        else if currentlyPlayingMediaIndex < 0 {
            currentlyPlayingMediaIndex = 0
        }
        else {
            currentlyPlayingMediaIndex = 0
        }
        playCurrentMedia()
    }

    private func playStill() {
        guard let sampleBuffer = currentlyPlayingMedia?.sampleBuffer() else {
            return
        }

        // LOL I have to call this twice, because this was written for video, where the first frame only initializes
        // things and stuff gets rendered for the 2nd frame ¯\_(ツ)_/¯
        renderer.processSampleBuffer(sampleBuffer)
        renderer.processSampleBuffer(sampleBuffer)

        // If we're only playing one image, don't do anything else!
        guard playableMedia.count > 1 else {
            return
        }

        if timer?.isValid ?? false {
            timer?.invalidate()
        }
        let displayTime = timeIntervalForImageSegments()
        timer = Timer.scheduledTimer(withTimeInterval: displayTime, repeats: false, block: { [weak self] _ in
            self?.playNextMedia()
        })
    }

    private func playVideo() {
        guard let currentlyPlayingMedia = currentlyPlayingMedia else {
            return
        }
        let (readerMaybe, outputMaybe) = currentlyPlayingMedia.assetReaderOutput()
        guard let _ = readerMaybe, let output = outputMaybe else {
            return
        }

        if displayLink == nil {
            let link = CADisplayLink(target: self, selector: #selector(step))
            self.displayLink = link
        }
        self.displayLink?.add(to: .main, forMode: .common)
        let frameRate = output.track.nominalFrameRate
        self.displayLink?.preferredFramesPerSecond = Int(ceil(frameRate))
    }

    private static func getReaderAndOutput(url: URL) -> (AVAssetReader?, AVAssetReaderTrackOutput?) {
        let asset = AVAsset(url: url)
        guard let track = asset.tracks(withMediaType: .video).first else {
            return (nil, nil)
        }
        let trackOutput = AVAssetReaderTrackOutput(track: track, outputSettings: [kCVPixelBufferPixelFormatTypeKey as String: kCVPixelFormatType_32BGRA])
        trackOutput.supportsRandomAccess = true
        guard let reader = try? AVAssetReader(asset: asset) else {
            return (nil, nil)
        }
        reader.add(trackOutput)

        return (reader, trackOutput)
    }

    @objc private func step() {
        guard let displayLink = displayLink else {
            return
        }
        guard let currentlyPlayingMedia = currentlyPlayingMedia else {
            return
        }
        let (_, output) = currentlyPlayingMedia.assetReaderOutput()
        if let sampleBuffer = output?.copyNextSampleBuffer() {
            renderer.processSampleBuffer(sampleBuffer)
        }
        else {
            displayLink.remove(from: .main, forMode: .common)
            if let timeRange = output?.track.timeRange {
                output?.reset(forReadingTimeRanges: [timeRange as NSValue])
            }
            playNextMedia()
        }
    }

    private func timeIntervalForImageSegments() -> TimeInterval {
        for media in playableMedia {
            switch media {
            case .image(_, _):
                break
            case .video(_, _, _):
                return CMTimeGetSeconds(CMTimeMake(value: Constants.frameDuration, timescale: Constants.timescale))
            }
        }
        return CMTimeGetSeconds(CMTimeMake(value: Constants.onlyImagesFrameDuration, timescale: Constants.timescale))
    }

    private func refreshMediaAfterFilterChange() {
        // When changing the filter, we need to reload the image. Videos don't need any special treatment since the
        // next frame will use the new filter.
        guard let currentlyPlayingMedia = currentlyPlayingMedia else {
            return
        }
        switch currentlyPlayingMedia {
        case .image(_, _):
            playCurrentMedia()
        default:
            break
        }
    }
}

extension GLPlayer: GLRendererDelegate {

    func rendererReadyForDisplay(pixelBuffer: CVPixelBuffer) {
        self.currentPixelBuffer = pixelBuffer
        self.playerView?.pixelBufferView?.displayPixelBuffer(pixelBuffer)
        if !firstFrameSent {
            firstFrameSent = true
            if let image = UIImage(pixelBuffer: pixelBuffer) {
                delegate?.didDisplayFirstFrame(image)
            }
        }
    }

    func rendererFilteredPixelBufferReady(pixelBuffer: CVPixelBuffer, presentationTime: CMTime) {
        // Empty since this method is for storage rather tha rendering
    }

    func rendererRanOutOfBuffers() {
        self.playerView?.pixelBufferView?.flushPixelBufferCache()
    }

}<|MERGE_RESOLUTION|>--- conflicted
+++ resolved
@@ -85,11 +85,8 @@
     }
     private var timer: Timer?
     private var displayLink: CADisplayLink?
-<<<<<<< HEAD
     private var currentPixelBuffer: CVPixelBuffer?
-=======
     private var firstFrameSent = false
->>>>>>> b5b96c6d
 
     /// The GLRendering instance for the player.
     let renderer: GLRendering
@@ -172,7 +169,6 @@
         renderer.reset()
         playCurrentMedia()
     }
-<<<<<<< HEAD
     
     /// Obtains color from a pixel
     /// - Parameter point: the point to take the color from
@@ -214,19 +210,6 @@
         return color
     }
     
-    /// Obtains the first frame from playable media
-    ///
-    /// - Returns: first frame
-    func getFirstFrame() -> UIImage {
-        guard let media = playableMedia.first else { return UIImage() }
-        switch media {
-        case .image(let image, _):
-            return image
-        case .video(let url, _, _):
-            return getFirstFrame(from: url)
-        }
-    }
-    
     /// Checks if media is only one photo
     /// - Returns: whether media is one photo or not
     func isMediaOnePhoto() -> Bool {
@@ -240,9 +223,6 @@
         }
     }
     
-=======
-
->>>>>>> b5b96c6d
     // MARK: - Media loading
 
     private func loadAll(media: [GLPlayerMedia]) {
