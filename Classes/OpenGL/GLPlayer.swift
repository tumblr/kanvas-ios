--- conflicted
+++ resolved
@@ -159,7 +159,6 @@
         playCurrentMedia()
     }
     
-<<<<<<< HEAD
     /// Obtains color from a pixel
     /// - Parameter point: the point to take the color from
     func getColor(from point: CGPoint) -> UIColor {
@@ -178,7 +177,8 @@
         CVPixelBufferUnlockBaseAddress(pixelBuffer, CVPixelBufferLockFlags(rawValue: 0))
         
         return UIColor(hex: luma)
-=======
+    }
+    
     /// Obtains the first frame from playable media
     ///
     /// - Returns: first frame
@@ -190,7 +190,6 @@
         case .video(let url, _, _):
             return getFirstFrame(from: url)
         }
->>>>>>> 87054724
     }
 
     // MARK: - Media loading
