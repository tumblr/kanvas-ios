--- conflicted
+++ resolved
@@ -12,11 +12,7 @@
     // MARK: - Shooting
 
     // VideoRecordingTime: the maximum recording time for each video clip
-<<<<<<< HEAD
-    static let VideoRecordingTime: TimeInterval = 30
-=======
-    static let videoRecordingTime: TimeInterval = 15
->>>>>>> 1029660d
+    static let videoRecordingTime: TimeInterval = 30
 
     // GifRecordingTime: the maximum amount of time for each gif (before reversing)
     static let gifRecordingTime: TimeInterval = 1
