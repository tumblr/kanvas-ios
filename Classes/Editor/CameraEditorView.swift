--- conflicted
+++ resolved
@@ -276,7 +276,6 @@
             self.closeMenuButton.alpha = show ? 1 : 0
         }
     }
-<<<<<<< HEAD
     
     /// shows or hides the close button (back caret)
     ///
@@ -295,7 +294,4 @@
             self.filterSelectionCircle.alpha = show ? 1 : 0
         }
     }
-}
-=======
-}
->>>>>>> 259802d9
+}