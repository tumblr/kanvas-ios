//
// This Source Code Form is subject to the terms of the Mozilla Public
// License, v. 2.0. If a copy of the MPL was not distributed with this
// file, You can obtain one at https://mozilla.org/MPL/2.0/.
//

import Foundation
import UIKit
import SharedUI

protocol DrawingViewDelegate: class {
    
    /// Called after the color selecter tooltip is dismissed
    func didDismissColorSelecterTooltip()
    
    /// Called when the confirm button is selected
    func didTapConfirmButton()
    
    /// Called when the undo button is selected
    func didTapUndoButton()
    
    /// Called when the erase button is selected
    func didTapEraseButton()
    
    /// Called when the gradient button (that opens the color picker) is selected
    func didTapColorPickerButton()
    
    /// Called when the eye dropper button is selected
    func didTapEyeDropper()
    
    /// Called when the color selecter is panned
    ///
    /// - Parameter recognizer: the pan gesture recognizer
    func didPanColorSelecter(recognizer: UIPanGestureRecognizer)
    
    /// Called when the drawing canvas is tapped
    ///
    /// - Parameter recognizer: the tap gesture recognizer
    func didTapDrawingCanvas(recognizer: UITapGestureRecognizer)
    
    /// Called when the drawing canvas is panned
    ///
    /// - Parameter recognizer: the pan gesture recognizer
    func didPanDrawingCanvas(recognizer: UIPanGestureRecognizer)
    
    /// Called when the drawing canvas is long pressed
    ///
    /// - Parameter recognizer: the long press gesture recognizer
    func didLongPressDrawingCanvas(recognizer: UILongPressGestureRecognizer)
    
}

private struct DrawingViewConstants {
    static let animationDuration: TimeInterval = 0.25
    
    // Icon margins
    static let topMargin: CGFloat = 19.5
    static let bottomMargin: CGFloat = 25
    static let leftMargin: CGFloat = 20
    static let rightMargin: CGFloat = 20
    
    // Stack Views
    static let stackViewInset: CGFloat = -10
    
    // Top buttons
    static let topButtonSize: CGFloat = 36
    static let topButtonSpacing: CGFloat = 30
    
    // Selectors
    static let verticalSelectorHeight: CGFloat = 128
    static let verticalSelectorWidth: CGFloat = 34
    static let horizontalSelectorPadding: CGFloat = 14
    static let horizontalSelectorHeight: CGFloat = CircularImageView.size
    
    // Color selecter
    static let colorSelecterSize: CGFloat = 80
    static let dropHeight: CGFloat = 55
    static let dropWidth: CGFloat = 39
    static let dropPadding: CGFloat = 18
    static let colorSelecterAlpha: CGFloat = 0.65
    static let overlayColor = UIColor.black.withAlphaComponent(0.7)
    
    // Tooltip
    static let tooltipForegroundColor: UIColor = .white
    static let tooltipBackgroundColor: UIColor = .tumblrBrightBlue
    static let tooltipArrowPosition: EasyTipView.ArrowPosition = .bottom
    static let tooltipCornerRadius: CGFloat = 6
    static let tooltipArrowWidth: CGFloat = 11
    static let tooltipMargin: CGFloat = 12
    static let tooltipFont: UIFont = .favoritTumblr85(fontSize: 14)
    static let tooltipVerticalTextInset: CGFloat = 13
    static let tooltipHorizontalTextInset: CGFloat = 16
}

/// View for DrawingController
final class DrawingView: IgnoreTouchesView, DrawingCanvasDelegate {
    
    weak var delegate: DrawingViewDelegate?
    
    static let horizontalSelectorPadding = DrawingViewConstants.horizontalSelectorPadding
    static let verticalSelectorWidth = DrawingViewConstants.verticalSelectorWidth
    
    // Drawing views
    let drawingCanvas: DrawingCanvas
    let temporalImageView: UIImageView
    
    // Black traslucent overlay used for onboarding
    private let overlay: UIView
    
    // Main containers
    private let topButtonContainer: UIStackView
    private let bottomPanelContainer: UIView
    
    // Top buttons
    private let confirmButton: UIButton
    private let undoButton: UIButton
    private let eraseButton: UIButton
    
    // Bottom panel containers
    private let bottomMenuContainer: UIView
    private let colorPickerContainer: UIView
    
    // Stroke & Texture
    let strokeSelectorContainer: UIView
    let textureSelectorContainer: UIView
    
    // Color picker
    private let colorPickerButton: CircularImageView
    private let closeColorPickerButton: CircularImageView
    private let eyeDropperButton: CircularImageView
    let colorPickerSelectorContainer: UIView
    
    // Color selecter
    private let colorSelecter: CircularImageView
    private var tooltip: EasyTipView?
    private let upperDrop: UIImageView
    private let lowerDrop: UIImageView
    
    // Color collection
    let colorCollection: UIView
    
    init() {
        drawingCanvas = DrawingCanvas()
        temporalImageView = UIImageView()
        topButtonContainer = ExtendedStackView(inset: DrawingViewConstants.stackViewInset)
        bottomPanelContainer = IgnoreTouchesView()
        bottomMenuContainer = IgnoreTouchesView()
        colorPickerContainer = IgnoreTouchesView()
        confirmButton = ExtendedButton(inset: DrawingViewConstants.stackViewInset)
        undoButton = ExtendedButton(inset: DrawingViewConstants.stackViewInset)
        eraseButton = ExtendedButton(inset: DrawingViewConstants.stackViewInset)
        strokeSelectorContainer = IgnoreTouchesView()
        textureSelectorContainer = IgnoreTouchesView()
        closeColorPickerButton = CircularImageView()
        eyeDropperButton = CircularImageView()
        colorCollection = UIView()
        colorPickerButton = CircularImageView()
        colorPickerSelectorContainer = UIView()
        colorSelecter = CircularImageView()
        upperDrop = UIImageView()
        lowerDrop = UIImageView()
        overlay = UIView()
        
        super.init(frame: .zero)
        
        clipsToBounds = false
        drawingCanvas.delegate = self
        setUpViews()
    }
    
    @available(*, unavailable, message: "use init() instead")
    override init(frame: CGRect) {
        fatalError("init(frame:) has not been implemented")
    }
    
    @available(*, unavailable, message: "use init() instead")
    required init?(coder aDecoder: NSCoder) {
        fatalError("init(coder:) has not been implemented")
    }
    
    // MARK: - Layout
    
    private func setUpViews() {
        setUpDrawingTemporalImageView()
        setUpDrawingCanvas()
        setUpTopButtonContainer()
        setUpOverlay()
        setUpTopButtons()
        setUpBottomPanel()
        setUpBottomMenuContainer()
        setUpBottomMenu()
        setUpColorPickerContainer()
        setUpColorPicker()
    }
    
    /// Sets up the color picker menu
    private func setUpColorPicker() {
        setUpColorPickerButton()
        setUpCloseColorPickerButton()
        setUpEyeDropper()
        setUpColorPickerSelectorContainer()
        setUpColorSelecter()
        setUpColorSelecterDrop()
        setUpTooltip()
    }
    
    /// Sets up a view where the drawing will be saved temporarily
    private func setUpDrawingTemporalImageView() {
        temporalImageView.accessibilityIdentifier = "Editor Temporal Image View"
        temporalImageView.translatesAutoresizingMaskIntoConstraints = false
        temporalImageView.clipsToBounds = true
        addSubview(temporalImageView)
        
        NSLayoutConstraint.activate([
            temporalImageView.topAnchor.constraint(equalTo: topAnchor),
            temporalImageView.bottomAnchor.constraint(equalTo: bottomAnchor),
            temporalImageView.leadingAnchor.constraint(equalTo: leadingAnchor),
            temporalImageView.trailingAnchor.constraint(equalTo: trailingAnchor),
        ])
        
        temporalImageView.alpha = 0
    }
    
    private func setUpDrawingCanvas() {
        drawingCanvas.accessibilityIdentifier = "Editor Drawing Canvas"
        drawingCanvas.translatesAutoresizingMaskIntoConstraints = false
        drawingCanvas.clipsToBounds = true
        addSubview(drawingCanvas)
        
        NSLayoutConstraint.activate([
            drawingCanvas.topAnchor.constraint(equalTo: topAnchor),
            drawingCanvas.bottomAnchor.constraint(equalTo: bottomAnchor),
            drawingCanvas.leadingAnchor.constraint(equalTo: leadingAnchor),
            drawingCanvas.trailingAnchor.constraint(equalTo: trailingAnchor),
        ])
        
        let panRecognizer = UIPanGestureRecognizer()
        let longPressRecognizer = UILongPressGestureRecognizer()
        let tapRecognizer = UITapGestureRecognizer()
        
        longPressRecognizer.addTarget(self, action: #selector(drawingCanvasLongPressed(recognizer:)))
        panRecognizer.addTarget(self, action: #selector(drawingCanvasPanned(recognizer:)))
        tapRecognizer.addTarget(self, action: #selector(drawingCanvasTapped(recognizer:)))
        
        longPressRecognizer.cancelsTouchesInView = false
        panRecognizer.cancelsTouchesInView = false
        tapRecognizer.cancelsTouchesInView = false
        
        drawingCanvas.addGestureRecognizer(panRecognizer)
        drawingCanvas.addGestureRecognizer(longPressRecognizer)
        drawingCanvas.addGestureRecognizer(tapRecognizer)
    }
    
    /// Sets up the top buttons stack view
    private func setUpTopButtonContainer() {
        topButtonContainer.accessibilityIdentifier = "Editor Top Button Container"
        topButtonContainer.axis = .vertical
        topButtonContainer.distribution = .equalSpacing
        topButtonContainer.alignment = .center
        topButtonContainer.translatesAutoresizingMaskIntoConstraints = false
        addSubview(topButtonContainer)
        
        let topMargin = DrawingViewConstants.topMargin
        let height = DrawingViewConstants.topButtonSize * 3 + DrawingViewConstants.topButtonSpacing * 2
        NSLayoutConstraint.activate([
            topButtonContainer.topAnchor.constraint(equalTo: safeAreaLayoutGuide.topAnchor, constant: topMargin),
            topButtonContainer.trailingAnchor.constraint(equalTo: safeAreaLayoutGuide.trailingAnchor, constant: -DrawingViewConstants.rightMargin),
            topButtonContainer.heightAnchor.constraint(equalToConstant: height),
            topButtonContainer.widthAnchor.constraint(equalToConstant: DrawingViewConstants.topButtonSize)
        ])
    }
    
    /// Sets up the translucent black view used for onboarding
    private func setUpOverlay() {
        overlay.accessibilityIdentifier = "Editor Overlay"
        overlay.translatesAutoresizingMaskIntoConstraints = false
        overlay.clipsToBounds = true
        overlay.backgroundColor = DrawingViewConstants.overlayColor
        addSubview(overlay)
        
        NSLayoutConstraint.activate([
            overlay.topAnchor.constraint(equalTo: topAnchor),
            overlay.bottomAnchor.constraint(equalTo: bottomAnchor),
            overlay.leadingAnchor.constraint(equalTo: leadingAnchor),
            overlay.trailingAnchor.constraint(equalTo: trailingAnchor),
        ])
        
        overlay.alpha = 0
    }
    
    // Adds top buttons to the top buttons container
    private func setUpTopButtons() {
        confirmButton.setBackgroundImage(KanvasCameraImages.editorConfirmImage, for: .normal)
        undoButton.setBackgroundImage(KanvasCameraImages.undoImage, for: .normal)
        eraseButton.setBackgroundImage(KanvasCameraImages.eraserUnselectedImage, for: .normal)
        
        let confirmButtonRecognizer = UITapGestureRecognizer(target: self, action: #selector(confirmButtonTapped(recognizer:)))
        let undoButtonRecognizer = UITapGestureRecognizer(target: self, action: #selector(undoButtonTapped(recognizer:)))
        let eraseButtonRecognizer = UITapGestureRecognizer(target: self, action: #selector(eraseButtonTapped(recognizer:)))
        
        confirmButton.addGestureRecognizer(confirmButtonRecognizer)
        undoButton.addGestureRecognizer(undoButtonRecognizer)
        eraseButton.addGestureRecognizer(eraseButtonRecognizer)
        
        topButtonContainer.addArrangedSubview(confirmButton)
        topButtonContainer.addArrangedSubview(undoButton)
        topButtonContainer.addArrangedSubview(eraseButton)
    }
    
    /// Sets up a view that holds the main menu and also the color picker
    private func setUpBottomPanel() {
        bottomPanelContainer.accessibilityIdentifier = "Editor Bottom Panel Container"
        bottomPanelContainer.translatesAutoresizingMaskIntoConstraints = false
        bottomPanelContainer.clipsToBounds = true
        addSubview(bottomPanelContainer)
        
        NSLayoutConstraint.activate([
            bottomPanelContainer.leadingAnchor.constraint(equalTo: safeAreaLayoutGuide.leadingAnchor),
            bottomPanelContainer.trailingAnchor.constraint(equalTo: safeAreaLayoutGuide.trailingAnchor),
            bottomPanelContainer.bottomAnchor.constraint(equalTo: safeAreaLayoutGuide.bottomAnchor, constant: -DrawingViewConstants.bottomMargin),
            bottomPanelContainer.heightAnchor.constraint(equalToConstant: DrawingViewConstants.verticalSelectorHeight),
        ])
    }
    
    /// Sets up the main menu container. It contains the stroke, texture and gradient buttons,
    /// as well as the color colection.
    private func setUpBottomMenuContainer() {
        bottomMenuContainer.accessibilityIdentifier = "Editor Bottom Menu Container"
        bottomMenuContainer.translatesAutoresizingMaskIntoConstraints = false
        bottomMenuContainer.clipsToBounds = true
        
        bottomMenuContainer.add(into: bottomPanelContainer)
    }
    
    /// Sets up components of the main bottom menu
    private func setUpBottomMenu() {
        setUpStrokeSelectorContainer()
        setUpTextureSelectorContainer()
        setUpColorCollection()
    }
    
    // MARK: Layout: Stroke selector
    
    private func setUpStrokeSelectorContainer() {
        strokeSelectorContainer.accessibilityIdentifier = "Editor Stroke Selector Container"
        strokeSelectorContainer.clipsToBounds = false
        strokeSelectorContainer.translatesAutoresizingMaskIntoConstraints = false
        bottomMenuContainer.addSubview(strokeSelectorContainer)
        
        NSLayoutConstraint.activate([
            strokeSelectorContainer.leadingAnchor.constraint(equalTo: safeAreaLayoutGuide.leadingAnchor, constant: DrawingViewConstants.leftMargin),
            strokeSelectorContainer.bottomAnchor.constraint(equalTo: bottomMenuContainer.bottomAnchor),
            strokeSelectorContainer.heightAnchor.constraint(equalToConstant: DrawingViewConstants.verticalSelectorHeight),
            strokeSelectorContainer.widthAnchor.constraint(equalToConstant: DrawingViewConstants.verticalSelectorWidth),
        ])
    }
    
    // MARK: Layout: Texture selector
    
    private func setUpTextureSelectorContainer() {
        textureSelectorContainer.accessibilityIdentifier = "Editor Texture Selector Container"
        textureSelectorContainer.clipsToBounds = false
        textureSelectorContainer.translatesAutoresizingMaskIntoConstraints = false
        bottomMenuContainer.addSubview(textureSelectorContainer)
        
        let cellSpace = CircularImageView.size + CircularImageView.padding * 2
        let margin = DrawingViewConstants.leftMargin + cellSpace
        NSLayoutConstraint.activate([
            textureSelectorContainer.leadingAnchor.constraint(equalTo: safeAreaLayoutGuide.leadingAnchor, constant: margin),
            textureSelectorContainer.bottomAnchor.constraint(equalTo: bottomMenuContainer.bottomAnchor),
            textureSelectorContainer.heightAnchor.constraint(equalToConstant: TextureSelectorView.selectorHeight),
            textureSelectorContainer.widthAnchor.constraint(equalToConstant: TextureSelectorView.selectorWidth),
        ])
    }
    
    // MARK: - Layout: Color picker
    
    /// Sets up the gradient button that opens the color picker menu
    private func setUpColorPickerButton() {
        colorPickerButton.image = KanvasCameraImages.gradientImage
        bottomMenuContainer.addSubview(colorPickerButton)
        
        let cellSpace = CircularImageView.size + CircularImageView.padding * 2
        let margin = DrawingViewConstants.leftMargin + cellSpace * 2
        NSLayoutConstraint.activate([
            colorPickerButton.leadingAnchor.constraint(equalTo: safeAreaLayoutGuide.leadingAnchor, constant: margin),
            colorPickerButton.bottomAnchor.constraint(equalTo: bottomMenuContainer.bottomAnchor),
            colorPickerButton.heightAnchor.constraint(equalToConstant: CircularImageView.size),
            colorPickerButton.widthAnchor.constraint(equalToConstant: CircularImageView.size),
        ])
        
        let tapRecognizer = UITapGestureRecognizer()
        tapRecognizer.addTarget(self, action: #selector(colorPickerButtonTapped(recognizer:)))
        colorPickerButton.addGestureRecognizer(tapRecognizer)
    }
    
    /// Sets up the container that holds the close button, eyedropper, color picker gradient
    private func setUpColorPickerContainer() {
        colorPickerContainer.accessibilityIdentifier = "Editor Color Picker Container"
        colorPickerContainer.translatesAutoresizingMaskIntoConstraints = false
        colorPickerContainer.clipsToBounds = true
        
        colorPickerContainer.add(into: bottomPanelContainer)
        
        colorPickerContainer.alpha = 0
    }
    
    /// Sets up the cross button to close the color picker menu
    private func setUpCloseColorPickerButton() {
        closeColorPickerButton.image = KanvasCameraImages.closeGradientImage
        closeColorPickerButton.accessibilityIdentifier = "Editor Close Color Picker Button"
        colorPickerContainer.addSubview(closeColorPickerButton)
        
        NSLayoutConstraint.activate([
            closeColorPickerButton.leadingAnchor.constraint(equalTo: safeAreaLayoutGuide.leadingAnchor, constant: DrawingViewConstants.leftMargin),
            closeColorPickerButton.bottomAnchor.constraint(equalTo: colorPickerContainer.bottomAnchor),
            closeColorPickerButton.heightAnchor.constraint(equalToConstant: CircularImageView.size),
            closeColorPickerButton.widthAnchor.constraint(equalToConstant: CircularImageView.size),
        ])
        
        let tapRecognizer = UITapGestureRecognizer()
        tapRecognizer.addTarget(self, action: #selector(closeColorPickerButtonTapped(recognizer:)))
        closeColorPickerButton.addGestureRecognizer(tapRecognizer)
    }
    
    /// Sets up the eye dropper button in the color picker menu
    private func setUpEyeDropper() {
        eyeDropperButton.image = KanvasCameraImages.eyeDropperImage?.withRenderingMode(.alwaysTemplate)
        eyeDropperButton.tintColor = .white
        eyeDropperButton.contentMode = .center
        eyeDropperButton.backgroundColor = .tumblrBrightBlue
        eyeDropperButton.accessibilityIdentifier = "Editor Eye Dropper Button"
        colorPickerContainer.addSubview(eyeDropperButton)
        
        let cellSpace = CircularImageView.size + CircularImageView.padding * 2
        let margin = DrawingViewConstants.leftMargin + cellSpace
        NSLayoutConstraint.activate([
            eyeDropperButton.leadingAnchor.constraint(equalTo: safeAreaLayoutGuide.leadingAnchor, constant: margin),
            eyeDropperButton.bottomAnchor.constraint(equalTo: colorPickerContainer.bottomAnchor),
            eyeDropperButton.heightAnchor.constraint(equalToConstant: CircularImageView.size),
            eyeDropperButton.widthAnchor.constraint(equalToConstant: CircularImageView.size),
        ])
        
        let tapRecognizer = UITapGestureRecognizer()
        tapRecognizer.addTarget(self, action: #selector(eyeDropperTapped(recognizer:)))
        eyeDropperButton.addGestureRecognizer(tapRecognizer)
    }
    
    /// Sets up the horizontal gradient that allows to pick a color
    private func setUpColorPickerSelectorContainer() {
        colorPickerSelectorContainer.backgroundColor = .clear
        colorPickerSelectorContainer.accessibilityIdentifier = "Editor Color Picker Selector Container"
        colorPickerSelectorContainer.clipsToBounds = false
        colorPickerSelectorContainer.translatesAutoresizingMaskIntoConstraints = false
        colorPickerContainer.addSubview(colorPickerSelectorContainer)
        
        let cellSpace = CircularImageView.size + CircularImageView.padding * 2
        let margin = DrawingViewConstants.leftMargin + cellSpace * 2
        NSLayoutConstraint.activate([
            colorPickerSelectorContainer.leadingAnchor.constraint(equalTo: safeAreaLayoutGuide.leadingAnchor, constant: margin),
            colorPickerSelectorContainer.trailingAnchor.constraint(equalTo: colorPickerContainer.trailingAnchor, constant: -DrawingViewConstants.rightMargin),
            colorPickerSelectorContainer.bottomAnchor.constraint(equalTo: colorPickerContainer.bottomAnchor),
            colorPickerSelectorContainer.heightAnchor.constraint(equalToConstant: CircularImageView.size),
        ])
    }
    
    /// Sets up the draggable circle that is shown when the eyedropper is pressed
    private func setUpColorSelecter() {
        colorSelecter.backgroundColor = UIColor.black.withAlphaComponent(DrawingViewConstants.colorSelecterAlpha)
        colorSelecter.layer.cornerRadius = DrawingViewConstants.colorSelecterSize / 2
        colorSelecter.accessibilityIdentifier = "Editor Color Selecter"
        addSubview(colorSelecter)
        
        NSLayoutConstraint.activate([
            colorSelecter.centerXAnchor.constraint(equalTo: eyeDropperButton.centerXAnchor),
            colorSelecter.centerYAnchor.constraint(equalTo: eyeDropperButton.centerYAnchor),
            colorSelecter.heightAnchor.constraint(equalToConstant: DrawingViewConstants.colorSelecterSize),
            colorSelecter.widthAnchor.constraint(equalToConstant: DrawingViewConstants.colorSelecterSize),
        ])
        
        colorSelecter.alpha = 0
        
        let panRecognizer = UIPanGestureRecognizer()
        panRecognizer.addTarget(self, action: #selector(colorSelecterPanned(recognizer:)))
        colorSelecter.addGestureRecognizer(panRecognizer)
    }
    
    private func setUpColorSelecterDrop() {
        setUpColorSelecterUpperDrop()
        setUpColorSelecterLowerDrop()
    }
    
    private func setUpColorSelecterUpperDrop() {
        upperDrop.accessibilityIdentifier = "Editor Color Selecter Upper Drop"
        upperDrop.image = KanvasCameraImages.dropImage?.withRenderingMode(.alwaysTemplate)
        upperDrop.translatesAutoresizingMaskIntoConstraints = false
        upperDrop.clipsToBounds = true
        addSubview(upperDrop)
        
        let verticalMargin = DrawingViewConstants.dropPadding
        NSLayoutConstraint.activate([
            upperDrop.bottomAnchor.constraint(equalTo: colorSelecter.topAnchor, constant: -verticalMargin),
            upperDrop.centerXAnchor.constraint(equalTo: colorSelecter.centerXAnchor),
            upperDrop.heightAnchor.constraint(equalToConstant: DrawingViewConstants.dropHeight),
            upperDrop.widthAnchor.constraint(equalToConstant: DrawingViewConstants.dropWidth),
        ])
        
        upperDrop.alpha = 0
    }
    
    private func setUpColorSelecterLowerDrop() {
        lowerDrop.accessibilityIdentifier = "Editor Color Selecter Lower Drop"
        lowerDrop.image = KanvasCameraImages.dropImage?.withRenderingMode(.alwaysTemplate)
        lowerDrop.transform = CGAffineTransform(rotationAngle: .pi)
        lowerDrop.translatesAutoresizingMaskIntoConstraints = false
        lowerDrop.clipsToBounds = true
        addSubview(lowerDrop)
        
        let verticalMargin = DrawingViewConstants.dropPadding
        NSLayoutConstraint.activate([
            lowerDrop.topAnchor.constraint(equalTo: colorSelecter.bottomAnchor, constant: verticalMargin),
            lowerDrop.centerXAnchor.constraint(equalTo: colorSelecter.centerXAnchor),
            lowerDrop.heightAnchor.constraint(equalToConstant: DrawingViewConstants.dropHeight),
            lowerDrop.widthAnchor.constraint(equalToConstant: DrawingViewConstants.dropWidth),
        ])
        
        lowerDrop.alpha = 0
    }
    
    /// Sets up the color collection that contains the dominant colors as well as the last colors selected
    private func setUpColorCollection() {
        colorCollection.backgroundColor = .clear
        colorCollection.accessibilityIdentifier = "Color Collection Container"
        colorCollection.clipsToBounds = false
        colorCollection.translatesAutoresizingMaskIntoConstraints = false
        bottomMenuContainer.addSubview(colorCollection)
        
        let cellSpace = CircularImageView.size + CircularImageView.padding * 2
        let margin = DrawingViewConstants.leftMargin + cellSpace * 3 - CircularImageView.padding
        NSLayoutConstraint.activate([
            colorCollection.leadingAnchor.constraint(equalTo: safeAreaLayoutGuide.leadingAnchor, constant: margin),
            colorCollection.trailingAnchor.constraint(equalTo: safeAreaLayoutGuide.trailingAnchor),
            colorCollection.bottomAnchor.constraint(equalTo: bottomMenuContainer.bottomAnchor),
            colorCollection.heightAnchor.constraint(equalToConstant: CircularImageView.size)
        ])
    }
    
    /// Sets up the tooltip that is shown on top of the color selecter
    private func setUpTooltip() {
        var preferences = EasyTipView.Preferences()
        preferences.drawing.foregroundColor = DrawingViewConstants.tooltipForegroundColor
        preferences.drawing.backgroundColor = DrawingViewConstants.tooltipBackgroundColor
        preferences.drawing.arrowPosition = DrawingViewConstants.tooltipArrowPosition
        preferences.drawing.cornerRadius = DrawingViewConstants.tooltipCornerRadius
        preferences.drawing.arrowWidth = DrawingViewConstants.tooltipArrowWidth
        preferences.positioning.margin = DrawingViewConstants.tooltipMargin
        preferences.drawing.font = DrawingViewConstants.tooltipFont
        preferences.positioning.textVInset = DrawingViewConstants.tooltipVerticalTextInset
        preferences.positioning.textHInset = DrawingViewConstants.tooltipHorizontalTextInset
        
        let text = NSLocalizedString("Drag to select color", comment: "Color selecter tooltip for the Camera")
        tooltip = EasyTipView(text: text, preferences: preferences)
    }
    
    // MARK: - Gesture recognizers
    
    @objc func confirmButtonTapped(recognizer: UITapGestureRecognizer) {
        delegate?.didTapConfirmButton()
    }
    
    @objc func undoButtonTapped(recognizer: UITapGestureRecognizer) {
        delegate?.didTapUndoButton()
    }
    
    @objc func eraseButtonTapped(recognizer: UITapGestureRecognizer) {
        delegate?.didTapEraseButton()
    }
    
    @objc func colorPickerButtonTapped(recognizer: UITapGestureRecognizer) {
        delegate?.didTapColorPickerButton()
    }
    
    @objc func closeColorPickerButtonTapped(recognizer: UITapGestureRecognizer) {
        showColorPickerContainer(false)
        showBottomMenu(true)
    }
    
    @objc func eyeDropperTapped(recognizer: UITapGestureRecognizer) {
        delegate?.didTapEyeDropper()
    }
    
    @objc func colorSelecterPanned(recognizer: UIPanGestureRecognizer) {
        delegate?.didPanColorSelecter(recognizer: recognizer)
    }
    
    @objc func drawingCanvasTapped(recognizer: UITapGestureRecognizer) {
        delegate?.didTapDrawingCanvas(recognizer: recognizer)
    }
    
    @objc func drawingCanvasPanned(recognizer: UIPanGestureRecognizer) {
        delegate?.didPanDrawingCanvas(recognizer: recognizer)
    }
    
    @objc func drawingCanvasLongPressed(recognizer: UILongPressGestureRecognizer) {
        delegate?.didLongPressDrawingCanvas(recognizer: recognizer)
    }
    
    // MARK: - Private utilities
    
    /// Changes upper drop location on screen
    ///
    /// - Parameter point: the new location
    private func moveUpperDrop(to point: CGPoint) {
        upperDrop.center = point
    }
    
    /// Changes lower drop location on screen
    ///
    /// - Parameter point: the new location
    private func moveLowerDrop(to point: CGPoint) {
        lowerDrop.center = point
    }
    
    // MARK: - View animations
    
    /// toggles the erase icon (selected or unselected)
    func changeEraseIcon(selected: Bool) {
        let image = selected ? KanvasCameraImages.eraserSelectedImage : KanvasCameraImages.eraserUnselectedImage
        
        UIView.transition(with: eraseButton, duration: DrawingViewConstants.animationDuration, options: .transitionCrossDissolve, animations: {
            self.eraseButton.setBackgroundImage(image, for: .normal)
        }, completion: nil)
    }
    
    /// shows or hides the bottom panel (it includes the buttons menu and the color picker)
    ///
    /// - Parameter show: true to show, false to hide
    func showBottomPanel(_ show: Bool) {
        UIView.animate(withDuration: DrawingViewConstants.animationDuration) {
            self.bottomPanelContainer.alpha = show ? 1 : 0
        }
    }
    
    /// shows or hides the color picker and its buttons
    ///
    /// - Parameter show: true to show, false to hide
    func showColorPickerContainer(_ show: Bool) {
        UIView.animate(withDuration: DrawingViewConstants.animationDuration) {
            self.colorPickerContainer.alpha = show ? 1 : 0
        }
    }
    
    /// shows or hides the stroke, texture, gradient, and recently-used color buttons
    ///
    /// - Parameter show: true to show, false to hide
    func showBottomMenu(_ show: Bool) {
        UIView.animate(withDuration: DrawingViewConstants.animationDuration) {
            self.bottomMenuContainer.alpha = show ? 1 : 0
        }
    }
    
    /// shows or hides the erase and undo buttons
    ///
    /// - Parameter show: true to show, false to hide
    func showTopButtons(_ show: Bool) {
        UIView.animate(withDuration: DrawingViewConstants.animationDuration) {
            self.topButtonContainer.alpha = show ? 1 : 0
        }
    }
    
    /// shows or hides the color selecter
    ///
    /// - Parameter show: true to show, false to hide
    func showColorSelecter(_ show: Bool) {
        UIView.animate(withDuration: DrawingViewConstants.animationDuration) {
            self.colorSelecter.alpha = show ? 1 : 0
            self.colorSelecter.transform = .identity
            self.upperDrop.alpha = show ? 1 : 0
            self.lowerDrop.alpha = show ? 1 : 0
        }
    }
    
    /// shows or hides all the menus
    ///
    /// - Parameter show: true to show, false to hide
    private func showTools(show: Bool) {
        showTopButtons(show)
        showBottomPanel(show)
    }
    
    /// shows or hides the overlay of the color selecter
    ///
    /// - Parameter show: true to show, false to hide
    /// - Parameter animate: whether the UI update is animated
    func showOverlay(_ show: Bool, animate: Bool = true) {
        if animate {
            UIView.animate(withDuration: DrawingViewConstants.animationDuration) {
                self.overlay.alpha = show ? 1 : 0
            }
        }
        else {
            self.overlay.alpha = show ? 1 : 0
        }
    }
    
    /// shows or hides the tooltip above color selecter
    ///
    /// - Parameter show: true to show, false to hide
    func showTooltip(_ show: Bool) {
        if show {
            tooltip?.show(animated: true, forView: colorSelecter, withinSuperview: self)
        }
        else {
            UIView.animate(withDuration: DrawingViewConstants.animationDuration) {
                self.tooltip?.removeFromSuperview()
                self.tooltip?.dismiss()
            }
            delegate?.didDismissColorSelecterTooltip()
        }
    }
    
    // MARK: - Public interface
    
    /// enables or disables user interation on the view
    ///
    /// - Parameter enable: true to enable, false to disable
    func enableView(_ enable: Bool) {
        isUserInteractionEnabled = enable
    }
    
    /// enables or disables drawing on the drawing canvas
    ///
    /// - Parameter enable: true to enable, false to disable
    func enableDrawingCanvas(_ enable: Bool) {
        drawingCanvas.isUserInteractionEnabled = enable
    }
    
    /// Sets a new color for the eye dropper button background
    ///
    /// - Parameter color: new color for the eye dropper
    func setEyeDropperColor(_ color: UIColor) {
        eyeDropperButton.backgroundColor = color
    }
    
    /// Sets a new color for the color selecter background
    ///
    /// - Parameter color: new color for the color selecter
    func setColorSelecterColor(_ color: UIColor) {
        colorSelecter.backgroundColor = color.withAlphaComponent(DrawingViewConstants.colorSelecterAlpha)
<<<<<<< HEAD
=======
        upperDrop.tintColor = color
        lowerDrop.tintColor = color
>>>>>>> 87054724
    }
    
    /// Changes color selector location on screen
    ///
    /// - Parameter point: the new location
    func moveColorSelecter(to point: CGPoint) {
        colorSelecter.center = point
        
        let offset = DrawingViewConstants.dropPadding + (DrawingViewConstants.colorSelecterSize + DrawingViewConstants.dropHeight) / 2
        
        let upperDropLocation = CGPoint(x: point.x, y: point.y - offset)
        let lowerDropLocation = CGPoint(x: point.x, y: point.y + offset)
        moveUpperDrop(to: upperDropLocation)
        moveLowerDrop(to: lowerDropLocation)
        
        let topPoint = upperDrop.center.y - upperDrop.frame.height / 2
        let upperDropVisible = topPoint > 0
        upperDrop.alpha = upperDropVisible ? 1 : 0
        lowerDrop.alpha = upperDropVisible ? 0 : 1
    }
    
    /// Applies a transformation to the color selecter
    ///
    /// - Parameter transform: the transformation to apply
    func transformColorSelecter(_ transform: CGAffineTransform) {
        colorSelecter.transform = transform
    }
    
    /// Calculates the color selecter initial location expressed in screen coordinates
    ///
    /// - Returns: the initial location for the color selecter
    func getColorSelecterInitialLocation() -> CGPoint {
        return colorPickerContainer.convert(eyeDropperButton.center, to: self)
    }
    
    
    // MARK: - DrawingCanvasDelegate
    
    func didBeginTouches() {
        showTools(show: false)
    }
    
    func didEndTouches() {
        showTools(show: true)
    }
}<|MERGE_RESOLUTION|>--- conflicted
+++ resolved
@@ -747,11 +747,8 @@
     /// - Parameter color: new color for the color selecter
     func setColorSelecterColor(_ color: UIColor) {
         colorSelecter.backgroundColor = color.withAlphaComponent(DrawingViewConstants.colorSelecterAlpha)
-<<<<<<< HEAD
-=======
         upperDrop.tintColor = color
         lowerDrop.tintColor = color
->>>>>>> 87054724
     }
     
     /// Changes color selector location on screen
