--- conflicted
+++ resolved
@@ -149,14 +149,6 @@
     private let showMuteButton: Bool
     private let showCrossIcon: Bool
     private let postButton = UIButton()
-    private lazy var publishButton: UIButton = {
-        let button = UIButton(type: .custom)
-        button.accessibilityIdentifier = "Media Clips Next Button"
-        button.accessibilityLabel = "Next Button"
-        button.setImage(KanvasImages.nextImage, for: .normal)
-        button.translatesAutoresizingMaskIntoConstraints = false
-        return button
-    }()
     private let postLabel = UILabel()
     private let tagButton = UIButton()
     private let fakeOptionCell = UIImageView()
@@ -488,28 +480,6 @@
         collectionContainer.accessibilityIdentifier = "Edition Menu Collection Container"
         collectionContainer.clipsToBounds = false
         collectionContainer.translatesAutoresizingMaskIntoConstraints = false
-        let leftButton: UIView?
-        let rightButton: UIView?
-        let trailingMargin: CGFloat
-        let leadingMargin: CGFloat
-
-        if showMuteButton {
-            leftButton = muteButton
-            leadingMargin = EditorViewConstants.saveButtonHorizontalMargin
-        } else {
-            leftButton = nil
-            leadingMargin = 0
-        }
-
-        if showSaveButton {
-            rightButton = saveButton
-            trailingMargin = EditorViewConstants.saveButtonHorizontalMargin
-        }
-        else {
-            rightButton = confirmOrPostButton()
-            trailingMargin = confirmOrPostButtonHorizontalMargin()
-        }
-        
         if KanvasEditorDesign.shared.isVerticalMenu {
             
             NSLayoutConstraint.activate([
@@ -520,10 +490,19 @@
             ])
         }
         else {
-<<<<<<< HEAD
-            
+
+            let leftButton: UIView?
+            let leadingMargin: CGFloat
             let xAnchor: NSLayoutXAxisAnchor
             let trailingMargin: CGFloat
+
+            if showMuteButton {
+                leftButton = muteButton
+                leadingMargin = EditorViewConstants.saveButtonHorizontalMargin
+            } else {
+                leftButton = nil
+                leadingMargin = 0
+            }
 
             if confirmAtTop {
                 xAnchor = safeAreaLayoutGuide.trailingAnchor
@@ -544,31 +523,17 @@
                 verticalPositioning = [collectionContainer.bottomAnchor.constraint(equalTo: safeAreaLayoutGuide.bottomAnchor)]
             } else {
                 verticalPositioning = [collectionContainer.centerYAnchor.constraint(equalTo: confirmOrPostButton().centerYAnchor)]
-=======
-
-            let verticalConstraint: NSLayoutConstraint
-
-            if let button = rightButton {
-                verticalConstraint = collectionContainer.centerYAnchor.constraint(equalTo: button.centerYAnchor)
-            } else {
-                verticalConstraint = collectionContainer.bottomAnchor.constraint(equalTo: safeAreaLayoutGuide.bottomAnchor)
->>>>>>> e6cf498e
             }
 
+            let leftButtonConstraints = [
+                leftButton?.centerYAnchor.constraint(equalTo: collectionContainer.centerYAnchor)
+            ].compactMap { $0 }
+
             NSLayoutConstraint.activate([
-<<<<<<< HEAD
-                collectionContainer.leadingAnchor.constraint(equalTo: safeAreaLayoutGuide.leadingAnchor),
+                collectionContainer.leadingAnchor.constraint(equalTo: leftButton?.trailingAnchor ?? safeAreaLayoutGuide.leadingAnchor, constant: leadingMargin),
                 collectionContainer.trailingAnchor.constraint(equalTo: xAnchor, constant: -trailingMargin / 2),
-                collectionContainer.heightAnchor.constraint(equalToConstant: EditionMenuCollectionView.height)
-            ] + verticalPositioning)
-=======
-                collectionContainer.leadingAnchor.constraint(equalTo: leftButton?.trailingAnchor ?? safeAreaLayoutGuide.leadingAnchor, constant: leadingMargin),
-                collectionContainer.trailingAnchor.constraint(equalTo: rightButton?.leadingAnchor ?? trailingAnchor, constant: -trailingMargin / 2),
-                verticalConstraint,
                 collectionContainer.heightAnchor.constraint(equalToConstant: EditionMenuCollectionView.height),
-                leftButton?.centerYAnchor.constraint(equalTo: collectionContainer.centerYAnchor)
-            ].compactMap { $0 })
->>>>>>> e6cf498e
+            ] + verticalPositioning + leftButtonConstraints)
         }
     }
     
