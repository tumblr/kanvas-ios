--- conflicted
+++ resolved
@@ -70,8 +70,6 @@
     /// Called when the rendering rectangle has changed
     /// - Parameter rect: the rendering rectangle
     func didRenderRectChange(rect: CGRect)
-<<<<<<< HEAD
-=======
     /// Obtains the quick post button.
     ///
     /// - Returns: the quick post button.
@@ -80,7 +78,6 @@
     ///
     /// - Returns: the blog switcher.
     func getBlogSwitcher() -> UIView
->>>>>>> 6ebd350a
 }
 
 /// Constants for EditorView
@@ -219,9 +216,6 @@
         return quickBlogSelectorCoordinator?.avatarView(frame: EditorViewConstants.frame)
     }
     
-<<<<<<< HEAD
-    weak var delegate: EditorViewDelegate?
-=======
     private lazy var quickPostButton: UIView = {
         guard let delegate = delegate else { return UIView() }
         return delegate.getQuickPostButton()
@@ -232,8 +226,7 @@
         return delegate.getBlogSwitcher()
     }()
     
-    private weak var delegate: EditorViewDelegate?
->>>>>>> 6ebd350a
+    weak var delegate: EditorViewDelegate?
     
     @available(*, unavailable, message: "use init() instead")
     required public init?(coder aDecoder: NSCoder) {
@@ -322,8 +315,6 @@
         setupDrawingMenu()
         setupGifMakerMenu()
         setupFakeOptionCell()
-<<<<<<< HEAD
-=======
         
         if showQuickPostButton {
             setupQuickPostButton()
@@ -335,7 +326,6 @@
         
         setupOverlay()
         setupOverlayLabel()
->>>>>>> 6ebd350a
     }
 
     // MARK: - views
@@ -618,8 +608,22 @@
         
         fakeOptionCell.alpha = 0
     }
-<<<<<<< HEAD
-
+    
+    /// Sets up the image used for the animation that transforms the quick post button into a confirm button
+    private func setupFakeQuickPostButton() {
+        fakeQuickPostButton.accessibilityLabel = "Fake Quick Post Button"
+        
+        addSubview(fakeQuickPostButton)
+        fakeQuickPostButton.translatesAutoresizingMaskIntoConstraints = false
+        NSLayoutConstraint.activate([
+            fakeQuickPostButton.topAnchor.constraint(equalTo: safeAreaLayoutGuide.topAnchor, constant: EditorViewConstants.buttonTopMargin),
+            fakeQuickPostButton.trailingAnchor.constraint(equalTo: safeAreaLayoutGuide.trailingAnchor, constant: -EditorViewConstants.buttonHorizontalMargin),
+            fakeQuickPostButton.heightAnchor.constraint(equalToConstant: EditorViewConstants.buttonSize),
+        ])
+        
+        fakeQuickPostButton.alpha = 0
+    }
+    
     func setupPublishButton() {
 //        publishButton.translatesAutoresizingMaskIntoConstraints = false
 //        button.setTitleColor(.white, for: .normal)
@@ -638,30 +642,10 @@
     }
 
     @objc func nextPressed() {
-
         delegate?.didTapPostButton()
     }
 
     func setupPostButton() {
-=======
-    
-    /// Sets up the image used for the animation that transforms the quick post button into a confirm button
-    private func setupFakeQuickPostButton() {
-        fakeQuickPostButton.accessibilityLabel = "Fake Quick Post Button"
-        
-        addSubview(fakeQuickPostButton)
-        fakeQuickPostButton.translatesAutoresizingMaskIntoConstraints = false
-        NSLayoutConstraint.activate([
-            fakeQuickPostButton.topAnchor.constraint(equalTo: safeAreaLayoutGuide.topAnchor, constant: EditorViewConstants.buttonTopMargin),
-            fakeQuickPostButton.trailingAnchor.constraint(equalTo: safeAreaLayoutGuide.trailingAnchor, constant: -EditorViewConstants.buttonHorizontalMargin),
-            fakeQuickPostButton.heightAnchor.constraint(equalToConstant: EditorViewConstants.buttonSize),
-        ])
-        
-        fakeQuickPostButton.alpha = 0
-    }
-    
-    private func setupPostButton() {
->>>>>>> 6ebd350a
         postButton.accessibilityLabel = "Post Button"
         postButton.clipsToBounds = false
         postButton.layer.applyShadows()
@@ -771,8 +755,6 @@
         }
     }
     
-<<<<<<< HEAD
-=======
     private func setupOverlay() {
         overlay.accessibilityLabel = "Overlay"
         overlay.backgroundColor = EditorViewConstants.overlayColor
@@ -837,7 +819,6 @@
         ])
     }
     
->>>>>>> 6ebd350a
     // MARK: - buttons
     @objc private func closeButtonPressed() {
         delegate?.didTapCloseButton()
