--- conflicted
+++ resolved
@@ -74,15 +74,8 @@
     }
     
     private func setupViews() {
-<<<<<<< HEAD
         setupPlayer()
-=======
-        let playerView = GLPlayerView()
-        playerView.add(into: self)
-        self.playerView = playerView
         drawingCanvas.add(into: self)
-
->>>>>>> 796d023b
         setUpCloseButton()
         setUpCloseMenuButton()
         switch mainActionMode {
