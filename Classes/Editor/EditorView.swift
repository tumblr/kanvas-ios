//
// This Source Code Form is subject to the terms of the Mozilla Public
// License, v. 2.0. If a copy of the MPL was not distributed with this
// file, You can obtain one at https://mozilla.org/MPL/2.0/.
//

import AVFoundation
import Foundation
import UIKit

struct FullViewConstraints {
    weak var view: UIView?
    let top: NSLayoutConstraint
    let bottom: NSLayoutConstraint
    let leading: NSLayoutConstraint
    let trailing: NSLayoutConstraint

    @discardableResult func activate() -> FullViewConstraints {
        NSLayoutConstraint.activate([top, bottom, leading, trailing])
        return self
    }

    func update(with rect: CGRect) {
        guard let superRect = view?.superview?.bounds else {
            assertionFailure("Could not update constraints")
            return
        }
        top.constant = rect.origin.y
        bottom.constant = -(superRect.height - (rect.origin.y + rect.height))
        leading.constant = rect.origin.x
        trailing.constant = -(superRect.width - (rect.origin.x + rect.width))
        view?.updateConstraints()
    }
}

/// protocol for closing the preview or confirming
protocol EditorViewDelegate: class {
    /// Called when the confirm button is pressed
    func didTapConfirmButton()
    /// Called when the close button is pressed
    func didTapCloseButton()
    /// Called when the post button is pressed
    func didTapPostButton()
    /// Called when the save button is pressed
    func didTapSaveButton()
    /// A function that is called when the sound button is pressed
    func didTapMuteButton(enabled: Bool)
    /// Called when the post options button is pressed
    func didTapPostOptionsButton()
    /// Called when a touch event on a movable view begins
    func didBeginTouchesOnText()
    /// Called when the touch events on a movable view end
    func didEndTouchesOnText()
    /// A function that is called when the tag button is pressed
    func didTapTagButton()
    /// A function that is called when a movable text is pressed
    func didTapText(options: TextOptions, transformations: ViewTransformations)
    /// Called when text is moved
    func didMoveText()
    /// Called when text is removed
    func didRemoveText()
    /// Called when an image is moved
    ///
    ///  - Parameter imageView:the image view that was moved
    func didMoveImage(_ imageView: StylableImageView)
    /// Called when an image is removed
    ///
    ///  - Parameter imageView:the image view that was removed
    func didRemoveImage(_ imageView: StylableImageView)
    /// Called when the rendering rectangle has changed
    /// - Parameter rect: the rendering rectangle
    func didRenderRectChange(rect: CGRect)
    /// Obtains the quick post button.
    ///
    /// - Returns: the quick post button.
    func getQuickPostButton() -> UIView
    /// Obtains the blog switcher.
    ///
    /// - Returns: the blog switcher.
    func getBlogSwitcher() -> UIView
}

/// Constants for EditorView
private struct EditorViewConstants {
    static let animationDuration: TimeInterval = 0.25
    static let editionOptionAnimationDuration: TimeInterval = 0.5
    static let editionOptionAnimationBouncingFactor: CGFloat = 1.1
    static let confirmButtonSize: CGFloat = 49
    static let confirmButtonHorizontalMargin: CGFloat = 20
    static let postButtonSize: CGFloat = 54
    static let postButtonHorizontalMargin: CGFloat = 18
    static let postButtonVerticalMargin: CGFloat = Device.belongsToIPhoneXGroup ? 13 : 29
    static let postButtonLabelMargin: CGFloat = 3
    static let muteButtonSize: CGFloat = 50
    static let muteButtonBackgroundColor = UIColor.black.withAlphaComponent(0.49) // Matches the edition option buttons but they include their backgrounds in the asset.
    static let saveButtonSize: CGFloat = 34
    static let saveButtonHorizontalMargin: CGFloat = 20
    static let fakeOptionCellMinSize: CGFloat = KanvasEditorDesign.shared.editorViewFakeOptionCellMinSize
    static let fakeOptionCellMaxSize: CGFloat = KanvasEditorDesign.shared.editorViewFakeOptionCellMaxSize
    
    static let overlayColor: UIColor = KanvasColors.shared.overlayColor.withAlphaComponent(0.87)
    static let overlayLabelMargin: CGFloat = 20
    static let overlayLabelFont: UIFont = .boldSystemFont(ofSize: 16)
    static let overlayLabelTextColor: UIColor = UIColor.white.withAlphaComponent(0.87)
    static let buttonSize: CGFloat = 48
    static let buttonBackgroundColor = UIColor.black.withAlphaComponent(0.4)
    static let buttonTopMargin: CGFloat = KanvasEditorDesign.shared.editorViewButtonTopMargin
    static let buttonBottomMargin: CGFloat = KanvasEditorDesign.shared.editorViewButtonBottomMargin
    static let buttonHorizontalMargin: CGFloat = 16
    static let topElementsInterspace: CGFloat = 8
    static let bottomElementsInterspace: CGFloat = 6
    static let closeButtonSize: CGFloat = KanvasEditorDesign.shared.editorViewCloseButtonSize
    static let closeButtonHorizontalMargin: CGFloat = KanvasEditorDesign.shared.editorViewCloseButtonHorizontalMargin
    
    static let frame: CGRect = .init(x: 0, y: 0, width: EditorViewConstants.postButtonSize, height: EditorViewConstants.postButtonSize)
}

/// A UIView to preview the contents of segments without exporting

final class EditorView: UIView, MovableViewCanvasDelegate, MediaPlayerViewDelegate {

    func didRenderRectChange(rect: CGRect) {
        if playerView?.contentMode != .scaleToFill {
<<<<<<< HEAD
            // Any content mode which isn't explicitly filling the frame needs to adjust the drawing / canvas area
            // Since `scaleToFill` always fills the provided frame, leave sizing alone since they match rendering area at setup.
=======
            // When scaling to fill we don't need to update these views as they are already sized correctly.
>>>>>>> f53e7f9b
            drawingCanvasConstraints.update(with: rect)
            movableViewCanvasConstraints.update(with: rect)
        }
        delegate?.didRenderRectChange(rect: rect)
    }

    enum MainActionMode {
        case confirm
        case post
        case postOptions
    }
    
    weak var playerView: MediaPlayerView?

    var exportSize: CGSize {
        let exportView = playerView ?? self
        return CGSize(width: exportView.bounds.width * exportView.contentScaleFactor, height: exportView.bounds.height * exportView.contentScaleFactor)
    }

    private let mainActionMode: MainActionMode
    private let confirmButton = UIButton()
    private let closeButton = UIButton()
    private let saveButton = UIButton()
    private lazy var muteButton: UIButton = {
        let button = UIButton(frame: .zero)
        button.translatesAutoresizingMaskIntoConstraints = false
        let configuration = UIImage.SymbolConfiguration(weight: .semibold)
        button.setImage(UIImage(systemName: "speaker.2", withConfiguration: configuration), for: .normal)
        button.setImage(UIImage(systemName: "speaker.slash", withConfiguration: configuration), for: .selected)
        return button
    }()
    private let showSaveButton: Bool
    private let showMuteButton: Bool
    private let showCrossIcon: Bool
    private let postButton = UIButton()
    private let postLabel = UILabel()
    private let tagButton = UIButton()
    private let fakeOptionCell = UIImageView()
    private let fakeQuickPostButton = UIImageView()
    private let showCogIcon: Bool
    private let showTagButton: Bool
    private let showTagCollection: Bool
    private let showQuickPostButton: Bool
    private let showBlogSwitcher: Bool
    private let confirmAtTop: Bool
    private let metalContext: MetalContext?
    private let filterSelectionCircle = UIImageView()
    private let navigationContainer = IgnoreTouchesView()
    private let overlay = UIView()
    private let overlayLabel = UILabel()
    private var overlayLabelConstraint: NSLayoutConstraint?
    let collectionContainer = IgnoreTouchesView()
    let filterMenuContainer = IgnoreTouchesView()
    let textMenuContainer = IgnoreTouchesView()
    let drawingMenuContainer = IgnoreTouchesView()
    let gifMakerMenuContainer = IgnoreTouchesView()
    private let quickBlogSelectorCoordinator: KanvasQuickBlogSelectorCoordinating?
    private let tagCollection: UIView?

    var muteButtonSelected: Bool {
        set {
            muteButton.isSelected = newValue
        }
        get {
            return muteButton.isSelected
        }
    }

    let drawingCanvas = IgnoreTouchesView()

    private lazy var drawingCanvasConstraints: FullViewConstraints = {
        return FullViewConstraints(
            view: drawingCanvas,
            top: drawingCanvas.topAnchor.constraint(equalTo: playerView?.topAnchor ?? topAnchor),
            bottom: drawingCanvas.bottomAnchor.constraint(equalTo: playerView?.bottomAnchor ?? bottomAnchor),
            leading: drawingCanvas.leadingAnchor.constraint(equalTo: playerView?.leadingAnchor ?? leadingAnchor),
            trailing: drawingCanvas.trailingAnchor.constraint(equalTo: playerView?.trailingAnchor ?? trailingAnchor)
        )
    }()

    var movableViewCanvas: MovableViewCanvas

    private lazy var movableViewCanvasConstraints = {
        return FullViewConstraints(
            view: movableViewCanvas,
            top: movableViewCanvas.topAnchor.constraint(equalTo: playerView?.topAnchor ?? topAnchor),
            bottom: movableViewCanvas.bottomAnchor.constraint(equalTo: playerView?.bottomAnchor ?? bottomAnchor),
            leading: movableViewCanvas.leadingAnchor.constraint(equalTo: playerView?.leadingAnchor ?? leadingAnchor),
            trailing: movableViewCanvas.trailingAnchor.constraint(equalTo: playerView?.trailingAnchor ?? trailingAnchor)
        )
    }()

    var avatarView: UIView? {
        return quickBlogSelectorCoordinator?.avatarView(frame: EditorViewConstants.frame)
    }
    
    private lazy var quickPostButton: UIView = {
        guard let delegate = delegate else { return UIView() }
        return delegate.getQuickPostButton()
    }()
    
    private lazy var blogSwitcher: UIView = {
        guard let delegate = delegate else { return UIView() }
        return delegate.getBlogSwitcher()
    }()
    
    weak var delegate: EditorViewDelegate?
    private var mediaContentMode: UIView.ContentMode
    private var aspectRatio: CGFloat?
    
    @available(*, unavailable, message: "use init() instead")
    required public init?(coder aDecoder: NSCoder) {
        fatalError("init(coder:) has not been implemented")
    }

    init(delegate: EditorViewDelegate?,
         mainActionMode: MainActionMode,
         showSaveButton: Bool,
         showMuteButton: Bool,
         showCrossIcon: Bool,
         showCogIcon: Bool,
         showTagButton: Bool,
         showTagCollection: Bool,
         showQuickPostButton: Bool,
         showBlogSwitcher: Bool,
         confirmAtTop: Bool,
         aspectRatio: CGFloat?,
         quickBlogSelectorCoordinator: KanvasQuickBlogSelectorCoordinating?,
         tagCollection: UIView?,
         metalContext: MetalContext?,
         mediaContentMode: UIView.ContentMode,
         movableViewCanvas: MovableViewCanvas?) {
        self.delegate = delegate
        self.mainActionMode = mainActionMode
        self.showSaveButton = showSaveButton
        self.showMuteButton = showMuteButton
        self.showCogIcon = showCogIcon
        self.showTagButton = showTagButton
        self.showTagCollection = showTagCollection
        self.showCrossIcon = showCrossIcon
        self.showQuickPostButton = showQuickPostButton
        self.showBlogSwitcher = showBlogSwitcher
        self.confirmAtTop = confirmAtTop
        self.aspectRatio = aspectRatio
        self.quickBlogSelectorCoordinator = quickBlogSelectorCoordinator
        self.tagCollection = tagCollection
        self.metalContext = metalContext
        self.mediaContentMode = mediaContentMode
        self.movableViewCanvas = movableViewCanvas ?? MovableViewCanvas()
        super.init(frame: .zero)
        self.movableViewCanvas.delegate = self
        setupViews()
    }

    func updateUI(forDraggingClip: Bool) {
        if forDraggingClip {
            self.movableViewCanvas.showTrash()
        } else {
            self.movableViewCanvas.hideTrash()
        }
        UIView.animate(withDuration: 0.5, animations: {
            self.collectionContainer.alpha = forDraggingClip ? 0.0 : 1.0
            self.collectionContainer.isHidden = forDraggingClip
        })
    }
    
    private func setupViews() {
        setupPlayer()
        setupDrawingCanvas()
        setupMovableViewCanvas()
        setupNavigationContainer()
        setupCloseButton()
        if showTagButton {
            setupTagButton()
        }
        if showTagCollection {
            setupTagCollection()
        }
        switch mainActionMode {
        case .confirm:
            setupConfirmButton()
        case .post:
            setupPostButton()
        case .postOptions:
            setupPostOptionsButton()
        }
        if showSaveButton {
            setupSaveButton()
        }
        if showMuteButton {
            setupMuteButton()
        }
        setupCollection()
        setupFilterMenu()
        setupTextMenu()
        setupDrawingMenu()
        setupGifMakerMenu()
        setupFakeOptionCell()
        
        if showQuickPostButton {
            setupQuickPostButton()
            setupFakeQuickPostButton()
        }
        if showBlogSwitcher {
            setupBlogSwitcher()
        }
        
        setupOverlay()
        setupOverlayLabel()
    }

    // MARK: - views

    private func setupPlayer() {
        let playerView = MediaPlayerView(metalContext: metalContext, mediaContentMode: mediaContentMode)
        playerView.delegate = self

        if let aspectRatio = aspectRatio {
            playerView.layer.masksToBounds = true
            playerView.layer.cornerRadius = 12
            playerView.translatesAutoresizingMaskIntoConstraints = false
            self.addSubview(playerView)

            let bottomConstraint: NSLayoutConstraint
            let topConstraint: NSLayoutConstraint
            if Device.belongsToIPhoneXGroup {
                bottomConstraint = playerView.bottomAnchor.constraint(equalTo: safeAreaLayoutGuide.bottomAnchor)
                topConstraint = playerView.topAnchor.constraint(equalTo: safeAreaLayoutGuide.topAnchor)
            } else {
                bottomConstraint = playerView.bottomAnchor.constraint(equalTo: bottomAnchor)
                topConstraint = playerView.topAnchor.constraint(equalTo: topAnchor)
            }
            NSLayoutConstraint.activate([
                playerView.centerXAnchor.constraint(equalTo: centerXAnchor),
                playerView.leadingAnchor.constraint(greaterThanOrEqualTo: leadingAnchor),
                playerView.trailingAnchor.constraint(lessThanOrEqualTo: trailingAnchor),
                playerView.widthAnchor.constraint(equalTo: playerView.heightAnchor, multiplier: aspectRatio, constant: 0),
                topConstraint,
                bottomConstraint,
                playerView.bottomAnchor.constraint(lessThanOrEqualTo: bottomAnchor)
            ])
        } else {
            playerView.add(into: self)
        }

        self.playerView = playerView
    }

    private func setupDrawingCanvas() {
        drawingCanvas.translatesAutoresizingMaskIntoConstraints = false
        self.addSubview(drawingCanvas)
        drawingCanvasConstraints.activate()
    }

    private func setupMovableViewCanvas() {
        movableViewCanvas.translatesAutoresizingMaskIntoConstraints = false
        movableViewCanvas.clipsToBounds = true
        addSubview(movableViewCanvas)
        movableViewCanvasConstraints.activate()
    }

    /// Container that holds the back button and the bottom menu
    private func setupNavigationContainer() {
        navigationContainer.accessibilityIdentifier = "Navigation Container"
        navigationContainer.translatesAutoresizingMaskIntoConstraints = false
        
        addSubview(navigationContainer)
        NSLayoutConstraint.activate([
            navigationContainer.topAnchor.constraint(equalTo: topAnchor),
            navigationContainer.bottomAnchor.constraint(equalTo: bottomAnchor),
            navigationContainer.leadingAnchor.constraint(equalTo: leadingAnchor),
            navigationContainer.trailingAnchor.constraint(equalTo: trailingAnchor)
        ])
    }

    private func setupTagButton() {
        tagButton.accessibilityLabel = "Tag Button"
        tagButton.setImage(KanvasImages.tagImage, for: .normal)
        tagButton.backgroundColor = EditorViewConstants.buttonBackgroundColor
        tagButton.layer.cornerRadius = EditorViewConstants.buttonSize / 2
        tagButton.layer.masksToBounds = true
        navigationContainer.addSubview(tagButton)

        tagButton.addTarget(self, action: #selector(tagButtonPressed), for: .touchUpInside)
        tagButton.translatesAutoresizingMaskIntoConstraints = false
        NSLayoutConstraint.activate([
            tagButton.leadingAnchor.constraint(equalTo: navigationContainer.leadingAnchor, constant: EditorViewConstants.buttonHorizontalMargin),
            tagButton.bottomAnchor.constraint(equalTo: safeLayoutGuide.bottomAnchor, constant: -EditorViewConstants.buttonBottomMargin),
            tagButton.heightAnchor.constraint(equalToConstant: EditorViewConstants.buttonSize),
            tagButton.widthAnchor.constraint(equalToConstant: EditorViewConstants.buttonSize)
        ])
    }
    
    private func setupTagCollection() {
        guard let tagCollection = tagCollection else { return }
        tagCollection.accessibilityLabel = "Tag Collection"
        navigationContainer.addSubview(tagCollection)

        tagCollection.translatesAutoresizingMaskIntoConstraints = false
        let horizontalMargin = EditorViewConstants.buttonHorizontalMargin + EditorViewConstants.buttonSize + EditorViewConstants.bottomElementsInterspace
        NSLayoutConstraint.activate([
            tagCollection.leadingAnchor.constraint(equalTo: navigationContainer.leadingAnchor, constant: horizontalMargin),
            tagCollection.trailingAnchor.constraint(equalTo: navigationContainer.trailingAnchor, constant: -horizontalMargin),
            tagCollection.bottomAnchor.constraint(equalTo: safeLayoutGuide.bottomAnchor, constant: -EditorViewConstants.buttonBottomMargin),
            tagCollection.heightAnchor.constraint(equalToConstant: EditorViewConstants.buttonSize),
        ])
    }
    
    private func setupCloseButton() {
        navigationContainer.addSubview(closeButton)
        closeButton.accessibilityLabel = "Close Button"
        closeButton.addTarget(self, action: #selector(closeButtonPressed), for: .touchUpInside)
        closeButton.translatesAutoresizingMaskIntoConstraints = false
        
        if KanvasEditorDesign.shared.isVerticalMenu {
            closeButton.backgroundColor = EditorViewConstants.buttonBackgroundColor
            closeButton.layer.cornerRadius = EditorViewConstants.buttonSize / 2
            closeButton.layer.masksToBounds = true
        }
        else {
            closeButton.layer.applyShadows()
            closeButton.imageView?.contentMode = .scaleAspectFit
        }
        
        let image = showCrossIcon ? KanvasEditorDesign.shared.editorViewCloseImage : KanvasEditorDesign.shared.editorViewBackImage
        closeButton.setImage(image, for: .normal)
        NSLayoutConstraint.activate([
            closeButton.leadingAnchor.constraint(equalTo: safeLayoutGuide.leadingAnchor, constant: EditorViewConstants.closeButtonHorizontalMargin),
            closeButton.topAnchor.constraint(equalTo: safeLayoutGuide.topAnchor, constant: EditorViewConstants.buttonTopMargin),
            closeButton.heightAnchor.constraint(equalTo: closeButton.widthAnchor),
            closeButton.widthAnchor.constraint(equalToConstant: EditorViewConstants.closeButtonSize)
        ])
    }
    
    private func setupConfirmButton() {
        confirmButton.accessibilityLabel = "Confirm Button"
        navigationContainer.addSubview(confirmButton)
        confirmButton.setImage(KanvasImages.shared.nextImage, for: .normal)
        confirmButton.addTarget(self, action: #selector(confirmButtonPressed), for: .touchUpInside)
        confirmButton.translatesAutoresizingMaskIntoConstraints = false

        let positioningConstraints: [NSLayoutConstraint]
        if confirmAtTop {
            positioningConstraints = [
                confirmButton.trailingAnchor.constraint(equalTo: safeLayoutGuide.trailingAnchor, constant: -EditorViewConstants.confirmButtonHorizontalMargin),
                confirmButton.centerYAnchor.constraint(equalTo: closeButton.centerYAnchor)
            ]
        } else {
            positioningConstraints = [
                confirmButton.trailingAnchor.constraint(equalTo: safeLayoutGuide.trailingAnchor, constant: -EditorViewConstants.confirmButtonHorizontalMargin),
                confirmButton.bottomAnchor.constraint(equalTo: safeLayoutGuide.bottomAnchor, constant: -EditorViewConstants.buttonBottomMargin)
            ]
        }

        NSLayoutConstraint.activate([
            confirmButton.heightAnchor.constraint(equalToConstant: EditorViewConstants.confirmButtonSize),
            confirmButton.widthAnchor.constraint(equalToConstant: EditorViewConstants.confirmButtonSize),
        ] + positioningConstraints)
    }

    private func setupPostOptionsButton() {
        confirmButton.accessibilityLabel = "Post Options Button"
        navigationContainer.addSubview(confirmButton)
        confirmButton.addTarget(self, action: #selector(postOptionsButtonPressed), for: .touchUpInside)
        confirmButton.translatesAutoresizingMaskIntoConstraints = false
        
        if showCogIcon {
            confirmButton.backgroundColor = EditorViewConstants.buttonBackgroundColor
            confirmButton.setImage(KanvasImages.cogImage, for: .normal)
            confirmButton.layer.cornerRadius = EditorViewConstants.confirmButtonSize / 2
            confirmButton.layer.masksToBounds = true
            
            NSLayoutConstraint.activate([
                confirmButton.trailingAnchor.constraint(equalTo: navigationContainer.trailingAnchor, constant: -EditorViewConstants.buttonHorizontalMargin),
                confirmButton.heightAnchor.constraint(equalToConstant: EditorViewConstants.confirmButtonSize),
                confirmButton.widthAnchor.constraint(equalToConstant: EditorViewConstants.confirmButtonSize),
                confirmButton.bottomAnchor.constraint(equalTo: safeLayoutGuide.bottomAnchor, constant: -EditorViewConstants.buttonBottomMargin)
            ])
        }
        else {
            confirmButton.setImage(KanvasImages.shared.nextImage, for: .normal)
            
            NSLayoutConstraint.activate([
                confirmButton.trailingAnchor.constraint(equalTo: safeLayoutGuide.trailingAnchor, constant: -EditorViewConstants.confirmButtonHorizontalMargin),
                confirmButton.heightAnchor.constraint(equalToConstant: EditorViewConstants.confirmButtonSize),
                confirmButton.widthAnchor.constraint(equalToConstant: EditorViewConstants.confirmButtonSize),
                confirmButton.bottomAnchor.constraint(equalTo: safeLayoutGuide.bottomAnchor, constant: -EditorViewConstants.buttonBottomMargin)
            ])
        }
    }
    
    private func setupCollection() {
        navigationContainer.addSubview(collectionContainer)
        collectionContainer.backgroundColor = .clear
        collectionContainer.accessibilityIdentifier = "Edition Menu Collection Container"
        collectionContainer.clipsToBounds = false
        collectionContainer.translatesAutoresizingMaskIntoConstraints = false
        if KanvasEditorDesign.shared.isVerticalMenu {
            
            NSLayoutConstraint.activate([
                collectionContainer.topAnchor.constraint(equalTo: safeAreaLayoutGuide.topAnchor),
                collectionContainer.bottomAnchor.constraint(equalTo: safeAreaLayoutGuide.bottomAnchor),
                collectionContainer.leadingAnchor.constraint(equalTo: safeAreaLayoutGuide.leadingAnchor),
                collectionContainer.trailingAnchor.constraint(equalTo: safeAreaLayoutGuide.trailingAnchor),
            ])
        }
        else {

            let leftButton: UIView?
            let leadingMargin: CGFloat
            let xAnchor: NSLayoutXAxisAnchor
            let trailingMargin: CGFloat

            if showMuteButton {
                leftButton = muteButton
                leadingMargin = EditorViewConstants.saveButtonHorizontalMargin
            } else {
                leftButton = nil
                leadingMargin = 0
            }

            if confirmAtTop {
                xAnchor = safeAreaLayoutGuide.trailingAnchor
                trailingMargin = 0
            } else {
                if showSaveButton {
                    xAnchor = saveButton.leadingAnchor
                    trailingMargin = EditorViewConstants.saveButtonHorizontalMargin
                }
                else {
                    xAnchor = confirmOrPostButton().leadingAnchor
                    trailingMargin = confirmOrPostButtonHorizontalMargin()
                }
            }

            let verticalPositioning: [NSLayoutConstraint]
            if confirmAtTop {
                verticalPositioning = [collectionContainer.bottomAnchor.constraint(equalTo: safeAreaLayoutGuide.bottomAnchor, constant: -KanvasEditorDesign.shared.editorViewButtonBottomMargin)]
            } else {
                verticalPositioning = [collectionContainer.centerYAnchor.constraint(equalTo: confirmOrPostButton().centerYAnchor)]
            }

            let leftButtonConstraints = [
                leftButton?.centerYAnchor.constraint(equalTo: collectionContainer.centerYAnchor)
            ].compactMap { $0 }

            NSLayoutConstraint.activate([
                collectionContainer.leadingAnchor.constraint(equalTo: leftButton?.trailingAnchor ?? safeAreaLayoutGuide.leadingAnchor, constant: leadingMargin),
                collectionContainer.trailingAnchor.constraint(equalTo: xAnchor, constant: -trailingMargin / 2),
                collectionContainer.heightAnchor.constraint(equalToConstant: EditionMenuCollectionView.height),
            ] + verticalPositioning + leftButtonConstraints)
        }
    }
    
    private func setupFilterMenu() {
        filterMenuContainer.backgroundColor = .clear
        filterMenuContainer.accessibilityIdentifier = "Filter Menu Container"
        filterMenuContainer.translatesAutoresizingMaskIntoConstraints = false
        filterMenuContainer.clipsToBounds = false
        
        addSubview(filterMenuContainer)
        NSLayoutConstraint.activate([
            filterMenuContainer.leadingAnchor.constraint(equalTo: safeAreaLayoutGuide.leadingAnchor),
            filterMenuContainer.trailingAnchor.constraint(equalTo: safeAreaLayoutGuide.trailingAnchor),
            filterMenuContainer.topAnchor.constraint(equalTo: safeAreaLayoutGuide.topAnchor),
            filterMenuContainer.bottomAnchor.constraint(equalTo: safeAreaLayoutGuide.bottomAnchor)
        ])
    }
    
    private func setupTextMenu() {
        textMenuContainer.backgroundColor = .clear
        textMenuContainer.accessibilityIdentifier = "Text Menu Container"
        textMenuContainer.translatesAutoresizingMaskIntoConstraints = false
        textMenuContainer.clipsToBounds = false
        
        addSubview(textMenuContainer)
        NSLayoutConstraint.activate([
            textMenuContainer.leadingAnchor.constraint(equalTo: playerView?.leadingAnchor ?? leadingAnchor),
            textMenuContainer.trailingAnchor.constraint(equalTo: playerView?.trailingAnchor ?? trailingAnchor),
            textMenuContainer.topAnchor.constraint(equalTo: playerView?.topAnchor ?? topAnchor),
            textMenuContainer.bottomAnchor.constraint(equalTo: playerView?.bottomAnchor ?? bottomAnchor)
        ])
    }
    
    private func setupDrawingMenu() {
        drawingMenuContainer.backgroundColor = .clear
        drawingMenuContainer.accessibilityIdentifier = "Drawing Menu Container"
        drawingMenuContainer.clipsToBounds = false
        
        addSubview(drawingMenuContainer)
        drawingMenuContainer.translatesAutoresizingMaskIntoConstraints = false
        NSLayoutConstraint.activate([
            drawingMenuContainer.leadingAnchor.constraint(equalTo: playerView?.leadingAnchor ?? leadingAnchor),
            drawingMenuContainer.trailingAnchor.constraint(equalTo: playerView?.trailingAnchor ?? trailingAnchor),
            drawingMenuContainer.topAnchor.constraint(equalTo: playerView?.topAnchor ?? topAnchor),
            drawingMenuContainer.bottomAnchor.constraint(equalTo: playerView?.bottomAnchor ?? bottomAnchor)
        ])
    }
    
    private func setupGifMakerMenu() {
        gifMakerMenuContainer.backgroundColor = .clear
        gifMakerMenuContainer.accessibilityIdentifier = "GIF Maker Menu Container"
        gifMakerMenuContainer.clipsToBounds = false
        
        addSubview(gifMakerMenuContainer)
        gifMakerMenuContainer.translatesAutoresizingMaskIntoConstraints = false
        NSLayoutConstraint.activate([
            gifMakerMenuContainer.leadingAnchor.constraint(equalTo: leadingAnchor),
            gifMakerMenuContainer.trailingAnchor.constraint(equalTo: trailingAnchor),
            gifMakerMenuContainer.topAnchor.constraint(equalTo: topAnchor),
            gifMakerMenuContainer.bottomAnchor.constraint(equalTo: bottomAnchor)
        ])
    }
    
    /// Sets up the image used for the animation that transforms a menu cell into a checkmark button
    private func setupFakeOptionCell() {
        fakeOptionCell.accessibilityLabel = "Fake Option Cell"
        fakeOptionCell.contentMode = .center
        fakeOptionCell.layer.cornerRadius = EditorViewConstants.fakeOptionCellMaxSize / 2
        fakeOptionCell.layer.masksToBounds = true
        
        addSubview(fakeOptionCell)
        fakeOptionCell.translatesAutoresizingMaskIntoConstraints = false
        NSLayoutConstraint.activate([
            fakeOptionCell.centerXAnchor.constraint(equalTo: centerXAnchor),
            fakeOptionCell.centerYAnchor.constraint(equalTo: centerYAnchor),
            fakeOptionCell.heightAnchor.constraint(equalToConstant: EditorViewConstants.fakeOptionCellMaxSize),
            fakeOptionCell.widthAnchor.constraint(equalToConstant: EditorViewConstants.fakeOptionCellMaxSize),
        ])
        
        fakeOptionCell.alpha = 0
    }
    
    /// Sets up the image used for the animation that transforms the quick post button into a confirm button
    private func setupFakeQuickPostButton() {
        fakeQuickPostButton.accessibilityLabel = "Fake Quick Post Button"
        
        addSubview(fakeQuickPostButton)
        fakeQuickPostButton.translatesAutoresizingMaskIntoConstraints = false
        NSLayoutConstraint.activate([
            fakeQuickPostButton.topAnchor.constraint(equalTo: safeAreaLayoutGuide.topAnchor, constant: EditorViewConstants.buttonTopMargin),
            fakeQuickPostButton.trailingAnchor.constraint(equalTo: safeAreaLayoutGuide.trailingAnchor, constant: -EditorViewConstants.buttonHorizontalMargin),
            fakeQuickPostButton.heightAnchor.constraint(equalToConstant: EditorViewConstants.buttonSize),
        ])
        
        fakeQuickPostButton.alpha = 0
    }

    @objc func nextPressed() {
        delegate?.didTapPostButton()
    }

    func setupPostButton() {
        postButton.accessibilityLabel = "Post Button"
        postButton.clipsToBounds = false
        postButton.layer.applyShadows()
        navigationContainer.addSubview(postButton)
        if let avatarView = self.avatarView {
            updatePostButton(avatarView: avatarView)
        }
        else {
            postButton.setImage(KanvasImages.shared.nextImage, for: .normal)
        }
        postButton.contentHorizontalAlignment = .fill
        postButton.contentVerticalAlignment = .fill
        postButton.translatesAutoresizingMaskIntoConstraints = false

        let tapGestureRecognizer = UITapGestureRecognizer(target: self, action: #selector(postButtonPressed))
        postButton.addGestureRecognizer(tapGestureRecognizer)
        
        NSLayoutConstraint.activate([
            postButton.trailingAnchor.constraint(equalTo: safeLayoutGuide.trailingAnchor, constant: -EditorViewConstants.postButtonHorizontalMargin),
            postButton.heightAnchor.constraint(equalToConstant: EditorViewConstants.postButtonSize),
            postButton.widthAnchor.constraint(equalToConstant: EditorViewConstants.postButtonSize),
            postButton.bottomAnchor.constraint(equalTo: safeLayoutGuide.bottomAnchor, constant: -EditorViewConstants.postButtonVerticalMargin)
        ])
        
        postLabel.text = NSLocalizedString("Post", comment: "Message for the post button in the editor screen")
        postLabel.textColor = .white
        postLabel.font = KanvasFonts.shared.postLabelFont
        postLabel.clipsToBounds = false
        postLabel.layer.applyShadows()
        postLabel.translatesAutoresizingMaskIntoConstraints = false
        postLabel.addGestureRecognizer(UITapGestureRecognizer(target: self, action: #selector(postButtonPressed)))
        postLabel.isUserInteractionEnabled = true
        navigationContainer.addSubview(postLabel)
        
        NSLayoutConstraint.activate([
            postLabel.centerXAnchor.constraint(equalTo: postButton.centerXAnchor),
            postLabel.topAnchor.constraint(equalTo: postButton.bottomAnchor, constant: EditorViewConstants.postButtonLabelMargin),
        ])

        let longPressRecognizer = UILongPressGestureRecognizer(target: self, action: #selector(postButtonLongPressed(_:)))
        longPressRecognizer.allowableMovement = 10.0
        longPressRecognizer.minimumPressDuration = 0.4
        postButton.addGestureRecognizer(longPressRecognizer)
    }

    func setupSaveButton() {
        saveButton.accessibilityLabel = "Save Button"
        navigationContainer.addSubview(saveButton)
        saveButton.layer.applyShadows()
        saveButton.setImage(KanvasImages.saveImage, for: .normal)
        saveButton.imageView?.tintColor = .white
        saveButton.addTarget(self, action: #selector(saveButtonPressed), for: .touchUpInside)
        saveButton.translatesAutoresizingMaskIntoConstraints = false

        NSLayoutConstraint.activate([
            saveButton.centerYAnchor.constraint(equalTo: confirmOrPostButton().centerYAnchor),
            saveButton.trailingAnchor.constraint(equalTo: confirmOrPostButton().leadingAnchor, constant: -EditorViewConstants.saveButtonHorizontalMargin),
            saveButton.heightAnchor.constraint(equalToConstant: EditorViewConstants.saveButtonSize),
            saveButton.widthAnchor.constraint(equalToConstant: EditorViewConstants.saveButtonSize)
        ])
    }

    func setupMuteButton() {
        muteButton.accessibilityLabel = "Sound Button"
        navigationContainer.addSubview(muteButton)
        muteButton.tintColor = .white
        muteButton.layer.applyShadows()
        muteButton.addTarget(self, action: #selector(muteButtonPressed), for: .touchUpInside)

        muteButton.backgroundColor = EditorViewConstants.muteButtonBackgroundColor
        muteButton.layer.cornerRadius = EditorViewConstants.muteButtonSize/2
        muteButton.layer.masksToBounds = true

        NSLayoutConstraint.activate([
            muteButton.leadingAnchor.constraint(equalTo: safeAreaLayoutGuide.leadingAnchor, constant: EditorViewConstants.saveButtonHorizontalMargin),
            muteButton.heightAnchor.constraint(equalToConstant: EditorViewConstants.muteButtonSize),
            muteButton.widthAnchor.constraint(equalToConstant: EditorViewConstants.muteButtonSize),
        ])
    }

    func confirmOrPostButton() -> UIView {
        switch mainActionMode {
        case .confirm, .postOptions:
            return confirmButton
        case .post:
            return postButton
        }
    }
    
    func confirmOrPostButtonHorizontalMargin() -> CGFloat {
        switch mainActionMode {
        case .confirm, .postOptions:
            return EditorViewConstants.confirmButtonHorizontalMargin
        case .post:
            return EditorViewConstants.postButtonHorizontalMargin
        }
    }
    
    private func setupOverlay() {
        overlay.accessibilityLabel = "Overlay"
        overlay.backgroundColor = EditorViewConstants.overlayColor
        overlay.alpha = 0
        
        addSubview(overlay)
        overlay.translatesAutoresizingMaskIntoConstraints = false
        NSLayoutConstraint.activate([
            overlay.topAnchor.constraint(equalTo: topAnchor),
            overlay.bottomAnchor.constraint(equalTo: bottomAnchor),
            overlay.leadingAnchor.constraint(equalTo: leadingAnchor),
            overlay.trailingAnchor.constraint(equalTo: trailingAnchor),
        ])
    }
    
    private func setupOverlayLabel() {
        overlayLabel.accessibilityLabel = "Overlay Label"
        overlay.addSubview(overlayLabel)
        overlayLabel.textColor = EditorViewConstants.overlayLabelTextColor
        overlayLabel.font = EditorViewConstants.overlayLabelFont
        overlayLabel.textAlignment = .right
        
        overlayLabel.translatesAutoresizingMaskIntoConstraints = false
        
        let centerYOffset = EditorViewConstants.buttonTopMargin + EditorViewConstants.buttonSize / 2
        NSLayoutConstraint.activate([
            overlayLabel.centerYAnchor.constraint(equalTo: safeAreaLayoutGuide.topAnchor, constant: centerYOffset),
            overlayLabel.leadingAnchor.constraint(equalTo: overlay.leadingAnchor),
        ])
    }
    
    private func setupQuickPostButton() {
        quickPostButton.accessibilityLabel = "Quick Post Button"
        
        addSubview(quickPostButton)
        quickPostButton.translatesAutoresizingMaskIntoConstraints = false
        NSLayoutConstraint.activate([
            quickPostButton.topAnchor.constraint(equalTo: safeAreaLayoutGuide.topAnchor, constant: EditorViewConstants.buttonTopMargin),
            quickPostButton.trailingAnchor.constraint(equalTo: safeAreaLayoutGuide.trailingAnchor, constant: -EditorViewConstants.buttonHorizontalMargin),
            quickPostButton.heightAnchor.constraint(equalToConstant: EditorViewConstants.buttonSize),
        ])
    }
    
    private func setupBlogSwitcher() {
        accessibilityLabel = "Blog Switcher"
        addSubview(blogSwitcher)
        blogSwitcher.translatesAutoresizingMaskIntoConstraints = false
        
        let trailingAnchor: NSLayoutConstraint
        if quickPostButton.isDescendant(of: self) {
            trailingAnchor = blogSwitcher.trailingAnchor.constraint(equalTo: quickPostButton.leadingAnchor, constant: -EditorViewConstants.topElementsInterspace)
        }
        else {
            trailingAnchor = blogSwitcher.trailingAnchor.constraint(equalTo: safeAreaLayoutGuide.trailingAnchor, constant: -EditorViewConstants.buttonHorizontalMargin)
        }
        
        NSLayoutConstraint.activate([
            trailingAnchor,
            blogSwitcher.topAnchor.constraint(equalTo: safeAreaLayoutGuide.topAnchor, constant: EditorViewConstants.buttonTopMargin),
            blogSwitcher.heightAnchor.constraint(equalToConstant: EditorViewConstants.buttonSize),
            blogSwitcher.widthAnchor.constraint(equalToConstant: EditorViewConstants.buttonSize),
        ])
    }
    
    // MARK: - buttons
    @objc private func closeButtonPressed() {
        delegate?.didTapCloseButton()
    }

    @objc private func tagButtonPressed() {
        delegate?.didTapTagButton()
    }
    
    @objc private func confirmButtonPressed() {
        delegate?.didTapConfirmButton()
    }

    @objc private func saveButtonPressed() {
        delegate?.didTapSaveButton()
    }

    @objc private func muteButtonPressed() {
        muteButton.isSelected = !muteButton.isSelected
        delegate?.didTapMuteButton(enabled: muteButton.isSelected)
    }

    @objc private func postButtonPressed(_ recognizer: UITapGestureRecognizer) {
        switch recognizer.state {
        case .began: break
        case .changed: break
        case .ended:
            delegate?.didTapPostButton()
        case .cancelled: break
        case .failed: break
        case .possible: break
        @unknown default: break
        }
    }

    @objc private func postButtonLongPressed(_ recognizer: UILongPressGestureRecognizer) {
        guard let quickBlogSelectorCoordinator = quickBlogSelectorCoordinator else {
            return
        }
        switch recognizer.state {
        case .began:
            quickBlogSelectorCoordinator.present(presentingView: self, fromPoint: postButton.center)
        case .ended, .cancelled, .failed:
            quickBlogSelectorCoordinator.dismiss()
            if let avatarView = self.avatarView {
                updatePostButton(avatarView: avatarView)
            }
        case .changed:
            let location = recognizer.location(in: self)
            quickBlogSelectorCoordinator.touchDidMoveToPoint(location)
        case .possible: break
        @unknown default: break
        }
    }

    @objc private func postOptionsButtonPressed() {
        delegate?.didTapPostOptionsButton()
    }

    // MARK: - Public interface
    
    /// shows or hides the navigation container, quick post button and blog switcher
    ///
    /// - Parameter show: true to show, false to hide
    func showNavigationItems(_ show: Bool) {
        showNavigationContainer(show)
        showQuickPostButton(show)
        showBlogSwitcher(show)
    }
    
    /// shows or hides the navigation container
    ///
    /// - Parameter show: true to show, false to hide
    func showNavigationContainer(_ show: Bool) {
        UIView.animate(withDuration: EditorViewConstants.animationDuration) {
            self.navigationContainer.alpha = show ? 1 : 0
            self.blogSwitcher.alpha = self.showBlogSwitcher && show ? 1 : 0
            self.quickPostButton.alpha = self.showQuickPostButton && show ? 1 : 0
        }
    }
    
    /// shows or hides the quick post button
    ///
    /// - Parameter show: true to show, false to hide
    func showQuickPostButton(_ show: Bool, animated: Bool = true) {
        let action: () -> Void = {
            self.quickPostButton.alpha = self.showQuickPostButton && show ? 1 : 0
        }
        
        if animated {
            UIView.animate(withDuration: EditorViewConstants.animationDuration, animations: action)
        }
        else {
            action()
        }
    }
    
    /// shows or hides the blog switcher
    ///
    /// - Parameter show: true to show, false to hide
    func showBlogSwitcher(_ show: Bool) {
        UIView.animate(withDuration: EditorViewConstants.animationDuration) {
            self.blogSwitcher.alpha = self.showBlogSwitcher && show ? 1 : 0
        }
    }
    
    /// animates the transition between the main editor tools and a specific menu
    ///
    /// - Parameters
    ///   - cell: the cell of the edition option
    ///   - finalLocation: the location where animation will end
    ///   - completion: a closure to execute when the animation ends
    func animateEditionOption(cell: KanvasEditorMenuCollectionCell?, finalLocation: CGPoint, completion: @escaping (Bool) -> Void) {
        if KanvasEditorDesign.shared.isVerticalMenu {
            animateFakeCellPop(cell: cell, finalLocation: finalLocation, completion: completion)
        }
        else {
            animateFakeCellTranslation(cell: cell, finalLocation: finalLocation, completion: completion)
        }
    }
    
    /// animates the transition between a specific menu and the main editor tools
    ///
    /// - Parameters
    ///   - cell: the cell of the edition option
    ///   - initialLocation: the location where the checkmark button starts the animation
    func animateReturnOfEditionOption(cell: KanvasEditorMenuCollectionCell?, initialLocation: CGPoint) {
        if KanvasEditorDesign.shared.isVerticalMenu {
            animateFakeCellPopBackwards(cell: cell, initialLocation: initialLocation)
        }
        else {
            animateFakeCellTranslationBackwards(cell: cell, initialLocation: initialLocation)
        }
    }
    
    /// animates the transition between the main editor tools and a specific menu with a pop-out effect.
    ///
    /// - Parameters
    ///   - cell: the cell of the edition option
    ///   - finalLocation: the location where animation will end
    ///   - completion: a closure to execute when the animation ends
    private func animateFakeCellPop(cell: KanvasEditorMenuCollectionCell?, finalLocation: CGPoint, completion: @escaping (Bool) -> Void) {
        let distance = finalLocation - fakeOptionCell.center
        let translationTransform = CGAffineTransform(translationX: distance.x, y: distance.y)
        
        fakeOptionCell.image = KanvasEditorDesign.shared.checkmarkImage
        fakeOptionCell.backgroundColor = KanvasColors.shared.primaryButtonBackgroundColor
        fakeOptionCell.alpha = 1
        fakeOptionCell.transform = CGAffineTransform(scaleX: 0, y: 0).concatenating(translationTransform)
        fakeQuickPostButton.image = quickPostButton.asImage()
        fakeQuickPostButton.alpha = 1
        quickPostButton.isHidden = true
        
        let duration = EditorViewConstants.editionOptionAnimationDuration
        UIView.animateKeyframes(withDuration: duration, delay: 0, options: [.calculationModeCubic], animations: {
            UIView.addKeyframe(withRelativeStartTime: 0, relativeDuration: 0.05 / duration, animations: {
                let scale = EditorViewConstants.editionOptionAnimationBouncingFactor
                self.fakeQuickPostButton.transform = CGAffineTransform(scaleX: scale, y: scale)
            })
            UIView.addKeyframe(withRelativeStartTime: 0.05 / duration, relativeDuration: 0.2 / duration, animations: {
                self.fakeQuickPostButton.transform = CGAffineTransform(scaleX: 0, y: 0)
            })
            UIView.addKeyframe(withRelativeStartTime: 0.25 / duration, relativeDuration: 0.2 / duration, animations: {
                let scale = EditorViewConstants.editionOptionAnimationBouncingFactor * EditorViewConstants.fakeOptionCellMinSize / EditorViewConstants.fakeOptionCellMaxSize
                self.fakeOptionCell.transform = CGAffineTransform(scaleX: scale, y: scale).concatenating(translationTransform)
            })
            UIView.addKeyframe(withRelativeStartTime: 0.45 / duration, relativeDuration: 0.05 / duration, animations: {
                let scale = EditorViewConstants.fakeOptionCellMinSize / EditorViewConstants.fakeOptionCellMaxSize
                self.fakeOptionCell.transform = CGAffineTransform(scaleX: scale, y: scale).concatenating(translationTransform)
            })
        }, completion: { _ in
            completion(true)
            self.fakeOptionCell.alpha = 0
            self.fakeQuickPostButton.alpha = 0
        })
    }
    
    /// animates the transition between a specific menu and the main editor tools with a pop-out effect.
    ///
    /// - Parameters
    ///   - cell: the cell of the edition option
    ///   - initialLocation: the location where the checkmark button starts the animation
    private func animateFakeCellPopBackwards(cell: KanvasEditorMenuCollectionCell?, initialLocation: CGPoint) {
        let distance = initialLocation - fakeOptionCell.center
        let translationTransform = CGAffineTransform(translationX: distance.x, y: distance.y)
        
        fakeOptionCell.image = KanvasEditorDesign.shared.checkmarkImage
        fakeOptionCell.backgroundColor = KanvasColors.shared.primaryButtonBackgroundColor
        fakeOptionCell.alpha = 1
        fakeOptionCell.transform = translationTransform
        fakeQuickPostButton.transform = CGAffineTransform(scaleX: 0, y: 0)
        fakeQuickPostButton.alpha = 1
        
        // Necessary to get the image of the button
        quickPostButton.isHidden = false
        fakeQuickPostButton.image = quickPostButton.asImage()
        quickPostButton.isHidden = true
        
        
        let duration = EditorViewConstants.editionOptionAnimationDuration
        UIView.animateKeyframes(withDuration: duration, delay: 0, options: [.calculationModeCubic], animations: {
            UIView.addKeyframe(withRelativeStartTime: 0, relativeDuration: 0.05 / duration, animations: {
                let scale = EditorViewConstants.editionOptionAnimationBouncingFactor * EditorViewConstants.fakeOptionCellMinSize / EditorViewConstants.fakeOptionCellMaxSize
                self.fakeOptionCell.transform = CGAffineTransform(scaleX: scale, y: scale).concatenating(translationTransform)
            })
            UIView.addKeyframe(withRelativeStartTime: 0.05 / duration, relativeDuration: 0.2 / duration, animations: {
                self.fakeOptionCell.transform = CGAffineTransform(scaleX: 0, y: 0).concatenating(translationTransform)
            })
            UIView.addKeyframe(withRelativeStartTime: 0.25 / duration, relativeDuration: 0.2 / duration, animations: {
                let scale = EditorViewConstants.editionOptionAnimationBouncingFactor
                self.fakeQuickPostButton.transform = CGAffineTransform(scaleX: scale, y: scale)
            })
            UIView.addKeyframe(withRelativeStartTime: 0.45 / duration, relativeDuration: 0.05 / duration, animations: {
                self.fakeQuickPostButton.transform = .identity
            })
        }, completion: { _ in
            self.fakeOptionCell.alpha = 0
            self.fakeQuickPostButton.alpha = 0
            self.quickPostButton.isHidden = false
        })
    }
    
    /// animates the transition between the main editor tools and a specific menu with a translation effect.
    ///
    /// - Parameters
    ///   - cell: the cell of the edition option
    ///   - finalLocation: the location where animation will end
    ///   - completion: a closure to execute when the animation ends
    private func animateFakeCellTranslation(cell: KanvasEditorMenuCollectionCell?, finalLocation: CGPoint, completion: @escaping (Bool) -> Void) {
        guard let cell = cell, let cellParent = cell.superview else {
            completion(false)
            return
        }
        fakeOptionCell.center = cellParent.convert(cell.center, to: nil)
        fakeOptionCell.image = cell.iconView.image
        fakeOptionCell.backgroundColor = cell.iconView.backgroundColor
        fakeOptionCell.alpha = 1
        cell.alpha = 0
        
        let duration = EditorViewConstants.editionOptionAnimationDuration
        UIView.animateKeyframes(withDuration: duration, delay: 0, options: [.calculationModeCubic], animations: {
            UIView.addKeyframe(withRelativeStartTime: 0, relativeDuration: 0.45 / duration, animations: {
                self.fakeOptionCell.image = KanvasEditorDesign.shared.checkmarkImage
                self.fakeOptionCell.backgroundColor = KanvasColors.shared.primaryButtonBackgroundColor
                let scale = EditorViewConstants.fakeOptionCellMinSize / EditorViewConstants.fakeOptionCellMaxSize
                self.fakeOptionCell.transform = CGAffineTransform(scaleX: scale, y: scale)
                self.fakeOptionCell.center = finalLocation
            })
        }, completion: { _ in
            self.fakeOptionCell.alpha = 0
            completion(true)
        })
    }
    
    /// animates the transition between a specific menu and the main editor tools with a translation effect.
    ///
    /// - Parameters
    ///   - cell: the cell of the edition option
    ///   - initialLocation: the location where the checkmark button starts the animation
    private func animateFakeCellTranslationBackwards(cell: KanvasEditorMenuCollectionCell?, initialLocation: CGPoint) {
        guard let cell = cell, let cellParent = cell.superview else { return }
        fakeOptionCell.center = initialLocation
        fakeOptionCell.alpha = 1
        
        let duration = EditorViewConstants.editionOptionAnimationDuration
        UIView.animateKeyframes(withDuration: duration, delay: 0, options: [.calculationModeCubic], animations: {
            UIView.addKeyframe(withRelativeStartTime: 0, relativeDuration: 0.45 / duration, animations: {
                self.fakeOptionCell.image = cell.iconView.image
                self.fakeOptionCell.backgroundColor = cell.iconView.backgroundColor
                self.fakeOptionCell.transform = .identity
                self.fakeOptionCell.center = cellParent.convert(cell.center, to: nil)
            })
            UIView.addKeyframe(withRelativeStartTime: 0.45 / duration, relativeDuration: 0.05 / duration, animations: {
                self.fakeOptionCell.alpha = 0
                cell.alpha = 1
            })
        })
    }
    
    /// shows or hides the confirm button
    ///
    /// - Parameter show: true to show, false to hide
    func showConfirmButton(_ show: Bool) {
        switch mainActionMode {
        case .confirm, .postOptions:
            UIView.animate(withDuration: EditorViewConstants.animationDuration) {
                self.confirmButton.alpha = show ? 1 : 0
            }
        case .post:
            UIView.animate(withDuration: EditorViewConstants.animationDuration) {
                self.postButton.alpha = show ? 1 : 0
                self.postLabel.alpha = show ? 1 : 0
            }
        }
        if showSaveButton {
            UIView.animate(withDuration: EditorViewConstants.animationDuration) {
                self.saveButton.alpha = show ? 1 : 0
            }
        }
    }
    
    /// shows or hides the close button (back caret)
    ///
    /// - Parameter show: true to show, false to hide
    func showCloseButton(_ show: Bool) {
        UIView.animate(withDuration: EditorViewConstants.animationDuration) {
            self.closeButton.alpha = show ? 1 : 0
        }
    }
    
    /// shows or hides the canvas for movable views
    ///
    /// - Parameter show: true to show, false to hide
    func showMovableViewCanvas(_ show: Bool) {
        UIView.animate(withDuration: EditorViewConstants.animationDuration) {
            self.movableViewCanvas.alpha = show ? 1 : 0
        }
    }

    /// shows or hides the tag button
    ///
    /// - Parameter show: true to show, false to hide
    func showTagButton(_ show: Bool) {
        UIView.animate(withDuration: EditorViewConstants.animationDuration) {
            self.tagButton.alpha = show ? 1 : 0
        }
    }
    
    /// shows or hides the tag collection
    ///
    /// - Parameter show: true to show, false to hide
    func showTagCollection(_ show: Bool) {
        UIView.animate(withDuration: EditorViewConstants.animationDuration) {
            self.tagCollection?.alpha = show ? 1 : 0
        }
    }
    
    /// shows or hides the overlay
    ///
    /// - Parameters
    ///  -  show: true to show, false to hide
    ///  - completion: an optional action to be executed when the animation ends
    func showOverlay(_ show: Bool, completion: ((Bool) -> Void)? = nil) {
        overlayLabel.alpha = show ? 1 : 0
        UIView.animate(withDuration: EditorViewConstants.animationDuration, animations: { [weak self] in
            self?.overlay.alpha = show ? 1 : 0
        }, completion: completion)
    }
    
    /// moves the overlay label next to a specified view.
    ///
    /// - Parameter view: the view next to the label.
    func moveOverlayLabel(to view: UIView) {
        overlayLabelConstraint?.isActive = false
        let newConstraint = overlayLabel.trailingAnchor.constraint(equalTo: view.leadingAnchor,
                                                                   constant: -EditorViewConstants.overlayLabelMargin)
        newConstraint.isActive = true
        overlayLabelConstraint = newConstraint
        layoutIfNeeded()
    }
    
    /// Moves a view to be shown above the overlay.
    ///
    /// - Parameters
    ///  - view: the view that will be moved.
    ///  - visible: true to move the specified view to the front. false to move the overlay to the front.
    func moveViewToFront(_ view: UIView, visible: Bool) {
        if visible {
            bringSubviewToFront(view)
        }
        else {
            bringSubviewToFront(overlay)
        }
    }
    /// Modifies the overlay message.
    ///
    /// - Parameter text: the new message.
    func setOverlayLabel(text: String?) {
        let newText = text ?? ""
        let animation: () -> Void = { [weak self] in
            self?.overlayLabel.text = newText
        }
        
        UIView.transition(with: overlayLabel, duration: EditorViewConstants.animationDuration,
                          options: .transitionCrossDissolve, animations: animation, completion: nil)
    }

    func updatePostButton(avatarView: UIView) {
        postButton.addSubview(avatarView)
        postButton.setImage(nil, for: .normal)
        postButton.backgroundColor = KanvasColors.shared.white65
        postButton.clipsToBounds = true
        postButton.layer.cornerRadius = EditorViewConstants.postButtonSize * 0.5
        postButton.layer.borderColor = KanvasColors.shared.white.cgColor
        postButton.layer.borderWidth = CGFloat(2.0)
    }
    
    // MARK: - MovableViewCanvasDelegate
    
    func didTapTextView(options: TextOptions, transformations: ViewTransformations) {
        delegate?.didTapText(options: options, transformations: transformations)
    }

    func didRemoveText() {
        delegate?.didRemoveText()
    }

    func didMoveText() {
        delegate?.didMoveText()
    }
    
    func didRemoveImage(_ imageView: StylableImageView) {
        delegate?.didRemoveImage(imageView)
    }
    
    func didMoveImage(_ imageView: StylableImageView) {
        delegate?.didMoveImage(imageView)
    }
    
    func didBeginTouchesOnMovableView() {
        delegate?.didBeginTouchesOnText()
    }
    
    func didEndTouchesOnMovableView() {
        delegate?.didEndTouchesOnText()
    }
}<|MERGE_RESOLUTION|>--- conflicted
+++ resolved
@@ -121,12 +121,7 @@
 
     func didRenderRectChange(rect: CGRect) {
         if playerView?.contentMode != .scaleToFill {
-<<<<<<< HEAD
-            // Any content mode which isn't explicitly filling the frame needs to adjust the drawing / canvas area
-            // Since `scaleToFill` always fills the provided frame, leave sizing alone since they match rendering area at setup.
-=======
             // When scaling to fill we don't need to update these views as they are already sized correctly.
->>>>>>> f53e7f9b
             drawingCanvasConstraints.update(with: rect)
             movableViewCanvasConstraints.update(with: rect)
         }
