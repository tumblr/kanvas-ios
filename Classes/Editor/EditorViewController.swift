//
// This Source Code Form is subject to the terms of the Mozilla Public
// License, v. 2.0. If a copy of the MPL was not distributed with this
// file, You can obtain one at https://mozilla.org/MPL/2.0/.
//

import AVFoundation
import Foundation
import UIKit

/// Protocol for camera editor controller methods

public protocol EditorControllerDelegate: class {
    /// callback when finished exporting video clips.
    func didFinishExportingVideo(url: URL?, info: MediaInfo?, archive: Data?, action: KanvasExportAction, mediaChanged: Bool)

    /// callback when finished exporting image
    func didFinishExportingImage(image: UIImage?, info: MediaInfo?, archive: Data?, action: KanvasExportAction, mediaChanged: Bool)

    /// callback when finished exporting frames
    func didFinishExportingFrames(url: URL?, size: CGSize?, info: MediaInfo?, archive: Data?, action: KanvasExportAction, mediaChanged: Bool)
    
    /// callback when dismissing controller without exporting
    func dismissButtonPressed()
    
    /// Called after the color selector tooltip is dismissed
    func didDismissColorSelectorTooltip()
    
    /// Called to ask if color selector tooltip should be shown
    ///
    /// - Returns: Bool for tooltip
    func editorShouldShowColorSelectorTooltip() -> Bool
    
    /// Called after the stroke animation has ended
    func didEndStrokeSelectorAnimation()
    
    /// Called to ask if stroke selector animation should be shown
    ///
    /// - Returns: Bool for animation
    func editorShouldShowStrokeSelectorAnimation() -> Bool

    /// Called when the tag button is pressed
    func tagButtonPressed()
    
    /// Obtains the quick post button.
    ///
    /// - Returns: the quick post button.
    func getQuickPostButton() -> UIView
    
    /// Obtains the blog switcher.
    ///
    /// - Returns: the blog switcher.
    func getBlogSwitcher() -> UIView
    /// Called when the Post Button is pressed to indicate whether export should occur
    /// The return value indicates whether the export should be run
    /// This is partly temporary, I think the export functionality should be passed into this controller to decouple things
    func shouldExport() -> Bool
}

extension EditorControllerDelegate {
    public func shouldExport() -> Bool {
        return true
    }
}

private struct Constants {
    static let pageName: String = "KanvasEditor"
}

/// A view controller to edit the segments
public final class EditorViewController: UIViewController, MediaPlayerController, EditorViewDelegate, KanvasEditorMenuControllerDelegate, EditorFilterControllerDelegate, DrawingControllerDelegate, EditorTextControllerDelegate, MediaDrawerControllerDelegate, GifMakerHandlerDelegate, MediaPlayerDelegate {

    enum Media {
        case image(UIImage)
        case video(URL)
    }

    public struct ExportResult {
        let original: Media?
        let result: Media
        let info: MediaInfo
        let archive: Data
    }

    var editorView: EditorView
    
    private lazy var collectionController: KanvasEditorMenuController = {
        let exportAsGif = shouldEnableGIFButton() ? shouldExportAsGIFByDefault() : nil
        let controller: KanvasEditorMenuController
        
        if KanvasEditorDesign.shared.isVerticalMenu {
            controller = StyleMenuController(settings: self.settings, shouldExportMediaAsGIF: exportAsGif)
        }
        else {
            controller = EditionMenuCollectionController(settings: self.settings, shouldExportMediaAsGIF: exportAsGif)
        }
        
        controller.delegate = self
        return controller
    }()
    
    private lazy var filterController: EditorFilterController = {
        let controller = EditorFilterController(settings: self.settings)
        controller.delegate = self
        return controller
    }()
    
    private lazy var textController: EditorTextController = {
        let textViewSettings = EditorTextView.Settings(fontSelectorUsesFont: settings.fontSelectorUsesFont)
        let settings = EditorTextController.Settings(textViewSettings: textViewSettings)
        let controller = EditorTextController(settings: settings)
        controller.delegate = self
        return controller
    }()
    
    private lazy var drawingController: DrawingController = {
        let controller = DrawingController(analyticsProvider: analyticsProvider)
        controller.delegate = self
        return controller
    }()
    
    private lazy var mediaDrawerController: MediaDrawerController = {
        let controller = MediaDrawerController(stickerProvider: self.stickerProvider)
        controller.delegate = self
        return controller
    }()
    
    private lazy var gifMakerController: GifMakerController = {
        let controller = GifMakerController()
        controller.delegate = gifMakerHandler
        return controller
    }()

    private lazy var gifMakerHandler: GifMakerHandler = {
        let handler = GifMakerHandler(analyticsProvider: analyticsProvider)
        handler.delegate = self
        return handler
    }()

    private lazy var loadingView: LoadingIndicatorView = LoadingIndicatorView()

    private let quickBlogSelectorCoordinater: KanvasQuickBlogSelectorCoordinating?
    private let tagCollection: UIView?
    private let analyticsProvider: KanvasAnalyticsProvider?
    private let settings: CameraSettings
    private var originalSegments: [CameraSegment]
    private var segments: [CameraSegment] {
        return gifMakerHandler.segments ?? originalSegments
    }
    private let assetsHandler: AssetsHandlerType
    private let exporterClass: MediaExporting.Type
    private var gifEncoderClass: GIFEncoder.Type
    private let stickerProvider: StickerProvider?
    private let cameraMode: CameraMode?
    private var openedMenu: EditionOption?
    private var selectedCell: KanvasEditorMenuCollectionCell?

    var shouldExportSound: Bool = true
    private let metalContext = MetalContext.createContext()

    private var shouldExportMediaAsGIF: Bool {
        get {
            return collectionController.shouldExportMediaAsGIF
        }
        set {
            collectionController.shouldExportMediaAsGIF = newValue
        }
    }

    private let player: MediaPlayer
    private var filterType: FilterType? {
        didSet {
            player.filterType = filterType
        }
    }
    
    private var mediaChanged: Bool {
        let hasStickerOrText = !editorView.movableViewCanvas.isEmpty
        let filterApplied = filterType?.filterApplied ?? false
        let hasDrawings = !drawingController.isEmpty
        let gifMakerOpened = shouldExportMediaAsGIF
        return hasStickerOrText || filterApplied || hasDrawings || gifMakerOpened
    }

    private var editingNewText: Bool = true

    public weak var delegate: EditorControllerDelegate?

    private var exportCompletion: ((Result<ExportResult, Error>) -> Void)?

    private static func editor(delegate: EditorViewDelegate?,
                               settings: CameraSettings,
                               canvas: MovableViewCanvas?,
                               quickBlogSelectorCoordinator: KanvasQuickBlogSelectorCoordinating?,
                               drawingView: IgnoreTouchesView?,
                               tagCollection: UIView?,
                               metalContext: MetalContext?) -> EditorView {
        var mainActionMode: EditorView.MainActionMode = .confirm
        if settings.features.editorPostOptions {
            mainActionMode = .postOptions
        }
        else if settings.features.editorPosting {
            mainActionMode = .post
        }

        let editorView: EditorView = EditorView(delegate: delegate,
                                    mainActionMode: mainActionMode,
                                    showSaveButton: settings.features.editorSaving,
                                    showCrossIcon: settings.crossIconInEditor,
                                    showCogIcon: settings.showCogIconInEditor,
                                    showTagButton: settings.showTagButtonInEditor,
                                    showTagCollection: settings.showTagCollectionInEditor,
                                    showQuickPostButton: settings.showQuickPostButtonInEditor,
                                    showBlogSwitcher: settings.showBlogSwitcherInEditor,
                                    quickBlogSelectorCoordinator: quickBlogSelectorCoordinator,
                                    tagCollection: tagCollection,
                                    metalContext: metalContext,
                                    movableViewCanvas: canvas,
                                    drawingCanvas: drawingView)
        return editorView
    }

    @available(*, unavailable, message: "use init(settings:, segments:) instead")
    required public init?(coder aDecoder: NSCoder) {
        fatalError("init(coder:) has not been implemented")
    }
    
    @available(*, unavailable, message: "use init(settings:, segments:) instead")
    public override init(nibName nibNameOrNil: String?, bundle nibBundleOrNil: Bundle?) {
        fatalError("init(nibName:bundle:) has not been implemented")
    }
    
    public static func createEditor(for image: UIImage,
                                    settings: CameraSettings,
                                    stickerProvider: StickerProvider,
                                    analyticsProvider: KanvasAnalyticsProvider) -> EditorViewController {
        EditorViewController(settings: settings,
                             segments: [.image(image, nil, nil, MediaInfo(source: .media_library))],
                             assetsHandler: CameraSegmentHandler(),
                             exporterClass: MediaExporter.self,
                             gifEncoderClass: GIFEncoderImageIO.self,
                             cameraMode: nil,
                             stickerProvider: stickerProvider,
                             analyticsProvider: analyticsProvider,
                             quickBlogSelectorCoordinator: nil,
                             tagCollection: nil)
    }
    
    public static func createEditor(for videoURL: URL, settings: CameraSettings, stickerProvider: StickerProvider) -> EditorViewController {
        EditorViewController(settings: settings,
                             segments: [.video(videoURL, MediaInfo(source: .media_library))],
                             assetsHandler: CameraSegmentHandler(),
                             exporterClass: MediaExporter.self,
                             gifEncoderClass: GIFEncoderImageIO.self,
                             cameraMode: nil,
                             stickerProvider: stickerProvider,
                             analyticsProvider: nil,
                             quickBlogSelectorCoordinator: nil,
                             tagCollection: nil)
    }

    public static func createEditor(forGIF url: URL,
                              info: MediaInfo,
                              settings: CameraSettings,
                              stickerProvider: StickerProvider,
                              analyticsProvider: KanvasAnalyticsProvider,
                              completion: @escaping (EditorViewController) -> Void) {
        GIFDecoderFactory.main().decode(image: url) { frames in
            let segments = CameraSegment.from(frames: frames, info: info)
            let editor = EditorViewController(settings: settings,
                                              segments: segments,
                                              stickerProvider: stickerProvider,
                                              analyticsProvider: analyticsProvider)
            completion(editor)
        }
    }

    convenience init(settings: CameraSettings,
                     segments: [CameraSegment],
                     stickerProvider: StickerProvider,
                     analyticsProvider: KanvasAnalyticsProvider) {
        self.init(settings: settings,
                  segments: segments,
                  assetsHandler: CameraSegmentHandler(),
                  exporterClass: MediaExporter.self,
                  gifEncoderClass: GIFEncoderImageIO.self,
                  cameraMode: nil,
                  stickerProvider: stickerProvider,
                  analyticsProvider: analyticsProvider,
                  quickBlogSelectorCoordinator: nil,
                  tagCollection: nil)
    }
    
    /// The designated initializer for the editor controller
    ///
    /// - Parameters:
    ///   - settings: The CameraSettings instance for export optioins
    ///   - segments: The segments to playback
    ///   - assetsHandler: The assets handler type, for testing.
    ///   - cameraMode: The camera mode that the preview was coming from, if any
    ///   - stickerProvider: Class that will provide the stickers in the editor.
    ///   - analyticsProvider: A class conforming to KanvasAnalyticsProvider
    init(settings: CameraSettings,
         segments: [CameraSegment],
         assetsHandler: AssetsHandlerType,
         exporterClass: MediaExporting.Type,
         gifEncoderClass: GIFEncoder.Type,
         cameraMode: CameraMode?,
         stickerProvider: StickerProvider?,
         analyticsProvider: KanvasAnalyticsProvider?,
         quickBlogSelectorCoordinator: KanvasQuickBlogSelectorCoordinating?,
         canvas: MovableViewCanvas? = nil,
         drawingView: IgnoreTouchesView? = nil,
         tagCollection: UIView?) {
        self.settings = settings
        self.originalSegments = segments
        self.assetsHandler = assetsHandler
        self.cameraMode = cameraMode
        self.analyticsProvider = analyticsProvider
        self.exporterClass = exporterClass
        self.gifEncoderClass = gifEncoderClass
        self.stickerProvider = stickerProvider
        self.quickBlogSelectorCoordinater = quickBlogSelectorCoordinator
        self.tagCollection = tagCollection

        let metalContext: MetalContext? = settings.features.metalPreview ? MetalContext.createContext() : nil
        self.player = MediaPlayer(renderer: Renderer(settings: settings, metalContext: metalContext))
        self.editorView = EditorViewController.editor(delegate: nil,
                                                      settings: settings,
                                                      canvas: canvas,
                                                      quickBlogSelectorCoordinator: quickBlogSelectorCoordinator,
                                                      drawingView: drawingView,
                                                      tagCollection: tagCollection,
                                                      metalContext: metalContext)
        super.init(nibName: .none, bundle: .none)
        self.editorView.delegate = self

        editorView.delegate = self
        player.playerView = editorView.playerView
        
        self.player.delegate = self

        setupNotifications()
    }

    private func setupNotifications() {
        NotificationCenter.default.addObserver(self, selector: #selector(appDidBecomeActive), name: UIApplication.didBecomeActiveNotification, object: nil)
        NotificationCenter.default.addObserver(self, selector: #selector(appWillResignActive), name: UIApplication.willResignActiveNotification, object: nil)
    }

    @objc private func appDidBecomeActive() {
        player.resume()
    }

    @objc private func appWillResignActive() {
        player.pause()
    }

    override public func viewWillAppear(_ animated: Bool) {
        super.viewWillAppear(animated)

        startPlayerFromSegments()
    }
    
    override public func viewDidLoad() {
        super.viewDidLoad()

        view.backgroundColor = .black
        editorView.add(into: view)
        drawingController.drawingLayer = editorView.drawingCanvas.layer
        
        load(childViewController: collectionController, into: editorView.collectionContainer)
        load(childViewController: filterController, into: editorView.filterMenuContainer)
        load(childViewController: textController, into: editorView.textMenuContainer)
        load(childViewController: drawingController, into: editorView.drawingMenuContainer)
        load(childViewController: gifMakerController, into: editorView.gifMakerMenuContainer)

        if shouldOpenGIFMakerOnLoad() {
            openGIFMaker(animated: false)
        }
        else if shouldConvertMediaToGIFOnLoad() {
            loadMediaAsGIF(permanent: true)
        }
    }
    
    override public var preferredStatusBarStyle: UIStatusBarStyle {
        return .lightContent
    }
    
    override public var supportedInterfaceOrientations: UIInterfaceOrientationMask {
        return .portrait
    }

    // MARK: - Views
    
    /// Sets up the color carousels of both drawing and text tools
    private func addCarouselDefaultColors(_ image: UIImage) {
        let dominantColors = image.getDominantColors(count: 3)
        drawingController.addColorsForCarousel(colors: dominantColors)

        if let mostDominantColor = dominantColors.first {
            textController.addColorsForCarousel(colors: [mostDominantColor, .white, .black])
        }
    }

    // MARK: - Media Player

    /// Loads the media into the player and starts it.
    private func startPlayerFromSegments() {
        let media: [MediaPlayerContent] = segments.compactMap {segment in
            if let image = segment.image {
                return .image(image, segment.timeInterval)
            }
            else if let url = segment.videoURL {
                return .video(url)
            }
            else {
                return nil
            }
        }
        player.play(media: media)
    }
    
    // MARK: - Loading Indicator

    /// Shows the loading indicator on this view
    func showLoading() {
        loadingView.add(into: view)
        loadingView.startLoading()
    }
    
    /// Removes the loading indicator on this view
    func hideLoading() {
        loadingView.removeFromSuperview()
        loadingView.stopLoading()
    }

    // MARK: - GIF Maker Helpers

    private func openGIFMaker(animated: Bool) {
        guard let cell = collectionController.getCell(for: .gif) else {
            assertionFailure("Failed to open GIF Maker")
            return
        }
        openGIFMaker(cell: cell, animated: animated, permanent: true)
    }

    private func openGIFMaker(cell: KanvasEditorMenuCollectionCell, animated: Bool, permanent: Bool) {
        let editionOption = EditionOption.gif
        onBeforeShowingEditionMenu(editionOption, cell: cell)
        showMainUI(false)
        gifMakerController.showView(true)
        loadMediaAsGIF(permanent: permanent)
        if animated {
            self.editorView.animateEditionOption(cell: cell, finalLocation: self.gifMakerController.confirmButtonLocation) {_ in
                self.gifMakerController.showConfirmButton(true)
            }
        }
        else {
            editorView.showQuickPostButton(false)
            gifMakerController.showConfirmButton(true)
        }
        analyticsProvider?.logEditorGIFOpen()
    }

    private func revertGIF() {
        if settings.animateEditorControls {
            editorView.animateReturnOfEditionOption(cell: selectedCell, initialLocation: gifMakerController.confirmButtonLocation)
        }
        gifMakerController.showView(false)
        gifMakerController.showConfirmButton(false)
        gifMakerHandler.revert { reverted in
            if reverted {
                self.player.stop()
                self.startPlayerFromSegments()
            }
        }
        shouldExportMediaAsGIF = shouldForceExportAsAGIF()
        showMainUI(true)
        analyticsProvider?.logEditorGIFRevert()
        onAfterConfirmingEditionMenu()
    }

    private func loadMediaAsGIF(permanent: Bool) {
        gifMakerHandler.load(segments: segments,
                             initialSettings: .init(rate: initialGIFPlaybackRate(),
                                                    playbackMode: initialGIFPlaybackMode(),
                                                    startTime: initialGIFTrim().lowerBound,
                                                    endTime: initialGIFTrim().upperBound),
                             permanent: permanent,
                             showLoading: self.showLoading,
                             hideLoading: self.hideLoading,
                             completion: { framesUpdated in
                                if framesUpdated {
                                    self.player.stop()
                                    self.startPlayerFromSegments()
                                    if permanent, let newSegments = self.gifMakerHandler.segments {
                                        self.originalSegments = newSegments
                                    }
                                }
                                self.gifMakerController.configure(settings: self.gifMakerHandler.settings, animated: false)
                                self.configureMediaPlayer(settings: self.gifMakerHandler.settings)
                             })
    }

    private func shouldEnableGIFButton() -> Bool {
        guard settings.features.gifs else {
            return false
        }

        // More than one segment, or one video-only segment, enable it.
        if segments.count > 1 || segments.first?.isVideo == true {
            return true
        }

        // A single segment that has both an image and a video (live photo), enabled it.
        if segments.count == 1,
            let firstSegment = segments.first,
            firstSegment.isVideo == false,
            firstSegment.videoURL != nil {
            return true
        }

        return false
    }

    private func shouldForceExportAsAGIF() -> Bool {
        guard settings.features.gifs else {
            return false
        }

        // Media captured from the GIF mode should always export as a GIF
        if cameraMode?.group == .gif {
            return true
        }

        // Media from the picker or directly loaded, that has only images, are GIFs.
        if (cameraMode == nil || cameraMode == .some(.normal)) && segments.count > 1 && assetsHandler.containsOnlyImages(segments: segments) {
            return true
        }

        return false
    }

    private func shouldExportAsGIFByDefault() -> Bool {
        guard settings.features.gifs else {
            return false
        }

        if shouldForceExportAsAGIF() {
            return true
        }

        // Media captured with only images (but at least two) should export as a GIF by default
        if segments.count > 1 && assetsHandler.containsOnlyImages(segments: segments) {
            return true
        }

        return false
    }

    private func shouldOpenGIFMakerOnLoad() -> Bool {
        guard
            settings.features.gifs,
            settings.features.editorGIFMaker,
            shouldEnableGIFButton()
        else {
            return false
        }

        return settings.editorShouldStartGIFMaker(mode: cameraMode)
    }

    private func shouldConvertMediaToGIFOnLoad() -> Bool {
        shouldExportAsGIFByDefault()
    }

    private func initialGIFPlaybackMode() -> PlaybackOption {
        if cameraMode?.group == .gif {
            return .rebound
        }
        return .loop
    }

    private func initialGIFPlaybackRate() -> Float {
        return 1.0
    }

    private func initialGIFTrim() -> ClosedRange<TimeInterval> {
        return 0...3
    }
    
    // MARK: - EditorViewDelegate
    
    func didTapSaveButton() {
        startExporting(action: .save)
        analyticsProvider?.logSaveFromDashboard()
    }

    func didTapPostButton() {
        if delegate?.shouldExport() ?? true {
            startExporting(action: .post)
        }
        analyticsProvider?.logPostFromDashboard()
    }

    func didTapConfirmButton() {
        startExporting(action: .confirm)
        analyticsProvider?.logOpenComposeFromDashboard()
    }

    func didTapPostOptionsButton() {
        startExporting(action: .postOptions)
        analyticsProvider?.logAdvancedOptionsOpen(page: Constants.pageName)
    }
    
    func didTapText(options: TextOptions, transformations: ViewTransformations) {
        let cell = collectionController.getCell(for: .text)
        onBeforeShowingEditionMenu(.text, cell: cell)
        showMainUI(false)
        textController.showView(true, options: options, transformations: transformations)
        if settings.animateEditorControls {
            editorView.animateEditionOption(cell: cell, finalLocation: textController.confirmButtonLocation, completion: { _ in
                self.textController.showConfirmButton(true)
            })
        } else {
            self.textController.showConfirmButton(true)
        }
        analyticsProvider?.logEditorTextEdit()
        editingNewText = false
    }

    func didMoveText() {
        analyticsProvider?.logEditorTextMove()
    }

    func didRemoveText() {
        analyticsProvider?.logEditorTextRemove()
    }
    
    func didMoveImage(_ imageView: StylableImageView) {
        analyticsProvider?.logEditorStickerMove(stickerId: imageView.id)
    }
    
    func didRemoveImage(_ imageView: StylableImageView) {
        analyticsProvider?.logEditorStickerRemove(stickerId: imageView.id)
    }

    func didTapTagButton() {
        delegate?.tagButtonPressed()
        analyticsProvider?.logEditorTagTapped()
    }
    
    func didBeginTouchesOnText() {
        editorView.showNavigationItems(false)
    }
    
    func didEndTouchesOnText() {
        editorView.showNavigationItems(true)
    }

    func didRenderRectChange(rect: CGRect) {
        drawingController.didRenderRectChange(rect: rect)
    }

    func didTapCloseButton() {
        player.stop()
        delegate?.dismissButtonPressed()
    }

    func getBlogSwitcher() -> UIView {
        guard let delegate = delegate else { return UIView() }
        return delegate.getBlogSwitcher()
    }
    
    func getQuickPostButton() -> UIView {
        guard let delegate = delegate else { return UIView() }
        return delegate.getQuickPostButton()
    }

    func restartPlayback() {
        player.stop()
        startPlayerFromSegments()
    }
    
    func stopPlayback() {
        player.stop()
    }

    deinit {
        player.stop()
    }
    
    // MARK: - Media Exporting

    private func startExporting(action: KanvasExportAction) {
        player.stop()
        showLoading()
        if segments.count == 1, let firstSegment = segments.first, case CameraSegment.image(let image, _, _, _) = firstSegment {
            // If the camera mode is .stopMotion, .normal or .stitch (.video) and the `exportStopMotionPhotoAsVideo` is true,
            // then single photos from that mode should still export as video.
<<<<<<< HEAD
            if let cameraMode = cameraMode, cameraMode.group == .video && settings.exportStopMotionPhotoAsVideo, let videoURL = firstSegment.videoURL {
                createFinalVideo(videoURL: videoURL, mediaInfo: firstSegment.mediaInfo, exportAction: action)
=======
            if let cameraMode = cameraMode, cameraMode.group == .video || settings.exportStopMotionPhotoAsVideo {
                assetsHandler.ensureAllImagesHaveVideo(segments: segments) { segments in
                    guard let videoURL = segments.first?.videoURL else { return }
                    DispatchQueue.main.async {
                        self.createFinalVideo(videoURL: videoURL, mediaInfo: firstSegment.mediaInfo, exportAction: action)
                    }
                }
>>>>>>> 5241fdc9
            }
            else {
                createFinalImage(image: image, mediaInfo: firstSegment.mediaInfo, exportAction: action)
            }
        }
        else if shouldExportMediaAsGIF {
            if segments.count == 1, let segment = segments.first, let url = segment.videoURL {
                self.createFinalGIF(videoURL: url, framesPerSecond: KanvasTimes.gifPreferredFramesPerSecond, mediaInfo: segment.mediaInfo, exportAction: action)
            }
            else if assetsHandler.containsOnlyImages(segments: segments) {
                self.createFinalGIF(segments: segments, mediaInfo: segments.first?.mediaInfo ?? MediaInfo(source: .kanvas_camera), exportAction: action)
            }
            else {
                // Segments are not all frames, so we need to generate a full video first, and then convert that to a GIF.
                // It might be nice in the future to create a GIF directly from segments.
                assetsHandler.mergeAssets(segments: segments) { [weak self] url, mediaInfo in
                    guard let self = self else {
                        return
                    }
                    guard let url = url, let mediaInfo = mediaInfo else {
                        self.hideLoading()
                        self.handleExportError()
                        return
                    }
                    let fps = Int(CMTime(seconds: 1.0, preferredTimescale: KanvasTimes.stopMotionFrameTimescale).seconds / KanvasTimes.onlyImagesFrameTime.seconds)
                    DispatchQueue.main.async {
                        self.createFinalGIF(videoURL: url, framesPerSecond: fps, mediaInfo: mediaInfo, exportAction: action)
                    }
                }
            }
        }
        else {
            assetsHandler.mergeAssets(segments: segments) { [weak self] url, mediaInfo in
                guard let url = url else {
                    self?.hideLoading()
                    self?.handleExportError()
                    return
                }
                DispatchQueue.main.async {
                    self?.createFinalVideo(videoURL: url, mediaInfo: mediaInfo ?? MediaInfo(source: .media_library), exportAction: action)
                }
            }
        }
    }

    public func export(_ completion: @escaping (Result<ExportResult, Error>) -> Void) {
        exportCompletion = completion
        startExporting(action: .post)
    }

    var archive: Data {
        return try! NSKeyedArchiver.archivedData(withRootObject: editorView.movableViewCanvas, requiringSecureCoding: true)
    }

    private func createFinalGIF(segments: [CameraSegment], mediaInfo: MediaInfo, exportAction: KanvasExportAction) {
        let exporter = exporterClass.init(settings: settings)
        exporter.filterType = filterType ?? .passthrough
        exporter.imageOverlays = imageOverlays()
        let segments = gifMakerHandler.trimmedSegments(segments)
        let frames = segments.compactMap { $0.mediaFrame(defaultTimeInterval: getDefaultTimeIntervalForImageSegments()) }
        let archive = self.archive
        exporter.export(frames: frames) { orderedFrames in
            let playbackFrames = self.gifMakerHandler.framesForPlayback(orderedFrames)
            self.gifEncoderClass.init().encode(frames: playbackFrames, loopCount: 0) { gifURL in
                var size: CGSize? = nil
                if let gifURL = gifURL {
                    size = GIFDecoderFactory.main().size(of: gifURL)
                }
                let result = ExportResult(original: nil, result: .video(gifURL!), info: mediaInfo, archive: archive)
                self.exportCompletion?(.success(result))
                self.delegate?.didFinishExportingFrames(url: gifURL, size: size, info: mediaInfo, archive: archive, action: exportAction, mediaChanged: self.mediaChanged)
                performUIUpdate {
                    self.hideLoading()
                }
            }
        }
    }

    private func createFinalGIF(videoURL: URL, framesPerSecond: Int, mediaInfo: MediaInfo, exportAction: KanvasExportAction) {
        let exporter = exporterClass.init(settings: settings)
        exporter.filterType = filterType ?? .passthrough
        exporter.imageOverlays = imageOverlays()
        let archive = self.archive
        exporter.export(video: videoURL, mediaInfo: mediaInfo) { (exportedVideoURL, _) in
            guard let exportedVideoURL = exportedVideoURL else {
                performUIUpdate {
                    self.hideLoading()
                    self.handleExportError()
                }
                return
            }
            self.gifEncoderClass.init().encode(video: exportedVideoURL, loopCount: 0, framesPerSecond: framesPerSecond) { [weak self] gifURL in
                guard let self = self else { return }
                guard let gifURL = gifURL else {
                    performUIUpdate {
                        self.hideLoading()
                        self.handleExportError()
                    }
                    return
                }
                let size = GIFDecoderFactory.main().size(of: gifURL)
                let result = ExportResult(original: nil, result: .video(gifURL), info: mediaInfo, archive: archive)
                self.exportCompletion?(.success(result))
                self.delegate?.didFinishExportingFrames(url: gifURL, size: size, info: mediaInfo, archive: archive, action: exportAction, mediaChanged: self.mediaChanged)
                performUIUpdate {
                    self.hideLoading()
                }
            }
        }
    }

    private func createFinalVideo(videoURL: URL, mediaInfo: MediaInfo, exportAction: KanvasExportAction) {
        let exporter = exporterClass.init(settings: settings)
        exporter.imageOverlays = imageOverlays()
        let archive = self.archive
        exporter.export(video: videoURL, mediaInfo: mediaInfo) { (exportedVideoURL, error) in
            performUIUpdate {
                guard let url = exportedVideoURL else {
                    self.hideLoading()
                    if let error = error, let exportCompletion = self.exportCompletion {
                        exportCompletion(.failure(error))
                    } else {
                        self.handleExportError()
                    }
                    return
                }
                let result = ExportResult(original: .video(videoURL), result: .video(url), info: mediaInfo, archive: archive)
                self.exportCompletion?(.success(result))
                self.delegate?.didFinishExportingVideo(url: url, info: mediaInfo, archive: archive, action: exportAction, mediaChanged: self.mediaChanged)
                self.hideLoading()
            }
        }
    }

    private func createFinalImage(image: UIImage, mediaInfo: MediaInfo, exportAction: KanvasExportAction) {
        let exporter = exporterClass.init(settings: settings)
        exporter.filterType = filterType ?? .passthrough
        exporter.imageOverlays = imageOverlays()
//        exporter.dimensions = UIScreen.main.bounds.size
        let archive = self.archive
        exporter.export(image: image, time: player.lastStillFilterTime) { [weak self] (exportedImage, error) in
            guard let self = self else { return }
            let originalImage = image
            performUIUpdate {
                guard let unwrappedImage = exportedImage else {
                    self.hideLoading()
                    if let error = error, let exportCompletion = self.exportCompletion {
                        exportCompletion(.failure(error))
                    } else {
                        self.handleExportError()
                    }
                    return
                }
                let result = ExportResult(original: .image(originalImage), result: .image(unwrappedImage), info: mediaInfo, archive: archive)
                self.exportCompletion?(.success(result))
                self.delegate?.didFinishExportingImage(image: unwrappedImage, info: mediaInfo, archive: archive, action: exportAction, mediaChanged: self.mediaChanged)
                self.hideLoading()
            }
        }
    }

    private func imageOverlays() -> [CGImage] {
        var imageOverlays: [CGImage] = []
        if let drawingLayer = drawingController.drawingLayer, let drawingOverlayImage = drawingLayer.cgImage() {
            imageOverlays.append(drawingOverlayImage)
        }
        
        if let movableViewsOverlayImage = editorView.movableViewCanvas.layer.cgImage() {
            imageOverlays.append(movableViewsOverlayImage)
        }
        return imageOverlays
    }

    private func handleExportError() {
        let alertController = UIAlertController(title: nil,
                                                message: NSLocalizedString("SomethingGoofedTitle", comment: "Alert controller message"),
                                                preferredStyle: .alert)
        let tryAgainButton = UIAlertAction(title: NSLocalizedString("Try again", comment: "Try creating final content again"), style: .default) { _ in
            alertController.dismiss(animated: true, completion: .none)
        }
        alertController.addAction(tryAgainButton)
        self.present(alertController, animated: true, completion: .none)
    }
    
    private func confirmEditionMenu() {
        guard let editionOption = openedMenu else { return }
        
        switch editionOption {
        case .gif:
            if settings.features.editorGIFMaker {
                shouldExportMediaAsGIF = gifMakerHandler.shouldExport
                if settings.animateEditorControls {
                editorView.animateReturnOfEditionOption(cell: selectedCell, initialLocation: gifMakerController.confirmButtonLocation)
                } else {
                    selectedCell?.alpha = 1
                }
                gifMakerController.showView(false)
                gifMakerController.showConfirmButton(false)
                showMainUI(true)
                analyticsProvider?.logEditorGIFConfirm(
                    duration: gifMakerHandler.trimmedDuration,
                    playbackMode: KanvasGIFPlaybackMode(from: gifMakerHandler.settings.playbackMode),
                    speed: gifMakerHandler.settings.rate
                )
            }
        case .filter:
            filterController.showView(false)
            editorView.showQuickPostButton(true)
            showMainUI(true)
        case .text:
            if settings.animateEditorControls {
            editorView.animateReturnOfEditionOption(cell: selectedCell, initialLocation: textController.confirmButtonLocation)
            } else {
                selectedCell?.alpha = 1
            }
            textController.showView(false)
            textController.showConfirmButton(false)
            showMainUI(true)
        case .drawing:
            if settings.animateEditorControls {
            editorView.animateReturnOfEditionOption(cell: selectedCell, initialLocation: drawingController.confirmButtonLocation)
            } else {
                selectedCell?.alpha = 1
            }
            drawingController.showView(false)
            drawingController.showConfirmButton(false)
            showMainUI(true)
        case .media:
            analyticsProvider?.logEditorMediaDrawerClosed()
        }
        
        onAfterConfirmingEditionMenu()
    }
    
    /// Called to reset the editor state after confirming an edition menu
    private func onAfterConfirmingEditionMenu() {
        openedMenu = nil
        selectedCell = nil
    }
    
    // MARK: - KanvasEditionMenuControllerDelegate

    func didSelectEditionOption(_ editionOption: EditionOption, cell: KanvasEditorMenuCollectionCell) {
        switch editionOption {
        case .gif:
            if settings.features.editorGIFMaker {
                openGIFMaker(cell: cell, animated: true, permanent: false)
            }
            else {
                onBeforeShowingEditionMenu(editionOption, cell: cell)
                shouldExportMediaAsGIF.toggle()
                onAfterConfirmingEditionMenu()
                analyticsProvider?.logEditorGIFButtonToggle(shouldExportMediaAsGIF)
            }
        case .filter:
            onBeforeShowingEditionMenu(editionOption, cell: cell)
            editorView.showQuickPostButton(false)
            showMainUI(false)
            analyticsProvider?.logEditorFiltersOpen()
            filterController.showView(true)
        case .text:
            onBeforeShowingEditionMenu(editionOption, cell: cell)
            showMainUI(false)
            analyticsProvider?.logEditorTextAdd()
            editingNewText = true
            textController.showView(true)
            if settings.animateEditorControls {
                editorView.animateEditionOption(cell: cell, finalLocation: textController.confirmButtonLocation, completion: { _ in
                    self.textController.showConfirmButton(true)
                })
            } else {
                self.textController.showConfirmButton(true)
            }
        case .drawing:
            onBeforeShowingEditionMenu(editionOption, cell: cell)
            showMainUI(false)
            analyticsProvider?.logEditorDrawingOpen()
            drawingController.showView(true)
            if settings.animateEditorControls {
                editorView.animateEditionOption(cell: cell, finalLocation: drawingController.confirmButtonLocation, completion: { _ in
                    self.drawingController.showConfirmButton(true)
                })
            } else {
                self.drawingController.showConfirmButton(true)
            }
        case .media:
            onBeforeShowingEditionMenu(editionOption, cell: cell)
            analyticsProvider?.logEditorMediaDrawerOpen()
            openMediaDrawer()
        }
    }
    
    /// Prepares the editor state to show an edition menu
    ///
    /// - Parameters
    ///  - editionOption: the selected edition option
    ///  - cell: the cell of the selected edition option
    private func onBeforeShowingEditionMenu(_ editionOption: EditionOption, cell: KanvasEditorMenuCollectionCell? = nil) {
        selectedCell = cell
        openedMenu = editionOption
    }
    
    // MARK: - GifMakerHandlerDelegate & MediaPlayerDelegate

    func getDefaultTimeIntervalForImageSegments() -> TimeInterval {
        return CameraSegment.defaultTimeInterval(segments: segments)
    }

    // MARK: - GifMakerHandlerDelegate
    
    func didConfirmGif() {
        confirmEditionMenu()
    }

    func didRevertGif() {
        revertGIF()
    }

    func didSettingsChange(dirty: Bool) {
        gifMakerController.toggleRevertButton(dirty)
    }

    func configureMediaPlayer(settings: GIFMakerSettings) {
        player.rate = settings.rate
        player.startMediaIndex = settings.startIndex
        player.endMediaIndex = settings.endIndex
        player.playbackMode = .init(from: settings.playbackMode)
    }

    func setMediaPlayerFrame(location: CGFloat) {
        player.playSingleFrame(at: location)
    }

    func unsetMediaPlayerFrame() {
        player.cancelPlayingSingleFrame()
    }

    // MARK: - EditorFilterControllerDelegate
    
    func didConfirmFilters() {
        confirmEditionMenu()
    }
    
    func didSelectFilter(_ filterItem: FilterItem) {
        analyticsProvider?.logEditorFilterSelected(filterType: filterItem.type)
        self.filterType = filterItem.type
    }
    
    // MARK: - DrawingControllerDelegate
    
    func didConfirmDrawing() {
        analyticsProvider?.logEditorDrawingConfirm()
        confirmEditionMenu()
    }
    
    func editorShouldShowStrokeSelectorAnimation() -> Bool {
        guard let delegate = delegate else { return false }
        return delegate.editorShouldShowStrokeSelectorAnimation()
    }
    
    func didEndStrokeSelectorAnimation() {
        delegate?.didEndStrokeSelectorAnimation()
    }
    
    // MARK: - EditorTextControllerDelegate
    
    func didConfirmText(textView: StylableTextView, transformations: ViewTransformations, location: CGPoint, size: CGSize) {
        if !textView.text.isEmpty {
            editorView.movableViewCanvas.addView(view: textView, transformations: transformations, location: location, size: size, animated: true)
            if let font = textView.options.font, let alignment = KanvasTextAlignment.from(alignment: textView.options.alignment) {
                analyticsProvider?.logEditorTextConfirm(isNew: editingNewText, font: font, alignment: alignment, highlighted: textView.options.highlightColor != nil)
            }
            else {
                assertionFailure("Logging unknown stuff")
            }
        }
        confirmEditionMenu()
    }
    
    func didMoveToolsUp() {
        editorView.movableViewCanvas.removeSelectedView()
    }

    func didChange(font: UIFont) {
        analyticsProvider?.logEditorTextChange(font: font)
    }

    func didChange(highlight: Bool) {
        analyticsProvider?.logEditorTextChange(highlighted: highlight)
    }

    func didChange(alignment: NSTextAlignment) {
        if let alignment = KanvasTextAlignment.from(alignment: alignment) {
            analyticsProvider?.logEditorTextChange(alignment: alignment)
        }
    }

    func didChange(color: Bool) {
        analyticsProvider?.logEditorTextChange(color: true)
    }
    
    // MARK: - DrawingControllerDelegate & EditorTextControllerDelegate
    
    func editorShouldShowColorSelectorTooltip() -> Bool {
        guard let delegate = delegate else { return false }
        return delegate.editorShouldShowColorSelectorTooltip()
    }
    
    func didDismissColorSelectorTooltip() {
        delegate?.didDismissColorSelectorTooltip()
    }
    
    func didStartColorSelection() {
        drawingController.showCanvas(false)
        editorView.showMovableViewCanvas(false)
    }
    
    func didStartMovingColorSelector() {
        if !player.isMediaOnePhoto() {
            player.pause()
        }
    }
    
    func didEndColorSelection() {
        if !player.isMediaOnePhoto() {
            player.resume()
        }
        drawingController.showCanvas(true)
        editorView.showMovableViewCanvas(true)
    }
    
    func getColor(from point: CGPoint) -> UIColor {
        return player.getColor(from: point)
    }
    
    func didDisplayFirstFrame(_ image: UIImage) {
        addCarouselDefaultColors(image)
    }
    
    // MARK: - MediaDrawerControllerDelegate
    
    func didSelectSticker(imageView: StylableImageView, size: CGSize) {
        analyticsProvider?.logEditorStickerAdd(stickerId: imageView.id)
        editorView.movableViewCanvas.addView(view: imageView, transformations: ViewTransformations(),
                                             location: editorView.movableViewCanvas.bounds.center, size: size, animated: true)
    }
    
    func didSelectStickerType(_ stickerType: StickerType) {
        analyticsProvider?.logEditorStickerPackSelect(stickerPackId: stickerType.id)
    }
    
    func didDismissMediaDrawer() {
        confirmEditionMenu()
    }
    
    func didSelectStickersTab() {
        analyticsProvider?.logEditorMediaDrawerSelectStickers()
    }
    
    // MARK: - Media Drawer
    
    private func openMediaDrawer() {
        present(mediaDrawerController, animated: true, completion: .none)
    }
    
    // MARK: - MediaPlayerController
    
    func onPostingOptionsDismissed() {
        startPlayerFromSegments()
    }
    
    func onQuickPostButtonSubmitted() {
        startExporting(action: .confirmPostOptions)
    }
    
    public func onQuickPostOptionsShown(visible: Bool, hintText: String?, view: UIView) {
        editorView.moveOverlayLabel(to: view)
        
        if visible {
            editorView.setOverlayLabel(text: hintText)
            editorView.moveViewToFront(view, visible: true)
            editorView.showOverlay(true)
        }
        else {
            editorView.showOverlay(false, completion: { [weak self] _ in
                self?.editorView.moveViewToFront(view, visible: false)
                self?.editorView.setOverlayLabel(text: hintText)
            })
        }
    }
    
    public func onQuickPostOptionsSelected(selected: Bool, hintText: String?, view: UIView) {
        editorView.setOverlayLabel(text: hintText)
    }
    
    // MARK: - Private utilities
    
    /// shows or hides the main UI (edition options, tag button and back button)
    ///
    /// - Parameter show: true to show, false to hide
    private func showMainUI(_ show: Bool) {
        collectionController.showView(show)
        editorView.showConfirmButton(show)
        editorView.showCloseButton(show)
        editorView.showTagButton(show)
        editorView.showTagCollection(show)
        editorView.showBlogSwitcher(show)
    }
}<|MERGE_RESOLUTION|>--- conflicted
+++ resolved
@@ -699,10 +699,6 @@
         if segments.count == 1, let firstSegment = segments.first, case CameraSegment.image(let image, _, _, _) = firstSegment {
             // If the camera mode is .stopMotion, .normal or .stitch (.video) and the `exportStopMotionPhotoAsVideo` is true,
             // then single photos from that mode should still export as video.
-<<<<<<< HEAD
-            if let cameraMode = cameraMode, cameraMode.group == .video && settings.exportStopMotionPhotoAsVideo, let videoURL = firstSegment.videoURL {
-                createFinalVideo(videoURL: videoURL, mediaInfo: firstSegment.mediaInfo, exportAction: action)
-=======
             if let cameraMode = cameraMode, cameraMode.group == .video || settings.exportStopMotionPhotoAsVideo {
                 assetsHandler.ensureAllImagesHaveVideo(segments: segments) { segments in
                     guard let videoURL = segments.first?.videoURL else { return }
@@ -710,7 +706,6 @@
                         self.createFinalVideo(videoURL: videoURL, mediaInfo: firstSegment.mediaInfo, exportAction: action)
                     }
                 }
->>>>>>> 5241fdc9
             }
             else {
                 createFinalImage(image: image, mediaInfo: firstSegment.mediaInfo, exportAction: action)
