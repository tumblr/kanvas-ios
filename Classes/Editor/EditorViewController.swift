//
// This Source Code Form is subject to the terms of the Mozilla Public
// License, v. 2.0. If a copy of the MPL was not distributed with this
// file, You can obtain one at https://mozilla.org/MPL/2.0/.
//

import AVFoundation
import Foundation
import UIKit

/// Protocol for camera editor controller methods

protocol EditorControllerDelegate: class {
    /// callback when finished exporting video clips.
    func didFinishExportingVideo(url: URL?)
    
    /// callback when finished exporting image
    func didFinishExportingImage(image: UIImage?)
    
    /// callback when dismissing controller without exporting
    func dismissButtonPressed()
}


/// A view controller to edit the segments
<<<<<<< HEAD
final class EditorViewController: UIViewController, EditorViewDelegate, EditionMenuCollectionControllerDelegate {

=======
final class EditorViewController: UIViewController, EditorViewDelegate, EditionMenuCollectionControllerDelegate, EditorFilterCollectionControllerDelegate {
    
>>>>>>> 82245fc0
    private lazy var editorView: EditorView = {
        let editorView = EditorView()
        editorView.delegate = self
        player.playerView = editorView.playerView
        return editorView
    }()
    
    private lazy var collectionController: EditionMenuCollectionController = {
        let controller = EditionMenuCollectionController(settings: self.settings)
        controller.delegate = self
        return controller
    }()
    
    private lazy var filterCollectionController: EditorFilterCollectionController = {
        let controller = EditorFilterCollectionController(settings: self.settings)
        controller.delegate = self
        return controller
    }()
    
    private lazy var loadingView: LoadingIndicatorView = LoadingIndicatorView()
    
    private let settings: CameraSettings
    private let segments: [CameraSegment]
    private let assetsHandler: AssetsHandlerType
    private let cameraMode: CameraMode?
    
    private var currentSegmentIndex: Int = 0
    private var timer: Timer = Timer()

    private let player: GLPlayer

    weak var delegate: EditorControllerDelegate?
    
    @available(*, unavailable, message: "use init(settings:, segments:) instead")
    required public init?(coder aDecoder: NSCoder) {
        fatalError("init(coder:) has not been implemented")
    }
    
    @available(*, unavailable, message: "use init(settings:, segments:) instead")
    public override init(nibName nibNameOrNil: String?, bundle nibBundleOrNil: Bundle?) {
        fatalError("init(nibName:bundle:) has not been implemented")
    }
    
    /// The designated initializer for the editor controller
    ///
    /// - Parameters:
    ///   - settings: The CameraSettings instance for export optioins
    ///   - segments: The segments to playback
    ///   - assetsHandler: The assets handler type, for testing.
    ///   - cameraMode: The camera mode that the preview was coming from, if any
    init(settings: CameraSettings, segments: [CameraSegment], assetsHandler: AssetsHandlerType, cameraMode: CameraMode?) {
        self.settings = settings
        self.segments = segments
        self.assetsHandler = assetsHandler
        self.cameraMode = cameraMode

        self.player = GLPlayer()
        
        super.init(nibName: .none, bundle: .none)
        setupNotifications()
    }

    deinit {
        NotificationCenter.default.removeObserver(self)
    }

    private func setupNotifications() {
        NotificationCenter.default.addObserver(self, selector: #selector(appDidBecomeActive), name: UIApplication.didBecomeActiveNotification, object: nil)
        NotificationCenter.default.addObserver(self, selector: #selector(appWillResignActive), name: UIApplication.willResignActiveNotification, object: nil)
    }

    @objc private func appDidBecomeActive() {
        player.resume()
    }

    @objc private func appWillResignActive() {
        player.pause()
    }

    override func viewWillAppear(_ animated: Bool) {
        super.viewWillAppear(animated)

        let media: [GLPlayerMedia] = segments.compactMap {segment in
            if let image = segment.image {
                return GLPlayerMedia.image(image)
            }
            else if let url = segment.videoURL {
                return GLPlayerMedia.video(url)
            }
            else {
                return nil
            }
        }
        player.play(media: media)
    }
    
    override public func viewDidLoad() {
        super.viewDidLoad()

        view.backgroundColor = .black
        editorView.add(into: view)
        
        load(childViewController: collectionController, into: editorView.collectionContainer)
        load(childViewController: filterCollectionController, into: editorView.filterCollectionContainer)
    }
    
    override public var prefersStatusBarHidden: Bool {
        return true
    }
    
    override var supportedInterfaceOrientations: UIInterfaceOrientationMask {
        return .portrait
    }

    // MARK: - Loading Indicator
    /// Shows the loading indicator on this view
    func showLoading() {
        loadingView.add(into: view)
        loadingView.startLoading()
    }
    
    /// Removes the loading indicator on this view
    func hideLoading() {
        loadingView.removeFromSuperview()
        loadingView.stopLoading()
    }
    
    // MARK: - CameraEditorViewDelegate
    
    func confirmButtonPressed() {
        player.stop()
        showLoading()
        if segments.count == 1, let firstSegment = segments.first, let image = firstSegment.image {
            // If the camera mode is .stopMotion and the `exportStopMotionPhotoAsVideo` is true,
            // then single photos from that mode should still export as video.
            if let cameraMode = cameraMode, cameraMode == .stopMotion && settings.exportStopMotionPhotoAsVideo, let videoURL = firstSegment.videoURL {
                performUIUpdate {
                    self.delegate?.didFinishExportingVideo(url: videoURL)
                    self.hideLoading()
                }
            }
            else {
                performUIUpdate {
                    self.delegate?.didFinishExportingImage(image: image)
                    self.hideLoading()
                }
            }
        }
        else {
            createFinalContent()
        }
    }
    
    private func createFinalContent() {
        assetsHandler.mergeAssets(segments: segments, completion: { url in
            performUIUpdate {
                if let url = url {
                    self.delegate?.didFinishExportingVideo(url: url)
                    self.hideLoading()
                }
                else {
                    self.hideLoading()
                    let alertController = UIAlertController(title: nil, message: NSLocalizedString("SomethingGoofedTitle", comment: "Alert controller message"), preferredStyle: .alert)
                    
                    let cancelButton = UIAlertAction(title: NSLocalizedString("Cancel", comment: "Cancel alert controller"), style: .cancel) { [unowned self] _ in
                        self.delegate?.didFinishExportingVideo(url: url)
                    }
                    
                    let tryAgainButton = UIAlertAction(title: NSLocalizedString("Try again", comment: "Try creating final content again"), style: .default) { [unowned self] _ in
                        self.showLoading()
                        self.createFinalContent()
                    }
                    
                    alertController.addAction(tryAgainButton)
                    alertController.addAction(cancelButton)
                    
                    self.present(alertController, animated: true, completion: .none)
                }
            }
        })
    }
    
    func closeButtonPressed() {
        player.stop()
        delegate?.dismissButtonPressed()
    }
    
    func closeMenuButtonPressed() {
        filterCollectionController.showView(false)
        showSelectionCircle(false)
        showCloseMenuButton(false)
        collectionController.showView(true)
        showConfirmButton(true)
        showCloseButton(true)
    }
    
    // MARK: - EditionMenuCollectionControllerDelegate
    
    func didSelectEditionOption(_ editionOption: EditionOption) {
        switch editionOption {
        case .filter:
            collectionController.showView(false)
            showConfirmButton(false)
            showCloseButton(false)
            filterCollectionController.showView(true)
            showSelectionCircle(true)
            showCloseMenuButton(true)
        case .media:
            break
        }
    }
    
    // MARK: - EditorFilterCollectionControllerDelegate
    
    func didSelectFilter(_ filterItem: FilterItem) {
        
    }
    
    // MARK: - Public interface
    
    /// shows or hides the confirm button
    ///
    /// - Parameter show: true to show, false to hide
    func showConfirmButton(_ show: Bool) {
        editorView.showConfirmButton(show)
    }
    
    /// shows or hides the button to close a menu (checkmark)
    ///
    /// - Parameter show: true to show, false to hide
    func showCloseMenuButton(_ show: Bool) {
        editorView.showCloseMenuButton(show)
    }
    
    /// shows or hides the close button (back caret)
    ///
    /// - Parameter show: true to show, false to hide
    func showCloseButton(_ show: Bool) {
        editorView.showCloseButton(show)
    }
    
    /// shows or hides the filter selection circle
    ///
    /// - Parameter show: true to show, false to hide
    func showSelectionCircle(_ show: Bool) {
        editorView.showSelectionCircle(show)
    }
}<|MERGE_RESOLUTION|>--- conflicted
+++ resolved
@@ -23,13 +23,8 @@
 
 
 /// A view controller to edit the segments
-<<<<<<< HEAD
-final class EditorViewController: UIViewController, EditorViewDelegate, EditionMenuCollectionControllerDelegate {
-
-=======
 final class EditorViewController: UIViewController, EditorViewDelegate, EditionMenuCollectionControllerDelegate, EditorFilterCollectionControllerDelegate {
     
->>>>>>> 82245fc0
     private lazy var editorView: EditorView = {
         let editorView = EditorView()
         editorView.delegate = self
