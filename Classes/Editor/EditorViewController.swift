//
// This Source Code Form is subject to the terms of the Mozilla Public
// License, v. 2.0. If a copy of the MPL was not distributed with this
// file, You can obtain one at https://mozilla.org/MPL/2.0/.
//

import AVFoundation
import Foundation
import UIKit

/// Protocol for camera editor controller methods

public protocol EditorControllerDelegate: class {
    /// callback when finished exporting video clips.
    func didFinishExportingVideo(url: URL?, info: MediaInfo?, action: KanvasExportAction, mediaChanged: Bool)

    /// callback when finished exporting image
    func didFinishExportingImage(image: UIImage?, info: MediaInfo?, action: KanvasExportAction, mediaChanged: Bool)

    /// callback when finished exporting frames
    func didFinishExportingFrames(url: URL?, size: CGSize?, info: MediaInfo?, action: KanvasExportAction, mediaChanged: Bool)
    
    /// callback when dismissing controller without exporting
    func dismissButtonPressed()
    
    /// Called after the color selector tooltip is dismissed
    func didDismissColorSelectorTooltip()
    
    /// Called to ask if color selector tooltip should be shown
    ///
    /// - Returns: Bool for tooltip
    func editorShouldShowColorSelectorTooltip() -> Bool
    
    /// Called after the stroke animation has ended
    func didEndStrokeSelectorAnimation()
    
    /// Called to ask if stroke selector animation should be shown
    ///
    /// - Returns: Bool for animation
    func editorShouldShowStrokeSelectorAnimation() -> Bool

    /// Called when the tag button is pressed
    func tagButtonPressed()
    
    /// Obtains the quick post button.
    ///
    /// - Parameter enableLongPress: whether to enable the long press action for the button.
    /// - Returns: the quick post button.
    func getQuickPostButton(enableLongPress: Bool) -> UIView
}

private struct Constants {
    static let pageName: String = "KanvasEditor"
}

/// A view controller to edit the segments
public final class EditorViewController: UIViewController, MediaPlayerController, EditorViewDelegate, EditionMenuCollectionControllerDelegate, EditorFilterControllerDelegate, DrawingControllerDelegate, EditorTextControllerDelegate, MediaDrawerControllerDelegate, GifMakerHandlerDelegate, MediaPlayerDelegate {

    private lazy var editorView: EditorView = {
        var mainActionMode: EditorView.MainActionMode = .confirm
        if settings.features.editorPostOptions {
            mainActionMode = .postOptions
        }
        else if settings.features.editorPosting {
            mainActionMode = .post
        }

        let editorView = EditorView(delegate: self,
                                    mainActionMode: mainActionMode,
                                    showSaveButton: settings.features.editorSaving,
                                    showCrossIcon: settings.crossIconInEditor,
                                    showTagButton: settings.showTagButtonInEditor,
<<<<<<< HEAD
                                    quickBlogSelectorCoordinator: quickBlogSelectorCoordinater,
                                    metalContext: settings.features.metalPreview ? metalContext : nil)
        editorView.delegate = self
=======
                                    showQuickPostButton: settings.showQuickPostButtonInEditor,
                                    enableQuickPostLongPress: settings.enableQuickPostLongPress,
                                    quickBlogSelectorCoordinator: quickBlogSelectorCoordinater)
>>>>>>> 52c5e237
        player.playerView = editorView.playerView
        return editorView
    }()
    
    private lazy var collectionController: EditionMenuCollectionController = {
        let controller = EditionMenuCollectionController(settings: self.settings,
                                                         shouldExportMediaAsGIF: shouldEnableGIFButton() ? shouldExportAsGIFByDefault() : nil)
        controller.delegate = self
        return controller
    }()
    
    private lazy var filterController: EditorFilterController = {
        let controller = EditorFilterController(settings: self.settings)
        controller.delegate = self
        return controller
    }()
    
    private lazy var textController: EditorTextController = {
        let controller = EditorTextController()
        controller.delegate = self
        return controller
    }()
    
    private lazy var drawingController: DrawingController = {
        let controller = DrawingController(analyticsProvider: analyticsProvider)
        controller.delegate = self
        return controller
    }()
    
    private lazy var mediaDrawerController: MediaDrawerController = {
        let controller = MediaDrawerController(stickerProvider: self.stickerProvider)
        controller.delegate = self
        return controller
    }()
    
    private lazy var gifMakerController: GifMakerController = {
        let controller = GifMakerController()
        controller.delegate = gifMakerHandler
        return controller
    }()

    private lazy var gifMakerHandler: GifMakerHandler = {
        let handler = GifMakerHandler(analyticsProvider: analyticsProvider)
        handler.delegate = self
        return handler
    }()

    private lazy var loadingView: LoadingIndicatorView = LoadingIndicatorView()

    private let quickBlogSelectorCoordinater: KanvasQuickBlogSelectorCoordinating?
    private let analyticsProvider: KanvasCameraAnalyticsProvider?
    private let settings: CameraSettings
    private var originalSegments: [CameraSegment]
    private var segments: [CameraSegment] {
        return gifMakerHandler.segments ?? originalSegments
    }
    private let assetsHandler: AssetsHandlerType
    private let exporterClass: MediaExporting.Type
    private var gifEncoderClass: GIFEncoder.Type
    private let stickerProvider: StickerProvider?
    private let cameraMode: CameraMode?
    private var openedMenu: EditionOption?
    private var selectedCell: EditionMenuCollectionCell?
    private let metalContext = MetalContext.createContext()

    private var shouldExportMediaAsGIF: Bool {
        get {
            return collectionController.shouldExportMediaAsGIF
        }
        set {
            collectionController.shouldExportMediaAsGIF = newValue
        }
    }

    private lazy var player: MediaPlayer = {
        return MediaPlayer(renderer: Renderer(settings: settings, metalContext: metalContext))
    }()
    
    private var filterType: FilterType? {
        didSet {
            player.filterType = filterType
        }
    }
    
    private var mediaChanged: Bool {
        let hasStickerOrText = !editorView.movableViewCanvas.isEmpty
        let filterApplied = filterType?.filterApplied ?? false
        let hasDrawings = !drawingController.isEmpty
        let gifMakerOpened = shouldExportMediaAsGIF
        return hasStickerOrText || filterApplied || hasDrawings || gifMakerOpened
    }

    private var editingNewText: Bool = true

    public weak var delegate: EditorControllerDelegate?
    
    @available(*, unavailable, message: "use init(settings:, segments:) instead")
    required public init?(coder aDecoder: NSCoder) {
        fatalError("init(coder:) has not been implemented")
    }
    
    @available(*, unavailable, message: "use init(settings:, segments:) instead")
    public override init(nibName nibNameOrNil: String?, bundle nibBundleOrNil: Bundle?) {
        fatalError("init(nibName:bundle:) has not been implemented")
    }
    
    public static func createEditor(for image: UIImage,
                                    settings: CameraSettings,
                                    stickerProvider: StickerProvider,
                                    analyticsProvider: KanvasCameraAnalyticsProvider) -> EditorViewController {
        EditorViewController(settings: settings,
                             segments: [.image(image, nil, nil, MediaInfo(source: .media_library))],
                             assetsHandler: CameraSegmentHandler(),
                             exporterClass: MediaExporter.self,
                             gifEncoderClass: GIFEncoderImageIO.self,
                             cameraMode: nil,
                             stickerProvider: stickerProvider,
                             analyticsProvider: analyticsProvider,
                             quickBlogSelectorCoordinator: nil)
    }
    
    public static func createEditor(for videoURL: URL, settings: CameraSettings, stickerProvider: StickerProvider) -> EditorViewController {
        EditorViewController(settings: settings,
                             segments: [.video(videoURL, MediaInfo(source: .media_library))],
                             assetsHandler: CameraSegmentHandler(),
                             exporterClass: MediaExporter.self,
                             gifEncoderClass: GIFEncoderImageIO.self,
                             cameraMode: nil,
                             stickerProvider: stickerProvider,
                             analyticsProvider: nil,
                             quickBlogSelectorCoordinator: nil)
    }

    public static func createEditor(forGIF url: URL,
                              info: MediaInfo,
                              settings: CameraSettings,
                              stickerProvider: StickerProvider,
                              analyticsProvider: KanvasCameraAnalyticsProvider,
                              completion: @escaping (EditorViewController) -> Void) {
        GIFDecoderFactory.main().decode(image: url) { frames in
            let segments = CameraSegment.from(frames: frames, info: info)
            let editor = EditorViewController(settings: settings,
                                              segments: segments,
                                              stickerProvider: stickerProvider,
                                              analyticsProvider: analyticsProvider)
            completion(editor)
        }
    }

    convenience init(settings: CameraSettings,
                     segments: [CameraSegment],
                     stickerProvider: StickerProvider,
                     analyticsProvider: KanvasCameraAnalyticsProvider) {
        self.init(settings: settings,
                  segments: segments,
                  assetsHandler: CameraSegmentHandler(),
                  exporterClass: MediaExporter.self,
                  gifEncoderClass: GIFEncoderImageIO.self,
                  cameraMode: nil,
                  stickerProvider: stickerProvider,
                  analyticsProvider: analyticsProvider,
                  quickBlogSelectorCoordinator: nil)
    }
    
    /// The designated initializer for the editor controller
    ///
    /// - Parameters:
    ///   - settings: The CameraSettings instance for export optioins
    ///   - segments: The segments to playback
    ///   - assetsHandler: The assets handler type, for testing.
    ///   - cameraMode: The camera mode that the preview was coming from, if any
    ///   - stickerProvider: Class that will provide the stickers in the editor.
    ///   - analyticsProvider: A class conforming to KanvasCameraAnalyticsProvider
    init(settings: CameraSettings,
         segments: [CameraSegment],
         assetsHandler: AssetsHandlerType,
         exporterClass: MediaExporting.Type,
         gifEncoderClass: GIFEncoder.Type,
         cameraMode: CameraMode?,
         stickerProvider: StickerProvider?,
         analyticsProvider: KanvasCameraAnalyticsProvider?,
         quickBlogSelectorCoordinator: KanvasQuickBlogSelectorCoordinating?) {
        self.settings = settings
        self.originalSegments = segments
        self.assetsHandler = assetsHandler
        self.cameraMode = cameraMode
        self.analyticsProvider = analyticsProvider
        self.exporterClass = exporterClass
        self.gifEncoderClass = gifEncoderClass
        self.stickerProvider = stickerProvider
        self.quickBlogSelectorCoordinater = quickBlogSelectorCoordinator

        super.init(nibName: .none, bundle: .none)
        
        self.player.delegate = self

        setupNotifications()
    }

    private func setupNotifications() {
        NotificationCenter.default.addObserver(self, selector: #selector(appDidBecomeActive), name: UIApplication.didBecomeActiveNotification, object: nil)
        NotificationCenter.default.addObserver(self, selector: #selector(appWillResignActive), name: UIApplication.willResignActiveNotification, object: nil)
    }

    @objc private func appDidBecomeActive() {
        player.resume()
    }

    @objc private func appWillResignActive() {
        player.pause()
    }

    override public func viewWillAppear(_ animated: Bool) {
        super.viewWillAppear(animated)

        startPlayerFromSegments()
    }
    
    override public func viewDidLoad() {
        super.viewDidLoad()

        view.backgroundColor = .black
        editorView.add(into: view)
        drawingController.drawingLayer = editorView.drawingCanvas.layer
        
        load(childViewController: collectionController, into: editorView.collectionContainer)
        load(childViewController: filterController, into: editorView.filterMenuContainer)
        load(childViewController: textController, into: editorView.textMenuContainer)
        load(childViewController: drawingController, into: editorView.drawingMenuContainer)
        load(childViewController: gifMakerController, into: editorView.gifMakerMenuContainer)

        if shouldOpenGIFMakerOnLoad() {
            openGIFMaker(animated: false)
        }
        else if shouldConvertMediaToGIFOnLoad() {
            loadMediaAsGIF(permanent: true)
        }
    }
    
    override public var preferredStatusBarStyle: UIStatusBarStyle {
        return .lightContent
    }
    
    override public var supportedInterfaceOrientations: UIInterfaceOrientationMask {
        return .portrait
    }

    // MARK: - Views
    
    /// Sets up the color carousels of both drawing and text tools
    private func addCarouselDefaultColors(_ image: UIImage) {
        let dominantColors = image.getDominantColors(count: 3)
        drawingController.addColorsForCarousel(colors: dominantColors)
        
        if let mostDominantColor = dominantColors.first {
            textController.addColorsForCarousel(colors: [mostDominantColor, .white, .black])
        }
    }

    // MARK: - Media Player

    /// Loads the media into the player and starts it.
    private func startPlayerFromSegments() {
        let media: [MediaPlayerContent] = segments.compactMap {segment in
            if let image = segment.image {
                return .image(image, segment.timeInterval)
            }
            else if let url = segment.videoURL {
                return .video(url)
            }
            else {
                return nil
            }
        }
        player.play(media: media)
    }
    
    // MARK: - Loading Indicator

    /// Shows the loading indicator on this view
    func showLoading() {
        loadingView.add(into: view)
        loadingView.startLoading()
    }
    
    /// Removes the loading indicator on this view
    func hideLoading() {
        loadingView.removeFromSuperview()
        loadingView.stopLoading()
    }

    // MARK: - GIF Maker Helpers

    private func openGIFMaker(animated: Bool) {
        guard let cell = collectionController.getCell(for: .gif) else {
            assertionFailure("Failed to open GIF Maker")
            return
        }
        openGIFMaker(cell: cell, animated: animated, permanent: true)
    }

    private func openGIFMaker(cell: EditionMenuCollectionCell, animated: Bool, permanent: Bool) {
        let editionOption = EditionOption.gif
        onBeforeShowingEditionMenu(editionOption, cell: cell)
        showMainUI(false)
        gifMakerController.showView(true)
        loadMediaAsGIF(permanent: permanent)
        if animated {
            self.editorView.animateEditionOption(cell: cell, finalLocation: self.gifMakerController.confirmButtonLocation) {_ in
                self.gifMakerController.showConfirmButton(true)
            }
        }
        else {
            gifMakerController.showConfirmButton(true)
        }
        analyticsProvider?.logEditorGIFOpen()
    }

    private func revertGIF() {
        editorView.animateReturnOfEditionOption(cell: selectedCell)
        gifMakerController.showView(false)
        gifMakerController.showConfirmButton(false)
        gifMakerHandler.revert { reverted in
            if reverted {
                self.player.stop()
                self.startPlayerFromSegments()
            }
        }
        shouldExportMediaAsGIF = shouldForceExportAsAGIF()
        showMainUI(true)
        analyticsProvider?.logEditorGIFRevert()
        onAfterConfirmingEditionMenu()
    }

    private func loadMediaAsGIF(permanent: Bool) {
        gifMakerHandler.load(segments: segments,
                             initialSettings: .init(rate: initialGIFPlaybackRate(),
                                                    playbackMode: initialGIFPlaybackMode(),
                                                    startTime: initialGIFTrim().lowerBound,
                                                    endTime: initialGIFTrim().upperBound),
                             permanent: permanent,
                             showLoading: self.showLoading,
                             hideLoading: self.hideLoading,
                             completion: { framesUpdated in
                                if framesUpdated {
                                    self.player.stop()
                                    self.startPlayerFromSegments()
                                    if permanent, let newSegments = self.gifMakerHandler.segments {
                                        self.originalSegments = newSegments
                                    }
                                }
                                self.gifMakerController.configure(settings: self.gifMakerHandler.settings, animated: false)
                                self.configureMediaPlayer(settings: self.gifMakerHandler.settings)
                             })
    }

    private func shouldEnableGIFButton() -> Bool {
        guard settings.features.gifs else {
            return false
        }

        // More than one segment, or one video-only segment, enable it.
        if segments.count > 1 || segments.first?.image == nil {
            return true
        }

        // A single segment that has both an image and a video (live photo), enabled it.
        if segments.count == 1,
            let firstSegment = segments.first,
            firstSegment.image != nil,
            firstSegment.videoURL != nil {
            return true
        }

        return false
    }

    private func shouldForceExportAsAGIF() -> Bool {
        guard settings.features.gifs else {
            return false
        }

        // Media captured from the GIF mode should always export as a GIF
        if cameraMode?.group == .gif {
            return true
        }

        // Media from the picker or directly loaded, that has only images, are GIFs.
        if (cameraMode == nil || cameraMode == .some(.normal)) && segments.count > 1 && assetsHandler.containsOnlyImages(segments: segments) {
            return true
        }

        return false
    }

    private func shouldExportAsGIFByDefault() -> Bool {
        guard settings.features.gifs else {
            return false
        }

        if shouldForceExportAsAGIF() {
            return true
        }

        // Media captured with only images (but at least two) should export as a GIF by default
        if segments.count > 1 && assetsHandler.containsOnlyImages(segments: segments) {
            return true
        }

        return false
    }

    private func shouldOpenGIFMakerOnLoad() -> Bool {
        guard
            settings.features.gifs,
            settings.features.editorGIFMaker,
            shouldEnableGIFButton()
        else {
            return false
        }

        return settings.editorShouldStartGIFMaker(mode: cameraMode)
    }

    private func shouldConvertMediaToGIFOnLoad() -> Bool {
        shouldExportAsGIFByDefault()
    }

    private func initialGIFPlaybackMode() -> PlaybackOption {
        if cameraMode?.group == .gif {
            return .rebound
        }
        return .loop
    }

    private func initialGIFPlaybackRate() -> Float {
        return 1.0
    }

    private func initialGIFTrim() -> ClosedRange<TimeInterval> {
        return 0...3
    }
    
    // MARK: - EditorViewDelegate
    
    func didTapSaveButton() {
        startExporting(action: .save)
        analyticsProvider?.logSaveFromDashboard()
    }

    func didTapPostButton() {
        startExporting(action: .post)
        analyticsProvider?.logPostFromDashboard()
    }

    func didTapConfirmButton() {
        startExporting(action: .confirm)
        analyticsProvider?.logOpenComposeFromDashboard()
    }

    func didTapPostOptionsButton() {
        startExporting(action: .postOptions)
        analyticsProvider?.logAdvancedOptionsOpen(page: Constants.pageName)
    }
    
    func didTapText(options: TextOptions, transformations: ViewTransformations) {
        let cell = collectionController.textCell
        onBeforeShowingEditionMenu(.text, cell: cell)
        showMainUI(false)
        textController.showView(true, options: options, transformations: transformations)
        editorView.animateEditionOption(cell: cell, finalLocation: textController.confirmButtonLocation, completion: { _ in
            self.textController.showConfirmButton(true)
        })
        analyticsProvider?.logEditorTextEdit()
        editingNewText = false
    }

    func didMoveText() {
        analyticsProvider?.logEditorTextMove()
    }

    func didRemoveText() {
        analyticsProvider?.logEditorTextRemove()
    }
    
    func didMoveImage(_ imageView: StylableImageView) {
        analyticsProvider?.logEditorStickerMove(stickerId: imageView.id)
    }
    
    func didRemoveImage(_ imageView: StylableImageView) {
        analyticsProvider?.logEditorStickerRemove(stickerId: imageView.id)
    }

    func didTapTagButton() {
        delegate?.tagButtonPressed()
        analyticsProvider?.logEditorTagTapped()
    }
    
    func didBeginTouchesOnText() {
        showNavigationContainer(false)
    }
    
    func didEndTouchesOnText() {
        showNavigationContainer(true)
    }

    func didRenderRectChange(rect: CGRect) {
        drawingController.didRenderRectChange(rect: rect)
    }

    func didTapCloseButton() {
        player.stop()
        delegate?.dismissButtonPressed()
    }
    
    func getQuickPostButton(enableLongPress: Bool) -> UIView {
        guard let delegate = delegate else { return UIView() }
        return delegate.getQuickPostButton(enableLongPress: enableLongPress)
    }

    // MARK: - Media Exporting

    private func startExporting(action: KanvasExportAction) {
        player.stop()
        showLoading()
        if segments.count == 1, let firstSegment = segments.first, let image = firstSegment.image {
            // If the camera mode is .stopMotion, .normal or .stitch (.video) and the `exportStopMotionPhotoAsVideo` is true,
            // then single photos from that mode should still export as video.
            if let cameraMode = cameraMode, cameraMode.group == .video && settings.exportStopMotionPhotoAsVideo {
                assetsHandler.ensureAllImagesHaveVideo(segments: segments) { segments in
                    guard let videoURL = segments.first?.videoURL else { return }
                    self.createFinalVideo(videoURL: videoURL, mediaInfo: firstSegment.mediaInfo, exportAction: action)
                }
            }
            else {
                createFinalImage(image: image, mediaInfo: firstSegment.mediaInfo, exportAction: action)
            }
        }
        else if shouldExportMediaAsGIF {
            if segments.count == 1, let segment = segments.first, let url = segment.videoURL {
                self.createFinalGIF(videoURL: url, framesPerSecond: KanvasCameraTimes.gifPreferredFramesPerSecond, mediaInfo: segment.mediaInfo, exportAction: action)
            }
            else if assetsHandler.containsOnlyImages(segments: segments) {
                self.createFinalGIF(segments: segments, mediaInfo: segments.first?.mediaInfo ?? MediaInfo(source: .kanvas_camera), exportAction: action)
            }
            else {
                // Segments are not all frames, so we need to generate a full video first, and then convert that to a GIF.
                // It might be nice in the future to create a GIF directly from segments.
                assetsHandler.mergeAssets(segments: segments) { [weak self] url, mediaInfo in
                    guard let self = self else {
                        return
                    }
                    guard let url = url, let mediaInfo = mediaInfo else {
                        self.hideLoading()
                        self.handleExportError()
                        return
                    }
                    let fps = Int(CMTime(seconds: 1.0, preferredTimescale: KanvasCameraTimes.stopMotionFrameTimescale).seconds / KanvasCameraTimes.onlyImagesFrameTime.seconds)
                    self.createFinalGIF(videoURL: url, framesPerSecond: fps, mediaInfo: mediaInfo, exportAction: action)
                }
            }
        }
        else {
            assetsHandler.mergeAssets(segments: segments) { [weak self] url, mediaInfo in
                guard let url = url else {
                    self?.hideLoading()
                    self?.handleExportError()
                    return
                }
                self?.createFinalVideo(videoURL: url, mediaInfo: mediaInfo ?? MediaInfo(source: .media_library), exportAction: action)
            }
        }
    }

    private func createFinalGIF(segments: [CameraSegment], mediaInfo: MediaInfo, exportAction: KanvasExportAction) {
        let exporter = exporterClass.init(settings: settings)
        exporter.filterType = filterType ?? .passthrough
        exporter.imageOverlays = imageOverlays()
        let segments = gifMakerHandler.trimmedSegments(segments)
        let frames = segments.compactMap { $0.mediaFrame(defaultTimeInterval: getDefaultTimeIntervalForImageSegments()) }
        exporter.export(frames: frames) { orderedFrames in
            let playbackFrames = self.gifMakerHandler.framesForPlayback(orderedFrames)
            self.gifEncoderClass.init().encode(frames: playbackFrames, loopCount: 0) { gifURL in
                var size: CGSize? = nil
                if let gifURL = gifURL {
                    size = GIFDecoderFactory.main().size(of: gifURL)
                }
                self.delegate?.didFinishExportingFrames(url: gifURL, size: size, info: mediaInfo, action: exportAction, mediaChanged: self.mediaChanged)
                performUIUpdate {
                    self.hideLoading()
                }
            }
        }
    }

    private func createFinalGIF(videoURL: URL, framesPerSecond: Int, mediaInfo: MediaInfo, exportAction: KanvasExportAction) {
        let exporter = exporterClass.init(settings: settings)
        exporter.filterType = filterType ?? .passthrough
        exporter.imageOverlays = imageOverlays()
        exporter.export(video: videoURL, mediaInfo: mediaInfo) { (exportedVideoURL, _) in
            guard let exportedVideoURL = exportedVideoURL else {
                performUIUpdate {
                    self.hideLoading()
                    self.handleExportError()
                }
                return
            }
            self.gifEncoderClass.init().encode(video: exportedVideoURL, loopCount: 0, framesPerSecond: framesPerSecond) { [weak self] gifURL in
                guard let self = self else { return }
                guard let gifURL = gifURL else {
                    performUIUpdate {
                        self.hideLoading()
                        self.handleExportError()
                    }
                    return
                }
                let size = GIFDecoderFactory.main().size(of: gifURL)
                self.delegate?.didFinishExportingFrames(url: gifURL, size: size, info: mediaInfo, action: exportAction, mediaChanged: self.mediaChanged)
                performUIUpdate {
                    self.hideLoading()
                }
            }
        }
    }

    private func createFinalVideo(videoURL: URL, mediaInfo: MediaInfo, exportAction: KanvasExportAction) {
        let exporter = exporterClass.init(settings: settings)
        exporter.filterType = filterType ?? .passthrough
        exporter.imageOverlays = imageOverlays()
        exporter.export(video: videoURL, mediaInfo: mediaInfo) { (exportedVideoURL, _) in
            performUIUpdate {
                guard let url = exportedVideoURL else {
                    self.hideLoading()
                    self.handleExportError()
                    return
                }
                self.delegate?.didFinishExportingVideo(url: url, info: mediaInfo, action: exportAction, mediaChanged: self.mediaChanged)
                self.hideLoading()
            }
        }
    }

    private func createFinalImage(image: UIImage, mediaInfo: MediaInfo, exportAction: KanvasExportAction) {
        let exporter = exporterClass.init(settings: settings)
        exporter.filterType = filterType ?? .passthrough
        exporter.imageOverlays = imageOverlays()
        exporter.export(image: image, time: player.lastStillFilterTime) { (exportedImage, _) in
            performUIUpdate {
                guard Device.isRunningInSimulator == false else {
                    self.delegate?.didFinishExportingImage(image: UIImage(), info: mediaInfo, action: exportAction, mediaChanged: self.mediaChanged)
                    self.hideLoading()
                    return
                }
                guard let unwrappedImage = exportedImage else {
                    self.hideLoading()
                    self.handleExportError()
                    return
                }
                self.delegate?.didFinishExportingImage(image: unwrappedImage, info: mediaInfo, action: exportAction, mediaChanged: self.mediaChanged)
                self.hideLoading()
            }
        }
    }

    private func imageOverlays() -> [CGImage] {
        var imageOverlays: [CGImage] = []
        if let drawingLayer = drawingController.drawingLayer, let drawingOverlayImage = drawingLayer.cgImage() {
            imageOverlays.append(drawingOverlayImage)
        }
        
        if let movableViewsOverlayImage = editorView.movableViewCanvas.layer.cgImage() {
            imageOverlays.append(movableViewsOverlayImage)
        }
        return imageOverlays
    }

    private func handleExportError() {
        let alertController = UIAlertController(title: nil,
                                                message: NSLocalizedString("SomethingGoofedTitle", comment: "Alert controller message"),
                                                preferredStyle: .alert)
        let tryAgainButton = UIAlertAction(title: NSLocalizedString("Try again", comment: "Try creating final content again"), style: .default) { _ in
            alertController.dismiss(animated: true, completion: .none)
        }
        alertController.addAction(tryAgainButton)
        self.present(alertController, animated: true, completion: .none)
    }
    
    private func confirmEditionMenu() {
        guard let editionOption = openedMenu else { return }
        
        switch editionOption {
        case .gif:
            if settings.features.editorGIFMaker {
                shouldExportMediaAsGIF = gifMakerHandler.shouldExport
                editorView.animateReturnOfEditionOption(cell: selectedCell)
                gifMakerController.showView(false)
                gifMakerController.showConfirmButton(false)
                showMainUI(true)
                analyticsProvider?.logEditorGIFConfirm(
                    duration: gifMakerHandler.trimmedDuration,
                    playbackMode: KanvasGIFPlaybackMode(from: gifMakerHandler.settings.playbackMode),
                    speed: gifMakerHandler.settings.rate
                )
            }
        case .filter:
            filterController.showView(false)
            showMainUI(true)
        case .text:
            editorView.animateReturnOfEditionOption(cell: selectedCell)
            textController.showView(false)
            textController.showConfirmButton(false)
            showMainUI(true)
        case .drawing:
            editorView.animateReturnOfEditionOption(cell: selectedCell)
            drawingController.showView(false)
            drawingController.showConfirmButton(false)
            showMainUI(true)
        case .media:
            analyticsProvider?.logEditorMediaDrawerClosed()
        }
        
        onAfterConfirmingEditionMenu()
    }
    
    /// Called to reset the editor state after confirming an edition menu
    private func onAfterConfirmingEditionMenu() {
        openedMenu = nil
        selectedCell = nil
    }
    
    // MARK: - EditionMenuCollectionControllerDelegate

    func didSelectEditionOption(_ editionOption: EditionOption, cell: EditionMenuCollectionCell) {
        switch editionOption {
        case .gif:
            if settings.features.editorGIFMaker {
                openGIFMaker(cell: cell, animated: true, permanent: false)
            }
            else {
                onBeforeShowingEditionMenu(editionOption, cell: cell)
                shouldExportMediaAsGIF.toggle()
                onAfterConfirmingEditionMenu()
                analyticsProvider?.logEditorGIFButtonToggle(shouldExportMediaAsGIF)
            }
        case .filter:
            onBeforeShowingEditionMenu(editionOption, cell: cell)
            showMainUI(false)
            analyticsProvider?.logEditorFiltersOpen()
            filterController.showView(true)
        case .text:
            onBeforeShowingEditionMenu(editionOption, cell: cell)
            showMainUI(false)
            analyticsProvider?.logEditorTextAdd()
            editingNewText = true
            textController.showView(true)
            editorView.animateEditionOption(cell: cell, finalLocation: textController.confirmButtonLocation, completion: { _ in
                self.textController.showConfirmButton(true)
            })
        case .drawing:
            onBeforeShowingEditionMenu(editionOption, cell: cell)
            showMainUI(false)
            analyticsProvider?.logEditorDrawingOpen()
            drawingController.showView(true)
            editorView.animateEditionOption(cell: cell, finalLocation: drawingController.confirmButtonLocation, completion: { _ in
                self.drawingController.showConfirmButton(true)
            })
        case .media:
            onBeforeShowingEditionMenu(editionOption, cell: cell)
            analyticsProvider?.logEditorMediaDrawerOpen()
            openMediaDrawer()
        }
    }
    
    /// Prepares the editor state to show an edition menu
    ///
    /// - Parameters
    ///  - editionOption: the selected edition option
    ///  - cell: the cell of the selected edition option
    private func onBeforeShowingEditionMenu(_ editionOption: EditionOption, cell: EditionMenuCollectionCell? = nil) {
        selectedCell = cell
        openedMenu = editionOption
    }
    
    // MARK: - GifMakerHandlerDelegate & MediaPlayerDelegate

    func getDefaultTimeIntervalForImageSegments() -> TimeInterval {
        return CameraSegment.defaultTimeInterval(segments: segments)
    }
    
    // MARK: - GifMakerHandlerDelegate
    
    func didConfirmGif() {
        confirmEditionMenu()
    }

    func didRevertGif() {
        revertGIF()
    }

    func didSettingsChange(dirty: Bool) {
        gifMakerController.toggleRevertButton(dirty)
    }

    func configureMediaPlayer(settings: GIFMakerSettings) {
        player.rate = settings.rate
        player.startMediaIndex = settings.startIndex
        player.endMediaIndex = settings.endIndex
        player.playbackMode = .init(from: settings.playbackMode)
    }

    func setMediaPlayerFrame(location: CGFloat) {
        player.playSingleFrame(at: location)
    }

    func unsetMediaPlayerFrame() {
        player.cancelPlayingSingleFrame()
    }
    
    // MARK: - EditorFilterControllerDelegate
    
    func didConfirmFilters() {
        confirmEditionMenu()
    }
    
    func didSelectFilter(_ filterItem: FilterItem) {
        analyticsProvider?.logEditorFilterSelected(filterType: filterItem.type)
        self.filterType = filterItem.type
    }
    
    // MARK: - DrawingControllerDelegate
    
    func didConfirmDrawing() {
        analyticsProvider?.logEditorDrawingConfirm()
        confirmEditionMenu()
    }
    
    func editorShouldShowStrokeSelectorAnimation() -> Bool {
        guard let delegate = delegate else { return false }
        return delegate.editorShouldShowStrokeSelectorAnimation()
    }
    
    func didEndStrokeSelectorAnimation() {
        delegate?.didEndStrokeSelectorAnimation()
    }
    
    // MARK: - EditorTextControllerDelegate
    
    func didConfirmText(textView: StylableTextView, transformations: ViewTransformations, location: CGPoint, size: CGSize) {
        if !textView.text.isEmpty {
            editorView.movableViewCanvas.addView(view: textView, transformations: transformations, location: location, size: size)
            if let font = KanvasTextFont.from(font: textView.options.font), let alignment = KanvasTextAlignment.from(alignment: textView.options.alignment) {
                analyticsProvider?.logEditorTextConfirm(isNew: editingNewText, font: font, alignment: alignment, highlighted: textView.options.highlightColor != nil)
            }
            else {
                assertionFailure("Logging unknown stuff")
            }
        }
        confirmEditionMenu()
    }
    
    func didMoveToolsUp() {
        editorView.movableViewCanvas.removeSelectedView()
    }

    func didChange(font: UIFont) {
        if let font = KanvasTextFont.from(font: font) {
            analyticsProvider?.logEditorTextChange(font: font)
        }
    }

    func didChange(highlight: Bool) {
        analyticsProvider?.logEditorTextChange(highlighted: highlight)
    }

    func didChange(alignment: NSTextAlignment) {
        if let alignment = KanvasTextAlignment.from(alignment: alignment) {
            analyticsProvider?.logEditorTextChange(alignment: alignment)
        }
    }

    func didChange(color: Bool) {
        analyticsProvider?.logEditorTextChange(color: true)
    }
    
    // MARK: - DrawingControllerDelegate & EditorTextControllerDelegate
    
    func editorShouldShowColorSelectorTooltip() -> Bool {
        guard let delegate = delegate else { return false }
        return delegate.editorShouldShowColorSelectorTooltip()
    }
    
    func didDismissColorSelectorTooltip() {
        delegate?.didDismissColorSelectorTooltip()
    }
    
    func didStartColorSelection() {
        drawingController.showCanvas(false)
        editorView.showMovableViewCanvas(false)
    }
    
    func didStartMovingColorSelector() {
        if !player.isMediaOnePhoto() {
            player.pause()
        }
    }
    
    func didEndColorSelection() {
        if !player.isMediaOnePhoto() {
            player.resume()
        }
        drawingController.showCanvas(true)
        editorView.showMovableViewCanvas(true)
    }
    
    func getColor(from point: CGPoint) -> UIColor {
        return player.getColor(from: point)
    }
    
    func didDisplayFirstFrame(_ image: UIImage) {
        addCarouselDefaultColors(image)
    }
    
    // MARK: - MediaDrawerControllerDelegate
    
    func didSelectSticker(imageView: StylableImageView, size: CGSize) {
        analyticsProvider?.logEditorStickerAdd(stickerId: imageView.id)
        editorView.movableViewCanvas.addView(view: imageView, transformations: ViewTransformations(),
                                             location: editorView.movableViewCanvas.bounds.center, size: size)
    }
    
    func didSelectStickerType(_ stickerType: StickerType) {
        analyticsProvider?.logEditorStickerPackSelect(stickerPackId: stickerType.id)
    }
    
    func didDismissMediaDrawer() {
        confirmEditionMenu()
    }
    
    func didSelectStickersTab() {
        analyticsProvider?.logEditorMediaDrawerSelectStickers()
    }
    
    // MARK: - Media Drawer
    
    private func openMediaDrawer() {
        present(mediaDrawerController, animated: true, completion: .none)
    }
    
    // MARK: - MediaPlayerController
    
    func onPostingOptionsDismissed() {
        startPlayerFromSegments()
    }
    
    func onQuickPostButtonSubmitted() {
        startExporting(action: .post)
    }
    
    public func onQuickPostOptionsShown(_ visible: Bool) {
        if visible {
            editorView.changeOverlayLabel(isInSelectionArea: false)
        }
        
        editorView.showOverlay(visible)
    }
    
    public func onQuickPostOptionsSelected(_ isInSelectionArea: Bool) {
        if isInSelectionArea {
            editorView.showOverlayLabel(false, completion: { [weak self] _ in
                self?.editorView.changeOverlayLabel(isInSelectionArea: true)
            })
        }
        else {
            editorView.showOverlayLabel(true)
        }
    }
    
    // MARK: - Private utilities
    
    /// shows or hides the main UI (edition options, tag button and back button)
    ///
    /// - Parameter show: true to show, false to hide
    private func showMainUI(_ show: Bool) {
        collectionController.showView(show)
        showConfirmButton(show)
        showCloseButton(show)
        showTagButton(show)
    }
    
    // MARK: - Public interface
    
    /// shows or hides the confirm button
    ///
    /// - Parameter show: true to show, false to hide
    func showConfirmButton(_ show: Bool) {
        editorView.showConfirmButton(show)
    }
    
    /// shows or hides the close button (back caret)
    ///
    /// - Parameter show: true to show, false to hide
    func showCloseButton(_ show: Bool) {
        editorView.showCloseButton(show)
    }

    /// shows or hides the tag button (#)
    ///
    /// - Parameter show: true to show, false to hide
    func showTagButton(_ show: Bool) {
        editorView.showTagButton(show)
    }
    
    /// shows or hides the editor menu and the back button
    ///
    /// - Parameter show: true to show, false to hide
    func showNavigationContainer(_ show: Bool) {
        editorView.showNavigationContainer(show)
    }
}<|MERGE_RESOLUTION|>--- conflicted
+++ resolved
@@ -70,15 +70,10 @@
                                     showSaveButton: settings.features.editorSaving,
                                     showCrossIcon: settings.crossIconInEditor,
                                     showTagButton: settings.showTagButtonInEditor,
-<<<<<<< HEAD
+                                    showQuickPostButton: settings.showQuickPostButtonInEditor,
+                                    enableQuickPostLongPress: settings.enableQuickPostLongPress,
                                     quickBlogSelectorCoordinator: quickBlogSelectorCoordinater,
                                     metalContext: settings.features.metalPreview ? metalContext : nil)
-        editorView.delegate = self
-=======
-                                    showQuickPostButton: settings.showQuickPostButtonInEditor,
-                                    enableQuickPostLongPress: settings.enableQuickPostLongPress,
-                                    quickBlogSelectorCoordinator: quickBlogSelectorCoordinater)
->>>>>>> 52c5e237
         player.playerView = editorView.playerView
         return editorView
     }()
