//
// This Source Code Form is subject to the terms of the Mozilla Public
// License, v. 2.0. If a copy of the MPL was not distributed with this
// file, You can obtain one at https://mozilla.org/MPL/2.0/.
//

import AVFoundation
import Foundation
import UIKit

/// Protocol for camera editor controller methods

public protocol EditorControllerDelegate: class {
    /// callback when finished exporting video clips.
    func didFinishExportingVideo(url: URL?, info: MediaInfo?, archive: Data?, action: KanvasExportAction, mediaChanged: Bool)

    /// callback when finished exporting image
    func didFinishExportingImage(image: UIImage?, info: MediaInfo?, archive: Data?, action: KanvasExportAction, mediaChanged: Bool)

    /// callback when finished exporting frames
    func didFinishExportingFrames(url: URL?, size: CGSize?, info: MediaInfo?, archive: Data?, action: KanvasExportAction, mediaChanged: Bool)
    
    /// callback when dismissing controller without exporting
    func dismissButtonPressed()
    
    /// Called after the color selector tooltip is dismissed
    func didDismissColorSelectorTooltip()
    
    /// Called to ask if color selector tooltip should be shown
    ///
    /// - Returns: Bool for tooltip
    func editorShouldShowColorSelectorTooltip() -> Bool
    
    /// Called after the stroke animation has ended
    func didEndStrokeSelectorAnimation()
    
    /// Called to ask if stroke selector animation should be shown
    ///
    /// - Returns: Bool for animation
    func editorShouldShowStrokeSelectorAnimation() -> Bool

    /// Called when the tag button is pressed
    func tagButtonPressed()
    
    /// Obtains the quick post button.
    ///
    /// - Returns: the quick post button.
    func getQuickPostButton() -> UIView
    
    /// Obtains the blog switcher.
    ///
    /// - Returns: the blog switcher.
    func getBlogSwitcher() -> UIView
    /// Called when the Post Button is pressed to indicate whether export should occur
    /// The return value indicates whether the export should be run
    /// This is partly temporary, I think the export functionality should be passed into this controller to decouple things
    func shouldExport() -> Bool
}

extension EditorControllerDelegate {
    public func shouldExport() -> Bool {
        return true
    }
}

private struct Constants {
    static let pageName: String = "KanvasEditor"
}

/// A view controller to edit the segments
public final class EditorViewController: UIViewController, MediaPlayerController, EditorViewDelegate, KanvasEditorMenuControllerDelegate, EditorFilterControllerDelegate, DrawingControllerDelegate, EditorTextControllerDelegate, MediaDrawerControllerDelegate, GifMakerHandlerDelegate, MediaPlayerDelegate {

    enum Media {
        case image(UIImage)
        case video(URL)
    }

    public struct ExportResult {
        let original: Media?
        let result: Media
        let info: MediaInfo
        let archive: Data
    }

    var editorView: EditorView
    
    private lazy var collectionController: KanvasEditorMenuController = {
        let exportAsGif = shouldEnableGIFButton() ? shouldExportAsGIFByDefault() : nil
        let controller: KanvasEditorMenuController
        
        if KanvasEditorDesign.shared.isVerticalMenu {
            controller = StyleMenuController(settings: self.settings, shouldExportMediaAsGIF: exportAsGif)
        }
        else {
            controller = EditionMenuCollectionController(settings: self.settings, shouldExportMediaAsGIF: exportAsGif)
        }
        
        controller.delegate = self
        return controller
    }()
    
    private lazy var filterController: EditorFilterController = {
        let controller = EditorFilterController(settings: self.settings)
        controller.delegate = self
        return controller
    }()
    
    private lazy var textController: EditorTextController = {
        let textViewSettings = EditorTextView.Settings(fontSelectorUsesFont: settings.fontSelectorUsesFont)
        let settings = EditorTextController.Settings(textViewSettings: textViewSettings)
        let controller = EditorTextController(settings: settings)
        controller.delegate = self
        return controller
    }()
    
    private lazy var drawingController: DrawingController = {
        let controller = DrawingController(analyticsProvider: analyticsProvider)
        controller.delegate = self
        return controller
    }()
    
    private lazy var mediaDrawerController: MediaDrawerController = {
        let controller = MediaDrawerController(stickerProvider: self.stickerProvider)
        controller.delegate = self
        return controller
    }()
    
    private lazy var gifMakerController: GifMakerController = {
        let controller = GifMakerController()
        controller.delegate = gifMakerHandler
        return controller
    }()

    private lazy var gifMakerHandler: GifMakerHandler = {
        let handler = GifMakerHandler(analyticsProvider: analyticsProvider)
        handler.delegate = self
        return handler
    }()

    private lazy var loadingView: LoadingIndicatorView = LoadingIndicatorView()

    private let quickBlogSelectorCoordinater: KanvasQuickBlogSelectorCoordinating?
    private let tagCollection: UIView?
    private let analyticsProvider: KanvasAnalyticsProvider?
    private let settings: CameraSettings
    private var originalSegments: [CameraSegment]
    private var segments: [CameraSegment] {
        return gifMakerHandler.segments ?? originalSegments
    }
    private let assetsHandler: AssetsHandlerType
    private let exporterClass: MediaExporting.Type
    private var gifEncoderClass: GIFEncoder.Type
    private let stickerProvider: StickerProvider?
    private let cameraMode: CameraMode?
    private var openedMenu: EditionOption?
    private var selectedCell: KanvasEditorMenuCollectionCell?

    private let metalContext = MetalContext.createContext()

    private var shouldExportMediaAsGIF: Bool {
        get {
            return collectionController.shouldExportMediaAsGIF
        }
        set {
            collectionController.shouldExportMediaAsGIF = newValue
        }
    }

    private let player: MediaPlayer
    private var filterType: FilterType? {
        didSet {
            player.filterType = filterType
        }
    }
    
    private var mediaChanged: Bool {
        let hasStickerOrText = !editorView.movableViewCanvas.isEmpty
        let filterApplied = filterType?.filterApplied ?? false
        let hasDrawings = !drawingController.isEmpty
        let gifMakerOpened = shouldExportMediaAsGIF
        return hasStickerOrText || filterApplied || hasDrawings || gifMakerOpened
    }

    private var editingNewText: Bool = true

    public weak var delegate: EditorControllerDelegate?

    private var exportCompletion: ((Result<ExportResult, Error>) -> Void)?

    private static func editor(delegate: EditorViewDelegate?,
                               settings: CameraSettings,
                               canvas: MovableViewCanvas?,
                               quickBlogSelectorCoordinator: KanvasQuickBlogSelectorCoordinating?,
                               tagCollection: UIView?,
                               metalContext: MetalContext?) -> EditorView {
        var mainActionMode: EditorView.MainActionMode = .confirm
        if settings.features.editorPostOptions {
            mainActionMode = .postOptions
        }
        else if settings.features.editorPosting {
            mainActionMode = .post
        }

        let editorView: EditorView = EditorView(delegate: delegate,
                                    mainActionMode: mainActionMode,
                                    showSaveButton: settings.features.editorSaving,
                                    showCrossIcon: settings.crossIconInEditor,
                                    showCogIcon: settings.showCogIconInEditor,
                                    showTagButton: settings.showTagButtonInEditor,
                                    showTagCollection: settings.showTagCollectionInEditor,
                                    showQuickPostButton: settings.showQuickPostButtonInEditor,
                                    showBlogSwitcher: settings.showBlogSwitcherInEditor,
                                    quickBlogSelectorCoordinator: quickBlogSelectorCoordinator,
                                    tagCollection: tagCollection,
                                    metalContext: metalContext,
<<<<<<< HEAD
                                    movableViewCanvas: canvas)
=======
                                    mediaContentMode: settings.features.scaleMediaToFill ? .scaleAspectFill : .scaleAspectFit)
>>>>>>> 978cd32b
        return editorView
    }

    @available(*, unavailable, message: "use init(settings:, segments:) instead")
    required public init?(coder aDecoder: NSCoder) {
        fatalError("init(coder:) has not been implemented")
    }
    
    @available(*, unavailable, message: "use init(settings:, segments:) instead")
    public override init(nibName nibNameOrNil: String?, bundle nibBundleOrNil: Bundle?) {
        fatalError("init(nibName:bundle:) has not been implemented")
    }
    
    public static func createEditor(for image: UIImage,
                                    settings: CameraSettings,
                                    stickerProvider: StickerProvider,
                                    analyticsProvider: KanvasAnalyticsProvider) -> EditorViewController {
        EditorViewController(settings: settings,
                             segments: [.image(image, nil, nil, MediaInfo(source: .media_library))],
                             assetsHandler: CameraSegmentHandler(),
                             exporterClass: MediaExporter.self,
                             gifEncoderClass: GIFEncoderImageIO.self,
                             cameraMode: nil,
                             stickerProvider: stickerProvider,
                             analyticsProvider: analyticsProvider,
                             quickBlogSelectorCoordinator: nil,
                             tagCollection: nil)
    }
    
    public static func createEditor(for videoURL: URL, settings: CameraSettings, stickerProvider: StickerProvider) -> EditorViewController {
        EditorViewController(settings: settings,
                             segments: [.video(videoURL, MediaInfo(source: .media_library))],
                             assetsHandler: CameraSegmentHandler(),
                             exporterClass: MediaExporter.self,
                             gifEncoderClass: GIFEncoderImageIO.self,
                             cameraMode: nil,
                             stickerProvider: stickerProvider,
                             analyticsProvider: nil,
                             quickBlogSelectorCoordinator: nil,
                             tagCollection: nil)
    }

    public static func createEditor(forGIF url: URL,
                              info: MediaInfo,
                              settings: CameraSettings,
                              stickerProvider: StickerProvider,
                              analyticsProvider: KanvasAnalyticsProvider,
                              completion: @escaping (EditorViewController) -> Void) {
        GIFDecoderFactory.main().decode(image: url) { frames in
            let segments = CameraSegment.from(frames: frames, info: info)
            let editor = EditorViewController(settings: settings,
                                              segments: segments,
                                              stickerProvider: stickerProvider,
                                              analyticsProvider: analyticsProvider)
            completion(editor)
        }
    }

    convenience init(settings: CameraSettings,
                     segments: [CameraSegment],
                     stickerProvider: StickerProvider,
                     analyticsProvider: KanvasAnalyticsProvider) {
        self.init(settings: settings,
                  segments: segments,
                  assetsHandler: CameraSegmentHandler(),
                  exporterClass: MediaExporter.self,
                  gifEncoderClass: GIFEncoderImageIO.self,
                  cameraMode: nil,
                  stickerProvider: stickerProvider,
                  analyticsProvider: analyticsProvider,
                  quickBlogSelectorCoordinator: nil,
                  tagCollection: nil)
    }
    
    /// The designated initializer for the editor controller
    ///
    /// - Parameters:
    ///   - settings: The CameraSettings instance for export optioins
    ///   - segments: The segments to playback
    ///   - assetsHandler: The assets handler type, for testing.
    ///   - cameraMode: The camera mode that the preview was coming from, if any
    ///   - stickerProvider: Class that will provide the stickers in the editor.
    ///   - analyticsProvider: A class conforming to KanvasAnalyticsProvider
    init(settings: CameraSettings,
         segments: [CameraSegment],
         assetsHandler: AssetsHandlerType,
         exporterClass: MediaExporting.Type,
         gifEncoderClass: GIFEncoder.Type,
         cameraMode: CameraMode?,
         stickerProvider: StickerProvider?,
         analyticsProvider: KanvasAnalyticsProvider?,
         quickBlogSelectorCoordinator: KanvasQuickBlogSelectorCoordinating?,
         canvas: MovableViewCanvas? = nil,
         tagCollection: UIView?) {
        self.settings = settings
        self.originalSegments = segments
        self.assetsHandler = assetsHandler
        self.cameraMode = cameraMode
        self.analyticsProvider = analyticsProvider
        self.exporterClass = exporterClass
        self.gifEncoderClass = gifEncoderClass
        self.stickerProvider = stickerProvider
        self.quickBlogSelectorCoordinater = quickBlogSelectorCoordinator
        self.tagCollection = tagCollection

        let metalContext: MetalContext? = settings.features.metalPreview ? MetalContext.createContext() : nil
        self.player = MediaPlayer(renderer: Renderer(settings: settings, metalContext: metalContext))
        self.editorView = EditorViewController.editor(delegate: nil,
                                                      settings: settings,
                                                      canvas: canvas,
                                                      quickBlogSelectorCoordinator: quickBlogSelectorCoordinator,
                                                      tagCollection: tagCollection,
                                                      metalContext: metalContext)
        super.init(nibName: .none, bundle: .none)
        self.editorView.delegate = self

        editorView.delegate = self
        player.playerView = editorView.playerView
        
        self.player.delegate = self

        setupNotifications()
    }

    private func setupNotifications() {
        NotificationCenter.default.addObserver(self, selector: #selector(appDidBecomeActive), name: UIApplication.didBecomeActiveNotification, object: nil)
        NotificationCenter.default.addObserver(self, selector: #selector(appWillResignActive), name: UIApplication.willResignActiveNotification, object: nil)
    }

    @objc private func appDidBecomeActive() {
        player.resume()
    }

    @objc private func appWillResignActive() {
        player.pause()
    }

    override public func viewWillAppear(_ animated: Bool) {
        super.viewWillAppear(animated)

        startPlayerFromSegments()
    }
    
    override public func viewDidLoad() {
        super.viewDidLoad()

        view.backgroundColor = .black
        editorView.add(into: view)
        drawingController.drawingLayer = editorView.drawingCanvas.layer
        
        load(childViewController: collectionController, into: editorView.collectionContainer)
        load(childViewController: filterController, into: editorView.filterMenuContainer)
        load(childViewController: textController, into: editorView.textMenuContainer)
        load(childViewController: drawingController, into: editorView.drawingMenuContainer)
        load(childViewController: gifMakerController, into: editorView.gifMakerMenuContainer)

        if shouldOpenGIFMakerOnLoad() {
            openGIFMaker(animated: false)
        }
        else if shouldConvertMediaToGIFOnLoad() {
            loadMediaAsGIF(permanent: true)
        }
    }
    
    override public var preferredStatusBarStyle: UIStatusBarStyle {
        return .lightContent
    }
    
    override public var supportedInterfaceOrientations: UIInterfaceOrientationMask {
        return .portrait
    }

    // MARK: - Views
    
    /// Sets up the color carousels of both drawing and text tools
    private func addCarouselDefaultColors(_ image: UIImage) {
        let dominantColors = image.getDominantColors(count: 3)
        drawingController.addColorsForCarousel(colors: dominantColors)

        if let mostDominantColor = dominantColors.first {
            textController.addColorsForCarousel(colors: [mostDominantColor, .white, .black])
        }
    }

    // MARK: - Media Player

    /// Loads the media into the player and starts it.
    private func startPlayerFromSegments() {
        let media: [MediaPlayerContent] = segments.compactMap {segment in
            if let image = segment.image {
                return .image(image, segment.timeInterval)
            }
            else if let url = segment.videoURL {
                return .video(url)
            }
            else {
                return nil
            }
        }
        player.play(media: media)
    }
    
    // MARK: - Loading Indicator

    /// Shows the loading indicator on this view
    func showLoading() {
        loadingView.add(into: view)
        loadingView.startLoading()
    }
    
    /// Removes the loading indicator on this view
    func hideLoading() {
        loadingView.removeFromSuperview()
        loadingView.stopLoading()
    }

    // MARK: - GIF Maker Helpers

    private func openGIFMaker(animated: Bool) {
        guard let cell = collectionController.getCell(for: .gif) else {
            assertionFailure("Failed to open GIF Maker")
            return
        }
        openGIFMaker(cell: cell, animated: animated, permanent: true)
    }

    private func openGIFMaker(cell: KanvasEditorMenuCollectionCell, animated: Bool, permanent: Bool) {
        let editionOption = EditionOption.gif
        onBeforeShowingEditionMenu(editionOption, cell: cell)
        showMainUI(false)
        gifMakerController.showView(true)
        loadMediaAsGIF(permanent: permanent)
        if animated {
            self.editorView.animateEditionOption(cell: cell, finalLocation: self.gifMakerController.confirmButtonLocation) {_ in
                self.gifMakerController.showConfirmButton(true)
            }
        }
        else {
            editorView.showQuickPostButton(false)
            gifMakerController.showConfirmButton(true)
        }
        analyticsProvider?.logEditorGIFOpen()
    }

    private func revertGIF() {
        if settings.animateEditorControls {
            editorView.animateReturnOfEditionOption(cell: selectedCell, initialLocation: gifMakerController.confirmButtonLocation)
        }
        gifMakerController.showView(false)
        gifMakerController.showConfirmButton(false)
        gifMakerHandler.revert { reverted in
            if reverted {
                self.player.stop()
                self.startPlayerFromSegments()
            }
        }
        shouldExportMediaAsGIF = shouldForceExportAsAGIF()
        showMainUI(true)
        analyticsProvider?.logEditorGIFRevert()
        onAfterConfirmingEditionMenu()
    }

    private func loadMediaAsGIF(permanent: Bool) {
        gifMakerHandler.load(segments: segments,
                             initialSettings: .init(rate: initialGIFPlaybackRate(),
                                                    playbackMode: initialGIFPlaybackMode(),
                                                    startTime: initialGIFTrim().lowerBound,
                                                    endTime: initialGIFTrim().upperBound),
                             permanent: permanent,
                             showLoading: self.showLoading,
                             hideLoading: self.hideLoading,
                             completion: { framesUpdated in
                                if framesUpdated {
                                    self.player.stop()
                                    self.startPlayerFromSegments()
                                    if permanent, let newSegments = self.gifMakerHandler.segments {
                                        self.originalSegments = newSegments
                                    }
                                }
                                self.gifMakerController.configure(settings: self.gifMakerHandler.settings, animated: false)
                                self.configureMediaPlayer(settings: self.gifMakerHandler.settings)
                             })
    }

    private func shouldEnableGIFButton() -> Bool {
        guard settings.features.gifs else {
            return false
        }

        // More than one segment, or one video-only segment, enable it.
        if segments.count > 1 || segments.first?.isVideo == true {
            return true
        }

        // A single segment that has both an image and a video (live photo), enabled it.
        if segments.count == 1,
            let firstSegment = segments.first,
            firstSegment.isVideo == false,
            firstSegment.videoURL != nil {
            return true
        }

        return false
    }

    private func shouldForceExportAsAGIF() -> Bool {
        guard settings.features.gifs else {
            return false
        }

        // Media captured from the GIF mode should always export as a GIF
        if cameraMode?.group == .gif {
            return true
        }

        // Media from the picker or directly loaded, that has only images, are GIFs.
        if (cameraMode == nil || cameraMode == .some(.normal)) && segments.count > 1 && assetsHandler.containsOnlyImages(segments: segments) {
            return true
        }

        return false
    }

    private func shouldExportAsGIFByDefault() -> Bool {
        guard settings.features.gifs else {
            return false
        }

        if shouldForceExportAsAGIF() {
            return true
        }

        // Media captured with only images (but at least two) should export as a GIF by default
        if segments.count > 1 && assetsHandler.containsOnlyImages(segments: segments) {
            return true
        }

        return false
    }

    private func shouldOpenGIFMakerOnLoad() -> Bool {
        guard
            settings.features.gifs,
            settings.features.editorGIFMaker,
            shouldEnableGIFButton()
        else {
            return false
        }

        return settings.editorShouldStartGIFMaker(mode: cameraMode)
    }

    private func shouldConvertMediaToGIFOnLoad() -> Bool {
        shouldExportAsGIFByDefault()
    }

    private func initialGIFPlaybackMode() -> PlaybackOption {
        if cameraMode?.group == .gif {
            return .rebound
        }
        return .loop
    }

    private func initialGIFPlaybackRate() -> Float {
        return 1.0
    }

    private func initialGIFTrim() -> ClosedRange<TimeInterval> {
        return 0...3
    }
    
    // MARK: - EditorViewDelegate
    
    func didTapSaveButton() {
        startExporting(action: .save)
        analyticsProvider?.logSaveFromDashboard()
    }

    func didTapPostButton() {
        if delegate?.shouldExport() ?? true {
            startExporting(action: .post)
        }
        analyticsProvider?.logPostFromDashboard()
    }

    func didTapConfirmButton() {
        startExporting(action: .confirm)
        analyticsProvider?.logOpenComposeFromDashboard()
    }

    func didTapPostOptionsButton() {
        startExporting(action: .postOptions)
        analyticsProvider?.logAdvancedOptionsOpen(page: Constants.pageName)
    }
    
    func didTapText(options: TextOptions, transformations: ViewTransformations) {
        let cell = collectionController.getCell(for: .text)
        onBeforeShowingEditionMenu(.text, cell: cell)
        showMainUI(false)
        textController.showView(true, options: options, transformations: transformations)
        if settings.animateEditorControls {
            editorView.animateEditionOption(cell: cell, finalLocation: textController.confirmButtonLocation, completion: { _ in
                self.textController.showConfirmButton(true)
            })
        } else {
            self.textController.showConfirmButton(true)
        }
        analyticsProvider?.logEditorTextEdit()
        editingNewText = false
    }

    func didMoveText() {
        analyticsProvider?.logEditorTextMove()
    }

    func didRemoveText() {
        analyticsProvider?.logEditorTextRemove()
    }
    
    func didMoveImage(_ imageView: StylableImageView) {
        analyticsProvider?.logEditorStickerMove(stickerId: imageView.id)
    }
    
    func didRemoveImage(_ imageView: StylableImageView) {
        analyticsProvider?.logEditorStickerRemove(stickerId: imageView.id)
    }

    func didTapTagButton() {
        delegate?.tagButtonPressed()
        analyticsProvider?.logEditorTagTapped()
    }
    
    func didBeginTouchesOnText() {
        editorView.showNavigationItems(false)
    }
    
    func didEndTouchesOnText() {
        editorView.showNavigationItems(true)
    }

    func didRenderRectChange(rect: CGRect) {
        drawingController.didRenderRectChange(rect: rect)
    }

    func didTapCloseButton() {
        player.stop()
        delegate?.dismissButtonPressed()
    }

    func getBlogSwitcher() -> UIView {
        guard let delegate = delegate else { return UIView() }
        return delegate.getBlogSwitcher()
    }
    
    func getQuickPostButton() -> UIView {
        guard let delegate = delegate else { return UIView() }
        return delegate.getQuickPostButton()
    }

    func restartPlayback() {
        player.stop()
        startPlayerFromSegments()
    }
    
    func stopPlayback() {
        player.stop()
    }

    deinit {
        player.stop()
    }
    
    // MARK: - Media Exporting

    private func startExporting(action: KanvasExportAction) {
        player.stop()
        showLoading()
        let archive: Data
        do {
            archive = try self.archive()
        } catch {
            handleExportError()
            return
        }
        if segments.count == 1, let firstSegment = segments.first, case CameraSegment.image(let image, _, _, _) = firstSegment {
            // If the camera mode is .stopMotion, .normal or .stitch (.video) and the `exportStopMotionPhotoAsVideo` is true,
            // then single photos from that mode should still export as video.
            if let cameraMode = cameraMode, cameraMode.group == .video || settings.exportStopMotionPhotoAsVideo {
                assetsHandler.ensureAllImagesHaveVideo(segments: segments) { segments in
                    guard let videoURL = segments.first?.videoURL else { return }
                    DispatchQueue.main.async {
                        self.createFinalVideo(videoURL: videoURL, mediaInfo: firstSegment.mediaInfo, archive: archive, exportAction: action)
                    }
                }
            }
            else {
                createFinalImage(image: image, mediaInfo: firstSegment.mediaInfo, archive: archive, exportAction: action)
            }
        }
        else if shouldExportMediaAsGIF {
            if segments.count == 1, let segment = segments.first, let url = segment.videoURL {
                self.createFinalGIF(videoURL: url, framesPerSecond: KanvasTimes.gifPreferredFramesPerSecond, mediaInfo: segment.mediaInfo, archive: archive, exportAction: action)
            }
            else if assetsHandler.containsOnlyImages(segments: segments) {
                self.createFinalGIF(segments: segments, mediaInfo: segments.first?.mediaInfo ?? MediaInfo(source: .kanvas_camera), archive: archive, exportAction: action)
            }
            else {
                // Segments are not all frames, so we need to generate a full video first, and then convert that to a GIF.
                // It might be nice in the future to create a GIF directly from segments.
                assetsHandler.mergeAssets(segments: segments) { [weak self] url, mediaInfo in
                    guard let self = self else {
                        return
                    }
                    guard let url = url, let mediaInfo = mediaInfo else {
                        self.hideLoading()
                        self.handleExportError()
                        return
                    }
                    let fps = Int(CMTime(seconds: 1.0, preferredTimescale: KanvasTimes.stopMotionFrameTimescale).seconds / KanvasTimes.onlyImagesFrameTime.seconds)
                    DispatchQueue.main.async {
                        self.createFinalGIF(videoURL: url, framesPerSecond: fps, mediaInfo: mediaInfo, archive: archive, exportAction: action)
                    }
                }
            }
        }
        else {
            assetsHandler.mergeAssets(segments: segments) { [weak self] url, mediaInfo in
                guard let url = url else {
                    self?.hideLoading()
                    self?.handleExportError()
                    return
                }
                DispatchQueue.main.async {
                    self?.createFinalVideo(videoURL: url, mediaInfo: mediaInfo ?? MediaInfo(source: .media_library), archive: archive, exportAction: action)
                }
            }
        }
    }

    public func export(_ completion: @escaping (Result<ExportResult, Error>) -> Void) {
        exportCompletion = completion
        startExporting(action: .post)
    }

<<<<<<< HEAD
    private func archive() throws -> Data {
        return try NSKeyedArchiver.archivedData(withRootObject: editorView.movableViewCanvas, requiringSecureCoding: true)
    }

    private func createFinalGIF(segments: [CameraSegment], mediaInfo: MediaInfo, archive: Data, exportAction: KanvasExportAction) {
=======
    private var exportSize: CGSize? {
        return settings.features.scaleMediaToFill ? CGSize(width: editorView.frame.width * editorView.contentScaleFactor, height: editorView.frame.height * editorView.contentScaleFactor) : nil
    }

    private func createFinalGIF(segments: [CameraSegment], mediaInfo: MediaInfo, exportAction: KanvasExportAction) {
>>>>>>> 978cd32b
        let exporter = exporterClass.init(settings: settings)
        exporter.filterType = filterType ?? .passthrough
        exporter.imageOverlays = imageOverlays()
        let segments = gifMakerHandler.trimmedSegments(segments)
        let frames = segments.compactMap { $0.mediaFrame(defaultTimeInterval: getDefaultTimeIntervalForImageSegments()) }
        exporter.export(frames: frames, toSize: exportSize) { orderedFrames in
            let playbackFrames = self.gifMakerHandler.framesForPlayback(orderedFrames)
            self.gifEncoderClass.init().encode(frames: playbackFrames, loopCount: 0) { gifURL in
                guard let gifURL = gifURL else {
                    performUIUpdate {
                        self.hideLoading()
                        self.handleExportError()
                    }
                    return
                }
                let size = GIFDecoderFactory.main().size(of: gifURL)
                let result = ExportResult(original: nil, result: .video(gifURL), info: mediaInfo, archive: archive)
                self.exportCompletion?(.success(result))
                self.delegate?.didFinishExportingFrames(url: gifURL, size: size, info: mediaInfo, archive: archive, action: exportAction, mediaChanged: self.mediaChanged)
                performUIUpdate {
                    self.hideLoading()
                }
            }
        }
    }

    private func createFinalGIF(videoURL: URL, framesPerSecond: Int, mediaInfo: MediaInfo, archive: Data, exportAction: KanvasExportAction) {
        let exporter = exporterClass.init(settings: settings)
        exporter.filterType = filterType ?? .passthrough
        exporter.imageOverlays = imageOverlays()
        exporter.export(video: videoURL, mediaInfo: mediaInfo, toSize: exportSize) { (exportedVideoURL, _) in
            guard let exportedVideoURL = exportedVideoURL else {
                performUIUpdate {
                    self.hideLoading()
                    self.handleExportError()
                }
                return
            }
            self.gifEncoderClass.init().encode(video: exportedVideoURL, loopCount: 0, framesPerSecond: framesPerSecond) { [weak self] gifURL in
                guard let self = self else { return }
                guard let gifURL = gifURL else {
                    performUIUpdate {
                        self.hideLoading()
                        self.handleExportError()
                    }
                    return
                }
                let size = GIFDecoderFactory.main().size(of: gifURL)
                let result = ExportResult(original: nil, result: .video(gifURL), info: mediaInfo, archive: archive)
                self.exportCompletion?(.success(result))
                self.delegate?.didFinishExportingFrames(url: gifURL, size: size, info: mediaInfo, archive: archive, action: exportAction, mediaChanged: self.mediaChanged)
                performUIUpdate {
                    self.hideLoading()
                }
            }
        }
    }

    private func createFinalVideo(videoURL: URL, mediaInfo: MediaInfo, archive: Data, exportAction: KanvasExportAction) {
        let exporter = exporterClass.init(settings: settings)
        exporter.imageOverlays = imageOverlays()
        exporter.export(video: videoURL, mediaInfo: mediaInfo, toSize: exportSize) { (exportedVideoURL, error) in
            performUIUpdate {
                guard let url = exportedVideoURL else {
                    self.hideLoading()
                    if let error = error, let exportCompletion = self.exportCompletion {
                        exportCompletion(.failure(error))
                    } else {
                        self.handleExportError()
                    }
                    return
                }
                let result = ExportResult(original: .video(videoURL), result: .video(url), info: mediaInfo, archive: archive)
                self.exportCompletion?(.success(result))
                self.delegate?.didFinishExportingVideo(url: url, info: mediaInfo, archive: archive, action: exportAction, mediaChanged: self.mediaChanged)
                self.hideLoading()
            }
        }
    }

    private func createFinalImage(image: UIImage, mediaInfo: MediaInfo, archive: Data, exportAction: KanvasExportAction) {
        let exporter = exporterClass.init(settings: settings)
        exporter.filterType = filterType ?? .passthrough
        exporter.imageOverlays = imageOverlays()
<<<<<<< HEAD
        exporter.export(image: image, time: player.lastStillFilterTime) { [weak self] (exportedImage, error) in
            guard let self = self else { return }
            let originalImage = image
=======
        exporter.export(image: image, time: player.lastStillFilterTime, toSize: exportSize) { (exportedImage, error) in
>>>>>>> 978cd32b
            performUIUpdate {
                guard let unwrappedImage = exportedImage else {
                    self.hideLoading()
                    if let error = error, let exportCompletion = self.exportCompletion {
                        exportCompletion(.failure(error))
                    } else {
                        self.handleExportError()
                    }
                    return
                }
                let result = ExportResult(original: .image(originalImage), result: .image(unwrappedImage), info: mediaInfo, archive: archive)
                self.exportCompletion?(.success(result))
                self.delegate?.didFinishExportingImage(image: unwrappedImage, info: mediaInfo, archive: archive, action: exportAction, mediaChanged: self.mediaChanged)
                self.hideLoading()
            }
        }
    }

    private func imageOverlays() -> [CGImage] {
        var imageOverlays: [CGImage] = []
        if let drawingLayer = drawingController.drawingLayer, let drawingOverlayImage = drawingLayer.cgImage() {
            imageOverlays.append(drawingOverlayImage)
        }
        
        if let movableViewsOverlayImage = editorView.movableViewCanvas.layer.cgImage() {
            imageOverlays.append(movableViewsOverlayImage)
        }
        return imageOverlays
    }

    private func handleExportError() {
        let alertController = UIAlertController(title: nil,
                                                message: NSLocalizedString("SomethingGoofedTitle", comment: "Alert controller message"),
                                                preferredStyle: .alert)
        let tryAgainButton = UIAlertAction(title: NSLocalizedString("Try again", comment: "Try creating final content again"), style: .default) { _ in
            alertController.dismiss(animated: true, completion: .none)
        }
        alertController.addAction(tryAgainButton)
        self.present(alertController, animated: true, completion: .none)
    }
    
    private func confirmEditionMenu() {
        guard let editionOption = openedMenu else { return }
        
        switch editionOption {
        case .gif:
            if settings.features.editorGIFMaker {
                shouldExportMediaAsGIF = gifMakerHandler.shouldExport
                if settings.animateEditorControls {
                editorView.animateReturnOfEditionOption(cell: selectedCell, initialLocation: gifMakerController.confirmButtonLocation)
                } else {
                    selectedCell?.alpha = 1
                }
                gifMakerController.showView(false)
                gifMakerController.showConfirmButton(false)
                showMainUI(true)
                analyticsProvider?.logEditorGIFConfirm(
                    duration: gifMakerHandler.trimmedDuration,
                    playbackMode: KanvasGIFPlaybackMode(from: gifMakerHandler.settings.playbackMode),
                    speed: gifMakerHandler.settings.rate
                )
            }
        case .filter:
            filterController.showView(false)
            editorView.showQuickPostButton(true)
            showMainUI(true)
        case .text:
            if settings.animateEditorControls {
            editorView.animateReturnOfEditionOption(cell: selectedCell, initialLocation: textController.confirmButtonLocation)
            } else {
                selectedCell?.alpha = 1
            }
            textController.showView(false)
            textController.showConfirmButton(false)
            showMainUI(true)
        case .drawing:
            if settings.animateEditorControls {
            editorView.animateReturnOfEditionOption(cell: selectedCell, initialLocation: drawingController.confirmButtonLocation)
            } else {
                selectedCell?.alpha = 1
            }
            drawingController.showView(false)
            drawingController.showConfirmButton(false)
            showMainUI(true)
        case .media:
            analyticsProvider?.logEditorMediaDrawerClosed()
        }
        
        onAfterConfirmingEditionMenu()
    }
    
    /// Called to reset the editor state after confirming an edition menu
    private func onAfterConfirmingEditionMenu() {
        openedMenu = nil
        selectedCell = nil
    }
    
    // MARK: - KanvasEditionMenuControllerDelegate

    func didSelectEditionOption(_ editionOption: EditionOption, cell: KanvasEditorMenuCollectionCell) {
        switch editionOption {
        case .gif:
            if settings.features.editorGIFMaker {
                openGIFMaker(cell: cell, animated: true, permanent: false)
            }
            else {
                onBeforeShowingEditionMenu(editionOption, cell: cell)
                shouldExportMediaAsGIF.toggle()
                onAfterConfirmingEditionMenu()
                analyticsProvider?.logEditorGIFButtonToggle(shouldExportMediaAsGIF)
            }
        case .filter:
            onBeforeShowingEditionMenu(editionOption, cell: cell)
            editorView.showQuickPostButton(false)
            showMainUI(false)
            analyticsProvider?.logEditorFiltersOpen()
            filterController.showView(true)
        case .text:
            onBeforeShowingEditionMenu(editionOption, cell: cell)
            showMainUI(false)
            analyticsProvider?.logEditorTextAdd()
            editingNewText = true
            textController.showView(true)
            if settings.animateEditorControls {
                editorView.animateEditionOption(cell: cell, finalLocation: textController.confirmButtonLocation, completion: { _ in
                    self.textController.showConfirmButton(true)
                })
            } else {
                self.textController.showConfirmButton(true)
            }
        case .drawing:
            onBeforeShowingEditionMenu(editionOption, cell: cell)
            showMainUI(false)
            analyticsProvider?.logEditorDrawingOpen()
            drawingController.showView(true)
            if settings.animateEditorControls {
                editorView.animateEditionOption(cell: cell, finalLocation: drawingController.confirmButtonLocation, completion: { _ in
                    self.drawingController.showConfirmButton(true)
                })
            } else {
                self.drawingController.showConfirmButton(true)
            }
        case .media:
            onBeforeShowingEditionMenu(editionOption, cell: cell)
            analyticsProvider?.logEditorMediaDrawerOpen()
            openMediaDrawer()
        }
    }
    
    /// Prepares the editor state to show an edition menu
    ///
    /// - Parameters
    ///  - editionOption: the selected edition option
    ///  - cell: the cell of the selected edition option
    private func onBeforeShowingEditionMenu(_ editionOption: EditionOption, cell: KanvasEditorMenuCollectionCell? = nil) {
        selectedCell = cell
        openedMenu = editionOption
    }
    
    // MARK: - GifMakerHandlerDelegate & MediaPlayerDelegate

    func getDefaultTimeIntervalForImageSegments() -> TimeInterval {
        return CameraSegment.defaultTimeInterval(segments: segments)
    }

    // MARK: - GifMakerHandlerDelegate
    
    func didConfirmGif() {
        confirmEditionMenu()
    }

    func didRevertGif() {
        revertGIF()
    }

    func didSettingsChange(dirty: Bool) {
        gifMakerController.toggleRevertButton(dirty)
    }

    func configureMediaPlayer(settings: GIFMakerSettings) {
        player.rate = settings.rate
        player.startMediaIndex = settings.startIndex
        player.endMediaIndex = settings.endIndex
        player.playbackMode = .init(from: settings.playbackMode)
    }

    func setMediaPlayerFrame(location: CGFloat) {
        player.playSingleFrame(at: location)
    }

    func unsetMediaPlayerFrame() {
        player.cancelPlayingSingleFrame()
    }

    // MARK: - EditorFilterControllerDelegate
    
    func didConfirmFilters() {
        confirmEditionMenu()
    }
    
    func didSelectFilter(_ filterItem: FilterItem) {
        analyticsProvider?.logEditorFilterSelected(filterType: filterItem.type)
        self.filterType = filterItem.type
    }
    
    // MARK: - DrawingControllerDelegate
    
    func didConfirmDrawing() {
        analyticsProvider?.logEditorDrawingConfirm()
        confirmEditionMenu()
    }
    
    func editorShouldShowStrokeSelectorAnimation() -> Bool {
        guard let delegate = delegate else { return false }
        return delegate.editorShouldShowStrokeSelectorAnimation()
    }
    
    func didEndStrokeSelectorAnimation() {
        delegate?.didEndStrokeSelectorAnimation()
    }
    
    // MARK: - EditorTextControllerDelegate
    
    func didConfirmText(textView: StylableTextView, transformations: ViewTransformations, location: CGPoint, size: CGSize) {
        if !textView.text.isEmpty {
            editorView.movableViewCanvas.addView(view: textView, transformations: transformations, location: location, size: size, animated: true)
            if let font = textView.options.font, let alignment = KanvasTextAlignment.from(alignment: textView.options.alignment) {
                analyticsProvider?.logEditorTextConfirm(isNew: editingNewText, font: font, alignment: alignment, highlighted: textView.options.highlightColor != nil)
            }
            else {
                assertionFailure("Logging unknown stuff")
            }
        }
        confirmEditionMenu()
    }
    
    func didMoveToolsUp() {
        editorView.movableViewCanvas.removeSelectedView()
    }

    func didChange(font: UIFont) {
        analyticsProvider?.logEditorTextChange(font: font)
    }

    func didChange(highlight: Bool) {
        analyticsProvider?.logEditorTextChange(highlighted: highlight)
    }

    func didChange(alignment: NSTextAlignment) {
        if let alignment = KanvasTextAlignment.from(alignment: alignment) {
            analyticsProvider?.logEditorTextChange(alignment: alignment)
        }
    }

    func didChange(color: Bool) {
        analyticsProvider?.logEditorTextChange(color: true)
    }
    
    // MARK: - DrawingControllerDelegate & EditorTextControllerDelegate
    
    func editorShouldShowColorSelectorTooltip() -> Bool {
        guard let delegate = delegate else { return false }
        return delegate.editorShouldShowColorSelectorTooltip()
    }
    
    func didDismissColorSelectorTooltip() {
        delegate?.didDismissColorSelectorTooltip()
    }
    
    func didStartColorSelection() {
        drawingController.showCanvas(false)
        editorView.showMovableViewCanvas(false)
    }
    
    func didStartMovingColorSelector() {
        if !player.isMediaOnePhoto() {
            player.pause()
        }
    }
    
    func didEndColorSelection() {
        if !player.isMediaOnePhoto() {
            player.resume()
        }
        drawingController.showCanvas(true)
        editorView.showMovableViewCanvas(true)
    }
    
    func getColor(from point: CGPoint) -> UIColor {
        return player.getColor(from: point)
    }
    
    func didDisplayFirstFrame(_ image: UIImage) {
        addCarouselDefaultColors(image)
    }
    
    // MARK: - MediaDrawerControllerDelegate
    
    func didSelectSticker(imageView: StylableImageView, size: CGSize) {
        analyticsProvider?.logEditorStickerAdd(stickerId: imageView.id)
        editorView.movableViewCanvas.addView(view: imageView, transformations: ViewTransformations(),
                                             location: editorView.movableViewCanvas.bounds.center, size: size, animated: true)
    }
    
    func didSelectStickerType(_ stickerType: StickerType) {
        analyticsProvider?.logEditorStickerPackSelect(stickerPackId: stickerType.id)
    }
    
    func didDismissMediaDrawer() {
        confirmEditionMenu()
    }
    
    func didSelectStickersTab() {
        analyticsProvider?.logEditorMediaDrawerSelectStickers()
    }
    
    // MARK: - Media Drawer
    
    private func openMediaDrawer() {
        present(mediaDrawerController, animated: true, completion: .none)
    }
    
    // MARK: - MediaPlayerController
    
    func onPostingOptionsDismissed() {
        startPlayerFromSegments()
    }
    
    func onQuickPostButtonSubmitted() {
        startExporting(action: .confirmPostOptions)
    }
    
    public func onQuickPostOptionsShown(visible: Bool, hintText: String?, view: UIView) {
        editorView.moveOverlayLabel(to: view)
        
        if visible {
            editorView.setOverlayLabel(text: hintText)
            editorView.moveViewToFront(view, visible: true)
            editorView.showOverlay(true)
        }
        else {
            editorView.showOverlay(false, completion: { [weak self] _ in
                self?.editorView.moveViewToFront(view, visible: false)
                self?.editorView.setOverlayLabel(text: hintText)
            })
        }
    }
    
    public func onQuickPostOptionsSelected(selected: Bool, hintText: String?, view: UIView) {
        editorView.setOverlayLabel(text: hintText)
    }
    
    // MARK: - Private utilities
    
    /// shows or hides the main UI (edition options, tag button and back button)
    ///
    /// - Parameter show: true to show, false to hide
    private func showMainUI(_ show: Bool) {
        collectionController.showView(show)
        editorView.showConfirmButton(show)
        editorView.showCloseButton(show)
        editorView.showTagButton(show)
        editorView.showTagCollection(show)
        editorView.showBlogSwitcher(show)
    }
}<|MERGE_RESOLUTION|>--- conflicted
+++ resolved
@@ -213,11 +213,8 @@
                                     quickBlogSelectorCoordinator: quickBlogSelectorCoordinator,
                                     tagCollection: tagCollection,
                                     metalContext: metalContext,
-<<<<<<< HEAD
+                                    mediaContentMode: settings.features.scaleMediaToFill ? .scaleAspectFill : .scaleAspectFit,
                                     movableViewCanvas: canvas)
-=======
-                                    mediaContentMode: settings.features.scaleMediaToFill ? .scaleAspectFill : .scaleAspectFit)
->>>>>>> 978cd32b
         return editorView
     }
 
@@ -762,19 +759,15 @@
         startExporting(action: .post)
     }
 
-<<<<<<< HEAD
     private func archive() throws -> Data {
         return try NSKeyedArchiver.archivedData(withRootObject: editorView.movableViewCanvas, requiringSecureCoding: true)
     }
 
-    private func createFinalGIF(segments: [CameraSegment], mediaInfo: MediaInfo, archive: Data, exportAction: KanvasExportAction) {
-=======
     private var exportSize: CGSize? {
         return settings.features.scaleMediaToFill ? CGSize(width: editorView.frame.width * editorView.contentScaleFactor, height: editorView.frame.height * editorView.contentScaleFactor) : nil
     }
 
-    private func createFinalGIF(segments: [CameraSegment], mediaInfo: MediaInfo, exportAction: KanvasExportAction) {
->>>>>>> 978cd32b
+    private func createFinalGIF(segments: [CameraSegment], mediaInfo: MediaInfo, archive: Data, exportAction: KanvasExportAction) {
         let exporter = exporterClass.init(settings: settings)
         exporter.filterType = filterType ?? .passthrough
         exporter.imageOverlays = imageOverlays()
@@ -813,8 +806,7 @@
                 }
                 return
             }
-            self.gifEncoderClass.init().encode(video: exportedVideoURL, loopCount: 0, framesPerSecond: framesPerSecond) { [weak self] gifURL in
-                guard let self = self else { return }
+            self.gifEncoderClass.init().encode(video: exportedVideoURL, loopCount: 0, framesPerSecond: framesPerSecond) { gifURL in
                 guard let gifURL = gifURL else {
                     performUIUpdate {
                         self.hideLoading()
@@ -859,13 +851,8 @@
         let exporter = exporterClass.init(settings: settings)
         exporter.filterType = filterType ?? .passthrough
         exporter.imageOverlays = imageOverlays()
-<<<<<<< HEAD
-        exporter.export(image: image, time: player.lastStillFilterTime) { [weak self] (exportedImage, error) in
-            guard let self = self else { return }
+        exporter.export(image: image, time: player.lastStillFilterTime, toSize: exportSize) { (exportedImage, error) in
             let originalImage = image
-=======
-        exporter.export(image: image, time: player.lastStillFilterTime, toSize: exportSize) { (exportedImage, error) in
->>>>>>> 978cd32b
             performUIUpdate {
                 guard let unwrappedImage = exportedImage else {
                     self.hideLoading()
