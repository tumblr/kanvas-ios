--- conflicted
+++ resolved
@@ -402,11 +402,7 @@
                     self.handleExportError()
                     return
                 }
-<<<<<<< HEAD
-                self.delegate?.didFinishExportingImage(image: unwrappedImage, info: mediaInfo, action: exportAction)
-=======
-                self.delegate?.didFinishExportingImage(image: image, info: mediaInfo, action: exportAction, mediaChanged: self.mediaChanged)
->>>>>>> 970431e4
+                self.delegate?.didFinishExportingImage(image: unwrappedImage, info: mediaInfo, action: exportAction, mediaChanged: self.mediaChanged)
                 self.hideLoading()
             }
         }
