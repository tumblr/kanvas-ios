//
// This Source Code Form is subject to the terms of the Mozilla Public
// License, v. 2.0. If a copy of the MPL was not distributed with this
// file, You can obtain one at https://mozilla.org/MPL/2.0/.
//

import AVFoundation
import Foundation
import UIKit

/// Protocol for camera editor controller methods

public protocol EditorControllerDelegate: class {
    /// callback when finished exporting video clips.
    func didFinishExportingVideo(url: URL?, info: MediaInfo?, archive: Data?, action: KanvasExportAction, mediaChanged: Bool)

    /// callback when finished exporting image
    func didFinishExportingImage(image: UIImage?, info: MediaInfo?, archive: Data?, action: KanvasExportAction, mediaChanged: Bool)

    /// callback when finished exporting frames
    func didFinishExportingFrames(url: URL?, size: CGSize?, info: MediaInfo?, archive: Data?, action: KanvasExportAction, mediaChanged: Bool)
    
    /// callback when dismissing controller without exporting
    func dismissButtonPressed()
    
    /// Called after the color selector tooltip is dismissed
    func didDismissColorSelectorTooltip()
    
    /// Called to ask if color selector tooltip should be shown
    ///
    /// - Returns: Bool for tooltip
    func editorShouldShowColorSelectorTooltip() -> Bool
    
    /// Called after the stroke animation has ended
    func didEndStrokeSelectorAnimation()
    
    /// Called to ask if stroke selector animation should be shown
    ///
    /// - Returns: Bool for animation
    func editorShouldShowStrokeSelectorAnimation() -> Bool

    /// Called when the tag button is pressed
    func tagButtonPressed()
    
    /// Obtains the quick post button.
    ///
    /// - Returns: the quick post button.
    func getQuickPostButton() -> UIView
    
    /// Obtains the blog switcher.
    ///
    /// - Returns: the blog switcher.
    func getBlogSwitcher() -> UIView
    /// Called when the Post Button is pressed to indicate whether export should occur
    /// The return value indicates whether the export should be run
    /// This is partly temporary, I think the export functionality should be passed into this controller to decouple things
    func shouldExport() -> Bool
}

extension EditorControllerDelegate {
    public func shouldExport() -> Bool {
        return true
    }
}

private struct Constants {
    static let pageName: String = "KanvasEditor"
}

/// A view controller to edit the segments
public final class EditorViewController: UIViewController, MediaPlayerController, EditorViewDelegate, KanvasEditorMenuControllerDelegate, EditorFilterControllerDelegate, DrawingControllerDelegate, EditorTextControllerDelegate, MediaDrawerControllerDelegate, GifMakerHandlerDelegate, MediaPlayerDelegate {

    enum Media {
        case image(UIImage)
        case video(URL)
    }

    public struct ExportResult {
        let original: Media?
        let result: Media
        let info: MediaInfo
        let archive: Data
    }

    var editorView: EditorView
    
    private lazy var collectionController: KanvasEditorMenuController = {
        let exportAsGif = shouldEnableGIFButton() ? shouldExportAsGIFByDefault() : nil
        let controller: KanvasEditorMenuController
        
        if KanvasEditorDesign.shared.isVerticalMenu {
            controller = StyleMenuController(settings: self.settings, shouldExportMediaAsGIF: exportAsGif)
        }
        else {
            controller = EditionMenuCollectionController(settings: self.settings, shouldExportMediaAsGIF: exportAsGif)
        }
        
        controller.delegate = self
        return controller
    }()
    
    private lazy var filterController: EditorFilterController = {
        let controller = EditorFilterController(settings: self.settings)
        controller.delegate = self
        return controller
    }()
    
    private lazy var textController: EditorTextController = {
        let textViewSettings = EditorTextView.Settings(fontSelectorUsesFont: settings.fontSelectorUsesFont)
        let settings = EditorTextController.Settings(textViewSettings: textViewSettings)
        let controller = EditorTextController(settings: settings)
        controller.delegate = self
        return controller
    }()
    
    private lazy var drawingController: DrawingController = {
        let controller = DrawingController(analyticsProvider: analyticsProvider)
        controller.delegate = self
        return controller
    }()
    
    private lazy var mediaDrawerController: MediaDrawerController = {
        let controller = MediaDrawerController(stickerProvider: self.stickerProvider)
        controller.delegate = self
        return controller
    }()
    
    private lazy var gifMakerController: GifMakerController = {
        let controller = GifMakerController()
        controller.delegate = gifMakerHandler
        return controller
    }()

    private lazy var gifMakerHandler: GifMakerHandler = {
        let handler = GifMakerHandler(analyticsProvider: analyticsProvider)
        handler.delegate = self
        return handler
    }()

    private lazy var loadingView: LoadingIndicatorView = LoadingIndicatorView()

    private let quickBlogSelectorCoordinater: KanvasQuickBlogSelectorCoordinating?
    private let tagCollection: UIView?
    private let analyticsProvider: KanvasAnalyticsProvider?
    private let settings: CameraSettings
    private var originalSegments: [CameraSegment]
    private var segments: [CameraSegment] {
        return gifMakerHandler.segments ?? originalSegments
    }
    private let assetsHandler: AssetsHandlerType
    private let exporterClass: MediaExporting.Type
    private var gifEncoderClass: GIFEncoder.Type
    private let stickerProvider: StickerProvider?
    private let cameraMode: CameraMode?
    private var openedMenu: EditionOption?
    private var selectedCell: KanvasEditorMenuCollectionCell?

    private let metalContext = MetalContext.createContext()

    private var shouldExportMediaAsGIF: Bool {
        get {
            return collectionController.shouldExportMediaAsGIF
        }
        set {
            collectionController.shouldExportMediaAsGIF = newValue
        }
    }

    private let player: MediaPlayer
    private var filterType: FilterType? {
        didSet {
            player.filterType = filterType
        }
    }
    
    private var mediaChanged: Bool {
        let hasStickerOrText = !editorView.movableViewCanvas.isEmpty
        let filterApplied = filterType?.filterApplied ?? false
        let hasDrawings = !drawingController.isEmpty
        let gifMakerOpened = shouldExportMediaAsGIF
        return hasStickerOrText || filterApplied || hasDrawings || gifMakerOpened
    }

    private var editingNewText: Bool = true

    public weak var delegate: EditorControllerDelegate?

    private var exportCompletion: ((Result<ExportResult, Error>) -> Void)?

    private static func editor(delegate: EditorViewDelegate?,
                               settings: CameraSettings,
<<<<<<< HEAD
                               showsMuteButton: Bool,
=======
                               canvas: MovableViewCanvas?,
>>>>>>> 62e5220e
                               quickBlogSelectorCoordinator: KanvasQuickBlogSelectorCoordinating?,
                               tagCollection: UIView?,
                               metalContext: MetalContext?) -> EditorView {
        var mainActionMode: EditorView.MainActionMode = .confirm
        if settings.features.editorPostOptions {
            mainActionMode = .postOptions
        }
        else if settings.features.editorPosting {
            mainActionMode = .post
        } else if settings.features.multipleExports {
            mainActionMode = .publish
        }

        let editorView: EditorView = EditorView(delegate: delegate,
                                    mainActionMode: mainActionMode,
                                    showSaveButton: settings.features.editorSaving,
                                    showMuteButton: showsMuteButton,
                                    showCrossIcon: settings.crossIconInEditor,
                                    showCogIcon: settings.showCogIconInEditor,
                                    showTagButton: settings.showTagButtonInEditor,
                                    showTagCollection: settings.showTagCollectionInEditor,
                                    showQuickPostButton: settings.showQuickPostButtonInEditor,
                                    showBlogSwitcher: settings.showBlogSwitcherInEditor,
                                    quickBlogSelectorCoordinator: quickBlogSelectorCoordinator,
                                    tagCollection: tagCollection,
                                    metalContext: metalContext,
                                    mediaContentMode: settings.features.scaleMediaToFill ? .scaleAspectFill : .scaleAspectFit,
                                    movableViewCanvas: canvas)
        return editorView
    }

    @available(*, unavailable, message: "use init(settings:, segments:) instead")
    required public init?(coder aDecoder: NSCoder) {
        fatalError("init(coder:) has not been implemented")
    }
    
    @available(*, unavailable, message: "use init(settings:, segments:) instead")
    public override init(nibName nibNameOrNil: String?, bundle nibBundleOrNil: Bundle?) {
        fatalError("init(nibName:bundle:) has not been implemented")
    }
    
    public static func createEditor(for image: UIImage,
                                    settings: CameraSettings,
                                    stickerProvider: StickerProvider,
                                    analyticsProvider: KanvasAnalyticsProvider) -> EditorViewController {
        EditorViewController(settings: settings,
                             segments: [.image(image, nil, nil, MediaInfo(source: .media_library))],
                             assetsHandler: CameraSegmentHandler(),
                             exporterClass: MediaExporter.self,
                             gifEncoderClass: GIFEncoderImageIO.self,
                             cameraMode: nil,
                             stickerProvider: stickerProvider,
                             analyticsProvider: analyticsProvider,
                             quickBlogSelectorCoordinator: nil,
                             tagCollection: nil)
    }
    
    public static func createEditor(for videoURL: URL, settings: CameraSettings, stickerProvider: StickerProvider) -> EditorViewController {
        EditorViewController(settings: settings,
                             segments: [.video(videoURL, MediaInfo(source: .media_library))],
                             assetsHandler: CameraSegmentHandler(),
                             exporterClass: MediaExporter.self,
                             gifEncoderClass: GIFEncoderImageIO.self,
                             cameraMode: nil,
                             stickerProvider: stickerProvider,
                             analyticsProvider: nil,
                             quickBlogSelectorCoordinator: nil,
                             tagCollection: nil)
    }

    public static func createEditor(forGIF url: URL,
                              info: MediaInfo,
                              settings: CameraSettings,
                              stickerProvider: StickerProvider,
                              analyticsProvider: KanvasAnalyticsProvider,
                              completion: @escaping (EditorViewController) -> Void) {
        GIFDecoderFactory.main().decode(image: url) { frames in
            let segments = CameraSegment.from(frames: frames, info: info)
            let editor = EditorViewController(settings: settings,
                                              segments: segments,
                                              stickerProvider: stickerProvider,
                                              analyticsProvider: analyticsProvider)
            completion(editor)
        }
    }

    convenience init(settings: CameraSettings,
                     segments: [CameraSegment],
                     stickerProvider: StickerProvider,
                     analyticsProvider: KanvasAnalyticsProvider) {
        self.init(settings: settings,
                  segments: segments,
                  assetsHandler: CameraSegmentHandler(),
                  exporterClass: MediaExporter.self,
                  gifEncoderClass: GIFEncoderImageIO.self,
                  cameraMode: nil,
                  stickerProvider: stickerProvider,
                  analyticsProvider: analyticsProvider,
                  quickBlogSelectorCoordinator: nil,
                  tagCollection: nil)
    }
    
    /// The designated initializer for the editor controller
    ///
    /// - Parameters:
    ///   - settings: The CameraSettings instance for export optioins
    ///   - segments: The segments to playback
    ///   - assetsHandler: The assets handler type, for testing.
    ///   - cameraMode: The camera mode that the preview was coming from, if any
    ///   - stickerProvider: Class that will provide the stickers in the editor.
    ///   - analyticsProvider: A class conforming to KanvasAnalyticsProvider
    init(settings: CameraSettings,
         segments: [CameraSegment],
         assetsHandler: AssetsHandlerType,
         exporterClass: MediaExporting.Type,
         gifEncoderClass: GIFEncoder.Type,
         cameraMode: CameraMode?,
         stickerProvider: StickerProvider?,
         analyticsProvider: KanvasAnalyticsProvider?,
         quickBlogSelectorCoordinator: KanvasQuickBlogSelectorCoordinating?,
         canvas: MovableViewCanvas? = nil,
         tagCollection: UIView?) {
        self.settings = settings
        self.originalSegments = segments
        self.assetsHandler = assetsHandler
        self.cameraMode = cameraMode
        self.analyticsProvider = analyticsProvider
        self.exporterClass = exporterClass
        self.gifEncoderClass = gifEncoderClass
        self.stickerProvider = stickerProvider
        self.quickBlogSelectorCoordinater = quickBlogSelectorCoordinator
        self.tagCollection = tagCollection

        let metalContext: MetalContext? = settings.features.metalPreview ? MetalContext.createContext() : nil
        self.player = MediaPlayer(renderer: Renderer(settings: settings, metalContext: metalContext))
        let muteButtonShown = settings.features.muteButton && segments.first?.isVideo == true
        self.editorView = EditorViewController.editor(delegate: nil,
                                                      settings: settings,
<<<<<<< HEAD
                                                      showsMuteButton: muteButtonShown,
=======
                                                      canvas: canvas,
>>>>>>> 62e5220e
                                                      quickBlogSelectorCoordinator: quickBlogSelectorCoordinator,
                                                      tagCollection: tagCollection,
                                                      metalContext: metalContext)
        super.init(nibName: .none, bundle: .none)
        self.editorView.delegate = self

        editorView.delegate = self
        player.playerView = editorView.playerView
        
        self.player.delegate = self

        setupNotifications()
    }

    private func setupNotifications() {
        NotificationCenter.default.addObserver(self, selector: #selector(appDidBecomeActive), name: UIApplication.didBecomeActiveNotification, object: nil)
        NotificationCenter.default.addObserver(self, selector: #selector(appWillResignActive), name: UIApplication.willResignActiveNotification, object: nil)
    }

    @objc private func appDidBecomeActive() {
        player.resume()
    }

    @objc private func appWillResignActive() {
        player.pause()
    }

    override public func viewWillAppear(_ animated: Bool) {
        super.viewWillAppear(animated)

        startPlayerFromSegments()
    }
    
    override public func viewDidLoad() {
        super.viewDidLoad()

        view.backgroundColor = .black
        editorView.add(into: view)
        drawingController.drawingLayer = editorView.drawingCanvas.layer
        
        load(childViewController: collectionController, into: editorView.collectionContainer)
        load(childViewController: filterController, into: editorView.filterMenuContainer)
        load(childViewController: textController, into: editorView.textMenuContainer)
        load(childViewController: drawingController, into: editorView.drawingMenuContainer)
        load(childViewController: gifMakerController, into: editorView.gifMakerMenuContainer)

        if shouldOpenGIFMakerOnLoad() {
            openGIFMaker(animated: false)
        }
        else if shouldConvertMediaToGIFOnLoad() {
            loadMediaAsGIF(permanent: true)
        }
    }
    
    override public var preferredStatusBarStyle: UIStatusBarStyle {
        return .lightContent
    }
    
    override public var supportedInterfaceOrientations: UIInterfaceOrientationMask {
        return .portrait
    }

    // MARK: - Views
    
    /// Sets up the color carousels of both drawing and text tools
    private func addCarouselDefaultColors(_ image: UIImage) {
        let dominantColors = image.getDominantColors(count: 3)
        drawingController.addColorsForCarousel(colors: dominantColors)

        if let mostDominantColor = dominantColors.first {
            textController.addColorsForCarousel(colors: [mostDominantColor, .white, .black])
        }
    }

    // MARK: - Media Player

    /// Loads the media into the player and starts it.
    private func startPlayerFromSegments() {
        let media: [MediaPlayerContent] = segments.compactMap {segment in
            if let image = segment.image {
                return .image(image, segment.timeInterval)
            }
            else if let url = segment.videoURL {
                return .video(url)
            }
            else {
                return nil
            }
        }
        player.play(media: media)
    }
    
    // MARK: - Loading Indicator

    /// Shows the loading indicator on this view
    func showLoading() {
        loadingView.add(into: view)
        loadingView.startLoading()
    }
    
    /// Removes the loading indicator on this view
    func hideLoading() {
        loadingView.removeFromSuperview()
        loadingView.stopLoading()
    }

    // MARK: - GIF Maker Helpers

    private func openGIFMaker(animated: Bool) {
        guard let cell = collectionController.getCell(for: .gif) else {
            assertionFailure("Failed to open GIF Maker")
            return
        }
        openGIFMaker(cell: cell, animated: animated, permanent: true)
    }

    private func openGIFMaker(cell: KanvasEditorMenuCollectionCell, animated: Bool, permanent: Bool) {
        let editionOption = EditionOption.gif
        onBeforeShowingEditionMenu(editionOption, cell: cell)
        showMainUI(false)
        gifMakerController.showView(true)
        loadMediaAsGIF(permanent: permanent)
        if animated {
            self.editorView.animateEditionOption(cell: cell, finalLocation: self.gifMakerController.confirmButtonLocation) {_ in
                self.gifMakerController.showConfirmButton(true)
            }
        }
        else {
            editorView.showQuickPostButton(false)
            gifMakerController.showConfirmButton(true)
        }
        analyticsProvider?.logEditorGIFOpen()
    }

    private func revertGIF() {
        if settings.animateEditorControls {
            editorView.animateReturnOfEditionOption(cell: selectedCell, initialLocation: gifMakerController.confirmButtonLocation)
        }
        gifMakerController.showView(false)
        gifMakerController.showConfirmButton(false)
        gifMakerHandler.revert { reverted in
            if reverted {
                self.player.stop()
                self.startPlayerFromSegments()
            }
        }
        shouldExportMediaAsGIF = shouldForceExportAsAGIF()
        showMainUI(true)
        analyticsProvider?.logEditorGIFRevert()
        onAfterConfirmingEditionMenu()
    }

    private func loadMediaAsGIF(permanent: Bool) {
        gifMakerHandler.load(segments: segments,
                             initialSettings: .init(rate: initialGIFPlaybackRate(),
                                                    playbackMode: initialGIFPlaybackMode(),
                                                    startTime: initialGIFTrim().lowerBound,
                                                    endTime: initialGIFTrim().upperBound),
                             permanent: permanent,
                             showLoading: self.showLoading,
                             hideLoading: self.hideLoading,
                             completion: { framesUpdated in
                                if framesUpdated {
                                    self.player.stop()
                                    self.startPlayerFromSegments()
                                    if permanent, let newSegments = self.gifMakerHandler.segments {
                                        self.originalSegments = newSegments
                                    }
                                }
                                self.gifMakerController.configure(settings: self.gifMakerHandler.settings, animated: false)
                                self.configureMediaPlayer(settings: self.gifMakerHandler.settings)
                             })
    }

    private func shouldEnableGIFButton() -> Bool {
        guard settings.features.gifs else {
            return false
        }

        // More than one segment, or one video-only segment, enable it.
        if segments.count > 1 || segments.first?.isVideo == true {
            return true
        }

        // A single segment that has both an image and a video (live photo), enabled it.
        if segments.count == 1,
            let firstSegment = segments.first,
            firstSegment.isVideo == false,
            firstSegment.videoURL != nil {
            return true
        }

        return false
    }

    private func shouldForceExportAsAGIF() -> Bool {
        guard settings.features.gifs else {
            return false
        }

        // Media captured from the GIF mode should always export as a GIF
        if cameraMode?.group == .gif {
            return true
        }

        // Media from the picker or directly loaded, that has only images, are GIFs.
        if (cameraMode == nil || cameraMode == .some(.normal)) && segments.count > 1 && assetsHandler.containsOnlyImages(segments: segments) {
            return true
        }

        return false
    }

    private func shouldExportAsGIFByDefault() -> Bool {
        guard settings.features.gifs else {
            return false
        }

        if shouldForceExportAsAGIF() {
            return true
        }

        // Media captured with only images (but at least two) should export as a GIF by default
        if segments.count > 1 && assetsHandler.containsOnlyImages(segments: segments) {
            return true
        }

        return false
    }

    private func shouldOpenGIFMakerOnLoad() -> Bool {
        guard
            settings.features.gifs,
            settings.features.editorGIFMaker,
            shouldEnableGIFButton()
        else {
            return false
        }

        return settings.editorShouldStartGIFMaker(mode: cameraMode)
    }

    private func shouldConvertMediaToGIFOnLoad() -> Bool {
        shouldExportAsGIFByDefault()
    }

    private func initialGIFPlaybackMode() -> PlaybackOption {
        if cameraMode?.group == .gif {
            return .rebound
        }
        return .loop
    }

    private func initialGIFPlaybackRate() -> Float {
        return 1.0
    }

    private func initialGIFTrim() -> ClosedRange<TimeInterval> {
        return 0...3
    }
    
    // MARK: - EditorViewDelegate
    
    func didTapSaveButton() {
        startExporting(action: .save)
        analyticsProvider?.logSaveFromDashboard()
    }

    func didTapMuteButton(enabled: Bool) {
        player.isMuted = enabled
        shouldExportSound = !enabled
    }

    func didTapPostButton() {
        if delegate?.shouldExport() ?? true {
            startExporting(action: .post)
        }
        analyticsProvider?.logPostFromDashboard()
    }

    func didTapConfirmButton() {
        if delegate?.shouldExport() ?? true {
            startExporting(action: .confirm)
        }
        analyticsProvider?.logOpenComposeFromDashboard()
    }

    func didTapPostOptionsButton() {
        startExporting(action: .postOptions)
        analyticsProvider?.logAdvancedOptionsOpen(page: Constants.pageName)
    }
    
    func didTapText(options: TextOptions, transformations: ViewTransformations) {
        let cell = collectionController.getCell(for: .text)
        onBeforeShowingEditionMenu(.text, cell: cell)
        showMainUI(false)
        textController.showView(true, options: options, transformations: transformations)
        if settings.animateEditorControls {
            editorView.animateEditionOption(cell: cell, finalLocation: textController.confirmButtonLocation, completion: { _ in
                self.textController.showConfirmButton(true)
            })
        } else {
            self.textController.showConfirmButton(true)
        }
        analyticsProvider?.logEditorTextEdit()
        editingNewText = false
    }

    func didMoveText() {
        analyticsProvider?.logEditorTextMove()
    }

    func didRemoveText() {
        analyticsProvider?.logEditorTextRemove()
    }
    
    func didMoveImage(_ imageView: StylableImageView) {
        analyticsProvider?.logEditorStickerMove(stickerId: imageView.id)
    }
    
    func didRemoveImage(_ imageView: StylableImageView) {
        analyticsProvider?.logEditorStickerRemove(stickerId: imageView.id)
    }

    func didTapTagButton() {
        delegate?.tagButtonPressed()
        analyticsProvider?.logEditorTagTapped()
    }
    
    func didBeginTouchesOnText() {
        editorView.showNavigationItems(false)
    }
    
    func didEndTouchesOnText() {
        editorView.showNavigationItems(true)
    }

    func didRenderRectChange(rect: CGRect) {
        drawingController.didRenderRectChange(rect: rect)
    }

    func didTapCloseButton() {
        player.stop()
        delegate?.dismissButtonPressed()
    }

    func getBlogSwitcher() -> UIView {
        guard let delegate = delegate else { return UIView() }
        return delegate.getBlogSwitcher()
    }
    
    func getQuickPostButton() -> UIView {
        guard let delegate = delegate else { return UIView() }
        return delegate.getQuickPostButton()
    }

    func restartPlayback() {
        player.stop()
        startPlayerFromSegments()
    }
    
    func stopPlayback() {
        player.stop()
    }

    deinit {
        player.stop()
    }
    
    // MARK: - Media Exporting

    private func startExporting(action: KanvasExportAction) {
        player.stop()
        showLoading()
        let archive: Data
        do {
            archive = try self.archive()
        } catch {
            handleExportError()
            return
        }
        if segments.count == 1, let firstSegment = segments.first, case CameraSegment.image(let image, _, _, _) = firstSegment {
            // If the camera mode is .stopMotion, or .stitch (.video) and the `exportStopMotionPhotoAsVideo` is true,
            // then single photos from that mode should still export as video.
            if let cameraMode = cameraMode, cameraMode.group == .video && cameraMode != .normal && settings.exportStopMotionPhotoAsVideo {
                assetsHandler.ensureAllImagesHaveVideo(segments: segments) { segments in
                    guard let videoURL = segments.first?.videoURL else { return }
                    DispatchQueue.main.async {
                        self.createFinalVideo(videoURL: videoURL, mediaInfo: firstSegment.mediaInfo, archive: archive, exportAction: action)
                    }
                }
            }
            else {
                createFinalImage(image: image, mediaInfo: firstSegment.mediaInfo, archive: archive, exportAction: action)
            }
        }
        else if shouldExportMediaAsGIF {
            if segments.count == 1, let segment = segments.first, let url = segment.videoURL {
                self.createFinalGIF(videoURL: url, framesPerSecond: KanvasTimes.gifPreferredFramesPerSecond, mediaInfo: segment.mediaInfo, archive: archive, exportAction: action)
            }
            else if assetsHandler.containsOnlyImages(segments: segments) {
                self.createFinalGIF(segments: segments, mediaInfo: segments.first?.mediaInfo ?? MediaInfo(source: .kanvas_camera), archive: archive, exportAction: action)
            }
            else {
                // Segments are not all frames, so we need to generate a full video first, and then convert that to a GIF.
                // It might be nice in the future to create a GIF directly from segments.
                assetsHandler.mergeAssets(segments: segments, withAudio: true) { [weak self] url, mediaInfo in
                    guard let self = self else {
                        return
                    }
                    guard let url = url, let mediaInfo = mediaInfo else {
                        self.hideLoading()
                        self.handleExportError()
                        return
                    }
                    let fps = Int(CMTime(seconds: 1.0, preferredTimescale: KanvasTimes.stopMotionFrameTimescale).seconds / KanvasTimes.onlyImagesFrameTime.seconds)
                    DispatchQueue.main.async {
                        self.createFinalGIF(videoURL: url, framesPerSecond: fps, mediaInfo: mediaInfo, archive: archive, exportAction: action)
                    }
                }
            }
        }
        else {
            assetsHandler.mergeAssets(segments: segments, withAudio: shouldExportSound) { [weak self] url, mediaInfo in
                guard let url = url else {
                    self?.hideLoading()
                    self?.handleExportError()
                    return
                }
                DispatchQueue.main.async {
                    self?.createFinalVideo(videoURL: url, mediaInfo: mediaInfo ?? MediaInfo(source: .media_library), archive: archive, exportAction: action)
                }
            }
        }
    }

    public func export(_ completion: @escaping (Result<ExportResult, Error>) -> Void) {
        exportCompletion = completion
        startExporting(action: .post)
    }

    private func archive() throws -> Data {
        return try NSKeyedArchiver.archivedData(withRootObject: editorView.movableViewCanvas, requiringSecureCoding: true)
    }

    private var exportSize: CGSize? {
        return settings.features.scaleMediaToFill ? CGSize(width: editorView.frame.width * editorView.contentScaleFactor, height: editorView.frame.height * editorView.contentScaleFactor) : nil
    }

    private func createFinalGIF(segments: [CameraSegment], mediaInfo: MediaInfo, archive: Data, exportAction: KanvasExportAction) {
        let exporter = exporterClass.init(settings: settings)
        exporter.filterType = filterType ?? .passthrough
        exporter.imageOverlays = imageOverlays()
        let segments = gifMakerHandler.trimmedSegments(segments)
        let frames = segments.compactMap { $0.mediaFrame(defaultTimeInterval: getDefaultTimeIntervalForImageSegments()) }
        exporter.export(frames: frames, toSize: exportSize) { orderedFrames in
            let playbackFrames = self.gifMakerHandler.framesForPlayback(orderedFrames)
            self.gifEncoderClass.init().encode(frames: playbackFrames, loopCount: 0) { gifURL in
                guard let gifURL = gifURL else {
                    performUIUpdate {
                        self.hideLoading()
                        self.handleExportError()
                    }
                    return
                }
                let size = GIFDecoderFactory.main().size(of: gifURL)
                let result = ExportResult(original: nil, result: .video(gifURL), info: mediaInfo, archive: archive)
                self.exportCompletion?(.success(result))
                self.delegate?.didFinishExportingFrames(url: gifURL, size: size, info: mediaInfo, archive: archive, action: exportAction, mediaChanged: self.mediaChanged)
                performUIUpdate {
                    self.hideLoading()
                }
            }
        }
    }

    private func createFinalGIF(videoURL: URL, framesPerSecond: Int, mediaInfo: MediaInfo, archive: Data, exportAction: KanvasExportAction) {
        let exporter = exporterClass.init(settings: settings)
        exporter.filterType = filterType ?? .passthrough
        exporter.imageOverlays = imageOverlays()
        exporter.export(video: videoURL, mediaInfo: mediaInfo, toSize: exportSize) { (exportedVideoURL, _) in
            guard let exportedVideoURL = exportedVideoURL else {
                performUIUpdate {
                    self.hideLoading()
                    self.handleExportError()
                }
                return
            }
            self.gifEncoderClass.init().encode(video: exportedVideoURL, loopCount: 0, framesPerSecond: framesPerSecond) { gifURL in
                guard let gifURL = gifURL else {
                    performUIUpdate {
                        self.hideLoading()
                        self.handleExportError()
                    }
                    return
                }
                let size = GIFDecoderFactory.main().size(of: gifURL)
                let result = ExportResult(original: nil, result: .video(gifURL), info: mediaInfo, archive: archive)
                self.exportCompletion?(.success(result))
                self.delegate?.didFinishExportingFrames(url: gifURL, size: size, info: mediaInfo, archive: archive, action: exportAction, mediaChanged: self.mediaChanged)
                performUIUpdate {
                    self.hideLoading()
                }
            }
        }
    }

    private func createFinalVideo(videoURL: URL, mediaInfo: MediaInfo, archive: Data, exportAction: KanvasExportAction) {
        let exporter = exporterClass.init(settings: settings)
        exporter.imageOverlays = imageOverlays()
        exporter.export(video: videoURL, mediaInfo: mediaInfo, toSize: exportSize) { (exportedVideoURL, error) in
            performUIUpdate {
                guard let url = exportedVideoURL else {
                    self.hideLoading()
                    if let error = error, let exportCompletion = self.exportCompletion {
                        exportCompletion(.failure(error))
                    } else {
                        self.handleExportError()
                    }
                    return
                }
                let result = ExportResult(original: .video(videoURL), result: .video(url), info: mediaInfo, archive: archive)
                self.exportCompletion?(.success(result))
                self.delegate?.didFinishExportingVideo(url: url, info: mediaInfo, archive: archive, action: exportAction, mediaChanged: self.mediaChanged)
                self.hideLoading()
            }
        }
    }

    private func createFinalImage(image: UIImage, mediaInfo: MediaInfo, archive: Data, exportAction: KanvasExportAction) {
        let exporter = exporterClass.init(settings: settings)
        exporter.filterType = filterType ?? .passthrough
        exporter.imageOverlays = imageOverlays()
        exporter.export(image: image, time: player.lastStillFilterTime, toSize: exportSize) { (exportedImage, error) in
            let originalImage = image
            performUIUpdate {
                guard let unwrappedImage = exportedImage else {
                    self.hideLoading()
                    if let error = error, let exportCompletion = self.exportCompletion {
                        exportCompletion(.failure(error))
                    } else {
                        self.handleExportError()
                    }
                    return
                }
                let result = ExportResult(original: .image(originalImage), result: .image(unwrappedImage), info: mediaInfo, archive: archive)
                self.exportCompletion?(.success(result))
                self.delegate?.didFinishExportingImage(image: unwrappedImage, info: mediaInfo, archive: archive, action: exportAction, mediaChanged: self.mediaChanged)
                self.hideLoading()
            }
        }
    }

    private func imageOverlays() -> [CGImage] {
        editorView.layoutIfNeeded()
        var imageOverlays: [CGImage] = []
        if let drawingLayer = drawingController.drawingLayer, let drawingOverlayImage = drawingLayer.cgImage() {
            imageOverlays.append(drawingOverlayImage)
        }
        
        if let movableViewsOverlayImage = editorView.movableViewCanvas.layer.cgImage() {
            imageOverlays.append(movableViewsOverlayImage)
        }
        return imageOverlays
    }

    private func handleExportError() {
        let alertController = UIAlertController(title: nil,
                                                message: NSLocalizedString("SomethingGoofedTitle", comment: "Alert controller message"),
                                                preferredStyle: .alert)
        let tryAgainButton = UIAlertAction(title: NSLocalizedString("Try again", comment: "Try creating final content again"), style: .default) { _ in
            alertController.dismiss(animated: true, completion: .none)
        }
        alertController.addAction(tryAgainButton)
        self.present(alertController, animated: true, completion: .none)
    }
    
    private func confirmEditionMenu() {
        guard let editionOption = openedMenu else { return }
        
        switch editionOption {
        case .gif:
            if settings.features.editorGIFMaker {
                shouldExportMediaAsGIF = gifMakerHandler.shouldExport
                if settings.animateEditorControls {
                editorView.animateReturnOfEditionOption(cell: selectedCell, initialLocation: gifMakerController.confirmButtonLocation)
                } else {
                    selectedCell?.alpha = 1
                }
                gifMakerController.showView(false)
                gifMakerController.showConfirmButton(false)
                showMainUI(true)
                analyticsProvider?.logEditorGIFConfirm(
                    duration: gifMakerHandler.trimmedDuration,
                    playbackMode: KanvasGIFPlaybackMode(from: gifMakerHandler.settings.playbackMode),
                    speed: gifMakerHandler.settings.rate
                )
            }
        case .filter:
            filterController.showView(false)
            editorView.showQuickPostButton(true)
            showMainUI(true)
        case .text:
            if settings.animateEditorControls {
            editorView.animateReturnOfEditionOption(cell: selectedCell, initialLocation: textController.confirmButtonLocation)
            } else {
                selectedCell?.alpha = 1
            }
            textController.showView(false)
            textController.showConfirmButton(false)
            showMainUI(true)
        case .drawing:
            if settings.animateEditorControls {
            editorView.animateReturnOfEditionOption(cell: selectedCell, initialLocation: drawingController.confirmButtonLocation)
            } else {
                selectedCell?.alpha = 1
            }
            drawingController.showView(false)
            drawingController.showConfirmButton(false)
            showMainUI(true)
        case .media:
            analyticsProvider?.logEditorMediaDrawerClosed()
        }
        
        onAfterConfirmingEditionMenu()
    }
    
    /// Called to reset the editor state after confirming an edition menu
    private func onAfterConfirmingEditionMenu() {
        openedMenu = nil
        selectedCell = nil
    }
    
    // MARK: - KanvasEditionMenuControllerDelegate

    func didSelectEditionOption(_ editionOption: EditionOption, cell: KanvasEditorMenuCollectionCell) {
        switch editionOption {
        case .gif:
            if settings.features.editorGIFMaker {
                openGIFMaker(cell: cell, animated: true, permanent: false)
            }
            else {
                onBeforeShowingEditionMenu(editionOption, cell: cell)
                shouldExportMediaAsGIF.toggle()
                onAfterConfirmingEditionMenu()
                analyticsProvider?.logEditorGIFButtonToggle(shouldExportMediaAsGIF)
            }
        case .filter:
            onBeforeShowingEditionMenu(editionOption, cell: cell)
            editorView.showQuickPostButton(false)
            showMainUI(false)
            analyticsProvider?.logEditorFiltersOpen()
            filterController.showView(true)
        case .text:
            onBeforeShowingEditionMenu(editionOption, cell: cell)
            showMainUI(false)
            analyticsProvider?.logEditorTextAdd()
            editingNewText = true
            textController.showView(true)
            if settings.animateEditorControls {
                editorView.animateEditionOption(cell: cell, finalLocation: textController.confirmButtonLocation, completion: { _ in
                    self.textController.showConfirmButton(true)
                })
            } else {
                self.textController.showConfirmButton(true)
            }
        case .drawing:
            onBeforeShowingEditionMenu(editionOption, cell: cell)
            showMainUI(false)
            analyticsProvider?.logEditorDrawingOpen()
            drawingController.showView(true)
            if settings.animateEditorControls {
                editorView.animateEditionOption(cell: cell, finalLocation: drawingController.confirmButtonLocation, completion: { _ in
                    self.drawingController.showConfirmButton(true)
                })
            } else {
                self.drawingController.showConfirmButton(true)
            }
        case .media:
            onBeforeShowingEditionMenu(editionOption, cell: cell)
            analyticsProvider?.logEditorMediaDrawerOpen()
            openMediaDrawer()
        }
    }
    
    /// Prepares the editor state to show an edition menu
    ///
    /// - Parameters
    ///  - editionOption: the selected edition option
    ///  - cell: the cell of the selected edition option
    private func onBeforeShowingEditionMenu(_ editionOption: EditionOption, cell: KanvasEditorMenuCollectionCell? = nil) {
        selectedCell = cell
        openedMenu = editionOption
    }
    
    // MARK: - GifMakerHandlerDelegate & MediaPlayerDelegate

    func getDefaultTimeIntervalForImageSegments() -> TimeInterval {
        return CameraSegment.defaultTimeInterval(segments: segments)
    }

    // MARK: - GifMakerHandlerDelegate
    
    func didConfirmGif() {
        confirmEditionMenu()
    }

    func didRevertGif() {
        revertGIF()
    }

    func didSettingsChange(dirty: Bool) {
        gifMakerController.toggleRevertButton(dirty)
    }

    func configureMediaPlayer(settings: GIFMakerSettings) {
        player.rate = settings.rate
        player.startMediaIndex = settings.startIndex
        player.endMediaIndex = settings.endIndex
        player.playbackMode = .init(from: settings.playbackMode)
    }

    func setMediaPlayerFrame(location: CGFloat) {
        player.playSingleFrame(at: location)
    }

    func unsetMediaPlayerFrame() {
        player.cancelPlayingSingleFrame()
    }

    // MARK: - EditorFilterControllerDelegate
    
    func didConfirmFilters() {
        confirmEditionMenu()
    }
    
    func didSelectFilter(_ filterItem: FilterItem) {
        analyticsProvider?.logEditorFilterSelected(filterType: filterItem.type)
        self.filterType = filterItem.type
    }
    
    // MARK: - DrawingControllerDelegate
    
    func didConfirmDrawing() {
        analyticsProvider?.logEditorDrawingConfirm()
        confirmEditionMenu()
    }
    
    func editorShouldShowStrokeSelectorAnimation() -> Bool {
        guard let delegate = delegate else { return false }
        return delegate.editorShouldShowStrokeSelectorAnimation()
    }
    
    func didEndStrokeSelectorAnimation() {
        delegate?.didEndStrokeSelectorAnimation()
    }
    
    // MARK: - EditorTextControllerDelegate
    
    func didConfirmText(textView: StylableTextView, transformations: ViewTransformations, location: CGPoint, size: CGSize) {
        if !textView.text.isEmpty {
            editorView.movableViewCanvas.addView(view: textView, transformations: transformations, location: location, size: size, animated: true)
            if let font = textView.options.font, let alignment = KanvasTextAlignment.from(alignment: textView.options.alignment) {
                analyticsProvider?.logEditorTextConfirm(isNew: editingNewText, font: font, alignment: alignment, highlighted: textView.options.highlightColor != nil)
            }
            else {
                assertionFailure("Logging unknown stuff")
            }
        }
        confirmEditionMenu()
    }
    
    func didMoveToolsUp() {
        editorView.movableViewCanvas.removeSelectedView()
    }

    func didChange(font: UIFont) {
        analyticsProvider?.logEditorTextChange(font: font)
    }

    func didChange(highlight: Bool) {
        analyticsProvider?.logEditorTextChange(highlighted: highlight)
    }

    func didChange(alignment: NSTextAlignment) {
        if let alignment = KanvasTextAlignment.from(alignment: alignment) {
            analyticsProvider?.logEditorTextChange(alignment: alignment)
        }
    }

    func didChange(color: Bool) {
        analyticsProvider?.logEditorTextChange(color: true)
    }
    
    // MARK: - DrawingControllerDelegate & EditorTextControllerDelegate
    
    func editorShouldShowColorSelectorTooltip() -> Bool {
        guard let delegate = delegate else { return false }
        return delegate.editorShouldShowColorSelectorTooltip()
    }
    
    func didDismissColorSelectorTooltip() {
        delegate?.didDismissColorSelectorTooltip()
    }
    
    func didStartColorSelection() {
        drawingController.showCanvas(false)
        editorView.showMovableViewCanvas(false)
    }
    
    func didStartMovingColorSelector() {
        if !player.isMediaOnePhoto() {
            player.pause()
        }
    }
    
    func didEndColorSelection() {
        if !player.isMediaOnePhoto() {
            player.resume()
        }
        drawingController.showCanvas(true)
        editorView.showMovableViewCanvas(true)
    }
    
    func getColor(from point: CGPoint) -> UIColor {
        return player.getColor(from: point)
    }
    
    func didDisplayFirstFrame(_ image: UIImage) {
        addCarouselDefaultColors(image)
    }
    
    // MARK: - MediaDrawerControllerDelegate
    
    func didSelectSticker(imageView: StylableImageView, size: CGSize) {
        analyticsProvider?.logEditorStickerAdd(stickerId: imageView.id)
        editorView.movableViewCanvas.addView(view: imageView, transformations: ViewTransformations(),
                                             location: editorView.movableViewCanvas.bounds.center, size: size, animated: true)
    }
    
    func didSelectStickerType(_ stickerType: StickerType) {
        analyticsProvider?.logEditorStickerPackSelect(stickerPackId: stickerType.id)
    }
    
    func didDismissMediaDrawer() {
        confirmEditionMenu()
    }
    
    func didSelectStickersTab() {
        analyticsProvider?.logEditorMediaDrawerSelectStickers()
    }
    
    // MARK: - Media Drawer
    
    private func openMediaDrawer() {
        present(mediaDrawerController, animated: true, completion: .none)
    }
    
    // MARK: - MediaPlayerController
    
    func onPostingOptionsDismissed() {
        startPlayerFromSegments()
    }
    
    func onQuickPostButtonSubmitted() {
        startExporting(action: .confirmPostOptions)
    }
    
    public func onQuickPostOptionsShown(visible: Bool, hintText: String?, view: UIView) {
        editorView.moveOverlayLabel(to: view)
        
        if visible {
            editorView.setOverlayLabel(text: hintText)
            editorView.moveViewToFront(view, visible: true)
            editorView.showOverlay(true)
        }
        else {
            editorView.showOverlay(false, completion: { [weak self] _ in
                self?.editorView.moveViewToFront(view, visible: false)
                self?.editorView.setOverlayLabel(text: hintText)
            })
        }
    }
    
    public func onQuickPostOptionsSelected(selected: Bool, hintText: String?, view: UIView) {
        editorView.setOverlayLabel(text: hintText)
    }
    
    // MARK: - Private utilities
    
    /// shows or hides the main UI (edition options, tag button and back button)
    ///
    /// - Parameter show: true to show, false to hide
    private func showMainUI(_ show: Bool) {
        collectionController.showView(show)
        editorView.showConfirmButton(show)
        editorView.showCloseButton(show)
        editorView.showTagButton(show)
        editorView.showTagCollection(show)
        editorView.showBlogSwitcher(show)
    }
}<|MERGE_RESOLUTION|>--- conflicted
+++ resolved
@@ -154,6 +154,7 @@
     private let cameraMode: CameraMode?
     private var openedMenu: EditionOption?
     private var selectedCell: KanvasEditorMenuCollectionCell?
+    private var shouldExportSound: Bool = true
 
     private let metalContext = MetalContext.createContext()
 
@@ -189,11 +190,8 @@
 
     private static func editor(delegate: EditorViewDelegate?,
                                settings: CameraSettings,
-<<<<<<< HEAD
                                showsMuteButton: Bool,
-=======
                                canvas: MovableViewCanvas?,
->>>>>>> 62e5220e
                                quickBlogSelectorCoordinator: KanvasQuickBlogSelectorCoordinating?,
                                tagCollection: UIView?,
                                metalContext: MetalContext?) -> EditorView {
@@ -332,11 +330,8 @@
         let muteButtonShown = settings.features.muteButton && segments.first?.isVideo == true
         self.editorView = EditorViewController.editor(delegate: nil,
                                                       settings: settings,
-<<<<<<< HEAD
                                                       showsMuteButton: muteButtonShown,
-=======
                                                       canvas: canvas,
->>>>>>> 62e5220e
                                                       quickBlogSelectorCoordinator: quickBlogSelectorCoordinator,
                                                       tagCollection: tagCollection,
                                                       metalContext: metalContext)
