//
// This Source Code Form is subject to the terms of the Mozilla Public
// License, v. 2.0. If a copy of the MPL was not distributed with this
// file, You can obtain one at https://mozilla.org/MPL/2.0/.
//

import Foundation
import UIKit

/// Protocol for editing GIFs
protocol GifMakerControllerDelegate: class {
    
    /// Called after the confirm button is tapped
    func didConfirmGif()
    
    /// Called after a trimming movement starts
    func didStartTrimming()
    
    /// Called after the trim range changes
    ///
    /// - Parameters:
    ///  - startingPercentage: trimming starting moment expressed as a percentage.
    ///  - endingPercentage: trimming starting moment expressed as a percentage.
    func didTrim(from startingPercentage: CGFloat, to endingPercentage: CGFloat)
    
    /// Called after a trimming movement ends
    ///
    /// - Parameters:
    ///  - startingPercentage: trimming starting moment expressed as a percentage.
    ///  - endingPercentage: trimming starting moment expressed as a percentage.
    func didEndTrimming(from startingPercentage: CGFloat, to endingPercentage: CGFloat)
    
    
    /// Obtains a thumbnail for the background of the trimming tool
    ///
    /// - Parameter index: the index of the requested image.
    func getThumbnail(at index: Int) -> UIImage?
<<<<<<< HEAD
=======
    
    /// Called when a new speed is selected.
    ///
    /// - Parameter speed: the selected speed.
    func didSelectSpeed(_ speed: Float)
    
    /// Called when a playback option is selected.
    ///
    /// - Parameter option: the selected option.
    func didSelectPlayback(_ option: PlaybackOption)
>>>>>>> c45e4c39
}

/// A view controller that contains the GIF maker menu
final class GifMakerController: UIViewController, GifMakerViewDelegate, TrimControllerDelegate, SpeedControllerDelegate, PlaybackControllerDelegate {
    
    weak var delegate: GifMakerControllerDelegate?
        
    private lazy var gifMakerView: GifMakerView = {
        let view = GifMakerView()
        view.delegate = self
        return view
    }()
    
    private lazy var trimController: TrimController = {
        let controller = TrimController()
        controller.delegate = self
        return controller
    }()

    private lazy var speedController: SpeedController = {
        let controller = SpeedController()
        controller.delegate = self
        return controller
    }()
    
    private lazy var playbackController: PlaybackController = {
        let controller = PlaybackController()
        controller.delegate = self
        return controller
    }()
    
    /// Confirm button location expressed in screen coordinates
    var confirmButtonLocation: CGPoint {
        return gifMakerView.confirmButtonLocation
    }
    
    private var trimEnabled: Bool {
        willSet {
            gifMakerView.changeTrimButton(newValue)
            trimController.showView(newValue)
        }
    }
    
    private var speedEnabled: Bool {
        willSet {
            gifMakerView.changeSpeedButton(newValue)
            speedController.showView(newValue)
        }
    }
    
    // MARK: - Initializers
    
    init() {
        trimEnabled = false
        speedEnabled = false
        super.init(nibName: .none, bundle: .none)
    }
    
    @available(*, unavailable, message: "use init(settings:, segments:) instead")
    required public init?(coder aDecoder: NSCoder) {
        fatalError("init(coder:) has not been implemented")
    }
    
    @available(*, unavailable, message: "use init(settings:, segments:) instead")
    public override init(nibName nibNameOrNil: String?, bundle nibBundleOrNil: Bundle?) {
        fatalError("init(nibName:bundle:) has not been implemented")
    }
    
    // MARK: - Life cycle
    
    override func loadView() {
        view = gifMakerView
    }
    
    override public func viewDidLoad() {
        super.viewDidLoad()
        setUpView()
        
        load(childViewController: trimController, into: gifMakerView.trimMenuContainer)
        load(childViewController: speedController, into: gifMakerView.speedMenuContainer)
        load(childViewController: playbackController, into: gifMakerView.playbackMenuContainer)
    }
    
    // MARK: - Layout
    
    private func setUpView() {
        gifMakerView.alpha = 0
    }
    
    // MARK: - GifMakerViewDelegate
    
    func didTapConfirmButton() {
        delegate?.didConfirmGif()
    }
    
    func didTapTrimButton() {
        speedEnabled = false
        trimEnabled.toggle()
    }
    
    func didTapSpeedButton() {
        trimEnabled = false
        speedEnabled.toggle()
    }
    
    // MARK: - TrimControllerDelegate
    
    func didStartTrimming() {
        delegate?.didStartTrimming()
    }
    
    func didTrim(from startingPercentage: CGFloat, to endingPercentage: CGFloat) {
        delegate?.didTrim(from: startingPercentage, to: endingPercentage)
    }
    
    func didEndTrimming(from startingPercentage: CGFloat, to endingPercentage: CGFloat) {
        delegate?.didEndTrimming(from: startingPercentage, to: endingPercentage)
    }
    
    func getThumbnail(at index: Int) -> UIImage? {
        return delegate?.getThumbnail(at: index)
    }
    
    // MARK: - SpeedControllerDelegate
    
    func didSelectSpeed(_ speed: Float) {
        delegate?.didSelectSpeed(speed)
    }
    
    // MARK: - PlaybackControllerDelegate
    
    func didSelect(option: PlaybackOption) {
        delegate?.didSelectPlayback(option)
    }
    
    // MARK: - Public interface
    
    /// shows or hides the GIF maker menu
    ///
    /// - Parameter show: true to show, false to hide
    func showView(_ show: Bool) {
        gifMakerView.showView(show, completion: { [weak self] _ in
            self?.trimEnabled = false
            self?.speedEnabled = false
        })
    }
    
    /// shows or hides the confirm button
    ///
    /// - Parameter show: true to show, false to hide
    func showConfirmButton(_ show: Bool) {
        gifMakerView.showConfirmButton(show)
    }
    
    /// Sets the size of the thumbnail collection
    ///
    /// - Parameter count: the new size
    func setThumbnails(count: Int) {
        trimController.setThumbnails(count: count)
    }
}<|MERGE_RESOLUTION|>--- conflicted
+++ resolved
@@ -35,8 +35,6 @@
     ///
     /// - Parameter index: the index of the requested image.
     func getThumbnail(at index: Int) -> UIImage?
-<<<<<<< HEAD
-=======
     
     /// Called when a new speed is selected.
     ///
@@ -47,7 +45,6 @@
     ///
     /// - Parameter option: the selected option.
     func didSelectPlayback(_ option: PlaybackOption)
->>>>>>> c45e4c39
 }
 
 /// A view controller that contains the GIF maker menu
