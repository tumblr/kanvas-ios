--- conflicted
+++ resolved
@@ -13,11 +13,7 @@
     /// this is called before a photo is taken. It uses the returned settings (if any) for the current device
     ///
     /// - Returns: AVCapturePhotoSettings for flash, etc
-<<<<<<< HEAD
-    func photoSettingsForCamera() -> AVCapturePhotoSettings?
-=======
     var photoSettingsForCamera: AVCapturePhotoSettings? { get }
->>>>>>> 706e23ce
 
     /// this is called before a video is taken. Methods to change UI, update torch, should be called from this method
     func cameraWillTakeVideo()
@@ -71,11 +67,7 @@
     /// starts recording video
     ///
     /// - Returns: returns whether it has successfully started
-<<<<<<< HEAD
-    @discardableResult func startRecordingVideo() -> Bool
-=======
     func startRecordingVideo()
->>>>>>> 706e23ce
 
     /// stops recording video, and exports the recording to a local file
     ///
