--- conflicted
+++ resolved
@@ -5,11 +5,7 @@
 //
 
 import AVFoundation
-<<<<<<< HEAD
-import UIKit
-=======
 import Foundation
->>>>>>> 0cc8fcf2
 
 /// A protocol for camera recording callbacks
 protocol CameraRecordingDelegate {
