--- conflicted
+++ resolved
@@ -222,12 +222,8 @@
         
         currentRecordingMode = .photo
 
-<<<<<<< HEAD
         let settings = recordingDelegate?.photoSettings(forOutput: photoOutput)
-=======
-        let settings = recordingDelegate?.photoSettingsForCamera
         takingPhoto = true
->>>>>>> 2bf628a7
         photoOutputHandler.takePhoto(settings: settings ?? AVCapturePhotoSettings()) { [unowned self] image in
             self.takingPhoto = false
             guard let image = image else {
