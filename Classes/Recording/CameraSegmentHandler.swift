--- conflicted
+++ resolved
@@ -322,20 +322,6 @@
             completion(false)
             return
         }
-<<<<<<< HEAD
-        adaptor.append(buffer: buffer, time: CMTime.zero, completion: { firstAppended in
-            if firstAppended {
-                let endTime = KanvasCameraTimes.StopMotionFrameTime
-                assetWriter.endSession(atSourceTime: endTime)
-                adaptor.assetWriterInput.markAsFinished()
-                assetWriter.finishWriting() {
-                    completion(assetWriter.status == .completed)
-                }
-            }
-            else {
-                assetWriter.cancelWriting()
-                completion(false)
-=======
         adaptor.assetWriterInput.requestMediaDataWhenReady(on: DispatchQueue.main) {
             adaptor.append(buffer, withPresentationTime: kCMTimeZero)
             let endTime = KanvasCameraTimes.StopMotionFrameTime
@@ -343,7 +329,6 @@
             adaptor.assetWriterInput.markAsFinished()
             assetWriter.finishWriting() {
                 completion(assetWriter.status == .completed)
->>>>>>> ce25841e
             }
         }
     }
