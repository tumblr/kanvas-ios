--- conflicted
+++ resolved
@@ -42,12 +42,10 @@
 
 /// A protocol to handle the various segments of a stop motion video, and also creates the final output
 protocol SegmentsHandlerType: AssetsHandlerType {
-
-<<<<<<< HEAD
+    
+    /// An init function for segment handler types
     init()
 
-=======
->>>>>>> dd028cbc
     /// Current segments in stop motion
     var segments: [CameraSegment] { get }
 
@@ -250,11 +248,7 @@
     /// - Parameter size: dimensions of the video output
     /// - Returns: Dictionary of settings
     func videoOutputSettingsForSize(size: CGSize) -> [String: Any] {
-<<<<<<< HEAD
         return [AVVideoCodecKey: AVVideoCodecType.h264, AVVideoWidthKey: Int(size.width), AVVideoHeightKey: Int(size.height)]
-=======
-        return [AVVideoCodecKey: AVVideoCodecH264, AVVideoWidthKey: Int(size.width), AVVideoHeightKey: Int(size.height)]
->>>>>>> dd028cbc
     }
 
     // MARK: - helper functions
