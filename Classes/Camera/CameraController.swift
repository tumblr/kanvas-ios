--- conflicted
+++ resolved
@@ -218,28 +218,7 @@
     var segmentsHandlerClass: SegmentsHandlerType.Type = CameraSegmentHandler.self
     var captureDeviceAuthorizer: CaptureDeviceAuthorizing = CaptureDeviceAuthorizer()
 
-<<<<<<< HEAD
-    /// Constructs a CameraController that will record from the device camera
-    /// and export the result to the device, saving to the phone all in between information
-    /// needed to attain the final output.
-    ///
-    /// - Parameters
-    ///   - settings: Settings to configure in which ways should the controller
-    /// interact with the user, which options should the controller give the user
-    /// and which should be the result of the interaction.
-    ///   - stickerProvider: Class that will provide the stickers in the editor.
-    ///   - analyticsProvider: An class conforming to KanvasAnalyticsProvider
-    convenience public init(settings: CameraSettings,
-                            stickerProvider: StickerProvider?,
-                            analyticsProvider: KanvasAnalyticsProvider?,
-                            quickBlogSelectorCoordinator: KanvasQuickBlogSelectorCoordinating?,
-                            tagCollection: UIView?,
-                            saveDirectory: URL?) {
-        self.init(settings: settings, recorderClass: CameraRecorder.self, segmentsHandlerClass: CameraSegmentHandler.self, captureDeviceAuthorizer: CaptureDeviceAuthorizer(), stickerProvider: stickerProvider, analyticsProvider: analyticsProvider, quickBlogSelectorCoordinator: quickBlogSelectorCoordinator, tagCollection: tagCollection, saveDirectory: saveDirectory)
-    }
-=======
     private weak var mediaPlayerController: MediaPlayerController?
->>>>>>> a4570c53
 
     /// Constructs a CameraController that will take care of creating media
     /// as the result of user interaction.
@@ -1158,9 +1137,7 @@
         }
 
         performUIUpdate {
-            self.dismiss(animated: true, completion: {
-                self.showPreviewWithSegments(segments, selected: segments.startIndex)
-            })
+            self.showPreviewWithSegments(segments, selected: segments.startIndex)
         }
     }
 
@@ -1174,9 +1151,7 @@
         }
 
         performUIUpdate {
-            self.dismiss(animated: true, completion: {
-                self.showPreviewWithSegments(segments, selected: segments.startIndex)
-            })
+            self.showPreviewWithSegments(segments, selected: segments.startIndex)
         }
     }
 
