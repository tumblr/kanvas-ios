--- conflicted
+++ resolved
@@ -9,19 +9,18 @@
 import UIKit
 
 // Media wrapper for media generated from the CameraController
-<<<<<<< HEAD
-public struct KanvasCameraMedia {
+public struct KanvasMedia {
     public let unmodified: URL
     public let output: URL
     public let info: MediaInfo
     public let size: CGSize
-    public let type: KanvasCameraMediaType
+    public let type: MediaType
 
     init(unmodified: URL,
          output: URL,
          info: MediaInfo,
          size: CGSize,
-         type: KanvasCameraMediaType) {
+         type: MediaType) {
         self.unmodified = unmodified
         self.output = output
         self.info = info
@@ -34,7 +33,7 @@
              output: asset.url,
              info: info,
              size: asset.videoScreenSize ?? .zero,
-             type: KanvasCameraMediaType.video
+             type: MediaType.video
         )
     }
 
@@ -43,25 +42,12 @@
              output: url,
              info: info,
              size: image.size,
-             type: KanvasCameraMediaType.image
+             type: MediaType.image
         )
-=======
-public enum KanvasMedia {
-    case image(URL, MediaInfo, CGSize)
-    case video(URL, MediaInfo, CGSize)
-    case frames(URL, MediaInfo, CGSize)
-
-    public var info: MediaInfo {
-        switch self {
-        case .image(_, let info, _): return info
-        case .video(_, let info, _): return info
-        case .frames(_, let info, _): return info
-        }
->>>>>>> 3b05632b
     }
 }
 
-public enum KanvasCameraMediaType {
+public enum MediaType {
     case image
     case video
     case frames
@@ -90,11 +76,7 @@
      - parameter media: KanvasMedia - this is the media created in the controller (can be image, video, etc)
      - seealso: enum KanvasMedia
      */
-<<<<<<< HEAD
-    func didCreateMedia(_ cameraController: CameraController, media: [Result<KanvasCameraMedia?, Error>], exportAction: KanvasExportAction)
-=======
-    func didCreateMedia(_ cameraController: CameraController, media: KanvasMedia?, exportAction: KanvasExportAction, error: Error?)
->>>>>>> 3b05632b
+    func didCreateMedia(_ cameraController: CameraController, media: [Result<KanvasMedia?, Error>], exportAction: KanvasExportAction)
 
     /**
      A function that is called when the main camera dismiss button is pressed
@@ -245,17 +227,12 @@
     /// interact with the user, which options should the controller give the user
     /// and which should be the result of the interaction.
     ///   - stickerProvider: Class that will provide the stickers in the editor.
-<<<<<<< HEAD
-    ///   - analyticsProvider: An class conforming to KanvasCameraAnalyticsProvider
+    ///   - analyticsProvider: An class conforming to KanvasAnalyticsProvider
     convenience public init(settings: CameraSettings,
                             stickerProvider: StickerProvider?,
-                            analyticsProvider: KanvasCameraAnalyticsProvider?,
+                            analyticsProvider: KanvasAnalyticsProvider?,
                             quickBlogSelectorCoordinator: KanvasQuickBlogSelectorCoordinating?,
                             tagCollection: UIView?) {
-=======
-    ///   - analyticsProvider: An class conforming to KanvasAnalyticsProvider
-    convenience public init(settings: CameraSettings, stickerProvider: StickerProvider?, analyticsProvider: KanvasAnalyticsProvider?, quickBlogSelectorCoordinator: KanvasQuickBlogSelectorCoordinating?, tagCollection: UIView?) {
->>>>>>> 3b05632b
         self.init(settings: settings, recorderClass: CameraRecorder.self, segmentsHandlerClass: CameraSegmentHandler.self, captureDeviceAuthorizer: CaptureDeviceAuthorizer(), stickerProvider: stickerProvider, analyticsProvider: analyticsProvider, quickBlogSelectorCoordinator: quickBlogSelectorCoordinator, tagCollection: tagCollection)
     }
 
@@ -930,7 +907,7 @@
         }
 
         if let asset = asset, let info = info {
-            let media = KanvasCameraMedia(asset: asset, original: url!, info: info)
+            let media = KanvasMedia(asset: asset, original: url!, info: info)
             logMediaCreation(action: action, clipsCount: cameraInputController.segments().count, length: CMTimeGetSeconds(asset.duration))
             performUIUpdate { [weak self] in
                 if let self = self {
@@ -951,7 +928,7 @@
     public func didFinishExportingImage(image: UIImage?, info: MediaInfo?, action: KanvasExportAction, mediaChanged: Bool) {
         guard settings.features.multipleExports == false else { return }
         if let image = image, let info = info, let url = image.save(info: info) {
-            let media = KanvasCameraMedia(image: image, url: url, original: url, info: info)
+            let media = KanvasMedia(image: image, url: url, original: url, info: info)
             logMediaCreation(action: action, clipsCount: 1, length: 0)
             performUIUpdate { [weak self] in
                 if let self = self {
@@ -980,7 +957,7 @@
         }
         performUIUpdate {
             self.handleCloseSoon(action: action)
-            let media = KanvasCameraMedia(unmodified: url, output: url, info: info, size: size, type: .frames)
+            let media = KanvasMedia(unmodified: url, output: url, info: info, size: size, type: .frames)
             self.delegate?.didCreateMedia(self, media: [.success(media)], exportAction: action)
         }
     }
