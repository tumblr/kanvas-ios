//
// This Source Code Form is subject to the terms of the Mozilla Public
// License, v. 2.0. If a copy of the MPL was not distributed with this
// file, You can obtain one at https://mozilla.org/MPL/2.0/.
//

import AVFoundation
import Foundation
import UIKit
import MobileCoreServices
import Photos
import Combine

// Media wrapper for media generated from the CameraController
public struct KanvasCameraMedia {
    public let unmodified: URL
    public let output: URL
    public let info: MediaInfo
    public let size: CGSize
    public let archive: URL
    public let type: KanvasCameraMediaType

    init(unmodified: URL,
         output: URL,
         info: MediaInfo,
         size: CGSize,
         archive: URL,
         type: KanvasCameraMediaType) {
        self.unmodified = unmodified
        self.output = output
        self.info = info
        self.size = size
        self.archive = archive
        self.type = type
    }

    init(asset: AVURLAsset, original: URL, info: MediaInfo, archive: URL) {
        self.init(unmodified: original,
             output: asset.url,
             info: info,
             size: asset.videoScreenSize ?? .zero,
             archive: archive,
             type: KanvasCameraMediaType.video
        )
    }

    init(image: UIImage, url: URL, original: URL, info: MediaInfo, archive: URL) {
        self.init(unmodified: original,
             output: url,
             info: info,
             size: image.size,
             archive: archive,
             type: KanvasCameraMediaType.image
        )
    }
}

public enum KanvasCameraMediaType {
    case image
    case video
    case frames
}

public enum KanvasExportAction {
    case previewConfirm
    case confirm
    case post
    case save
    case postOptions
    case confirmPostOptions
}

// Error handling
enum CameraControllerError: Swift.Error {
    case exportFailure
    case unknown
}

// Protocol for dismissing CameraController
// or exporting its created media.
public protocol CameraControllerDelegate: class {
    /**
     A function that is called when an image is exported. Can be nil if the export fails
     - parameter media: KanvasCameraMedia - this is the media created in the controller (can be image, video, etc)
     - seealso: enum KanvasCameraMedia
     */
    func didCreateMedia(_ cameraController: CameraController, media: [Result<KanvasCameraMedia?, Error>], exportAction: KanvasExportAction)

    /**
     A function that is called when the main camera dismiss button is pressed
     */
    func dismissButtonPressed(_ cameraController: CameraController)

    /// Called when the tag button is pressed in the editor
    func tagButtonPressed()

    /// Called when the editor is dismissed
    func editorDismissed(_ cameraController: CameraController)
    
    /// Called after the welcome tooltip is dismissed
    func didDismissWelcomeTooltip()
    
    /// Called to ask if welcome tooltip should be shown
    ///
    /// - Returns: Bool for tooltip
    func cameraShouldShowWelcomeTooltip() -> Bool
    
    /// Called after the color selector tooltip is dismissed
    func didDismissColorSelectorTooltip()
    
    /// Called to ask if color selector tooltip should be shown
    ///
    /// - Returns: Bool for tooltip
    func editorShouldShowColorSelectorTooltip() -> Bool
    
    /// Called after the stroke animation has ended
    func didEndStrokeSelectorAnimation()
    
    /// Called to ask if stroke selector animation should be shown
    ///
    /// - Returns: Bool for animation
    func editorShouldShowStrokeSelectorAnimation() -> Bool
    
    /// Called when a drag interaction starts
    func didBeginDragInteraction()
    
    /// Called when a drag interaction ends
    func didEndDragInteraction()

    func openAppSettings(completion: ((Bool) -> ())?)
<<<<<<< HEAD
}

class Archive: NSObject, NSSecureCoding {
    static var supportsSecureCoding: Bool = true

    let image: UIImage?
    let video: URL?
    let data: Data?

    init(image: UIImage, data: Data?) {
        self.image = image
        self.data = data
        self.video = nil
    }

    init(video: URL, data: Data?) {
        self.video = video
        self.data = data
        self.image = nil
    }

    func encode(with coder: NSCoder) {
        coder.encode(image, forKey: "image")
        coder.encode(video?.absoluteString, forKey: "video")
        coder.encode(data?.base64EncodedString(), forKey: "data")
    }

    required init?(coder: NSCoder) {
        image = coder.decodeObject(of: UIImage.self, forKey: "image")
        if let urlString = coder.decodeObject(of: NSString.self, forKey: "video") as? String {
            video = URL(string: urlString)
        } else {
            video = nil
        }
        if let dataString = coder.decodeObject(of: NSString.self, forKey: "data") as? String {
            data = Data(base64Encoded: dataString)
        } else {
            data = nil
        }
    }
=======
    
    /// Obtains the quick post button for the editor.
    ///
    /// - Returns: the quick post button.
    func getQuickPostButton() -> UIView
    
    /// Obtains the blog switcher for the editor.
    ///
    /// - Returns: the blog switcher.
    func getBlogSwitcher() -> UIView
>>>>>>> 6ebd350a
}

// A controller that contains and layouts all camera handling views and controllers (mode selector, input, etc).
open class CameraController: UIViewController, MediaClipsEditorDelegate, CameraPreviewControllerDelegate, EditorControllerDelegate, CameraZoomHandlerDelegate, OptionsControllerDelegate, ModeSelectorAndShootControllerDelegate, CameraViewDelegate, CameraInputControllerDelegate, FilterSettingsControllerDelegate, CameraPermissionsViewControllerDelegate, KanvasMediaPickerViewControllerDelegate, MediaPickerThumbnailFetcherDelegate, MultiEditorComposerDelegate {

    enum ArchiveErrors: Error {
        case unknownMedia
    }

    public static func unarchive(_ url: URL) throws -> (CameraSegment, Data?) {
        let data = try Data(contentsOf: url)
        let archive = try NSKeyedUnarchiver.unarchivedObject(ofClass: Archive.self, from: data)
        let segment: CameraSegment
        if let image = archive?.image {
            let info: MediaInfo
            if let imageData = image.jpegData(compressionQuality: 1.0), let mInfo = MediaInfo(fromImageData: imageData) {
                info = mInfo
            } else {
                info = MediaInfo(source: .kanvas_camera)
            }
            let source = CGImageSourceCreateWithData(image.jpegData(compressionQuality: 1.0)! as CFData, nil)
            segment = CameraSegment.image(source!, nil, nil, info)
        } else if let video = archive?.video {
            segment = CameraSegment.video(video, MediaInfo(fromVideoURL: video))
        } else {
            throw ArchiveErrors.unknownMedia
        }
        return (segment, archive?.data)
    }

    public func show(media: [(CameraSegment, Data?)]) {
        showPreview = true
        self.segments = media.map({ return $0.0 })
        self.edits = media.map({ return $0.1 })

        if view.superview != nil {
            showPreviewWithSegments(segments, selected: segments.startIndex, edits: nil, animated: false)
        }
    }

    public func hideLoading() {
        multiEditorViewController?.hideLoading()
    }

    /// The delegate for camera callback methods
    public weak var delegate: CameraControllerDelegate?

    private lazy var options: [[Option<CameraOption>]] = {
        return getOptions(from: self.settings)
    }()
    private lazy var cameraView: CameraView = {
        let view = CameraView(settings: self.settings, numberOfOptionRows: CGFloat(options.count))
        view.delegate = self
        return view
    }()
    private lazy var modeAndShootController: ModeSelectorAndShootController = {
        let controller = ModeSelectorAndShootController(settings: self.settings)
        controller.delegate = self
        return controller
    }()
    private lazy var topOptionsController: OptionsController<CameraController> = {
        let controller = OptionsController<CameraController>(options: options, spacing: CameraConstants.optionHorizontalMargin, settings: self.settings)
        controller.delegate = self
        return controller
    }()
    private lazy var clipsController: MediaClipsEditorViewController = {
        let controller = MediaClipsEditorViewController(showsAddButton: false)
        controller.delegate = self
        return controller
    }()
    
    private var clips = [MediaClip]()

    private lazy var cameraInputController: CameraInputController = {
        let controller = CameraInputController(settings: self.settings, recorderClass: self.recorderClass, segmentsHandler: self.segmentsHandler, delegate: self)
        return controller
    }()
    private lazy var imagePreviewController: ImagePreviewController = {
        let controller = ImagePreviewController()
        return controller
    }()
    private lazy var filterSettingsController: FilterSettingsController = {
        let controller = FilterSettingsController(settings: self.settings)
        controller.delegate = self
        return controller
    }()
    private lazy var cameraPermissionsViewController: CameraPermissionsViewController = {
        let controller = CameraPermissionsViewController(shouldShowMediaPicker: settings.features.mediaPicking, captureDeviceAuthorizer: self.captureDeviceAuthorizer)
        controller.delegate = self
        return controller
    }()
    private lazy var mediaPickerThumbnailFetcher: MediaPickerThumbnailFetcher = {
        let fetcher = MediaPickerThumbnailFetcher()
        fetcher.delegate = self
        return fetcher
    }()
    private lazy var segmentsHandler: SegmentsHandlerType = {
        return segmentsHandlerClass.init()
    }()
        
    private let settings: CameraSettings
    private let analyticsProvider: KanvasCameraAnalyticsProvider?
    private var currentMode: CameraMode
    private var isRecording: Bool
    private var disposables: [NSKeyValueObservation] = []
    private var recorderClass: CameraRecordingProtocol.Type
    private var segmentsHandlerClass: SegmentsHandlerType.Type
    private let stickerProvider: StickerProvider?
    private let cameraZoomHandler: CameraZoomHandler
    private let feedbackGenerator: UINotificationFeedbackGenerator
    private let captureDeviceAuthorizer: CaptureDeviceAuthorizing
    private let quickBlogSelectorCoordinator: KanvasQuickBlogSelectorCoordinating?
    private let tagCollection: UIView?
    private let saveDirectory: URL

    private weak var mediaPlayerController: MediaPlayerController?

    /// Constructs a CameraController that will record from the device camera
    /// and export the result to the device, saving to the phone all in between information
    /// needed to attain the final output.
    ///
    /// - Parameters
    ///   - settings: Settings to configure in which ways should the controller
    /// interact with the user, which options should the controller give the user
    /// and which should be the result of the interaction.
    ///   - stickerProvider: Class that will provide the stickers in the editor.
    ///   - analyticsProvider: An class conforming to KanvasCameraAnalyticsProvider
    public init(settings: CameraSettings,
                stickerProvider: StickerProvider?,
                analyticsProvider: KanvasCameraAnalyticsProvider?,
                quickBlogSelectorCoordinator: KanvasQuickBlogSelectorCoordinating?,
                tagCollection: UIView?,
                saveDirectory: URL = try! FileManager.default.url(for: .documentDirectory, in: .userDomainMask, appropriateFor: nil, create: false)) {
        self.settings = settings
        currentMode = settings.initialMode
        isRecording = false
        self.recorderClass = CameraRecorder.self
        self.segmentsHandlerClass = CameraSegmentHandler.self
        self.captureDeviceAuthorizer = CaptureDeviceAuthorizer()
        self.stickerProvider = stickerProvider
        self.analyticsProvider = analyticsProvider
        self.quickBlogSelectorCoordinator = quickBlogSelectorCoordinator
        self.tagCollection = tagCollection
        self.saveDirectory = saveDirectory
        cameraZoomHandler = CameraZoomHandler(analyticsProvider: analyticsProvider)
        feedbackGenerator = UINotificationFeedbackGenerator()
        super.init(nibName: .none, bundle: .none)
        cameraZoomHandler.delegate = self
    }

    /// Constructs a CameraController that will take care of creating media
    /// as the result of user interaction.
    ///
    /// - Parameters:
    ///   - settings: Settings to configure in which ways should the controller
    /// interact with the user, which options should the controller give the user
    /// and which should be the result of the interaction.
    ///   - recorderClass: Class that will provide a recorder that defines how to record media.
    ///   - segmentsHandlerClass: Class that will provide a segments handler for storing stop
    /// motion segments and constructing final input.
    ///   - captureDeviceAuthorizer: Class responsible for authorizing access to capture devices.
    ///   - stickerProvider: Class that will provide the stickers in the editor.
    ///   - analyticsProvider: A class conforming to KanvasCameraAnalyticsProvider
    private init(settings: CameraSettings,
         recorderClass: CameraRecordingProtocol.Type,
         segmentsHandlerClass: SegmentsHandlerType.Type,
         captureDeviceAuthorizer: CaptureDeviceAuthorizing,
         stickerProvider: StickerProvider?,
         analyticsProvider: KanvasCameraAnalyticsProvider?,
         quickBlogSelectorCoordinator: KanvasQuickBlogSelectorCoordinating?,
         tagCollection: UIView?,
         saveDirectory: URL = try! FileManager.default.url(for: .documentDirectory, in: .userDomainMask, appropriateFor: nil, create: false)) {
        self.settings = settings
        currentMode = settings.initialMode
        isRecording = false
        self.recorderClass = recorderClass
        self.segmentsHandlerClass = segmentsHandlerClass
        self.captureDeviceAuthorizer = captureDeviceAuthorizer
        self.stickerProvider = stickerProvider
        self.analyticsProvider = analyticsProvider
        self.quickBlogSelectorCoordinator = quickBlogSelectorCoordinator
        self.tagCollection = tagCollection
        cameraZoomHandler = CameraZoomHandler(analyticsProvider: analyticsProvider)
        feedbackGenerator = UINotificationFeedbackGenerator()
        self.saveDirectory = saveDirectory
        super.init(nibName: .none, bundle: .none)
        cameraZoomHandler.delegate = self
    }

    @available(*, unavailable, message: "use init(settings:) instead")
    required public init?(coder aDecoder: NSCoder) {
        fatalError("init(coder:) has not been implemented")
    }

    @available(*, unavailable, message: "use init(settings:) instead")
    public override init(nibName nibNameOrNil: String?, bundle nibBundleOrNil: Bundle?) {
        fatalError("init(nibName:bundle:) has not been implemented")
    }

    override public var preferredStatusBarStyle: UIStatusBarStyle {
        return .lightContent
    }

    override public var preferredStatusBarUpdateAnimation: UIStatusBarAnimation {
        return .slide
    }

    override public var supportedInterfaceOrientations: UIInterfaceOrientationMask {
        return .portrait
    }

    /// Requests permissions for video
    ///
    /// - Parameter completion: boolean on whether access was granted
    public func requestAccess(_ completion: ((_ granted: Bool) -> ())?) {
        captureDeviceAuthorizer.requestAccess(for: AVMediaType.video) { videoGranted in
            performUIUpdate {
                completion?(videoGranted)
            }
        }
    }
    
    /// logs opening the camera
    public func logOpen() {
        analyticsProvider?.logCameraOpen(mode: currentMode)
    }
    
    /// logs closing the camera
    public func logDismiss() {
        analyticsProvider?.logDismiss()
    }

    // MARK: - View Lifecycle

    override public func loadView() {
        view = cameraView
    }

    override public func viewDidLoad() {
        super.viewDidLoad()

        if settings.features.cameraFilters {
            cameraView.addFiltersView(filterSettingsController.view)
        }
        cameraView.addModeView(modeAndShootController.view)
        
        if settings.features.multipleExports == false {
            cameraView.addClipsView(clipsController.view)
        }

        addChild(cameraInputController)
        cameraView.addCameraInputView(cameraInputController.view)
        cameraView.addOptionsView(topOptionsController.view)
        cameraView.addImagePreviewView(imagePreviewController.view)

        addChild(cameraPermissionsViewController)
        cameraView.addPermissionsView(cameraPermissionsViewController.view)

        bindMediaContentAvailable()
    }
    
    override public func viewDidAppear(_ animated: Bool) {
        super.viewDidAppear(animated)
        guard cameraInputController.willCloseSoon == false else {
            return
        }
        if segments.isEmpty == false && showPreview {
            showPreviewWithSegments(segments, selected: segments.startIndex, edits: edits, animated: false)
            showPreview = false
        }
        if delegate?.cameraShouldShowWelcomeTooltip() == true && cameraPermissionsViewController.hasFullAccess() {
            showWelcomeTooltip()
        }
    }

    // MARK: - navigation

    private var segments: [CameraSegment] = []
    private var edits: [Data?]?
    private var showPreview: Bool = false
    
    private func showPreviewWithSegments(_ segments: [CameraSegment], selected: Array<CameraSegment>.Index, edits: [Data?]? = nil, animated: Bool = true) {
        guard view.superview != nil else {
            return
        }
        modeAndShootController.dismissTooltip()
        cameraInputController.stopSession()
//        if presentedViewController != nil && presentedViewController is MultiEditorViewController == false {
//            dismiss(animated: true, completion: nil)
//        }
        let controller = createNextStepViewController(segments, selected: selected, edits: edits)
        self.present(controller, animated: animated)
        mediaPlayerController = controller
        if controller is EditorViewController {
            analyticsProvider?.logEditorOpen()
        }
    }
    
    private func createNextStepViewController(_ segments: [CameraSegment], selected: Array<CameraSegment>.Index, edits: [Data?]?) -> MediaPlayerController {
        let controller: MediaPlayerController
        if settings.features.multipleExports {
            if segments.indices.contains(selected) {
                multiEditorViewController?.addSegment(segments[selected])
            }
            controller = multiEditorViewController ?? createStoryViewController(segments, selected: selected, edits: edits)
            multiEditorViewController = controller as? MultiEditorViewController
        }
        else if settings.features.editor {
            let existing = existingEditor
            controller = existing ?? createEditorViewController(segments, selected: selected)
        }
        else {
            controller = createPreviewViewController(segments)
        }
        controller.modalTransitionStyle = .crossDissolve
        controller.modalPresentationStyle = .fullScreen
        return controller
    }
    
    private func createEditorViewController(_ segments: [CameraSegment], selected: Array<CameraSegment>.Index, views: [View]? = nil, canvas: MovableViewCanvas? = nil, drawing: IgnoreTouchesView? = nil, cache: NSCache<NSString, NSData>? = nil) -> EditorViewController {
        let controller = EditorViewController(settings: settings,
                                              segments: segments,
                                              assetsHandler: segmentsHandler,
                                              exporterClass: MediaExporter.self,
                                              gifEncoderClass: GIFEncoderImageIO.self,
                                              cameraMode: currentMode,
                                              stickerProvider: stickerProvider,
                                              analyticsProvider: analyticsProvider,
                                              quickBlogSelectorCoordinator: quickBlogSelectorCoordinator,
                                              views: views,
                                              canvas: canvas,
                                              drawingView: drawing,
                                              tagCollection: tagCollection,
                                              cache: cache ?? MultiEditorViewController.freshCache())
        controller.delegate = self
        return controller
    }

    private func createStoryViewController(_ segments: [CameraSegment], selected: Int, edits: [Data?]?) -> MultiEditorViewController {
        let controller = MultiEditorViewController(settings: settings,
                                                     segments: segments,
                                                     assetsHandler: segmentsHandler,
                                                     exporterClass: MediaExporter.self,
                                                     gifEncoderClass: GIFEncoderImageIO.self,
                                                     cameraMode: currentMode,
                                                     stickerProvider: stickerProvider,
                                                     analyticsProvider: analyticsProvider,
                                                     quickBlogSelectorCoordinator: quickBlogSelectorCoordinator,
                                                     delegate: self,
                                                     selected: selected,
                                                     edits: edits)
        return controller
    }

    private func createPreviewViewController(_ segments: [CameraSegment]) -> CameraPreviewViewController {
        let controller = CameraPreviewViewController(settings: settings, segments: segments, assetsHandler: segmentsHandler, cameraMode: currentMode)
        controller.delegate = self
        return controller
    }
    
    /// Shows the tooltip below the mode selector
    private func showWelcomeTooltip() {
        modeAndShootController.showTooltip()
    }

    /// Shows a generic alert
    private func showAlert(message: String, buttonMessage: String) {
        let alertController = UIAlertController(title: nil, message: message, preferredStyle: .alert)
        let dismissAction = UIAlertAction(title: buttonMessage, style: .default)
        alertController.addAction(dismissAction)
        present(alertController, animated: true, completion: nil)
    }
    
    private func showDismissTooltip() {
        let alertController = UIAlertController(title: nil, message: NSLocalizedString("Are you sure? If you close this, you'll lose everything you just created.", comment: "Popup message when user discards all their clips"), preferredStyle: .alert)
        let cancelAction = UIAlertAction(title: NSLocalizedString("Cancel", comment: "Cancel alert controller"), style: .cancel)
        let discardAction = UIAlertAction(title: NSLocalizedString("I'm sure", comment: "Confirmation to discard all the clips"), style: .destructive) { [weak self] (UIAlertAction) in
            self?.handleCloseButtonPressed()
        }
        alertController.addAction(cancelAction)
        alertController.addAction(discardAction)
        present(alertController, animated: true, completion: nil)
    }
    
    // MARK: - Media Content Creation

    class func save(data: Data, to filename: String, ext fileExtension: String) throws -> URL {
        let fileURL = try URL(filename: filename, fileExtension: fileExtension, unique: false, removeExisting: true)
        try data.write(to: fileURL, options: .atomic)
        return fileURL
    }

    private func durationStringForAssetAtURL(_ url: URL?) -> String {
        var text = ""
        if let url = url {
            let asset = AVURLAsset(url: url)
            let seconds = CMTimeGetSeconds(asset.duration).rounded()
            let formatter = DateComponentsFormatter()
            formatter.allowedUnits = [.minute, .second]
            formatter.zeroFormattingBehavior = .pad
            if let time = formatter.string(from: seconds) {
                text = time
            }
        }
        return text
    }
    
    private func getLastFrameFrom(_ url: URL) -> CGImageSource? {
        let asset = AVURLAsset(url: url, options: nil)
        let generate = AVAssetImageGenerator(asset: asset)
        generate.appliesPreferredTrackTransform = true
        let lastFrameTime = CMTimeGetSeconds(asset.duration) * 60.0
        let time = CMTimeMake(value: Int64(lastFrameTime), timescale: 2)
        do {
            let cgImage = try generate.copyCGImage(at: time, actualTime: nil)
            return CGImageSourceCreateWithDataProvider(cgImage.dataProvider!, nil)!
        }
        catch {
            return nil
        }
    }

    private func takeGif(numberOfFrames: Int, framesPerSecond: Int) {
        guard !isRecording else { return }
        updatePhotoCaptureState(event: .started)
        AudioServicesPlaySystemSoundWithCompletion(SystemSoundID(1108), nil)
        cameraInputController.takeGif(numberOfFrames: numberOfFrames, framesPerSecond: framesPerSecond, completion: { [weak self] url in
            defer {
                self?.updatePhotoCaptureState(event: .ended)
            }
            guard let strongSelf = self else { return }
            strongSelf.analyticsProvider?.logCapturedMedia(type: strongSelf.currentMode,
                                                           cameraPosition: strongSelf.cameraInputController.currentCameraPosition,
                                                           length: 0,
                                                           ghostFrameEnabled: strongSelf.imagePreviewVisible(),
                                                           filterType: strongSelf.cameraInputController.currentFilterType ?? .off)
            performUIUpdate {
                if let url = url {
                    let segment = CameraSegment.video(url, MediaInfo(source: .kanvas_camera))
                    let segments = [segment]
                    strongSelf.showPreviewWithSegments(segments, selected: segments.startIndex)
                }
            }
        })
    }
    
    private func takePhoto() {
        guard !isRecording else { return }
        updatePhotoCaptureState(event: .started)
        cameraInputController.takePhoto(on: currentMode, completion: { [weak self] image in
            defer {
                self?.updatePhotoCaptureState(event: .ended)
            }
            guard let strongSelf = self else { return }
            strongSelf.analyticsProvider?.logCapturedMedia(type: strongSelf.currentMode,
                                                           cameraPosition: strongSelf.cameraInputController.currentCameraPosition,
                                                           length: 0,
                                                           ghostFrameEnabled: strongSelf.imagePreviewVisible(),
                                                           filterType: strongSelf.cameraInputController.currentFilterType ?? .off)
            let data = image?.jpegData(compressionQuality: 1)
            let source = CGImageSourceCreateWithData(data! as CFData, nil)!
            performUIUpdate {
                let simulatorImage = Device.isRunningInSimulator ? UIImage() : nil
                if let image = image ?? simulatorImage {
                    let clip = MediaClip(representativeFrame: source, overlayText: nil, lastFrame: source)
                    if strongSelf.currentMode.quantity == .single {
                        let segments = [clip].map({ clip in
                            return CameraSegment.image(clip.representativeFrame, nil, nil, MediaInfo(source: .kanvas_camera))
                        })
                        if let lastIndex = segments.indices.last {
                            strongSelf.showPreviewWithSegments(segments, selected: lastIndex)
                        }
                    }
                    else {
                        if strongSelf.settings.features.multipleExports {
                            strongSelf.clips.append(clip)
                        }
                        else {
                            strongSelf.clipsController.addNewClip(MediaClip(representativeFrame: source,
                            overlayText: nil,
                            lastFrame: source))
                        }
                    }
                }
                else {
                    // TODO handle
                }
            }
        })
    }
    
    // MARK : - Mode handling
    private func updateMode(_ mode: CameraMode) {
        if mode != currentMode {
            currentMode = mode
            do {
                try cameraInputController.configureMode(mode)
            } catch {
                // we can ignore this error for now since configuring mode may not succeed for devices without all the modes available (flash, multiple cameras)
            }
        }
    }

    /// Is the image preview (ghost frame) visible?
    private func imagePreviewVisible() -> Bool {
        return accessUISync { [weak self] in
            return (self?.topOptionsController.imagePreviewOptionAvailable() ?? false) &&
                   (self?.imagePreviewController.imagePreviewVisible() ?? false)
        } ?? false
    }
    
    private enum RecordingEvent {
        case started
        case ended
    }
    
    /// This updates the camera view based on the current video recording state
    ///
    /// - Parameter event: The recording event (started or ended)
    private func updateRecordState(event: RecordingEvent) {
        isRecording = event == .started
        cameraView.updateUI(forRecording: isRecording)
        filterSettingsController.updateUI(forRecording: isRecording)
        toggleMediaPicker(visible: !isRecording)
        if isRecording {
            modeAndShootController.hideModeButton()
        }
        else if !isRecording && !clipsController.hasClips && !clips.isEmpty && settings.enabledModes.count > 1 {
            modeAndShootController.showModeButton()
        }
    }
    
    /// This enables the camera view user interaction based on the photo capture
    ///
    /// - Parameter event: The recording event state (started or ended)
    private func updatePhotoCaptureState(event: RecordingEvent) {
        isRecording = event == .started
        performUIUpdate {
            self.cameraView.isUserInteractionEnabled = !self.isRecording
        }
    }
    
    // MARK: - UI
    private func updateUI(forClipsPresent hasClips: Bool) {
        topOptionsController.configureOptions(areThereClips: hasClips)
        clipsController.showViews(hasClips)
        if hasClips || settings.enabledModes.count == 1 {
            modeAndShootController.hideModeButton()
        }
        else {
            modeAndShootController.showModeButton()
        }
    }
    
    /// Updates the fullscreen preview with the last image of the clip collection
    private func updateLastClipPreview() {
        imagePreviewController.setImagePreview(clipsController.getLastFrameFromLastClip())
    }
    
    // MARK: - Private utilities
    
    private func bindMediaContentAvailable() {
        disposables.append(clipsController.observe(\.hasClips) { [weak self] object, _ in
            performUIUpdate {
                self?.updateUI(forClipsPresent: object.hasClips)
            }
        })
        updateUI(forClipsPresent: clipsController.hasClips)
    }
    
    /// Prepares the device for giving haptic feedback
    private func prepareHapticFeedback() {
        feedbackGenerator.prepare()
    }
    
    /// Makes the device give haptic feedback
    private func generateHapticFeedback() {
        feedbackGenerator.notificationOccurred(.success)
    }
    
    // MARK: - CameraViewDelegate

    func closeButtonPressed() {
        modeAndShootController.dismissTooltip()
        // Let's prompt for losing clips if they have clips and it's the "x" button, rather than the ">" button.
        if clipsController.hasClips && !settings.topButtonsSwapped {
            showDismissTooltip()
        } else if clips.isEmpty == false && multiEditorViewController != nil {
            showPreviewWithSegments([], selected: multiEditorViewController?.selected ?? 0)
        }
        else {
            handleCloseButtonPressed()
        }
    }

    func handleCloseButtonPressed() {
        performUIUpdate {
            self.delegate?.dismissButtonPressed(self)
        }
    }

    // MARK: - ModeSelectorAndShootControllerDelegate

    func didPanForZoom(_ mode: CameraMode, _ currentPoint: CGPoint, _ gesture: UILongPressGestureRecognizer) {
        if mode.group == .video {
            cameraZoomHandler.setZoom(point: currentPoint, gesture: gesture)
        }
    }

    func didOpenMode(_ mode: CameraMode, andClosed oldMode: CameraMode?) {
        updateMode(mode)
        toggleMediaPicker(visible: true)
    }

    func didTapForMode(_ mode: CameraMode) {
        switch mode.group {
        case .gif:
            takeGif(numberOfFrames: KanvasCameraTimes.gifTapNumberOfFrames, framesPerSecond: KanvasCameraTimes.gifPreferredFramesPerSecond)
        case .photo, .video:
            takePhoto()
        }
    }

    func didStartPressingForMode(_ mode: CameraMode) {
        switch mode.group {
        case .gif:
            takeGif(numberOfFrames: KanvasCameraTimes.gifHoldNumberOfFrames, framesPerSecond: KanvasCameraTimes.gifPreferredFramesPerSecond)
        case .video:
            prepareHapticFeedback()
            let _ = cameraInputController.startRecording(on: mode)
            performUIUpdate { [weak self] in
                self?.updateRecordState(event: .started)
            }
        case .photo:
            break
        }
    }

    func didEndPressingForMode(_ mode: CameraMode) {
        switch mode.group {
        case .video:
            cameraInputController.endRecording(completion: { [weak self] url in
                guard let strongSelf = self else { return }
                if let videoURL = url {
                    let asset = AVURLAsset(url: videoURL)
                    strongSelf.analyticsProvider?.logCapturedMedia(type: strongSelf.currentMode,
                                                                   cameraPosition: strongSelf.cameraInputController.currentCameraPosition,
                                                                   length: CMTimeGetSeconds(asset.duration),
                                                                   ghostFrameEnabled: strongSelf.imagePreviewVisible(),
                                                                   filterType: strongSelf.cameraInputController.currentFilterType ?? .off)
                }
                performUIUpdate {
                    if let url = url {
                        if mode.quantity == .single {
                            let segments = [CameraSegment.video(url, MediaInfo(source: .kanvas_camera))]
                            strongSelf.showPreviewWithSegments(segments, selected: segments.startIndex)
                        }
                        else if let image = AVURLAsset(url: url).thumbnail() {
                            strongSelf.clipsController.addNewClip(MediaClip(representativeFrame: image,
                                                                            overlayText: strongSelf.durationStringForAssetAtURL(url),
                                                                            lastFrame: strongSelf.getLastFrameFrom(url)!))
                            
                        }
                    }
                    
                    strongSelf.updateRecordState(event: .ended)
                    strongSelf.generateHapticFeedback()
                }
            })
        default: break
        }
    }
    
    func didDropToDelete(_ mode: CameraMode) {
        switch mode.quantity {
        case .multiple:
            clipsController.removeDraggingClip()
        case .single:
            break
        }
    }
    
    func didDismissWelcomeTooltip() {
        delegate?.didDismissWelcomeTooltip()
    }

    func didTapMediaPickerButton(completion: (() -> ())? = nil) {
        let picker = KanvasMediaPickerViewController(settings: settings)
        picker.delegate = self
        present(picker, animated: true) {
            self.modeAndShootController.resetMediaPickerButton()
            completion?()
        }
        analyticsProvider?.logMediaPickerOpen()
    }

    func updateMediaPickerThumbnail(targetSize: CGSize) {
        mediaPickerThumbnailFetcher.thumbnailTargetSize = targetSize
        mediaPickerThumbnailFetcher.updateThumbnail()
    }

    // MARK: - OptionsCollectionControllerDelegate (Top Options)

    func optionSelected(_ item: CameraOption) {
        switch item {
        case .flashOn:
            cameraInputController.setFlashMode(on: true)
            analyticsProvider?.logFlashToggled()
        case .flashOff:
            cameraInputController.setFlashMode(on: false)
            analyticsProvider?.logFlashToggled()
        case .backCamera, .frontCamera:
            cameraInputController.switchCameras()
            analyticsProvider?.logFlipCamera()
            cameraZoomHandler.resetZoom()
        case .imagePreviewOn:
            imagePreviewController.showImagePreview(true)
            analyticsProvider?.logImagePreviewToggled(enabled: true)
        case .imagePreviewOff:
            imagePreviewController.showImagePreview(false)
            analyticsProvider?.logImagePreviewToggled(enabled: false)
        }
    }

    // MARK: - MediaClipsEditorDelegate
    
    func mediaClipWasSelected(at: Int) {
        // No-op, don't need to do anything
    }

    func mediaClipStartedMoving() {
        delegate?.didBeginDragInteraction()
        modeAndShootController.enableShootButtonUserInteraction(true)
        modeAndShootController.enableShootButtonGestureRecognizers(false)
        performUIUpdate { [weak self] in
            self?.cameraView.updateUI(forDraggingClip: true)
            self?.modeAndShootController.closeTrash()
            self?.toggleMediaPicker(visible: false)
            self?.clipsController.hidePreviewButton()
        }
    }

    func mediaClipFinishedMoving() {
        analyticsProvider?.logMovedClip()
        delegate?.didEndDragInteraction()
        let filterSelectorVisible = filterSettingsController.isFilterSelectorVisible()
        modeAndShootController.enableShootButtonUserInteraction(!filterSelectorVisible)
        modeAndShootController.enableShootButtonGestureRecognizers(true)
        performUIUpdate { [weak self] in
            self?.cameraView.updateUI(forDraggingClip: false)
            self?.modeAndShootController.hideTrash()
            self?.toggleMediaPicker(visible: true)
            self?.clipsController.showPreviewButton()
        }
    }

    func mediaClipWasDeleted(at index: Int) {
        cameraInputController.deleteSegment(at: index)
        delegate?.didEndDragInteraction()
        let filterSelectorVisible = filterSettingsController.isFilterSelectorVisible()
        modeAndShootController.enableShootButtonUserInteraction(!filterSelectorVisible)
        modeAndShootController.enableShootButtonGestureRecognizers(true)
        performUIUpdate { [weak self] in
            self?.cameraView.updateUI(forDraggingClip: false)
            self?.modeAndShootController.hideTrash()
            self?.toggleMediaPicker(visible: true)
            self?.clipsController.showPreviewButton()
            self?.updateLastClipPreview()
        }
        analyticsProvider?.logDeleteSegment()
    }

    func mediaClipWasAdded(at index: Int) {
        updateLastClipPreview()
    }

    func mediaClipWasMoved(from originIndex: Int, to destinationIndex: Int) {
        cameraInputController.moveSegment(from: originIndex, to: destinationIndex)
        updateLastClipPreview()
    }
    
    func nextButtonWasPressed() {
        if let lastSegment = cameraInputController.segments().last {
            let segments = [lastSegment]
            showPreviewWithSegments(segments, selected: segments.startIndex)
        }
        analyticsProvider?.logNextTapped()
    }
    
    private var existingEditor: EditorViewController?
    private var multiEditorViewController: MultiEditorViewController?

    func addButtonWasPressed(clips: [MediaClip]) {
        self.clips = clips
        existingEditor = presentedViewController as? EditorViewController
        dismiss(animated: false, completion: nil)
    }

    func editor(segment: CameraSegment, views: [View]?, canvas: MovableViewCanvas?, drawingView: IgnoreTouchesView?, cache: NSCache<NSString, NSData>?) -> EditorViewController {
        let segments = [segment]

        return createEditorViewController(segments, selected: segments.startIndex, views: views, canvas: canvas, drawing: drawingView, cache: cache)
    }
    
    public func addButtonPressed() {
        didOpenMode(.normal, andClosed: nil)
    }

    // MARK: - CameraPreviewControllerDelegate & EditorControllerDelegate & StoryComposerDelegate

    func didFinishExportingVideo(url: URL?) {
        didFinishExportingVideo(url: url, info: MediaInfo(source: .kanvas_camera), archive: Data(), action: .previewConfirm, mediaChanged: true)
    }

    func didFinishExportingImage(image: UIImage?) {
        didFinishExportingImage(image: image, info: MediaInfo(source: .kanvas_camera), archive: Data(), action: .previewConfirm, mediaChanged: true)
    }

    func didFinishExportingFrames(url: URL?) {
        var size: CGSize? = nil
        if let url = url {
            size = GIFDecoderFactory.main().size(of: url)
        }
        didFinishExportingFrames(url: url, size: size, info: MediaInfo(source: .kanvas_camera), archive: Data(), action: .previewConfirm, mediaChanged: true)
    }

    public func didFinishExportingVideo(url: URL?, info: MediaInfo?, archive: Data?, action: KanvasExportAction, mediaChanged: Bool) {
        guard settings.features.multipleExports == false else { return }
        let asset: AVURLAsset?
        if let url = url {
            asset = AVURLAsset(url: url)
        }
        else {
            asset = nil
        }

        let fileName = url?.deletingPathExtension().lastPathComponent ?? UUID().uuidString

        if let asset = asset, let info = info, let archiveURL = try! archive?.save(to: fileName, in: saveDirectory, ext: "") {
            let media = KanvasCameraMedia(asset: asset, original: url!, info: info, archive: archiveURL)
            logMediaCreation(action: action, clipsCount: cameraInputController.segments().count, length: CMTimeGetSeconds(asset.duration))
            performUIUpdate { [weak self] in
                if let self = self {
                    self.handleCloseSoon(action: action)
                    self.delegate?.didCreateMedia(self, media: [.success(media)], exportAction: action)
                }
            }
        }
        else {
            performUIUpdate { [weak self] in
                if let self = self {
                    self.handleCloseSoon(action: action)
                    self.delegate?.didCreateMedia(self, media: [.failure(CameraControllerError.exportFailure)], exportAction: action)
                }
            }
        }
    }

    public func didFinishExportingImage(image: UIImage?, info: MediaInfo?, archive: Data?, action: KanvasExportAction, mediaChanged: Bool) {
        guard settings.features.multipleExports == false else { return }
        if let image = image, let info = info, let url = image.save(info: info), let archiveURL = try! archive?.save(to: UUID().uuidString, in: saveDirectory, ext: "") {
            let media = KanvasCameraMedia(image: image, url: url, original: url, info: info, archive: archiveURL)
            logMediaCreation(action: action, clipsCount: 1, length: 0)
            performUIUpdate { [weak self] in
                if let self = self {
                    self.handleCloseSoon(action: action)
                    self.delegate?.didCreateMedia(self, media: [.success(media)], exportAction: action)
                }
            }
        }
        else {
            performUIUpdate { [weak self] in
                if let self = self {
                    self.handleCloseSoon(action: action)
                    self.delegate?.didCreateMedia(self, media: [.failure(CameraControllerError.exportFailure)], exportAction: action)
                }
            }
        }
    }

    public func didFinishExportingFrames(url: URL?, size: CGSize?, info: MediaInfo?, archive: Data?, action: KanvasExportAction, mediaChanged: Bool) {
        guard settings.features.multipleExports == false else { return }
        guard let url = url, let info = info, let size = size, size != .zero, let archiveURL = try! archive?.save(to: UUID().uuidString, in: saveDirectory, ext: "") else {
            performUIUpdate {
                self.handleCloseSoon(action: action)
                self.delegate?.didCreateMedia(self, media: [.failure(CameraControllerError.exportFailure)], exportAction: action)
            }
            return
        }
        performUIUpdate {
            self.handleCloseSoon(action: action)
            let media = KanvasCameraMedia(unmodified: url, output: url, info: info, size: size, archive: archiveURL, type: .frames)
            self.delegate?.didCreateMedia(self, media: [.success(media)], exportAction: action)
        }
    }

    lazy var queue = DispatchQueue.global(qos: .background)

    var exportCancellable: Any?

    func didFinishExporting(media result: [Result<EditorViewController.ExportResult, Error>]) {

        let archiver = Archiver(saveDirectory: saveDirectory)

        queue.async { [weak self] in
            guard let self = self else { return }

            if #available(iOS 13, *) {
                let exports: [EditorViewController.ExportResult?] = result.map { result in
                    switch result {
                    case .success(let export):
                        return export
                    case .failure(let error):
                        return nil
                    }
                }

                let publishers = archiver.handle(exports: exports)
                self.exportCancellable = publishers.receive(on: DispatchQueue.main).sink { completion in

                } receiveValue: { items in
                    self.handleCloseSoon(action: .previewConfirm)
                    self.delegate?.didCreateMedia(self, media: items, exportAction: .post)
                }

            } else {
                let items: [Result<KanvasCameraMedia?, Error>] = result.map { result in
                    switch result {
                    case .success(let export):
                        let media = archiver.handle(export: export)
                        return .success(media)
                    case .failure(let error):
                        return .failure(error)
                    }
                }

                DispatchQueue.main.async {
                    self.handleCloseSoon(action: .previewConfirm)
                    self.delegate?.didCreateMedia(self, media: items, exportAction: .post)
                }
            }
        }
    }

    func handleCloseSoon(action: KanvasExportAction) {
        cameraInputController.willCloseSoon = action == .previewConfirm
    }

    func logMediaCreation(action: KanvasExportAction, clipsCount: Int, length: TimeInterval) {
        switch action {
        case .previewConfirm:
            analyticsProvider?.logConfirmedMedia(mode: currentMode, clipsCount: clipsCount, length: length)
        case .confirm, .post, .save, .postOptions, .confirmPostOptions:
            analyticsProvider?.logEditorCreatedMedia(clipsCount: clipsCount, length: length)
        }
    }

    public func dismissButtonPressed() {
        if settings.features.editor {
            analyticsProvider?.logEditorBack()
        }
        else {
            analyticsProvider?.logPreviewDismissed()
        }
        if settings.features.multipleExports && !clips.isEmpty {
            showPreviewWithSegments([], selected: multiEditorViewController?.selected ?? 0)
        } else {
            performUIUpdate { [weak self] in
                self?.dismiss(animated: true)
            }
        }
        delegate?.editorDismissed(self)
    }

    public func tagButtonPressed() {
        delegate?.tagButtonPressed()
    }
    
    public func editorShouldShowColorSelectorTooltip() -> Bool {
        guard let delegate = delegate else { return false }
        return delegate.editorShouldShowColorSelectorTooltip()
    }
    
    public func didDismissColorSelectorTooltip() {
        delegate?.didDismissColorSelectorTooltip()
    }
    
    public func editorShouldShowStrokeSelectorAnimation() -> Bool {
        guard let delegate = delegate else { return false }
        return delegate.editorShouldShowStrokeSelectorAnimation()
    }
    
    public func didEndStrokeSelectorAnimation() {
        delegate?.didEndStrokeSelectorAnimation()
    }
    
<<<<<<< HEAD
=======
    public func getQuickPostButton() -> UIView {
        guard let delegate = delegate else { return UIView() }
        return delegate.getQuickPostButton()
    }
    
    public func getBlogSwitcher() -> UIView {
        guard let delegate = delegate else { return UIView() }
        return delegate.getBlogSwitcher()
    }
    
>>>>>>> 6ebd350a
    // MARK: CameraZoomHandlerDelegate
    var currentDeviceForZooming: AVCaptureDevice? {
        return cameraInputController.currentDevice
    }
    
    // MARK: CameraInputControllerDelegate
    func cameraInputControllerShouldResetZoom() {
        cameraZoomHandler.resetZoom()
    }
    
    func cameraInputControllerPinched(gesture: UIPinchGestureRecognizer) {
        cameraZoomHandler.setZoom(gesture: gesture)
    }

    func cameraInputControllerHasFullAccess() -> Bool {
        return cameraPermissionsViewController.hasFullAccess()
    }
    
    // MARK: - FilterSettingsControllerDelegate
    
    func didSelectFilter(_ filterItem: FilterItem, animated: Bool) {
        cameraInputController.applyFilter(filterType: filterItem.type)
        if animated {
            analyticsProvider?.logFilterSelected(filterType: filterItem.type)
        }
    }
    
    func didTapSelectedFilter(recognizer: UITapGestureRecognizer) {
        modeAndShootController.tapShootButton(recognizer: recognizer)
    }
    
    func didLongPressSelectedFilter(recognizer: UILongPressGestureRecognizer) {
        modeAndShootController.longPressShootButton(recognizer: recognizer)
    }
    
    func didTapVisibilityButton(visible: Bool) {
        if visible {
            analyticsProvider?.logOpenFiltersSelector()
        }
        modeAndShootController.enableShootButtonUserInteraction(!visible)
        toggleMediaPicker(visible: !visible)
        modeAndShootController.dismissTooltip()
    }

    // MARK: - CameraPermissionsViewControllerDelegate

    func cameraPermissionsChanged(hasFullAccess: Bool) {
        if hasFullAccess {
            cameraInputController.setupCaptureSession()
            toggleMediaPicker(visible: true, animated: false)
        }
    }

    func openAppSettings(completion: ((Bool) -> ())?) {
        delegate?.openAppSettings(completion: completion)
    }

    /// Toggles the media picker
    /// This takes the current camera mode and filter selector visibility into account, as the media picker should
    /// only be shown in Normal mode when the filter selector is hidden.
    ///
    /// - Parameters
    ///   - visible: Whether to make the button visible or not.
    ///   - animated: Whether to animate the transition.
    private func toggleMediaPicker(visible: Bool, animated: Bool = true) {
        if visible {
            if !filterSettingsController.isFilterSelectorVisible() && cameraPermissionsViewController.hasFullAccess() {
                modeAndShootController.showMediaPickerButton(basedOn: currentMode, animated: animated)
            }
            else {
                modeAndShootController.toggleMediaPickerButton(settings.features.cameraFilters == false, animated: animated)
            }
        }
        else {
            modeAndShootController.toggleMediaPickerButton(false, animated: animated)
        }
    }

    // MARK: - KanvasMediaPickerViewControllerDelegate

    func didPick(image: UIImage, url imageURL: URL?) {
        defer {
            analyticsProvider?.logMediaPickerPickedMedia(ofType: .image)
        }
        let mediaInfo: MediaInfo = {
            guard let imageURL = imageURL else { return MediaInfo(source: .media_library) }
            return MediaInfo(fromImage: imageURL) ?? MediaInfo(source: .media_library)
        }()
        if currentMode.quantity == .single {
            performUIUpdate {
                let source = CGImageSourceCreateWithData(image.jpegData(compressionQuality: 1) as! CFData, nil)!
                let segments = [CameraSegment.image(source, nil, nil, mediaInfo)]
                self.showPreviewWithSegments(segments, selected: segments.startIndex)
            }
        }
        else {
            let source = CGImageSourceCreateWithData(image.jpegData(compressionQuality: 1) as! CFData, nil)!
            segmentsHandler.addNewImageSegment(image: source, size: image.size, mediaInfo: mediaInfo) { [weak self] success, segment in
                guard let strongSelf = self else {
                    return
                }
                guard success else {
                    return
                }
                performUIUpdate {
                    strongSelf.clipsController.addNewClip(MediaClip(representativeFrame: source,
                                                                    overlayText: nil,
                                                                    lastFrame: source))
                }
            }
        }
    }

    func didPick(video url: URL) {
        defer {
            analyticsProvider?.logMediaPickerPickedMedia(ofType: .video)
        }
        let mediaInfo = MediaInfo(fromVideoURL: url) ?? MediaInfo(source: .media_library)
        if currentMode.quantity == .single {
            let segments = [CameraSegment.video(url, mediaInfo)]
            self.showPreviewWithSegments(segments, selected: segments.startIndex)
        }
        else {
            segmentsHandler.addNewVideoSegment(url: url, mediaInfo: mediaInfo)
            performUIUpdate {
                if let image = AVURLAsset(url: url).thumbnail() {
                    self.clipsController.addNewClip(MediaClip(representativeFrame: image,
                                                              overlayText: self.durationStringForAssetAtURL(url),
                                                              lastFrame: self.getLastFrameFrom(url)!))
                }
            }
        }
    }

    func didPick(gif url: URL) {
        defer {
            analyticsProvider?.logMediaPickerPickedMedia(ofType: .frames)
        }
        let mediaInfo: MediaInfo = {
            return MediaInfo(fromImage: url) ?? MediaInfo(source: .media_library)
        }()
        GIFDecoderFactory.main().decode(image: url) { frames in
            let segments = frames.map { CameraSegment.image($0.image, nil, $0.interval, mediaInfo) }
            self.showPreviewWithSegments(segments, selected: segments.endIndex)
        }
    }

    func didPick(livePhotoStill: UIImage, pairedVideo: URL) {
        defer {
            analyticsProvider?.logMediaPickerPickedMedia(ofType: .livePhoto)
        }
        let mediaInfo = MediaInfo(source: .media_library)
        let imageData = livePhotoStill.jpegData(compressionQuality: 1)
        let imageSource = CGImageSourceCreateWithData(imageData! as CFData, nil)!
        if currentMode.quantity == .single {
            let segments = [CameraSegment.image(imageSource, pairedVideo, nil, mediaInfo)]
            self.showPreviewWithSegments(segments, selected: segments.startIndex)
        }
        else {
            assertionFailure("No media picking from stitch yet")
        }
    }

    func didCancel() {
        analyticsProvider?.logMediaPickerDismiss()
    }

    func pickingMediaNotAllowed(reason: String) {
        let buttonMessage = NSLocalizedString("Got it", comment: "Got it")
        showAlert(message: reason, buttonMessage: buttonMessage)
    }

    // MARK: - MediaPickerThumbnailFetcherDelegate

    func didUpdateThumbnail(image: UIImage) {
        self.modeAndShootController.setMediaPickerButtonThumbnail(image)
    }

    // MARK: - breakdown
    
    /// This function should be called to stop the camera session and properly breakdown the inputs
    public func cleanup() {
        resetState()
        cameraInputController.cleanup()
        mediaPickerThumbnailFetcher.cleanup()
    }

    public func resetState() {
        mediaPlayerController?.dismiss(animated: true, completion: nil)
        clipsController.removeAllClips()
        cameraInputController.deleteAllSegments()
        multiEditorViewController = nil
        imagePreviewController.setImagePreview(nil)
    }

    // MARK: - Post Options Interaction

    public func onPostOptionsDismissed() {
        mediaPlayerController?.onPostingOptionsDismissed()
    }
}<|MERGE_RESOLUTION|>--- conflicted
+++ resolved
@@ -128,7 +128,16 @@
     func didEndDragInteraction()
 
     func openAppSettings(completion: ((Bool) -> ())?)
-<<<<<<< HEAD
+    
+    /// Obtains the quick post button for the editor.
+    ///
+    /// - Returns: the quick post button.
+    func getQuickPostButton() -> UIView
+    
+    /// Obtains the blog switcher for the editor.
+    ///
+    /// - Returns: the blog switcher.
+    func getBlogSwitcher() -> UIView
 }
 
 class Archive: NSObject, NSSecureCoding {
@@ -169,18 +178,6 @@
             data = nil
         }
     }
-=======
-    
-    /// Obtains the quick post button for the editor.
-    ///
-    /// - Returns: the quick post button.
-    func getQuickPostButton() -> UIView
-    
-    /// Obtains the blog switcher for the editor.
-    ///
-    /// - Returns: the blog switcher.
-    func getBlogSwitcher() -> UIView
->>>>>>> 6ebd350a
 }
 
 // A controller that contains and layouts all camera handling views and controllers (mode selector, input, etc).
@@ -1177,8 +1174,6 @@
         delegate?.didEndStrokeSelectorAnimation()
     }
     
-<<<<<<< HEAD
-=======
     public func getQuickPostButton() -> UIView {
         guard let delegate = delegate else { return UIView() }
         return delegate.getQuickPostButton()
@@ -1189,7 +1184,6 @@
         return delegate.getBlogSwitcher()
     }
     
->>>>>>> 6ebd350a
     // MARK: CameraZoomHandlerDelegate
     var currentDeviceForZooming: AVCaptureDevice? {
         return cameraInputController.currentDevice
