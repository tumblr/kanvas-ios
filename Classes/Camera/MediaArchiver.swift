//
// This Source Code Form is subject to the terms of the Mozilla Public
// License, v. 2.0. If a copy of the MPL was not distributed with this
// file, You can obtain one at https://mozilla.org/MPL/2.0/.
//

import Combine
import AVFoundation
import os

/// Saves `EditorViewController.ExportResult` to the directory specified by `saveDirectory`
class MediaArchiver {

    let saveDirectory: URL?

    private let log = OSLog(subsystem: "com.tumblr.kanvas", category: "MediaArchiver")
    private let dispatchQueue = DispatchQueue.global(qos: .userInitiated)

    /// Initializes a new MediaArchiver class to handle exports.
    /// - Parameter saveDirectory: A URL to save the files to.
    init(saveDirectory: URL?) {
        self.saveDirectory = saveDirectory
    }

    /// Handles a set of exports
    /// - Parameter exports: A set of `EditorViewController.ExportResult`s to save to disk.
    /// - Returns: A publisher which contains a set of resulting `KanvasMedia` or `Error` objects. Will emit the set after all media has been saved.
    func handle(exports: [EditorViewController.ExportResult?]) -> AnyPublisher<[Result<KanvasMedia?, Error>], Error> {
        let exportCount = exports.count
        let publishers: [AnyPublisher<(Int, KanvasMedia?), Error>] = exports.enumerated().map { (index, export) in
            return dispatchQueue.publisher { [weak self] promise
                in
                guard let export = export else {
                    promise(.success((index, nil)))
                    return
                }
                let media = self?.handle(export: export)
                promise(.success((index, media)))
            }
        }
        let allPublishers = Publishers.MergeMany(publishers)
        let collected = allPublishers.collect(exportCount).sort(by: { (first, second) in
            return first.0 < second.0
        }).map({ (element) -> [Result<KanvasMedia?, Error>] in
            return element.map { index, item in
                return .success(item)
            }
        })
        let result: AnyPublisher<[Result<KanvasMedia?, Error>], Error> = collected.eraseToAnyPublisher()
        return result
    }

    private func handle(export: EditorViewController.ExportResult) -> KanvasMedia? {
        switch (export.result, export.original) {
        case (.image(let image), .image(let original)):
            if let url = image.save(info: export.info) {
                let originalURL: URL?
                if let saveDirectory = saveDirectory {
                    originalURL = original.save(info: export.info, in: saveDirectory)
                    os_log(.debug, log: log, "Original image URL: %@", String(describing: originalURL))
                } else {
                    originalURL = nil
                }
                let archiveURL = self.archive(media: .image(original), archive: export.archive, to: url.deletingPathExtension().lastPathComponent)
                return KanvasMedia(image: image, url: url, original: originalURL, info: export.info, archive: archiveURL)
            } else {
                return nil
            }
        case (.video(let url), .video(let original)):
<<<<<<< HEAD
            print("Original video URL: \(original)")
            let archiveURL = self.archive(media: .video(original), archive: export.archive, to: url.deletingPathExtension().lastPathComponent)
=======
            os_log(.debug, log: log, "Original video URL: %@", original.absoluteString)
>>>>>>> 5241fdc9
            let asset = AVURLAsset(url: url)
            return KanvasMedia(asset: asset, original: original, info: export.info, archive: archiveURL)
        default:
            return nil
        }
    }

    private func archive(media: EditorViewController.Media, archive data: Data, to path: String) -> URL? {

        let archive: Archive

        switch media {
        case .image(let image):
            archive = Archive(image: image, data: data)
        case .video(let url):
            archive = Archive(video: url, data: data)
        }

        let archiveURL: URL?
        if let saveDirectory = saveDirectory {
            let data = try! NSKeyedArchiver.archivedData(withRootObject: archive, requiringSecureCoding: true)
            archiveURL = try! data.save(to: path, in: saveDirectory, ext: "")
        } else {
            archiveURL = nil
        }

        return archiveURL
    }
}

extension Data {
    func save(to filename: String, in directory: URL, ext fileExtension: String) throws -> URL {
        let fileURL = directory.appendingPathComponent(filename).appendingPathExtension(fileExtension)
        try write(to: fileURL, options: .atomic)
        return fileURL
    }
}

extension UIImage {
    func save(info: MediaInfo, in directory: URL = FileManager.default.temporaryDirectory) -> URL? {
        do {
            guard let jpgImageData = jpegData(compressionQuality: 1.0) else {
                return nil
            }
            let fileURL = try jpgImageData.save(to: "\(hashValue)", in: directory, ext: "jpg")
            info.write(toImage: fileURL)
            return fileURL
        } catch {
            print("Failed to save to file. \(error)")
            return nil
        }
    }
}

private extension DispatchQueue {

    /// Dispatches `block` asynchronously.
    /// - Parameter block: Block
    func publisher<Output, Failure: Error>(_ block: @escaping (Future<Output, Failure>.Promise) -> Void) -> AnyPublisher<Output, Failure> {
        Future<Output, Failure> { promise in
            self.async { block(promise) }
        }.eraseToAnyPublisher()
    }
}

private extension Publisher where Output: Sequence {
    typealias Sorter = (Output.Element, Output.Element) -> Bool

    func sort(
        by sorter: @escaping Sorter
    ) -> Publishers.Map<Self, [Output.Element]> {
        map { sequence in
            sequence.sorted(by: sorter)
        }
    }
}<|MERGE_RESOLUTION|>--- conflicted
+++ resolved
@@ -67,12 +67,8 @@
                 return nil
             }
         case (.video(let url), .video(let original)):
-<<<<<<< HEAD
-            print("Original video URL: \(original)")
             let archiveURL = self.archive(media: .video(original), archive: export.archive, to: url.deletingPathExtension().lastPathComponent)
-=======
             os_log(.debug, log: log, "Original video URL: %@", original.absoluteString)
->>>>>>> 5241fdc9
             let asset = AVURLAsset(url: url)
             return KanvasMedia(asset: asset, original: original, info: export.info, archive: archiveURL)
         default:
