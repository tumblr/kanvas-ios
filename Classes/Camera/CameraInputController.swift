//
// This Source Code Form is subject to the terms of the Mozilla Public
// License, v. 2.0. If a copy of the MPL was not distributed with this
// file, You can obtain one at https://mozilla.org/MPL/2.0/.
//

import AVFoundation
import Foundation
import UIKit

/// Default values for the input camera
private struct CameraInputConstants {
    static let sampleBufferQueue: String = "SampleBufferQueue"
    static let audioQueue: String = "AudioQueue"
    static let flashColor = UIColor.white.withAlphaComponent(0.4)
}

/// The class for controlling the device camera.
/// It directly interfaces with AVFoundation classes to control video / audio input

final class CameraInputController: UIViewController, CameraRecordingDelegate, AVCaptureVideoDataOutputSampleBufferDelegate, AVCaptureAudioDataOutputSampleBufferDelegate {

    /// The current camera device position
    private(set) var currentCameraPosition: AVCaptureDevice.Position = .back

    /// The type of output being used.
    private(set) var currentCameraOutput: CameraOutput = CameraOutput.video

    /// The current flash mode
    private(set) var flashMode: AVCaptureDevice.FlashMode = .off

    /// The current device corresponding to the current position
    var currentDevice: AVCaptureDevice? {
        switch currentCameraPosition {
        case .front: return frontCamera
        case .back, .unspecified: return rearCamera
        }
    }

    private let previewLayer = AVCaptureVideoPreviewLayer()
    private let flashLayer = CALayer()
    private let sampleBufferQueue: DispatchQueue = DispatchQueue(label: CameraInputConstants.sampleBufferQueue)
    private let audioQueue: DispatchQueue = DispatchQueue(label: CameraInputConstants.audioQueue, qos: .utility)
    private let isSimulator = TARGET_OS_SIMULATOR != 0

    private var settings: CameraSettings
    private var recorderType: CameraRecordingProtocol.Type
    private var segmentsHandlerType: SegmentsHandlerType.Type

    private var captureSession: AVCaptureSession?
    private var frontCamera: AVCaptureDevice?
    private var rearCamera: AVCaptureDevice?

    private var microphone: AVCaptureDevice?
    private var currentCameraInput: AVCaptureDeviceInput?
    private var currentMicInput: AVCaptureDeviceInput?

    private var photoOutput: AVCapturePhotoOutput?
    private var videoDataOutput: AVCaptureVideoDataOutput?
    private var audioDataOutput: AVCaptureAudioDataOutput?
    private var currentCaptureOutput: AVCaptureOutput? {
        switch currentCameraOutput {
        case .photo: return photoOutput
        case .video: return videoDataOutput
        }
    }
    private var recorder: CameraRecordingProtocol?
<<<<<<< HEAD
    /// Shared zoom factor for panning and pinching
    private var initialZoomFactor: CGFloat = CameraInputConstants.minimumZoom
    /// These two variables act as a reference point for the pan zoom
    private var baseZoom: CGFloat = CameraInputConstants.minimumZoom
    private var startingPoint: CGPoint? = nil
    private var analyticsProvider: KanvasCameraAnalyticsProvider?
=======
    
    /// The delegate methods for zooming and touches
    var delegate: CameraInputControllerDelegate?
>>>>>>> a8047dfd
    
    @available(*, unavailable, message: "use init(defaultFlashOption:) instead")
    required public init?(coder aDecoder: NSCoder) {
        fatalError("init(coder:) has not been implemented")
    }

    @available(*, unavailable, message: "use init(defaultFlashOption:) instead")
    public override init(nibName nibNameOrNil: String?, bundle nibBundleOrNil: Bundle?) {
        fatalError("init(nibName:bundle:) has not been implemented")
    }

    /// Constructs a CameraInputController that will take care of capturing and showing
    /// the corresponding media content.
    ///
    /// - Parameters:
    ///   - settings: Settings to configure some parameters like: which media is possible
    /// or with what resources should media be captured (for example, flash).
    ///   - recorderClass: Class that will provide a recorder that defines exactly how to record media.
    ///   - segmentsHandlerClass: Class that will provide a segments handler for storing stop
    /// motion segments and constructing final input.
<<<<<<< HEAD
    ///   - analyticsPRovider: Class implementing the analytics provider protocols
    public init(settings: CameraSettings, recorderClass: CameraRecordingProtocol.Type, segmentsHandlerClass: SegmentsHandlerType.Type, analyticsProvider: KanvasCameraAnalyticsProvider? = nil) {
=======
    public init(settings: CameraSettings, recorderClass: CameraRecordingProtocol.Type, segmentsHandlerClass: SegmentsHandlerType.Type, delegate: CameraInputControllerDelegate? = nil) {
>>>>>>> a8047dfd
        self.settings = settings
        self.analyticsProvider = analyticsProvider
        recorderType = recorderClass
        segmentsHandlerType = segmentsHandlerClass
        self.delegate = delegate
        super.init(nibName: .none, bundle: .none)
        setupNotifications()
    }

    private func setupNotifications() {
        NotificationCenter.default.addObserver(self, selector: #selector(appWillResignActive), name: UIApplication.willResignActiveNotification, object: nil)
        NotificationCenter.default.addObserver(self, selector: #selector(appDidBecomeActive), name: UIApplication.didBecomeActiveNotification, object: nil)
    }
    
    @objc private func appWillResignActive() {
        captureSession?.stopRunning()
    }

    @objc private func appDidBecomeActive() {
        captureSession?.startRunning()
    }
    
    deinit {
        NotificationCenter.default.removeObserver(self)
    }

    override public func viewDidLoad() {
        super.viewDidLoad()

        createCaptureSession()
        configureSession()
        setupGestures()
        setupPreview()
        setupFlash(defaultOption: settings.preferredFlashOption)
        setupRecorder(recorderType, segmentsHandlerType: segmentsHandlerType)

        if !isSimulator { // if running on simulator, the startRunning() call takes a long time to return
            captureSession?.startRunning()
        }
    }

    private func configureSession() {
        guard !isSimulator else {
            return
        }
        do {
            captureSession?.beginConfiguration()
            try configureCaptureDevices()
            try configureCameraInputs()
            try configurePhotoOutput()
            try configureVideoDataOutput()
            try configureAudioDataOutput()
            try configureCurrentOutput()
            captureSession?.commitConfiguration()
        } catch {
            // this can happen if not all permissions were accepted, should not throw an exception
            captureSession?.commitConfiguration()
            return
        }
    }

    private func setupGestures() {
        view.addGestureRecognizer(UITapGestureRecognizer(target: self, action: #selector(tapped(gesture:))))
        let doubleTap = UITapGestureRecognizer(target: self, action: #selector(doubleTapped))
        doubleTap.numberOfTapsRequired = 2
        view.addGestureRecognizer(doubleTap)
        view.addGestureRecognizer(UIPinchGestureRecognizer(target: self, action: #selector(pinched)))
    }

    private func setupPreview() {
        previewLayer.session = captureSession
        previewLayer.frame = view.bounds
        previewLayer.videoGravity = AVLayerVideoGravity.resizeAspectFill
        view.layer.addSublayer(previewLayer)
    }

    private func setupFlash(defaultOption: AVCaptureDevice.FlashMode) {
        flashLayer.backgroundColor = CameraInputConstants.flashColor.cgColor
        flashLayer.frame = previewLayer.bounds
        hideFlashLayer()

        previewLayer.addSublayer(flashLayer)
        flashMode = defaultOption
    }

    private func setupRecorder(_ recorderClass: CameraRecordingProtocol.Type, segmentsHandlerType: SegmentsHandlerType.Type) {
        let size = currentResolution()
        self.recorder = recorderClass.init(size: size, photoOutput: photoOutput, videoOutput: videoDataOutput, audioOutput: audioDataOutput, recordingDelegate: self, segmentsHandler: segmentsHandlerType.init())
    }

    // MARK: - Internal methods

    /// Switches between front and rear camera, if possible
    func switchCameras() {
        captureSession?.stopRunning()
        do {
            try? toggleFrontRearCameras()
            try? configureCurrentOutput()
        }
        captureSession?.startRunning()
    }

    /// Changes the current output modes corresponding to camera mode
    ///
    /// - Parameter mode: The current camera mode
    /// - throws:
    func configureMode(_ mode: CameraMode) throws {
        switch mode {
        case .photo:
            currentCameraOutput = .photo
        case .gif, .stopMotion:
            currentCameraOutput = .video
        }
        do { try configureCurrentOutput() } catch {
            // camera could be initialized properly in current mode but failed to switch modes. Should not crash
            NSLog("could not configure for mode \(mode)")
            throw CameraInputError.invalidOperation
        }
    }

    /// Records a gif using the CameraRecordingProtocol type
    ///
    /// - Parameter completion: returns a local file URL if successful
    func takeGif(completion: @escaping (URL?) -> Void) {
        guard let recorder = recorder else {
            completion(nil)
            return
        }
        addArtificialFlashIfNecessary()
        recorder.takeGifMovie(completion: { [weak self] url in
            self?.removeArtificialFlashIfNecessary()
            completion(url)
        })
    }

    /// Takes a photo using the CameraRecordingProtocol type
    ///
    /// - Parameter completion: returns a UIImage if successful
    func takePhoto(completion: @escaping (UIImage?) -> Void) {
        guard let recorder = recorder else {
            completion(nil)
            return
        }
        recorder.takePhoto(completion: { (image) in
            completion(image)
        })
    }

    /// Starts video recording using the CameraRecordingProtocol type
    ///
    /// - Returns: return true if successfully started recording
    func startRecording() -> Bool {
        guard let recorder = self.recorder else { return false }
        addArtificialFlashIfNecessary()
        recorder.startRecordingVideo()
        return true
    }

    /// Finishes video recording
    ///
    /// - Parameter completion: returns a local file URL if successful
    func endRecording(completion: @escaping (URL?) -> Void) {
        guard let recorder = recorder else {
            completion(nil)
            return
        }
        recorder.stopRecordingVideo(completion: { [weak self] url in
            self?.removeArtificialFlashIfNecessary()
            completion(url)
        })
    }

    /// focus the camera on a location
    ///
    /// - Parameter point: should be a normalized point from (0, 0) to (1, 1)
    /// - Throws:
    func focusCamera(point: CGPoint) throws {
        if let device = currentDevice {
            do {
                try device.lockForConfiguration()
                if device.isExposurePointOfInterestSupported {
                    device.exposurePointOfInterest = point
                }
                if device.isFocusPointOfInterestSupported {
                    device.focusPointOfInterest = point
                }
                if device.isFocusModeSupported(.autoFocus) {
                    device.focusMode = .autoFocus
                }
                device.unlockForConfiguration()
            }
            catch {
                // not sure if all devices have focus / exposure.
                NSLog("unable to focus for current camera")
                throw CameraInputError.inputsAreInvalid
            }
        }
    }

    /// Sets flash mode
    ///
    /// - Parameter on: true to set flash on
    func setFlashMode(on: Bool) {
        flashMode = on ? .on : .off
    }

    /// Alternates the current flash mode settings from on and off
    func toggleFlash() {
        flashMode = .off == flashMode ? .on : .off
    }

    /// Deletes a segment at an index
    ///
    /// - Parameter index: Int
    func deleteSegmentAtIndex(_ index: Int) {
        recorder?.deleteSegmentAtIndex(index, removeFromDisk: true)
    }

    /// Moves a segment inside the sequence
    ///
    /// - Parameters:
    ///   - originIndex: Int
    ///   - destinationIndex: Int
    func moveSegment(from originIndex: Int, to destinationIndex: Int) {
        guard let recorder = recorder else { return }
        recorder.moveSegment(from: originIndex, to: destinationIndex)
    }
    
    /// The currently recorded segments of images and video
    ///
    /// - Returns: an array of CameraSegment
    func segments() -> [CameraSegment] {
        return recorder?.segments() ?? []
    }

    // MARK: - private methods

    @objc private func tapped(gesture: UITapGestureRecognizer) {
        let point = gesture.location(in: view)
        /// normalize this
        let tapPoint = CGPoint(x: point.x / view.frame.size.width, y: point.y / view.frame.size.height)

        // shouldn't crash if focus is not supported
        do { try? focusCamera(point: tapPoint) }
    }

    @objc private func doubleTapped() {
        delegate?.cameraInputControllerShouldResetZoom()
        switchCameras()
    }

    @objc func pinched(_ gesture: UIPinchGestureRecognizer) {
        delegate?.cameraInputControllerPinched(gesture: gesture)
    }
    
    private func currentResolution() -> CGSize {
        var resolution = CGSize(width: 0, height: 0)
        if let formatDescription = currentDevice?.activeFormat.formatDescription {
            let dimensions = CMVideoFormatDescriptionGetDimensions(formatDescription)
            resolution = CGSize(width: CGFloat(dimensions.height), height: CGFloat(dimensions.width))
        }

        return resolution
    }

    // MARK: - configuring session and devices
    
    private func createCaptureSession() {
        captureSession = AVCaptureSession()

        /// if the capture mode is only photo, then the session preset should be photo
        if settings.enabledModes == [.photo] {
            captureSession?.sessionPreset = .photo
        }
    }

    private func configureCaptureDevices() throws {
        let cameraSession = AVCaptureDevice.DiscoverySession(deviceTypes: [.builtInWideAngleCamera, .builtInDualCamera], mediaType: AVMediaType.video, position: .unspecified)

        let cameras = cameraSession.devices
        guard !cameras.isEmpty else { throw CameraInputError.noCamerasAvailable }

        for camera in cameras {
            switch camera.position {
            case .front:
                frontCamera = camera
            case .back:
                rearCamera = camera
            case .unspecified:
                break // unspecified cameras are not currently supported
            }
            if camera.isFocusModeSupported(.continuousAutoFocus) {
                try camera.lockForConfiguration()
                camera.focusMode = .continuousAutoFocus
                camera.unlockForConfiguration()
            }
        }
        currentCameraPosition = rearCamera != nil ? .back : .front

        let microphoneSession =  AVCaptureDevice.DiscoverySession(deviceTypes: [.builtInMicrophone], mediaType: AVMediaType.audio, position: .unspecified)
        microphone = microphoneSession.devices.first
    }

    private func configureCameraInputs() throws {
        guard let captureSession = self.captureSession else { throw CameraInputError.captureSessionIsMissing }

        guard let camera = currentDevice else {
            throw CameraInputError.noCamerasAvailable
        }
        let cameraInput = try AVCaptureDeviceInput(device: camera)
        if captureSession.canAddInput(cameraInput) {
            captureSession.addInput(cameraInput)
            currentCameraInput = cameraInput
        }
        else {
            throw CameraInputError.inputsAreInvalid
        }
    }

    private func configurePhotoOutput() throws {
        guard let captureSession = self.captureSession else { throw CameraInputError.captureSessionIsMissing }

        self.photoOutput = AVCapturePhotoOutput()
        guard let photoOutput = self.photoOutput else { throw CameraInputError.invalidOperation }

        photoOutput.setPreparedPhotoSettingsArray([AVCapturePhotoSettings(format: [AVVideoCodecKey: AVVideoCodecType.jpeg])], completionHandler: nil)
        if captureSession.canAddOutput(photoOutput) {
            captureSession.addOutput(photoOutput)
        }
        else { throw CameraInputError.invalidOperation }
    }

    private func configureVideoDataOutput() throws {
        guard let captureSession = self.captureSession else { throw CameraInputError.captureSessionIsMissing }

        let videoOutput = AVCaptureVideoDataOutput()
        videoOutput.alwaysDiscardsLateVideoFrames = true
        videoOutput.videoSettings = [kCVPixelBufferPixelFormatTypeKey as String: kCVPixelFormatType_32BGRA]

        if captureSession.canAddOutput(videoOutput) {
            captureSession.addOutput(videoOutput)
        }
        else { throw CameraInputError.invalidOperation }
        videoDataOutput = videoOutput

        videoDataOutput?.setSampleBufferDelegate(self, queue: sampleBufferQueue)
    }

    private func configureAudioDataOutput() throws {
        guard let captureSession = self.captureSession, let microphone = microphone else { throw CameraInputError.captureSessionIsMissing }

        do {
            let audioInput = try AVCaptureDeviceInput(device: microphone)
            currentMicInput = audioInput
            if captureSession.canAddInput(audioInput) {
                captureSession.addInput(audioInput)
            }
            let audioOutput = AVCaptureAudioDataOutput()
            if captureSession.canAddOutput(audioOutput) {
                captureSession.addOutput(audioOutput)
            }
            else {
                throw CameraInputError.invalidOperation
            }
            audioDataOutput = audioOutput
            audioDataOutput?.setSampleBufferDelegate(self, queue: audioQueue)
        } catch {
            print("audio input failed")
        }
    }

    private func configureCurrentOutput() throws {
        guard let connection = self.currentCaptureOutput?.connection(with: .video),
              connection.isVideoOrientationSupported,
              connection.isVideoMirroringSupported else { throw CameraInputError.invalidOperation }
        connection.videoOrientation = .portrait
        guard let camera = currentDevice else { throw CameraInputError.noCamerasAvailable }
        connection.isVideoMirrored = camera.position == .front
    }

    private func toggleFrontRearCameras() throws {
        guard let captureSession = self.captureSession else { throw CameraInputError.captureSessionIsMissing }

        guard let currentCameraInput = self.currentCameraInput, captureSession.inputs.contains(currentCameraInput) else { throw CameraInputError.invalidOperation }

        guard let otherCamera = self.currentCameraInput?.device == self.frontCamera ? self.rearCamera : self.frontCamera else {
            // could not switch, but perhaps device only has one camera
            return
        }
        let otherCameraInput = try AVCaptureDeviceInput(device: otherCamera)
        captureSession.removeInput(currentCameraInput)
        if captureSession.canAddInput(otherCameraInput) {
            captureSession.addInput(otherCameraInput)
            self.currentCameraInput = otherCameraInput
            currentCameraPosition = otherCamera == frontCamera ? .front : .back
        }
        else {
            throw CameraInputError.invalidOperation
        }
    }

    // MARK: - flash logic

    private func showFlashLayer() {
        CATransaction.begin()
        CATransaction.setValue(kCFBooleanTrue, forKey: kCATransactionDisableActions)
        flashLayer.opacity = 1
        CATransaction.commit()
    }

    private func hideFlashLayer() {
        CATransaction.begin()
        CATransaction.setValue(kCFBooleanTrue, forKey: kCATransactionDisableActions)
        flashLayer.opacity = 0
        CATransaction.commit()
    }

    private func addArtificialFlashIfNecessary() {
        if currentCameraPosition == .front && flashMode == .on {
            showFlashLayer()
        }
    }

    private func removeArtificialFlashIfNecessary() {
        if currentCameraPosition == .front && flashMode == .on {
            hideFlashLayer()
        }
    }

    // MARK: - CameraRecordingDelegate
    // more documentation on the protocol methods can be found in the CameraRecordingDelegate
    func photoSettings(for output: AVCapturePhotoOutput?) -> AVCapturePhotoSettings? {
        let settings = AVCapturePhotoSettings()
        if output?.supportedFlashModes.contains(.on) == true {
            settings.flashMode = flashMode
        }
        return settings
    }

    func cameraWillTakeVideo() {
        guard let camera = currentDevice else { return }
        if flashMode == .on {
            if camera.hasTorch && camera.isTorchModeSupported(.on) {
                do {
                    try camera.lockForConfiguration()
                    camera.torchMode = .on
                    camera.unlockForConfiguration()
                } catch {
                    assertionFailure("torch mode failed")
                }
            }
        }
    }

    func cameraWillFinishVideo() {
        guard let camera = currentDevice else { return }
        if camera.hasTorch && camera.torchMode != .off && camera.isTorchModeSupported(.off) {
            do {
                try camera.lockForConfiguration()
                camera.torchMode = .off
                camera.unlockForConfiguration()
            } catch {
                assertionFailure("torch mode failed")
            }
        }
    }

    // MARK: - AVCaptureVideoDataOutputSampleBufferDelegate
    func captureOutput(_ output: AVCaptureOutput, didOutput sampleBuffer: CMSampleBuffer, from connection: AVCaptureConnection) {
        if output == audioDataOutput {
            recorder?.processAudioSampleBuffer(sampleBuffer)
        }
        else if output == videoDataOutput {
            recorder?.processVideoSampleBuffer(sampleBuffer)
        }
    }

    func captureOutput(_ output: AVCaptureOutput, didDrop sampleBuffer: CMSampleBuffer, from connection: AVCaptureConnection) {
        // dropping a sample should be okay here, processor could be busy
        var mode: CMAttachmentMode = 0
        let reason = CMGetAttachment(sampleBuffer, key: kCMSampleBufferAttachmentKey_DroppedFrameReason, attachmentModeOut: &mode)
        print("CMSampleBuffer was dropped for reason: \(String(describing: reason))")
    }
<<<<<<< HEAD
}

// MARK: - Zoom

extension CameraInputController {
    
    /// Sets the video camera zoom factor
    ///
    /// - Parameter
    ///   - zoomFactor: should be a value between 1 and the videoMaxZoomFactor. The standard zoom is 1.
    ///   - gesture: the pinch gesture recognizer that performs the zoom action.
    func setZoom(zoomFactor: CGFloat, gesture: UIPinchGestureRecognizer) {
        guard let camera = currentDevice else { return }
        let validZoomFactor = minMaxZoom(captureDevice: camera, zoomFactor: zoomFactor)
        startingPoint = nil
        
        switch gesture.state {
        case .began:
            analyticsProvider?.logPinchedZoom()
            fallthrough
        case .changed:
            updateZoom(captureDevice: camera, zoomFactor: validZoomFactor)
        case .ended, .failed, .cancelled:
            initialZoomFactor = validZoomFactor
            updateZoom(captureDevice: camera, zoomFactor: validZoomFactor)
        default:
            break
        }
    }
    
    /// Sets the video camera zoom factor
    ///
    /// - Parameter
    ///   - zoomFactor: should be a value between 1 and the videoMaxZoomFactor. The standard zoom is 1.
    ///   - gesture: the long press gesture recognizer that performs the zoom action.
    func setZoom(point: CGPoint, gesture: UILongPressGestureRecognizer) {
        guard let camera = currentDevice else { return }
        switch gesture.state {
        case .began:
            analyticsProvider?.logSwipedZoom()
            preparePan(point: point, zoom: initialZoomFactor)
        case .changed:
            if startingPoint == nil {
                preparePan(point: point, zoom: initialZoomFactor)
            }
            let zoom = calculateZoom(captureDevice: camera, currentPoint: point)
            updateZoom(captureDevice: camera, zoomFactor: zoom)
            initialZoomFactor = zoom
        case .ended, .failed, .cancelled:
            let zoom = calculateZoom(captureDevice: camera, currentPoint: point)
            updateZoom(captureDevice: camera, zoomFactor: zoom)
            initialZoomFactor = zoom
            preparePan(point: nil, zoom: zoom)
        default:
            break
        }
    }
    
    /// Prepares pan zoom to be used
    ///
    /// - Parameter
    ///   - point: location of the screen that will act as a reference to zoom in or out
    ///   - zoom: base zoom that will act as a reference to zoom in or out
    private func preparePan(point: CGPoint?, zoom: CGFloat) {
        startingPoint = point
        baseZoom = zoom
    }
    
    /// Sets the video camera zoom factor
    ///
    /// - Parameter
    ///   - captureDevice: a device that provides video
    ///   - currentPoint: location of the finger on the screen
    private func calculateZoom(captureDevice: AVCaptureDevice, currentPoint: CGPoint) -> CGFloat {
        guard let initialPoint = startingPoint else { return initialZoomFactor }
        let yDistance = initialPoint.y - currentPoint.y
        let zoom = yDistance / CameraInputConstants.zoomDistanceDivisor + baseZoom
        let validZoom = minMaxZoom(captureDevice: captureDevice, zoomFactor: zoom)
        return validZoom
    }
    
    /// The current camera's zoom
    ///
    /// - Returns: returns the current device's videoZoomFactor, if a device is found
    func currentZoom() -> CGFloat? {
        return currentDevice?.videoZoomFactor
    }
    
    /// Returns zoom value between the minimum and maximum zoom values
    ///
    /// - Parameters:
    ///   - captureDevice: a device that provides video
    ///   - zoomFactor: zoom value to be set
    func updateZoom(captureDevice: AVCaptureDevice, zoomFactor: CGFloat) {
        do {
            defer { captureDevice.unlockForConfiguration() }
            try captureDevice.lockForConfiguration()
            captureDevice.videoZoomFactor = zoomFactor
        } catch {
            // The zoom factor is different for various devices, setting the zoom shouldn't crash
            NSLog("failed to zoom for \(zoomFactor)")
        }
    }
    
    /// Returns zoom value between the minimum and maximum zoom values
    ///
    /// - Parameters:
    ///   - captureDevice: a device that provides video
    ///   - zoomFactor: zoom value to be checked
    func minMaxZoom(captureDevice: AVCaptureDevice, zoomFactor: CGFloat) -> CGFloat {
        return (CameraInputConstants.minimumZoom ... captureDevice.activeFormat.videoMaxZoomFactor).clamp(zoomFactor)
    }
    
    /// Resets the zoom to the minimum value
    func resetZoom() {
        guard let camera = currentDevice else { return }
        initialZoomFactor = CameraInputConstants.minimumZoom
        updateZoom(captureDevice: camera, zoomFactor: CameraInputConstants.minimumZoom)
    }
=======
>>>>>>> a8047dfd
}<|MERGE_RESOLUTION|>--- conflicted
+++ resolved
@@ -65,18 +65,10 @@
         }
     }
     private var recorder: CameraRecordingProtocol?
-<<<<<<< HEAD
-    /// Shared zoom factor for panning and pinching
-    private var initialZoomFactor: CGFloat = CameraInputConstants.minimumZoom
-    /// These two variables act as a reference point for the pan zoom
-    private var baseZoom: CGFloat = CameraInputConstants.minimumZoom
-    private var startingPoint: CGPoint? = nil
     private var analyticsProvider: KanvasCameraAnalyticsProvider?
-=======
     
     /// The delegate methods for zooming and touches
     var delegate: CameraInputControllerDelegate?
->>>>>>> a8047dfd
     
     @available(*, unavailable, message: "use init(defaultFlashOption:) instead")
     required public init?(coder aDecoder: NSCoder) {
@@ -97,12 +89,9 @@
     ///   - recorderClass: Class that will provide a recorder that defines exactly how to record media.
     ///   - segmentsHandlerClass: Class that will provide a segments handler for storing stop
     /// motion segments and constructing final input.
-<<<<<<< HEAD
-    ///   - analyticsPRovider: Class implementing the analytics provider protocols
-    public init(settings: CameraSettings, recorderClass: CameraRecordingProtocol.Type, segmentsHandlerClass: SegmentsHandlerType.Type, analyticsProvider: KanvasCameraAnalyticsProvider? = nil) {
-=======
-    public init(settings: CameraSettings, recorderClass: CameraRecordingProtocol.Type, segmentsHandlerClass: SegmentsHandlerType.Type, delegate: CameraInputControllerDelegate? = nil) {
->>>>>>> a8047dfd
+    ///   - analyticsProvider: Class implementing the analytics provider protocols
+    ///   - delegate: Delegate for input
+    public init(settings: CameraSettings, recorderClass: CameraRecordingProtocol.Type, segmentsHandlerClass: SegmentsHandlerType.Type, analyticsProvider: KanvasCameraAnalyticsProvider? = nil, delegate: CameraInputControllerDelegate? = nil) {
         self.settings = settings
         self.analyticsProvider = analyticsProvider
         recorderType = recorderClass
@@ -586,126 +575,4 @@
         let reason = CMGetAttachment(sampleBuffer, key: kCMSampleBufferAttachmentKey_DroppedFrameReason, attachmentModeOut: &mode)
         print("CMSampleBuffer was dropped for reason: \(String(describing: reason))")
     }
-<<<<<<< HEAD
-}
-
-// MARK: - Zoom
-
-extension CameraInputController {
-    
-    /// Sets the video camera zoom factor
-    ///
-    /// - Parameter
-    ///   - zoomFactor: should be a value between 1 and the videoMaxZoomFactor. The standard zoom is 1.
-    ///   - gesture: the pinch gesture recognizer that performs the zoom action.
-    func setZoom(zoomFactor: CGFloat, gesture: UIPinchGestureRecognizer) {
-        guard let camera = currentDevice else { return }
-        let validZoomFactor = minMaxZoom(captureDevice: camera, zoomFactor: zoomFactor)
-        startingPoint = nil
-        
-        switch gesture.state {
-        case .began:
-            analyticsProvider?.logPinchedZoom()
-            fallthrough
-        case .changed:
-            updateZoom(captureDevice: camera, zoomFactor: validZoomFactor)
-        case .ended, .failed, .cancelled:
-            initialZoomFactor = validZoomFactor
-            updateZoom(captureDevice: camera, zoomFactor: validZoomFactor)
-        default:
-            break
-        }
-    }
-    
-    /// Sets the video camera zoom factor
-    ///
-    /// - Parameter
-    ///   - zoomFactor: should be a value between 1 and the videoMaxZoomFactor. The standard zoom is 1.
-    ///   - gesture: the long press gesture recognizer that performs the zoom action.
-    func setZoom(point: CGPoint, gesture: UILongPressGestureRecognizer) {
-        guard let camera = currentDevice else { return }
-        switch gesture.state {
-        case .began:
-            analyticsProvider?.logSwipedZoom()
-            preparePan(point: point, zoom: initialZoomFactor)
-        case .changed:
-            if startingPoint == nil {
-                preparePan(point: point, zoom: initialZoomFactor)
-            }
-            let zoom = calculateZoom(captureDevice: camera, currentPoint: point)
-            updateZoom(captureDevice: camera, zoomFactor: zoom)
-            initialZoomFactor = zoom
-        case .ended, .failed, .cancelled:
-            let zoom = calculateZoom(captureDevice: camera, currentPoint: point)
-            updateZoom(captureDevice: camera, zoomFactor: zoom)
-            initialZoomFactor = zoom
-            preparePan(point: nil, zoom: zoom)
-        default:
-            break
-        }
-    }
-    
-    /// Prepares pan zoom to be used
-    ///
-    /// - Parameter
-    ///   - point: location of the screen that will act as a reference to zoom in or out
-    ///   - zoom: base zoom that will act as a reference to zoom in or out
-    private func preparePan(point: CGPoint?, zoom: CGFloat) {
-        startingPoint = point
-        baseZoom = zoom
-    }
-    
-    /// Sets the video camera zoom factor
-    ///
-    /// - Parameter
-    ///   - captureDevice: a device that provides video
-    ///   - currentPoint: location of the finger on the screen
-    private func calculateZoom(captureDevice: AVCaptureDevice, currentPoint: CGPoint) -> CGFloat {
-        guard let initialPoint = startingPoint else { return initialZoomFactor }
-        let yDistance = initialPoint.y - currentPoint.y
-        let zoom = yDistance / CameraInputConstants.zoomDistanceDivisor + baseZoom
-        let validZoom = minMaxZoom(captureDevice: captureDevice, zoomFactor: zoom)
-        return validZoom
-    }
-    
-    /// The current camera's zoom
-    ///
-    /// - Returns: returns the current device's videoZoomFactor, if a device is found
-    func currentZoom() -> CGFloat? {
-        return currentDevice?.videoZoomFactor
-    }
-    
-    /// Returns zoom value between the minimum and maximum zoom values
-    ///
-    /// - Parameters:
-    ///   - captureDevice: a device that provides video
-    ///   - zoomFactor: zoom value to be set
-    func updateZoom(captureDevice: AVCaptureDevice, zoomFactor: CGFloat) {
-        do {
-            defer { captureDevice.unlockForConfiguration() }
-            try captureDevice.lockForConfiguration()
-            captureDevice.videoZoomFactor = zoomFactor
-        } catch {
-            // The zoom factor is different for various devices, setting the zoom shouldn't crash
-            NSLog("failed to zoom for \(zoomFactor)")
-        }
-    }
-    
-    /// Returns zoom value between the minimum and maximum zoom values
-    ///
-    /// - Parameters:
-    ///   - captureDevice: a device that provides video
-    ///   - zoomFactor: zoom value to be checked
-    func minMaxZoom(captureDevice: AVCaptureDevice, zoomFactor: CGFloat) -> CGFloat {
-        return (CameraInputConstants.minimumZoom ... captureDevice.activeFormat.videoMaxZoomFactor).clamp(zoomFactor)
-    }
-    
-    /// Resets the zoom to the minimum value
-    func resetZoom() {
-        guard let camera = currentDevice else { return }
-        initialZoomFactor = CameraInputConstants.minimumZoom
-        updateZoom(captureDevice: camera, zoomFactor: CameraInputConstants.minimumZoom)
-    }
-=======
->>>>>>> a8047dfd
 }