--- conflicted
+++ resolved
@@ -54,13 +54,8 @@
         NSLayoutConstraint.activate([
             button.leadingAnchor.constraint(equalTo: safeAreaLayoutGuide.leadingAnchor),
             button.trailingAnchor.constraint(equalTo: safeAreaLayoutGuide.trailingAnchor),
-<<<<<<< HEAD
-            button.centerYAnchor.constraint(equalTo: centerYAnchor),
-            safeAreaLayoutGuide.heightAnchor.constraint(equalTo: safeAreaLayoutGuide.widthAnchor)
-=======
             button.topAnchor.constraint(equalTo: safeAreaLayoutGuide.topAnchor),
             button.bottomAnchor.constraint(equalTo: safeAreaLayoutGuide.bottomAnchor)
->>>>>>> 90ce42db
         ])
     }
 }