--- conflicted
+++ resolved
@@ -36,11 +36,13 @@
 }
 
 /// Controller for handling media clips edition (showing, adding, removing, etc)
-final class MediaClipsEditorViewController: UIViewController, MediaClipsCollectionControllerDelegate {
+final class MediaClipsEditorViewController: UIViewController, MediaClipsCollectionControllerDelegate, MediaClipsEditorViewDelegate {
     weak var delegate: MediaClipsEditorDelegate?
 
     private lazy var editorView: MediaClipsEditorView = {
-        return MediaClipsEditorView()
+        let view = MediaClipsEditorView()
+        view.delegate = self
+        return view
     }()
     private lazy var collectionController: MediaClipsCollectionController = {
         let controller = MediaClipsCollectionController()
@@ -86,7 +88,6 @@
         hasClips = true
         delegate?.mediaClipWasAdded(at: collectionController.getClips().count - 1)
     }
-<<<<<<< HEAD
     
     /// Deletes the clip on the current dragging session
     func removeDraggingClip() {
@@ -98,8 +99,6 @@
         }
         hasClips = collectionController.getClips().count > 0
     }
-=======
->>>>>>> cf54759c
 
     /// Returns the last frame from the last clip of the collection
     func getLastFrameFromLastClip() -> UIImage? {
@@ -128,12 +127,8 @@
     func mediaClipWasMoved(from originIndex: Int, to destinationIndex: Int) {
         delegate?.mediaClipWasMoved(from: originIndex, to: destinationIndex)
     }
-<<<<<<< HEAD
-
-=======
     
     func previewButtonWasPressed() {
         delegate?.previewButtonWasPressed()
     }
->>>>>>> cf54759c
 }