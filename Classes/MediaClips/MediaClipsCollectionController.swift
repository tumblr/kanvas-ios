//
// This Source Code Form is subject to the terms of the Mozilla Public
// License, v. 2.0. If a copy of the MPL was not distributed with this
// file, You can obtain one at https://mozilla.org/MPL/2.0/.
//

import Foundation
import UIKit

protocol MediaClipsCollectionControllerDelegate: class {
    
    /// Callback for when a clip is moved inside the collection
    func mediaClipWasMoved(from originIndex: Int, to destinationIndex: Int)
    
    /// Callback for when a clips starts moving / dragging
    func mediaClipStartedMoving()
    
    /// Callback for when a clip finishes moving / draggin
    func mediaClipFinishedMoving()
}

/// Constants for Collection Controller
private struct MediaClipsCollectionControllerConstants {
    /// Animation duration in seconds
    static let animationDuration: TimeInterval = 0.15
        
    /// Padding at each side of the clip collection
    static let horizontalInset: CGFloat = 11
}

/// Controller for handling the media clips collection.
final class MediaClipsCollectionController: UIViewController, UICollectionViewDelegate, UICollectionViewDataSource, UICollectionViewDelegateFlowLayout {
    private lazy var mediaClipsCollectionView = MediaClipsCollectionView()

    private var clips: [MediaClip]
    private var draggingClipIndex: IndexPath?
    private var draggingState: UICollectionViewCell.DragState = .none

    weak var delegate: MediaClipsCollectionControllerDelegate?

    init() {
        clips = []
        super.init(nibName: .none, bundle: .none)
    }

    @available(*, unavailable, message: "use init() instead")
    required init?(coder aDecoder: NSCoder) {
        fatalError("init(coder:) has not been implemented")
    }

    @available(*, unavailable, message: "use init() instead")
    public override init(nibName nibNameOrNil: String?, bundle nibBundleOrNil: Bundle?) {
        fatalError("init(nibName:bundle:) has not been implemented")
    }

    /// Adds a new clip and updates the UI
    ///
    /// - Parameter clip: The media clip to display
    func addNewClip(_ clip: MediaClip) {
        clips.append(clip)
        mediaClipsCollectionView.collectionView.insertItems(at: [IndexPath(item: clips.count - 1, section: 0)])
        if mediaClipsCollectionView.collectionView.numberOfItems(inSection: 0) > 0 {
            scrollToLast(animated: true)
        }
    }
    
    /// Deletes the current dragging clip and updates UI
    ///
    /// - Returns: the index of the selected clip
    func removeDraggingClip() -> Int? {
        if let index = draggingClipIndex {
            draggingClipIndex = .none
            clips.remove(at: index.item)
            mediaClipsCollectionView.collectionView.deleteItems(at: [index])
            return index.item
        }
        else {
            return .none
        }
    }

    /// Returns the current clips added in the UI
    ///
    /// - Returns: MediaClip array
    func getClips() -> [MediaClip] {
        return clips
    }
    
    /// Returns the last frame from the last clip of the collection
    func getLastFrameFromLastClip() -> UIImage? {
        return clips.last?.lastFrame
    }

    // MARK: - View Life Cycle
    override func loadView() {
        view = mediaClipsCollectionView
    }

    override func viewDidLoad() {
        super.viewDidLoad()
        mediaClipsCollectionView.collectionView.register(cell: MediaClipsCollectionCell.self)
        mediaClipsCollectionView.collectionView.delegate = self
        mediaClipsCollectionView.collectionView.dataSource = self
        mediaClipsCollectionView.collectionView.dragDelegate = self
        mediaClipsCollectionView.collectionView.dropDelegate = self
    }

    override func viewDidLayoutSubviews() {
        super.viewDidLayoutSubviews()
        mediaClipsCollectionView.updateFadeOutEffect()
        mediaClipsCollectionView.collectionView.collectionViewLayout.invalidateLayout()
        mediaClipsCollectionView.collectionView.layoutIfNeeded()
        if mediaClipsCollectionView.collectionView.numberOfItems(inSection: 0) > 0 {
            scrollToLast(animated: false)
        }
    }

    // MARK: - UICollectionViewDataSource
    func numberOfSections(in collectionView: UICollectionView) -> Int {
        return 1
    }

    func collectionView(_ collectionView: UICollectionView, numberOfItemsInSection section: Int) -> Int {
        return clips.count
    }

    func collectionView(_ collectionView: UICollectionView, cellForItemAt indexPath: IndexPath) -> UICollectionViewCell {
        let cell = collectionView.dequeueReusableCell(withReuseIdentifier: MediaClipsCollectionCell.identifier, for: indexPath)
        if let mediaCell = cell as? MediaClipsCollectionCell {
            mediaCell.bindTo(clips[indexPath.item])
            mediaCell.touchDelegate = self
        }
        return cell
    }

<<<<<<< HEAD
    // MARK: - UICollectionViewDelegate
    func collectionView(_ collectionView: UICollectionView, didSelectItemAt indexPath: IndexPath) {
        guard !collectionView.hasActiveDrag && !collectionView.hasActiveDrop else { return }
        let item = selectedClipIndex?.item
        deselectOldSelection(in: collectionView)
        if item != indexPath.item {
            deselectOldSelection(in: collectionView)
            let cell = collectionView.cellForItem(at: indexPath) as? MediaClipsCollectionCell
            cell?.setSelected(true)
            selectedClipIndex = indexPath
            let index = indexPath.item
            scrollToOptionAt(index, animated: true)
            delegate?.mediaClipWasSelected(at: index)
        }
    }

=======
>>>>>>> ce637758
    // MARK: - UICollectionViewDelegateFlowLayout
    func collectionView(_ collectionView: UICollectionView, layout collectionViewLayout: UICollectionViewLayout, insetForSectionAt section: Int) -> UIEdgeInsets {
        guard clips.count > 0, collectionView.bounds != .zero else { return .zero }
        return UIEdgeInsets(top: 0, left: MediaClipsCollectionControllerConstants.horizontalInset,
                            bottom: 0, right: MediaClipsCollectionControllerConstants.horizontalInset)
    }

    private func cellBorderWhenCentered(firstCell: Bool, leftBorder: Bool, collectionView: UICollectionView) -> CGFloat {
        let cellMock = MediaClipsCollectionCell(frame: .zero)
        if firstCell, let firstClip = clips.first {
            cellMock.bindTo(firstClip)
        }
        else if let lastClip = clips.last {
            cellMock.bindTo(lastClip)
        }
        let cellSize = cellMock.systemLayoutSizeFitting(UIView.layoutFittingCompressedSize)
        let cellWidth = cellSize.width
        let center = collectionView.center.x
        let border = leftBorder ? center - cellWidth/2 : center + cellWidth/2
        let inset = leftBorder ? border : collectionView.bounds.width - border
        return inset
    }

    // MARK: - Scrolling
    func scrollToLast(animated: Bool) {
        scrollToOptionAt(clips.count-1, animated: animated)
    }

    private func scrollToOptionAt(_ index: Int, animated: Bool) {
        guard mediaClipsCollectionView.collectionView.numberOfItems(inSection: 0) > index else { return }
        let indexPath = IndexPath(item: index, section: 0)
        mediaClipsCollectionView.collectionView.scrollToItem(at: indexPath, at: .centeredHorizontally, animated: animated)
        if !animated {
            mediaClipsCollectionView.collectionView.reloadData()
        }
    }

}

// MARK: - UICollectionViewDragDelegate
extension MediaClipsCollectionController: UICollectionViewDragDelegate {
    
    func collectionView(_ collectionView: UICollectionView, itemsForBeginning session: UIDragSession, at indexPath: IndexPath) -> [UIDragItem] {
        draggingClipIndex = indexPath
        let item = clips[indexPath.item]
        // Local object won't be used
        let itemProvider = NSItemProvider(object: item.representativeFrame)
        let dragItem = UIDragItem(itemProvider: itemProvider)
        dragItem.localObject = item.representativeFrame
        return [dragItem]
    }
    
    func collectionView(_ collectionView: UICollectionView, dragPreviewParametersForItemAt indexPath: IndexPath) -> UIDragPreviewParameters? {
        let parameters = UIDragPreviewParameters()
        parameters.backgroundColor = .clear
        return parameters
    }
    
    func collectionView(_ collectionView: UICollectionView, dragSessionDidEnd session: UIDragSession) {
        draggingClipIndex = .none
    }
}

// MARK: - UICollectionViewDropDelegate
extension MediaClipsCollectionController: UICollectionViewDropDelegate {
    
    func collectionView(_ collectionView: UICollectionView, dropSessionDidUpdate session: UIDropSession, withDestinationIndexPath destinationIndexPath: IndexPath?) -> UICollectionViewDropProposal {
        return UICollectionViewDropProposal(operation: .move, intent: .insertAtDestinationIndexPath)
    }
    
    func collectionView(_ collectionView: UICollectionView, performDropWith coordinator: UICollectionViewDropCoordinator) {
        guard let item = coordinator.items.first, let oldIndexPath = item.sourceIndexPath else { return }
        let oldIndex = oldIndexPath.item
        if coordinator.destinationIndexPath == nil {
            NSLog("Destination Drag index path is nil: strange things may happen.")
        }
        let newIndexPath = coordinator.destinationIndexPath ?? oldIndexPath
        let newIndex = newIndexPath.item
        clips.move(from: oldIndex, to: newIndex)
        collectionView.moveItem(at: oldIndexPath, to: newIndexPath)
        coordinator.drop(item.dragItem, toItemAt: newIndexPath)
        delegate?.mediaClipWasMoved(from: oldIndex, to: newIndex)
    }
    
    func collectionView(_ collectionView: UICollectionView, dropPreviewParametersForItemAt indexPath: IndexPath) -> UIDragPreviewParameters? {
        let parameters = UIDragPreviewParameters()
        parameters.backgroundColor = .clear
        if let cellSize = collectionView.visibleCells.first?.bounds {
            parameters.visiblePath = UIBezierPath(rect: CGRect(x: cellSize.center.x, y: cellSize.center.y, width: 0, height: 0))
        }
        return parameters
    }
    
}

// MARK: - MediaClipsCollectionCellDelegate
extension MediaClipsCollectionController: MediaClipsCollectionCellDelegate {
    
    func didChangeState(newDragState: UICollectionViewCell.DragState) {
        draggingState = newDragState
        switch newDragState {
        case .dragging: break
        case .lifting:
            delegate?.mediaClipStartedMoving()
        case .none:
            delegate?.mediaClipFinishedMoving()
        }
    }
}<|MERGE_RESOLUTION|>--- conflicted
+++ resolved
@@ -133,25 +133,6 @@
         return cell
     }
 
-<<<<<<< HEAD
-    // MARK: - UICollectionViewDelegate
-    func collectionView(_ collectionView: UICollectionView, didSelectItemAt indexPath: IndexPath) {
-        guard !collectionView.hasActiveDrag && !collectionView.hasActiveDrop else { return }
-        let item = selectedClipIndex?.item
-        deselectOldSelection(in: collectionView)
-        if item != indexPath.item {
-            deselectOldSelection(in: collectionView)
-            let cell = collectionView.cellForItem(at: indexPath) as? MediaClipsCollectionCell
-            cell?.setSelected(true)
-            selectedClipIndex = indexPath
-            let index = indexPath.item
-            scrollToOptionAt(index, animated: true)
-            delegate?.mediaClipWasSelected(at: index)
-        }
-    }
-
-=======
->>>>>>> ce637758
     // MARK: - UICollectionViewDelegateFlowLayout
     func collectionView(_ collectionView: UICollectionView, layout collectionViewLayout: UICollectionViewLayout, insetForSectionAt section: Int) -> UIEdgeInsets {
         guard clips.count > 0, collectionView.bounds != .zero else { return .zero }
