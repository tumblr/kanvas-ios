--- conflicted
+++ resolved
@@ -11,24 +11,14 @@
 private struct MediaClipsCollectionCellConstants {
     static let animationDuration: TimeInterval = 0.1
     static let cellPadding: CGFloat = 2.9
-<<<<<<< HEAD
-    static let clipHeight: CGFloat = 60
-    static let clipWidth: CGFloat = 40
-    static let borderWidth: CGFloat = 1.1
-    static let selectedBorderWidth: CGFloat = 2.0
-    static let cornerRadius: CGFloat = 8
-    static let font: UIFont = KanvasCameraFonts.shared.mediaClipsFont
-    static let labelHorizontalPadding: CGFloat = 5.5
-    static let labelVerticalPadding: CGFloat = 3.5
-=======
     static let clipHeight: CGFloat = KanvasCameraDesign.shared.mediaClipsCollectionCellClipHeight
     static let clipWidth: CGFloat = KanvasCameraDesign.shared.mediaClipsCollectionCellClipWidth
     static let borderWidth: CGFloat = KanvasCameraDesign.shared.mediaClipsCollectionCellBorderWidth
+    static let selectedBorderWidth: CGFloat = KanvasCameraDesign.shared.mediaClipsCollectionCellSelectedBorderWidth
     static let cornerRadius: CGFloat = KanvasCameraDesign.shared.mediaClipsCollectionCellCornerRadius
     static let font: UIFont = KanvasCameraDesign.shared.mediaClipsCollectionCellFont
     static let labelHorizontalPadding: CGFloat = KanvasCameraDesign.shared.mediaClipsCollectionCellLabelHorizontalPadding
     static let labelVerticalPadding: CGFloat = KanvasCameraDesign.shared.mediaClipsCollectionCellLabelVerticalPadding
->>>>>>> 6ebd350a
     static let labelHeight: CGFloat = 14
     static let clipAlpha: CGFloat = KanvasCameraDesign.shared.mediaClipsCollectionCellClipAlpha
 
