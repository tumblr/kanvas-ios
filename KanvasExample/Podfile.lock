PODS:
  - FBSnapshotTestCase (2.1.4):
    - FBSnapshotTestCase/SwiftSupport (= 2.1.4)
  - FBSnapshotTestCase/Core (2.1.4)
  - FBSnapshotTestCase/SwiftSupport (2.1.4):
    - FBSnapshotTestCase/Core
<<<<<<< HEAD
  - Kanvas (1.2.0)
=======
  - Kanvas (1.2.1)
>>>>>>> eeafa3d5

DEPENDENCIES:
  - FBSnapshotTestCase (= 2.1.4)
  - Kanvas (from `../`)

SPEC REPOS:
  https://github.com/CocoaPods/Specs.git:
    - FBSnapshotTestCase

EXTERNAL SOURCES:
  Kanvas:
    :path: "../"

SPEC CHECKSUMS:
  FBSnapshotTestCase: 094f9f314decbabe373b87cc339bea235a63e07a
<<<<<<< HEAD
  Kanvas: 3112027c434d89273e642de5f27f165368705ab1
=======
  Kanvas: 257eab9c9e3666f990a202e73ff793f399d8dd13
>>>>>>> eeafa3d5

PODFILE CHECKSUM: 14b28dd726149c0d01dba9154d5bb095d9ba6a18

COCOAPODS: 1.9.3<|MERGE_RESOLUTION|>--- conflicted
+++ resolved
@@ -4,11 +4,7 @@
   - FBSnapshotTestCase/Core (2.1.4)
   - FBSnapshotTestCase/SwiftSupport (2.1.4):
     - FBSnapshotTestCase/Core
-<<<<<<< HEAD
-  - Kanvas (1.2.0)
-=======
   - Kanvas (1.2.1)
->>>>>>> eeafa3d5
 
 DEPENDENCIES:
   - FBSnapshotTestCase (= 2.1.4)
@@ -24,11 +20,7 @@
 
 SPEC CHECKSUMS:
   FBSnapshotTestCase: 094f9f314decbabe373b87cc339bea235a63e07a
-<<<<<<< HEAD
-  Kanvas: 3112027c434d89273e642de5f27f165368705ab1
-=======
   Kanvas: 257eab9c9e3666f990a202e73ff793f399d8dd13
->>>>>>> eeafa3d5
 
 PODFILE CHECKSUM: 14b28dd726149c0d01dba9154d5bb095d9ba6a18
 
