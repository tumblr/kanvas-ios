//
// This Source Code Form is subject to the terms of the Mozilla Public
// License, v. 2.0. If a copy of the MPL was not distributed with this
// file, You can obtain one at https://mozilla.org/MPL/2.0/.
//

import Foundation
import UIKit
import Photos
import Kanvas
import Photos

private enum PhotoLibraryAccessError: Error {
    case notDetermined, restricted, denied, add(Error)
}

/// Protocol for the KanvasDashboardController to delegate events to
public protocol KanvasDashboardControllerDelegate: class {

    /// Called when the dismiss button is pressed in the camera
    func kanvasDashboardDismissRequest()

    /// Called when a user doesn't have a full account
    func kanvasDashboardNeedsAccount()

    /// Called to open the post compose form
    func kanvasDashboardOpenComposeRequest()

    /// Called to post
    func kanvasDashboardCreatePostRequest()

    func kanvasDashboardOpenPostingOptionsRequest()
    
    func kanvasDashboardConfirmPostingOptionsRequest()
}

/// Protocol for the KanvasDashboardController to get state from
/// This is an alternative to passing this state in through a constructor
public protocol KanvasDashboardStateDelegate: class {

    /// The EventBuffering for Kanvas Dashboard to use
    var kanvasDashboardAnalyticsProvider: KanvasAnalyticsProvider { get }

    var kanvasDashboardUnloadStrategy: KanvasDashboardController.UnloadStrategy { get }
}

/// KanvasDashboardController: the view controller for Kanvas on the Dashboard
public class KanvasDashboardController: UIViewController {

    private struct Constants {
        static let pixelWidthKey = "PixelWidth"
        static let pixelHeightKey = "PixelHeight"
    }

    private let settings: CameraSettings

    public weak var delegate: KanvasDashboardControllerDelegate?

    public weak var stateDelegate: KanvasDashboardStateDelegate?

    private var kanvasCleanupTimer: Timer?

    public enum UnloadStrategy {
        case never
        case always
        case delay(delay: TimeInterval)
    }

    init(settings: CameraSettings) {
        self.settings = settings
        super.init(nibName: nil, bundle: nil)
    }

    required init?(coder aDecoder: NSCoder) {
        fatalError("init(coder:) has not been implemented")
    }

    override public func loadView() {
        let view = UIView(frame: .zero)
        self.view = view
        self.loadKanvasView()
    }

    override public var childForStatusBarStyle: UIViewController? {
        return kanvasViewController
    }

    public func logOpen(withTap openedWithTap: Bool) {
        if !openedWithTap {
            stateDelegate?.kanvasDashboardAnalyticsProvider.logOpenFromDashboard(openAction: .swipe)
        }
        else {
            stateDelegate?.kanvasDashboardAnalyticsProvider.logOpenFromDashboard(openAction: .tap)
        }
    }

    public func logDismiss(withTap dismissedWithTap: Bool) {
        if !dismissedWithTap {
            stateDelegate?.kanvasDashboardAnalyticsProvider.logDismissFromDashboard(dismissAction: .swipe)
        }
        else {
            stateDelegate?.kanvasDashboardAnalyticsProvider.logDismissFromDashboard(dismissAction: .tap)
        }
    }

    private var _kanvasViewControllerBackingProperty: CameraController?
    private var kanvasViewController: CameraController {
        if let kanvasViewControllerInstance = _kanvasViewControllerBackingProperty {
            return kanvasViewControllerInstance
        }
        let kanvasViewControllerInstance = createCameraController()
        _kanvasViewControllerBackingProperty = kanvasViewControllerInstance
        return kanvasViewControllerInstance
    }
}

extension KanvasDashboardController: CameraControllerDelegate {
    public func editorDismissed() {

    }


    public func openAppSettings(completion: ((Bool) -> ())?) {
        if let url = URL(string: UIApplication.openSettingsURLString) {
            UIApplication.shared.open(url, options: [:], completionHandler: completion)
        }
    }

    public func tagButtonPressed() {
        // Only supported in Orangina
    }
    
    public func getQuickPostButton() -> UIView {
        // Only supported in Orangina
        return UIView()
    }
    
    public func getBlogSwitcher() -> UIView {
        // Only supported in Orangina
        return UIView()
    }
    
    public func editorDismissed(_ cameraController: CameraController) {
        // Only supported in Orangina
    }

    public func didCreateMedia(_ cameraController: CameraController, media: [Result<KanvasMedia?, Error>], exportAction: KanvasExportAction) {
        media.forEach { result in
            switch result {
            case .failure(let error):
                assertionFailure("Error creating Kanvas media: \(error)")
            case .success(let media):
                guard let media = media else {
                    assertionFailure("No error, but no media!?")
                    return
                }

                save(media: media, moveFile: false) { error in
                    DispatchQueue.main.async {
                        guard error == nil else {
                            print("Error saving media to the photo library")
                            return
                        }

                        switch exportAction {
                        case .previewConfirm:
                            assertionFailure("The Preview screen should never be shown from the Kanvas Dashboard")
                        case .confirm:
                            self.kanvasViewController.resetState()
                            self.delegate?.kanvasDashboardOpenComposeRequest()
                        case .post:
                            self.kanvasViewController.resetState()
                            self.delegate?.kanvasDashboardCreatePostRequest()
                        case .save:
                            break
                        case .postOptions:
                            self.delegate?.kanvasDashboardOpenPostingOptionsRequest()
                        case .confirmPostOptions:
                            self.delegate?.kanvasDashboardConfirmPostingOptionsRequest()
                        }
                    }
                }
            }
        }
    }

    public func dismissButtonPressed(_ cameraController: CameraController) {
        delegate?.kanvasDashboardDismissRequest()
    }

    public func didDismissWelcomeTooltip() {

    }

    public func cameraShouldShowWelcomeTooltip() -> Bool {
        return false
    }

    public func didDismissColorSelectorTooltip() {

    }

    public func editorShouldShowColorSelectorTooltip() -> Bool {
        return false
    }

    public func didEndStrokeSelectorAnimation() {

    }

    public func editorShouldShowStrokeSelectorAnimation() -> Bool {
        return false
    }
    
    public func didBeginDragInteraction() {
        
    }
    
    public func didEndDragInteraction() {
        
    }

    func save(media: KanvasMedia, moveFile: Bool = true, completion: @escaping (Error?) -> ()) {
        let completionMainThread: (Error?) -> () = { (error) in
            DispatchQueue.main.async {
                completion(error)
            }
        }
        PHPhotoLibrary.requestAuthorization { authorizationStatus in
            switch authorizationStatus {
#if swift(>=5.3)
            case .limited:
                fallthrough
#endif
            case .notDetermined, .restricted, .denied:
                completionMainThread(nil)
            case .authorized:
                switch media.type {
                case .image:
                    self.addToLibrary(url: media.output, resourceType: .photo, moveFile: moveFile, completion: completionMainThread)
                case .video:
                    self.addToLibrary(url: media.output, resourceType: .video, moveFile: moveFile, completion: completionMainThread)
                case .frames:
                    self.addToLibrary(url: media.output, resourceType: .photo, moveFile: moveFile, completion: completionMainThread)
                }
            @unknown default:
                completionMainThread(nil)
            }
        }
    }

    private func addToLibrary(url: URL, resourceType: PHAssetResourceType, moveFile: Bool, completion: @escaping (Error?) -> ()) {
        PHPhotoLibrary.shared().performChanges({
            let req = PHAssetCreationRequest.forAsset()
            let options = PHAssetResourceCreationOptions()
            options.shouldMoveFile = moveFile
            req.addResource(with: resourceType, fileURL: url, options: options)
        }, completionHandler: { (success, error) in
            if let error = error {
                completion(PhotoLibraryAccessError.add(error))
            }
            else {
                completion(nil)
            }
        })
    }
}

private extension KanvasDashboardController {

    func createCameraController() -> CameraController {
        let kanvasAnalyticsProvider = stateDelegate?.kanvasDashboardAnalyticsProvider
        let stickerProvider = ExperimentalStickerProvider()
<<<<<<< HEAD
        let saveDirectory = try? FileManager.default.url(for: .documentDirectory, in: .userDomainMask, appropriateFor: nil, create: false)
        let kanvasViewController = CameraController(settings: settings, stickerProvider: stickerProvider, analyticsProvider: kanvasAnalyticsProvider, quickBlogSelectorCoordinator: nil, tagCollection: nil, saveDirectory: saveDirectory)
=======
        let kanvasViewController = CameraController(settings: settings, mediaPicker: nil, stickerProvider: stickerProvider, analyticsProvider: kanvasAnalyticsProvider, quickBlogSelectorCoordinator: nil, tagCollection: nil)
>>>>>>> a4570c53
        kanvasViewController.delegate = self
        return kanvasViewController
    }

    func loadKanvasView() {
        if !children.contains(kanvasViewController), let kanvasView = kanvasViewController.view {
            kanvasView.translatesAutoresizingMaskIntoConstraints = false
            addChild(kanvasViewController)
            view.addSubview(kanvasView)
            NSLayoutConstraint.activate([
                kanvasView.topAnchor.constraint(equalTo: view.topAnchor),
                kanvasView.bottomAnchor.constraint(equalTo: view.bottomAnchor),
                kanvasView.leftAnchor.constraint(equalTo: view.leftAnchor),
                kanvasView.rightAnchor.constraint(equalTo: view.rightAnchor),
            ])
        }
    }

    func unloadKanvasView() {
        if let kanvasViewController = _kanvasViewControllerBackingProperty, let kanvasView = kanvasViewController.view {
            kanvasView.removeFromSuperview()
            kanvasViewController.removeFromParent()
        }
    }

}

extension KanvasDashboardController {

    public func pageWillBecomeVisible(tapped: Bool) {
        if let kanvasCleanupTimer = kanvasCleanupTimer {
            kanvasCleanupTimer.invalidate()
            self.kanvasCleanupTimer = nil
        }
        else {
            loadKanvasView()
        }
    }

    public func pageDidBecomeHidden(tapped: Bool) {
        unloadKanvas()
        logDismiss(withTap: tapped)
    }

    private func unloadKanvas() {
        let unload = { [weak self] in
            if let kanvasViewControllerInstance = self?._kanvasViewControllerBackingProperty {
                kanvasViewControllerInstance.cleanup()
                self?.unloadKanvasView()
                self?._kanvasViewControllerBackingProperty = nil
            }
        }
        let unloadStrategy = stateDelegate?.kanvasDashboardUnloadStrategy ?? .always
        switch unloadStrategy {
        case .never:
            break
        case .always:
            unload()
        case .delay(let delay):
            let kanvasCleanupTimer = Timer(fire: .init(timeIntervalSinceNow: delay), interval: 0, repeats: false) { [weak self] timer in
                unload()
                self?.kanvasCleanupTimer?.invalidate()
                self?.kanvasCleanupTimer = nil
            }
            kanvasCleanupTimer.tolerance = 1.0
            RunLoop.current.add(kanvasCleanupTimer, forMode: .common)
            self.kanvasCleanupTimer = kanvasCleanupTimer
        }
    }

    public func pageGainedFocus(tapped: Bool) {
        logOpen(withTap: tapped)
    }
}<|MERGE_RESOLUTION|>--- conflicted
+++ resolved
@@ -271,12 +271,8 @@
     func createCameraController() -> CameraController {
         let kanvasAnalyticsProvider = stateDelegate?.kanvasDashboardAnalyticsProvider
         let stickerProvider = ExperimentalStickerProvider()
-<<<<<<< HEAD
         let saveDirectory = try? FileManager.default.url(for: .documentDirectory, in: .userDomainMask, appropriateFor: nil, create: false)
-        let kanvasViewController = CameraController(settings: settings, stickerProvider: stickerProvider, analyticsProvider: kanvasAnalyticsProvider, quickBlogSelectorCoordinator: nil, tagCollection: nil, saveDirectory: saveDirectory)
-=======
-        let kanvasViewController = CameraController(settings: settings, mediaPicker: nil, stickerProvider: stickerProvider, analyticsProvider: kanvasAnalyticsProvider, quickBlogSelectorCoordinator: nil, tagCollection: nil)
->>>>>>> a4570c53
+        let kanvasViewController = CameraController(settings: settings, mediaPicker: nil, stickerProvider: stickerProvider, analyticsProvider: kanvasAnalyticsProvider, quickBlogSelectorCoordinator: nil, tagCollection: nil, saveDirectory: saveDirectory)
         kanvasViewController.delegate = self
         return kanvasViewController
     }
