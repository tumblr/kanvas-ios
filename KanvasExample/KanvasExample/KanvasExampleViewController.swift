--- conflicted
+++ resolved
@@ -159,12 +159,8 @@
     }
 
     private func launchCamera(animated: Bool = true) {
-<<<<<<< HEAD
         let saveDirectory = try? FileManager.default.url(for: .documentDirectory, in: .userDomainMask, appropriateFor: nil, create: false)
-        let controller = CameraController(settings: cameraSettings, stickerProvider: ExperimentalStickerProvider(), analyticsProvider: KanvasAnalyticsStub(), quickBlogSelectorCoordinator: nil, tagCollection: nil, saveDirectory: saveDirectory)
-=======
-        let controller = CameraController(settings: cameraSettings, mediaPicker: nil, stickerProvider: ExperimentalStickerProvider(), analyticsProvider: KanvasAnalyticsStub(), quickBlogSelectorCoordinator: nil, tagCollection: nil)
->>>>>>> a4570c53
+        let controller = CameraController(settings: cameraSettings, mediaPicker: nil, stickerProvider: ExperimentalStickerProvider(), analyticsProvider: KanvasAnalyticsStub(), quickBlogSelectorCoordinator: nil, tagCollection: nil, saveDirectory: saveDirectory)
         controller.delegate = self
         controller.modalPresentationStyle = .fullScreen
         controller.modalTransitionStyle = .crossDissolve
