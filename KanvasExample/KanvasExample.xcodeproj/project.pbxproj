--- conflicted
+++ resolved
@@ -25,13 +25,10 @@
 		0EBE144E2123727800E9D0C8 /* CameraSettingsTests.swift in Sources */ = {isa = PBXBuildFile; fileRef = 0EBE144D2123727800E9D0C8 /* CameraSettingsTests.swift */; };
 		0EDE7A3B216425BD009DB00F /* ExtendedStackViewTests.swift in Sources */ = {isa = PBXBuildFile; fileRef = 0EDE7A3A216425BD009DB00F /* ExtendedStackViewTests.swift */; };
 		0EDE7A3D216425C5009DB00F /* ExtendedButtonTests.swift in Sources */ = {isa = PBXBuildFile; fileRef = 0EDE7A3C216425C5009DB00F /* ExtendedButtonTests.swift */; };
-<<<<<<< HEAD
 		1404E2AC28113EBD00161EB6 /* MockCaptureDeviceAuthorizer.swift in Sources */ = {isa = PBXBuildFile; fileRef = 1404E2AB28113EBD00161EB6 /* MockCaptureDeviceAuthorizer.swift */; };
 		1404E2AE28113FC400161EB6 /* MockCameraPermissionsViewControllerDelegate.swift in Sources */ = {isa = PBXBuildFile; fileRef = 1404E2AD28113FC400161EB6 /* MockCameraPermissionsViewControllerDelegate.swift */; };
 		147C0F2827FEE0A200F48182 /* CameraPermissionViewControllerSnapshotTests.swift in Sources */ = {isa = PBXBuildFile; fileRef = 147C0F2727FEE0A200F48182 /* CameraPermissionViewControllerSnapshotTests.swift */; };
-=======
 		1431FA3B2812DD52007BA9B6 /* FBSnapshotTest+M1Compatability.swift in Sources */ = {isa = PBXBuildFile; fileRef = 1431FA3A2812DD52007BA9B6 /* FBSnapshotTest+M1Compatability.swift */; };
->>>>>>> 433aef36
 		5E1399DE40FDDBD3F12B4468 /* Pods_KanvasExampleTests.framework in Frameworks */ = {isa = PBXBuildFile; fileRef = 2FBD328E5F4D4ECEBA5561F5 /* Pods_KanvasExampleTests.framework */; };
 		650648012478291B0052C175 /* SpeedControllerTests.swift in Sources */ = {isa = PBXBuildFile; fileRef = 650648002478291B0052C175 /* SpeedControllerTests.swift */; };
 		65064803247829270052C175 /* SpeedViewTests.swift in Sources */ = {isa = PBXBuildFile; fileRef = 65064802247829270052C175 /* SpeedViewTests.swift */; };
@@ -252,13 +249,10 @@
 		0EBE144D2123727800E9D0C8 /* CameraSettingsTests.swift */ = {isa = PBXFileReference; lastKnownFileType = sourcecode.swift; path = CameraSettingsTests.swift; sourceTree = "<group>"; };
 		0EDE7A3A216425BD009DB00F /* ExtendedStackViewTests.swift */ = {isa = PBXFileReference; lastKnownFileType = sourcecode.swift; path = ExtendedStackViewTests.swift; sourceTree = "<group>"; };
 		0EDE7A3C216425C5009DB00F /* ExtendedButtonTests.swift */ = {isa = PBXFileReference; lastKnownFileType = sourcecode.swift; path = ExtendedButtonTests.swift; sourceTree = "<group>"; };
-<<<<<<< HEAD
 		1404E2AB28113EBD00161EB6 /* MockCaptureDeviceAuthorizer.swift */ = {isa = PBXFileReference; lastKnownFileType = sourcecode.swift; path = MockCaptureDeviceAuthorizer.swift; sourceTree = "<group>"; };
 		1404E2AD28113FC400161EB6 /* MockCameraPermissionsViewControllerDelegate.swift */ = {isa = PBXFileReference; lastKnownFileType = sourcecode.swift; path = MockCameraPermissionsViewControllerDelegate.swift; sourceTree = "<group>"; };
 		147C0F2727FEE0A200F48182 /* CameraPermissionViewControllerSnapshotTests.swift */ = {isa = PBXFileReference; lastKnownFileType = sourcecode.swift; path = CameraPermissionViewControllerSnapshotTests.swift; sourceTree = "<group>"; };
-=======
 		1431FA3A2812DD52007BA9B6 /* FBSnapshotTest+M1Compatability.swift */ = {isa = PBXFileReference; lastKnownFileType = sourcecode.swift; path = "FBSnapshotTest+M1Compatability.swift"; sourceTree = "<group>"; };
->>>>>>> 433aef36
 		2E2C11793C82F53D672DCC9A /* Pods-KanvasExample.release.xcconfig */ = {isa = PBXFileReference; includeInIndex = 1; lastKnownFileType = text.xcconfig; name = "Pods-KanvasExample.release.xcconfig"; path = "Target Support Files/Pods-KanvasExample/Pods-KanvasExample.release.xcconfig"; sourceTree = "<group>"; };
 		2FBD328E5F4D4ECEBA5561F5 /* Pods_KanvasExampleTests.framework */ = {isa = PBXFileReference; explicitFileType = wrapper.framework; includeInIndex = 0; path = Pods_KanvasExampleTests.framework; sourceTree = BUILT_PRODUCTS_DIR; };
 		528EA69F8E77F28A567AEDBC /* Pods-KanvasExample.debug.xcconfig */ = {isa = PBXFileReference; includeInIndex = 1; lastKnownFileType = text.xcconfig; name = "Pods-KanvasExample.debug.xcconfig"; path = "Target Support Files/Pods-KanvasExample/Pods-KanvasExample.debug.xcconfig"; sourceTree = "<group>"; };
@@ -505,7 +499,6 @@
 			path = Settings;
 			sourceTree = "<group>";
 		};
-<<<<<<< HEAD
 		1404E2AA28113E8400161EB6 /* Mocks */ = {
 			isa = PBXGroup;
 			children = (
@@ -513,14 +506,14 @@
 				1404E2AD28113FC400161EB6 /* MockCameraPermissionsViewControllerDelegate.swift */,
 			);
 			path = Mocks;
-=======
+			sourceTree = "<group>";
+		};
 		1431FA392812DD2C007BA9B6 /* TestHelpers */ = {
 			isa = PBXGroup;
 			children = (
 				1431FA3A2812DD52007BA9B6 /* FBSnapshotTest+M1Compatability.swift */,
 			);
 			path = TestHelpers;
->>>>>>> 433aef36
 			sourceTree = "<group>";
 		};
 		207DC35FB9695882309558B9 /* Frameworks */ = {
