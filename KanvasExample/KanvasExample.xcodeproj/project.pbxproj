// !$*UTF8*$!
{
	archiveVersion = 1;
	classes = {
	};
	objectVersion = 51;
	objects = {

/* Begin PBXBuildFile section */
		0E29275F21879C18009E1FCF /* CameraZoomHandlerTests.swift in Sources */ = {isa = PBXBuildFile; fileRef = 0E29275E21879C18009E1FCF /* CameraZoomHandlerTests.swift */; };
		0E5CFADE219F283B00D8F6F5 /* DeviceTests.swift in Sources */ = {isa = PBXBuildFile; fileRef = 0E5CFADD219F283B00D8F6F5 /* DeviceTests.swift */; };
		0E6450B921B5B72B00CB7672 /* IgnoreTouchesCollectionViewTests.swift in Sources */ = {isa = PBXBuildFile; fileRef = 0E6450B821B5B72B00CB7672 /* IgnoreTouchesCollectionViewTests.swift */; };
		0EAE0C7E21387C39004CD7FF /* ModeButtonViewTests.swift in Sources */ = {isa = PBXBuildFile; fileRef = 0EAE0C7D21387C39004CD7FF /* ModeButtonViewTests.swift */; };
		0EAE0C8121387DE3004CD7FF /* ModeSelectorAndShootControllerTests.swift in Sources */ = {isa = PBXBuildFile; fileRef = 0EAE0C7F21387DE3004CD7FF /* ModeSelectorAndShootControllerTests.swift */; };
		0EAE0C8221387DE3004CD7FF /* ModeSelectorAndShootViewTests.swift in Sources */ = {isa = PBXBuildFile; fileRef = 0EAE0C8021387DE3004CD7FF /* ModeSelectorAndShootViewTests.swift */; };
		0EAE0C89213985E8004CD7FF /* CameraSegmentHandlerStub.swift in Sources */ = {isa = PBXBuildFile; fileRef = 0EAE0C88213985E8004CD7FF /* CameraSegmentHandlerStub.swift */; };
		0EAE0C8E2139895A004CD7FF /* CameraInputControllerTests.swift in Sources */ = {isa = PBXBuildFile; fileRef = 0EAE0C8C2139895A004CD7FF /* CameraInputControllerTests.swift */; };
		0EAE0C9921399C86004CD7FF /* CameraViewTests.swift in Sources */ = {isa = PBXBuildFile; fileRef = 0EAE0C9721399C86004CD7FF /* CameraViewTests.swift */; };
		0EAE0C9B21399ED9004CD7FF /* CameraConstantsTests.swift in Sources */ = {isa = PBXBuildFile; fileRef = 0EAE0C9A21399ED9004CD7FF /* CameraConstantsTests.swift */; };
		0EAE0CB12139B966004CD7FF /* CameraPreviewControllerTests.swift in Sources */ = {isa = PBXBuildFile; fileRef = 0EAE0CAF2139B966004CD7FF /* CameraPreviewControllerTests.swift */; };
		0EAE0CB22139B966004CD7FF /* CameraPreviewViewTests.swift in Sources */ = {isa = PBXBuildFile; fileRef = 0EAE0CB02139B966004CD7FF /* CameraPreviewViewTests.swift */; };
		0EAE0CB62139D4F2004CD7FF /* CameraControllerTests.swift in Sources */ = {isa = PBXBuildFile; fileRef = 0EAE0CB52139D4F2004CD7FF /* CameraControllerTests.swift */; };
		0EAE0CB82139EC81004CD7FF /* KanvasAnalyticsStub.swift in Sources */ = {isa = PBXBuildFile; fileRef = 0EAE0CB72139EC81004CD7FF /* KanvasAnalyticsStub.swift */; };
		0EAE0CB92139EC85004CD7FF /* KanvasAnalyticsStub.swift in Sources */ = {isa = PBXBuildFile; fileRef = 0EAE0CB72139EC81004CD7FF /* KanvasAnalyticsStub.swift */; };
		0EBE144E2123727800E9D0C8 /* CameraSettingsTests.swift in Sources */ = {isa = PBXBuildFile; fileRef = 0EBE144D2123727800E9D0C8 /* CameraSettingsTests.swift */; };
		0EDE7A3B216425BD009DB00F /* ExtendedStackViewTests.swift in Sources */ = {isa = PBXBuildFile; fileRef = 0EDE7A3A216425BD009DB00F /* ExtendedStackViewTests.swift */; };
		0EDE7A3D216425C5009DB00F /* ExtendedButtonTests.swift in Sources */ = {isa = PBXBuildFile; fileRef = 0EDE7A3C216425C5009DB00F /* ExtendedButtonTests.swift */; };
<<<<<<< HEAD
		1404E2AC28113EBD00161EB6 /* MockCaptureDeviceAuthorizer.swift in Sources */ = {isa = PBXBuildFile; fileRef = 1404E2AB28113EBD00161EB6 /* MockCaptureDeviceAuthorizer.swift */; };
		1404E2AE28113FC400161EB6 /* MockCameraPermissionsViewControllerDelegate.swift in Sources */ = {isa = PBXBuildFile; fileRef = 1404E2AD28113FC400161EB6 /* MockCameraPermissionsViewControllerDelegate.swift */; };
		147C0F2827FEE0A200F48182 /* CameraPermissionViewControllerSnapshotTests.swift in Sources */ = {isa = PBXBuildFile; fileRef = 147C0F2727FEE0A200F48182 /* CameraPermissionViewControllerSnapshotTests.swift */; };
		14E8FB8728082DBF00EDAE46 /* FBSnapshotTestCase+VerifyViewController.swift in Sources */ = {isa = PBXBuildFile; fileRef = 14E8FB8628082DBF00EDAE46 /* FBSnapshotTestCase+VerifyViewController.swift */; };
=======
		1F11FE1FF570F16AE42DE1EB /* libPods-KanvasExampleTests.a in Frameworks */ = {isa = PBXBuildFile; fileRef = E4E3D4DAD54900431C164FE1 /* libPods-KanvasExampleTests.a */; };
>>>>>>> 8b7fd9ee
		5E1399DE40FDDBD3F12B4468 /* Pods_KanvasExampleTests.framework in Frameworks */ = {isa = PBXBuildFile; fileRef = 2FBD328E5F4D4ECEBA5561F5 /* Pods_KanvasExampleTests.framework */; };
		650648012478291B0052C175 /* SpeedControllerTests.swift in Sources */ = {isa = PBXBuildFile; fileRef = 650648002478291B0052C175 /* SpeedControllerTests.swift */; };
		65064803247829270052C175 /* SpeedViewTests.swift in Sources */ = {isa = PBXBuildFile; fileRef = 65064802247829270052C175 /* SpeedViewTests.swift */; };
		650A833F24646A350071BF9D /* GifMakerControllerTests.swift in Sources */ = {isa = PBXBuildFile; fileRef = 650A833E24646A350071BF9D /* GifMakerControllerTests.swift */; };
		650A834124646A3E0071BF9D /* GifMakerViewTests.swift in Sources */ = {isa = PBXBuildFile; fileRef = 650A834024646A3E0071BF9D /* GifMakerViewTests.swift */; };
		6512C1B723DF5DB500FDE2BD /* SliderViewTests.swift in Sources */ = {isa = PBXBuildFile; fileRef = 6512C1B623DF5DB500FDE2BD /* SliderViewTests.swift */; };
		6515A24C24882FB300267A88 /* TimeIndicatorTests.swift in Sources */ = {isa = PBXBuildFile; fileRef = 6515A24B24882FB300267A88 /* TimeIndicatorTests.swift */; };
		651D4B5D22CE6801004AB75C /* CircularImageViewTests.swift in Sources */ = {isa = PBXBuildFile; fileRef = 651D4B5C22CE6801004AB75C /* CircularImageViewTests.swift */; };
		651D4B5F22CE6826004AB75C /* DrawingControllerTests.swift in Sources */ = {isa = PBXBuildFile; fileRef = 651D4B5E22CE6826004AB75C /* DrawingControllerTests.swift */; };
		651D4B6122CE683B004AB75C /* DrawingViewTests.swift in Sources */ = {isa = PBXBuildFile; fileRef = 651D4B6022CE683B004AB75C /* DrawingViewTests.swift */; };
		651DEBA72209F17400476F22 /* ConicalGradientLayerTests.swift in Sources */ = {isa = PBXBuildFile; fileRef = 651DEBA62209F17400476F22 /* ConicalGradientLayerTests.swift */; };
		651DEBA92209FC4300476F22 /* RGBATests.swift in Sources */ = {isa = PBXBuildFile; fileRef = 651DEBA82209FC4300476F22 /* RGBATests.swift */; };
		65244CDA22BD5A4C0038050F /* ScrollHandlerTests.swift in Sources */ = {isa = PBXBuildFile; fileRef = 65244CD922BD5A4C0038050F /* ScrollHandlerTests.swift */; };
		652DFA1A22281F00007B1EF5 /* FilterItemTests.swift in Sources */ = {isa = PBXBuildFile; fileRef = 652DFA1422281F00007B1EF5 /* FilterItemTests.swift */; };
		65303C37253FC31D0045E18F /* StyleMenuControllerTests.swift in Sources */ = {isa = PBXBuildFile; fileRef = 65303C34253FC31D0045E18F /* StyleMenuControllerTests.swift */; };
		65303C38253FC31D0045E18F /* StyleMenuViewTests.swift in Sources */ = {isa = PBXBuildFile; fileRef = 65303C35253FC31D0045E18F /* StyleMenuViewTests.swift */; };
		65303C39253FC31D0045E18F /* StyleMenuCellTests.swift in Sources */ = {isa = PBXBuildFile; fileRef = 65303C36253FC31D0045E18F /* StyleMenuCellTests.swift */; };
		6539F18E255C30DB00FCCA22 /* KanvasEditorDesignTests.swift in Sources */ = {isa = PBXBuildFile; fileRef = 6539F18D255C30DB00FCCA22 /* KanvasEditorDesignTests.swift */; };
		653B044A22E911DB005AAFCA /* ColorCollectionCellTests.swift in Sources */ = {isa = PBXBuildFile; fileRef = 653B044722E911DB005AAFCA /* ColorCollectionCellTests.swift */; };
		653B044B22E911DB005AAFCA /* ColorCollectionViewTests.swift in Sources */ = {isa = PBXBuildFile; fileRef = 653B044822E911DB005AAFCA /* ColorCollectionViewTests.swift */; };
		653B044C22E911DB005AAFCA /* ColorCollectionControllerTests.swift in Sources */ = {isa = PBXBuildFile; fileRef = 653B044922E911DB005AAFCA /* ColorCollectionControllerTests.swift */; };
		653B045522E9143C005AAFCA /* HorizontalCollectionLayoutTests.swift in Sources */ = {isa = PBXBuildFile; fileRef = 653B045322E9143C005AAFCA /* HorizontalCollectionLayoutTests.swift */; };
		653B045622E9143C005AAFCA /* HorizontalCollectionViewTests.swift in Sources */ = {isa = PBXBuildFile; fileRef = 653B045422E9143C005AAFCA /* HorizontalCollectionViewTests.swift */; };
		653D062C22BD2C30007118C5 /* FilterCollectionInnerCellTests.swift in Sources */ = {isa = PBXBuildFile; fileRef = 653D062B22BD2C30007118C5 /* FilterCollectionInnerCellTests.swift */; };
		653D062E22BD2C49007118C5 /* FilterCollectionTests.swift in Sources */ = {isa = PBXBuildFile; fileRef = 653D062D22BD2C49007118C5 /* FilterCollectionTests.swift */; };
		653E49532472FC11006F80A2 /* TrimControllerTests.swift in Sources */ = {isa = PBXBuildFile; fileRef = 653E49522472FC11006F80A2 /* TrimControllerTests.swift */; };
		653E49552472FC19006F80A2 /* TrimViewTests.swift in Sources */ = {isa = PBXBuildFile; fileRef = 653E49542472FC19006F80A2 /* TrimViewTests.swift */; };
		653E49572472FC2E006F80A2 /* TrimAreaTests.swift in Sources */ = {isa = PBXBuildFile; fileRef = 653E49562472FC2E006F80A2 /* TrimAreaTests.swift */; };
		653E495A2472FC63006F80A2 /* ThumbnailCollectionControllerTests.swift in Sources */ = {isa = PBXBuildFile; fileRef = 653E49592472FC63006F80A2 /* ThumbnailCollectionControllerTests.swift */; };
		653E495C2472FC73006F80A2 /* ThumbnailCollectionViewTests.swift in Sources */ = {isa = PBXBuildFile; fileRef = 653E495B2472FC73006F80A2 /* ThumbnailCollectionViewTests.swift */; };
		653E495E2472FC82006F80A2 /* ThumbnailCollectionCellTests.swift in Sources */ = {isa = PBXBuildFile; fileRef = 653E495D2472FC82006F80A2 /* ThumbnailCollectionCellTests.swift */; };
		654277312481CDF600B3FC3A /* PlaybackOptionTests.swift in Sources */ = {isa = PBXBuildFile; fileRef = 654277302481CDF600B3FC3A /* PlaybackOptionTests.swift */; };
		654277332481CECD00B3FC3A /* OptionSelectorCellTests.swift in Sources */ = {isa = PBXBuildFile; fileRef = 654277322481CECD00B3FC3A /* OptionSelectorCellTests.swift */; };
		654277352481D0B500B3FC3A /* OptionSelectorViewTests.swift in Sources */ = {isa = PBXBuildFile; fileRef = 654277342481D0B500B3FC3A /* OptionSelectorViewTests.swift */; };
		654277372481D1B600B3FC3A /* OptionSelectorControllerTests.swift in Sources */ = {isa = PBXBuildFile; fileRef = 654277362481D1B600B3FC3A /* OptionSelectorControllerTests.swift */; };
		654910EC22EB565E006DE5A1 /* EditorFilterViewTests.swift in Sources */ = {isa = PBXBuildFile; fileRef = 654910EB22EB565E006DE5A1 /* EditorFilterViewTests.swift */; };
		654910EE22EB5675006DE5A1 /* EditorFilterControllerTests.swift in Sources */ = {isa = PBXBuildFile; fileRef = 654910ED22EB5675006DE5A1 /* EditorFilterControllerTests.swift */; };
		654AE15C22E8B8B200C8C0E4 /* ColorPickerViewTests.swift in Sources */ = {isa = PBXBuildFile; fileRef = 654AE15B22E8B8B200C8C0E4 /* ColorPickerViewTests.swift */; };
		654AE15E22E8B8BE00C8C0E4 /* ColorPickerControllerTests.swift in Sources */ = {isa = PBXBuildFile; fileRef = 654AE15D22E8B8BE00C8C0E4 /* ColorPickerControllerTests.swift */; };
		654AE16022E8B8CD00C8C0E4 /* StrokeSelectorControllerTests.swift in Sources */ = {isa = PBXBuildFile; fileRef = 654AE15F22E8B8CD00C8C0E4 /* StrokeSelectorControllerTests.swift */; };
		654AE16222E8B8DD00C8C0E4 /* StrokeSelectorViewTests.swift in Sources */ = {isa = PBXBuildFile; fileRef = 654AE16122E8B8DD00C8C0E4 /* StrokeSelectorViewTests.swift */; };
		654AE16422E8B8E900C8C0E4 /* TextureSelectorControllerTests.swift in Sources */ = {isa = PBXBuildFile; fileRef = 654AE16322E8B8E900C8C0E4 /* TextureSelectorControllerTests.swift */; };
		654AE16622E8B8F700C8C0E4 /* TextureSelectorViewTests.swift in Sources */ = {isa = PBXBuildFile; fileRef = 654AE16522E8B8F700C8C0E4 /* TextureSelectorViewTests.swift */; };
		654D2FF023882A9E0034D976 /* StaggeredGridLayoutTests.swift in Sources */ = {isa = PBXBuildFile; fileRef = 654D2FEF23882A9E0034D976 /* StaggeredGridLayoutTests.swift */; };
		654FE6CC247F4D70002F774B /* DiscreteSliderTests.swift in Sources */ = {isa = PBXBuildFile; fileRef = 654FE6CB247F4D70002F774B /* DiscreteSliderTests.swift */; };
		654FE6CE247F4D7D002F774B /* DiscreteSliderViewTests.swift in Sources */ = {isa = PBXBuildFile; fileRef = 654FE6CD247F4D7D002F774B /* DiscreteSliderViewTests.swift */; };
		654FE6D0247F4D8C002F774B /* DiscreteSliderCollectionCellTests.swift in Sources */ = {isa = PBXBuildFile; fileRef = 654FE6CF247F4D8C002F774B /* DiscreteSliderCollectionCellTests.swift */; };
		65507DB0239F381700087014 /* MovableViewCanvasTests.swift in Sources */ = {isa = PBXBuildFile; fileRef = 65507D96239F381700087014 /* MovableViewCanvasTests.swift */; };
		65507DB1239F381700087014 /* EditorTextViewTests.swift in Sources */ = {isa = PBXBuildFile; fileRef = 65507D98239F381700087014 /* EditorTextViewTests.swift */; };
		65507DB2239F381700087014 /* StylableTextViewTests.swift in Sources */ = {isa = PBXBuildFile; fileRef = 65507D99239F381700087014 /* StylableTextViewTests.swift */; };
		65507DB3239F381700087014 /* EditorTextControllerTests.swift in Sources */ = {isa = PBXBuildFile; fileRef = 65507D9A239F381700087014 /* EditorTextControllerTests.swift */; };
		65507DB4239F381700087014 /* MainTextViewTests.swift in Sources */ = {isa = PBXBuildFile; fileRef = 65507D9B239F381700087014 /* MainTextViewTests.swift */; };
		65513E0D23019DBE0025C59D /* ColorDropTests.swift in Sources */ = {isa = PBXBuildFile; fileRef = 65513E0C23019DBE0025C59D /* ColorDropTests.swift */; };
		655163A22396E6AC0043C01A /* ExperimentalStickerProvider.swift in Sources */ = {isa = PBXBuildFile; fileRef = 655163A12396E6AC0043C01A /* ExperimentalStickerProvider.swift */; };
		655163A42396E8A30043C01A /* stickers.json in Resources */ = {isa = PBXBuildFile; fileRef = 655163A32396E8A30043C01A /* stickers.json */; };
		655C934F234CCA80008F26AF /* ColorSelectorViewTests.swift in Sources */ = {isa = PBXBuildFile; fileRef = 655C934E234CCA80008F26AF /* ColorSelectorViewTests.swift */; };
		655C9351234CCA99008F26AF /* ColorSelectorControllerTests.swift in Sources */ = {isa = PBXBuildFile; fileRef = 655C9350234CCA99008F26AF /* ColorSelectorControllerTests.swift */; };
		65752CE123D895ED0088BEBB /* IgnoreBackgroundTouchesStackViewTests.swift in Sources */ = {isa = PBXBuildFile; fileRef = 65752CE023D895ED0088BEBB /* IgnoreBackgroundTouchesStackViewTests.swift */; };
		6578F83A22E12098002B952C /* MMCQTests.swift in Sources */ = {isa = PBXBuildFile; fileRef = 6578F83822E12098002B952C /* MMCQTests.swift */; };
		6578F83B22E12098002B952C /* ColorThiefTests.swift in Sources */ = {isa = PBXBuildFile; fileRef = 6578F83922E12098002B952C /* ColorThiefTests.swift */; };
		6578F83E22E120BD002B952C /* CALayer+ColorTests.swift in Sources */ = {isa = PBXBuildFile; fileRef = 6578F83C22E120BD002B952C /* CALayer+ColorTests.swift */; };
		6578F83F22E120BD002B952C /* UIImage+DominantColorsTests.swift in Sources */ = {isa = PBXBuildFile; fileRef = 6578F83D22E120BD002B952C /* UIImage+DominantColorsTests.swift */; };
		6589D13022E91C7900A7357B /* SharpieTests.swift in Sources */ = {isa = PBXBuildFile; fileRef = 6589D12C22E91C7900A7357B /* SharpieTests.swift */; };
		6589D13122E91C7900A7357B /* PencilTests.swift in Sources */ = {isa = PBXBuildFile; fileRef = 6589D12D22E91C7900A7357B /* PencilTests.swift */; };
		6589D13222E91C7900A7357B /* MarkerTests.swift in Sources */ = {isa = PBXBuildFile; fileRef = 6589D12E22E91C7900A7357B /* MarkerTests.swift */; };
		6589D13322E91C7900A7357B /* RoundedTextureTests.swift in Sources */ = {isa = PBXBuildFile; fileRef = 6589D12F22E91C7900A7357B /* RoundedTextureTests.swift */; };
		658A3294239FFD9B00EEC1D3 /* StylableImageViewTests.swift in Sources */ = {isa = PBXBuildFile; fileRef = 658A327F239FFD9B00EEC1D3 /* StylableImageViewTests.swift */; };
		658A3295239FFD9B00EEC1D3 /* StickerCollectionControllerTests.swift in Sources */ = {isa = PBXBuildFile; fileRef = 658A3281239FFD9B00EEC1D3 /* StickerCollectionControllerTests.swift */; };
		658A3296239FFD9B00EEC1D3 /* StickerCollectionViewTests.swift in Sources */ = {isa = PBXBuildFile; fileRef = 658A3282239FFD9B00EEC1D3 /* StickerCollectionViewTests.swift */; };
		658A3297239FFD9B00EEC1D3 /* StickerCollectionCellTests.swift in Sources */ = {isa = PBXBuildFile; fileRef = 658A3283239FFD9B00EEC1D3 /* StickerCollectionCellTests.swift */; };
		658A3298239FFD9B00EEC1D3 /* StickerTypeCollectionViewTests.swift in Sources */ = {isa = PBXBuildFile; fileRef = 658A3285239FFD9B00EEC1D3 /* StickerTypeCollectionViewTests.swift */; };
		658A3299239FFD9B00EEC1D3 /* StickerTypeCollectionCellTests.swift in Sources */ = {isa = PBXBuildFile; fileRef = 658A3286239FFD9B00EEC1D3 /* StickerTypeCollectionCellTests.swift */; };
		658A329A239FFD9B00EEC1D3 /* StickerTypeCollectionControllerTests.swift in Sources */ = {isa = PBXBuildFile; fileRef = 658A3287239FFD9B00EEC1D3 /* StickerTypeCollectionControllerTests.swift */; };
		658A329B239FFD9B00EEC1D3 /* StickerMenuControllerTests.swift in Sources */ = {isa = PBXBuildFile; fileRef = 658A3288239FFD9B00EEC1D3 /* StickerMenuControllerTests.swift */; };
		658A329C239FFD9B00EEC1D3 /* StickerMenuViewTests.swift in Sources */ = {isa = PBXBuildFile; fileRef = 658A3289239FFD9B00EEC1D3 /* StickerMenuViewTests.swift */; };
		658A329E239FFD9B00EEC1D3 /* StickerProviderStub.swift in Sources */ = {isa = PBXBuildFile; fileRef = 658A328C239FFD9B00EEC1D3 /* StickerProviderStub.swift */; };
		658A329F239FFD9B00EEC1D3 /* DrawerTabBarControllerTests.swift in Sources */ = {isa = PBXBuildFile; fileRef = 658A328E239FFD9B00EEC1D3 /* DrawerTabBarControllerTests.swift */; };
		658A32A0239FFD9B00EEC1D3 /* DrawerTabBarCell.swift in Sources */ = {isa = PBXBuildFile; fileRef = 658A328F239FFD9B00EEC1D3 /* DrawerTabBarCell.swift */; };
		658A32A1239FFD9B00EEC1D3 /* DrawerTabBarViewTests.swift in Sources */ = {isa = PBXBuildFile; fileRef = 658A3290239FFD9B00EEC1D3 /* DrawerTabBarViewTests.swift */; };
		658A32A2239FFD9B00EEC1D3 /* DrawerTabBarOptionTests.swift in Sources */ = {isa = PBXBuildFile; fileRef = 658A3291239FFD9B00EEC1D3 /* DrawerTabBarOptionTests.swift */; };
		658A32A3239FFD9B00EEC1D3 /* MediaDrawerControllerTests.swift in Sources */ = {isa = PBXBuildFile; fileRef = 658A3292239FFD9B00EEC1D3 /* MediaDrawerControllerTests.swift */; };
		658A32A4239FFD9B00EEC1D3 /* MediaDrawerViewTests.swift in Sources */ = {isa = PBXBuildFile; fileRef = 658A3293239FFD9B00EEC1D3 /* MediaDrawerViewTests.swift */; };
		6591EE48239E9EBC007C590B /* LoadingIndicatorViewTests.swift in Sources */ = {isa = PBXBuildFile; fileRef = 6591EE47239E9EBC007C590B /* LoadingIndicatorViewTests.swift */; };
		65B39A6123B12DFD00589F9A /* StickerTests.swift in Sources */ = {isa = PBXBuildFile; fileRef = 65B39A6023B12DFD00589F9A /* StickerTests.swift */; };
		65B39A6323B12EC800589F9A /* StickerTypeTests.swift in Sources */ = {isa = PBXBuildFile; fileRef = 65B39A6223B12EC800589F9A /* StickerTypeTests.swift */; };
		65B980D8231EB6AF00D3E9F0 /* TrashViewTests.swift in Sources */ = {isa = PBXBuildFile; fileRef = 65B980D7231EB6AF00D3E9F0 /* TrashViewTests.swift */; };
		65C123A02201E13700562856 /* ImagePreviewControllerTests.swift in Sources */ = {isa = PBXBuildFile; fileRef = 65C1239F2201E13700562856 /* ImagePreviewControllerTests.swift */; };
		65CA0EF82465B75400822C1A /* MovableViewTests.swift in Sources */ = {isa = PBXBuildFile; fileRef = 65CA0EF72465B75400822C1A /* MovableViewTests.swift */; };
		65CB55E9256C304B003EE32E /* StyleMenuExpandCellTests.swift in Sources */ = {isa = PBXBuildFile; fileRef = 65CB55E8256C304B003EE32E /* StyleMenuExpandCellTests.swift */; };
		65CB55F2256C30C3003EE32E /* StyleMenuRoundedLabelTests.swift in Sources */ = {isa = PBXBuildFile; fileRef = 65CB55F1256C30C3003EE32E /* StyleMenuRoundedLabelTests.swift */; };
		65DE138F255A3D53002D3B2D /* KanvasDesignTests.swift in Sources */ = {isa = PBXBuildFile; fileRef = 65DE138E255A3D53002D3B2D /* KanvasDesignTests.swift */; };
		65E46B9322BD22CA004FD226 /* FilterSettingsControllerTests.swift in Sources */ = {isa = PBXBuildFile; fileRef = 65E46B8E22BD22CA004FD226 /* FilterSettingsControllerTests.swift */; };
		65E46B9422BD22CA004FD226 /* FilterSettingsViewTests.swift in Sources */ = {isa = PBXBuildFile; fileRef = 65E46B8F22BD22CA004FD226 /* FilterSettingsViewTests.swift */; };
		65E46B9522BD22CA004FD226 /* CameraFilterCollectionControllerTests.swift in Sources */ = {isa = PBXBuildFile; fileRef = 65E46B9022BD22CA004FD226 /* CameraFilterCollectionControllerTests.swift */; };
		65E46B9622BD22CA004FD226 /* CameraFilterCollectionViewTests.swift in Sources */ = {isa = PBXBuildFile; fileRef = 65E46B9122BD22CA004FD226 /* CameraFilterCollectionViewTests.swift */; };
		65E46B9722BD22CA004FD226 /* CameraFilterCollectionCellTests.swift in Sources */ = {isa = PBXBuildFile; fileRef = 65E46B9222BD22CA004FD226 /* CameraFilterCollectionCellTests.swift */; };
		65E46BA322BD22DE004FD226 /* EditorFilterCollectionControllerTests.swift in Sources */ = {isa = PBXBuildFile; fileRef = 65E46B9A22BD22DE004FD226 /* EditorFilterCollectionControllerTests.swift */; };
		65E46BA422BD22DE004FD226 /* EditorFilterCollectionViewTests.swift in Sources */ = {isa = PBXBuildFile; fileRef = 65E46B9B22BD22DE004FD226 /* EditorFilterCollectionViewTests.swift */; };
		65E46BA522BD22DE004FD226 /* EditorFilterCollectionCellTests.swift in Sources */ = {isa = PBXBuildFile; fileRef = 65E46B9C22BD22DE004FD226 /* EditorFilterCollectionCellTests.swift */; };
		65E46BA622BD22DE004FD226 /* EditionMenuCollectionControllerTests.swift in Sources */ = {isa = PBXBuildFile; fileRef = 65E46B9D22BD22DE004FD226 /* EditionMenuCollectionControllerTests.swift */; };
		65E46BA722BD22DE004FD226 /* EditorViewTests.swift in Sources */ = {isa = PBXBuildFile; fileRef = 65E46B9E22BD22DE004FD226 /* EditorViewTests.swift */; };
		65E46BA822BD22DE004FD226 /* EditionMenuCollectionCellTests.swift in Sources */ = {isa = PBXBuildFile; fileRef = 65E46B9F22BD22DE004FD226 /* EditionMenuCollectionCellTests.swift */; };
		65E46BA922BD22DE004FD226 /* EditorControllerTests.swift in Sources */ = {isa = PBXBuildFile; fileRef = 65E46BA022BD22DE004FD226 /* EditorControllerTests.swift */; };
		65E46BAA22BD22DE004FD226 /* EditionOptionTests.swift in Sources */ = {isa = PBXBuildFile; fileRef = 65E46BA122BD22DE004FD226 /* EditionOptionTests.swift */; };
		65E46BAB22BD22DE004FD226 /* EditionMenuCollectionViewTests.swift in Sources */ = {isa = PBXBuildFile; fileRef = 65E46BA222BD22DE004FD226 /* EditionMenuCollectionViewTests.swift */; };
		65FA24C122B95C59007E47E9 /* Array+ObjectTests.swift in Sources */ = {isa = PBXBuildFile; fileRef = 65FA24C022B95C59007E47E9 /* Array+ObjectTests.swift */; };
		764AC467221D8485005C82EC /* FilteredInputViewControllerTests.swift in Sources */ = {isa = PBXBuildFile; fileRef = 764AC466221D8485005C82EC /* FilteredInputViewControllerTests.swift */; };
		764AC46A221D84B5005C82EC /* FilterTests.swift in Sources */ = {isa = PBXBuildFile; fileRef = 764AC469221D84B5005C82EC /* FilterTests.swift */; };
		764AC46C221D84CD005C82EC /* GLPixelBufferViewTests.swift in Sources */ = {isa = PBXBuildFile; fileRef = 764AC46B221D84CD005C82EC /* GLPixelBufferViewTests.swift */; };
		764AC46E221D851B005C82EC /* RendererTests.swift in Sources */ = {isa = PBXBuildFile; fileRef = 764AC46D221D851B005C82EC /* RendererTests.swift */; };
		764AC470221D8588005C82EC /* ShaderTests.swift in Sources */ = {isa = PBXBuildFile; fileRef = 764AC46F221D8588005C82EC /* ShaderTests.swift */; };
		764AC476221D86A2005C82EC /* GLUtilitiesTests.swift in Sources */ = {isa = PBXBuildFile; fileRef = 764AC475221D86A2005C82EC /* GLUtilitiesTests.swift */; };
		764AC4802223E07B005C82EC /* FilterInstancesTests.swift in Sources */ = {isa = PBXBuildFile; fileRef = 764AC47F2223E07B005C82EC /* FilterInstancesTests.swift */; };
		764AC4822223E3CF005C82EC /* FilterFactoryTests.swift in Sources */ = {isa = PBXBuildFile; fileRef = 764AC4812223E3CF005C82EC /* FilterFactoryTests.swift */; };
		7669B5A82230E548000D3EB5 /* UIImage+PixelBufferTests.swift in Sources */ = {isa = PBXBuildFile; fileRef = 7669B5A72230E548000D3EB5 /* UIImage+PixelBufferTests.swift */; };
		7669F2D322337021003F4CCE /* UIImage+color.swift in Sources */ = {isa = PBXBuildFile; fileRef = 7669F2D222337021003F4CCE /* UIImage+color.swift */; };
		76826A0E2208E387009C1789 /* UIImage+FlipLeftMirroredTests.swift in Sources */ = {isa = PBXBuildFile; fileRef = 76826A0B2208E387009C1789 /* UIImage+FlipLeftMirroredTests.swift */; };
		768548D722D0EC0800BC39D2 /* SplitViewController.swift in Sources */ = {isa = PBXBuildFile; fileRef = 768548D622D0EC0800BC39D2 /* SplitViewController.swift */; };
		768548D922D17E6000BC39D2 /* MockDashboardViewController.swift in Sources */ = {isa = PBXBuildFile; fileRef = 768548D822D17E6000BC39D2 /* MockDashboardViewController.swift */; };
		76A50BEC22FCB65D00D314AF /* ExampleKanvasDashboardController.swift in Sources */ = {isa = PBXBuildFile; fileRef = 76A50BEB22FCB65D00D314AF /* ExampleKanvasDashboardController.swift */; };
		76BC5BAE220CCFF2007A9289 /* Array+MoveTests.swift in Sources */ = {isa = PBXBuildFile; fileRef = 76BC5BAC220CCFF1007A9289 /* Array+MoveTests.swift */; };
		76BC5BAF220CCFF2007A9289 /* ClosedRange+ClampTests.swift in Sources */ = {isa = PBXBuildFile; fileRef = 76BC5BAD220CCFF2007A9289 /* ClosedRange+ClampTests.swift */; };
		76E4D0852277976500CF3B35 /* MediaMetadataTests.swift in Sources */ = {isa = PBXBuildFile; fileRef = 76E4D0842277976500CF3B35 /* MediaMetadataTests.swift */; };
		76ED1DCC22BF2DF400E6AF79 /* MediaPlayerTests.swift in Sources */ = {isa = PBXBuildFile; fileRef = 76ED1DCB22BF2DF400E6AF79 /* MediaPlayerTests.swift */; };
		76ED1DCE22BF2E6D00E6AF79 /* MediaPlayerViewTests.swift in Sources */ = {isa = PBXBuildFile; fileRef = 76ED1DCD22BF2E6D00E6AF79 /* MediaPlayerViewTests.swift */; };
		76ED1DD022BF31AA00E6AF79 /* MediaExporterTests.swift in Sources */ = {isa = PBXBuildFile; fileRef = 76ED1DCF22BF31AA00E6AF79 /* MediaExporterTests.swift */; };
		76ED1DD222BF31F400E6AF79 /* VideoCompositorTests.swift in Sources */ = {isa = PBXBuildFile; fileRef = 76ED1DD122BF31F400E6AF79 /* VideoCompositorTests.swift */; };
		76ED1DD622C15A9B00E6AF79 /* MediaPickerButtonViewTests.swift in Sources */ = {isa = PBXBuildFile; fileRef = 76ED1DD522C15A9B00E6AF79 /* MediaPickerButtonViewTests.swift */; };
		76FFF24022D4EF53000A0D04 /* KanvasUIImagePickerViewControllerTests.swift in Sources */ = {isa = PBXBuildFile; fileRef = 76FFF23F22D4EF53000A0D04 /* KanvasUIImagePickerViewControllerTests.swift */; };
		76FFF24822DCD991000A0D04 /* FeatureTableView.swift in Sources */ = {isa = PBXBuildFile; fileRef = 76FFF24722DCD991000A0D04 /* FeatureTableView.swift */; };
		A1EC85EB2BBE0C5734B8D861 /* libPods-KanvasExample.a in Frameworks */ = {isa = PBXBuildFile; fileRef = 973CC439A84BFDE7FC10BAC1 /* libPods-KanvasExample.a */; };
		AB7263E9212CC83B0044ED96 /* KanvasStringsTests.swift in Sources */ = {isa = PBXBuildFile; fileRef = AB7263E5212CC83B0044ED96 /* KanvasStringsTests.swift */; };
		AB7263EA212CC83B0044ED96 /* KanvasImagesTests.swift in Sources */ = {isa = PBXBuildFile; fileRef = AB7263E6212CC83B0044ED96 /* KanvasImagesTests.swift */; };
		AB7263EB212CC83B0044ED96 /* KanvasColorsTests.swift in Sources */ = {isa = PBXBuildFile; fileRef = AB7263E7212CC83B0044ED96 /* KanvasColorsTests.swift */; };
		AB7263EC212CC83B0044ED96 /* KanvasTimesTests.swift in Sources */ = {isa = PBXBuildFile; fileRef = AB7263E8212CC83B0044ED96 /* KanvasTimesTests.swift */; };
		AB7263EF212CCBB30044ED96 /* CameraSegmentHandlerTests.swift in Sources */ = {isa = PBXBuildFile; fileRef = AB7263EE212CCBB30044ED96 /* CameraSegmentHandlerTests.swift */; };
		AB7F29472121F02A00B8D599 /* AppDelegate.swift in Sources */ = {isa = PBXBuildFile; fileRef = AB7F29462121F02A00B8D599 /* AppDelegate.swift */; };
		AB7F29492121F02A00B8D599 /* KanvasExampleViewController.swift in Sources */ = {isa = PBXBuildFile; fileRef = AB7F29482121F02A00B8D599 /* KanvasExampleViewController.swift */; };
		AB7F294E2121F02C00B8D599 /* Assets.xcassets in Resources */ = {isa = PBXBuildFile; fileRef = AB7F294D2121F02C00B8D599 /* Assets.xcassets */; };
		AB7F29512121F02C00B8D599 /* LaunchScreen.storyboard in Resources */ = {isa = PBXBuildFile; fileRef = AB7F294F2121F02C00B8D599 /* LaunchScreen.storyboard */; };
		AB997EEB212CD07800A346A2 /* sample.mp4 in Resources */ = {isa = PBXBuildFile; fileRef = ABFBDE25212CCDE400E1044C /* sample.mp4 */; };
		AB997EEC212CD07A00A346A2 /* sample.png in Resources */ = {isa = PBXBuildFile; fileRef = ABFBDE26212CCDE500E1044C /* sample.png */; };
		ABE498D62134AA1C00379F7F /* PhotoOutputHandlerTests.swift in Sources */ = {isa = PBXBuildFile; fileRef = ABE498D52134AA1C00379F7F /* PhotoOutputHandlerTests.swift */; };
		ABE498DA2134AD5700379F7F /* GifVideoOutputHandlerTests.swift in Sources */ = {isa = PBXBuildFile; fileRef = ABE498D92134AD5700379F7F /* GifVideoOutputHandlerTests.swift */; };
		ABE498DC2134AEB200379F7F /* VideoOutputHandlerTests.swift in Sources */ = {isa = PBXBuildFile; fileRef = ABE498DB2134AEB200379F7F /* VideoOutputHandlerTests.swift */; };
		ABE498E52136F22400379F7F /* CameraRecorderTests.swift in Sources */ = {isa = PBXBuildFile; fileRef = ABE498E32136F22400379F7F /* CameraRecorderTests.swift */; };
		ABE498E62136F22400379F7F /* CameraRecorderStub.swift in Sources */ = {isa = PBXBuildFile; fileRef = ABE498E42136F22400379F7F /* CameraRecorderStub.swift */; };
		ABE498FA21370DFD00379F7F /* MediaClipsCollectionViewTests.swift in Sources */ = {isa = PBXBuildFile; fileRef = ABE498F621370DFD00379F7F /* MediaClipsCollectionViewTests.swift */; };
		ABE498FB21370DFD00379F7F /* MediaClipTests.swift in Sources */ = {isa = PBXBuildFile; fileRef = ABE498F721370DFD00379F7F /* MediaClipTests.swift */; };
		ABE498FC21370DFD00379F7F /* MediaClipsCollectionControllerTests.swift in Sources */ = {isa = PBXBuildFile; fileRef = ABE498F821370DFD00379F7F /* MediaClipsCollectionControllerTests.swift */; };
		ABE498FD21370DFD00379F7F /* MediaClipsCollectionCellTests.swift in Sources */ = {isa = PBXBuildFile; fileRef = ABE498F921370DFD00379F7F /* MediaClipsCollectionCellTests.swift */; };
		ABE4990021370FAB00379F7F /* MediaClipsEditorViewControllerTests.swift in Sources */ = {isa = PBXBuildFile; fileRef = ABE498FE21370FAB00379F7F /* MediaClipsEditorViewControllerTests.swift */; };
		ABE4990121370FAB00379F7F /* MediaClipsEditorViewTests.swift in Sources */ = {isa = PBXBuildFile; fileRef = ABE498FF21370FAB00379F7F /* MediaClipsEditorViewTests.swift */; };
		ABE49906213712E100379F7F /* OptionsControllerTests.swift in Sources */ = {isa = PBXBuildFile; fileRef = ABE49903213712E100379F7F /* OptionsControllerTests.swift */; };
		ABE49907213712E100379F7F /* OptionsStackViewTests.swift in Sources */ = {isa = PBXBuildFile; fileRef = ABE49904213712E100379F7F /* OptionsStackViewTests.swift */; };
		ABE49908213712E100379F7F /* OptionViewTests.swift in Sources */ = {isa = PBXBuildFile; fileRef = ABE49905213712E100379F7F /* OptionViewTests.swift */; };
		ABE4990C213722D300379F7F /* OptionTests.swift in Sources */ = {isa = PBXBuildFile; fileRef = ABE4990B213722D300379F7F /* OptionTests.swift */; };
		ABE4991E2137307500379F7F /* IgnoreTouchesViewTests.swift in Sources */ = {isa = PBXBuildFile; fileRef = ABE4991C2137307500379F7F /* IgnoreTouchesViewTests.swift */; };
		ABE4991F2137307500379F7F /* QueueTests.swift in Sources */ = {isa = PBXBuildFile; fileRef = ABE4991D2137307500379F7F /* QueueTests.swift */; };
		ABE4992B21375B3700379F7F /* ShootButtonViewTests.swift in Sources */ = {isa = PBXBuildFile; fileRef = ABE4992A21375B3700379F7F /* ShootButtonViewTests.swift */; };
		ABFBDE27212CCDE500E1044C /* sample.mp4 in Resources */ = {isa = PBXBuildFile; fileRef = ABFBDE25212CCDE400E1044C /* sample.mp4 */; };
		ABFBDE28212CCDE500E1044C /* sample.png in Resources */ = {isa = PBXBuildFile; fileRef = ABFBDE26212CCDE500E1044C /* sample.png */; };
		ABFBDE2A212CCF0700E1044C /* CameraSegmentTests.swift in Sources */ = {isa = PBXBuildFile; fileRef = ABFBDE29212CCF0700E1044C /* CameraSegmentTests.swift */; };
		B342F42A24B3C45300E9C461 /* MetalPixelBufferViewTests.swift in Sources */ = {isa = PBXBuildFile; fileRef = B342F42924B3C45300E9C461 /* MetalPixelBufferViewTests.swift */; };
		BF01710E2498592F00639E49 /* URL+MediaTests.swift in Sources */ = {isa = PBXBuildFile; fileRef = BF01710D2498592F00639E49 /* URL+MediaTests.swift */; };
		BF017114249B2C3700639E49 /* GifMakerHandlerTests.swift in Sources */ = {isa = PBXBuildFile; fileRef = BF017113249B2C3700639E49 /* GifMakerHandlerTests.swift */; };
		BF017116249B30BF00639E49 /* GIFMakerSettingsTests.swift in Sources */ = {isa = PBXBuildFile; fileRef = BF017115249B30BF00639E49 /* GIFMakerSettingsTests.swift */; };
		BF428955238637F900D51A07 /* String+UTF16SubstringTests.swift in Sources */ = {isa = PBXBuildFile; fileRef = BF428954238637F900D51A07 /* String+UTF16SubstringTests.swift */; };
		BF5AD6652460C7B50077481B /* GIFDecoderTests.swift in Sources */ = {isa = PBXBuildFile; fileRef = BF5AD6642460C7B50077481B /* GIFDecoderTests.swift */; };
		BF5AD6682460DA6F0077481B /* colors.gif in Resources */ = {isa = PBXBuildFile; fileRef = BF5AD6662460CB290077481B /* colors.gif */; };
		BF5AD6692460DA720077481B /* colors.gif in Resources */ = {isa = PBXBuildFile; fileRef = BF5AD6662460CB290077481B /* colors.gif */; };
		BF5AD66B24652CB70077481B /* GIFEncoderTests.swift in Sources */ = {isa = PBXBuildFile; fileRef = BF5AD66A24652CB70077481B /* GIFEncoderTests.swift */; };
		BF8C80F623BE6971001D29A0 /* CameraPermissionsViewControllerTests.swift in Sources */ = {isa = PBXBuildFile; fileRef = BF8C80F523BE6971001D29A0 /* CameraPermissionsViewControllerTests.swift */; };
		BFA7DAA824E3BA8000F357B6 /* LivePhotoLoaderTests.swift in Sources */ = {isa = PBXBuildFile; fileRef = BFA7DAA724E3BA8000F357B6 /* LivePhotoLoaderTests.swift */; };
		BFA7DAAA24E3BACE00F357B6 /* MediaPickerThumbnailFetcherTests.swift in Sources */ = {isa = PBXBuildFile; fileRef = BFA7DAA924E3BACE00F357B6 /* MediaPickerThumbnailFetcherTests.swift */; };
		BFA7DAAC24E42A9000F357B6 /* KanvasMediaPickerViewControllerTests.swift in Sources */ = {isa = PBXBuildFile; fileRef = BFA7DAAB24E42A9000F357B6 /* KanvasMediaPickerViewControllerTests.swift */; };
		F551188025DDC96700DEBF7E /* MultiEditorControllerTests.swift in Sources */ = {isa = PBXBuildFile; fileRef = F551187F25DDC96700DEBF7E /* MultiEditorControllerTests.swift */; };
		F58D37BA25117A88007CDF82 /* en.lproj in Resources */ = {isa = PBXBuildFile; fileRef = F58D37B925117A88007CDF82 /* en.lproj */; };
		F597B4E124B3E57300843540 /* UIColor+Colors.swift in Sources */ = {isa = PBXBuildFile; fileRef = F597B4E024B3E57300843540 /* UIColor+Colors.swift */; };
		F597B4E224B3E58C00843540 /* UIColor+Colors.swift in Sources */ = {isa = PBXBuildFile; fileRef = F597B4E024B3E57300843540 /* UIColor+Colors.swift */; };
		F597B4E424B3E63300843540 /* UIFont+Fonts.swift in Sources */ = {isa = PBXBuildFile; fileRef = F597B4E324B3E63200843540 /* UIFont+Fonts.swift */; };
		F597B4E524B3E63600843540 /* UIFont+Fonts.swift in Sources */ = {isa = PBXBuildFile; fileRef = F597B4E324B3E63200843540 /* UIFont+Fonts.swift */; };
		F597B4E724B3E66500843540 /* KanvasCustomUI.swift in Sources */ = {isa = PBXBuildFile; fileRef = F597B4E624B3E66500843540 /* KanvasCustomUI.swift */; };
		F597B4E824B3E66700843540 /* KanvasCustomUI.swift in Sources */ = {isa = PBXBuildFile; fileRef = F597B4E624B3E66500843540 /* KanvasCustomUI.swift */; };
		F597B50924B4FAD100843540 /* KanvasFontsTests.swift in Sources */ = {isa = PBXBuildFile; fileRef = F597B50824B4FAD100843540 /* KanvasFontsTests.swift */; };
		F597B50B24B5017B00843540 /* MediaInfoTests.swift in Sources */ = {isa = PBXBuildFile; fileRef = F597B50A24B5017B00843540 /* MediaInfoTests.swift */; };
		F5C0D31B267B19D200431C75 /* UIColor+Hex.swift in Sources */ = {isa = PBXBuildFile; fileRef = F5C0D31A267B19D200431C75 /* UIColor+Hex.swift */; };
		F5C0D31E267B1A0F00431C75 /* UIColor+Hex.swift in Sources */ = {isa = PBXBuildFile; fileRef = F5C0D31A267B19D200431C75 /* UIColor+Hex.swift */; };
		F5E448CA24B8E23000403A7C /* KanvasCustomUITests.swift in Sources */ = {isa = PBXBuildFile; fileRef = F5E448C924B8E23000403A7C /* KanvasCustomUITests.swift */; };
/* End PBXBuildFile section */

/* Begin PBXContainerItemProxy section */
		AB7F29612121F0ED00B8D599 /* PBXContainerItemProxy */ = {
			isa = PBXContainerItemProxy;
			containerPortal = AB7F293B2121F02A00B8D599 /* Project object */;
			proxyType = 1;
			remoteGlobalIDString = AB7F29422121F02A00B8D599;
			remoteInfo = KanvasExample;
		};
/* End PBXContainerItemProxy section */

/* Begin PBXFileReference section */
		01FC2BB00871F4C91AA029E9 /* Pods-KanvasExampleTests.debug.xcconfig */ = {isa = PBXFileReference; includeInIndex = 1; lastKnownFileType = text.xcconfig; name = "Pods-KanvasExampleTests.debug.xcconfig"; path = "Target Support Files/Pods-KanvasExampleTests/Pods-KanvasExampleTests.debug.xcconfig"; sourceTree = "<group>"; };
		0E29275E21879C18009E1FCF /* CameraZoomHandlerTests.swift */ = {isa = PBXFileReference; lastKnownFileType = sourcecode.swift; path = CameraZoomHandlerTests.swift; sourceTree = "<group>"; };
		0E5CFADD219F283B00D8F6F5 /* DeviceTests.swift */ = {isa = PBXFileReference; lastKnownFileType = sourcecode.swift; path = DeviceTests.swift; sourceTree = "<group>"; };
		0E6450B821B5B72B00CB7672 /* IgnoreTouchesCollectionViewTests.swift */ = {isa = PBXFileReference; lastKnownFileType = sourcecode.swift; path = IgnoreTouchesCollectionViewTests.swift; sourceTree = "<group>"; };
		0EAE0C7D21387C39004CD7FF /* ModeButtonViewTests.swift */ = {isa = PBXFileReference; fileEncoding = 4; lastKnownFileType = sourcecode.swift; path = ModeButtonViewTests.swift; sourceTree = "<group>"; };
		0EAE0C7F21387DE3004CD7FF /* ModeSelectorAndShootControllerTests.swift */ = {isa = PBXFileReference; fileEncoding = 4; lastKnownFileType = sourcecode.swift; path = ModeSelectorAndShootControllerTests.swift; sourceTree = "<group>"; };
		0EAE0C8021387DE3004CD7FF /* ModeSelectorAndShootViewTests.swift */ = {isa = PBXFileReference; fileEncoding = 4; lastKnownFileType = sourcecode.swift; path = ModeSelectorAndShootViewTests.swift; sourceTree = "<group>"; };
		0EAE0C88213985E8004CD7FF /* CameraSegmentHandlerStub.swift */ = {isa = PBXFileReference; fileEncoding = 4; lastKnownFileType = sourcecode.swift; path = CameraSegmentHandlerStub.swift; sourceTree = "<group>"; };
		0EAE0C8C2139895A004CD7FF /* CameraInputControllerTests.swift */ = {isa = PBXFileReference; fileEncoding = 4; lastKnownFileType = sourcecode.swift; path = CameraInputControllerTests.swift; sourceTree = "<group>"; };
		0EAE0C9721399C86004CD7FF /* CameraViewTests.swift */ = {isa = PBXFileReference; fileEncoding = 4; lastKnownFileType = sourcecode.swift; path = CameraViewTests.swift; sourceTree = "<group>"; };
		0EAE0C9A21399ED9004CD7FF /* CameraConstantsTests.swift */ = {isa = PBXFileReference; lastKnownFileType = sourcecode.swift; path = CameraConstantsTests.swift; sourceTree = "<group>"; };
		0EAE0CAF2139B966004CD7FF /* CameraPreviewControllerTests.swift */ = {isa = PBXFileReference; fileEncoding = 4; lastKnownFileType = sourcecode.swift; path = CameraPreviewControllerTests.swift; sourceTree = "<group>"; };
		0EAE0CB02139B966004CD7FF /* CameraPreviewViewTests.swift */ = {isa = PBXFileReference; fileEncoding = 4; lastKnownFileType = sourcecode.swift; path = CameraPreviewViewTests.swift; sourceTree = "<group>"; };
		0EAE0CB52139D4F2004CD7FF /* CameraControllerTests.swift */ = {isa = PBXFileReference; fileEncoding = 4; lastKnownFileType = sourcecode.swift; path = CameraControllerTests.swift; sourceTree = "<group>"; };
		0EAE0CB72139EC81004CD7FF /* KanvasAnalyticsStub.swift */ = {isa = PBXFileReference; fileEncoding = 4; lastKnownFileType = sourcecode.swift; name = KanvasAnalyticsStub.swift; path = KanvasExample/KanvasAnalyticsStub.swift; sourceTree = SOURCE_ROOT; };
		0EBE144D2123727800E9D0C8 /* CameraSettingsTests.swift */ = {isa = PBXFileReference; lastKnownFileType = sourcecode.swift; path = CameraSettingsTests.swift; sourceTree = "<group>"; };
		0EDE7A3A216425BD009DB00F /* ExtendedStackViewTests.swift */ = {isa = PBXFileReference; lastKnownFileType = sourcecode.swift; path = ExtendedStackViewTests.swift; sourceTree = "<group>"; };
		0EDE7A3C216425C5009DB00F /* ExtendedButtonTests.swift */ = {isa = PBXFileReference; lastKnownFileType = sourcecode.swift; path = ExtendedButtonTests.swift; sourceTree = "<group>"; };
		1404E2AB28113EBD00161EB6 /* MockCaptureDeviceAuthorizer.swift */ = {isa = PBXFileReference; lastKnownFileType = sourcecode.swift; path = MockCaptureDeviceAuthorizer.swift; sourceTree = "<group>"; };
		1404E2AD28113FC400161EB6 /* MockCameraPermissionsViewControllerDelegate.swift */ = {isa = PBXFileReference; lastKnownFileType = sourcecode.swift; path = MockCameraPermissionsViewControllerDelegate.swift; sourceTree = "<group>"; };
		147C0F2727FEE0A200F48182 /* CameraPermissionViewControllerSnapshotTests.swift */ = {isa = PBXFileReference; lastKnownFileType = sourcecode.swift; path = CameraPermissionViewControllerSnapshotTests.swift; sourceTree = "<group>"; };
		14E8FB8628082DBF00EDAE46 /* FBSnapshotTestCase+VerifyViewController.swift */ = {isa = PBXFileReference; lastKnownFileType = sourcecode.swift; path = "FBSnapshotTestCase+VerifyViewController.swift"; sourceTree = "<group>"; };
		2E2C11793C82F53D672DCC9A /* Pods-KanvasExample.release.xcconfig */ = {isa = PBXFileReference; includeInIndex = 1; lastKnownFileType = text.xcconfig; name = "Pods-KanvasExample.release.xcconfig"; path = "Target Support Files/Pods-KanvasExample/Pods-KanvasExample.release.xcconfig"; sourceTree = "<group>"; };
		2FBD328E5F4D4ECEBA5561F5 /* Pods_KanvasExampleTests.framework */ = {isa = PBXFileReference; explicitFileType = wrapper.framework; includeInIndex = 0; path = Pods_KanvasExampleTests.framework; sourceTree = BUILT_PRODUCTS_DIR; };
		528EA69F8E77F28A567AEDBC /* Pods-KanvasExample.debug.xcconfig */ = {isa = PBXFileReference; includeInIndex = 1; lastKnownFileType = text.xcconfig; name = "Pods-KanvasExample.debug.xcconfig"; path = "Target Support Files/Pods-KanvasExample/Pods-KanvasExample.debug.xcconfig"; sourceTree = "<group>"; };
		650648002478291B0052C175 /* SpeedControllerTests.swift */ = {isa = PBXFileReference; lastKnownFileType = sourcecode.swift; path = SpeedControllerTests.swift; sourceTree = "<group>"; };
		65064802247829270052C175 /* SpeedViewTests.swift */ = {isa = PBXFileReference; lastKnownFileType = sourcecode.swift; path = SpeedViewTests.swift; sourceTree = "<group>"; };
		650A833E24646A350071BF9D /* GifMakerControllerTests.swift */ = {isa = PBXFileReference; lastKnownFileType = sourcecode.swift; path = GifMakerControllerTests.swift; sourceTree = "<group>"; };
		650A834024646A3E0071BF9D /* GifMakerViewTests.swift */ = {isa = PBXFileReference; lastKnownFileType = sourcecode.swift; path = GifMakerViewTests.swift; sourceTree = "<group>"; };
		6512C1B623DF5DB500FDE2BD /* SliderViewTests.swift */ = {isa = PBXFileReference; lastKnownFileType = sourcecode.swift; path = SliderViewTests.swift; sourceTree = "<group>"; };
		6515A24B24882FB300267A88 /* TimeIndicatorTests.swift */ = {isa = PBXFileReference; lastKnownFileType = sourcecode.swift; path = TimeIndicatorTests.swift; sourceTree = "<group>"; };
		651D4B5C22CE6801004AB75C /* CircularImageViewTests.swift */ = {isa = PBXFileReference; lastKnownFileType = sourcecode.swift; path = CircularImageViewTests.swift; sourceTree = "<group>"; };
		651D4B5E22CE6826004AB75C /* DrawingControllerTests.swift */ = {isa = PBXFileReference; lastKnownFileType = sourcecode.swift; path = DrawingControllerTests.swift; sourceTree = "<group>"; };
		651D4B6022CE683B004AB75C /* DrawingViewTests.swift */ = {isa = PBXFileReference; lastKnownFileType = sourcecode.swift; path = DrawingViewTests.swift; sourceTree = "<group>"; };
		651DEBA62209F17400476F22 /* ConicalGradientLayerTests.swift */ = {isa = PBXFileReference; lastKnownFileType = sourcecode.swift; path = ConicalGradientLayerTests.swift; sourceTree = "<group>"; };
		651DEBA82209FC4300476F22 /* RGBATests.swift */ = {isa = PBXFileReference; lastKnownFileType = sourcecode.swift; path = RGBATests.swift; sourceTree = "<group>"; };
		65244CD922BD5A4C0038050F /* ScrollHandlerTests.swift */ = {isa = PBXFileReference; lastKnownFileType = sourcecode.swift; path = ScrollHandlerTests.swift; sourceTree = "<group>"; };
		652DFA1422281F00007B1EF5 /* FilterItemTests.swift */ = {isa = PBXFileReference; fileEncoding = 4; lastKnownFileType = sourcecode.swift; path = FilterItemTests.swift; sourceTree = "<group>"; };
		65303C34253FC31D0045E18F /* StyleMenuControllerTests.swift */ = {isa = PBXFileReference; fileEncoding = 4; lastKnownFileType = sourcecode.swift; path = StyleMenuControllerTests.swift; sourceTree = "<group>"; };
		65303C35253FC31D0045E18F /* StyleMenuViewTests.swift */ = {isa = PBXFileReference; fileEncoding = 4; lastKnownFileType = sourcecode.swift; path = StyleMenuViewTests.swift; sourceTree = "<group>"; };
		65303C36253FC31D0045E18F /* StyleMenuCellTests.swift */ = {isa = PBXFileReference; fileEncoding = 4; lastKnownFileType = sourcecode.swift; path = StyleMenuCellTests.swift; sourceTree = "<group>"; };
		6539F18D255C30DB00FCCA22 /* KanvasEditorDesignTests.swift */ = {isa = PBXFileReference; lastKnownFileType = sourcecode.swift; path = KanvasEditorDesignTests.swift; sourceTree = "<group>"; };
		653B044722E911DB005AAFCA /* ColorCollectionCellTests.swift */ = {isa = PBXFileReference; fileEncoding = 4; lastKnownFileType = sourcecode.swift; path = ColorCollectionCellTests.swift; sourceTree = "<group>"; };
		653B044822E911DB005AAFCA /* ColorCollectionViewTests.swift */ = {isa = PBXFileReference; fileEncoding = 4; lastKnownFileType = sourcecode.swift; path = ColorCollectionViewTests.swift; sourceTree = "<group>"; };
		653B044922E911DB005AAFCA /* ColorCollectionControllerTests.swift */ = {isa = PBXFileReference; fileEncoding = 4; lastKnownFileType = sourcecode.swift; path = ColorCollectionControllerTests.swift; sourceTree = "<group>"; };
		653B045322E9143C005AAFCA /* HorizontalCollectionLayoutTests.swift */ = {isa = PBXFileReference; fileEncoding = 4; lastKnownFileType = sourcecode.swift; path = HorizontalCollectionLayoutTests.swift; sourceTree = "<group>"; };
		653B045422E9143C005AAFCA /* HorizontalCollectionViewTests.swift */ = {isa = PBXFileReference; fileEncoding = 4; lastKnownFileType = sourcecode.swift; path = HorizontalCollectionViewTests.swift; sourceTree = "<group>"; };
		653D062B22BD2C30007118C5 /* FilterCollectionInnerCellTests.swift */ = {isa = PBXFileReference; lastKnownFileType = sourcecode.swift; path = FilterCollectionInnerCellTests.swift; sourceTree = "<group>"; };
		653D062D22BD2C49007118C5 /* FilterCollectionTests.swift */ = {isa = PBXFileReference; lastKnownFileType = sourcecode.swift; path = FilterCollectionTests.swift; sourceTree = "<group>"; };
		653E49522472FC11006F80A2 /* TrimControllerTests.swift */ = {isa = PBXFileReference; lastKnownFileType = sourcecode.swift; path = TrimControllerTests.swift; sourceTree = "<group>"; };
		653E49542472FC19006F80A2 /* TrimViewTests.swift */ = {isa = PBXFileReference; lastKnownFileType = sourcecode.swift; path = TrimViewTests.swift; sourceTree = "<group>"; };
		653E49562472FC2E006F80A2 /* TrimAreaTests.swift */ = {isa = PBXFileReference; lastKnownFileType = sourcecode.swift; path = TrimAreaTests.swift; sourceTree = "<group>"; };
		653E49592472FC63006F80A2 /* ThumbnailCollectionControllerTests.swift */ = {isa = PBXFileReference; lastKnownFileType = sourcecode.swift; path = ThumbnailCollectionControllerTests.swift; sourceTree = "<group>"; };
		653E495B2472FC73006F80A2 /* ThumbnailCollectionViewTests.swift */ = {isa = PBXFileReference; lastKnownFileType = sourcecode.swift; path = ThumbnailCollectionViewTests.swift; sourceTree = "<group>"; };
		653E495D2472FC82006F80A2 /* ThumbnailCollectionCellTests.swift */ = {isa = PBXFileReference; lastKnownFileType = sourcecode.swift; path = ThumbnailCollectionCellTests.swift; sourceTree = "<group>"; };
		654277302481CDF600B3FC3A /* PlaybackOptionTests.swift */ = {isa = PBXFileReference; lastKnownFileType = sourcecode.swift; path = PlaybackOptionTests.swift; sourceTree = "<group>"; };
		654277322481CECD00B3FC3A /* OptionSelectorCellTests.swift */ = {isa = PBXFileReference; lastKnownFileType = sourcecode.swift; path = OptionSelectorCellTests.swift; sourceTree = "<group>"; };
		654277342481D0B500B3FC3A /* OptionSelectorViewTests.swift */ = {isa = PBXFileReference; lastKnownFileType = sourcecode.swift; path = OptionSelectorViewTests.swift; sourceTree = "<group>"; };
		654277362481D1B600B3FC3A /* OptionSelectorControllerTests.swift */ = {isa = PBXFileReference; lastKnownFileType = sourcecode.swift; path = OptionSelectorControllerTests.swift; sourceTree = "<group>"; };
		654910EB22EB565E006DE5A1 /* EditorFilterViewTests.swift */ = {isa = PBXFileReference; lastKnownFileType = sourcecode.swift; path = EditorFilterViewTests.swift; sourceTree = "<group>"; };
		654910ED22EB5675006DE5A1 /* EditorFilterControllerTests.swift */ = {isa = PBXFileReference; lastKnownFileType = sourcecode.swift; path = EditorFilterControllerTests.swift; sourceTree = "<group>"; };
		654AE15B22E8B8B200C8C0E4 /* ColorPickerViewTests.swift */ = {isa = PBXFileReference; lastKnownFileType = sourcecode.swift; path = ColorPickerViewTests.swift; sourceTree = "<group>"; };
		654AE15D22E8B8BE00C8C0E4 /* ColorPickerControllerTests.swift */ = {isa = PBXFileReference; lastKnownFileType = sourcecode.swift; path = ColorPickerControllerTests.swift; sourceTree = "<group>"; };
		654AE15F22E8B8CD00C8C0E4 /* StrokeSelectorControllerTests.swift */ = {isa = PBXFileReference; lastKnownFileType = sourcecode.swift; path = StrokeSelectorControllerTests.swift; sourceTree = "<group>"; };
		654AE16122E8B8DD00C8C0E4 /* StrokeSelectorViewTests.swift */ = {isa = PBXFileReference; lastKnownFileType = sourcecode.swift; path = StrokeSelectorViewTests.swift; sourceTree = "<group>"; };
		654AE16322E8B8E900C8C0E4 /* TextureSelectorControllerTests.swift */ = {isa = PBXFileReference; lastKnownFileType = sourcecode.swift; path = TextureSelectorControllerTests.swift; sourceTree = "<group>"; };
		654AE16522E8B8F700C8C0E4 /* TextureSelectorViewTests.swift */ = {isa = PBXFileReference; lastKnownFileType = sourcecode.swift; path = TextureSelectorViewTests.swift; sourceTree = "<group>"; };
		654D2FEF23882A9E0034D976 /* StaggeredGridLayoutTests.swift */ = {isa = PBXFileReference; lastKnownFileType = sourcecode.swift; path = StaggeredGridLayoutTests.swift; sourceTree = "<group>"; };
		654FE6CB247F4D70002F774B /* DiscreteSliderTests.swift */ = {isa = PBXFileReference; lastKnownFileType = sourcecode.swift; path = DiscreteSliderTests.swift; sourceTree = "<group>"; };
		654FE6CD247F4D7D002F774B /* DiscreteSliderViewTests.swift */ = {isa = PBXFileReference; lastKnownFileType = sourcecode.swift; path = DiscreteSliderViewTests.swift; sourceTree = "<group>"; };
		654FE6CF247F4D8C002F774B /* DiscreteSliderCollectionCellTests.swift */ = {isa = PBXFileReference; lastKnownFileType = sourcecode.swift; path = DiscreteSliderCollectionCellTests.swift; sourceTree = "<group>"; };
		65507D96239F381700087014 /* MovableViewCanvasTests.swift */ = {isa = PBXFileReference; fileEncoding = 4; lastKnownFileType = sourcecode.swift; path = MovableViewCanvasTests.swift; sourceTree = "<group>"; };
		65507D98239F381700087014 /* EditorTextViewTests.swift */ = {isa = PBXFileReference; fileEncoding = 4; lastKnownFileType = sourcecode.swift; path = EditorTextViewTests.swift; sourceTree = "<group>"; };
		65507D99239F381700087014 /* StylableTextViewTests.swift */ = {isa = PBXFileReference; fileEncoding = 4; lastKnownFileType = sourcecode.swift; path = StylableTextViewTests.swift; sourceTree = "<group>"; };
		65507D9A239F381700087014 /* EditorTextControllerTests.swift */ = {isa = PBXFileReference; fileEncoding = 4; lastKnownFileType = sourcecode.swift; path = EditorTextControllerTests.swift; sourceTree = "<group>"; };
		65507D9B239F381700087014 /* MainTextViewTests.swift */ = {isa = PBXFileReference; fileEncoding = 4; lastKnownFileType = sourcecode.swift; path = MainTextViewTests.swift; sourceTree = "<group>"; };
		65513E0C23019DBE0025C59D /* ColorDropTests.swift */ = {isa = PBXFileReference; lastKnownFileType = sourcecode.swift; path = ColorDropTests.swift; sourceTree = "<group>"; };
		655163A12396E6AC0043C01A /* ExperimentalStickerProvider.swift */ = {isa = PBXFileReference; fileEncoding = 4; lastKnownFileType = sourcecode.swift; path = ExperimentalStickerProvider.swift; sourceTree = "<group>"; };
		655163A32396E8A30043C01A /* stickers.json */ = {isa = PBXFileReference; fileEncoding = 4; lastKnownFileType = text.json; path = stickers.json; sourceTree = "<group>"; };
		655C934E234CCA80008F26AF /* ColorSelectorViewTests.swift */ = {isa = PBXFileReference; lastKnownFileType = sourcecode.swift; path = ColorSelectorViewTests.swift; sourceTree = "<group>"; };
		655C9350234CCA99008F26AF /* ColorSelectorControllerTests.swift */ = {isa = PBXFileReference; lastKnownFileType = sourcecode.swift; path = ColorSelectorControllerTests.swift; sourceTree = "<group>"; };
		65752CE023D895ED0088BEBB /* IgnoreBackgroundTouchesStackViewTests.swift */ = {isa = PBXFileReference; fileEncoding = 4; lastKnownFileType = sourcecode.swift; path = IgnoreBackgroundTouchesStackViewTests.swift; sourceTree = "<group>"; };
		6578F83822E12098002B952C /* MMCQTests.swift */ = {isa = PBXFileReference; fileEncoding = 4; lastKnownFileType = sourcecode.swift; path = MMCQTests.swift; sourceTree = "<group>"; };
		6578F83922E12098002B952C /* ColorThiefTests.swift */ = {isa = PBXFileReference; fileEncoding = 4; lastKnownFileType = sourcecode.swift; path = ColorThiefTests.swift; sourceTree = "<group>"; };
		6578F83C22E120BD002B952C /* CALayer+ColorTests.swift */ = {isa = PBXFileReference; fileEncoding = 4; lastKnownFileType = sourcecode.swift; path = "CALayer+ColorTests.swift"; sourceTree = "<group>"; };
		6578F83D22E120BD002B952C /* UIImage+DominantColorsTests.swift */ = {isa = PBXFileReference; fileEncoding = 4; lastKnownFileType = sourcecode.swift; path = "UIImage+DominantColorsTests.swift"; sourceTree = "<group>"; };
		6589D12C22E91C7900A7357B /* SharpieTests.swift */ = {isa = PBXFileReference; fileEncoding = 4; lastKnownFileType = sourcecode.swift; path = SharpieTests.swift; sourceTree = "<group>"; };
		6589D12D22E91C7900A7357B /* PencilTests.swift */ = {isa = PBXFileReference; fileEncoding = 4; lastKnownFileType = sourcecode.swift; path = PencilTests.swift; sourceTree = "<group>"; };
		6589D12E22E91C7900A7357B /* MarkerTests.swift */ = {isa = PBXFileReference; fileEncoding = 4; lastKnownFileType = sourcecode.swift; path = MarkerTests.swift; sourceTree = "<group>"; };
		6589D12F22E91C7900A7357B /* RoundedTextureTests.swift */ = {isa = PBXFileReference; fileEncoding = 4; lastKnownFileType = sourcecode.swift; path = RoundedTextureTests.swift; sourceTree = "<group>"; };
		658A327F239FFD9B00EEC1D3 /* StylableImageViewTests.swift */ = {isa = PBXFileReference; fileEncoding = 4; lastKnownFileType = sourcecode.swift; path = StylableImageViewTests.swift; sourceTree = "<group>"; };
		658A3281239FFD9B00EEC1D3 /* StickerCollectionControllerTests.swift */ = {isa = PBXFileReference; fileEncoding = 4; lastKnownFileType = sourcecode.swift; path = StickerCollectionControllerTests.swift; sourceTree = "<group>"; };
		658A3282239FFD9B00EEC1D3 /* StickerCollectionViewTests.swift */ = {isa = PBXFileReference; fileEncoding = 4; lastKnownFileType = sourcecode.swift; path = StickerCollectionViewTests.swift; sourceTree = "<group>"; };
		658A3283239FFD9B00EEC1D3 /* StickerCollectionCellTests.swift */ = {isa = PBXFileReference; fileEncoding = 4; lastKnownFileType = sourcecode.swift; path = StickerCollectionCellTests.swift; sourceTree = "<group>"; };
		658A3285239FFD9B00EEC1D3 /* StickerTypeCollectionViewTests.swift */ = {isa = PBXFileReference; fileEncoding = 4; lastKnownFileType = sourcecode.swift; path = StickerTypeCollectionViewTests.swift; sourceTree = "<group>"; };
		658A3286239FFD9B00EEC1D3 /* StickerTypeCollectionCellTests.swift */ = {isa = PBXFileReference; fileEncoding = 4; lastKnownFileType = sourcecode.swift; path = StickerTypeCollectionCellTests.swift; sourceTree = "<group>"; };
		658A3287239FFD9B00EEC1D3 /* StickerTypeCollectionControllerTests.swift */ = {isa = PBXFileReference; fileEncoding = 4; lastKnownFileType = sourcecode.swift; path = StickerTypeCollectionControllerTests.swift; sourceTree = "<group>"; };
		658A3288239FFD9B00EEC1D3 /* StickerMenuControllerTests.swift */ = {isa = PBXFileReference; fileEncoding = 4; lastKnownFileType = sourcecode.swift; path = StickerMenuControllerTests.swift; sourceTree = "<group>"; };
		658A3289239FFD9B00EEC1D3 /* StickerMenuViewTests.swift */ = {isa = PBXFileReference; fileEncoding = 4; lastKnownFileType = sourcecode.swift; path = StickerMenuViewTests.swift; sourceTree = "<group>"; };
		658A328C239FFD9B00EEC1D3 /* StickerProviderStub.swift */ = {isa = PBXFileReference; fileEncoding = 4; lastKnownFileType = sourcecode.swift; path = StickerProviderStub.swift; sourceTree = "<group>"; };
		658A328E239FFD9B00EEC1D3 /* DrawerTabBarControllerTests.swift */ = {isa = PBXFileReference; fileEncoding = 4; lastKnownFileType = sourcecode.swift; path = DrawerTabBarControllerTests.swift; sourceTree = "<group>"; };
		658A328F239FFD9B00EEC1D3 /* DrawerTabBarCell.swift */ = {isa = PBXFileReference; fileEncoding = 4; lastKnownFileType = sourcecode.swift; path = DrawerTabBarCell.swift; sourceTree = "<group>"; };
		658A3290239FFD9B00EEC1D3 /* DrawerTabBarViewTests.swift */ = {isa = PBXFileReference; fileEncoding = 4; lastKnownFileType = sourcecode.swift; path = DrawerTabBarViewTests.swift; sourceTree = "<group>"; };
		658A3291239FFD9B00EEC1D3 /* DrawerTabBarOptionTests.swift */ = {isa = PBXFileReference; fileEncoding = 4; lastKnownFileType = sourcecode.swift; path = DrawerTabBarOptionTests.swift; sourceTree = "<group>"; };
		658A3292239FFD9B00EEC1D3 /* MediaDrawerControllerTests.swift */ = {isa = PBXFileReference; fileEncoding = 4; lastKnownFileType = sourcecode.swift; path = MediaDrawerControllerTests.swift; sourceTree = "<group>"; };
		658A3293239FFD9B00EEC1D3 /* MediaDrawerViewTests.swift */ = {isa = PBXFileReference; fileEncoding = 4; lastKnownFileType = sourcecode.swift; path = MediaDrawerViewTests.swift; sourceTree = "<group>"; };
		6591EE47239E9EBC007C590B /* LoadingIndicatorViewTests.swift */ = {isa = PBXFileReference; fileEncoding = 4; lastKnownFileType = sourcecode.swift; path = LoadingIndicatorViewTests.swift; sourceTree = "<group>"; };
		65B39A6023B12DFD00589F9A /* StickerTests.swift */ = {isa = PBXFileReference; lastKnownFileType = sourcecode.swift; path = StickerTests.swift; sourceTree = "<group>"; };
		65B39A6223B12EC800589F9A /* StickerTypeTests.swift */ = {isa = PBXFileReference; lastKnownFileType = sourcecode.swift; path = StickerTypeTests.swift; sourceTree = "<group>"; };
		65B980D7231EB6AF00D3E9F0 /* TrashViewTests.swift */ = {isa = PBXFileReference; lastKnownFileType = sourcecode.swift; path = TrashViewTests.swift; sourceTree = "<group>"; };
		65C1239F2201E13700562856 /* ImagePreviewControllerTests.swift */ = {isa = PBXFileReference; lastKnownFileType = sourcecode.swift; path = ImagePreviewControllerTests.swift; sourceTree = "<group>"; };
		65CA0EF72465B75400822C1A /* MovableViewTests.swift */ = {isa = PBXFileReference; lastKnownFileType = sourcecode.swift; path = MovableViewTests.swift; sourceTree = "<group>"; };
		65CB55E8256C304B003EE32E /* StyleMenuExpandCellTests.swift */ = {isa = PBXFileReference; lastKnownFileType = sourcecode.swift; path = StyleMenuExpandCellTests.swift; sourceTree = "<group>"; };
		65CB55F1256C30C3003EE32E /* StyleMenuRoundedLabelTests.swift */ = {isa = PBXFileReference; lastKnownFileType = sourcecode.swift; path = StyleMenuRoundedLabelTests.swift; sourceTree = "<group>"; };
		65DE138E255A3D53002D3B2D /* KanvasDesignTests.swift */ = {isa = PBXFileReference; lastKnownFileType = sourcecode.swift; path = KanvasDesignTests.swift; sourceTree = "<group>"; };
		65E46B8E22BD22CA004FD226 /* FilterSettingsControllerTests.swift */ = {isa = PBXFileReference; fileEncoding = 4; lastKnownFileType = sourcecode.swift; path = FilterSettingsControllerTests.swift; sourceTree = "<group>"; };
		65E46B8F22BD22CA004FD226 /* FilterSettingsViewTests.swift */ = {isa = PBXFileReference; fileEncoding = 4; lastKnownFileType = sourcecode.swift; path = FilterSettingsViewTests.swift; sourceTree = "<group>"; };
		65E46B9022BD22CA004FD226 /* CameraFilterCollectionControllerTests.swift */ = {isa = PBXFileReference; fileEncoding = 4; lastKnownFileType = sourcecode.swift; path = CameraFilterCollectionControllerTests.swift; sourceTree = "<group>"; };
		65E46B9122BD22CA004FD226 /* CameraFilterCollectionViewTests.swift */ = {isa = PBXFileReference; fileEncoding = 4; lastKnownFileType = sourcecode.swift; path = CameraFilterCollectionViewTests.swift; sourceTree = "<group>"; };
		65E46B9222BD22CA004FD226 /* CameraFilterCollectionCellTests.swift */ = {isa = PBXFileReference; fileEncoding = 4; lastKnownFileType = sourcecode.swift; path = CameraFilterCollectionCellTests.swift; sourceTree = "<group>"; };
		65E46B9A22BD22DE004FD226 /* EditorFilterCollectionControllerTests.swift */ = {isa = PBXFileReference; fileEncoding = 4; lastKnownFileType = sourcecode.swift; path = EditorFilterCollectionControllerTests.swift; sourceTree = "<group>"; };
		65E46B9B22BD22DE004FD226 /* EditorFilterCollectionViewTests.swift */ = {isa = PBXFileReference; fileEncoding = 4; lastKnownFileType = sourcecode.swift; path = EditorFilterCollectionViewTests.swift; sourceTree = "<group>"; };
		65E46B9C22BD22DE004FD226 /* EditorFilterCollectionCellTests.swift */ = {isa = PBXFileReference; fileEncoding = 4; lastKnownFileType = sourcecode.swift; path = EditorFilterCollectionCellTests.swift; sourceTree = "<group>"; };
		65E46B9D22BD22DE004FD226 /* EditionMenuCollectionControllerTests.swift */ = {isa = PBXFileReference; fileEncoding = 4; lastKnownFileType = sourcecode.swift; path = EditionMenuCollectionControllerTests.swift; sourceTree = "<group>"; };
		65E46B9E22BD22DE004FD226 /* EditorViewTests.swift */ = {isa = PBXFileReference; fileEncoding = 4; lastKnownFileType = sourcecode.swift; path = EditorViewTests.swift; sourceTree = "<group>"; };
		65E46B9F22BD22DE004FD226 /* EditionMenuCollectionCellTests.swift */ = {isa = PBXFileReference; fileEncoding = 4; lastKnownFileType = sourcecode.swift; path = EditionMenuCollectionCellTests.swift; sourceTree = "<group>"; };
		65E46BA022BD22DE004FD226 /* EditorControllerTests.swift */ = {isa = PBXFileReference; fileEncoding = 4; lastKnownFileType = sourcecode.swift; path = EditorControllerTests.swift; sourceTree = "<group>"; };
		65E46BA122BD22DE004FD226 /* EditionOptionTests.swift */ = {isa = PBXFileReference; fileEncoding = 4; lastKnownFileType = sourcecode.swift; path = EditionOptionTests.swift; sourceTree = "<group>"; };
		65E46BA222BD22DE004FD226 /* EditionMenuCollectionViewTests.swift */ = {isa = PBXFileReference; fileEncoding = 4; lastKnownFileType = sourcecode.swift; path = EditionMenuCollectionViewTests.swift; sourceTree = "<group>"; };
		65FA24C022B95C59007E47E9 /* Array+ObjectTests.swift */ = {isa = PBXFileReference; fileEncoding = 4; lastKnownFileType = sourcecode.swift; path = "Array+ObjectTests.swift"; sourceTree = "<group>"; };
		764AC466221D8485005C82EC /* FilteredInputViewControllerTests.swift */ = {isa = PBXFileReference; lastKnownFileType = sourcecode.swift; path = FilteredInputViewControllerTests.swift; sourceTree = "<group>"; };
		764AC469221D84B5005C82EC /* FilterTests.swift */ = {isa = PBXFileReference; lastKnownFileType = sourcecode.swift; path = FilterTests.swift; sourceTree = "<group>"; };
		764AC46B221D84CD005C82EC /* GLPixelBufferViewTests.swift */ = {isa = PBXFileReference; lastKnownFileType = sourcecode.swift; path = GLPixelBufferViewTests.swift; sourceTree = "<group>"; };
		764AC46D221D851B005C82EC /* RendererTests.swift */ = {isa = PBXFileReference; lastKnownFileType = sourcecode.swift; path = RendererTests.swift; sourceTree = "<group>"; };
		764AC46F221D8588005C82EC /* ShaderTests.swift */ = {isa = PBXFileReference; lastKnownFileType = sourcecode.swift; path = ShaderTests.swift; sourceTree = "<group>"; };
		764AC475221D86A2005C82EC /* GLUtilitiesTests.swift */ = {isa = PBXFileReference; lastKnownFileType = sourcecode.swift; path = GLUtilitiesTests.swift; sourceTree = "<group>"; };
		764AC47F2223E07B005C82EC /* FilterInstancesTests.swift */ = {isa = PBXFileReference; lastKnownFileType = sourcecode.swift; path = FilterInstancesTests.swift; sourceTree = "<group>"; };
		764AC4812223E3CF005C82EC /* FilterFactoryTests.swift */ = {isa = PBXFileReference; lastKnownFileType = sourcecode.swift; path = FilterFactoryTests.swift; sourceTree = "<group>"; };
		7669B5A72230E548000D3EB5 /* UIImage+PixelBufferTests.swift */ = {isa = PBXFileReference; lastKnownFileType = sourcecode.swift; path = "UIImage+PixelBufferTests.swift"; sourceTree = "<group>"; };
		7669F2D222337021003F4CCE /* UIImage+color.swift */ = {isa = PBXFileReference; lastKnownFileType = sourcecode.swift; path = "UIImage+color.swift"; sourceTree = "<group>"; };
		76826A0B2208E387009C1789 /* UIImage+FlipLeftMirroredTests.swift */ = {isa = PBXFileReference; fileEncoding = 4; lastKnownFileType = sourcecode.swift; path = "UIImage+FlipLeftMirroredTests.swift"; sourceTree = "<group>"; };
		768548D622D0EC0800BC39D2 /* SplitViewController.swift */ = {isa = PBXFileReference; lastKnownFileType = sourcecode.swift; path = SplitViewController.swift; sourceTree = "<group>"; };
		768548D822D17E6000BC39D2 /* MockDashboardViewController.swift */ = {isa = PBXFileReference; lastKnownFileType = sourcecode.swift; path = MockDashboardViewController.swift; sourceTree = "<group>"; };
		76A50BEB22FCB65D00D314AF /* ExampleKanvasDashboardController.swift */ = {isa = PBXFileReference; lastKnownFileType = sourcecode.swift; path = ExampleKanvasDashboardController.swift; sourceTree = "<group>"; };
		76BC5BAC220CCFF1007A9289 /* Array+MoveTests.swift */ = {isa = PBXFileReference; fileEncoding = 4; lastKnownFileType = sourcecode.swift; path = "Array+MoveTests.swift"; sourceTree = "<group>"; };
		76BC5BAD220CCFF2007A9289 /* ClosedRange+ClampTests.swift */ = {isa = PBXFileReference; fileEncoding = 4; lastKnownFileType = sourcecode.swift; path = "ClosedRange+ClampTests.swift"; sourceTree = "<group>"; };
		76E4D0842277976500CF3B35 /* MediaMetadataTests.swift */ = {isa = PBXFileReference; lastKnownFileType = sourcecode.swift; path = MediaMetadataTests.swift; sourceTree = "<group>"; };
		76ED1DCB22BF2DF400E6AF79 /* MediaPlayerTests.swift */ = {isa = PBXFileReference; lastKnownFileType = sourcecode.swift; path = MediaPlayerTests.swift; sourceTree = "<group>"; };
		76ED1DCD22BF2E6D00E6AF79 /* MediaPlayerViewTests.swift */ = {isa = PBXFileReference; lastKnownFileType = sourcecode.swift; path = MediaPlayerViewTests.swift; sourceTree = "<group>"; };
		76ED1DCF22BF31AA00E6AF79 /* MediaExporterTests.swift */ = {isa = PBXFileReference; lastKnownFileType = sourcecode.swift; path = MediaExporterTests.swift; sourceTree = "<group>"; };
		76ED1DD122BF31F400E6AF79 /* VideoCompositorTests.swift */ = {isa = PBXFileReference; lastKnownFileType = sourcecode.swift; path = VideoCompositorTests.swift; sourceTree = "<group>"; };
		76ED1DD522C15A9B00E6AF79 /* MediaPickerButtonViewTests.swift */ = {isa = PBXFileReference; lastKnownFileType = sourcecode.swift; path = MediaPickerButtonViewTests.swift; sourceTree = "<group>"; };
		76FFF23F22D4EF53000A0D04 /* KanvasUIImagePickerViewControllerTests.swift */ = {isa = PBXFileReference; lastKnownFileType = sourcecode.swift; path = KanvasUIImagePickerViewControllerTests.swift; sourceTree = "<group>"; };
		76FFF24722DCD991000A0D04 /* FeatureTableView.swift */ = {isa = PBXFileReference; lastKnownFileType = sourcecode.swift; path = FeatureTableView.swift; sourceTree = "<group>"; };
		973CC439A84BFDE7FC10BAC1 /* libPods-KanvasExample.a */ = {isa = PBXFileReference; explicitFileType = archive.ar; includeInIndex = 0; path = "libPods-KanvasExample.a"; sourceTree = BUILT_PRODUCTS_DIR; };
		AAE187352F3D3B5A4AE406ED /* Pods-KanvasExampleTests.release.xcconfig */ = {isa = PBXFileReference; includeInIndex = 1; lastKnownFileType = text.xcconfig; name = "Pods-KanvasExampleTests.release.xcconfig"; path = "Target Support Files/Pods-KanvasExampleTests/Pods-KanvasExampleTests.release.xcconfig"; sourceTree = "<group>"; };
		AB7263E5212CC83B0044ED96 /* KanvasStringsTests.swift */ = {isa = PBXFileReference; fileEncoding = 4; lastKnownFileType = sourcecode.swift; path = KanvasStringsTests.swift; sourceTree = "<group>"; };
		AB7263E6212CC83B0044ED96 /* KanvasImagesTests.swift */ = {isa = PBXFileReference; fileEncoding = 4; lastKnownFileType = sourcecode.swift; path = KanvasImagesTests.swift; sourceTree = "<group>"; };
		AB7263E7212CC83B0044ED96 /* KanvasColorsTests.swift */ = {isa = PBXFileReference; fileEncoding = 4; lastKnownFileType = sourcecode.swift; path = KanvasColorsTests.swift; sourceTree = "<group>"; };
		AB7263E8212CC83B0044ED96 /* KanvasTimesTests.swift */ = {isa = PBXFileReference; fileEncoding = 4; lastKnownFileType = sourcecode.swift; path = KanvasTimesTests.swift; sourceTree = "<group>"; };
		AB7263EE212CCBB30044ED96 /* CameraSegmentHandlerTests.swift */ = {isa = PBXFileReference; fileEncoding = 4; lastKnownFileType = sourcecode.swift; path = CameraSegmentHandlerTests.swift; sourceTree = "<group>"; };
		AB7F29432121F02A00B8D599 /* KanvasExample.app */ = {isa = PBXFileReference; explicitFileType = wrapper.application; includeInIndex = 0; path = KanvasExample.app; sourceTree = BUILT_PRODUCTS_DIR; };
		AB7F29462121F02A00B8D599 /* AppDelegate.swift */ = {isa = PBXFileReference; lastKnownFileType = sourcecode.swift; path = AppDelegate.swift; sourceTree = "<group>"; };
		AB7F29482121F02A00B8D599 /* KanvasExampleViewController.swift */ = {isa = PBXFileReference; lastKnownFileType = sourcecode.swift; path = KanvasExampleViewController.swift; sourceTree = "<group>"; };
		AB7F294D2121F02C00B8D599 /* Assets.xcassets */ = {isa = PBXFileReference; lastKnownFileType = folder.assetcatalog; path = Assets.xcassets; sourceTree = "<group>"; };
		AB7F29502121F02C00B8D599 /* Base */ = {isa = PBXFileReference; lastKnownFileType = file.storyboard; name = Base; path = Base.lproj/LaunchScreen.storyboard; sourceTree = "<group>"; };
		AB7F29522121F02C00B8D599 /* Info.plist */ = {isa = PBXFileReference; lastKnownFileType = text.plist.xml; path = Info.plist; sourceTree = "<group>"; };
		AB7F295C2121F0ED00B8D599 /* KanvasExampleTests.xctest */ = {isa = PBXFileReference; explicitFileType = wrapper.cfbundle; includeInIndex = 0; path = KanvasExampleTests.xctest; sourceTree = BUILT_PRODUCTS_DIR; };
		AB7F29602121F0ED00B8D599 /* Info.plist */ = {isa = PBXFileReference; lastKnownFileType = text.plist.xml; path = Info.plist; sourceTree = "<group>"; };
		ABE498D52134AA1C00379F7F /* PhotoOutputHandlerTests.swift */ = {isa = PBXFileReference; fileEncoding = 4; lastKnownFileType = sourcecode.swift; path = PhotoOutputHandlerTests.swift; sourceTree = "<group>"; };
		ABE498D92134AD5700379F7F /* GifVideoOutputHandlerTests.swift */ = {isa = PBXFileReference; fileEncoding = 4; lastKnownFileType = sourcecode.swift; path = GifVideoOutputHandlerTests.swift; sourceTree = "<group>"; };
		ABE498DB2134AEB200379F7F /* VideoOutputHandlerTests.swift */ = {isa = PBXFileReference; fileEncoding = 4; lastKnownFileType = sourcecode.swift; path = VideoOutputHandlerTests.swift; sourceTree = "<group>"; };
		ABE498E32136F22400379F7F /* CameraRecorderTests.swift */ = {isa = PBXFileReference; fileEncoding = 4; lastKnownFileType = sourcecode.swift; path = CameraRecorderTests.swift; sourceTree = "<group>"; };
		ABE498E42136F22400379F7F /* CameraRecorderStub.swift */ = {isa = PBXFileReference; fileEncoding = 4; lastKnownFileType = sourcecode.swift; path = CameraRecorderStub.swift; sourceTree = "<group>"; };
		ABE498F621370DFD00379F7F /* MediaClipsCollectionViewTests.swift */ = {isa = PBXFileReference; fileEncoding = 4; lastKnownFileType = sourcecode.swift; path = MediaClipsCollectionViewTests.swift; sourceTree = "<group>"; };
		ABE498F721370DFD00379F7F /* MediaClipTests.swift */ = {isa = PBXFileReference; fileEncoding = 4; lastKnownFileType = sourcecode.swift; path = MediaClipTests.swift; sourceTree = "<group>"; };
		ABE498F821370DFD00379F7F /* MediaClipsCollectionControllerTests.swift */ = {isa = PBXFileReference; fileEncoding = 4; lastKnownFileType = sourcecode.swift; path = MediaClipsCollectionControllerTests.swift; sourceTree = "<group>"; };
		ABE498F921370DFD00379F7F /* MediaClipsCollectionCellTests.swift */ = {isa = PBXFileReference; fileEncoding = 4; lastKnownFileType = sourcecode.swift; path = MediaClipsCollectionCellTests.swift; sourceTree = "<group>"; };
		ABE498FE21370FAB00379F7F /* MediaClipsEditorViewControllerTests.swift */ = {isa = PBXFileReference; fileEncoding = 4; lastKnownFileType = sourcecode.swift; path = MediaClipsEditorViewControllerTests.swift; sourceTree = "<group>"; };
		ABE498FF21370FAB00379F7F /* MediaClipsEditorViewTests.swift */ = {isa = PBXFileReference; fileEncoding = 4; lastKnownFileType = sourcecode.swift; path = MediaClipsEditorViewTests.swift; sourceTree = "<group>"; };
		ABE49903213712E100379F7F /* OptionsControllerTests.swift */ = {isa = PBXFileReference; fileEncoding = 4; lastKnownFileType = sourcecode.swift; path = OptionsControllerTests.swift; sourceTree = "<group>"; };
		ABE49904213712E100379F7F /* OptionsStackViewTests.swift */ = {isa = PBXFileReference; fileEncoding = 4; lastKnownFileType = sourcecode.swift; path = OptionsStackViewTests.swift; sourceTree = "<group>"; };
		ABE49905213712E100379F7F /* OptionViewTests.swift */ = {isa = PBXFileReference; fileEncoding = 4; lastKnownFileType = sourcecode.swift; path = OptionViewTests.swift; sourceTree = "<group>"; };
		ABE4990B213722D300379F7F /* OptionTests.swift */ = {isa = PBXFileReference; lastKnownFileType = sourcecode.swift; path = OptionTests.swift; sourceTree = "<group>"; };
		ABE4991C2137307500379F7F /* IgnoreTouchesViewTests.swift */ = {isa = PBXFileReference; fileEncoding = 4; lastKnownFileType = sourcecode.swift; path = IgnoreTouchesViewTests.swift; sourceTree = "<group>"; };
		ABE4991D2137307500379F7F /* QueueTests.swift */ = {isa = PBXFileReference; fileEncoding = 4; lastKnownFileType = sourcecode.swift; path = QueueTests.swift; sourceTree = "<group>"; };
		ABE4992A21375B3700379F7F /* ShootButtonViewTests.swift */ = {isa = PBXFileReference; fileEncoding = 4; lastKnownFileType = sourcecode.swift; path = ShootButtonViewTests.swift; sourceTree = "<group>"; };
		ABFBDE25212CCDE400E1044C /* sample.mp4 */ = {isa = PBXFileReference; lastKnownFileType = file; path = sample.mp4; sourceTree = SOURCE_ROOT; };
		ABFBDE26212CCDE500E1044C /* sample.png */ = {isa = PBXFileReference; lastKnownFileType = image.png; path = sample.png; sourceTree = SOURCE_ROOT; };
		ABFBDE29212CCF0700E1044C /* CameraSegmentTests.swift */ = {isa = PBXFileReference; fileEncoding = 4; lastKnownFileType = sourcecode.swift; path = CameraSegmentTests.swift; sourceTree = "<group>"; };
		B342F42924B3C45300E9C461 /* MetalPixelBufferViewTests.swift */ = {isa = PBXFileReference; lastKnownFileType = sourcecode.swift; path = MetalPixelBufferViewTests.swift; sourceTree = "<group>"; };
		BF01710D2498592F00639E49 /* URL+MediaTests.swift */ = {isa = PBXFileReference; lastKnownFileType = sourcecode.swift; path = "URL+MediaTests.swift"; sourceTree = "<group>"; };
		BF017113249B2C3700639E49 /* GifMakerHandlerTests.swift */ = {isa = PBXFileReference; lastKnownFileType = sourcecode.swift; path = GifMakerHandlerTests.swift; sourceTree = "<group>"; };
		BF017115249B30BF00639E49 /* GIFMakerSettingsTests.swift */ = {isa = PBXFileReference; lastKnownFileType = sourcecode.swift; path = GIFMakerSettingsTests.swift; sourceTree = "<group>"; };
		BF428954238637F900D51A07 /* String+UTF16SubstringTests.swift */ = {isa = PBXFileReference; lastKnownFileType = sourcecode.swift; path = "String+UTF16SubstringTests.swift"; sourceTree = "<group>"; };
		BF5AD6642460C7B50077481B /* GIFDecoderTests.swift */ = {isa = PBXFileReference; lastKnownFileType = sourcecode.swift; path = GIFDecoderTests.swift; sourceTree = "<group>"; };
		BF5AD6662460CB290077481B /* colors.gif */ = {isa = PBXFileReference; lastKnownFileType = image.gif; path = colors.gif; sourceTree = "<group>"; };
		BF5AD66A24652CB70077481B /* GIFEncoderTests.swift */ = {isa = PBXFileReference; lastKnownFileType = sourcecode.swift; path = GIFEncoderTests.swift; sourceTree = "<group>"; };
		BF8C80F523BE6971001D29A0 /* CameraPermissionsViewControllerTests.swift */ = {isa = PBXFileReference; lastKnownFileType = sourcecode.swift; path = CameraPermissionsViewControllerTests.swift; sourceTree = "<group>"; };
		BFA7DAA724E3BA8000F357B6 /* LivePhotoLoaderTests.swift */ = {isa = PBXFileReference; lastKnownFileType = sourcecode.swift; path = LivePhotoLoaderTests.swift; sourceTree = "<group>"; };
		BFA7DAA924E3BACE00F357B6 /* MediaPickerThumbnailFetcherTests.swift */ = {isa = PBXFileReference; lastKnownFileType = sourcecode.swift; path = MediaPickerThumbnailFetcherTests.swift; sourceTree = "<group>"; };
		BFA7DAAB24E42A9000F357B6 /* KanvasMediaPickerViewControllerTests.swift */ = {isa = PBXFileReference; lastKnownFileType = sourcecode.swift; path = KanvasMediaPickerViewControllerTests.swift; sourceTree = "<group>"; };
		F551187F25DDC96700DEBF7E /* MultiEditorControllerTests.swift */ = {isa = PBXFileReference; fileEncoding = 4; lastKnownFileType = sourcecode.swift; path = MultiEditorControllerTests.swift; sourceTree = "<group>"; };
		F58D37B925117A88007CDF82 /* en.lproj */ = {isa = PBXFileReference; lastKnownFileType = folder; path = en.lproj; sourceTree = "<group>"; };
		F597B4E024B3E57300843540 /* UIColor+Colors.swift */ = {isa = PBXFileReference; lastKnownFileType = sourcecode.swift; path = "UIColor+Colors.swift"; sourceTree = "<group>"; };
		F597B4E324B3E63200843540 /* UIFont+Fonts.swift */ = {isa = PBXFileReference; fileEncoding = 4; lastKnownFileType = sourcecode.swift; path = "UIFont+Fonts.swift"; sourceTree = "<group>"; };
		F597B4E624B3E66500843540 /* KanvasCustomUI.swift */ = {isa = PBXFileReference; fileEncoding = 4; lastKnownFileType = sourcecode.swift; path = KanvasCustomUI.swift; sourceTree = "<group>"; };
		F597B50824B4FAD100843540 /* KanvasFontsTests.swift */ = {isa = PBXFileReference; lastKnownFileType = sourcecode.swift; path = KanvasFontsTests.swift; sourceTree = "<group>"; };
		F597B50A24B5017B00843540 /* MediaInfoTests.swift */ = {isa = PBXFileReference; lastKnownFileType = sourcecode.swift; path = MediaInfoTests.swift; sourceTree = "<group>"; };
		F5C0D31A267B19D200431C75 /* UIColor+Hex.swift */ = {isa = PBXFileReference; fileEncoding = 4; lastKnownFileType = sourcecode.swift; name = "UIColor+Hex.swift"; path = "../../Classes/Extensions/UIColor+Hex.swift"; sourceTree = "<group>"; };
		F5E448C924B8E23000403A7C /* KanvasCustomUITests.swift */ = {isa = PBXFileReference; lastKnownFileType = sourcecode.swift; path = KanvasCustomUITests.swift; sourceTree = "<group>"; };
/* End PBXFileReference section */

/* Begin PBXFrameworksBuildPhase section */
		AB7F29402121F02A00B8D599 /* Frameworks */ = {
			isa = PBXFrameworksBuildPhase;
			buildActionMask = 2147483647;
			files = (
				A1EC85EB2BBE0C5734B8D861 /* libPods-KanvasExample.a in Frameworks */,
			);
			runOnlyForDeploymentPostprocessing = 0;
		};
		AB7F29592121F0ED00B8D599 /* Frameworks */ = {
			isa = PBXFrameworksBuildPhase;
			buildActionMask = 2147483647;
			files = (
				5E1399DE40FDDBD3F12B4468 /* Pods_KanvasExampleTests.framework in Frameworks */,
			);
			runOnlyForDeploymentPostprocessing = 0;
		};
/* End PBXFrameworksBuildPhase section */

/* Begin PBXGroup section */
		0EAE0C8A2139895A004CD7FF /* Camera */ = {
			isa = PBXGroup;
			children = (
				1404E2AA28113E8400161EB6 /* Mocks */,
				65E46B8D22BD22CA004FD226 /* Filters */,
				0EAE0CB52139D4F2004CD7FF /* CameraControllerTests.swift */,
				0EAE0C9721399C86004CD7FF /* CameraViewTests.swift */,
				0EAE0C8C2139895A004CD7FF /* CameraInputControllerTests.swift */,
				0EAE0C9A21399ED9004CD7FF /* CameraConstantsTests.swift */,
				0E29275E21879C18009E1FCF /* CameraZoomHandlerTests.swift */,
				65C1239F2201E13700562856 /* ImagePreviewControllerTests.swift */,
				764AC466221D8485005C82EC /* FilteredInputViewControllerTests.swift */,
				BF8C80F523BE6971001D29A0 /* CameraPermissionsViewControllerTests.swift */,
				147C0F2727FEE0A200F48182 /* CameraPermissionViewControllerSnapshotTests.swift */,
			);
			path = Camera;
			sourceTree = "<group>";
		};
		0EAE0CAE2139B966004CD7FF /* CameraPreview */ = {
			isa = PBXGroup;
			children = (
				0EAE0CAF2139B966004CD7FF /* CameraPreviewControllerTests.swift */,
				0EAE0CB02139B966004CD7FF /* CameraPreviewViewTests.swift */,
			);
			path = CameraPreview;
			sourceTree = "<group>";
		};
		0EBE144C2123726B00E9D0C8 /* Settings */ = {
			isa = PBXGroup;
			children = (
				0EBE144D2123727800E9D0C8 /* CameraSettingsTests.swift */,
			);
			path = Settings;
			sourceTree = "<group>";
		};
		1404E2AA28113E8400161EB6 /* Mocks */ = {
			isa = PBXGroup;
			children = (
				1404E2AB28113EBD00161EB6 /* MockCaptureDeviceAuthorizer.swift */,
				1404E2AD28113FC400161EB6 /* MockCameraPermissionsViewControllerDelegate.swift */,
			);
			path = Mocks;
			sourceTree = "<group>";
		};
		207DC35FB9695882309558B9 /* Frameworks */ = {
			isa = PBXGroup;
			children = (
				973CC439A84BFDE7FC10BAC1 /* libPods-KanvasExample.a */,
				2FBD328E5F4D4ECEBA5561F5 /* Pods_KanvasExampleTests.framework */,
			);
			name = Frameworks;
			sourceTree = "<group>";
		};
		650647FF247829060052C175 /* Speed */ = {
			isa = PBXGroup;
			children = (
				654FE6CA247F4D5C002F774B /* DiscreteSlider */,
				650648002478291B0052C175 /* SpeedControllerTests.swift */,
				65064802247829270052C175 /* SpeedViewTests.swift */,
			);
			path = Speed;
			sourceTree = "<group>";
		};
		650A833D246469ED0071BF9D /* GIFMaker */ = {
			isa = PBXGroup;
			children = (
				6542772F2481CDE100B3FC3A /* Playback */,
				650647FF247829060052C175 /* Speed */,
				653E49512472FBFF006F80A2 /* Trim */,
				650A833E24646A350071BF9D /* GifMakerControllerTests.swift */,
				650A834024646A3E0071BF9D /* GifMakerViewTests.swift */,
				BF017113249B2C3700639E49 /* GifMakerHandlerTests.swift */,
				BF017115249B30BF00639E49 /* GIFMakerSettingsTests.swift */,
			);
			path = GIFMaker;
			sourceTree = "<group>";
		};
		650AED0523D2377400C6CC4D /* IgnoreTouches */ = {
			isa = PBXGroup;
			children = (
				65752CE023D895ED0088BEBB /* IgnoreBackgroundTouchesStackViewTests.swift */,
				ABE4991C2137307500379F7F /* IgnoreTouchesViewTests.swift */,
				0E6450B821B5B72B00CB7672 /* IgnoreTouchesCollectionViewTests.swift */,
			);
			path = IgnoreTouches;
			sourceTree = "<group>";
		};
		651D4B5B22CE67A5004AB75C /* Drawing */ = {
			isa = PBXGroup;
			children = (
				654AE15622E8B77000C8C0E4 /* StrokeSelector */,
				654AE15522E8B77000C8C0E4 /* TextureSelector */,
				6589D12B22E91C7900A7357B /* Textures */,
				651D4B5E22CE6826004AB75C /* DrawingControllerTests.swift */,
				651D4B6022CE683B004AB75C /* DrawingViewTests.swift */,
			);
			path = Drawing;
			sourceTree = "<group>";
		};
		652DFA1022281F00007B1EF5 /* Filters */ = {
			isa = PBXGroup;
			children = (
				652DFA1422281F00007B1EF5 /* FilterItemTests.swift */,
				653D062B22BD2C30007118C5 /* FilterCollectionInnerCellTests.swift */,
				653D062D22BD2C49007118C5 /* FilterCollectionTests.swift */,
				65244CD922BD5A4C0038050F /* ScrollHandlerTests.swift */,
			);
			path = Filters;
			sourceTree = "<group>";
		};
		65303C33253FC2E20045E18F /* StyleMenu */ = {
			isa = PBXGroup;
			children = (
				65303C36253FC31D0045E18F /* StyleMenuCellTests.swift */,
				65303C34253FC31D0045E18F /* StyleMenuControllerTests.swift */,
				65303C35253FC31D0045E18F /* StyleMenuViewTests.swift */,
				65CB55E8256C304B003EE32E /* StyleMenuExpandCellTests.swift */,
				65CB55F1256C30C3003EE32E /* StyleMenuRoundedLabelTests.swift */,
			);
			path = StyleMenu;
			sourceTree = "<group>";
		};
		653B044622E911DB005AAFCA /* ColorCollection */ = {
			isa = PBXGroup;
			children = (
				653B044722E911DB005AAFCA /* ColorCollectionCellTests.swift */,
				653B044822E911DB005AAFCA /* ColorCollectionViewTests.swift */,
				653B044922E911DB005AAFCA /* ColorCollectionControllerTests.swift */,
			);
			path = ColorCollection;
			sourceTree = "<group>";
		};
		653B045222E9143C005AAFCA /* HorizontalCollection */ = {
			isa = PBXGroup;
			children = (
				653B045322E9143C005AAFCA /* HorizontalCollectionLayoutTests.swift */,
				653B045422E9143C005AAFCA /* HorizontalCollectionViewTests.swift */,
			);
			path = HorizontalCollection;
			sourceTree = "<group>";
		};
		653E49512472FBFF006F80A2 /* Trim */ = {
			isa = PBXGroup;
			children = (
				653E49582472FC46006F80A2 /* ThumbnailCollection */,
				653E49522472FC11006F80A2 /* TrimControllerTests.swift */,
				653E49542472FC19006F80A2 /* TrimViewTests.swift */,
				653E49562472FC2E006F80A2 /* TrimAreaTests.swift */,
				6515A24B24882FB300267A88 /* TimeIndicatorTests.swift */,
			);
			path = Trim;
			sourceTree = "<group>";
		};
		653E49582472FC46006F80A2 /* ThumbnailCollection */ = {
			isa = PBXGroup;
			children = (
				653E49592472FC63006F80A2 /* ThumbnailCollectionControllerTests.swift */,
				653E495B2472FC73006F80A2 /* ThumbnailCollectionViewTests.swift */,
				653E495D2472FC82006F80A2 /* ThumbnailCollectionCellTests.swift */,
			);
			path = ThumbnailCollection;
			sourceTree = "<group>";
		};
		6542772F2481CDE100B3FC3A /* Playback */ = {
			isa = PBXGroup;
			children = (
				654277302481CDF600B3FC3A /* PlaybackOptionTests.swift */,
			);
			path = Playback;
			sourceTree = "<group>";
		};
		654AE15522E8B77000C8C0E4 /* TextureSelector */ = {
			isa = PBXGroup;
			children = (
				654AE16322E8B8E900C8C0E4 /* TextureSelectorControllerTests.swift */,
				654AE16522E8B8F700C8C0E4 /* TextureSelectorViewTests.swift */,
			);
			path = TextureSelector;
			sourceTree = "<group>";
		};
		654AE15622E8B77000C8C0E4 /* StrokeSelector */ = {
			isa = PBXGroup;
			children = (
				654AE15F22E8B8CD00C8C0E4 /* StrokeSelectorControllerTests.swift */,
				654AE16122E8B8DD00C8C0E4 /* StrokeSelectorViewTests.swift */,
			);
			path = StrokeSelector;
			sourceTree = "<group>";
		};
		654AE15722E8B77000C8C0E4 /* ColorPicker */ = {
			isa = PBXGroup;
			children = (
				654AE15D22E8B8BE00C8C0E4 /* ColorPickerControllerTests.swift */,
				654AE15B22E8B8B200C8C0E4 /* ColorPickerViewTests.swift */,
			);
			path = ColorPicker;
			sourceTree = "<group>";
		};
		654FE6CA247F4D5C002F774B /* DiscreteSlider */ = {
			isa = PBXGroup;
			children = (
				654FE6CB247F4D70002F774B /* DiscreteSliderTests.swift */,
				654FE6CD247F4D7D002F774B /* DiscreteSliderViewTests.swift */,
				654FE6CF247F4D8C002F774B /* DiscreteSliderCollectionCellTests.swift */,
			);
			path = DiscreteSlider;
			sourceTree = "<group>";
		};
		65507D95239F381700087014 /* MovableViews */ = {
			isa = PBXGroup;
			children = (
				65507D96239F381700087014 /* MovableViewCanvasTests.swift */,
				65CA0EF72465B75400822C1A /* MovableViewTests.swift */,
			);
			path = MovableViews;
			sourceTree = "<group>";
		};
		65507D97239F381700087014 /* Text */ = {
			isa = PBXGroup;
			children = (
				65507D98239F381700087014 /* EditorTextViewTests.swift */,
				65507D99239F381700087014 /* StylableTextViewTests.swift */,
				65507D9A239F381700087014 /* EditorTextControllerTests.swift */,
				65507D9B239F381700087014 /* MainTextViewTests.swift */,
			);
			path = Text;
			sourceTree = "<group>";
		};
		655163A02396E63F0043C01A /* Stickers */ = {
			isa = PBXGroup;
			children = (
				655163A12396E6AC0043C01A /* ExperimentalStickerProvider.swift */,
				655163A32396E8A30043C01A /* stickers.json */,
			);
			path = Stickers;
			sourceTree = "<group>";
		};
		655C934B234CC989008F26AF /* ColorSelector */ = {
			isa = PBXGroup;
			children = (
				655C9350234CCA99008F26AF /* ColorSelectorControllerTests.swift */,
				655C934E234CCA80008F26AF /* ColorSelectorViewTests.swift */,
				65513E0C23019DBE0025C59D /* ColorDropTests.swift */,
			);
			path = ColorSelector;
			sourceTree = "<group>";
		};
		655C934C234CC9A1008F26AF /* Shared */ = {
			isa = PBXGroup;
			children = (
				651D4B5C22CE6801004AB75C /* CircularImageViewTests.swift */,
				6512C1B623DF5DB500FDE2BD /* SliderViewTests.swift */,
				653B044622E911DB005AAFCA /* ColorCollection */,
				655C934B234CC989008F26AF /* ColorSelector */,
				654AE15722E8B77000C8C0E4 /* ColorPicker */,
			);
			path = Shared;
			sourceTree = "<group>";
		};
		6578F83722E12098002B952C /* ColorThief */ = {
			isa = PBXGroup;
			children = (
				6578F83922E12098002B952C /* ColorThiefTests.swift */,
				6578F83822E12098002B952C /* MMCQTests.swift */,
			);
			path = ColorThief;
			sourceTree = "<group>";
		};
		6589D12B22E91C7900A7357B /* Textures */ = {
			isa = PBXGroup;
			children = (
				6589D12C22E91C7900A7357B /* SharpieTests.swift */,
				6589D12D22E91C7900A7357B /* PencilTests.swift */,
				6589D12E22E91C7900A7357B /* MarkerTests.swift */,
				6589D12F22E91C7900A7357B /* RoundedTextureTests.swift */,
			);
			path = Textures;
			sourceTree = "<group>";
		};
		658A327D239FFD9B00EEC1D3 /* Media */ = {
			isa = PBXGroup;
			children = (
				658A327E239FFD9B00EEC1D3 /* Stickers */,
				658A328D239FFD9B00EEC1D3 /* TabBar */,
				658A3292239FFD9B00EEC1D3 /* MediaDrawerControllerTests.swift */,
				658A3293239FFD9B00EEC1D3 /* MediaDrawerViewTests.swift */,
			);
			path = Media;
			sourceTree = "<group>";
		};
		658A327E239FFD9B00EEC1D3 /* Stickers */ = {
			isa = PBXGroup;
			children = (
				658A327F239FFD9B00EEC1D3 /* StylableImageViewTests.swift */,
				658A3280239FFD9B00EEC1D3 /* StickerCollection */,
				658A3284239FFD9B00EEC1D3 /* StickerTypeCollection */,
				658A3288239FFD9B00EEC1D3 /* StickerMenuControllerTests.swift */,
				658A3289239FFD9B00EEC1D3 /* StickerMenuViewTests.swift */,
				658A328A239FFD9B00EEC1D3 /* StickerProvider */,
			);
			path = Stickers;
			sourceTree = "<group>";
		};
		658A3280239FFD9B00EEC1D3 /* StickerCollection */ = {
			isa = PBXGroup;
			children = (
				65B39A6023B12DFD00589F9A /* StickerTests.swift */,
				658A3281239FFD9B00EEC1D3 /* StickerCollectionControllerTests.swift */,
				658A3282239FFD9B00EEC1D3 /* StickerCollectionViewTests.swift */,
				658A3283239FFD9B00EEC1D3 /* StickerCollectionCellTests.swift */,
			);
			path = StickerCollection;
			sourceTree = "<group>";
		};
		658A3284239FFD9B00EEC1D3 /* StickerTypeCollection */ = {
			isa = PBXGroup;
			children = (
				65B39A6223B12EC800589F9A /* StickerTypeTests.swift */,
				658A3285239FFD9B00EEC1D3 /* StickerTypeCollectionViewTests.swift */,
				658A3286239FFD9B00EEC1D3 /* StickerTypeCollectionCellTests.swift */,
				658A3287239FFD9B00EEC1D3 /* StickerTypeCollectionControllerTests.swift */,
			);
			path = StickerTypeCollection;
			sourceTree = "<group>";
		};
		658A328A239FFD9B00EEC1D3 /* StickerProvider */ = {
			isa = PBXGroup;
			children = (
				658A328C239FFD9B00EEC1D3 /* StickerProviderStub.swift */,
			);
			path = StickerProvider;
			sourceTree = "<group>";
		};
		658A328D239FFD9B00EEC1D3 /* TabBar */ = {
			isa = PBXGroup;
			children = (
				658A328E239FFD9B00EEC1D3 /* DrawerTabBarControllerTests.swift */,
				658A328F239FFD9B00EEC1D3 /* DrawerTabBarCell.swift */,
				658A3290239FFD9B00EEC1D3 /* DrawerTabBarViewTests.swift */,
				658A3291239FFD9B00EEC1D3 /* DrawerTabBarOptionTests.swift */,
			);
			path = TabBar;
			sourceTree = "<group>";
		};
		65ABAA342551F63C00C1AA59 /* OptionSelector */ = {
			isa = PBXGroup;
			children = (
				654277322481CECD00B3FC3A /* OptionSelectorCellTests.swift */,
				654277342481D0B500B3FC3A /* OptionSelectorViewTests.swift */,
				654277362481D1B600B3FC3A /* OptionSelectorControllerTests.swift */,
			);
			path = OptionSelector;
			sourceTree = "<group>";
		};
		65C03EB425409D260001BBF5 /* Menu */ = {
			isa = PBXGroup;
			children = (
				65C03EB625409D4E0001BBF5 /* Shared */,
				65C03EB525409D330001BBF5 /* EditionMenu */,
				65303C33253FC2E20045E18F /* StyleMenu */,
			);
			path = Menu;
			sourceTree = "<group>";
		};
		65C03EB525409D330001BBF5 /* EditionMenu */ = {
			isa = PBXGroup;
			children = (
				65E46B9F22BD22DE004FD226 /* EditionMenuCollectionCellTests.swift */,
				65E46BA222BD22DE004FD226 /* EditionMenuCollectionViewTests.swift */,
				65E46B9D22BD22DE004FD226 /* EditionMenuCollectionControllerTests.swift */,
			);
			path = EditionMenu;
			sourceTree = "<group>";
		};
		65C03EB625409D4E0001BBF5 /* Shared */ = {
			isa = PBXGroup;
			children = (
				65E46BA122BD22DE004FD226 /* EditionOptionTests.swift */,
			);
			path = Shared;
			sourceTree = "<group>";
		};
		65E46B8D22BD22CA004FD226 /* Filters */ = {
			isa = PBXGroup;
			children = (
				65E46B8E22BD22CA004FD226 /* FilterSettingsControllerTests.swift */,
				65E46B8F22BD22CA004FD226 /* FilterSettingsViewTests.swift */,
				65E46B9022BD22CA004FD226 /* CameraFilterCollectionControllerTests.swift */,
				65E46B9122BD22CA004FD226 /* CameraFilterCollectionViewTests.swift */,
				65E46B9222BD22CA004FD226 /* CameraFilterCollectionCellTests.swift */,
			);
			path = Filters;
			sourceTree = "<group>";
		};
		65E46B9822BD22DE004FD226 /* Editor */ = {
			isa = PBXGroup;
			children = (
				F551187E25DDC96700DEBF7E /* MultiEditor */,
				65C03EB425409D260001BBF5 /* Menu */,
				651D4B5B22CE67A5004AB75C /* Drawing */,
				65E46B9922BD22DE004FD226 /* Filters */,
				650A833D246469ED0071BF9D /* GIFMaker */,
				658A327D239FFD9B00EEC1D3 /* Media */,
				65507D95239F381700087014 /* MovableViews */,
				65507D97239F381700087014 /* Text */,
				655C934C234CC9A1008F26AF /* Shared */,
				65E46B9E22BD22DE004FD226 /* EditorViewTests.swift */,
				65E46BA022BD22DE004FD226 /* EditorControllerTests.swift */,
			);
			path = Editor;
			sourceTree = "<group>";
		};
		65E46B9922BD22DE004FD226 /* Filters */ = {
			isa = PBXGroup;
			children = (
				65E46B9A22BD22DE004FD226 /* EditorFilterCollectionControllerTests.swift */,
				65E46B9B22BD22DE004FD226 /* EditorFilterCollectionViewTests.swift */,
				65E46B9C22BD22DE004FD226 /* EditorFilterCollectionCellTests.swift */,
				654910ED22EB5675006DE5A1 /* EditorFilterControllerTests.swift */,
				654910EB22EB565E006DE5A1 /* EditorFilterViewTests.swift */,
			);
			path = Filters;
			sourceTree = "<group>";
		};
		764AC463221D83BD005C82EC /* Rendering */ = {
			isa = PBXGroup;
			children = (
				B342F42824B3C42500E9C461 /* Metal */,
				BF4BEEA1237B4FDD00E5D96C /* OpenGL */,
				764AC46D221D851B005C82EC /* RendererTests.swift */,
				764AC47F2223E07B005C82EC /* FilterInstancesTests.swift */,
				764AC4812223E3CF005C82EC /* FilterFactoryTests.swift */,
				76ED1DCB22BF2DF400E6AF79 /* MediaPlayerTests.swift */,
				76ED1DCD22BF2E6D00E6AF79 /* MediaPlayerViewTests.swift */,
				76ED1DCF22BF31AA00E6AF79 /* MediaExporterTests.swift */,
				76ED1DD122BF31F400E6AF79 /* VideoCompositorTests.swift */,
			);
			path = Rendering;
			sourceTree = "<group>";
		};
		76826A0A2208E387009C1789 /* Extensions */ = {
			isa = PBXGroup;
			children = (
				76BC5BAC220CCFF1007A9289 /* Array+MoveTests.swift */,
				65FA24C022B95C59007E47E9 /* Array+ObjectTests.swift */,
				6578F83C22E120BD002B952C /* CALayer+ColorTests.swift */,
				76BC5BAD220CCFF2007A9289 /* ClosedRange+ClampTests.swift */,
				6578F83D22E120BD002B952C /* UIImage+DominantColorsTests.swift */,
				76826A0B2208E387009C1789 /* UIImage+FlipLeftMirroredTests.swift */,
				7669B5A72230E548000D3EB5 /* UIImage+PixelBufferTests.swift */,
				BF428954238637F900D51A07 /* String+UTF16SubstringTests.swift */,
				BF01710D2498592F00639E49 /* URL+MediaTests.swift */,
			);
			path = Extensions;
			sourceTree = "<group>";
		};
		AB7263E4212CC83B0044ED96 /* Constants */ = {
			isa = PBXGroup;
			children = (
				AB7263E5212CC83B0044ED96 /* KanvasStringsTests.swift */,
				AB7263E6212CC83B0044ED96 /* KanvasImagesTests.swift */,
				AB7263E7212CC83B0044ED96 /* KanvasColorsTests.swift */,
				AB7263E8212CC83B0044ED96 /* KanvasTimesTests.swift */,
				F597B50824B4FAD100843540 /* KanvasFontsTests.swift */,
				65DE138E255A3D53002D3B2D /* KanvasDesignTests.swift */,
				6539F18D255C30DB00FCCA22 /* KanvasEditorDesignTests.swift */,
			);
			path = Constants;
			sourceTree = "<group>";
		};
		AB7263ED212CCBB30044ED96 /* Recording */ = {
			isa = PBXGroup;
			children = (
				0EAE0C88213985E8004CD7FF /* CameraSegmentHandlerStub.swift */,
				ABE498E42136F22400379F7F /* CameraRecorderStub.swift */,
				ABE498E32136F22400379F7F /* CameraRecorderTests.swift */,
				ABE498DB2134AEB200379F7F /* VideoOutputHandlerTests.swift */,
				ABE498D92134AD5700379F7F /* GifVideoOutputHandlerTests.swift */,
				ABE498D52134AA1C00379F7F /* PhotoOutputHandlerTests.swift */,
				ABFBDE29212CCF0700E1044C /* CameraSegmentTests.swift */,
				AB7263EE212CCBB30044ED96 /* CameraSegmentHandlerTests.swift */,
			);
			path = Recording;
			sourceTree = "<group>";
		};
		AB7F293A2121F02A00B8D599 = {
			isa = PBXGroup;
			children = (
				AB7F29452121F02A00B8D599 /* KanvasExample */,
				AB7F295D2121F0ED00B8D599 /* KanvasExampleTests */,
				AB7F29442121F02A00B8D599 /* Products */,
				F8A70A8209D208023D56CAC9 /* Pods */,
				207DC35FB9695882309558B9 /* Frameworks */,
			);
			sourceTree = "<group>";
		};
		AB7F29442121F02A00B8D599 /* Products */ = {
			isa = PBXGroup;
			children = (
				AB7F29432121F02A00B8D599 /* KanvasExample.app */,
				AB7F295C2121F0ED00B8D599 /* KanvasExampleTests.xctest */,
			);
			name = Products;
			sourceTree = "<group>";
		};
		AB7F29452121F02A00B8D599 /* KanvasExample */ = {
			isa = PBXGroup;
			children = (
				BF5AD6662460CB290077481B /* colors.gif */,
				ABFBDE25212CCDE400E1044C /* sample.mp4 */,
				ABFBDE26212CCDE500E1044C /* sample.png */,
				AB7F29462121F02A00B8D599 /* AppDelegate.swift */,
				AB7F29482121F02A00B8D599 /* KanvasExampleViewController.swift */,
				7669F2D222337021003F4CCE /* UIImage+color.swift */,
				AB7F294D2121F02C00B8D599 /* Assets.xcassets */,
				AB7F294F2121F02C00B8D599 /* LaunchScreen.storyboard */,
				AB7F29522121F02C00B8D599 /* Info.plist */,
				F58D37B925117A88007CDF82 /* en.lproj */,
				F597B4E624B3E66500843540 /* KanvasCustomUI.swift */,
				768548D622D0EC0800BC39D2 /* SplitViewController.swift */,
				768548D822D17E6000BC39D2 /* MockDashboardViewController.swift */,
				76FFF24722DCD991000A0D04 /* FeatureTableView.swift */,
				76A50BEB22FCB65D00D314AF /* ExampleKanvasDashboardController.swift */,
				655163A02396E63F0043C01A /* Stickers */,
				F597B4E024B3E57300843540 /* UIColor+Colors.swift */,
				F5C0D31A267B19D200431C75 /* UIColor+Hex.swift */,
				F597B4E324B3E63200843540 /* UIFont+Fonts.swift */,
			);
			path = KanvasExample;
			sourceTree = "<group>";
		};
		AB7F295D2121F0ED00B8D599 /* KanvasExampleTests */ = {
			isa = PBXGroup;
			children = (
				14E8FB8628082DBF00EDAE46 /* FBSnapshotTestCase+VerifyViewController.swift */,
				F5E448C924B8E23000403A7C /* KanvasCustomUITests.swift */,
				0EAE0CB72139EC81004CD7FF /* KanvasAnalyticsStub.swift */,
				0EAE0CAE2139B966004CD7FF /* CameraPreview */,
				0EAE0C8A2139895A004CD7FF /* Camera */,
				65E46B9822BD22DE004FD226 /* Editor */,
				652DFA1022281F00007B1EF5 /* Filters */,
				BFA7DAA624E3BA5900F357B6 /* MediaPicker */,
				ABE4992921375B3700379F7F /* ModeSelector */,
				764AC463221D83BD005C82EC /* Rendering */,
				ABE4991B2137307500379F7F /* Utility */,
				ABE49902213712E100379F7F /* Options */,
				ABE498F521370DFD00379F7F /* MediaClips */,
				BF5AD6632460C7990077481B /* MediaFormats */,
				AB7263ED212CCBB30044ED96 /* Recording */,
				AB7263E4212CC83B0044ED96 /* Constants */,
				0EBE144C2123726B00E9D0C8 /* Settings */,
				76826A0A2208E387009C1789 /* Extensions */,
				AB7F29602121F0ED00B8D599 /* Info.plist */,
			);
			path = KanvasExampleTests;
			sourceTree = "<group>";
		};
		ABE498F521370DFD00379F7F /* MediaClips */ = {
			isa = PBXGroup;
			children = (
				ABE498FE21370FAB00379F7F /* MediaClipsEditorViewControllerTests.swift */,
				ABE498FF21370FAB00379F7F /* MediaClipsEditorViewTests.swift */,
				ABE498F621370DFD00379F7F /* MediaClipsCollectionViewTests.swift */,
				ABE498F721370DFD00379F7F /* MediaClipTests.swift */,
				ABE498F821370DFD00379F7F /* MediaClipsCollectionControllerTests.swift */,
				ABE498F921370DFD00379F7F /* MediaClipsCollectionCellTests.swift */,
			);
			path = MediaClips;
			sourceTree = "<group>";
		};
		ABE49902213712E100379F7F /* Options */ = {
			isa = PBXGroup;
			children = (
				ABE49903213712E100379F7F /* OptionsControllerTests.swift */,
				ABE49904213712E100379F7F /* OptionsStackViewTests.swift */,
				ABE49905213712E100379F7F /* OptionViewTests.swift */,
				ABE4990B213722D300379F7F /* OptionTests.swift */,
				0EDE7A3A216425BD009DB00F /* ExtendedStackViewTests.swift */,
				0EDE7A3C216425C5009DB00F /* ExtendedButtonTests.swift */,
			);
			path = Options;
			sourceTree = "<group>";
		};
		ABE4991B2137307500379F7F /* Utility */ = {
			isa = PBXGroup;
			children = (
				65ABAA342551F63C00C1AA59 /* OptionSelector */,
				650AED0523D2377400C6CC4D /* IgnoreTouches */,
				6578F83722E12098002B952C /* ColorThief */,
				653B045222E9143C005AAFCA /* HorizontalCollection */,
				ABE4991D2137307500379F7F /* QueueTests.swift */,
				0E5CFADD219F283B00D8F6F5 /* DeviceTests.swift */,
				6591EE47239E9EBC007C590B /* LoadingIndicatorViewTests.swift */,
				651DEBA62209F17400476F22 /* ConicalGradientLayerTests.swift */,
				651DEBA82209FC4300476F22 /* RGBATests.swift */,
				76E4D0842277976500CF3B35 /* MediaMetadataTests.swift */,
				654D2FEF23882A9E0034D976 /* StaggeredGridLayoutTests.swift */,
				65B980D7231EB6AF00D3E9F0 /* TrashViewTests.swift */,
				F597B50A24B5017B00843540 /* MediaInfoTests.swift */,
			);
			path = Utility;
			sourceTree = "<group>";
		};
		ABE4992921375B3700379F7F /* ModeSelector */ = {
			isa = PBXGroup;
			children = (
				0EAE0C7D21387C39004CD7FF /* ModeButtonViewTests.swift */,
				ABE4992A21375B3700379F7F /* ShootButtonViewTests.swift */,
				0EAE0C7F21387DE3004CD7FF /* ModeSelectorAndShootControllerTests.swift */,
				0EAE0C8021387DE3004CD7FF /* ModeSelectorAndShootViewTests.swift */,
				76ED1DD522C15A9B00E6AF79 /* MediaPickerButtonViewTests.swift */,
			);
			path = ModeSelector;
			sourceTree = "<group>";
		};
		B342F42824B3C42500E9C461 /* Metal */ = {
			isa = PBXGroup;
			children = (
				B342F42924B3C45300E9C461 /* MetalPixelBufferViewTests.swift */,
			);
			path = Metal;
			sourceTree = "<group>";
		};
		BF4BEEA1237B4FDD00E5D96C /* OpenGL */ = {
			isa = PBXGroup;
			children = (
				764AC46B221D84CD005C82EC /* GLPixelBufferViewTests.swift */,
				764AC475221D86A2005C82EC /* GLUtilitiesTests.swift */,
				764AC46F221D8588005C82EC /* ShaderTests.swift */,
				764AC469221D84B5005C82EC /* FilterTests.swift */,
			);
			path = OpenGL;
			sourceTree = "<group>";
		};
		BF5AD6632460C7990077481B /* MediaFormats */ = {
			isa = PBXGroup;
			children = (
				BF5AD6642460C7B50077481B /* GIFDecoderTests.swift */,
				BF5AD66A24652CB70077481B /* GIFEncoderTests.swift */,
			);
			path = MediaFormats;
			sourceTree = "<group>";
		};
		BFA7DAA624E3BA5900F357B6 /* MediaPicker */ = {
			isa = PBXGroup;
			children = (
				BFA7DAA724E3BA8000F357B6 /* LivePhotoLoaderTests.swift */,
				BFA7DAA924E3BACE00F357B6 /* MediaPickerThumbnailFetcherTests.swift */,
				76FFF23F22D4EF53000A0D04 /* KanvasUIImagePickerViewControllerTests.swift */,
				BFA7DAAB24E42A9000F357B6 /* KanvasMediaPickerViewControllerTests.swift */,
			);
			path = MediaPicker;
			sourceTree = "<group>";
		};
		F551187E25DDC96700DEBF7E /* MultiEditor */ = {
			isa = PBXGroup;
			children = (
				F551187F25DDC96700DEBF7E /* MultiEditorControllerTests.swift */,
			);
			path = MultiEditor;
			sourceTree = "<group>";
		};
		F8A70A8209D208023D56CAC9 /* Pods */ = {
			isa = PBXGroup;
			children = (
				528EA69F8E77F28A567AEDBC /* Pods-KanvasExample.debug.xcconfig */,
				2E2C11793C82F53D672DCC9A /* Pods-KanvasExample.release.xcconfig */,
				01FC2BB00871F4C91AA029E9 /* Pods-KanvasExampleTests.debug.xcconfig */,
				AAE187352F3D3B5A4AE406ED /* Pods-KanvasExampleTests.release.xcconfig */,
			);
			path = Pods;
			sourceTree = "<group>";
		};
/* End PBXGroup section */

/* Begin PBXNativeTarget section */
		AB7F29422121F02A00B8D599 /* KanvasExample */ = {
			isa = PBXNativeTarget;
			buildConfigurationList = AB7F29552121F02C00B8D599 /* Build configuration list for PBXNativeTarget "KanvasExample" */;
			buildPhases = (
				9B7E058ED27AFD44362E087E /* [CP] Check Pods Manifest.lock */,
				AB7F293F2121F02A00B8D599 /* Sources */,
				AB7F29402121F02A00B8D599 /* Frameworks */,
				AB7F29412121F02A00B8D599 /* Resources */,
				0CABC96F72E29D6E7401C19E /* [CP] Copy Pods Resources */,
			);
			buildRules = (
			);
			dependencies = (
			);
			name = KanvasExample;
			productName = KanvasExample;
			productReference = AB7F29432121F02A00B8D599 /* KanvasExample.app */;
			productType = "com.apple.product-type.application";
		};
		AB7F295B2121F0ED00B8D599 /* KanvasExampleTests */ = {
			isa = PBXNativeTarget;
			buildConfigurationList = AB7F29652121F0ED00B8D599 /* Build configuration list for PBXNativeTarget "KanvasExampleTests" */;
			buildPhases = (
				738F75634A37BF5EA6832A11 /* [CP] Check Pods Manifest.lock */,
				AB7F29582121F0ED00B8D599 /* Sources */,
				AB7F29592121F0ED00B8D599 /* Frameworks */,
				AB7F295A2121F0ED00B8D599 /* Resources */,
				DE95F59B62017B241AAF5CD5 /* [CP] Embed Pods Frameworks */,
			);
			buildRules = (
			);
			dependencies = (
				AB7F29622121F0ED00B8D599 /* PBXTargetDependency */,
			);
			name = KanvasExampleTests;
			productName = KanvasExampleTests;
			productReference = AB7F295C2121F0ED00B8D599 /* KanvasExampleTests.xctest */;
			productType = "com.apple.product-type.bundle.unit-test";
		};
/* End PBXNativeTarget section */

/* Begin PBXProject section */
		AB7F293B2121F02A00B8D599 /* Project object */ = {
			isa = PBXProject;
			attributes = {
				LastSwiftUpdateCheck = 0940;
				LastUpgradeCheck = 0940;
				ORGANIZATIONNAME = Tumblr;
				TargetAttributes = {
					AB7F29422121F02A00B8D599 = {
						CreatedOnToolsVersion = 9.4;
					};
					AB7F295B2121F0ED00B8D599 = {
						CreatedOnToolsVersion = 9.4;
						TestTargetID = AB7F29422121F02A00B8D599;
					};
				};
			};
			buildConfigurationList = AB7F293E2121F02A00B8D599 /* Build configuration list for PBXProject "KanvasExample" */;
			compatibilityVersion = "Xcode 9.3";
			developmentRegion = en;
			hasScannedForEncodings = 0;
			knownRegions = (
				en,
				Base,
				es,
			);
			mainGroup = AB7F293A2121F02A00B8D599;
			productRefGroup = AB7F29442121F02A00B8D599 /* Products */;
			projectDirPath = "";
			projectRoot = "";
			targets = (
				AB7F29422121F02A00B8D599 /* KanvasExample */,
				AB7F295B2121F0ED00B8D599 /* KanvasExampleTests */,
			);
		};
/* End PBXProject section */

/* Begin PBXResourcesBuildPhase section */
		AB7F29412121F02A00B8D599 /* Resources */ = {
			isa = PBXResourcesBuildPhase;
			buildActionMask = 2147483647;
			files = (
				F58D37BA25117A88007CDF82 /* en.lproj in Resources */,
				AB7F29512121F02C00B8D599 /* LaunchScreen.storyboard in Resources */,
				AB7F294E2121F02C00B8D599 /* Assets.xcassets in Resources */,
				BF5AD6692460DA720077481B /* colors.gif in Resources */,
				ABFBDE27212CCDE500E1044C /* sample.mp4 in Resources */,
				ABFBDE28212CCDE500E1044C /* sample.png in Resources */,
				655163A42396E8A30043C01A /* stickers.json in Resources */,
			);
			runOnlyForDeploymentPostprocessing = 0;
		};
		AB7F295A2121F0ED00B8D599 /* Resources */ = {
			isa = PBXResourcesBuildPhase;
			buildActionMask = 2147483647;
			files = (
				AB997EEB212CD07800A346A2 /* sample.mp4 in Resources */,
				AB997EEC212CD07A00A346A2 /* sample.png in Resources */,
				BF5AD6682460DA6F0077481B /* colors.gif in Resources */,
			);
			runOnlyForDeploymentPostprocessing = 0;
		};
/* End PBXResourcesBuildPhase section */

/* Begin PBXShellScriptBuildPhase section */
		0CABC96F72E29D6E7401C19E /* [CP] Copy Pods Resources */ = {
			isa = PBXShellScriptBuildPhase;
			buildActionMask = 2147483647;
			files = (
			);
			inputFileListPaths = (
				"${PODS_ROOT}/Target Support Files/Pods-KanvasExample/Pods-KanvasExample-resources-${CONFIGURATION}-input-files.xcfilelist",
			);
			name = "[CP] Copy Pods Resources";
			outputFileListPaths = (
				"${PODS_ROOT}/Target Support Files/Pods-KanvasExample/Pods-KanvasExample-resources-${CONFIGURATION}-output-files.xcfilelist",
			);
			runOnlyForDeploymentPostprocessing = 0;
			shellPath = /bin/sh;
			shellScript = "\"${PODS_ROOT}/Target Support Files/Pods-KanvasExample/Pods-KanvasExample-resources.sh\"\n";
			showEnvVarsInLog = 0;
		};
		738F75634A37BF5EA6832A11 /* [CP] Check Pods Manifest.lock */ = {
			isa = PBXShellScriptBuildPhase;
			buildActionMask = 2147483647;
			files = (
			);
			inputFileListPaths = (
			);
			inputPaths = (
				"${PODS_PODFILE_DIR_PATH}/Podfile.lock",
				"${PODS_ROOT}/Manifest.lock",
			);
			name = "[CP] Check Pods Manifest.lock";
			outputFileListPaths = (
			);
			outputPaths = (
				"$(DERIVED_FILE_DIR)/Pods-KanvasExampleTests-checkManifestLockResult.txt",
			);
			runOnlyForDeploymentPostprocessing = 0;
			shellPath = /bin/sh;
			shellScript = "diff \"${PODS_PODFILE_DIR_PATH}/Podfile.lock\" \"${PODS_ROOT}/Manifest.lock\" > /dev/null\nif [ $? != 0 ] ; then\n    # print error to STDERR\n    echo \"error: The sandbox is not in sync with the Podfile.lock. Run 'pod install' or update your CocoaPods installation.\" >&2\n    exit 1\nfi\n# This output is used by Xcode 'outputs' to avoid re-running this script phase.\necho \"SUCCESS\" > \"${SCRIPT_OUTPUT_FILE_0}\"\n";
			showEnvVarsInLog = 0;
		};
		9B7E058ED27AFD44362E087E /* [CP] Check Pods Manifest.lock */ = {
			isa = PBXShellScriptBuildPhase;
			buildActionMask = 2147483647;
			files = (
			);
			inputFileListPaths = (
			);
			inputPaths = (
				"${PODS_PODFILE_DIR_PATH}/Podfile.lock",
				"${PODS_ROOT}/Manifest.lock",
			);
			name = "[CP] Check Pods Manifest.lock";
			outputFileListPaths = (
			);
			outputPaths = (
				"$(DERIVED_FILE_DIR)/Pods-KanvasExample-checkManifestLockResult.txt",
			);
			runOnlyForDeploymentPostprocessing = 0;
			shellPath = /bin/sh;
			shellScript = "diff \"${PODS_PODFILE_DIR_PATH}/Podfile.lock\" \"${PODS_ROOT}/Manifest.lock\" > /dev/null\nif [ $? != 0 ] ; then\n    # print error to STDERR\n    echo \"error: The sandbox is not in sync with the Podfile.lock. Run 'pod install' or update your CocoaPods installation.\" >&2\n    exit 1\nfi\n# This output is used by Xcode 'outputs' to avoid re-running this script phase.\necho \"SUCCESS\" > \"${SCRIPT_OUTPUT_FILE_0}\"\n";
			showEnvVarsInLog = 0;
		};
		DE95F59B62017B241AAF5CD5 /* [CP] Embed Pods Frameworks */ = {
			isa = PBXShellScriptBuildPhase;
			buildActionMask = 2147483647;
			files = (
			);
			inputFileListPaths = (
				"${PODS_ROOT}/Target Support Files/Pods-KanvasExampleTests/Pods-KanvasExampleTests-frameworks-${CONFIGURATION}-input-files.xcfilelist",
			);
			name = "[CP] Embed Pods Frameworks";
			outputFileListPaths = (
				"${PODS_ROOT}/Target Support Files/Pods-KanvasExampleTests/Pods-KanvasExampleTests-frameworks-${CONFIGURATION}-output-files.xcfilelist",
			);
			runOnlyForDeploymentPostprocessing = 0;
			shellPath = /bin/sh;
			shellScript = "\"${PODS_ROOT}/Target Support Files/Pods-KanvasExampleTests/Pods-KanvasExampleTests-frameworks.sh\"\n";
			showEnvVarsInLog = 0;
		};
/* End PBXShellScriptBuildPhase section */

/* Begin PBXSourcesBuildPhase section */
		AB7F293F2121F02A00B8D599 /* Sources */ = {
			isa = PBXSourcesBuildPhase;
			buildActionMask = 2147483647;
			files = (
				76A50BEC22FCB65D00D314AF /* ExampleKanvasDashboardController.swift in Sources */,
				768548D722D0EC0800BC39D2 /* SplitViewController.swift in Sources */,
				AB7F29492121F02A00B8D599 /* KanvasExampleViewController.swift in Sources */,
				7669F2D322337021003F4CCE /* UIImage+color.swift in Sources */,
				768548D922D17E6000BC39D2 /* MockDashboardViewController.swift in Sources */,
				AB7F29472121F02A00B8D599 /* AppDelegate.swift in Sources */,
				0EAE0CB92139EC85004CD7FF /* KanvasAnalyticsStub.swift in Sources */,
				F597B4E724B3E66500843540 /* KanvasCustomUI.swift in Sources */,
				F597B4E124B3E57300843540 /* UIColor+Colors.swift in Sources */,
				F5C0D31B267B19D200431C75 /* UIColor+Hex.swift in Sources */,
				76FFF24822DCD991000A0D04 /* FeatureTableView.swift in Sources */,
				655163A22396E6AC0043C01A /* ExperimentalStickerProvider.swift in Sources */,
				F597B4E424B3E63300843540 /* UIFont+Fonts.swift in Sources */,
			);
			runOnlyForDeploymentPostprocessing = 0;
		};
		AB7F29582121F0ED00B8D599 /* Sources */ = {
			isa = PBXSourcesBuildPhase;
			buildActionMask = 2147483647;
			files = (
				6589D13022E91C7900A7357B /* SharpieTests.swift in Sources */,
				65E46BA522BD22DE004FD226 /* EditorFilterCollectionCellTests.swift in Sources */,
				ABE4990C213722D300379F7F /* OptionTests.swift in Sources */,
				65B39A6323B12EC800589F9A /* StickerTypeTests.swift in Sources */,
				654AE15E22E8B8BE00C8C0E4 /* ColorPickerControllerTests.swift in Sources */,
				65E46BA422BD22DE004FD226 /* EditorFilterCollectionViewTests.swift in Sources */,
				0EDE7A3D216425C5009DB00F /* ExtendedButtonTests.swift in Sources */,
				651DEBA92209FC4300476F22 /* RGBATests.swift in Sources */,
				ABE498FB21370DFD00379F7F /* MediaClipTests.swift in Sources */,
				76BC5BAF220CCFF2007A9289 /* ClosedRange+ClampTests.swift in Sources */,
				658A3296239FFD9B00EEC1D3 /* StickerCollectionViewTests.swift in Sources */,
				76ED1DCE22BF2E6D00E6AF79 /* MediaPlayerViewTests.swift in Sources */,
				764AC46C221D84CD005C82EC /* GLPixelBufferViewTests.swift in Sources */,
				65E46BA322BD22DE004FD226 /* EditorFilterCollectionControllerTests.swift in Sources */,
				65CB55F2256C30C3003EE32E /* StyleMenuRoundedLabelTests.swift in Sources */,
				0EAE0CB82139EC81004CD7FF /* KanvasAnalyticsStub.swift in Sources */,
				65FA24C122B95C59007E47E9 /* Array+ObjectTests.swift in Sources */,
				ABE498E62136F22400379F7F /* CameraRecorderStub.swift in Sources */,
				65507DB2239F381700087014 /* StylableTextViewTests.swift in Sources */,
				65E46B9622BD22CA004FD226 /* CameraFilterCollectionViewTests.swift in Sources */,
				ABE4990121370FAB00379F7F /* MediaClipsEditorViewTests.swift in Sources */,
				6589D13322E91C7900A7357B /* RoundedTextureTests.swift in Sources */,
				6578F83F22E120BD002B952C /* UIImage+DominantColorsTests.swift in Sources */,
				65064803247829270052C175 /* SpeedViewTests.swift in Sources */,
				65B39A6123B12DFD00589F9A /* StickerTests.swift in Sources */,
				1404E2AE28113FC400161EB6 /* MockCameraPermissionsViewControllerDelegate.swift in Sources */,
				65244CDA22BD5A4C0038050F /* ScrollHandlerTests.swift in Sources */,
				0EAE0C89213985E8004CD7FF /* CameraSegmentHandlerStub.swift in Sources */,
				654910EC22EB565E006DE5A1 /* EditorFilterViewTests.swift in Sources */,
				650648012478291B0052C175 /* SpeedControllerTests.swift in Sources */,
				65E46B9522BD22CA004FD226 /* CameraFilterCollectionControllerTests.swift in Sources */,
				653D062C22BD2C30007118C5 /* FilterCollectionInnerCellTests.swift in Sources */,
				764AC470221D8588005C82EC /* ShaderTests.swift in Sources */,
				65303C37253FC31D0045E18F /* StyleMenuControllerTests.swift in Sources */,
				0EBE144E2123727800E9D0C8 /* CameraSettingsTests.swift in Sources */,
				654AE16222E8B8DD00C8C0E4 /* StrokeSelectorViewTests.swift in Sources */,
				F5C0D31E267B1A0F00431C75 /* UIColor+Hex.swift in Sources */,
				ABE49906213712E100379F7F /* OptionsControllerTests.swift in Sources */,
				658A329B239FFD9B00EEC1D3 /* StickerMenuControllerTests.swift in Sources */,
				76BC5BAE220CCFF2007A9289 /* Array+MoveTests.swift in Sources */,
				76ED1DD022BF31AA00E6AF79 /* MediaExporterTests.swift in Sources */,
				76FFF24022D4EF53000A0D04 /* KanvasUIImagePickerViewControllerTests.swift in Sources */,
				0EAE0C9921399C86004CD7FF /* CameraViewTests.swift in Sources */,
				650A833F24646A350071BF9D /* GifMakerControllerTests.swift in Sources */,
				0EAE0C8E2139895A004CD7FF /* CameraInputControllerTests.swift in Sources */,
				F597B4E824B3E66700843540 /* KanvasCustomUI.swift in Sources */,
				0EAE0C8221387DE3004CD7FF /* ModeSelectorAndShootViewTests.swift in Sources */,
				65507DB1239F381700087014 /* EditorTextViewTests.swift in Sources */,
				BF8C80F623BE6971001D29A0 /* CameraPermissionsViewControllerTests.swift in Sources */,
				654AE16622E8B8F700C8C0E4 /* TextureSelectorViewTests.swift in Sources */,
				65303C39253FC31D0045E18F /* StyleMenuCellTests.swift in Sources */,
				0EAE0C9B21399ED9004CD7FF /* CameraConstantsTests.swift in Sources */,
				76ED1DD622C15A9B00E6AF79 /* MediaPickerButtonViewTests.swift in Sources */,
				6578F83A22E12098002B952C /* MMCQTests.swift in Sources */,
				658A3299239FFD9B00EEC1D3 /* StickerTypeCollectionCellTests.swift in Sources */,
				AB7263EF212CCBB30044ED96 /* CameraSegmentHandlerTests.swift in Sources */,
				0EAE0CB12139B966004CD7FF /* CameraPreviewControllerTests.swift in Sources */,
				653E49532472FC11006F80A2 /* TrimControllerTests.swift in Sources */,
				654D2FF023882A9E0034D976 /* StaggeredGridLayoutTests.swift in Sources */,
				65303C38253FC31D0045E18F /* StyleMenuViewTests.swift in Sources */,
				0E6450B921B5B72B00CB7672 /* IgnoreTouchesCollectionViewTests.swift in Sources */,
				653B044B22E911DB005AAFCA /* ColorCollectionViewTests.swift in Sources */,
				0EDE7A3B216425BD009DB00F /* ExtendedStackViewTests.swift in Sources */,
				653E49552472FC19006F80A2 /* TrimViewTests.swift in Sources */,
				658A32A3239FFD9B00EEC1D3 /* MediaDrawerControllerTests.swift in Sources */,
				6539F18E255C30DB00FCCA22 /* KanvasEditorDesignTests.swift in Sources */,
				655C934F234CCA80008F26AF /* ColorSelectorViewTests.swift in Sources */,
				6578F83B22E12098002B952C /* ColorThiefTests.swift in Sources */,
				65E46BA922BD22DE004FD226 /* EditorControllerTests.swift in Sources */,
				F597B50B24B5017B00843540 /* MediaInfoTests.swift in Sources */,
				F5E448CA24B8E23000403A7C /* KanvasCustomUITests.swift in Sources */,
				653E49572472FC2E006F80A2 /* TrimAreaTests.swift in Sources */,
				764AC46E221D851B005C82EC /* RendererTests.swift in Sources */,
				658A3298239FFD9B00EEC1D3 /* StickerTypeCollectionViewTests.swift in Sources */,
				653E495A2472FC63006F80A2 /* ThumbnailCollectionControllerTests.swift in Sources */,
				658A329A239FFD9B00EEC1D3 /* StickerTypeCollectionControllerTests.swift in Sources */,
				ABE49907213712E100379F7F /* OptionsStackViewTests.swift in Sources */,
				AB7263EA212CC83B0044ED96 /* KanvasImagesTests.swift in Sources */,
				6515A24C24882FB300267A88 /* TimeIndicatorTests.swift in Sources */,
				6591EE48239E9EBC007C590B /* LoadingIndicatorViewTests.swift in Sources */,
				F597B50924B4FAD100843540 /* KanvasFontsTests.swift in Sources */,
				ABE498FC21370DFD00379F7F /* MediaClipsCollectionControllerTests.swift in Sources */,
				BF017116249B30BF00639E49 /* GIFMakerSettingsTests.swift in Sources */,
				651DEBA72209F17400476F22 /* ConicalGradientLayerTests.swift in Sources */,
				AB7263EB212CC83B0044ED96 /* KanvasColorsTests.swift in Sources */,
				0EAE0CB62139D4F2004CD7FF /* CameraControllerTests.swift in Sources */,
				653B045622E9143C005AAFCA /* HorizontalCollectionViewTests.swift in Sources */,
				764AC4822223E3CF005C82EC /* FilterFactoryTests.swift in Sources */,
				650A834124646A3E0071BF9D /* GifMakerViewTests.swift in Sources */,
				65E46B9422BD22CA004FD226 /* FilterSettingsViewTests.swift in Sources */,
				658A32A2239FFD9B00EEC1D3 /* DrawerTabBarOptionTests.swift in Sources */,
				654AE16422E8B8E900C8C0E4 /* TextureSelectorControllerTests.swift in Sources */,
				1404E2AC28113EBD00161EB6 /* MockCaptureDeviceAuthorizer.swift in Sources */,
				764AC46A221D84B5005C82EC /* FilterTests.swift in Sources */,
				651D4B6122CE683B004AB75C /* DrawingViewTests.swift in Sources */,
				7669B5A82230E548000D3EB5 /* UIImage+PixelBufferTests.swift in Sources */,
				65E46B9722BD22CA004FD226 /* CameraFilterCollectionCellTests.swift in Sources */,
				654277372481D1B600B3FC3A /* OptionSelectorControllerTests.swift in Sources */,
				65C123A02201E13700562856 /* ImagePreviewControllerTests.swift in Sources */,
				655C9351234CCA99008F26AF /* ColorSelectorControllerTests.swift in Sources */,
				ABE498D62134AA1C00379F7F /* PhotoOutputHandlerTests.swift in Sources */,
				764AC4802223E07B005C82EC /* FilterInstancesTests.swift in Sources */,
				654AE15C22E8B8B200C8C0E4 /* ColorPickerViewTests.swift in Sources */,
				ABE498FD21370DFD00379F7F /* MediaClipsCollectionCellTests.swift in Sources */,
				ABE498E52136F22400379F7F /* CameraRecorderTests.swift in Sources */,
				654277332481CECD00B3FC3A /* OptionSelectorCellTests.swift in Sources */,
				654FE6CC247F4D70002F774B /* DiscreteSliderTests.swift in Sources */,
				ABE498DC2134AEB200379F7F /* VideoOutputHandlerTests.swift in Sources */,
				658A3294239FFD9B00EEC1D3 /* StylableImageViewTests.swift in Sources */,
				AB7263EC212CC83B0044ED96 /* KanvasTimesTests.swift in Sources */,
				BF01710E2498592F00639E49 /* URL+MediaTests.swift in Sources */,
				76ED1DD222BF31F400E6AF79 /* VideoCompositorTests.swift in Sources */,
				653B044C22E911DB005AAFCA /* ColorCollectionControllerTests.swift in Sources */,
				654FE6CE247F4D7D002F774B /* DiscreteSliderViewTests.swift in Sources */,
				BF428955238637F900D51A07 /* String+UTF16SubstringTests.swift in Sources */,
				ABE498FA21370DFD00379F7F /* MediaClipsCollectionViewTests.swift in Sources */,
				0EAE0C7E21387C39004CD7FF /* ModeButtonViewTests.swift in Sources */,
				ABFBDE2A212CCF0700E1044C /* CameraSegmentTests.swift in Sources */,
				658A3295239FFD9B00EEC1D3 /* StickerCollectionControllerTests.swift in Sources */,
				653E495E2472FC82006F80A2 /* ThumbnailCollectionCellTests.swift in Sources */,
				6589D13122E91C7900A7357B /* PencilTests.swift in Sources */,
				658A32A1239FFD9B00EEC1D3 /* DrawerTabBarViewTests.swift in Sources */,
				658A3297239FFD9B00EEC1D3 /* StickerCollectionCellTests.swift in Sources */,
				6589D13222E91C7900A7357B /* MarkerTests.swift in Sources */,
				65E46B9322BD22CA004FD226 /* FilterSettingsControllerTests.swift in Sources */,
				658A329F239FFD9B00EEC1D3 /* DrawerTabBarControllerTests.swift in Sources */,
				65E46BA822BD22DE004FD226 /* EditionMenuCollectionCellTests.swift in Sources */,
				BF5AD6652460C7B50077481B /* GIFDecoderTests.swift in Sources */,
				65507DB3239F381700087014 /* EditorTextControllerTests.swift in Sources */,
				76826A0E2208E387009C1789 /* UIImage+FlipLeftMirroredTests.swift in Sources */,
				654AE16022E8B8CD00C8C0E4 /* StrokeSelectorControllerTests.swift in Sources */,
				ABE498DA2134AD5700379F7F /* GifVideoOutputHandlerTests.swift in Sources */,
				658A329E239FFD9B00EEC1D3 /* StickerProviderStub.swift in Sources */,
				654277352481D0B500B3FC3A /* OptionSelectorViewTests.swift in Sources */,
				0EAE0C8121387DE3004CD7FF /* ModeSelectorAndShootControllerTests.swift in Sources */,
				BF017114249B2C3700639E49 /* GifMakerHandlerTests.swift in Sources */,
				65CB55E9256C304B003EE32E /* StyleMenuExpandCellTests.swift in Sources */,
				65513E0D23019DBE0025C59D /* ColorDropTests.swift in Sources */,
				0EAE0CB22139B966004CD7FF /* CameraPreviewViewTests.swift in Sources */,
				6512C1B723DF5DB500FDE2BD /* SliderViewTests.swift in Sources */,
				BFA7DAAA24E3BACE00F357B6 /* MediaPickerThumbnailFetcherTests.swift in Sources */,
				652DFA1A22281F00007B1EF5 /* FilterItemTests.swift in Sources */,
				ABE4991F2137307500379F7F /* QueueTests.swift in Sources */,
				6578F83E22E120BD002B952C /* CALayer+ColorTests.swift in Sources */,
				65E46BA622BD22DE004FD226 /* EditionMenuCollectionControllerTests.swift in Sources */,
				65507DB0239F381700087014 /* MovableViewCanvasTests.swift in Sources */,
				65E46BA722BD22DE004FD226 /* EditorViewTests.swift in Sources */,
				F597B4E224B3E58C00843540 /* UIColor+Colors.swift in Sources */,
				65B980D8231EB6AF00D3E9F0 /* TrashViewTests.swift in Sources */,
				654277312481CDF600B3FC3A /* PlaybackOptionTests.swift in Sources */,
				653D062E22BD2C49007118C5 /* FilterCollectionTests.swift in Sources */,
				651D4B5D22CE6801004AB75C /* CircularImageViewTests.swift in Sources */,
				764AC467221D8485005C82EC /* FilteredInputViewControllerTests.swift in Sources */,
				65752CE123D895ED0088BEBB /* IgnoreBackgroundTouchesStackViewTests.swift in Sources */,
				653B044A22E911DB005AAFCA /* ColorCollectionCellTests.swift in Sources */,
				658A32A0239FFD9B00EEC1D3 /* DrawerTabBarCell.swift in Sources */,
				654910EE22EB5675006DE5A1 /* EditorFilterControllerTests.swift in Sources */,
				F551188025DDC96700DEBF7E /* MultiEditorControllerTests.swift in Sources */,
				ABE4992B21375B3700379F7F /* ShootButtonViewTests.swift in Sources */,
				147C0F2827FEE0A200F48182 /* CameraPermissionViewControllerSnapshotTests.swift in Sources */,
				658A329C239FFD9B00EEC1D3 /* StickerMenuViewTests.swift in Sources */,
				653B045522E9143C005AAFCA /* HorizontalCollectionLayoutTests.swift in Sources */,
				BFA7DAAC24E42A9000F357B6 /* KanvasMediaPickerViewControllerTests.swift in Sources */,
				BFA7DAA824E3BA8000F357B6 /* LivePhotoLoaderTests.swift in Sources */,
				651D4B5F22CE6826004AB75C /* DrawingControllerTests.swift in Sources */,
				14E8FB8728082DBF00EDAE46 /* FBSnapshotTestCase+VerifyViewController.swift in Sources */,
				658A32A4239FFD9B00EEC1D3 /* MediaDrawerViewTests.swift in Sources */,
				BF5AD66B24652CB70077481B /* GIFEncoderTests.swift in Sources */,
				ABE4991E2137307500379F7F /* IgnoreTouchesViewTests.swift in Sources */,
				65CA0EF82465B75400822C1A /* MovableViewTests.swift in Sources */,
				ABE49908213712E100379F7F /* OptionViewTests.swift in Sources */,
				65E46BAB22BD22DE004FD226 /* EditionMenuCollectionViewTests.swift in Sources */,
				F597B4E524B3E63600843540 /* UIFont+Fonts.swift in Sources */,
				654FE6D0247F4D8C002F774B /* DiscreteSliderCollectionCellTests.swift in Sources */,
				653E495C2472FC73006F80A2 /* ThumbnailCollectionViewTests.swift in Sources */,
				ABE4990021370FAB00379F7F /* MediaClipsEditorViewControllerTests.swift in Sources */,
				76E4D0852277976500CF3B35 /* MediaMetadataTests.swift in Sources */,
				76ED1DCC22BF2DF400E6AF79 /* MediaPlayerTests.swift in Sources */,
				764AC476221D86A2005C82EC /* GLUtilitiesTests.swift in Sources */,
				65DE138F255A3D53002D3B2D /* KanvasDesignTests.swift in Sources */,
				65E46BAA22BD22DE004FD226 /* EditionOptionTests.swift in Sources */,
				B342F42A24B3C45300E9C461 /* MetalPixelBufferViewTests.swift in Sources */,
				0E29275F21879C18009E1FCF /* CameraZoomHandlerTests.swift in Sources */,
				AB7263E9212CC83B0044ED96 /* KanvasStringsTests.swift in Sources */,
				65507DB4239F381700087014 /* MainTextViewTests.swift in Sources */,
				0E5CFADE219F283B00D8F6F5 /* DeviceTests.swift in Sources */,
			);
			runOnlyForDeploymentPostprocessing = 0;
		};
/* End PBXSourcesBuildPhase section */

/* Begin PBXTargetDependency section */
		AB7F29622121F0ED00B8D599 /* PBXTargetDependency */ = {
			isa = PBXTargetDependency;
			target = AB7F29422121F02A00B8D599 /* KanvasExample */;
			targetProxy = AB7F29612121F0ED00B8D599 /* PBXContainerItemProxy */;
		};
/* End PBXTargetDependency section */

/* Begin PBXVariantGroup section */
		AB7F294F2121F02C00B8D599 /* LaunchScreen.storyboard */ = {
			isa = PBXVariantGroup;
			children = (
				AB7F29502121F02C00B8D599 /* Base */,
			);
			name = LaunchScreen.storyboard;
			sourceTree = "<group>";
		};
/* End PBXVariantGroup section */

/* Begin XCBuildConfiguration section */
		AB7F29532121F02C00B8D599 /* Debug */ = {
			isa = XCBuildConfiguration;
			buildSettings = {
				ALWAYS_SEARCH_USER_PATHS = NO;
				CLANG_ANALYZER_NONNULL = YES;
				CLANG_ANALYZER_NUMBER_OBJECT_CONVERSION = YES_AGGRESSIVE;
				CLANG_CXX_LANGUAGE_STANDARD = "gnu++14";
				CLANG_CXX_LIBRARY = "libc++";
				CLANG_ENABLE_MODULES = YES;
				CLANG_ENABLE_OBJC_ARC = YES;
				CLANG_ENABLE_OBJC_WEAK = YES;
				CLANG_WARN_BLOCK_CAPTURE_AUTORELEASING = YES;
				CLANG_WARN_BOOL_CONVERSION = YES;
				CLANG_WARN_COMMA = YES;
				CLANG_WARN_CONSTANT_CONVERSION = YES;
				CLANG_WARN_DEPRECATED_OBJC_IMPLEMENTATIONS = YES;
				CLANG_WARN_DIRECT_OBJC_ISA_USAGE = YES_ERROR;
				CLANG_WARN_DOCUMENTATION_COMMENTS = YES;
				CLANG_WARN_EMPTY_BODY = YES;
				CLANG_WARN_ENUM_CONVERSION = YES;
				CLANG_WARN_INFINITE_RECURSION = YES;
				CLANG_WARN_INT_CONVERSION = YES;
				CLANG_WARN_NON_LITERAL_NULL_CONVERSION = YES;
				CLANG_WARN_OBJC_IMPLICIT_RETAIN_SELF = YES;
				CLANG_WARN_OBJC_LITERAL_CONVERSION = YES;
				CLANG_WARN_OBJC_ROOT_CLASS = YES_ERROR;
				CLANG_WARN_RANGE_LOOP_ANALYSIS = YES;
				CLANG_WARN_STRICT_PROTOTYPES = YES;
				CLANG_WARN_SUSPICIOUS_MOVE = YES;
				CLANG_WARN_UNGUARDED_AVAILABILITY = YES_AGGRESSIVE;
				CLANG_WARN_UNREACHABLE_CODE = YES;
				CLANG_WARN__DUPLICATE_METHOD_MATCH = YES;
				CODE_SIGN_IDENTITY = "iPhone Developer";
				COPY_PHASE_STRIP = NO;
				DEBUG_INFORMATION_FORMAT = dwarf;
				ENABLE_STRICT_OBJC_MSGSEND = YES;
				ENABLE_TESTABILITY = YES;
				GCC_C_LANGUAGE_STANDARD = gnu11;
				GCC_DYNAMIC_NO_PIC = NO;
				GCC_NO_COMMON_BLOCKS = YES;
				GCC_OPTIMIZATION_LEVEL = 0;
				GCC_PREPROCESSOR_DEFINITIONS = (
					"DEBUG=1",
					"$(inherited)",
				);
				GCC_WARN_64_TO_32_BIT_CONVERSION = YES;
				GCC_WARN_ABOUT_RETURN_TYPE = YES_ERROR;
				GCC_WARN_UNDECLARED_SELECTOR = YES;
				GCC_WARN_UNINITIALIZED_AUTOS = YES_AGGRESSIVE;
				GCC_WARN_UNUSED_FUNCTION = YES;
				GCC_WARN_UNUSED_VARIABLE = YES;
				IPHONEOS_DEPLOYMENT_TARGET = 13.0;
				MTL_ENABLE_DEBUG_INFO = YES;
				ONLY_ACTIVE_ARCH = YES;
				SDKROOT = iphoneos;
				SWIFT_ACTIVE_COMPILATION_CONDITIONS = DEBUG;
				SWIFT_OPTIMIZATION_LEVEL = "-Onone";
				SWIFT_VERSION = 4.2;
			};
			name = Debug;
		};
		AB7F29542121F02C00B8D599 /* Release */ = {
			isa = XCBuildConfiguration;
			buildSettings = {
				ALWAYS_SEARCH_USER_PATHS = NO;
				CLANG_ANALYZER_NONNULL = YES;
				CLANG_ANALYZER_NUMBER_OBJECT_CONVERSION = YES_AGGRESSIVE;
				CLANG_CXX_LANGUAGE_STANDARD = "gnu++14";
				CLANG_CXX_LIBRARY = "libc++";
				CLANG_ENABLE_MODULES = YES;
				CLANG_ENABLE_OBJC_ARC = YES;
				CLANG_ENABLE_OBJC_WEAK = YES;
				CLANG_WARN_BLOCK_CAPTURE_AUTORELEASING = YES;
				CLANG_WARN_BOOL_CONVERSION = YES;
				CLANG_WARN_COMMA = YES;
				CLANG_WARN_CONSTANT_CONVERSION = YES;
				CLANG_WARN_DEPRECATED_OBJC_IMPLEMENTATIONS = YES;
				CLANG_WARN_DIRECT_OBJC_ISA_USAGE = YES_ERROR;
				CLANG_WARN_DOCUMENTATION_COMMENTS = YES;
				CLANG_WARN_EMPTY_BODY = YES;
				CLANG_WARN_ENUM_CONVERSION = YES;
				CLANG_WARN_INFINITE_RECURSION = YES;
				CLANG_WARN_INT_CONVERSION = YES;
				CLANG_WARN_NON_LITERAL_NULL_CONVERSION = YES;
				CLANG_WARN_OBJC_IMPLICIT_RETAIN_SELF = YES;
				CLANG_WARN_OBJC_LITERAL_CONVERSION = YES;
				CLANG_WARN_OBJC_ROOT_CLASS = YES_ERROR;
				CLANG_WARN_RANGE_LOOP_ANALYSIS = YES;
				CLANG_WARN_STRICT_PROTOTYPES = YES;
				CLANG_WARN_SUSPICIOUS_MOVE = YES;
				CLANG_WARN_UNGUARDED_AVAILABILITY = YES_AGGRESSIVE;
				CLANG_WARN_UNREACHABLE_CODE = YES;
				CLANG_WARN__DUPLICATE_METHOD_MATCH = YES;
				CODE_SIGN_IDENTITY = "iPhone Developer";
				COPY_PHASE_STRIP = NO;
				DEBUG_INFORMATION_FORMAT = "dwarf-with-dsym";
				ENABLE_NS_ASSERTIONS = NO;
				ENABLE_STRICT_OBJC_MSGSEND = YES;
				GCC_C_LANGUAGE_STANDARD = gnu11;
				GCC_NO_COMMON_BLOCKS = YES;
				GCC_PREPROCESSOR_DEFINITIONS = "";
				GCC_WARN_64_TO_32_BIT_CONVERSION = YES;
				GCC_WARN_ABOUT_RETURN_TYPE = YES_ERROR;
				GCC_WARN_UNDECLARED_SELECTOR = YES;
				GCC_WARN_UNINITIALIZED_AUTOS = YES_AGGRESSIVE;
				GCC_WARN_UNUSED_FUNCTION = YES;
				GCC_WARN_UNUSED_VARIABLE = YES;
				IPHONEOS_DEPLOYMENT_TARGET = 13.0;
				MTL_ENABLE_DEBUG_INFO = NO;
				SDKROOT = iphoneos;
				SWIFT_COMPILATION_MODE = wholemodule;
				SWIFT_OPTIMIZATION_LEVEL = "-O";
				SWIFT_VERSION = 4.2;
				VALIDATE_PRODUCT = YES;
			};
			name = Release;
		};
		AB7F29562121F02C00B8D599 /* Debug */ = {
			isa = XCBuildConfiguration;
			baseConfigurationReference = 528EA69F8E77F28A567AEDBC /* Pods-KanvasExample.debug.xcconfig */;
			buildSettings = {
				ASSETCATALOG_COMPILER_APPICON_NAME = AppIcon;
				CODE_SIGN_STYLE = Automatic;
				DEVELOPMENT_TEAM = 84Q69XA6W4;
				INFOPLIST_FILE = KanvasExample/Info.plist;
				IPHONEOS_DEPLOYMENT_TARGET = 13.0;
				LD_RUNPATH_SEARCH_PATHS = (
					"$(inherited)",
					"@executable_path/Frameworks",
				);
				PRODUCT_BUNDLE_IDENTIFIER = com.tumblr.KanvasExample;
				PRODUCT_NAME = "$(TARGET_NAME)";
				SWIFT_VERSION = 5.0;
				TARGETED_DEVICE_FAMILY = "1,2";
			};
			name = Debug;
		};
		AB7F29572121F02C00B8D599 /* Release */ = {
			isa = XCBuildConfiguration;
			baseConfigurationReference = 2E2C11793C82F53D672DCC9A /* Pods-KanvasExample.release.xcconfig */;
			buildSettings = {
				ASSETCATALOG_COMPILER_APPICON_NAME = AppIcon;
				CODE_SIGN_STYLE = Automatic;
				DEVELOPMENT_TEAM = 84Q69XA6W4;
				INFOPLIST_FILE = KanvasExample/Info.plist;
				IPHONEOS_DEPLOYMENT_TARGET = 13.0;
				LD_RUNPATH_SEARCH_PATHS = (
					"$(inherited)",
					"@executable_path/Frameworks",
				);
				PRODUCT_BUNDLE_IDENTIFIER = com.tumblr.KanvasExample;
				PRODUCT_NAME = "$(TARGET_NAME)";
				SWIFT_VERSION = 5.0;
				TARGETED_DEVICE_FAMILY = "1,2";
			};
			name = Release;
		};
		AB7F29632121F0ED00B8D599 /* Debug */ = {
			isa = XCBuildConfiguration;
			baseConfigurationReference = 01FC2BB00871F4C91AA029E9 /* Pods-KanvasExampleTests.debug.xcconfig */;
			buildSettings = {
				BUNDLE_LOADER = "$(TEST_HOST)";
				CODE_SIGN_STYLE = Automatic;
				DEVELOPMENT_TEAM = 84Q69XA6W4;
				GCC_PREPROCESSOR_DEFINITIONS = (
					"$(inherited)",
					"COCOAPODS=1",
				);
				INFOPLIST_FILE = KanvasExampleTests/Info.plist;
				LD_RUNPATH_SEARCH_PATHS = (
					"$(inherited)",
					"@executable_path/Frameworks",
					"@loader_path/Frameworks",
				);
				PRODUCT_BUNDLE_IDENTIFIER = com.tumblr.KanvasExampleTests;
				PRODUCT_NAME = "$(TARGET_NAME)";
				SWIFT_VERSION = 4.2;
				TARGETED_DEVICE_FAMILY = "1,2";
				TEST_HOST = "$(BUILT_PRODUCTS_DIR)/KanvasExample.app/KanvasExample";
			};
			name = Debug;
		};
		AB7F29642121F0ED00B8D599 /* Release */ = {
			isa = XCBuildConfiguration;
			baseConfigurationReference = AAE187352F3D3B5A4AE406ED /* Pods-KanvasExampleTests.release.xcconfig */;
			buildSettings = {
				BUNDLE_LOADER = "$(TEST_HOST)";
				CODE_SIGN_STYLE = Automatic;
				DEVELOPMENT_TEAM = 84Q69XA6W4;
				GCC_PREPROCESSOR_DEFINITIONS = (
					"$(inherited)",
					"COCOAPODS=1",
				);
				INFOPLIST_FILE = KanvasExampleTests/Info.plist;
				LD_RUNPATH_SEARCH_PATHS = (
					"$(inherited)",
					"@executable_path/Frameworks",
					"@loader_path/Frameworks",
				);
				PRODUCT_BUNDLE_IDENTIFIER = com.tumblr.KanvasExampleTests;
				PRODUCT_NAME = "$(TARGET_NAME)";
				SWIFT_VERSION = 4.2;
				TARGETED_DEVICE_FAMILY = "1,2";
				TEST_HOST = "$(BUILT_PRODUCTS_DIR)/KanvasExample.app/KanvasExample";
			};
			name = Release;
		};
/* End XCBuildConfiguration section */

/* Begin XCConfigurationList section */
		AB7F293E2121F02A00B8D599 /* Build configuration list for PBXProject "KanvasExample" */ = {
			isa = XCConfigurationList;
			buildConfigurations = (
				AB7F29532121F02C00B8D599 /* Debug */,
				AB7F29542121F02C00B8D599 /* Release */,
			);
			defaultConfigurationIsVisible = 0;
			defaultConfigurationName = Release;
		};
		AB7F29552121F02C00B8D599 /* Build configuration list for PBXNativeTarget "KanvasExample" */ = {
			isa = XCConfigurationList;
			buildConfigurations = (
				AB7F29562121F02C00B8D599 /* Debug */,
				AB7F29572121F02C00B8D599 /* Release */,
			);
			defaultConfigurationIsVisible = 0;
			defaultConfigurationName = Release;
		};
		AB7F29652121F0ED00B8D599 /* Build configuration list for PBXNativeTarget "KanvasExampleTests" */ = {
			isa = XCConfigurationList;
			buildConfigurations = (
				AB7F29632121F0ED00B8D599 /* Debug */,
				AB7F29642121F0ED00B8D599 /* Release */,
			);
			defaultConfigurationIsVisible = 0;
			defaultConfigurationName = Release;
		};
/* End XCConfigurationList section */
	};
	rootObject = AB7F293B2121F02A00B8D599 /* Project object */;
}<|MERGE_RESOLUTION|>--- conflicted
+++ resolved
@@ -25,15 +25,12 @@
 		0EBE144E2123727800E9D0C8 /* CameraSettingsTests.swift in Sources */ = {isa = PBXBuildFile; fileRef = 0EBE144D2123727800E9D0C8 /* CameraSettingsTests.swift */; };
 		0EDE7A3B216425BD009DB00F /* ExtendedStackViewTests.swift in Sources */ = {isa = PBXBuildFile; fileRef = 0EDE7A3A216425BD009DB00F /* ExtendedStackViewTests.swift */; };
 		0EDE7A3D216425C5009DB00F /* ExtendedButtonTests.swift in Sources */ = {isa = PBXBuildFile; fileRef = 0EDE7A3C216425C5009DB00F /* ExtendedButtonTests.swift */; };
-<<<<<<< HEAD
 		1404E2AC28113EBD00161EB6 /* MockCaptureDeviceAuthorizer.swift in Sources */ = {isa = PBXBuildFile; fileRef = 1404E2AB28113EBD00161EB6 /* MockCaptureDeviceAuthorizer.swift */; };
 		1404E2AE28113FC400161EB6 /* MockCameraPermissionsViewControllerDelegate.swift in Sources */ = {isa = PBXBuildFile; fileRef = 1404E2AD28113FC400161EB6 /* MockCameraPermissionsViewControllerDelegate.swift */; };
 		147C0F2827FEE0A200F48182 /* CameraPermissionViewControllerSnapshotTests.swift in Sources */ = {isa = PBXBuildFile; fileRef = 147C0F2727FEE0A200F48182 /* CameraPermissionViewControllerSnapshotTests.swift */; };
 		14E8FB8728082DBF00EDAE46 /* FBSnapshotTestCase+VerifyViewController.swift in Sources */ = {isa = PBXBuildFile; fileRef = 14E8FB8628082DBF00EDAE46 /* FBSnapshotTestCase+VerifyViewController.swift */; };
-=======
+		5E1399DE40FDDBD3F12B4468 /* Pods_KanvasExampleTests.framework in Frameworks */ = {isa = PBXBuildFile; fileRef = 2FBD328E5F4D4ECEBA5561F5 /* Pods_KanvasExampleTests.framework */; };
 		1F11FE1FF570F16AE42DE1EB /* libPods-KanvasExampleTests.a in Frameworks */ = {isa = PBXBuildFile; fileRef = E4E3D4DAD54900431C164FE1 /* libPods-KanvasExampleTests.a */; };
->>>>>>> 8b7fd9ee
-		5E1399DE40FDDBD3F12B4468 /* Pods_KanvasExampleTests.framework in Frameworks */ = {isa = PBXBuildFile; fileRef = 2FBD328E5F4D4ECEBA5561F5 /* Pods_KanvasExampleTests.framework */; };
 		650648012478291B0052C175 /* SpeedControllerTests.swift in Sources */ = {isa = PBXBuildFile; fileRef = 650648002478291B0052C175 /* SpeedControllerTests.swift */; };
 		65064803247829270052C175 /* SpeedViewTests.swift in Sources */ = {isa = PBXBuildFile; fileRef = 65064802247829270052C175 /* SpeedViewTests.swift */; };
 		650A833F24646A350071BF9D /* GifMakerControllerTests.swift in Sources */ = {isa = PBXBuildFile; fileRef = 650A833E24646A350071BF9D /* GifMakerControllerTests.swift */; };
