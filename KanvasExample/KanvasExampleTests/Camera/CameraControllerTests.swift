--- conflicted
+++ resolved
@@ -39,19 +39,16 @@
     }
 
     func newController(delegate: CameraControllerDelegate, settings: CameraSettings) -> CameraController {
-<<<<<<< HEAD
-        let controller = CameraController(settings: settings, recorderClass: CameraRecorderStub.self, segmentsHandlerClass: CameraSegmentHandlerStub.self, captureDeviceAuthorizer: MockCaptureDeviceAuthorizer(initialCameraAccess: .authorized, initialMicrophoneAccess: .authorized, requestedCameraAccessAnswer: .authorized, requestedMicrophoneAccessAnswer: .authorized), stickerProvider: StickerProviderStub(), analyticsProvider: KanvasAnalyticsStub(), quickBlogSelectorCoordinator: nil, tagCollection: nil, saveDirectory: nil)
-=======
         let controller = CameraController(settings: settings,
                                           mediaPicker: nil,
                                           stickerProvider: StickerProviderStub(),
                                           analyticsProvider: KanvasAnalyticsStub(),
                                           quickBlogSelectorCoordinator: nil,
-                                          tagCollection: nil)
+                                          tagCollection: nil,
+                                          saveDirectory: nil)
         controller.recorderClass = CameraRecorderStub.self
         controller.segmentsHandlerClass = CameraSegmentHandlerStub.self
         controller.captureDeviceAuthorizer = MockCaptureDeviceAuthorizer(initialCameraAccess: .authorized, initialMicrophoneAccess: .authorized, requestedCameraAccessAnswer: .authorized, requestedMicrophoneAccessAnswer: .authorized)
->>>>>>> a4570c53
         controller.delegate = delegate
         controller.view.frame = CGRect(x: 0, y: 0, width: 320, height: 480)
         UIView.setAnimationsEnabled(false)
