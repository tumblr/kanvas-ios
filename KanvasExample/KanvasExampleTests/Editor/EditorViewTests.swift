//
// This Source Code Form is subject to the terms of the Mozilla Public
// License, v. 2.0. If a copy of the MPL was not distributed with this
// file, You can obtain one at https://mozilla.org/MPL/2.0/.
//

@testable import Kanvas
import AVFoundation
import FBSnapshotTestCase
import Foundation
import UIKit
import XCTest

final class EditorViewTests: FBSnapshotTestCase {
    
    override func setUp() {
        super.setUp()
        
        self.recordMode = false
    }
    
    func newView() -> EditorView {

        let view = EditorView(delegate: nil,
                              mainActionMode: .confirm,
                              showSaveButton: false,
                              showCrossIcon: false,
                              showCogIcon: false,
                              showTagButton: false,
                              showTagCollection: false,
                              showQuickPostButton: false,
                              showBlogSwitcher: false,
                              quickBlogSelectorCoordinator: nil,
                              tagCollection: nil,
<<<<<<< HEAD
                              metalContext: nil,
                              movableViewCanvas: nil)
=======
                              metalContext: nil, mediaContentMode: .scaleAspectFit)
>>>>>>> 978cd32b
        view.frame = CGRect(x: 0, y: 0, width: 320, height: 480)
        return view
    }
    
    func testViewSetup() {
        let view = newView()
        FBSnapshotVerifyView(view)
    }

    func testFullViewConstraints() {
        let view = UIView()
        view.translatesAutoresizingMaskIntoConstraints = false
        let anotherView = UIView(frame: CGRect(x: 0, y: 0, width: 100, height: 120))
        anotherView.addSubview(view)
        let fsc = FullViewConstraints(view: view,
                                      top: view.topAnchor.constraint(equalTo: anotherView.topAnchor),
                                      bottom: view.bottomAnchor.constraint(equalTo: anotherView.bottomAnchor),
                                      leading: view.leadingAnchor.constraint(equalTo: anotherView.leadingAnchor),
                                      trailing: view.trailingAnchor.constraint(equalTo: anotherView.trailingAnchor))
        fsc.update(with: CGRect(x: 0, y: 10, width: 100, height: 100))
        XCTAssertEqual(fsc.top.constant, 10)
        XCTAssertEqual(fsc.bottom.constant, -10)
    }
    
}<|MERGE_RESOLUTION|>--- conflicted
+++ resolved
@@ -32,12 +32,9 @@
                               showBlogSwitcher: false,
                               quickBlogSelectorCoordinator: nil,
                               tagCollection: nil,
-<<<<<<< HEAD
                               metalContext: nil,
+                              mediaContentMode: .scaleAspectFit,
                               movableViewCanvas: nil)
-=======
-                              metalContext: nil, mediaContentMode: .scaleAspectFit)
->>>>>>> 978cd32b
         view.frame = CGRect(x: 0, y: 0, width: 320, height: 480)
         return view
     }
